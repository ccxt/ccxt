// ----------------------------------------------------------------------------
/* eslint-disable */

import * as functions from './functions.js';
import {
    inArray as inArrayFunc,
    keys as keysFunc,
    values as valuesFunc,
    vwap as vwapFunc
} from './functions.js';
// import exceptions from "./errors.js"
import {
    ArgumentsRequired,
    AuthenticationError,
    BadRequest,
    BadResponse,
    BadSymbol,
    DDoSProtection,
    ExchangeClosedByUser,
    ExchangeError,
    ExchangeNotAvailable,
    InvalidAddress,
    InvalidOrder,
    NetworkError,
    NotSupported,
    NullResponse,
    ProxyError,
    RateLimitExceeded,
    RequestTimeout
} from "./errors.js";

import { Precise } from './Precise.js';


//-----------------------------------------------------------------------------
import WsClient from './ws/WsClient.js';
import { Future } from './ws/Future.js';
import { CountedOrderBook, IndexedOrderBook, OrderBook as WsOrderBook } from './ws/OrderBook.js';

// ----------------------------------------------------------------------------
//
import { axolotl } from './functions/crypto.js';
// import types
import type {
    Account,
    Balance,
    BalanceAccount,
    Balances,
    Bool,
    BorrowInterest,
    CancellationRequest,
    Conversion,
    CrossBorrowRate,
    CrossBorrowRates,
    Currencies,
    Currency,
    CurrencyInterface,
    DepositAddressResponse,
    DepositWithdrawFeeNetwork,
    Dict,
    Dictionary,
    Fee,
    FundingHistory,
    FundingRate,
    FundingRateHistory,
    FundingRates,
    Greeks,
    IndexType,
    int,
    Int,
    IsolatedBorrowRate,
    IsolatedBorrowRates,
    LastPrice,
    LastPrices,
    LedgerEntry,
    Leverage,
    Leverages,
    LeverageTier,
    LeverageTiers,
    Liquidation,
    MarginMode,
    MarginModes,
    MarginModification,
    Market,
    MarketInterface,
    MarketType,
    MinMax,
    Num,
    OHLCV,
    OHLCVC,
    OpenInterest,
    Option,
    OptionChain,
    Order,
    OrderBook,
    OrderRequest,
    OrderSide,
    OrderType,
    Position,
    Str,
    Strings,
    Ticker,
    Tickers,
    Trade,
    TradingFeeInterface,
    TradingFees,
    Transaction,
    TransferEntries,
    TransferEntry,
} from './types.js';
// ----------------------------------------------------------------------------
// move this elsewhere.
import {
    ArrayCache,
    ArrayCacheBySymbolById,
    ArrayCacheBySymbolBySide,
    ArrayCacheByTimestamp,
} from './ws/Cache.js'
import {OrderBook as Ob} from './ws/OrderBook.js';

import totp from './functions/totp.js';
import ethers from '../static_dependencies/ethers/index.js';
import { TypedDataEncoder } from '../static_dependencies/ethers/hash/index.js';
import {SecureRandom} from "../static_dependencies/jsencrypt/lib/jsbn/rng.js";

const {
    aggregate,
    arrayConcat,
    base16ToBinary,
    base58ToBinary,
    base64ToBinary,
    base64ToString,
    binaryConcat,
    binaryConcatArray,
    binaryToBase16,
    binaryToBase58,
    binaryToBase64,
    capitalize,
    clone,
    crc32,
    DECIMAL_PLACES,
    decimalToPrecision,
    decode,
    deepExtend,
    ecdsa,
    encode,
    extend,
    extractParams,
    filterBy,
    flatten,
    groupBy,
    hash,
    hmac,
    implodeParams,
    inArray,
    indexBy,
    isEmpty,
    isJsonEncodedObject,
    isNode,
    iso8601,
    json,
    keysort,
    merge,
    microseconds,
    milliseconds,
    NO_PADDING,
    now,
    numberToBE,
    numberToLE,
    numberToString,
    omit,
    omitZero,
    ordered,
    packb,
    parse8601,
    parseDate,
    parseTimeframe,
    precisionFromString,
    rawencode,
    ROUND,
    safeFloat,
    safeFloat2,
    safeFloatN,
    safeInteger,
    safeInteger2,
    safeIntegerN,
    safeIntegerProduct,
    safeIntegerProduct2,
    safeIntegerProductN,
    safeString,
    safeString2,
    safeStringLower,
    safeStringLower2,
    safeStringLowerN,
    safeStringN,
    safeStringUpper,
    safeStringUpper2,
    safeStringUpperN,
    safeTimestamp,
    safeTimestamp2,
    safeTimestampN,
    safeValue,
    safeValue2,
    safeValueN,
    seconds,
    SIGNIFICANT_DIGITS,
    sortBy,
    sortBy2,
    stringToBase64,
    strip,
    sum,
    Throttler,
    TICK_SIZE,
    toArray,
    TRUNCATE,
    unCamelCase,
    unique,
    urlencode,
    urlencodeBase64,
    urlencodeNested,
    urlencodeWithArrayRepeat,
    uuid,
    uuid16,
    uuid22,
    uuidv1,
    ymd,
    ymdhms,
    yymmdd,
    yyyymmdd
} = functions;

export type {
    Account,
    Balance,
    BalanceAccount,
    Balances,
    Bool,
    BorrowInterest,
    Conversion,
    CrossBorrowRate,
    Currency,
    CurrencyInterface,
    DepositAddressResponse,
    Dictionary,
    Fee,
    FundingHistory,
    FundingRateHistory,
    Greeks,
    IndexType,
    Int,
    LastPrice,
    LastPrices,
    LedgerEntry,
    Leverage,
    Leverages,
    LeverageTier,
    Liquidation,
    MarginMode,
    MarginModes,
    Market,
    MarketInterface,
    MarketType,
    MinMax,
    Num,
    OHLCV,
    OHLCVC,
    OpenInterest,
    Option,
    OptionChain,
    Order,
    OrderBook,
    OrderRequest,
    OrderSide,
    OrderType,
    Position,
    Str,
    Strings,
    Ticker,
    Tickers,
    Trade,
    Transaction,
    TransferEntry,
} from './types.js';
// ----------------------------------------------------------------------------
/**
 * @class Exchange
 */
export default class Exchange {
    options: {
        [key: string]: any;
    };

    throttleProp = undefined;

    api = undefined;

    // PROXY & USER-AGENTS (see "examples/proxy-usage" file for explanation)
    http_proxy: string;
    http_proxy_callback: any;
    httpProxy: string;
    httpProxyCallback: any;
    https_proxy: string;
    https_proxy_callback: any;
    httpsProxy: string;
    httpsProxyCallback: any;
    proxy: any; // maintained for backwards compatibility, no-one should use it from now on
    proxy_url: string;
    proxy_url_callback: any;
    proxyUrl: string;
    proxyUrlCallback: any;
    socks_proxy: string;
    socks_proxy_callback: any;
    socksProxy: string;
    socksProxyCallback: any;
    user_agent: { 'User-Agent': string } | false = undefined;
    userAgent: { 'User-Agent': string } | false = undefined;
    ws_proxy: string;
    ws_socks_proxy: string;
    wsProxy: string;
    wss_proxy: string;
    wsSocksProxy: string;
    wssProxy: string;
    //
    headers: any = {};
    origin = '*'; // CORS origin
    userAgents: any = {
        'chrome': 'Mozilla/5.0 (Windows NT 10.0; Win64; x64) AppleWebKit/537.36 (KHTML, like Gecko) Chrome/62.0.3202.94 Safari/537.36',
        'chrome39': 'Mozilla/5.0 (Windows NT 6.1; WOW64) AppleWebKit/537.36 (KHTML, like Gecko) Chrome/39.0.2171.71 Safari/537.36',
        'chrome100': 'Mozilla/5.0 (Macintosh; Intel Mac OS X 10_15_7) AppleWebKit/537.36 (KHTML, like Gecko) Chrome/100.0.4896.75 Safari/537.36',
    };
    //
    agent = undefined; // maintained for backwards compatibility
    httpAgent = undefined;
    httpsAgent = undefined;
    nodeHttpModuleLoaded: boolean = false;

    handleContentTypeApplicationZip: boolean = false;
    minFundingAddressLength: Int = 1; // used in checkAddress
    number: (numberString: string) => number = Number; // or String (a pointer to a function)
    quoteJsonNumbers: boolean = true; // treat numbers in json as quoted precise strings
    substituteCommonCurrencyCodes: boolean = true;  // reserved

    // whether fees should be summed by currency code
    reduceFees: boolean = true;

    // do not delete this line, it is needed for users to be able to define their own fetchImplementation
    AbortError: any;
    FetchError: any;
    fetchImplementation: any;

    validateClientSsl: boolean = false
    validateServerSsl: boolean = true

    timeout: Int = 10000; // milliseconds
    verbose: boolean = false;
    twofa = undefined; // two-factor authentication (2FA)

    accountId: string;
    apiKey: string;
    login: string;
    password: string;
    privateKey: string;// a "0x"-prefixed hexstring private key for a wallet
    secret: string;
    token: string; // reserved for HTTP auth in some cases
    uid: string;
    walletAddress: string; // a wallet address "0x"-prefixed hexstring

    accounts = undefined;
    accountsById = undefined;
    balance = {};
    baseCurrencies = undefined;
    bidsasks: Dictionary<Ticker> = {};
    codes = undefined;
    commonCurrencies: Dictionary<string> = undefined;
    currencies: Currencies = {};
    currencies_by_id = undefined;
    enableLastHttpResponse: boolean = true;
    enableLastJsonResponse: boolean = true;
    enableLastResponseHeaders: boolean = true;
    enableRateLimit: boolean = undefined;
    exceptions: Dictionary<string> = {};
    fees: object;
    fundingRates: Dictionary<FundingRate> = {}
    has: Dictionary<boolean | 'emulated'>;
    hostname: Str = undefined;
    httpExceptions = undefined;
    id: string = 'Exchange';
    ids: string[] = undefined;
    last_http_response = undefined;
    last_json_response = undefined;
    last_request_body     = undefined;
    last_request_headers  = undefined;
    last_request_path     = undefined;
    last_request_url      = undefined;
    last_response_headers = undefined;
    lastRestRequestTimestamp: number;
    limits: {
        amount?: MinMax,
        cost?: MinMax,
        leverage?: MinMax,
        price?: MinMax,
    };
    liquidations: Dictionary<Liquidation> = {}
    markets: Dictionary<any> = undefined;
    markets_by_id: Dictionary<any> = undefined;
    marketsByAltname: Dictionary<any> = undefined;
    marketsLoading: Promise<Dictionary<any>> = undefined;
    myLiquidations: Dictionary<Liquidation> = {}
    myTrades: ArrayCache;
    name: Str = undefined;
    ohlcvs: Dictionary<Dictionary<ArrayCacheByTimestamp>>;
    orderbooks: Dictionary<Ob> = {};
    orders: ArrayCache = undefined;
    paddingMode: Num = undefined;
    positions: any;
    precision: {
        amount: number | undefined,
        price: number | undefined
    };
    precisionMode: Num = undefined;
    quoteCurrencies = undefined;
    rateLimit: Num = undefined; // milliseconds
    reloadingMarkets: boolean = undefined;
    requiredCredentials: {
        accountId: boolean;
        apiKey: boolean;
        login: boolean;
        password: boolean;
        privateKey: boolean;
        secret: boolean;
        token: boolean;
        twofa: boolean;
        uid: boolean;
        walletAddress: boolean;
    };
    requiresEddsa: boolean = false;
    requiresWeb3: boolean = false;
    stablePairs = {};
    status = undefined;
    symbols: string[] = undefined;
    targetAccount = undefined;
    throttler = undefined;
    tickers: Dictionary<Ticker> = {};
    timeframes: Dictionary<number | string> = {};
    tokenBucket = undefined;
    trades: Dictionary<ArrayCache>;
    transactions = {};
    triggerOrders: ArrayCache = undefined;
    urls: {
        api?: string | Dictionary<string>;
        api_management?: string;
        doc?: string[];
        fees?: string;
        logo?: string;
        referral?: string;
        test?: string | Dictionary<string>;
        www?: string;
    };
    version: Str = undefined;

    // WS/PRO options
    aggregate = aggregate;
    alias: boolean = false;
    arrayConcat = arrayConcat;
    base16ToBinary = base16ToBinary;
    base58ToBinary = base58ToBinary;
    base64ToBinary = base64ToBinary;
    base64ToString = base64ToString;
    binaryConcat = binaryConcat;
    binaryConcatArray = binaryConcatArray;
    binaryToBase16 = binaryToBase16;
    binaryToBase58 = binaryToBase58;
    binaryToBase64 = binaryToBase64;
    capitalize = capitalize;
    clients: Dictionary<WsClient> = {};
    clone = clone;
    crc32 = crc32;
    decimalToPrecision = decimalToPrecision;
    decode = decode;
    deepExtend = deepExtend;
    encode = encode;
    extend = extend;
    extractParams = extractParams;
    filterBy = filterBy;
    flatten = flatten;
    groupBy = groupBy;
    hash = hash;
    hmac = hmac;
    implodeParams = implodeParams;
    inArray = inArray;
    indexBy = indexBy;
    isEmpty = isEmpty;
    isJsonEncodedObject = isJsonEncodedObject;
    isNode = isNode;
    iso8601 = iso8601;
    json = json;
    keys = keysFunc;
    keysort = keysort;
    merge = merge;
    microseconds = microseconds;
    milliseconds = milliseconds;
    newUpdates: boolean = true;
    now = now;
    numberToBE = numberToBE;
    numberToLE = numberToLE;
    numberToString = numberToString;
    omit = omit;
    omitZero = omitZero;
    ordered = ordered;
    packb = packb
    parse8601 = parse8601;
    parseDate = parseDate;
    parseTimeframe = parseTimeframe;
    precisionFromString = precisionFromString;
    rawencode = rawencode;
    safeFloat = safeFloat;
    safeFloat2 = safeFloat2;
    safeFloatN = safeFloatN;
    safeInteger = safeInteger;
    safeInteger2 = safeInteger2;
    safeIntegerN = safeIntegerN;
    safeIntegerProduct = safeIntegerProduct;
    safeIntegerProduct2 = safeIntegerProduct2;
    safeIntegerProductN = safeIntegerProductN;
    safeString = safeString;
    safeString2 = safeString2;
    safeStringLower = safeStringLower;
    safeStringLower2 = safeStringLower2;
    safeStringLowerN = safeStringLowerN;
    safeStringN = safeStringN;
    safeStringUpper = safeStringUpper;
    safeStringUpper2 = safeStringUpper2;
    safeStringUpperN = safeStringUpperN;
    safeTimestamp = safeTimestamp;
    safeTimestamp2 = safeTimestamp2;
    safeTimestampN = safeTimestampN;
    safeValue = safeValue;
    safeValue2 = safeValue2;
    safeValueN = safeValueN;
    seconds = seconds;
    sortBy = sortBy;
    sortBy2 = sortBy2;
    streaming = {};
    stringToBase64 = stringToBase64;
    strip = strip;
    sum = sum;
    toArray = toArray;
    unCamelCase = unCamelCase;
    unique = unique;
    urlencode = urlencode;
    urlencodeBase64 = urlencodeBase64
    urlencodeNested = urlencodeNested;
    urlencodeWithArrayRepeat = urlencodeWithArrayRepeat;
    uuid = uuid;
    uuid16 = uuid16;
    uuid22 = uuid22;
    uuidv1 = uuidv1;
    values = valuesFunc;
    vwap = vwapFunc;
    ymd = ymd;
    ymdhms = ymdhms;
    yymmdd = yymmdd;
    yyyymmdd = yyyymmdd;

    describe () {
        return {
            'alias': false, // whether this exchange is an alias to another exchange
            'api': undefined,
            'certified': false, // if certified by the CCXT dev team
            'commonCurrencies': { // gets extended/overwritten in subclasses
                'BCC': 'BCH',
                'BCHSV': 'BSV',
                'XBT': 'BTC',
            },
            'countries': undefined,
            'currencies': {}, // to be filled manually or by fetchMarkets
            'enableRateLimit': true,
<<<<<<< HEAD
            'exceptions': undefined,
            'fees': {
                'funding': {
                    'deposit': {},
                    'percentage': undefined,
                    'tierBased': undefined,
                    'withdraw': {},
                },
                'trading': {
                    'maker': undefined,
                    'percentage': undefined,
                    'taker': undefined,
                    'tierBased': undefined,
                },
            },
=======
            'rateLimit': 2000, // milliseconds = seconds * 1000
            'certified': false, // if certified by the CCXT dev team
            'pro': false, // if it is integrated with CCXT Pro for WebSocket support
            'alias': false, // whether this exchange is an alias to another exchange
            'dex': false,
>>>>>>> 32294626
            'has': {
                'addMargin': undefined,
                'borrowCrossMargin': undefined,
                'borrowIsolatedMargin': undefined,
                'borrowMargin': undefined,
                'cancelAllOrders': undefined,
                'cancelAllOrdersWs': undefined,
                'cancelOrder': true,
                'cancelOrders': undefined,
                'cancelOrdersWs': undefined,
                'cancelOrderWs': undefined,
                'closeAllPositions': undefined,
                'closePosition': undefined,
                'CORS': undefined,
                'createDepositAddress': undefined,
                'createLimitBuyOrder': undefined,
                'createLimitBuyOrderWs': undefined,
                'createLimitOrder': true,
                'createLimitOrderWs': undefined,
                'createLimitSellOrder': undefined,
                'createLimitSellOrderWs': undefined,
                'createMarketBuyOrder': undefined,
                'createMarketBuyOrderWithCost': undefined,
                'createMarketBuyOrderWithCostWs': undefined,
                'createMarketBuyOrderWs': undefined,
                'createMarketOrder': true,
                'createMarketOrderWithCost': undefined,
                'createMarketOrderWithCostWs': undefined,
                'createMarketOrderWs': true,
                'createMarketSellOrder': undefined,
                'createMarketSellOrderWithCost': undefined,
                'createMarketSellOrderWithCostWs': undefined,
                'createMarketSellOrderWs': undefined,
                'createOrder': true,
                'createOrders': undefined,
                'createOrderWithTakeProfitAndStopLoss': undefined,
                'createOrderWithTakeProfitAndStopLossWs': undefined,
                'createOrderWs': undefined,
                'createPostOnlyOrder': undefined,
                'createPostOnlyOrderWs': undefined,
                'createReduceOnlyOrder': undefined,
                'createReduceOnlyOrderWs': undefined,
                'createStopLimitOrder': undefined,
                'createStopLimitOrderWs': undefined,
                'createStopLossOrder': undefined,
                'createStopLossOrderWs': undefined,
                'createStopMarketOrder': undefined,
                'createStopMarketOrderWs': undefined,
                'createStopOrder': undefined,
                'createStopOrderWs': undefined,
                'createTakeProfitOrder': undefined,
                'createTakeProfitOrderWs': undefined,
                'createTrailingAmountOrder': undefined,
                'createTrailingAmountOrderWs': undefined,
                'createTrailingPercentOrder': undefined,
                'createTrailingPercentOrderWs': undefined,
                'createTriggerOrder': undefined,
                'createTriggerOrderWs': undefined,
                'deposit': undefined,
                'editOrder': 'emulated',
                'editOrderWs': undefined,
                'fetchAccounts': undefined,
                'fetchBalance': true,
                'fetchBalanceWs': undefined,
                'fetchBidsAsks': undefined,
                'fetchBorrowInterest': undefined,
                'fetchBorrowRate': undefined,
                'fetchBorrowRateHistories': undefined,
                'fetchBorrowRateHistory': undefined,
                'fetchBorrowRates': undefined,
                'fetchBorrowRatesPerSymbol': undefined,
                'fetchCanceledAndClosedOrders': undefined,
                'fetchCanceledOrders': undefined,
                'fetchClosedOrder': undefined,
                'fetchClosedOrders': undefined,
                'fetchClosedOrdersWs': undefined,
                'fetchConvertCurrencies': undefined,
                'fetchConvertQuote': undefined,
                'fetchConvertTrade': undefined,
                'fetchConvertTradeHistory': undefined,
                'fetchCrossBorrowRate': undefined,
                'fetchCrossBorrowRates': undefined,
                'fetchCurrencies': 'emulated',
                'fetchCurrenciesWs': 'emulated',
                'fetchDeposit': undefined,
                'fetchDepositAddress': undefined,
                'fetchDepositAddresses': undefined,
                'fetchDepositAddressesByNetwork': undefined,
                'fetchDeposits': undefined,
                'fetchDepositsWithdrawals': undefined,
                'fetchDepositsWs': undefined,
                'fetchDepositWithdrawFee': undefined,
                'fetchDepositWithdrawFees': undefined,
                'fetchFundingHistory': undefined,
                'fetchFundingRate': undefined,
                'fetchFundingRateHistory': undefined,
                'fetchFundingRates': undefined,
                'fetchGreeks': undefined,
                'fetchIndexOHLCV': undefined,
                'fetchIsolatedBorrowRate': undefined,
                'fetchIsolatedBorrowRates': undefined,
                'fetchIsolatedPositions': undefined,
                'fetchL2OrderBook': true,
                'fetchL3OrderBook': undefined,
                'fetchLastPrices': undefined,
                'fetchLedger': undefined,
                'fetchLedgerEntry': undefined,
                'fetchLeverage': undefined,
                'fetchLeverages': undefined,
                'fetchLeverageTiers': undefined,
                'fetchLiquidations': undefined,
                'fetchMarginAdjustmentHistory': undefined,
                'fetchMarginMode': undefined,
                'fetchMarginModes': undefined,
                'fetchMarketLeverageTiers': undefined,
                'fetchMarkets': true,
                'fetchMarketsWs': undefined,
                'fetchMarkOHLCV': undefined,
                'fetchMyLiquidations': undefined,
                'fetchMySettlementHistory': undefined,
                'fetchMyTrades': undefined,
                'fetchMyTradesWs': undefined,
                'fetchOHLCV': undefined,
                'fetchOHLCVWs': undefined,
                'fetchOpenInterest': undefined,
                'fetchOpenInterestHistory': undefined,
                'fetchOpenOrder': undefined,
                'fetchOpenOrders': undefined,
                'fetchOpenOrdersWs': undefined,
                'fetchOption': undefined,
                'fetchOptionChain': undefined,
                'fetchOrder': undefined,
                'fetchOrderBook': true,
                'fetchOrderBooks': undefined,
                'fetchOrderBookWs': undefined,
                'fetchOrders': undefined,
                'fetchOrdersByStatus': undefined,
                'fetchOrdersWs': undefined,
                'fetchOrderTrades': undefined,
                'fetchOrderWs': undefined,
                'fetchPermissions': undefined,
                'fetchPosition': undefined,
                'fetchPositionHistory': undefined,
                'fetchPositionMode': undefined,
                'fetchPositions': undefined,
                'fetchPositionsForSymbol': undefined,
                'fetchPositionsForSymbolWs': undefined,
                'fetchPositionsHistory': undefined,
                'fetchPositionsRisk': undefined,
                'fetchPositionsWs': undefined,
                'fetchPositionWs': undefined,
                'fetchPremiumIndexOHLCV': undefined,
                'fetchSettlementHistory': undefined,
                'fetchStatus': undefined,
                'fetchTicker': true,
                'fetchTickers': undefined,
                'fetchTickersWs': undefined,
                'fetchTickerWs': undefined,
                'fetchTime': undefined,
                'fetchTrades': true,
                'fetchTradesWs': undefined,
                'fetchTradingFee': undefined,
                'fetchTradingFees': undefined,
                'fetchTradingFeesWs': undefined,
                'fetchTradingLimits': undefined,
                'fetchTransactionFee': undefined,
                'fetchTransactionFees': undefined,
                'fetchTransactions': undefined,
                'fetchTransfer': undefined,
                'fetchTransfers': undefined,
                'fetchUnderlyingAssets': undefined,
                'fetchVolatilityHistory': undefined,
                'fetchWithdrawAddresses': undefined,
                'fetchWithdrawal': undefined,
                'fetchWithdrawals': undefined,
                'fetchWithdrawalsWs': undefined,
                'fetchWithdrawalWhitelist': undefined,
                'future': undefined,
                'margin': undefined,
                'option': undefined,
                'privateAPI': true,
                'publicAPI': true,
                'reduceMargin': undefined,
                'repayCrossMargin': undefined,
                'repayIsolatedMargin': undefined,
                'sandbox': undefined,
                'setLeverage': undefined,
                'setMargin': undefined,
                'setMarginMode': undefined,
                'setPositionMode': undefined,
                'signIn': undefined,
                'spot': undefined,
                'swap': undefined,
                'transfer': undefined,
                'watchBalance': undefined,
                'watchLiquidations': undefined,
                'watchLiquidationsForSymbols': undefined,
                'watchMyLiquidations': undefined,
                'watchMyLiquidationsForSymbols': undefined,
                'watchMyTrades': undefined,
                'watchOHLCV': undefined,
                'watchOHLCVForSymbols': undefined,
                'watchOrderBook': undefined,
                'watchOrderBookForSymbols': undefined,
                'watchOrders': undefined,
                'watchOrdersForSymbols': undefined,
                'watchPosition': undefined,
                'watchPositions': undefined,
                'watchStatus': undefined,
                'watchTicker': undefined,
                'watchTickers': undefined,
                'watchTrades': undefined,
                'watchTradesForSymbols': undefined,
                'withdraw': undefined,
                'ws': undefined,
            },
            'httpExceptions': {
                '400': ExchangeNotAvailable,
                '401': AuthenticationError,
                '403': ExchangeNotAvailable,
                '404': ExchangeNotAvailable,
                '405': ExchangeNotAvailable,
                '407': AuthenticationError,
                '408': RequestTimeout,
                '409': ExchangeNotAvailable,
                '410': ExchangeNotAvailable,
                '418': DDoSProtection,
                '422': ExchangeError,
                '429': RateLimitExceeded,
                '451': ExchangeNotAvailable,
                '500': ExchangeNotAvailable,
                '501': ExchangeNotAvailable,
                '502': ExchangeNotAvailable,
                '503': ExchangeNotAvailable,
                '504': RequestTimeout,
                '511': AuthenticationError,
                '520': ExchangeNotAvailable,
                '521': ExchangeNotAvailable,
                '522': ExchangeNotAvailable,
                '525': ExchangeNotAvailable,
                '526': ExchangeNotAvailable,
                '530': ExchangeNotAvailable,
            },
            'id': undefined,
            'limits': {
                'amount': { 'min': undefined, 'max': undefined },
                'cost': { 'min': undefined, 'max': undefined },
                'leverage': { 'min': undefined, 'max': undefined },
                'price': { 'min': undefined, 'max': undefined },
            },
            'markets': undefined, // to be filled manually or by fetchMarkets
            'name': undefined,
            'paddingMode': NO_PADDING,
            'precisionMode': DECIMAL_PLACES,
            'pro': false, // if it is integrated with CCXT Pro for WebSocket support
            'rateLimit': 2000, // milliseconds = seconds * 1000
            'requiredCredentials': {
                'accountId':  false,
                'apiKey': true,
                'login': false,
                'password': false,
                'privateKey': false, // a "0x"-prefixed hexstring private key for a wallet
                'secret': true,
                'token': false, // reserved for HTTP auth in some cases
                'twofa': false, // 2-factor authentication (one-time password key)
                'uid': false,
                'walletAddress': false, // the wallet address "0x"-prefixed hexstring
            },
            'status': {
                'eta': undefined,
                'status': 'ok',
                'updated': undefined,
                'url': undefined,
            },
            'timeframes': undefined, // redefine if the exchange has.fetchOHLCV
            'urls': {
                'api': undefined,
                'doc': undefined,
                'fees': undefined,
                'logo': undefined,
                'www': undefined,
            },
        }; // return
    } // describe ()

    constructor (userConfig = {}) {
        Object.assign (this, functions);
        //
        //     if (isNode) {
        //         this.nodeVersion = process.version.match (/\d+\.\d+\.\d+/)[0]
        //         this.userAgent = {
        //             'User-Agent': 'ccxt/' + (Exchange as any).ccxtVersion +
        //                 ' (+https://github.com/ccxt/ccxt)' +
        //                 ' Node.js/' + this.nodeVersion + ' (JavaScript)'
        //         }
        //     }
        //
        this.options = this.getDefaultOptions (); // exchange-specific options if any
        // fetch implementation options (JS only)
        // http properties
        this.headers = {};
        this.origin = '*'; // CORS origin
        // underlying properties
        this.handleContentTypeApplicationZip = false;
        this.minFundingAddressLength = 1; // used in checkAddress
        this.number = Number; // or String (a pointer to a function)
        this.quoteJsonNumbers = true; // treat numbers in json as quoted precise strings
        this.substituteCommonCurrencyCodes = true;  // reserved
        // whether fees should be summed by currency code
        this.reduceFees = true;
        // do not delete this line, it is needed for users to be able to define their own fetchImplementation
        this.fetchImplementation = undefined;
        this.validateClientSsl = false;
        this.validateServerSsl = true;
        // default property values
        this.timeout = 10000; // milliseconds
        this.twofa = undefined; // two-factor authentication (2FA)
        this.verbose = false;
        // default credentials
        this.apiKey = undefined;
        this.login = undefined;
        this.password = undefined;
        this.privateKey = undefined; // a "0x"-prefixed hexstring private key for a wallet
        this.secret = undefined;
        this.token = undefined; // reserved for HTTP auth in some cases
        this.uid = undefined;
        this.walletAddress = undefined; // a wallet address "0x"-prefixed hexstring
        // placeholders for cached data
        this.balance = {};
        this.liquidations = {}
        this.myLiquidations = {}
        this.myTrades = undefined;
        this.ohlcvs = {};
        this.orderbooks = {};
        this.orders = undefined;
        this.positions = {};
        this.tickers = {};
        this.trades = {};
        this.transactions = undefined;
        // web3 and cryptography flags
        this.requiresEddsa = false;
        this.requiresWeb3 = false;
        // response handling flags and properties
        this.enableLastHttpResponse = true;
        this.enableLastJsonResponse = true;
        this.enableLastResponseHeaders = true;
        this.last_http_response = undefined;
        this.last_json_response = undefined;
        this.last_request_body     = undefined;
        this.last_request_headers  = undefined;
        this.last_request_path     = undefined;
        this.last_request_url      = undefined;
        this.last_response_headers = undefined;
        this.lastRestRequestTimestamp = 0;
        // camelCase and snake_notation support
        const unCamelCaseProperties = (obj = this) => {
            if (obj !== null) {
                const ownPropertyNames = Object.getOwnPropertyNames (obj);
                for (let i = 0; i < ownPropertyNames.length; i++) {
                    const k = ownPropertyNames[i];
                    this[unCamelCase (k)] = this[k];
                }
                unCamelCaseProperties (Object.getPrototypeOf (obj));
            }
        };
        unCamelCaseProperties ();
        // merge constructor overrides to this instance
        const configEntries = Object.entries (this.describe ()).concat (Object.entries (userConfig));
        for (let i = 0; i < configEntries.length; i++) {
            const [ property, value ] = configEntries[i];
            if (value && Object.getPrototypeOf (value) === Object.prototype) {
                this[property] = this.deepExtend (this[property], value);
            } else {
                this[property] = value;
            }
        }
        // http client options
        const agentOptions = {
            'keepAlive': true,
        };
        // ssl options
        if (!this.validateServerSsl) {
            agentOptions['rejectUnauthorized'] = false;
        }
        // generate old metainfo interface
        const hasKeys = Object.keys (this.has);
        for (let i = 0; i < hasKeys.length; i++) {
            const k = hasKeys[i];
            this['has' + this.capitalize (k)] = !!this.has[k]; // converts 'emulated' to true
        }
        // generate implicit api
        if (this.api) {
            this.defineRestApi (this.api, 'request');
        }
        // init the request rate limiter
        this.initRestRateLimiter ();
        // init predefined markets if any
        if (this.markets) {
            this.setMarkets (this.markets);
        }
        this.newUpdates = ((this.options as any).newUpdates !== undefined) ? (this.options as any).newUpdates : true;

        this.afterConstruct ();
        const isSandbox = this.safeBool2 (this.options, 'sandbox', 'testnet', false);
        if (isSandbox) {
            this.setSandboxMode (isSandbox);
        }
    }

    encodeURIComponent (... args) {
        // @ts-expect-error
        return encodeURIComponent (... args);
    }

    checkRequiredVersion (requiredVersion, error = true) {
        let result = true;
        const [ major1, minor1, patch1 ] = requiredVersion.split ('.')
            , [ major2, minor2, patch2 ] = (Exchange as any).ccxtVersion.split ('.')
            , intMajor1 = this.parseToInt (major1)
            , intMinor1 = this.parseToInt (minor1)
            , intPatch1 = this.parseToInt (patch1)
            , intMajor2 = this.parseToInt (major2)
            , intMinor2 = this.parseToInt (minor2)
            , intPatch2 = this.parseToInt (patch2);
        if (intMajor1 > intMajor2) {
            result = false;
        }
        if (intMajor1 === intMajor2) {
            if (intMinor1 > intMinor2) {
                result = false;
            } else if (intMinor1 === intMinor2 && intPatch1 > intPatch2) {
                result = false;
            }
        }
        if (!result) {
            if (error) {
                throw new NotSupported ('Your current version of CCXT is ' + (Exchange as any).ccxtVersion + ', a newer version ' + requiredVersion + ' is required, please, upgrade your version of CCXT');
            } else {
                return error;
            }
        }
        return result;
    }

    checkAddress (address) {
        if (address === undefined) {
            throw new InvalidAddress (this.id + ' address is undefined');
        }
        // check the address is not the same letter like 'aaaaa' nor too short nor has a space
        if ((this.unique (address).length === 1) || address.length < this.minFundingAddressLength || address.includes (' ')) {
            throw new InvalidAddress (this.id + ' address is invalid or has less than ' + this.minFundingAddressLength.toString () + ' characters: "' + this.json (address) + '"');
        }
        return address;
    }

    initRestRateLimiter () {
        if (this.rateLimit === undefined) {
            throw new Error (this.id + '.rateLimit property is not configured');
        }
        this.tokenBucket = this.extend ({
            delay: 0.001,
            capacity: 1,
            cost: 1,
            maxCapacity: 1000,
            refillRate: (this.rateLimit > 0) ? 1 / this.rateLimit : Number.MAX_VALUE,
        }, this.tokenBucket);
        this.throttler = new Throttler (this.tokenBucket);
    }

    throttle (cost = undefined) {
        return this.throttler.throttle (cost);
    }

    defineRestApiEndpoint (methodName, uppercaseMethod, lowercaseMethod, camelcaseMethod, path, paths, config = {}) {
        const splitPath = path.split (/[^a-zA-Z0-9]/);
        const camelcaseSuffix = splitPath.map (this.capitalize).join ('');
        const underscoreSuffix = splitPath.map ((x) => x.trim ().toLowerCase ()).filter ((x) => x.length > 0).join ('_');
        const camelcasePrefix = [ paths[0] ].concat (paths.slice (1).map (this.capitalize)).join ('');
        const underscorePrefix = [ paths[0] ].concat (paths.slice (1).map ((x) => x.trim ()).filter ((x) => x.length > 0)).join ('_');
        const camelcase = camelcasePrefix + camelcaseMethod + this.capitalize (camelcaseSuffix);
        const underscore = underscorePrefix + '_' + lowercaseMethod + '_' + underscoreSuffix;
        const typeArgument = (paths.length > 1) ? paths : paths[0];
        // handle call costs here
        const partial = async (params = {}, context = {}) => this[methodName] (path, typeArgument, uppercaseMethod, params, undefined, undefined, config, context);
        // const partial = async (params) => this[methodName] (path, typeArgument, uppercaseMethod, params || {})
        this[camelcase] = partial;
        this[underscore] = partial;
    }

    defineRestApi (api, methodName, paths = []) {
        const keys = Object.keys (api);
        for (let i = 0; i < keys.length; i++) {
            const key = keys[i];
            const value = api[key];
            const uppercaseMethod = key.toUpperCase ();
            const lowercaseMethod = key.toLowerCase ();
            const camelcaseMethod = this.capitalize (lowercaseMethod);
            if (Array.isArray (value)) {
                for (let k = 0; k < value.length; k++) {
                    const path = value[k].trim ();
                    this.defineRestApiEndpoint (methodName, uppercaseMethod, lowercaseMethod, camelcaseMethod, path, paths);
                }
                // the options HTTP method conflicts with the 'options' API url path
                // } else if (key.match (/^(?:get|post|put|delete|options|head|patch)$/i)) {
            } else if (key.match (/^(?:get|post|put|delete|head|patch)$/i)) {
                const endpoints = Object.keys (value);
                for (let j = 0; j < endpoints.length; j++) {
                    const endpoint = endpoints[j];
                    const path = endpoint.trim ();
                    const config = value[endpoint];
                    if (typeof config === 'object') {
                        this.defineRestApiEndpoint (methodName, uppercaseMethod, lowercaseMethod, camelcaseMethod, path, paths, config);
                    } else if (typeof config === 'number') {
                        this.defineRestApiEndpoint (methodName, uppercaseMethod, lowercaseMethod, camelcaseMethod, path, paths, { cost: config });
                    } else {
                        throw new NotSupported (this.id + ' defineRestApi() API format is not supported, API leafs must strings, objects or numbers');
                    }
                }
            } else {
                this.defineRestApi (value, methodName, paths.concat ([ key ]));
            }
        }
    }

    log (... args) {
        console.log (... args);
    }

    httpProxyAgentModule:any = undefined;
    httpsProxyAgentModule:any = undefined;
    proxiesModulesLoading:Promise<any> = undefined
    proxyDictionaries:any = {};
    socksProxyAgentModule:any = undefined;
    socksProxyAgentModuleChecked:boolean = false;

    async loadProxyModules () {
        // when loading markets, multiple parallel calls are made, so need one promise
        if (this.proxiesModulesLoading === undefined) {
            this.proxiesModulesLoading = (async () => {
                // we have to handle it with below nested way, because of dynamic
                // import issues (https://github.com/ccxt/ccxt/pull/20687)
                try {
                    // todo: possible sync alternatives: https://stackoverflow.com/questions/51069002/convert-import-to-synchronous
                    this.httpProxyAgentModule = await import (/* webpackIgnore: true */ '../static_dependencies/proxies/http-proxy-agent/index.js');
                    this.httpsProxyAgentModule = await import (/* webpackIgnore: true */ '../static_dependencies/proxies/https-proxy-agent/index.js');
                } catch (e) {
                    // if several users are using those frameworks which cause exceptions,
                    // let them to be able to load modules still, by installing them
                    try {
                        // @ts-ignore
                        this.httpProxyAgentModule = await import (/* webpackIgnore: true */ 'http-proxy-agent');
                        // @ts-ignore
                        this.httpProxyAgentModule = await import (/* webpackIgnore: true */ 'https-proxy-agent');
                    } catch (e) { }
                }
                if (this.socksProxyAgentModuleChecked === false) {
                    try {
                        // @ts-ignore
                        this.socksProxyAgentModule = await import (/* webpackIgnore: true */ 'socks-proxy-agent');
                    } catch (e) {}
                    this.socksProxyAgentModuleChecked = true;
                }
            })();
        }
        return await this.proxiesModulesLoading;
    }

    setProxyAgents (httpProxy, httpsProxy, socksProxy) {
        let chosenAgent = undefined;
        // in browser-side, proxy modules are not supported in 'fetch/ws' methods
        if (!isNode && (httpProxy || httpsProxy || socksProxy)) {
            throw new NotSupported (this.id + ' - proxies in browser-side projects are not supported. You have several choices: [A] Use `exchange.proxyUrl` property to redirect requests through local/remote cors-proxy server (find sample file named "sample-local-proxy-server-with-cors" in https://github.com/ccxt/ccxt/tree/master/examples/ folder, which can be used for REST requests only) [B] override `exchange.fetch` && `exchange.watch` methods to send requests through your custom proxy');
        }
        if (httpProxy) {
            if (this.httpProxyAgentModule === undefined) {
                throw new NotSupported (this.id + ' you need to load JS proxy modules with `.loadProxyModules()` method at first to use proxies');
            }
            if (!(httpProxy in this.proxyDictionaries)) {
                this.proxyDictionaries[httpProxy] = new this.httpProxyAgentModule.HttpProxyAgent(httpProxy);
            }
            chosenAgent = this.proxyDictionaries[httpProxy];
        } else if (httpsProxy) {
            if (this.httpsProxyAgentModule === undefined) {
                throw new NotSupported (this.id + ' you need to load JS proxy modules with `.loadProxyModules()` method at first to use proxies');
            }
            if (!(httpsProxy in this.proxyDictionaries)) {
                this.proxyDictionaries[httpsProxy] = new this.httpsProxyAgentModule.HttpsProxyAgent(httpsProxy);
            }
            chosenAgent = this.proxyDictionaries[httpsProxy];
            chosenAgent.keepAlive = true;
        } else if (socksProxy) {
            if (this.socksProxyAgentModule === undefined) {
                throw new NotSupported (this.id + ' - to use SOCKS proxy with ccxt, at first you need install module "npm i socks-proxy-agent" and then initialize proxies with `.loadProxyModules()` method');
            }
            if (!(socksProxy in this.proxyDictionaries)) {
                this.proxyDictionaries[socksProxy] = new this.socksProxyAgentModule.SocksProxyAgent(socksProxy);
            }
            chosenAgent = this.proxyDictionaries[socksProxy];
        }
        return chosenAgent;
    }

    async loadHttpProxyAgent () {
        // for `http://` protocol proxy-urls, we need to load `http` module only on first call
        if (!this.httpAgent) {
            const httpModule = await import (/* webpackIgnore: true */'node:http')
            this.httpAgent = new httpModule.Agent ();
        }
        return this.httpAgent;
    }

    getHttpAgentIfNeeded (url) {
        if (isNode) {
            // only for non-ssl proxy
            if (url.substring(0, 5) === 'ws://') {
                if (this.httpAgent === undefined) {
                    throw new NotSupported (this.id + ' to use proxy with non-ssl ws:// urls, at first run  `await exchange.loadHttpProxyAgent()` method');
                }
                return this.httpAgent;
            }
        }
        return undefined;
    }


    async fetch (url, method = 'GET', headers: any = undefined, body: any = undefined) {

        // load node-http(s) modules only on first call
        if (isNode) {
            if (!this.nodeHttpModuleLoaded) {
                this.nodeHttpModuleLoaded = true;
                const httpsModule = await import (/* webpackIgnore: true */'node:https')
                this.httpsAgent = new httpsModule.Agent ({ keepAlive: true });
            }
        }

        // ##### PROXY & HEADERS #####
        headers = this.extend (this.headers, headers);
        // proxy-url
        const proxyUrl = this.checkProxyUrlSettings (url, method, headers, body);
        let httpProxyAgent = false;
        if (proxyUrl !== undefined) {
            // part only for node-js
            if (isNode) {
                // in node we need to set header to *
                headers = this.extend ({ 'Origin': this.origin }, headers);
                // only for http proxy
                if (proxyUrl.substring(0, 5) === 'http:') {
                    await this.loadHttpProxyAgent ();
                    httpProxyAgent = this.httpAgent;
                }
            }
            url = proxyUrl + url;
        }
        // proxy agents
        const [ httpProxy, httpsProxy, socksProxy ] = this.checkProxySettings (url, method, headers, body);
        this.checkConflictingProxies (httpProxy || httpsProxy || socksProxy, proxyUrl);
        // skip proxies on the browser
        if (isNode) {
            // this is needed in JS, independently whether proxy properties were set or not, we have to load them because of necessity in WS, which would happen beyond 'fetch' method (WS/etc)
            await this.loadProxyModules ();
        }
        const chosenAgent = this.setProxyAgents (httpProxy, httpsProxy, socksProxy);
        // user-agent
        const userAgent = (this.userAgent !== undefined) ? this.userAgent : this.user_agent;
        if (userAgent && isNode) {
            if (typeof userAgent === 'string') {
                headers = this.extend ({ 'User-Agent': userAgent }, headers);
            } else if ((typeof userAgent === 'object') && ('User-Agent' in userAgent)) {
                headers = this.extend (userAgent, headers);
            }
        }
        // set final headers
        headers = this.setHeaders (headers);
        // log
        if (this.verbose) {
            this.log ("fetch Request:\n", this.id, method, url, "\nRequestHeaders:\n", headers, "\nRequestBody:\n", body, "\n");
        }
        // end of proxies & headers

        if (this.fetchImplementation === undefined) {
            if (isNode) {
                if (this.agent === undefined) {
                    this.agent = this.httpsAgent;
                }
                try {
                    const module = await import (/* webpackIgnore: true */'../static_dependencies/node-fetch/index.js')
                    this.AbortError = module.AbortError
                    this.fetchImplementation = module.default
                    this.FetchError = module.FetchError
                }
                catch (e) {
                    // some users having issues with dynamic imports (https://github.com/ccxt/ccxt/pull/20687)
                    // so let them to fallback to node's native fetch
                    if (typeof fetch === 'function') {
                        this.fetchImplementation = fetch
                        // as it's browser-compatible implementation ( https://nodejs.org/dist/latest-v20.x/docs/api/globals.html#fetch )
                        // it throws same error types
                        this.AbortError = DOMException
                        this.FetchError = TypeError
                    } else {
                        throw new Error ('Seems, "fetch" function is not available in your node-js version, please use latest node-js version');
                    }
                }
            } else {
                this.AbortError = DOMException;
                this.FetchError = TypeError;
                this.fetchImplementation = self.fetch;
            }
        }
        // fetchImplementation cannot be called on this. in browsers:
        // TypeError Failed to execute 'fetch' on 'Window': Illegal invocation
        const fetchImplementation = this.fetchImplementation;
        const params = { method, headers, body, timeout: this.timeout };
        if (this.agent) {
            params['agent'] = this.agent;
        }
        // override agent, if needed
        if (httpProxyAgent) {
            // if proxyUrl is being used, then specifically in nodejs, we need http module, not https
            params['agent'] = httpProxyAgent;
        } else if (chosenAgent) {
            // if http(s)Proxy is being used
            params['agent'] = chosenAgent;
        }
        const controller = new AbortController ()
        params['signal'] = controller.signal
        const timeout = setTimeout (() => {
            controller.abort ();
        }, this.timeout);
        try {
            const response = await fetchImplementation (url, params);
            clearTimeout (timeout);
            return this.handleRestResponse (response, url, method, headers, body);
        } catch (e) {
            if (e instanceof this.AbortError) {
                throw new RequestTimeout (this.id + ' ' + method + ' ' + url + ' request timed out (' + this.timeout + ' ms)');
            } else if (e instanceof this.FetchError) {
                throw new NetworkError (this.id + ' ' + method + ' ' + url + ' fetch failed');
            }
            throw e;
        }
    }

    parseJson (jsonString) {
        try {
            if (this.isJsonEncodedObject (jsonString)) {
                return JSON.parse (this.onJsonResponse (jsonString));
            }
        } catch (e) {
            // SyntaxError
            return undefined;
        }
    }

    getResponseHeaders (response) {
        const result = {};
        response.headers.forEach ((value, key) => {
            key = key.split ('-').map ((word) => this.capitalize (word)).join ('-');
            result[key] = value;
        });
        return result;
    }

    handleRestResponse (response, url, method = 'GET', requestHeaders = undefined, requestBody = undefined) {
        const responseHeaders = this.getResponseHeaders (response);
        if (this.handleContentTypeApplicationZip && (responseHeaders['Content-Type'] === 'application/zip')) {
            const responseBuffer = response.buffer ();
            if (this.enableLastResponseHeaders) {
                this.last_response_headers = responseHeaders;
            }
            if (this.enableLastHttpResponse) {
                this.last_http_response = responseBuffer;
            }
            if (this.verbose) {
                this.log ("handleRestResponse:\n", this.id, method, url, response.status, response.statusText, "\nResponseHeaders:\n", responseHeaders, "ZIP redacted", "\n");
            }
            // no error handler needed, because it would not be a zip response in case of an error
            return responseBuffer;
        }
        return response.text ().then ((responseBody) => {
            const bodyText = this.onRestResponse (response.status, response.statusText, url, method, responseHeaders, responseBody, requestHeaders, requestBody);
            const json = this.parseJson (bodyText);
            if (this.enableLastResponseHeaders) {
                this.last_response_headers = responseHeaders;
            }
            if (this.enableLastHttpResponse) {
                this.last_http_response = responseBody;
            }
            if (this.enableLastJsonResponse) {
                this.last_json_response = json;
            }
            if (this.verbose) {
                this.log ("handleRestResponse:\n", this.id, method, url, response.status, response.statusText, "\nResponseHeaders:\n", responseHeaders, "\nResponseBody:\n", responseBody, "\n");
            }
            const skipFurtherErrorHandling = this.handleErrors (response.status, response.statusText, url, method, responseHeaders, responseBody, json, requestHeaders, requestBody);
            if (!skipFurtherErrorHandling) {
                this.handleHttpStatusCode (response.status, response.statusText, url, method, responseBody);
            }
            return json || responseBody;
        });
    }

    onRestResponse (statusCode, statusText, url, method, responseHeaders, responseBody, requestHeaders, requestBody) {
        return responseBody.trim ();
    }

    onJsonResponse (responseBody) {
        return this.quoteJsonNumbers ? responseBody.replace (/":([+.0-9eE-]+)([,}])/g, '":"$1"$2') : responseBody;
    }

    async loadMarketsHelper (reload = false, params = {}) {
        if (!reload && this.markets) {
            if (!this.markets_by_id) {
                return this.setMarkets (this.markets);
            }
            return this.markets;
        }
        let currencies = undefined;
        // only call if exchange API provides endpoint (true), thus avoid emulated versions ('emulated')
        if (this.has['fetchCurrencies'] === true) {
            currencies = await this.fetchCurrencies ();
        }
        const markets = await this.fetchMarkets (params);
        return this.setMarkets (markets, currencies);
    }

    async loadMarkets (reload = false, params = {}): Promise<Dictionary<Market>> {
        // this method is async, it returns a promise
        if ((reload && !this.reloadingMarkets) || !this.marketsLoading) {
            this.reloadingMarkets = true;
            this.marketsLoading = this.loadMarketsHelper (reload, params).then ((resolved) => {
                this.reloadingMarkets = false;
                return resolved;
            }, (error) => {
                this.reloadingMarkets = false;
                throw error;
            });
        }
        return this.marketsLoading;
    }

    async fetchCurrencies (params = {}): Promise<Currencies> {
        // markets are returned as a list
        // currencies are returned as a dict
        // this is for historical reasons
        // and may be changed for consistency later
        return new Promise ((resolve, reject) => resolve (this.currencies));
    }

    async fetchCurrenciesWs (params = {}) {
        // markets are returned as a list
        // currencies are returned as a dict
        // this is for historical reasons
        // and may be changed for consistency later
        return new Promise ((resolve, reject) => resolve (this.currencies));
    }

    async fetchMarkets (params = {}): Promise<Market[]> {
        // markets are returned as a list
        // currencies are returned as a dict
        // this is for historical reasons
        // and may be changed for consistency later
        return new Promise ((resolve, reject) => resolve (Object.values (this.markets)));
    }

    async fetchMarketsWs (params = {}): Promise<Market[]> {
        // markets are returned as a list
        // currencies are returned as a dict
        // this is for historical reasons
        // and may be changed for consistency later
        return new Promise ((resolve, reject) => resolve (Object.values (this.markets)))
    }

    checkRequiredDependencies () {
        return;
    }

    parseNumber (value, d: Num = undefined): number {
        if (value === undefined) {
            return d;
        } else {
            try {
                return this.number (value);
            } catch (e) {
                return d;
            }
        }
    }

    checkOrderArguments (market, type, side, amount, price, params) {
        if (price === undefined) {
            if (type === 'limit') {
                throw new ArgumentsRequired (this.id + ' createOrder() requires a price argument for a limit order');
            }
        }
        if (amount <= 0) {
            throw new ArgumentsRequired (this.id + ' createOrder() amount should be above 0');
        }
    }

    handleHttpStatusCode (code, reason, url, method, body) {
        const codeAsString = code.toString ();
        if (codeAsString in this.httpExceptions) {
            const ErrorClass = this.httpExceptions[codeAsString];
            throw new ErrorClass (this.id + ' ' + method + ' ' + url + ' ' + codeAsString + ' ' + reason + ' ' + body);
        }
    }

    remove0xPrefix (hexData) {
        if (hexData.slice (0, 2) === '0x') {
            return hexData.slice (2);
        } else {
            return hexData;
        }
    }

    spawn(method, ...args) {
        const future = Future();
        // using setTimeout 0 to force the execution to run after the future is returned
        setTimeout(() => {
            method.apply(this, args).then(future.resolve).catch(future.reject);
        }, 0);
        return future;
    }

    delay (timeout, method, ... args) {
        setTimeout (() => {
            this.spawn (method, ... args);
        }, timeout);
    }

    // -----------------------------------------------------------------------
    // -----------------------------------------------------------------------
    // WS/PRO methods

    orderBook (snapshot = {}, depth = Number.MAX_SAFE_INTEGER) {
        return new WsOrderBook (snapshot, depth);
    }

    indexedOrderBook (snapshot = {}, depth = Number.MAX_SAFE_INTEGER) {
        return new IndexedOrderBook (snapshot, depth);
    }

    countedOrderBook (snapshot = {}, depth = Number.MAX_SAFE_INTEGER) {
        return new CountedOrderBook (snapshot, depth);
    }

    handleMessage (client, message) {
    } // stub to override

    // ping (client) {} // stub to override

    ping (client) {
        return undefined;
    }

    client (url: string): WsClient {
        this.clients = this.clients || {};
        if (!this.clients[url]) {
            const onMessage = this.handleMessage.bind (this);
            const onError = this.onError.bind (this);
            const onClose = this.onClose.bind (this);
            const onConnected = this.onConnected.bind (this);
            // decide client type here: ws / signalr / socketio
            const wsOptions = this.safeValue (this.options, 'ws', {});
            // proxy agents
            const [ httpProxy, httpsProxy, socksProxy ] = this.checkWsProxySettings ();
            const chosenAgent = this.setProxyAgents (httpProxy, httpsProxy, socksProxy);
            // part only for node-js
            const httpProxyAgent = this.getHttpAgentIfNeeded (url);
            const finalAgent = chosenAgent ? chosenAgent : (httpProxyAgent ? httpProxyAgent : this.agent);
            //
            const options = this.deepExtend (this.streaming, {
                'log': this.log ? this.log.bind (this) : this.log,
                'ping': (this as any).ping ? (this as any).ping.bind (this) : (this as any).ping,
                'verbose': this.verbose,
                'throttler': new Throttler (this.tokenBucket),
                // add support for proxies
                'options': {
                    'agent': finalAgent,
                }
            }, wsOptions);
            this.clients[url] = new WsClient (url, onMessage, onError, onClose, onConnected, options);
        }
        return this.clients[url];
    }

    watchMultiple (url: string, messageHashes: string[], message = undefined, subscribeHashes = undefined, subscription = undefined) {
        //
        // Without comments the code of this method is short and easy:
        //
        //     const client = this.client (url)
        //     const backoffDelay = 0
        //     const future = client.future (messageHash)
        //     const connected = client.connect (backoffDelay)
        //     connected.then (() => {
        //         if (message && !client.subscriptions[subscribeHash]) {
        //             client.subscriptions[subscribeHash] = true
        //             client.send (message)
        //         }
        //     }).catch ((error) => {})
        //     return future
        //
        // The following is a longer version of this method with comments
        //
        const client = this.client (url) as WsClient;
        // todo: calculate the backoff using the clients cache
        const backoffDelay = 0;
        //
        //  watchOrderBook ---- future ----+---------------+----→ user
        //                                 |               |
        //                                 ↓               ↑
        //                                 |               |
        //                              connect ......→ resolve
        //                                 |               |
        //                                 ↓               ↑
        //                                 |               |
        //                             subscribe -----→ receive
        //
        const future = Future.race (messageHashes.map (messageHash => client.future (messageHash)))
        // read and write subscription, this is done before connecting the client
        // to avoid race conditions when other parts of the code read or write to the client.subscriptions
        let missingSubscriptions = []
        if (subscribeHashes !== undefined) {
            for (let i = 0; i < subscribeHashes.length; i++) {
                const subscribeHash = subscribeHashes[i];
                if (!client.subscriptions[subscribeHash]) {
                    missingSubscriptions.push (subscribeHash)
                    client.subscriptions[subscribeHash] = subscription || true
                }
            }
        }
        // we intentionally do not use await here to avoid unhandled exceptions
        // the policy is to make sure that 100% of promises are resolved or rejected
        // either with a call to client.resolve or client.reject with
        //  a proper exception class instance
        const connected = client.connect (backoffDelay);
        // the following is executed only if the catch-clause does not
        // catch any connection-level exceptions from the client
        // (connection established successfully)
        if ((subscribeHashes === undefined) || missingSubscriptions.length) {
            connected.then (() => {
                const options = this.safeValue (this.options, 'ws');
                const cost = this.safeValue (options, 'cost', 1);
                if (message) {
                    if (this.enableRateLimit && client.throttle) {
                        // add cost here |
                        //               |
                        //               V
                        client.throttle (cost).then (() => {
                            client.send (message);
                        }).catch ((e) => {
                            for (let i = 0; i < missingSubscriptions.length; i++) {
                                const subscribeHash = missingSubscriptions[i];
                                delete client.subscriptions[subscribeHash]
                            }
                            future.reject (e);
                        });
                    } else {
                        client.send (message)
                        .catch ((e) => {
                            for (let i = 0; i < missingSubscriptions.length; i++) {
                                const subscribeHash = missingSubscriptions[i];
                                delete client.subscriptions[subscribeHash]
                            }
                            future.reject (e);
                        });
                    }
                }
            }).catch ((e)=> {
                for (let i = 0; i < missingSubscriptions.length; i++) {
                    const subscribeHash = missingSubscriptions[i];
                    delete client.subscriptions[subscribeHash]
                }
                future.reject (e);
            });
        }
        return future;
    }

    watch (url: string, messageHash: string, message = undefined, subscribeHash = undefined, subscription = undefined) {
        //
        // Without comments the code of this method is short and easy:
        //
        //     const client = this.client (url)
        //     const backoffDelay = 0
        //     const future = client.future (messageHash)
        //     const connected = client.connect (backoffDelay)
        //     connected.then (() => {
        //         if (message && !client.subscriptions[subscribeHash]) {
        //             client.subscriptions[subscribeHash] = true
        //             client.send (message)
        //         }
        //     }).catch ((error) => {})
        //     return future
        //
        // The following is a longer version of this method with comments
        //
        const client = this.client (url) as WsClient;
        // todo: calculate the backoff using the clients cache
        const backoffDelay = 0;
        //
        //  watchOrderBook ---- future ----+---------------+----→ user
        //                                 |               |
        //                                 ↓               ↑
        //                                 |               |
        //                              connect ......→ resolve
        //                                 |               |
        //                                 ↓               ↑
        //                                 |               |
        //                             subscribe -----→ receive
        //
        if ((subscribeHash === undefined) && (messageHash in client.futures)) {
            return client.futures[messageHash];
        }
        const future = client.future (messageHash);
        // read and write subscription, this is done before connecting the client
        // to avoid race conditions when other parts of the code read or write to the client.subscriptions
        const clientSubscription = client.subscriptions[subscribeHash];
        if (!clientSubscription) {
            client.subscriptions[subscribeHash] = subscription || true;
        }
        // we intentionally do not use await here to avoid unhandled exceptions
        // the policy is to make sure that 100% of promises are resolved or rejected
        // either with a call to client.resolve or client.reject with
        //  a proper exception class instance
        const connected = client.connect (backoffDelay);
        // the following is executed only if the catch-clause does not
        // catch any connection-level exceptions from the client
        // (connection established successfully)
        if (!clientSubscription) {
            connected.then (() => {
                const options = this.safeValue (this.options, 'ws');
                const cost = this.safeValue (options, 'cost', 1);
                if (message) {
                    if (this.enableRateLimit && client.throttle) {
                        // add cost here |
                        //               |
                        //               V
                        client.throttle (cost).then (() => {
                            client.send (message);
                        }).catch ((e) => {
                            client.onError (e);
                        });
                    } else {
                        client.send (message)
                        .catch ((e) => {
                            client.onError (e);
                        });
                    }
                }
            }).catch ((e)=> {
                delete client.subscriptions[subscribeHash];
                future.reject (e);
            });
        }
        return future;
    }

    onConnected (client, message = undefined) {
        // for user hooks
        // console.log ('Connected to', client.url)
    }

    onError (client, error) {
        if ((client.url in this.clients) && (this.clients[client.url].error)) {
            delete this.clients[client.url];
        }
    }

    onClose (client, error) {
        if (client.error) {
            // connection closed due to an error, do nothing
        } else {
            // server disconnected a working connection
            if (this.clients[client.url]) {
                delete this.clients[client.url];
            }
        }
    }

    async close () {
        const clients = Object.values (this.clients || {});
        const closedClients = [];
        for (let i = 0; i < clients.length; i++) {
            const client = clients[i] as WsClient;
            client.error = new ExchangeClosedByUser (this.id + ' closedByUser');
            closedClients.push(client.close ());
        }
        await Promise.all (closedClients);
        for (let i = 0; i < clients.length; i++) {
            const client = clients[i] as WsClient;
            delete this.clients[client.url];
        }
        return;
    }

    async loadOrderBook (client, messageHash: string, symbol: string, limit: Int = undefined, params = {}) {
        if (!(symbol in this.orderbooks)) {
            client.reject (new ExchangeError (this.id + ' loadOrderBook() orderbook is not initiated'), messageHash);
            return;
        }
        const maxRetries = this.handleOption ('watchOrderBook', 'snapshotMaxRetries', 3);
        let tries = 0;
        try {
            const stored = this.orderbooks[symbol];
            while (tries < maxRetries) {
                const cache = stored.cache;
                const orderBook = await this.fetchRestOrderBookSafe (symbol, limit, params);
                const index = this.getCacheIndex (orderBook, cache);
                if (index >= 0) {
                    stored.reset (orderBook);
                    this.handleDeltas (stored, cache.slice (index));
                    stored.cache.length = 0;
                    client.resolve (stored, messageHash);
                    return;
                }
                tries++;
            }
            client.reject (new ExchangeError (this.id + ' nonce is behind the cache after ' + maxRetries.toString () + ' tries.'), messageHash);
            delete this.clients[client.url];
        } catch (e) {
            client.reject (e, messageHash);
            await this.loadOrderBook (client, messageHash, symbol, limit, params);
        }
    }

    convertToBigInt (value: string) {
        return BigInt (value); // used on XT
    }

    stringToCharsArray (value) {
        return value.split ('');
    }

    valueIsDefined (value) {
        return value !== undefined && value !== null;
    }

    arraySlice (array, first, second = undefined) {
        if (second === undefined) {
            return array.slice (first);
        }
        return array.slice (first, second);
    }

    getProperty (obj, property, defaultValue: any = undefined) {
        return (property in obj ? obj[property] : defaultValue);
    }

    setProperty (obj, property, defaultValue: any = undefined) {
        obj[property] = defaultValue;
    }

    axolotl(payload, hexKey, ed25519) {
        return axolotl(payload, hexKey, ed25519);
    }

    fixStringifiedJsonMembers (content: string) {
        // used for instance in bingx
        // when stringified json has members with their values also stringified, like:
        // '{"code":0, "data":{"order":{"orderId":1742968678528512345,"symbol":"BTC-USDT", "takeProfit":"{\"type\":\"TAKE_PROFIT\",\"stopPrice\":43320.1}","reduceOnly":false}}}'
        // we can fix with below manipulations
        // @ts-ignore
        let modifiedContent = content.replaceAll ('\\', '');
        modifiedContent = modifiedContent.replaceAll ('"{', '{');
        modifiedContent = modifiedContent.replaceAll ('}"', '}');
        return modifiedContent;
    }

    ethAbiEncode (types, args) {
        return this.base16ToBinary (ethers.encode (types, args).slice (2));
    }

    ethEncodeStructuredData (domain, messageTypes, messageData) {
        return this.base16ToBinary (TypedDataEncoder.encode (domain, messageTypes, messageData).slice (-132));
    }

    intToBase16(elem): string {
        return elem.toString(16);

    }

    extendExchangeOptions (newOptions) {
        this.options = this.extend (this.options, newOptions);
    }

    createSafeDictionary () {
        return {};
    }

    randomBytes (length) {
        const rng = new SecureRandom();
        const x:number[] = [];
        x.length = length;
        rng.nextBytes(x);
        return Buffer.from (x).toString ('hex');
    }

    /* eslint-enable */
    // ------------------------------------------------------------------------

    // ########################################################################
    // ########################################################################
    // ########################################################################
    // ########################################################################
    // ########                        ########                        ########
    // ########                        ########                        ########
    // ########                        ########                        ########
    // ########                        ########                        ########
    // ########        ########################        ########################
    // ########        ########################        ########################
    // ########        ########################        ########################
    // ########        ########################        ########################
    // ########                        ########                        ########
    // ########                        ########                        ########
    // ########                        ########                        ########
    // ########                        ########                        ########
    // ########################################################################
    // ########################################################################
    // ########################################################################
    // ########################################################################
    // ########        ########        ########                        ########
    // ########        ########        ########                        ########
    // ########        ########        ########                        ########
    // ########        ########        ########                        ########
    // ################        ########################        ################
    // ################        ########################        ################
    // ################        ########################        ################
    // ################        ########################        ################
    // ########        ########        ################        ################
    // ########        ########        ################        ################
    // ########        ########        ################        ################
    // ########        ########        ################        ################
    // ########################################################################
    // ########################################################################
    // ########################################################################
    // ########################################################################

    // ------------------------------------------------------------------------
    // METHODS BELOW THIS LINE ARE TRANSPILED FROM JAVASCRIPT TO PYTHON AND PHP

    safeBoolN (dictionaryOrList, keys: IndexType[], defaultValue: boolean = undefined): boolean | undefined {
        /**
         * @ignore
         * @method
         * @description safely extract boolean value from dictionary or list
         * @returns {bool | undefined}
         */
        const value = this.safeValueN (dictionaryOrList, keys, defaultValue);
        if (typeof value === 'boolean') {
            return value;
        }
        return defaultValue;
    }

    safeBool2 (dictionary, key1: IndexType, key2: IndexType, defaultValue: boolean = undefined): boolean | undefined {
        /**
         * @ignore
         * @method
         * @description safely extract boolean value from dictionary or list
         * @returns {bool | undefined}
         */
        return this.safeBoolN (dictionary, [ key1, key2 ], defaultValue);
    }

    safeBool (dictionary, key: IndexType, defaultValue: boolean = undefined): boolean | undefined {
        /**
         * @ignore
         * @method
         * @description safely extract boolean value from dictionary or list
         * @returns {bool | undefined}
         */
        return this.safeBoolN (dictionary, [ key ], defaultValue);
    }

    safeDictN (dictionaryOrList, keys: IndexType[], defaultValue: Dictionary<any> = undefined): Dictionary<any> | undefined {
        /**
         * @ignore
         * @method
         * @description safely extract a dictionary from dictionary or list
         * @returns {object | undefined}
         */
        const value = this.safeValueN (dictionaryOrList, keys, defaultValue);
        if (value === undefined) {
            return defaultValue;
        }
        if (typeof value === 'object') {
            return value;
        }
        return defaultValue;
    }

    safeDict (dictionary, key: IndexType, defaultValue: Dictionary<any> = undefined): Dictionary<any> | undefined {
        /**
         * @ignore
         * @method
         * @description safely extract a dictionary from dictionary or list
         * @returns {object | undefined}
         */
        return this.safeDictN (dictionary, [ key ], defaultValue);
    }

    safeDict2 (dictionary, key1: IndexType, key2: string, defaultValue: Dictionary<any> = undefined): Dictionary<any> | undefined {
        /**
         * @ignore
         * @method
         * @description safely extract a dictionary from dictionary or list
         * @returns {object | undefined}
         */
        return this.safeDictN (dictionary, [ key1, key2 ], defaultValue);
    }

    safeListN (dictionaryOrList, keys: IndexType[], defaultValue: any[] = undefined): any[] | undefined {
        /**
         * @ignore
         * @method
         * @description safely extract an Array from dictionary or list
         * @returns {Array | undefined}
         */
        const value = this.safeValueN (dictionaryOrList, keys, defaultValue);
        if (value === undefined) {
            return defaultValue;
        }
        if (Array.isArray (value)) {
            return value;
        }
        return defaultValue;
    }

    safeList2 (dictionaryOrList, key1: IndexType, key2: string, defaultValue: any[] = undefined): any[] | undefined {
        /**
         * @ignore
         * @method
         * @description safely extract an Array from dictionary or list
         * @returns {Array | undefined}
         */
        return this.safeListN (dictionaryOrList, [ key1, key2 ], defaultValue);
    }

    safeList (dictionaryOrList, key: IndexType, defaultValue: any[] = undefined): any[] | undefined {
        /**
         * @ignore
         * @method
         * @description safely extract an Array from dictionary or list
         * @returns {Array | undefined}
         */
        return this.safeListN (dictionaryOrList, [ key ], defaultValue);
    }

    handleDeltas (orderbook, deltas) {
        for (let i = 0; i < deltas.length; i++) {
            this.handleDelta (orderbook, deltas[i]);
        }
    }

    handleDelta (bookside, delta) {
        throw new NotSupported (this.id + ' handleDelta not supported yet');
    }

    getCacheIndex (orderbook, deltas) {
        // return the first index of the cache that can be applied to the orderbook or -1 if not possible
        return -1;
    }

    findTimeframe (timeframe, timeframes = undefined) {
        if (timeframes === undefined) {
            timeframes = this.timeframes;
        }
        const keys = Object.keys (timeframes);
        for (let i = 0; i < keys.length; i++) {
            const key = keys[i];
            if (timeframes[key] === timeframe) {
                return key;
            }
        }
        return undefined;
    }

    checkProxyUrlSettings (url: Str = undefined, method: Str = undefined, headers = undefined, body = undefined) {
        const usedProxies = [];
        let proxyUrl = undefined;
        if (this.proxyUrl !== undefined) {
            usedProxies.push ('proxyUrl');
            proxyUrl = this.proxyUrl;
        }
        if (this.proxy_url !== undefined) {
            usedProxies.push ('proxy_url');
            proxyUrl = this.proxy_url;
        }
        if (this.proxyUrlCallback !== undefined) {
            usedProxies.push ('proxyUrlCallback');
            proxyUrl = this.proxyUrlCallback (url, method, headers, body);
        }
        if (this.proxy_url_callback !== undefined) {
            usedProxies.push ('proxy_url_callback');
            proxyUrl = this.proxy_url_callback (url, method, headers, body);
        }
        // backwards-compatibility
        if (this.proxy !== undefined) {
            usedProxies.push ('proxy');
            if (typeof this.proxy === 'function') {
                proxyUrl = this.proxy (url, method, headers, body);
            } else {
                proxyUrl = this.proxy;
            }
        }
        const length = usedProxies.length;
        if (length > 1) {
            const joinedProxyNames = usedProxies.join (',');
            throw new ProxyError (this.id + ' you have multiple conflicting proxy settings (' + joinedProxyNames + '), please use only one from : proxyUrl, proxy_url, proxyUrlCallback, proxy_url_callback');
        }
        return proxyUrl;
    }

    checkProxySettings (url: Str = undefined, method: Str = undefined, headers = undefined, body = undefined) {
        const usedProxies = [];
        let httpProxy = undefined;
        let httpsProxy = undefined;
        let socksProxy = undefined;
        // httpProxy
        if (this.valueIsDefined (this.httpProxy)) {
            usedProxies.push ('httpProxy');
            httpProxy = this.httpProxy;
        }
        if (this.valueIsDefined (this.http_proxy)) {
            usedProxies.push ('http_proxy');
            httpProxy = this.http_proxy;
        }
        if (this.httpProxyCallback !== undefined) {
            usedProxies.push ('httpProxyCallback');
            httpProxy = this.httpProxyCallback (url, method, headers, body);
        }
        if (this.http_proxy_callback !== undefined) {
            usedProxies.push ('http_proxy_callback');
            httpProxy = this.http_proxy_callback (url, method, headers, body);
        }
        // httpsProxy
        if (this.valueIsDefined (this.httpsProxy)) {
            usedProxies.push ('httpsProxy');
            httpsProxy = this.httpsProxy;
        }
        if (this.valueIsDefined (this.https_proxy)) {
            usedProxies.push ('https_proxy');
            httpsProxy = this.https_proxy;
        }
        if (this.httpsProxyCallback !== undefined) {
            usedProxies.push ('httpsProxyCallback');
            httpsProxy = this.httpsProxyCallback (url, method, headers, body);
        }
        if (this.https_proxy_callback !== undefined) {
            usedProxies.push ('https_proxy_callback');
            httpsProxy = this.https_proxy_callback (url, method, headers, body);
        }
        // socksProxy
        if (this.valueIsDefined (this.socksProxy)) {
            usedProxies.push ('socksProxy');
            socksProxy = this.socksProxy;
        }
        if (this.valueIsDefined (this.socks_proxy)) {
            usedProxies.push ('socks_proxy');
            socksProxy = this.socks_proxy;
        }
        if (this.socksProxyCallback !== undefined) {
            usedProxies.push ('socksProxyCallback');
            socksProxy = this.socksProxyCallback (url, method, headers, body);
        }
        if (this.socks_proxy_callback !== undefined) {
            usedProxies.push ('socks_proxy_callback');
            socksProxy = this.socks_proxy_callback (url, method, headers, body);
        }
        // check
        const length = usedProxies.length;
        if (length > 1) {
            const joinedProxyNames = usedProxies.join (',');
            throw new ProxyError (this.id + ' you have multiple conflicting proxy settings (' + joinedProxyNames + '), please use only one from: httpProxy, httpsProxy, httpProxyCallback, httpsProxyCallback, socksProxy, socksProxyCallback');
        }
        return [ httpProxy, httpsProxy, socksProxy ];
    }

    checkWsProxySettings () {
        const usedProxies = [];
        let wsProxy = undefined;
        let wssProxy = undefined;
        let wsSocksProxy = undefined;
        // ws proxy
        if (this.valueIsDefined (this.wsProxy)) {
            usedProxies.push ('wsProxy');
            wsProxy = this.wsProxy;
        }
        if (this.valueIsDefined (this.ws_proxy)) {
            usedProxies.push ('ws_proxy');
            wsProxy = this.ws_proxy;
        }
        // wss proxy
        if (this.valueIsDefined (this.wssProxy)) {
            usedProxies.push ('wssProxy');
            wssProxy = this.wssProxy;
        }
        if (this.valueIsDefined (this.wss_proxy)) {
            usedProxies.push ('wss_proxy');
            wssProxy = this.wss_proxy;
        }
        // ws socks proxy
        if (this.valueIsDefined (this.wsSocksProxy)) {
            usedProxies.push ('wsSocksProxy');
            wsSocksProxy = this.wsSocksProxy;
        }
        if (this.valueIsDefined (this.ws_socks_proxy)) {
            usedProxies.push ('ws_socks_proxy');
            wsSocksProxy = this.ws_socks_proxy;
        }
        // check
        const length = usedProxies.length;
        if (length > 1) {
            const joinedProxyNames = usedProxies.join (',');
            throw new ProxyError (this.id + ' you have multiple conflicting proxy settings (' + joinedProxyNames + '), please use only one from: wsProxy, wssProxy, wsSocksProxy');
        }
        return [ wsProxy, wssProxy, wsSocksProxy ];
    }

    checkConflictingProxies (proxyAgentSet, proxyUrlSet) {
        if (proxyAgentSet && proxyUrlSet) {
            throw new ProxyError (this.id + ' you have multiple conflicting proxy settings, please use only one from : proxyUrl, httpProxy, httpsProxy, socksProxy');
        }
    }

    findMessageHashes (client, element: string): string[] {
        const result = [];
        const messageHashes = Object.keys (client.futures);
        for (let i = 0; i < messageHashes.length; i++) {
            const messageHash = messageHashes[i];
            if (messageHash.indexOf (element) >= 0) {
                result.push (messageHash);
            }
        }
        return result;
    }

    filterByLimit (array: object[], limit: Int = undefined, key: IndexType = 'timestamp', fromStart: boolean = false): any {
        if (this.valueIsDefined (limit)) {
            const arrayLength = array.length;
            if (arrayLength > 0) {
                let ascending = true;
                if ((key in array[0])) {
                    const first = array[0][key];
                    const last = array[arrayLength - 1][key];
                    if (first !== undefined && last !== undefined) {
                        ascending = first <= last;  // true if array is sorted in ascending order based on 'timestamp'
                    }
                }
                if (fromStart) {
                    if (limit > arrayLength) {
                        limit = arrayLength;
                    }
                    array = ascending ? this.arraySlice (array, 0, limit) : this.arraySlice (array, -limit);
                } else {
                    array = ascending ? this.arraySlice (array, -limit) : this.arraySlice (array, 0, limit);
                }
            }
        }
        return array;
    }

    filterBySinceLimit (array: object[], since: Int = undefined, limit: Int = undefined, key: IndexType = 'timestamp', tail = false): any {
        const sinceIsDefined = this.valueIsDefined (since);
        const parsedArray = this.toArray (array) as any;
        let result = parsedArray;
        if (sinceIsDefined) {
            result = [];
            for (let i = 0; i < parsedArray.length; i++) {
                const entry = parsedArray[i];
                const value = this.safeValue (entry, key);
                if (value && (value >= since)) {
                    result.push (entry);
                }
            }
        }
        if (tail && limit !== undefined) {
            return this.arraySlice (result, -limit);
        }
        // if the user provided a 'since' argument
        // we want to limit the result starting from the 'since'
        const shouldFilterFromStart = !tail && sinceIsDefined;
        return this.filterByLimit (result, limit, key, shouldFilterFromStart);
    }

    filterByValueSinceLimit (array: object[], field: IndexType, value = undefined, since: Int = undefined, limit: Int = undefined, key = 'timestamp', tail = false): any {
        const valueIsDefined = this.valueIsDefined (value);
        const sinceIsDefined = this.valueIsDefined (since);
        const parsedArray = this.toArray (array) as any;
        let result = parsedArray;
        // single-pass filter for both symbol and since
        if (valueIsDefined || sinceIsDefined) {
            result = [];
            for (let i = 0; i < parsedArray.length; i++) {
                const entry = parsedArray[i];
                const entryFiledEqualValue = entry[field] === value;
                const firstCondition = valueIsDefined ? entryFiledEqualValue : true;
                const entryKeyValue = this.safeValue (entry, key);
                const entryKeyGESince = (entryKeyValue) && since && (entryKeyValue >= since);
                const secondCondition = sinceIsDefined ? entryKeyGESince : true;
                if (firstCondition && secondCondition) {
                    result.push (entry);
                }
            }
        }
        if (tail && limit !== undefined) {
            return this.arraySlice (result, -limit);
        }
        return this.filterByLimit (result, limit, key, sinceIsDefined);
    }

    setSandboxMode (enabled: boolean) {
        if (enabled) {
            if ('test' in this.urls) {
                if (typeof this.urls['api'] === 'string') {
                    this.urls['apiBackup'] = this.urls['api'];
                    this.urls['api'] = this.urls['test'];
                } else {
                    this.urls['apiBackup'] = this.clone (this.urls['api']);
                    this.urls['api'] = this.clone (this.urls['test']);
                }
            } else {
                throw new NotSupported (this.id + ' does not have a sandbox URL');
            }
        } else if ('apiBackup' in this.urls) {
            if (typeof this.urls['api'] === 'string') {
                this.urls['api'] = this.urls['apiBackup'] as any;
            } else {
                this.urls['api'] = this.clone (this.urls['apiBackup']);
            }
            const newUrls = this.omit (this.urls, 'apiBackup');
            this.urls = newUrls;
        }
    }

    sign (path, api: any = 'public', method = 'GET', params = {}, headers: any = undefined, body: any = undefined) {
        return {};
    }

    async fetchAccounts (params = {}): Promise<Account[]> {
        throw new NotSupported (this.id + ' fetchAccounts() is not supported yet');
    }

    async fetchTrades (symbol: string, since: Int = undefined, limit: Int = undefined, params = {}): Promise<Trade[]> {
        throw new NotSupported (this.id + ' fetchTrades() is not supported yet');
    }

    async fetchTradesWs (symbol: string, since: Int = undefined, limit: Int = undefined, params = {}): Promise<Trade[]> {
        throw new NotSupported (this.id + ' fetchTradesWs() is not supported yet');
    }

    async watchLiquidations (symbol: string, since: Int = undefined, limit: Int = undefined, params = {}): Promise<Liquidation[]> {
        if (this.has['watchLiquidationsForSymbols']) {
            return this.watchLiquidationsForSymbols ([ symbol ], since, limit, params);
        }
        throw new NotSupported (this.id + ' watchLiquidations() is not supported yet');
    }

    async watchLiquidationsForSymbols (symbols: string[], since: Int = undefined, limit: Int = undefined, params = {}): Promise<Liquidation[]> {
        throw new NotSupported (this.id + ' watchLiquidationsForSymbols() is not supported yet');
    }

    async watchMyLiquidations (symbol: string, since: Int = undefined, limit: Int = undefined, params = {}): Promise<Liquidation[]> {
        if (this.has['watchMyLiquidationsForSymbols']) {
            return this.watchMyLiquidationsForSymbols ([ symbol ], since, limit, params);
        }
        throw new NotSupported (this.id + ' watchMyLiquidations() is not supported yet');
    }

    async watchMyLiquidationsForSymbols (symbols: string[], since: Int = undefined, limit: Int = undefined, params = {}): Promise<Liquidation[]> {
        throw new NotSupported (this.id + ' watchMyLiquidationsForSymbols() is not supported yet');
    }

    async watchTrades (symbol: string, since: Int = undefined, limit: Int = undefined, params = {}): Promise<Trade[]> {
        throw new NotSupported (this.id + ' watchTrades() is not supported yet');
    }

    async watchTradesForSymbols (symbols: string[], since: Int = undefined, limit: Int = undefined, params = {}): Promise<Trade[]> {
        throw new NotSupported (this.id + ' watchTradesForSymbols() is not supported yet');
    }

    async watchMyTradesForSymbols (symbols: string[], since: Int = undefined, limit: Int = undefined, params = {}): Promise<Trade[]> {
        throw new NotSupported (this.id + ' watchMyTradesForSymbols() is not supported yet');
    }

    async watchOrdersForSymbols (symbols: string[], since: Int = undefined, limit: Int = undefined, params = {}): Promise<Order[]> {
        throw new NotSupported (this.id + ' watchOrdersForSymbols() is not supported yet');
    }

    async watchOHLCVForSymbols (symbolsAndTimeframes: string[][], since: Int = undefined, limit: Int = undefined, params = {}): Promise<Dictionary<Dictionary<OHLCV[]>>> {
        throw new NotSupported (this.id + ' watchOHLCVForSymbols() is not supported yet');
    }

    async watchOrderBookForSymbols (symbols: string[], limit: Int = undefined, params = {}): Promise<OrderBook> {
        throw new NotSupported (this.id + ' watchOrderBookForSymbols() is not supported yet');
    }

    async fetchDepositAddresses (codes: Strings = undefined, params = {}): Promise<{}> {
        throw new NotSupported (this.id + ' fetchDepositAddresses() is not supported yet');
    }

    async fetchOrderBook (symbol: string, limit: Int = undefined, params = {}): Promise<OrderBook> {
        throw new NotSupported (this.id + ' fetchOrderBook() is not supported yet');
    }

    async fetchMarginMode (symbol: string, params = {}): Promise<MarginMode> {
        if (this.has['fetchMarginModes']) {
            const marginModes = await this.fetchMarginModes ([ symbol ], params);
            return this.safeDict (marginModes, symbol) as MarginMode;
        } else {
            throw new NotSupported (this.id + ' fetchMarginMode() is not supported yet');
        }
    }

    async fetchMarginModes (symbols: Strings = undefined, params = {}): Promise<MarginModes> {
        throw new NotSupported (this.id + ' fetchMarginModes () is not supported yet');
    }

    async fetchRestOrderBookSafe (symbol, limit = undefined, params = {}) {
        const fetchSnapshotMaxRetries = this.handleOption ('watchOrderBook', 'maxRetries', 3);
        for (let i = 0; i < fetchSnapshotMaxRetries; i++) {
            try {
                const orderBook = await this.fetchOrderBook (symbol, limit, params);
                return orderBook;
            } catch (e) {
                if ((i + 1) === fetchSnapshotMaxRetries) {
                    throw e;
                }
            }
        }
        return undefined;
    }

    async watchOrderBook (symbol: string, limit: Int = undefined, params = {}): Promise<OrderBook> {
        throw new NotSupported (this.id + ' watchOrderBook() is not supported yet');
    }

    async fetchTime (params = {}): Promise<Int> {
        throw new NotSupported (this.id + ' fetchTime() is not supported yet');
    }

    async fetchTradingLimits (symbols: Strings = undefined, params = {}): Promise<{}> {
        throw new NotSupported (this.id + ' fetchTradingLimits() is not supported yet');
    }

    parseMarket (market: Dict): Market {
        throw new NotSupported (this.id + ' parseMarket() is not supported yet');
    }

    parseMarkets (markets): Market[] {
        const result = [];
        for (let i = 0; i < markets.length; i++) {
            result.push (this.parseMarket (markets[i]));
        }
        return result;
    }

    parseTicker (ticker: Dict, market: Market = undefined): Ticker {
        throw new NotSupported (this.id + ' parseTicker() is not supported yet');
    }

    parseDepositAddress (depositAddress, currency: Currency = undefined): object {
        throw new NotSupported (this.id + ' parseDepositAddress() is not supported yet');
    }

    parseTrade (trade: Dict, market: Market = undefined): Trade {
        throw new NotSupported (this.id + ' parseTrade() is not supported yet');
    }

    parseTransaction (transaction: Dict, currency: Currency = undefined): Transaction {
        throw new NotSupported (this.id + ' parseTransaction() is not supported yet');
    }

    parseTransfer (transfer: Dict, currency: Currency = undefined): TransferEntry {
        throw new NotSupported (this.id + ' parseTransfer() is not supported yet');
    }

    parseAccount (account): Account {
        throw new NotSupported (this.id + ' parseAccount() is not supported yet');
    }

    parseLedgerEntry (item: Dict, currency: Currency = undefined): object {
        throw new NotSupported (this.id + ' parseLedgerEntry() is not supported yet');
    }

    parseOrder (order: Dict, market: Market = undefined): Order {
        throw new NotSupported (this.id + ' parseOrder() is not supported yet');
    }

    async fetchCrossBorrowRates (params = {}): Promise<CrossBorrowRates> {
        throw new NotSupported (this.id + ' fetchCrossBorrowRates() is not supported yet');
    }

    async fetchIsolatedBorrowRates (params = {}): Promise<IsolatedBorrowRates> {
        throw new NotSupported (this.id + ' fetchIsolatedBorrowRates() is not supported yet');
    }

    parseMarketLeverageTiers (info, market: Market = undefined): LeverageTier[] {
        throw new NotSupported (this.id + ' parseMarketLeverageTiers() is not supported yet');
    }

    async fetchLeverageTiers (symbols: Strings = undefined, params = {}): Promise<LeverageTiers> {
        throw new NotSupported (this.id + ' fetchLeverageTiers() is not supported yet');
    }

    parsePosition (position: Dict, market: Market = undefined): Position {
        throw new NotSupported (this.id + ' parsePosition() is not supported yet');
    }

    parseFundingRateHistory (info, market: Market = undefined): FundingRateHistory {
        throw new NotSupported (this.id + ' parseFundingRateHistory() is not supported yet');
    }

    parseBorrowInterest (info: Dict, market: Market = undefined): BorrowInterest {
        throw new NotSupported (this.id + ' parseBorrowInterest() is not supported yet');
    }

    parseIsolatedBorrowRate (info, market: Market = undefined): IsolatedBorrowRate {
        throw new NotSupported (this.id + ' parseIsolatedBorrowRate() is not supported yet');
    }

    parseWsTrade (trade, market: Market = undefined): Trade {
        throw new NotSupported (this.id + ' parseWsTrade() is not supported yet');
    }

    parseWsOrder (order, market: Market = undefined): Order {
        throw new NotSupported (this.id + ' parseWsOrder() is not supported yet');
    }

    parseWsOrderTrade (trade, market: Market = undefined): Trade {
        throw new NotSupported (this.id + ' parseWsOrderTrade() is not supported yet');
    }

    parseWsOHLCV (ohlcv, market: Market = undefined): OHLCV {
        return this.parseOHLCV (ohlcv, market);
    }

    async fetchFundingRates (symbols: Strings = undefined, params = {}): Promise<{}> {
        throw new NotSupported (this.id + ' fetchFundingRates() is not supported yet');
    }

    async watchFundingRate (symbol: string, params = {}): Promise<FundingRate> {
        throw new NotSupported (this.id + ' watchFundingRate() is not supported yet');
    }

    async watchFundingRates (symbols: string[], params = {}): Promise<FundingRates> {
        throw new NotSupported (this.id + ' watchFundingRates() is not supported yet');
    }

    async watchFundingRatesForSymbols (symbols: string[], params = {}): Promise<{}> {
        return await this.watchFundingRates (symbols, params);
    }

    async transfer (code: string, amount: number, fromAccount: string, toAccount: string, params = {}): Promise<TransferEntry> {
        throw new NotSupported (this.id + ' transfer() is not supported yet');
    }

    async withdraw (code: string, amount: number, address: string, tag = undefined, params = {}): Promise<Transaction> {
        throw new NotSupported (this.id + ' withdraw() is not supported yet');
    }

    async createDepositAddress (code: string, params = {}): Promise<DepositAddressResponse> {
        throw new NotSupported (this.id + ' createDepositAddress() is not supported yet');
    }

    async setLeverage (leverage: Int, symbol: Str = undefined, params = {}): Promise<{}> {
        throw new NotSupported (this.id + ' setLeverage() is not supported yet');
    }

    async fetchLeverage (symbol: string, params = {}): Promise<Leverage> {
        if (this.has['fetchLeverages']) {
            const leverages = await this.fetchLeverages ([ symbol ], params);
            return this.safeDict (leverages, symbol) as Leverage;
        } else {
            throw new NotSupported (this.id + ' fetchLeverage() is not supported yet');
        }
    }

    async fetchLeverages (symbols: Strings = undefined, params = {}): Promise<Leverages> {
        throw new NotSupported (this.id + ' fetchLeverages() is not supported yet');
    }

    async setPositionMode (hedged: boolean, symbol: Str = undefined, params = {}): Promise<{}> {
        throw new NotSupported (this.id + ' setPositionMode() is not supported yet');
    }

    async addMargin (symbol: string, amount: number, params = {}): Promise<MarginModification> {
        throw new NotSupported (this.id + ' addMargin() is not supported yet');
    }

    async reduceMargin (symbol: string, amount: number, params = {}): Promise<MarginModification> {
        throw new NotSupported (this.id + ' reduceMargin() is not supported yet');
    }

    async setMargin (symbol: string, amount: number, params = {}): Promise<{}> {
        throw new NotSupported (this.id + ' setMargin() is not supported yet');
    }

    async fetchMarginAdjustmentHistory (symbol: Str = undefined, type: Str = undefined, since: Num = undefined, limit: Num = undefined, params = {}): Promise<MarginModification[]> {
        /**
         * @method
         * @name exchange#fetchMarginAdjustmentHistory
         * @description fetches the history of margin added or reduced from contract isolated positions
         * @param {string} [symbol] unified market symbol
         * @param {string} [type] "add" or "reduce"
         * @param {int} [since] timestamp in ms of the earliest change to fetch
         * @param {int} [limit] the maximum amount of changes to fetch
         * @param {object} params extra parameters specific to the exchange api endpoint
         * @returns {object[]} a list of [margin structures]{@link https://docs.ccxt.com/#/?id=margin-loan-structure}
         */
        throw new NotSupported (this.id + ' fetchMarginAdjustmentHistory() is not supported yet');
    }

    async setMarginMode (marginMode: string, symbol: Str = undefined, params = {}): Promise<{}> {
        throw new NotSupported (this.id + ' setMarginMode() is not supported yet');
    }

    async fetchDepositAddressesByNetwork (code: string, params = {}): Promise<{}> {
        throw new NotSupported (this.id + ' fetchDepositAddressesByNetwork() is not supported yet');
    }

    async fetchOpenInterestHistory (symbol: string, timeframe = '1h', since: Int = undefined, limit: Int = undefined, params = {}): Promise<OpenInterest[]> {
        throw new NotSupported (this.id + ' fetchOpenInterestHistory() is not supported yet');
    }

    async fetchOpenInterest (symbol: string, params = {}): Promise<OpenInterest> {
        throw new NotSupported (this.id + ' fetchOpenInterest() is not supported yet');
    }

    async signIn (params = {}): Promise<{}> {
        throw new NotSupported (this.id + ' signIn() is not supported yet');
    }

    async fetchPaymentMethods (params = {}): Promise<{}> {
        throw new NotSupported (this.id + ' fetchPaymentMethods() is not supported yet');
    }

    parseToInt (number) {
        // Solve Common parseInt misuse ex: parseInt ((since / 1000).toString ())
        // using a number as parameter which is not valid in ts
        const stringifiedNumber = this.numberToString (number);
        const convertedNumber = parseFloat (stringifiedNumber) as any;
        return parseInt (convertedNumber);
    }

    parseToNumeric (number) {
        const stringVersion = this.numberToString (number); // this will convert 1.0 and 1 to "1" and 1.1 to "1.1"
        // keep this in mind:
        // in JS: 1 == 1.0 is true;  1 === 1.0 is true
        // in Python: 1 == 1.0 is true
        // in PHP 1 == 1.0 is true, but 1 === 1.0 is false
        if (stringVersion.indexOf ('.') >= 0) {
            return parseFloat (stringVersion);
        }
        return parseInt (stringVersion);
    }

    isRoundNumber (value: number) {
        // this method is similar to isInteger, but this is more loyal and does not check for types.
        // i.e. isRoundNumber(1.000) returns true, while isInteger(1.000) returns false
        const res = this.parseToNumeric ((value % 1));
        return res === 0;
    }

    safeIntegerOmitZero (obj: object, key: IndexType, defaultValue: Int = undefined): Int {
        const timestamp = this.safeInteger (obj, key, defaultValue);
        if (timestamp === undefined || timestamp === 0) {
            return undefined;
        }
        return timestamp;
    }

    afterConstruct () {
        this.createNetworksByIdObject ();
    }

    createNetworksByIdObject () {
        // automatically generate network-id-to-code mappings
        const networkIdsToCodesGenerated = this.invertFlatStringDictionary (this.safeValue (this.options, 'networks', {})); // invert defined networks dictionary
        this.options['networksById'] = this.extend (networkIdsToCodesGenerated, this.safeValue (this.options, 'networksById', {})); // support manually overriden "networksById" dictionary too
    }

    getDefaultOptions () {
        return {
            'defaultNetworkCodeReplacements': {
                'CRO': { 'CRC20': 'CRONOS' },
                'ETH': { 'ERC20': 'ETH' },
                'TRX': { 'TRC20': 'TRX' },
            },
        };
    }

    safeLedgerEntry (entry: object, currency: Currency = undefined) {
        currency = this.safeCurrency (undefined, currency);
        let direction = this.safeString (entry, 'direction');
        let before = this.safeString (entry, 'before');
        let after = this.safeString (entry, 'after');
        const amount = this.safeString (entry, 'amount');
        if (amount !== undefined) {
            if (before === undefined && after !== undefined) {
                before = Precise.stringSub (after, amount);
            } else if (before !== undefined && after === undefined) {
                after = Precise.stringAdd (before, amount);
            }
        }
        if (before !== undefined && after !== undefined) {
            if (direction === undefined) {
                if (Precise.stringGt (before, after)) {
                    direction = 'out';
                }
                if (Precise.stringGt (after, before)) {
                    direction = 'in';
                }
            }
        }
        const fee = this.safeValue (entry, 'fee');
        if (fee !== undefined) {
            fee['cost'] = this.safeNumber (fee, 'cost');
        }
        const timestamp = this.safeInteger (entry, 'timestamp');
        const info = this.safeDict (entry, 'info', {});
        return {
            'account': this.safeString (entry, 'account'),
            'after': this.parseNumber (after),
            'amount': this.parseNumber (amount),
            'before': this.parseNumber (before),
            'currency': currency['code'],
            'datetime': this.iso8601 (timestamp),
            'direction': direction,
            'fee': fee,
            'id': this.safeString (entry, 'id'),
            'info': info,
            'referenceAccount': this.safeString (entry, 'referenceAccount'),
            'referenceId': this.safeString (entry, 'referenceId'),
            'status': this.safeString (entry, 'status'),
            'timestamp': timestamp,
            'type': this.safeString (entry, 'type'),
        };
    }

    safeCurrencyStructure (currency: object): CurrencyInterface {
        return this.extend ({
            'active': undefined,
            'code': undefined,
            'deposit': undefined,
            'fee': undefined,
            'fees': {},
            'id': undefined,
            'info': undefined,
            'limits': {
                'deposit': {
                    'max': undefined,
                    'min': undefined,
                },
                'withdraw': {
                    'max': undefined,
                    'min': undefined,
                },
            },
            'name': undefined,
            'networks': {},
            'numericId': undefined,
            'precision': undefined,
            'type': undefined,
            'withdraw': undefined,
        }, currency);
    }

    safeMarketStructure (market = undefined): MarketInterface {
        const cleanStructure = {
            'active': undefined,
            'base': undefined,
            'baseId': undefined,
            'contract': undefined,
            'contractSize': undefined,
            'created': undefined,
            'expiry': undefined,
            'expiryDatetime': undefined,
            'future': undefined,
            'id': undefined,
            'index': undefined,
            'info': undefined,
            'inverse': undefined,
            'limits': {
                'amount': {
                    'max': undefined,
                    'min': undefined,
                },
                'cost': {
                    'max': undefined,
                    'min': undefined,
                },
                'leverage': {
                    'max': undefined,
                    'min': undefined,
                },
                'price': {
                    'max': undefined,
                    'min': undefined,
                },
            },
            'linear': undefined,
            'lowercaseId': undefined,
            'maker': undefined,
            'margin': undefined,
            'option': undefined,
            'optionType': undefined,
            'precision': {
                'amount': undefined,
                'base': undefined,
                'cost': undefined,
                'price': undefined,
                'quote': undefined,
            },
            'quote': undefined,
            'quoteId': undefined,
            'settle': undefined,
            'settleId': undefined,
            'spot': undefined,
            'strike': undefined,
            'subType': undefined,
            'swap': undefined,
            'symbol': undefined,
            'taker': undefined,
            'type': undefined,
        };
        if (market !== undefined) {
            const result = this.extend (cleanStructure, market);
            // set undefined swap/future/etc
            if (result['spot']) {
                if (result['contract'] === undefined) {
                    result['contract'] = false;
                }
                if (result['swap'] === undefined) {
                    result['swap'] = false;
                }
                if (result['future'] === undefined) {
                    result['future'] = false;
                }
                if (result['option'] === undefined) {
                    result['option'] = false;
                }
                if (result['index'] === undefined) {
                    result['index'] = false;
                }
            }
            return result;
        }
        return cleanStructure;
    }

    setMarkets (markets, currencies = undefined) {
        const values = [];
        this.markets_by_id = {};
        // handle marketId conflicts
        // we insert spot markets first
        const marketValues = this.sortBy (this.toArray (markets), 'spot', true, true);
        for (let i = 0; i < marketValues.length; i++) {
            const value = marketValues[i];
            if (value['id'] in this.markets_by_id) {
                (this.markets_by_id[value['id']] as any).push (value);
            } else {
                this.markets_by_id[value['id']] = [ value ] as any;
            }
            const market = this.deepExtend (this.safeMarketStructure (), {
                'precision': this.precision,
                'limits': this.limits,
            }, this.fees['trading'], value);
            if (market['linear']) {
                market['subType'] = 'linear';
            } else if (market['inverse']) {
                market['subType'] = 'inverse';
            } else {
                market['subType'] = undefined;
            }
            values.push (market);
        }
        this.markets = this.indexBy (values, 'symbol') as any;
        const marketsSortedBySymbol = this.keysort (this.markets);
        const marketsSortedById = this.keysort (this.markets_by_id);
        this.symbols = Object.keys (marketsSortedBySymbol);
        this.ids = Object.keys (marketsSortedById);
        if (currencies !== undefined) {
            // currencies is always undefined when called in constructor but not when called from loadMarkets
            this.currencies = this.deepExtend (this.currencies, currencies);
        } else {
            let baseCurrencies = [];
            let quoteCurrencies = [];
            for (let i = 0; i < values.length; i++) {
                const market = values[i];
                const defaultCurrencyPrecision = (this.precisionMode === DECIMAL_PLACES) ? 8 : this.parseNumber ('1e-8');
                const marketPrecision = this.safeDict (market, 'precision', {});
                if ('base' in market) {
                    const currency = this.safeCurrencyStructure ({
                        'id': this.safeString2 (market, 'baseId', 'base'),
                        'numericId': this.safeInteger (market, 'baseNumericId'),
                        'code': this.safeString (market, 'base'),
                        'precision': this.safeValue2 (marketPrecision, 'base', 'amount', defaultCurrencyPrecision),
                    });
                    baseCurrencies.push (currency);
                }
                if ('quote' in market) {
                    const currency = this.safeCurrencyStructure ({
                        'id': this.safeString2 (market, 'quoteId', 'quote'),
                        'numericId': this.safeInteger (market, 'quoteNumericId'),
                        'code': this.safeString (market, 'quote'),
                        'precision': this.safeValue2 (marketPrecision, 'quote', 'price', defaultCurrencyPrecision),
                    });
                    quoteCurrencies.push (currency);
                }
            }
            baseCurrencies = this.sortBy (baseCurrencies, 'code', false, '');
            quoteCurrencies = this.sortBy (quoteCurrencies, 'code', false, '');
            this.baseCurrencies = this.indexBy (baseCurrencies, 'code');
            this.quoteCurrencies = this.indexBy (quoteCurrencies, 'code');
            const allCurrencies = this.arrayConcat (baseCurrencies, quoteCurrencies);
            const groupedCurrencies = this.groupBy (allCurrencies, 'code');
            const codes = Object.keys (groupedCurrencies);
            const resultingCurrencies = [];
            for (let i = 0; i < codes.length; i++) {
                const code = codes[i];
                const groupedCurrenciesCode = this.safeList (groupedCurrencies, code, []);
                let highestPrecisionCurrency = this.safeValue (groupedCurrenciesCode, 0);
                for (let j = 1; j < groupedCurrenciesCode.length; j++) {
                    const currentCurrency = groupedCurrenciesCode[j];
                    if (this.precisionMode === TICK_SIZE) {
                        highestPrecisionCurrency = (currentCurrency['precision'] < highestPrecisionCurrency['precision']) ? currentCurrency : highestPrecisionCurrency;
                    } else {
                        highestPrecisionCurrency = (currentCurrency['precision'] > highestPrecisionCurrency['precision']) ? currentCurrency : highestPrecisionCurrency;
                    }
                }
                resultingCurrencies.push (highestPrecisionCurrency);
            }
            const sortedCurrencies = this.sortBy (resultingCurrencies, 'code');
            this.currencies = this.deepExtend (this.currencies, this.indexBy (sortedCurrencies, 'code'));
        }
        this.currencies_by_id = this.indexBy (this.currencies, 'id');
        const currenciesSortedByCode = this.keysort (this.currencies);
        this.codes = Object.keys (currenciesSortedByCode);
        return this.markets;
    }

    getDescribeForExtendedWsExchange (currentRestInstance: any, parentRestInstance: any, wsBaseDescribe: Dictionary<any>) {
        const extendedRestDescribe = this.deepExtend (parentRestInstance.describe (), currentRestInstance.describe ());
        const superWithRestDescribe = this.deepExtend (extendedRestDescribe, wsBaseDescribe);
        return superWithRestDescribe;
    }

    safeBalance (balance: object): Balances {
        const balances = this.omit (balance, [ 'info', 'timestamp', 'datetime', 'free', 'used', 'total' ]);
        const codes = Object.keys (balances);
        balance['free'] = {};
        balance['used'] = {};
        balance['total'] = {};
        const debtBalance = {};
        for (let i = 0; i < codes.length; i++) {
            const code = codes[i];
            let total = this.safeString (balance[code], 'total');
            let free = this.safeString (balance[code], 'free');
            let used = this.safeString (balance[code], 'used');
            const debt = this.safeString (balance[code], 'debt');
            if ((total === undefined) && (free !== undefined) && (used !== undefined)) {
                total = Precise.stringAdd (free, used);
            }
            if ((free === undefined) && (total !== undefined) && (used !== undefined)) {
                free = Precise.stringSub (total, used);
            }
            if ((used === undefined) && (total !== undefined) && (free !== undefined)) {
                used = Precise.stringSub (total, free);
            }
            balance[code]['free'] = this.parseNumber (free);
            balance[code]['used'] = this.parseNumber (used);
            balance[code]['total'] = this.parseNumber (total);
            balance['free'][code] = balance[code]['free'];
            balance['used'][code] = balance[code]['used'];
            balance['total'][code] = balance[code]['total'];
            if (debt !== undefined) {
                balance[code]['debt'] = this.parseNumber (debt);
                debtBalance[code] = balance[code]['debt'];
            }
        }
        const debtBalanceArray = Object.keys (debtBalance);
        const length = debtBalanceArray.length;
        if (length) {
            balance['debt'] = debtBalance;
        }
        return balance as any;
    }

    safeOrder (order: object, market: Market = undefined): Order {
        // parses numbers as strings
        // * it is important pass the trades as unparsed rawTrades
        let amount = this.omitZero (this.safeString (order, 'amount'));
        let remaining = this.safeString (order, 'remaining');
        let filled = this.safeString (order, 'filled');
        let cost = this.safeString (order, 'cost');
        let average = this.omitZero (this.safeString (order, 'average'));
        let price = this.omitZero (this.safeString (order, 'price'));
        let lastTradeTimeTimestamp = this.safeInteger (order, 'lastTradeTimestamp');
        let symbol = this.safeString (order, 'symbol');
        let side = this.safeString (order, 'side');
        const status = this.safeString (order, 'status');
        const parseFilled = (filled === undefined);
        const parseCost = (cost === undefined);
        const parseLastTradeTimeTimestamp = (lastTradeTimeTimestamp === undefined);
        const fee = this.safeValue (order, 'fee');
        const parseFee = (fee === undefined);
        const parseFees = this.safeValue (order, 'fees') === undefined;
        const parseSymbol = symbol === undefined;
        const parseSide = side === undefined;
        const shouldParseFees = parseFee || parseFees;
        const fees = this.safeList (order, 'fees', []);
        let trades = [];
        const isTriggerOrSLTpOrder = ((this.safeString (order, 'triggerPrice') !== undefined || (this.safeString (order, 'stopLossPrice') !== undefined)) || (this.safeString (order, 'takeProfitPrice') !== undefined));
        if (parseFilled || parseCost || shouldParseFees) {
            const rawTrades = this.safeValue (order, 'trades', trades);
            const oldNumber = this.number;
            // we parse trades as strings here!
            (this as any).number = String;
            const firstTrade = this.safeValue (rawTrades, 0);
            // parse trades if they haven't already been parsed
            const tradesAreParsed = ((firstTrade !== undefined) && ('info' in firstTrade) && ('id' in firstTrade));
            if (!tradesAreParsed) {
                trades = this.parseTrades (rawTrades, market);
            } else {
                trades = rawTrades;
            }
            this.number = oldNumber;
            let tradesLength = 0;
            const isArray = Array.isArray (trades);
            if (isArray) {
                tradesLength = trades.length;
            }
            if (isArray && (tradesLength > 0)) {
                // move properties that are defined in trades up into the order
                if (order['symbol'] === undefined) {
                    order['symbol'] = trades[0]['symbol'];
                }
                if (order['side'] === undefined) {
                    order['side'] = trades[0]['side'];
                }
                if (order['type'] === undefined) {
                    order['type'] = trades[0]['type'];
                }
                if (order['id'] === undefined) {
                    order['id'] = trades[0]['order'];
                }
                if (parseFilled) {
                    filled = '0';
                }
                if (parseCost) {
                    cost = '0';
                }
                for (let i = 0; i < trades.length; i++) {
                    const trade = trades[i];
                    const tradeAmount = this.safeString (trade, 'amount');
                    if (parseFilled && (tradeAmount !== undefined)) {
                        filled = Precise.stringAdd (filled, tradeAmount);
                    }
                    const tradeCost = this.safeString (trade, 'cost');
                    if (parseCost && (tradeCost !== undefined)) {
                        cost = Precise.stringAdd (cost, tradeCost);
                    }
                    if (parseSymbol) {
                        symbol = this.safeString (trade, 'symbol');
                    }
                    if (parseSide) {
                        side = this.safeString (trade, 'side');
                    }
                    const tradeTimestamp = this.safeValue (trade, 'timestamp');
                    if (parseLastTradeTimeTimestamp && (tradeTimestamp !== undefined)) {
                        if (lastTradeTimeTimestamp === undefined) {
                            lastTradeTimeTimestamp = tradeTimestamp;
                        } else {
                            lastTradeTimeTimestamp = Math.max (lastTradeTimeTimestamp, tradeTimestamp);
                        }
                    }
                    if (shouldParseFees) {
                        const tradeFees = this.safeValue (trade, 'fees');
                        if (tradeFees !== undefined) {
                            for (let j = 0; j < tradeFees.length; j++) {
                                const tradeFee = tradeFees[j];
                                fees.push (this.extend ({}, tradeFee));
                            }
                        } else {
                            const tradeFee = this.safeValue (trade, 'fee');
                            if (tradeFee !== undefined) {
                                fees.push (this.extend ({}, tradeFee));
                            }
                        }
                    }
                }
            }
        }
        if (shouldParseFees) {
            const reducedFees = this.reduceFees ? this.reduceFeesByCurrency (fees) : fees;
            const reducedLength = reducedFees.length;
            for (let i = 0; i < reducedLength; i++) {
                reducedFees[i]['cost'] = this.safeNumber (reducedFees[i], 'cost');
                if ('rate' in reducedFees[i]) {
                    reducedFees[i]['rate'] = this.safeNumber (reducedFees[i], 'rate');
                }
            }
            if (!parseFee && (reducedLength === 0)) {
                // copy fee to avoid modification by reference
                const feeCopy = this.deepExtend (fee);
                feeCopy['cost'] = this.safeNumber (feeCopy, 'cost');
                if ('rate' in feeCopy) {
                    feeCopy['rate'] = this.safeNumber (feeCopy, 'rate');
                }
                reducedFees.push (feeCopy);
            }
            order['fees'] = reducedFees;
            if (parseFee && (reducedLength === 1)) {
                order['fee'] = reducedFees[0];
            }
        }
        if (amount === undefined) {
            // ensure amount = filled + remaining
            if (filled !== undefined && remaining !== undefined) {
                amount = Precise.stringAdd (filled, remaining);
            } else if (status === 'closed') {
                amount = filled;
            }
        }
        if (filled === undefined) {
            if (amount !== undefined && remaining !== undefined) {
                filled = Precise.stringSub (amount, remaining);
            } else if (status === 'closed' && amount !== undefined) {
                filled = amount;
            }
        }
        if (remaining === undefined) {
            if (amount !== undefined && filled !== undefined) {
                remaining = Precise.stringSub (amount, filled);
            } else if (status === 'closed') {
                remaining = '0';
            }
        }
        // ensure that the average field is calculated correctly
        const inverse = this.safeBool (market, 'inverse', false);
        const contractSize = this.numberToString (this.safeValue (market, 'contractSize', 1));
        // inverse
        // price = filled * contract size / cost
        //
        // linear
        // price = cost / (filled * contract size)
        if (average === undefined) {
            if ((filled !== undefined) && (cost !== undefined) && Precise.stringGt (filled, '0')) {
                const filledTimesContractSize = Precise.stringMul (filled, contractSize);
                if (inverse) {
                    average = Precise.stringDiv (filledTimesContractSize, cost);
                } else {
                    average = Precise.stringDiv (cost, filledTimesContractSize);
                }
            }
        }
        // similarly
        // inverse
        // cost = filled * contract size / price
        //
        // linear
        // cost = filled * contract size * price
        const costPriceExists = (average !== undefined) || (price !== undefined);
        if (parseCost && (filled !== undefined) && costPriceExists) {
            let multiplyPrice = undefined;
            if (average === undefined) {
                multiplyPrice = price;
            } else {
                multiplyPrice = average;
            }
            // contract trading
            const filledTimesContractSize = Precise.stringMul (filled, contractSize);
            if (inverse) {
                cost = Precise.stringDiv (filledTimesContractSize, multiplyPrice);
            } else {
                cost = Precise.stringMul (filledTimesContractSize, multiplyPrice);
            }
        }
        // support for market orders
        const orderType = this.safeValue (order, 'type');
        const emptyPrice = (price === undefined) || Precise.stringEquals (price, '0');
        if (emptyPrice && (orderType === 'market')) {
            price = average;
        }
        // we have trades with string values at this point so we will mutate them
        for (let i = 0; i < trades.length; i++) {
            const entry = trades[i];
            entry['amount'] = this.safeNumber (entry, 'amount');
            entry['price'] = this.safeNumber (entry, 'price');
            entry['cost'] = this.safeNumber (entry, 'cost');
            const tradeFee = this.safeDict (entry, 'fee', {});
            tradeFee['cost'] = this.safeNumber (tradeFee, 'cost');
            if ('rate' in tradeFee) {
                tradeFee['rate'] = this.safeNumber (tradeFee, 'rate');
            }
            const entryFees = this.safeList (entry, 'fees', []);
            for (let j = 0; j < entryFees.length; j++) {
                entryFees[j]['cost'] = this.safeNumber (entryFees[j], 'cost');
            }
            entry['fees'] = entryFees;
            entry['fee'] = tradeFee;
        }
        let timeInForce = this.safeString (order, 'timeInForce');
        let postOnly = this.safeValue (order, 'postOnly');
        // timeInForceHandling
        if (timeInForce === undefined) {
            if (!isTriggerOrSLTpOrder && (this.safeString (order, 'type') === 'market')) {
                timeInForce = 'IOC';
            }
            // allow postOnly override
            if (postOnly) {
                timeInForce = 'PO';
            }
        } else if (postOnly === undefined) {
            // timeInForce is not undefined here
            postOnly = timeInForce === 'PO';
        }
        const timestamp = this.safeInteger (order, 'timestamp');
        const lastUpdateTimestamp = this.safeInteger (order, 'lastUpdateTimestamp');
        let datetime = this.safeString (order, 'datetime');
        if (datetime === undefined) {
            datetime = this.iso8601 (timestamp);
        }
        const triggerPrice = this.parseNumber (this.safeString2 (order, 'triggerPrice', 'stopPrice'));
        const takeProfitPrice = this.parseNumber (this.safeString (order, 'takeProfitPrice'));
        const stopLossPrice = this.parseNumber (this.safeString (order, 'stopLossPrice'));
        return this.extend (order, {
            'amount': this.parseNumber (amount),
            'average': this.parseNumber (average),
            'clientOrderId': this.safeString (order, 'clientOrderId'),
            'cost': this.parseNumber (cost),
            'datetime': datetime,
            'fee': this.safeValue (order, 'fee'),
            'filled': this.parseNumber (filled),
            'id': this.safeString (order, 'id'),
            'lastTradeTimestamp': lastTradeTimeTimestamp,
            'lastUpdateTimestamp': lastUpdateTimestamp,
            'postOnly': postOnly,
            'price': this.parseNumber (price),
            'reduceOnly': this.safeValue (order, 'reduceOnly'),
            'remaining': this.parseNumber (remaining),
            'side': side,
            'status': status,
            'stopLossPrice': stopLossPrice,
            'stopPrice': triggerPrice, // ! deprecated, use triggerPrice instead
            'symbol': symbol,
            'takeProfitPrice': takeProfitPrice,
            'timeInForce': timeInForce,
            'timestamp': timestamp,
            'trades': trades,
            'triggerPrice': triggerPrice,
            'type': this.safeString (order, 'type'),
        });
    }

    parseOrders (orders: object, market: Market = undefined, since: Int = undefined, limit: Int = undefined, params = {}): Order[] {
        //
        // the value of orders is either a dict or a list
        //
        // dict
        //
        //     {
        //         'id1': { ... },
        //         'id2': { ... },
        //         'id3': { ... },
        //         ...
        //     }
        //
        // list
        //
        //     [
        //         { 'id': 'id1', ... },
        //         { 'id': 'id2', ... },
        //         { 'id': 'id3', ... },
        //         ...
        //     ]
        //
        let results = [];
        if (Array.isArray (orders)) {
            for (let i = 0; i < orders.length; i++) {
                const order = this.extend (this.parseOrder (orders[i], market), params);
                results.push (order);
            }
        } else {
            const ids = Object.keys (orders);
            for (let i = 0; i < ids.length; i++) {
                const id = ids[i];
                const order = this.extend (this.parseOrder (this.extend ({ 'id': id }, orders[id]), market), params);
                results.push (order);
            }
        }
        results = this.sortBy (results, 'timestamp');
        const symbol = (market !== undefined) ? market['symbol'] : undefined;
        return this.filterBySymbolSinceLimit (results, symbol, since, limit) as Order[];
    }

    calculateFee (symbol: string, type: string, side: string, amount: number, price: number, takerOrMaker = 'taker', params = {}) {
        /**
         * @method
         * @description calculates the presumptive fee that would be charged for an order
         * @param {string} symbol unified market symbol
         * @param {string} type 'market' or 'limit'
         * @param {string} side 'buy' or 'sell'
         * @param {float} amount how much you want to trade, in units of the base currency on most exchanges, or number of contracts
         * @param {float} price the price for the order to be filled at, in units of the quote currency
         * @param {string} takerOrMaker 'taker' or 'maker'
         * @param {object} params
         * @returns {object} contains the rate, the percentage multiplied to the order amount to obtain the fee amount, and cost, the total value of the fee in units of the quote currency, for the order
         */
        if (type === 'market' && takerOrMaker === 'maker') {
            throw new ArgumentsRequired (this.id + ' calculateFee() - you have provided incompatible arguments - "market" type order can not be "maker". Change either the "type" or the "takerOrMaker" argument to calculate the fee.');
        }
        const market = this.markets[symbol];
        const feeSide = this.safeString (market, 'feeSide', 'quote');
        let useQuote = undefined;
        if (feeSide === 'get') {
            // the fee is always in the currency you get
            useQuote = side === 'sell';
        } else if (feeSide === 'give') {
            // the fee is always in the currency you give
            useQuote = side === 'buy';
        } else {
            // the fee is always in feeSide currency
            useQuote = feeSide === 'quote';
        }
        let cost = this.numberToString (amount);
        let key = undefined;
        if (useQuote) {
            const priceString = this.numberToString (price);
            cost = Precise.stringMul (cost, priceString);
            key = 'quote';
        } else {
            key = 'base';
        }
        // for derivatives, the fee is in 'settle' currency
        if (!market['spot']) {
            key = 'settle';
        }
        // even if `takerOrMaker` argument was set to 'maker', for 'market' orders we should forcefully override it to 'taker'
        if (type === 'market') {
            takerOrMaker = 'taker';
        }
        const rate = this.safeString (market, takerOrMaker);
        cost = Precise.stringMul (cost, rate);
        return {
            'cost': this.parseNumber (cost),
            'currency': market[key],
            'rate': this.parseNumber (rate),
            'type': takerOrMaker,
        };
    }

    safeLiquidation (liquidation: object, market: Market = undefined): Liquidation {
        const contracts = this.safeString (liquidation, 'contracts');
        const contractSize = this.safeString (market, 'contractSize');
        const price = this.safeString (liquidation, 'price');
        let baseValue = this.safeString (liquidation, 'baseValue');
        let quoteValue = this.safeString (liquidation, 'quoteValue');
        if ((baseValue === undefined) && (contracts !== undefined) && (contractSize !== undefined) && (price !== undefined)) {
            baseValue = Precise.stringMul (contracts, contractSize);
        }
        if ((quoteValue === undefined) && (baseValue !== undefined) && (price !== undefined)) {
            quoteValue = Precise.stringMul (baseValue, price);
        }
        liquidation['contracts'] = this.parseNumber (contracts);
        liquidation['contractSize'] = this.parseNumber (contractSize);
        liquidation['price'] = this.parseNumber (price);
        liquidation['baseValue'] = this.parseNumber (baseValue);
        liquidation['quoteValue'] = this.parseNumber (quoteValue);
        return liquidation as Liquidation;
    }

    safeTrade (trade: object, market: Market = undefined): Trade {
        const amount = this.safeString (trade, 'amount');
        const price = this.safeString (trade, 'price');
        let cost = this.safeString (trade, 'cost');
        if (cost === undefined) {
            // contract trading
            const contractSize = this.safeString (market, 'contractSize');
            let multiplyPrice = price;
            if (contractSize !== undefined) {
                const inverse = this.safeBool (market, 'inverse', false);
                if (inverse) {
                    multiplyPrice = Precise.stringDiv ('1', price);
                }
                multiplyPrice = Precise.stringMul (multiplyPrice, contractSize);
            }
            cost = Precise.stringMul (multiplyPrice, amount);
        }
        const parseFee = this.safeValue (trade, 'fee') === undefined;
        const parseFees = this.safeValue (trade, 'fees') === undefined;
        const shouldParseFees = parseFee || parseFees;
        const fees = [];
        const fee = this.safeValue (trade, 'fee');
        if (shouldParseFees) {
            const reducedFees = this.reduceFees ? this.reduceFeesByCurrency (fees) : fees;
            const reducedLength = reducedFees.length;
            for (let i = 0; i < reducedLength; i++) {
                reducedFees[i]['cost'] = this.safeNumber (reducedFees[i], 'cost');
                if ('rate' in reducedFees[i]) {
                    reducedFees[i]['rate'] = this.safeNumber (reducedFees[i], 'rate');
                }
            }
            if (!parseFee && (reducedLength === 0)) {
                // copy fee to avoid modification by reference
                const feeCopy = this.deepExtend (fee);
                feeCopy['cost'] = this.safeNumber (feeCopy, 'cost');
                if ('rate' in feeCopy) {
                    feeCopy['rate'] = this.safeNumber (feeCopy, 'rate');
                }
                reducedFees.push (feeCopy);
            }
            if (parseFees) {
                trade['fees'] = reducedFees;
            }
            if (parseFee && (reducedLength === 1)) {
                trade['fee'] = reducedFees[0];
            }
            const tradeFee = this.safeValue (trade, 'fee');
            if (tradeFee !== undefined) {
                tradeFee['cost'] = this.safeNumber (tradeFee, 'cost');
                if ('rate' in tradeFee) {
                    tradeFee['rate'] = this.safeNumber (tradeFee, 'rate');
                }
                trade['fee'] = tradeFee;
            }
        }
        trade['amount'] = this.parseNumber (amount);
        trade['cost'] = this.parseNumber (cost);
        trade['price'] = this.parseNumber (price);
        return trade as Trade;
    }

    findNearestCeiling (arr: number[], providedValue: number) {
        //  i.e. findNearestCeiling ([ 10, 30, 50],  23) returns 30
        const length = arr.length;
        for (let i = 0; i < length; i++) {
            const current = arr[i];
            if (providedValue <= current) {
                return current;
            }
        }
        return arr[length - 1];
    }

    invertFlatStringDictionary (dict) {
        const reversed = {};
        const keys = Object.keys (dict);
        for (let i = 0; i < keys.length; i++) {
            const key = keys[i];
            const value = dict[key];
            if (typeof value === 'string') {
                reversed[value] = key;
            }
        }
        return reversed;
    }

    reduceFeesByCurrency (fees) {
        //
        // this function takes a list of fee structures having the following format
        //
        //     string = true
        //
        //     [
        //         { 'currency': 'BTC', 'cost': '0.1' },
        //         { 'currency': 'BTC', 'cost': '0.2'  },
        //         { 'currency': 'BTC', 'cost': '0.2', 'rate': '0.00123' },
        //         { 'currency': 'BTC', 'cost': '0.4', 'rate': '0.00123' },
        //         { 'currency': 'BTC', 'cost': '0.5', 'rate': '0.00456' },
        //         { 'currency': 'USDT', 'cost': '12.3456' },
        //     ]
        //
        //     string = false
        //
        //     [
        //         { 'currency': 'BTC', 'cost': 0.1 },
        //         { 'currency': 'BTC', 'cost': 0.2 },
        //         { 'currency': 'BTC', 'cost': 0.2, 'rate': 0.00123 },
        //         { 'currency': 'BTC', 'cost': 0.4, 'rate': 0.00123 },
        //         { 'currency': 'BTC', 'cost': 0.5, 'rate': 0.00456 },
        //         { 'currency': 'USDT', 'cost': 12.3456 },
        //     ]
        //
        // and returns a reduced fee list, where fees are summed per currency and rate (if any)
        //
        //     string = true
        //
        //     [
        //         { 'currency': 'BTC', 'cost': '0.4'  },
        //         { 'currency': 'BTC', 'cost': '0.6', 'rate': '0.00123' },
        //         { 'currency': 'BTC', 'cost': '0.5', 'rate': '0.00456' },
        //         { 'currency': 'USDT', 'cost': '12.3456' },
        //     ]
        //
        //     string  = false
        //
        //     [
        //         { 'currency': 'BTC', 'cost': 0.3  },
        //         { 'currency': 'BTC', 'cost': 0.6, 'rate': 0.00123 },
        //         { 'currency': 'BTC', 'cost': 0.5, 'rate': 0.00456 },
        //         { 'currency': 'USDT', 'cost': 12.3456 },
        //     ]
        //
        const reduced = {};
        for (let i = 0; i < fees.length; i++) {
            const fee = fees[i];
            const feeCurrencyCode = this.safeString (fee, 'currency');
            if (feeCurrencyCode !== undefined) {
                const rate = this.safeString (fee, 'rate');
                const cost = this.safeValue (fee, 'cost');
                if (Precise.stringEq (cost, '0')) {
                    // omit zero cost fees
                    continue;
                }
                if (!(feeCurrencyCode in reduced)) {
                    reduced[feeCurrencyCode] = {};
                }
                const rateKey = (rate === undefined) ? '' : rate;
                if (rateKey in reduced[feeCurrencyCode]) {
                    reduced[feeCurrencyCode][rateKey]['cost'] = Precise.stringAdd (reduced[feeCurrencyCode][rateKey]['cost'], cost);
                } else {
                    reduced[feeCurrencyCode][rateKey] = {
                        'cost': cost,
                        'currency': feeCurrencyCode,
                    };
                    if (rate !== undefined) {
                        reduced[feeCurrencyCode][rateKey]['rate'] = rate;
                    }
                }
            }
        }
        let result = [];
        const feeValues = Object.values (reduced);
        for (let i = 0; i < feeValues.length; i++) {
            const reducedFeeValues = Object.values (feeValues[i]);
            result = this.arrayConcat (result, reducedFeeValues);
        }
        return result;
    }

    safeTicker (ticker: object, market: Market = undefined): Ticker {
        let open = this.omitZero (this.safeString (ticker, 'open'));
        let close = this.omitZero (this.safeString (ticker, 'close'));
        let last = this.omitZero (this.safeString (ticker, 'last'));
        let change = this.omitZero (this.safeString (ticker, 'change'));
        let percentage = this.omitZero (this.safeString (ticker, 'percentage'));
        let average = this.omitZero (this.safeString (ticker, 'average'));
        let vwap = this.omitZero (this.safeString (ticker, 'vwap'));
        const baseVolume = this.safeString (ticker, 'baseVolume');
        const quoteVolume = this.safeString (ticker, 'quoteVolume');
        if (vwap === undefined) {
            vwap = Precise.stringDiv (this.omitZero (quoteVolume), baseVolume);
        }
        if ((last !== undefined) && (close === undefined)) {
            close = last;
        } else if ((last === undefined) && (close !== undefined)) {
            last = close;
        }
        if ((last !== undefined) && (open !== undefined)) {
            if (change === undefined) {
                change = Precise.stringSub (last, open);
            }
            if (average === undefined) {
                average = Precise.stringDiv (Precise.stringAdd (last, open), '2');
            }
        }
        if ((percentage === undefined) && (change !== undefined) && (open !== undefined) && Precise.stringGt (open, '0')) {
            percentage = Precise.stringMul (Precise.stringDiv (change, open), '100');
        }
        if ((change === undefined) && (percentage !== undefined) && (open !== undefined)) {
            change = Precise.stringDiv (Precise.stringMul (percentage, open), '100');
        }
        if ((open === undefined) && (last !== undefined) && (change !== undefined)) {
            open = Precise.stringSub (last, change);
        }
        // timestamp and symbol operations don't belong in safeTicker
        // they should be done in the derived classes
        return this.extend (ticker, {
            'ask': this.parseNumber (this.omitZero (this.safeString (ticker, 'ask'))),
            'askVolume': this.safeNumber (ticker, 'askVolume'),
            'average': this.parseNumber (average),
            'baseVolume': this.parseNumber (baseVolume),
            'bid': this.parseNumber (this.omitZero (this.safeString (ticker, 'bid'))),
            'bidVolume': this.safeNumber (ticker, 'bidVolume'),
            'change': this.parseNumber (change),
            'close': this.parseNumber (this.omitZero (close)),
            'high': this.parseNumber (this.omitZero (this.safeString (ticker, 'high'))),
            'last': this.parseNumber (this.omitZero (last)),
            'low': this.parseNumber (this.omitZero (this.safeString (ticker, 'low'))),
            'open': this.parseNumber (this.omitZero (open)),
            'percentage': this.parseNumber (percentage),
            'previousClose': this.safeNumber (ticker, 'previousClose'),
            'quoteVolume': this.parseNumber (quoteVolume),
            'vwap': this.parseNumber (vwap),
        });
    }

    async fetchBorrowRate (code: string, amount, params = {}): Promise<{}> {
        throw new NotSupported (this.id + ' fetchBorrowRate is deprecated, please use fetchCrossBorrowRate or fetchIsolatedBorrowRate instead');
    }

    async repayCrossMargin (code: string, amount, params = {}): Promise<{}> {
        throw new NotSupported (this.id + ' repayCrossMargin is not support yet');
    }

    async repayIsolatedMargin (symbol: string, code: string, amount, params = {}): Promise<{}> {
        throw new NotSupported (this.id + ' repayIsolatedMargin is not support yet');
    }

    async borrowCrossMargin (code: string, amount: number, params = {}): Promise<{}> {
        throw new NotSupported (this.id + ' borrowCrossMargin is not support yet');
    }

    async borrowIsolatedMargin (symbol: string, code: string, amount: number, params = {}): Promise<{}> {
        throw new NotSupported (this.id + ' borrowIsolatedMargin is not support yet');
    }

    async borrowMargin (code: string, amount, symbol: Str = undefined, params = {}): Promise<{}> {
        throw new NotSupported (this.id + ' borrowMargin is deprecated, please use borrowCrossMargin or borrowIsolatedMargin instead');
    }

    async repayMargin (code: string, amount, symbol: Str = undefined, params = {}): Promise<{}> {
        throw new NotSupported (this.id + ' repayMargin is deprecated, please use repayCrossMargin or repayIsolatedMargin instead');
    }

    async fetchOHLCV (symbol: string, timeframe = '1m', since: Int = undefined, limit: Int = undefined, params = {}): Promise<OHLCV[]> {
        let message = '';
        if (this.has['fetchTrades']) {
            message = '. If you want to build OHLCV candles from trade executions data, visit https://github.com/ccxt/ccxt/tree/master/examples/ and see "build-ohlcv-bars" file';
        }
        throw new NotSupported (this.id + ' fetchOHLCV() is not supported yet' + message);
    }

    async fetchOHLCVWs (symbol: string, timeframe = '1m', since: Int = undefined, limit: Int = undefined, params = {}): Promise<OHLCV[]> {
        let message = '';
        if (this.has['fetchTradesWs']) {
            message = '. If you want to build OHLCV candles from trade executions data, visit https://github.com/ccxt/ccxt/tree/master/examples/ and see "build-ohlcv-bars" file';
        }
        throw new NotSupported (this.id + ' fetchOHLCVWs() is not supported yet. Try using fetchOHLCV instead.' + message);
    }

    async watchOHLCV (symbol: string, timeframe = '1m', since: Int = undefined, limit: Int = undefined, params = {}): Promise<OHLCV[]> {
        throw new NotSupported (this.id + ' watchOHLCV() is not supported yet');
    }

    convertTradingViewToOHLCV (ohlcvs: number[][], timestamp = 't', open = 'o', high = 'h', low = 'l', close = 'c', volume = 'v', ms = false) {
        const result = [];
        const timestamps = this.safeList (ohlcvs, timestamp, []);
        const opens = this.safeList (ohlcvs, open, []);
        const highs = this.safeList (ohlcvs, high, []);
        const lows = this.safeList (ohlcvs, low, []);
        const closes = this.safeList (ohlcvs, close, []);
        const volumes = this.safeList (ohlcvs, volume, []);
        for (let i = 0; i < timestamps.length; i++) {
            result.push ([
                ms ? this.safeInteger (timestamps, i) : this.safeTimestamp (timestamps, i),
                this.safeValue (opens, i),
                this.safeValue (highs, i),
                this.safeValue (lows, i),
                this.safeValue (closes, i),
                this.safeValue (volumes, i),
            ]);
        }
        return result;
    }

    convertOHLCVToTradingView (ohlcvs: number[][], timestamp = 't', open = 'o', high = 'h', low = 'l', close = 'c', volume = 'v', ms = false) {
        const result = {};
        result[close] = [];
        result[high] = [];
        result[low] = [];
        result[open] = [];
        result[timestamp] = [];
        result[volume] = [];
        for (let i = 0; i < ohlcvs.length; i++) {
            const ts = ms ? ohlcvs[i][0] : this.parseToInt (ohlcvs[i][0] / 1000);
            result[timestamp].push (ts);
            result[open].push (ohlcvs[i][1]);
            result[high].push (ohlcvs[i][2]);
            result[low].push (ohlcvs[i][3]);
            result[close].push (ohlcvs[i][4]);
            result[volume].push (ohlcvs[i][5]);
        }
        return result;
    }

    async fetchWebEndpoint (method, endpointMethod, returnAsJson, startRegex = undefined, endRegex = undefined) {
        let errorMessage = '';
        const options = this.safeValue (this.options, method, {});
        const muteOnFailure = this.safeBool (options, 'webApiMuteFailure', true);
        try {
            // if it was not explicitly disabled, then don't fetch
            if (this.safeBool (options, 'webApiEnable', true) !== true) {
                return undefined;
            }
            const maxRetries = this.safeValue (options, 'webApiRetries', 10);
            let response = undefined;
            let retry = 0;
            while (retry < maxRetries) {
                try {
                    response = await this[endpointMethod] ({});
                    break;
                } catch (e) {
                    retry = retry + 1;
                    if (retry === maxRetries) {
                        throw e;
                    }
                }
            }
            let content = response;
            if (startRegex !== undefined) {
                const splitted_by_start = content.split (startRegex);
                content = splitted_by_start[1]; // we need second part after start
            }
            if (endRegex !== undefined) {
                const splitted_by_end = content.split (endRegex);
                content = splitted_by_end[0]; // we need first part after start
            }
            if (returnAsJson && (typeof content === 'string')) {
                const jsoned = this.parseJson (content.trim ()); // content should be trimmed before json parsing
                if (jsoned) {
                    return jsoned; // if parsing was not successfull, exception should be thrown
                } else {
                    throw new BadResponse ('could not parse the response into json');
                }
            } else {
                return content;
            }
        } catch (e) {
            errorMessage = this.id + ' ' + method + '() failed to fetch correct data from website. Probably webpage markup has been changed, breaking the page custom parser.';
        }
        if (muteOnFailure) {
            return undefined;
        } else {
            throw new BadResponse (errorMessage);
        }
    }

    marketIds (symbols: Strings = undefined) {
        if (symbols === undefined) {
            return symbols;
        }
        const result = [];
        for (let i = 0; i < symbols.length; i++) {
            result.push (this.marketId (symbols[i]));
        }
        return result;
    }

    marketsForSymbols (symbols: Strings = undefined) {
        if (symbols === undefined) {
            return symbols;
        }
        const result = [];
        for (let i = 0; i < symbols.length; i++) {
            result.push (this.market (symbols[i]));
        }
        return result;
    }

    marketSymbols (symbols: Strings = undefined, type: Str = undefined, allowEmpty = true, sameTypeOnly = false, sameSubTypeOnly = false) {
        if (symbols === undefined) {
            if (!allowEmpty) {
                throw new ArgumentsRequired (this.id + ' empty list of symbols is not supported');
            }
            return symbols;
        }
        const symbolsLength = symbols.length;
        if (symbolsLength === 0) {
            if (!allowEmpty) {
                throw new ArgumentsRequired (this.id + ' empty list of symbols is not supported');
            }
            return symbols;
        }
        const result = [];
        let marketType = undefined;
        let isLinearSubType = undefined;
        for (let i = 0; i < symbols.length; i++) {
            const market = this.market (symbols[i]);
            if (sameTypeOnly && (marketType !== undefined)) {
                if (market['type'] !== marketType) {
                    throw new BadRequest (this.id + ' symbols must be of the same type, either ' + marketType + ' or ' + market['type'] + '.');
                }
            }
            if (sameSubTypeOnly && (isLinearSubType !== undefined)) {
                if (market['linear'] !== isLinearSubType) {
                    throw new BadRequest (this.id + ' symbols must be of the same subType, either linear or inverse.');
                }
            }
            if (type !== undefined && market['type'] !== type) {
                throw new BadRequest (this.id + ' symbols must be of the same type ' + type + '. If the type is incorrect you can change it in options or the params of the request');
            }
            marketType = market['type'];
            if (!market['spot']) {
                isLinearSubType = market['linear'];
            }
            const symbol = this.safeString (market, 'symbol', symbols[i]);
            result.push (symbol);
        }
        return result;
    }

    marketCodes (codes: Strings = undefined) {
        if (codes === undefined) {
            return codes;
        }
        const result = [];
        for (let i = 0; i < codes.length; i++) {
            result.push (this.commonCurrencyCode (codes[i]));
        }
        return result;
    }

    parseBidsAsks (bidasks, priceKey: IndexType = 0, amountKey: IndexType = 1, countOrIdKey: IndexType = 2) {
        bidasks = this.toArray (bidasks);
        const result = [];
        for (let i = 0; i < bidasks.length; i++) {
            result.push (this.parseBidAsk (bidasks[i], priceKey, amountKey, countOrIdKey));
        }
        return result;
    }

    async fetchL2OrderBook (symbol: string, limit: Int = undefined, params = {}) {
        const orderbook = await this.fetchOrderBook (symbol, limit, params);
        return this.extend (orderbook, {
            'asks': this.sortBy (this.aggregate (orderbook['asks']), 0),
            'bids': this.sortBy (this.aggregate (orderbook['bids']), 0, true),
        });
    }

    filterBySymbol (objects, symbol: Str = undefined) {
        if (symbol === undefined) {
            return objects;
        }
        const result = [];
        for (let i = 0; i < objects.length; i++) {
            const objectSymbol = this.safeString (objects[i], 'symbol');
            if (objectSymbol === symbol) {
                result.push (objects[i]);
            }
        }
        return result;
    }

    parseOHLCV (ohlcv, market: Market = undefined) : OHLCV {
        if (Array.isArray (ohlcv)) {
            return [
                this.safeInteger (ohlcv, 0), // timestamp
                this.safeNumber (ohlcv, 1), // open
                this.safeNumber (ohlcv, 2), // high
                this.safeNumber (ohlcv, 3), // low
                this.safeNumber (ohlcv, 4), // close
                this.safeNumber (ohlcv, 5), // volume
            ];
        }
        return ohlcv;
    }

    networkCodeToId (networkCode: string, currencyCode: Str = undefined): string {
        /**
         * @ignore
         * @method
         * @name exchange#networkCodeToId
         * @description tries to convert the provided networkCode (which is expected to be an unified network code) to a network id. In order to achieve this, derived class needs to have 'options->networks' defined.
         * @param {string} networkCode unified network code
         * @param {string} currencyCode unified currency code, but this argument is not required by default, unless there is an exchange (like huobi) that needs an override of the method to be able to pass currencyCode argument additionally
         * @returns {string|undefined} exchange-specific network id
         */
        if (networkCode === undefined) {
            return undefined;
        }
        const networkIdsByCodes = this.safeValue (this.options, 'networks', {});
        let networkId = this.safeString (networkIdsByCodes, networkCode);
        // for example, if 'ETH' is passed for networkCode, but 'ETH' key not defined in `options->networks` object
        if (networkId === undefined) {
            if (currencyCode === undefined) {
                const currencies = Object.values (this.currencies);
                for (let i = 0; i < currencies.length; i++) {
                    const currency = [ i ];
                    const networks = this.safeDict (currency, 'networks');
                    const network = this.safeDict (networks, networkCode);
                    networkId = this.safeString (network, 'id');
                    if (networkId !== undefined) {
                        break;
                    }
                }
            } else {
                // if currencyCode was provided, then we try to find if that currencyCode has a replacement (i.e. ERC20 for ETH) or is in the currency
                const defaultNetworkCodeReplacements = this.safeValue (this.options, 'defaultNetworkCodeReplacements', {});
                if (currencyCode in defaultNetworkCodeReplacements) {
                    // if there is a replacement for the passed networkCode, then we use it to find network-id in `options->networks` object
                    const replacementObject = defaultNetworkCodeReplacements[currencyCode]; // i.e. { 'ERC20': 'ETH' }
                    const keys = Object.keys (replacementObject);
                    for (let i = 0; i < keys.length; i++) {
                        const key = keys[i];
                        const value = replacementObject[key];
                        // if value matches to provided unified networkCode, then we use it's key to find network-id in `options->networks` object
                        if (value === networkCode) {
                            networkId = this.safeString (networkIdsByCodes, key);
                            break;
                        }
                    }
                } else {
                    // serach for network inside currency
                    const currency = this.safeDict (this.currencies, currencyCode);
                    const networks = this.safeDict (currency, 'networks');
                    const network = this.safeDict (networks, networkCode);
                    networkId = this.safeString (network, 'id');
                }
            }
            // if it wasn't found, we just set the provided value to network-id
            if (networkId === undefined) {
                networkId = networkCode;
            }
        }
        return networkId;
    }

    networkIdToCode (networkId: Str = undefined, currencyCode: Str = undefined): string {
        /**
         * @ignore
         * @method
         * @name exchange#networkIdToCode
         * @description tries to convert the provided exchange-specific networkId to an unified network Code. In order to achieve this, derived class needs to have "options['networksById']" defined.
         * @param {string} networkId exchange specific network id/title, like: TRON, Trc-20, usdt-erc20, etc
         * @param {string|undefined} currencyCode unified currency code, but this argument is not required by default, unless there is an exchange (like huobi) that needs an override of the method to be able to pass currencyCode argument additionally
         * @returns {string|undefined} unified network code
         */
        if (networkId === undefined) {
            return undefined;
        }
        const networkCodesByIds = this.safeDict (this.options, 'networksById', {});
        let networkCode = this.safeString (networkCodesByIds, networkId, networkId);
        // replace mainnet network-codes (i.e. ERC20->ETH)
        if (currencyCode !== undefined) {
            const defaultNetworkCodeReplacements = this.safeDict (this.options, 'defaultNetworkCodeReplacements', {});
            if (currencyCode in defaultNetworkCodeReplacements) {
                const replacementObject = this.safeDict (defaultNetworkCodeReplacements, currencyCode, {});
                networkCode = this.safeString (replacementObject, networkCode, networkCode);
            }
        }
        return networkCode;
    }

    handleNetworkCodeAndParams (params) {
        const networkCodeInParams = this.safeString2 (params, 'networkCode', 'network');
        if (networkCodeInParams !== undefined) {
            params = this.omit (params, [ 'networkCode', 'network' ]);
        }
        // if it was not defined by user, we should not set it from 'defaultNetworks', because handleNetworkCodeAndParams is for only request-side and thus we do not fill it with anything. We can only use 'defaultNetworks' after parsing response-side
        return [ networkCodeInParams, params ];
    }

    defaultNetworkCode (currencyCode: string) {
        let defaultNetworkCode = undefined;
        const defaultNetworks = this.safeDict (this.options, 'defaultNetworks', {});
        if (currencyCode in defaultNetworks) {
            // if currency had set its network in "defaultNetworks", use it
            defaultNetworkCode = defaultNetworks[currencyCode];
        } else {
            // otherwise, try to use the global-scope 'defaultNetwork' value (even if that network is not supported by currency, it doesn't make any problem, this will be just used "at first" if currency supports this network at all)
            const defaultNetwork = this.safeDict (this.options, 'defaultNetwork');
            if (defaultNetwork !== undefined) {
                defaultNetworkCode = defaultNetwork;
            }
        }
        return defaultNetworkCode;
    }

    selectNetworkCodeFromUnifiedNetworks (currencyCode, networkCode, indexedNetworkEntries) {
        return this.selectNetworkKeyFromNetworks (currencyCode, networkCode, indexedNetworkEntries, true);
    }

    selectNetworkIdFromRawNetworks (currencyCode, networkCode, indexedNetworkEntries) {
        return this.selectNetworkKeyFromNetworks (currencyCode, networkCode, indexedNetworkEntries, false);
    }

    selectNetworkKeyFromNetworks (currencyCode, networkCode, indexedNetworkEntries, isIndexedByUnifiedNetworkCode = false) {
        // this method is used against raw & unparse network entries, which are just indexed by network id
        let chosenNetworkId = undefined;
        const availableNetworkIds = Object.keys (indexedNetworkEntries);
        const responseNetworksLength = availableNetworkIds.length;
        if (networkCode !== undefined) {
            if (responseNetworksLength === 0) {
                throw new NotSupported (this.id + ' - ' + networkCode + ' network did not return any result for ' + currencyCode);
            } else {
                // if networkCode was provided by user, we should check it after response, as the referenced exchange doesn't support network-code during request
                const networkId = isIndexedByUnifiedNetworkCode ? networkCode : this.networkCodeToId (networkCode, currencyCode);
                if (networkId in indexedNetworkEntries) {
                    chosenNetworkId = networkId;
                } else {
                    throw new NotSupported (this.id + ' - ' + networkId + ' network was not found for ' + currencyCode + ', use one of ' + availableNetworkIds.join (', '));
                }
            }
        } else {
            if (responseNetworksLength === 0) {
                throw new NotSupported (this.id + ' - no networks were returned for ' + currencyCode);
            } else {
                // if networkCode was not provided by user, then we try to use the default network (if it was defined in "defaultNetworks"), otherwise, we just return the first network entry
                const defaultNetworkCode = this.defaultNetworkCode (currencyCode);
                const defaultNetworkId = isIndexedByUnifiedNetworkCode ? defaultNetworkCode : this.networkCodeToId (defaultNetworkCode, currencyCode);
                chosenNetworkId = (defaultNetworkId in indexedNetworkEntries) ? defaultNetworkId : availableNetworkIds[0];
            }
        }
        return chosenNetworkId;
    }

    safeNumber2 (dictionary: object, key1: IndexType, key2: IndexType, d = undefined) {
        const value = this.safeString2 (dictionary, key1, key2);
        return this.parseNumber (value, d);
    }

    parseOrderBook (orderbook: object, symbol: string, timestamp: Int = undefined, bidsKey = 'bids', asksKey = 'asks', priceKey: IndexType = 0, amountKey: IndexType = 1, countOrIdKey: IndexType = 2): OrderBook {
        const bids = this.parseBidsAsks (this.safeValue (orderbook, bidsKey, []), priceKey, amountKey, countOrIdKey);
        const asks = this.parseBidsAsks (this.safeValue (orderbook, asksKey, []), priceKey, amountKey, countOrIdKey);
        return {
            'asks': this.sortBy (asks, 0),
            'bids': this.sortBy (bids, 0, true),
            'datetime': this.iso8601 (timestamp),
            'nonce': undefined,
            'symbol': symbol,
            'timestamp': timestamp,
        } as any;
    }

    parseOHLCVs (ohlcvs: object[], market: any = undefined, timeframe: string = '1m', since: Int = undefined, limit: Int = undefined): OHLCV[] {
        const results = [];
        for (let i = 0; i < ohlcvs.length; i++) {
            results.push (this.parseOHLCV (ohlcvs[i], market));
        }
        const sorted = this.sortBy (results, 0);
        return this.filterBySinceLimit (sorted, since, limit, 0) as any;
    }

    parseLeverageTiers (response: any, symbols: string[] = undefined, marketIdKey = undefined): LeverageTiers {
        // marketIdKey should only be undefined when response is a dictionary
        symbols = this.marketSymbols (symbols);
        const tiers = {};
        let symbolsLength = 0;
        if (symbols !== undefined) {
            symbolsLength = symbols.length;
        }
        const noSymbols = (symbols === undefined) || (symbolsLength === 0);
        if (Array.isArray (response)) {
            for (let i = 0; i < response.length; i++) {
                const item = response[i];
                const id = this.safeString (item, marketIdKey);
                const market = this.safeMarket (id, undefined, undefined, 'swap');
                const symbol = market['symbol'];
                const contract = this.safeBool (market, 'contract', false);
                if (contract && (noSymbols || this.inArray (symbol, symbols))) {
                    tiers[symbol] = this.parseMarketLeverageTiers (item, market);
                }
            }
        } else {
            const keys = Object.keys (response);
            for (let i = 0; i < keys.length; i++) {
                const marketId = keys[i];
                const item = response[marketId];
                const market = this.safeMarket (marketId, undefined, undefined, 'swap');
                const symbol = market['symbol'];
                const contract = this.safeBool (market, 'contract', false);
                if (contract && (noSymbols || this.inArray (symbol, symbols))) {
                    tiers[symbol] = this.parseMarketLeverageTiers (item, market);
                }
            }
        }
        return tiers;
    }

    async loadTradingLimits (symbols: Strings = undefined, reload = false, params = {}) {
        if (this.has['fetchTradingLimits']) {
            if (reload || !('limitsLoaded' in this.options)) {
                const response = await this.fetchTradingLimits (symbols);
                for (let i = 0; i < symbols.length; i++) {
                    const symbol = symbols[i];
                    this.markets[symbol] = this.deepExtend (this.markets[symbol], response[symbol]);
                }
                this.options['limitsLoaded'] = this.milliseconds ();
            }
        }
        return this.markets;
    }

    safePosition (position): Position {
        // simplified version of: /pull/12765/
        const unrealizedPnlString = this.safeString (position, 'unrealisedPnl');
        const initialMarginString = this.safeString (position, 'initialMargin');
        //
        // PERCENTAGE
        //
        const percentage = this.safeValue (position, 'percentage');
        if ((percentage === undefined) && (unrealizedPnlString !== undefined) && (initialMarginString !== undefined)) {
            // as it was done in all implementations ( aax, btcex, bybit, deribit, ftx, gate, kucoinfutures, phemex )
            const percentageString = Precise.stringMul (Precise.stringDiv (unrealizedPnlString, initialMarginString, 4), '100');
            position['percentage'] = this.parseNumber (percentageString);
        }
        // if contractSize is undefined get from market
        let contractSize = this.safeNumber (position, 'contractSize');
        const symbol = this.safeString (position, 'symbol');
        let market = undefined;
        if (symbol !== undefined) {
            market = this.safeValue (this.markets, symbol);
        }
        if (contractSize === undefined && market !== undefined) {
            contractSize = this.safeNumber (market, 'contractSize');
            position['contractSize'] = contractSize;
        }
        return position as Position;
    }

    parsePositions (positions: any[], symbols: string[] = undefined, params = {}): Position[] {
        symbols = this.marketSymbols (symbols);
        positions = this.toArray (positions);
        const result = [];
        for (let i = 0; i < positions.length; i++) {
            const position = this.extend (this.parsePosition (positions[i], undefined), params);
            result.push (position);
        }
        return this.filterByArrayPositions (result, 'symbol', symbols, false);
    }

    parseAccounts (accounts: any[], params = {}): Account[] {
        accounts = this.toArray (accounts);
        const result = [];
        for (let i = 0; i < accounts.length; i++) {
            const account = this.extend (this.parseAccount (accounts[i]), params);
            result.push (account);
        }
        return result;
    }

    parseTrades (trades: any[], market: Market = undefined, since: Int = undefined, limit: Int = undefined, params = {}): Trade[] {
        trades = this.toArray (trades);
        let result = [];
        for (let i = 0; i < trades.length; i++) {
            const trade = this.extend (this.parseTrade (trades[i], market), params);
            result.push (trade);
        }
        result = this.sortBy2 (result, 'timestamp', 'id');
        const symbol = (market !== undefined) ? market['symbol'] : undefined;
        return this.filterBySymbolSinceLimit (result, symbol, since, limit) as Trade[];
    }

    parseTransactions (transactions: any[], currency: Currency = undefined, since: Int = undefined, limit: Int = undefined, params = {}): Transaction[] {
        transactions = this.toArray (transactions);
        let result = [];
        for (let i = 0; i < transactions.length; i++) {
            const transaction = this.extend (this.parseTransaction (transactions[i], currency), params);
            result.push (transaction);
        }
        result = this.sortBy (result, 'timestamp');
        const code = (currency !== undefined) ? currency['code'] : undefined;
        return this.filterByCurrencySinceLimit (result, code, since, limit);
    }

    parseTransfers (transfers: any[], currency: Currency = undefined, since: Int = undefined, limit: Int = undefined, params = {}): TransferEntries {
        transfers = this.toArray (transfers);
        let result = [];
        for (let i = 0; i < transfers.length; i++) {
            const transfer = this.extend (this.parseTransfer (transfers[i], currency), params);
            result.push (transfer);
        }
        result = this.sortBy (result, 'timestamp');
        const code = (currency !== undefined) ? currency['code'] : undefined;
        return this.filterByCurrencySinceLimit (result, code, since, limit);
    }

    parseLedger (data, currency: Currency = undefined, since: Int = undefined, limit: Int = undefined, params = {}) {
        let result = [];
        const arrayData = this.toArray (data);
        for (let i = 0; i < arrayData.length; i++) {
            const itemOrItems = this.parseLedgerEntry (arrayData[i], currency);
            if (Array.isArray (itemOrItems)) {
                for (let j = 0; j < itemOrItems.length; j++) {
                    result.push (this.extend (itemOrItems[j], params));
                }
            } else {
                result.push (this.extend (itemOrItems, params));
            }
        }
        result = this.sortBy (result, 'timestamp');
        const code = (currency !== undefined) ? currency['code'] : undefined;
        return this.filterByCurrencySinceLimit (result, code, since, limit);
    }

    nonce () {
        return this.seconds ();
    }

    setHeaders (headers) {
        return headers;
    }

    marketId (symbol: string): string {
        const market = this.market (symbol);
        if (market !== undefined) {
            return market['id'];
        }
        return symbol;
    }

    symbol (symbol: string): string {
        const market = this.market (symbol);
        return this.safeString (market, 'symbol', symbol);
    }

    handleParamString (params: object, paramName: string, defaultValue: Str = undefined): [string, object] {
        const value = this.safeString (params, paramName, defaultValue);
        if (value !== undefined) {
            params = this.omit (params, paramName);
        }
        return [ value, params ];
    }

    handleParamString2 (params: object, paramName1: string, paramName2: string, defaultValue: Str = undefined): [string, object] {
        const value = this.safeString2 (params, paramName1, paramName2, defaultValue);
        if (value !== undefined) {
            params = this.omit (params, [ paramName1, paramName2 ]);
        }
        return [ value, params ];
    }

    handleParamInteger (params: object, paramName: string, defaultValue: Int = undefined): [Int, object] {
        const value = this.safeInteger (params, paramName, defaultValue);
        if (value !== undefined) {
            params = this.omit (params, paramName);
        }
        return [ value, params ];
    }

    handleParamInteger2 (params: object, paramName1: string, paramName2: string, defaultValue: Int = undefined): [Int, object] {
        const value = this.safeInteger2 (params, paramName1, paramName2, defaultValue);
        if (value !== undefined) {
            params = this.omit (params, [ paramName1, paramName2 ]);
        }
        return [ value, params ];
    }

    handleParamBool (params: object, paramName: string, defaultValue: Bool = undefined): [Bool, object] {
        const value = this.safeBool (params, paramName, defaultValue);
        if (value !== undefined) {
            params = this.omit (params, paramName);
        }
        return [ value, params ];
    }

    handleParamBool2 (params: object, paramName1: string, paramName2: string, defaultValue: Bool = undefined): [Bool, object] {
        const value = this.safeBool2 (params, paramName1, paramName2, defaultValue);
        if (value !== undefined) {
            params = this.omit (params, [ paramName1, paramName2 ]);
        }
        return [ value, params ];
    }

    resolvePath (path, params) {
        return [
            this.implodeParams (path, params),
            this.omit (params, this.extractParams (path)),
        ];
    }

    getListFromObjectValues (objects, key: IndexType) {
        const newArray = this.toArray (objects);
        const results = [];
        for (let i = 0; i < newArray.length; i++) {
            results.push (newArray[i][key]);
        }
        return results;
    }

    getSymbolsForMarketType (marketType: Str = undefined, subType: Str = undefined, symbolWithActiveStatus: boolean = true, symbolWithUnknownStatus: boolean = true) {
        let filteredMarkets = this.markets;
        if (marketType !== undefined) {
            filteredMarkets = this.filterBy (filteredMarkets, 'type', marketType);
        }
        if (subType !== undefined) {
            this.checkRequiredArgument ('getSymbolsForMarketType', subType, 'subType', [ 'linear', 'inverse', 'quanto' ]);
            filteredMarkets = this.filterBy (filteredMarkets, 'subType', subType);
        }
        const activeStatuses = [];
        if (symbolWithActiveStatus) {
            activeStatuses.push (true);
        }
        if (symbolWithUnknownStatus) {
            activeStatuses.push (undefined);
        }
        filteredMarkets = this.filterByArray (filteredMarkets, 'active', activeStatuses, false);
        return this.getListFromObjectValues (filteredMarkets, 'symbol');
    }

    filterByArray (objects, key: IndexType, values = undefined, indexed = true) {
        objects = this.toArray (objects);
        // return all of them if no values were passed
        if (values === undefined || !values) {
            return indexed ? this.indexBy (objects, key) : objects;
        }
        const results = [];
        for (let i = 0; i < objects.length; i++) {
            if (this.inArray (objects[i][key], values)) {
                results.push (objects[i]);
            }
        }
        return indexed ? this.indexBy (results, key) : results;
    }

    async fetch2 (path, api: any = 'public', method = 'GET', params = {}, headers: any = undefined, body: any = undefined, config = {}) {
        if (this.enableRateLimit) {
            const cost = this.calculateRateLimiterCost (api, method, path, params, config);
            await this.throttle (cost);
        }
        this.lastRestRequestTimestamp = this.milliseconds ();
        const request = this.sign (path, api, method, params, headers, body);
        this.last_request_headers = request['headers'];
        this.last_request_body = request['body'];
        this.last_request_url = request['url'];
        return await this.fetch (request['url'], request['method'], request['headers'], request['body']);
    }

    async request (path, api: any = 'public', method = 'GET', params = {}, headers: any = undefined, body: any = undefined, config = {}) {
        return await this.fetch2 (path, api, method, params, headers, body, config);
    }

    async loadAccounts (reload = false, params = {}) {
        if (reload) {
            this.accounts = await this.fetchAccounts (params);
        } else {
            if (this.accounts) {
                return this.accounts;
            } else {
                this.accounts = await this.fetchAccounts (params);
            }
        }
        this.accountsById = this.indexBy (this.accounts, 'id') as any;
        return this.accounts;
    }

    buildOHLCVC (trades: Trade[], timeframe: string = '1m', since: number = 0, limit: number = 2147483647): OHLCVC[] {
        // given a sorted arrays of trades (recent last) and a timeframe builds an array of OHLCV candles
        // note, default limit value (2147483647) is max int32 value
        const ms = this.parseTimeframe (timeframe) * 1000;
        const ohlcvs = [];
        const i_timestamp = 0;
        // const open = 1;
        const i_high = 2;
        const i_low = 3;
        const i_close = 4;
        const i_volume = 5;
        const i_count = 6;
        const tradesLength = trades.length;
        const oldest = Math.min (tradesLength, limit);
        for (let i = 0; i < oldest; i++) {
            const trade = trades[i];
            const ts = trade['timestamp'];
            if (ts < since) {
                continue;
            }
            const openingTime = Math.floor (ts / ms) * ms; // shift to the edge of m/h/d (but not M)
            if (openingTime < since) { // we don't need bars, that have opening time earlier than requested
                continue;
            }
            const ohlcv_length = ohlcvs.length;
            const candle = ohlcv_length - 1;
            if ((candle === -1) || (openingTime >= this.sum (ohlcvs[candle][i_timestamp], ms))) {
                // moved to a new timeframe -> create a new candle from opening trade
                ohlcvs.push ([
                    openingTime, // timestamp
                    trade['price'], // O
                    trade['price'], // H
                    trade['price'], // L
                    trade['price'], // C
                    trade['amount'], // V
                    1, // count
                ]);
            } else {
                // still processing the same timeframe -> update opening trade
                ohlcvs[candle][i_high] = Math.max (ohlcvs[candle][i_high], trade['price']);
                ohlcvs[candle][i_low] = Math.min (ohlcvs[candle][i_low], trade['price']);
                ohlcvs[candle][i_close] = trade['price'];
                ohlcvs[candle][i_volume] = this.sum (ohlcvs[candle][i_volume], trade['amount']);
                ohlcvs[candle][i_count] = this.sum (ohlcvs[candle][i_count], 1);
            }
        }
        return ohlcvs;
    }

    parseTradingViewOHLCV (ohlcvs, market = undefined, timeframe = '1m', since: Int = undefined, limit: Int = undefined) {
        const result = this.convertTradingViewToOHLCV (ohlcvs);
        return this.parseOHLCVs (result, market, timeframe, since, limit);
    }

    async editLimitBuyOrder (id: string, symbol: string, amount: number, price: Num = undefined, params = {}) {
        return await this.editLimitOrder (id, symbol, 'buy', amount, price, params);
    }

    async editLimitSellOrder (id: string, symbol: string, amount: number, price: Num = undefined, params = {}) {
        return await this.editLimitOrder (id, symbol, 'sell', amount, price, params);
    }

    async editLimitOrder (id: string, symbol: string, side: OrderSide, amount: number, price: Num = undefined, params = {}) {
        return await this.editOrder (id, symbol, 'limit', side, amount, price, params);
    }

    async editOrder (id: string, symbol: string, type: OrderType, side: OrderSide, amount: Num = undefined, price: Num = undefined, params = {}): Promise<Order> {
        await this.cancelOrder (id, symbol);
        return await this.createOrder (symbol, type, side, amount, price, params);
    }

    async editOrderWs (id: string, symbol: string, type: OrderType, side: OrderSide, amount: Num = undefined, price: Num = undefined, params = {}): Promise<Order> {
        await this.cancelOrderWs (id, symbol);
        return await this.createOrderWs (symbol, type, side, amount, price, params);
    }

    async fetchPermissions (params = {}): Promise<{}> {
        throw new NotSupported (this.id + ' fetchPermissions() is not supported yet');
    }

    async fetchPosition (symbol: string, params = {}): Promise<Position> {
        throw new NotSupported (this.id + ' fetchPosition() is not supported yet');
    }

    async fetchPositionWs (symbol: string, params = {}): Promise<Position[]> {
        throw new NotSupported (this.id + ' fetchPositionWs() is not supported yet');
    }

    async watchPosition (symbol: Str = undefined, params = {}): Promise<Position> {
        throw new NotSupported (this.id + ' watchPosition() is not supported yet');
    }

    async watchPositions (symbols: Strings = undefined, since: Int = undefined, limit: Int = undefined, params = {}): Promise<Position[]> {
        throw new NotSupported (this.id + ' watchPositions() is not supported yet');
    }

    async watchPositionForSymbols (symbols: Strings = undefined, since: Int = undefined, limit: Int = undefined, params = {}): Promise<Position[]> {
        return await this.watchPositions (symbols, since, limit, params);
    }

    async fetchPositionsForSymbol (symbol: string, params = {}): Promise<Position[]> {
        /**
         * @method
         * @name exchange#fetchPositionsForSymbol
         * @description fetches all open positions for specific symbol, unlike fetchPositions (which is designed to work with multiple symbols) so this method might be preffered for one-market position, because of less rate-limit consumption and speed
         * @param {string} symbol unified market symbol
         * @param {object} params extra parameters specific to the endpoint
         * @returns {object[]} a list of [position structure]{@link https://docs.ccxt.com/#/?id=position-structure} with maximum 3 items - possible one position for "one-way" mode, and possible two positions (long & short) for "two-way" (a.k.a. hedge) mode
         */
        throw new NotSupported (this.id + ' fetchPositionsForSymbol() is not supported yet');
    }

    async fetchPositionsForSymbolWs (symbol: string, params = {}): Promise<Position[]> {
        /**
         * @method
         * @name exchange#fetchPositionsForSymbol
         * @description fetches all open positions for specific symbol, unlike fetchPositions (which is designed to work with multiple symbols) so this method might be preffered for one-market position, because of less rate-limit consumption and speed
         * @param {string} symbol unified market symbol
         * @param {object} params extra parameters specific to the endpoint
         * @returns {object[]} a list of [position structure]{@link https://docs.ccxt.com/#/?id=position-structure} with maximum 3 items - possible one position for "one-way" mode, and possible two positions (long & short) for "two-way" (a.k.a. hedge) mode
         */
        throw new NotSupported (this.id + ' fetchPositionsForSymbol() is not supported yet');
    }

    async fetchPositions (symbols: Strings = undefined, params = {}): Promise<Position[]> {
        throw new NotSupported (this.id + ' fetchPositions() is not supported yet');
    }

    async fetchPositionsWs (symbols: Strings = undefined, params = {}): Promise<Position[]> {
        throw new NotSupported (this.id + ' fetchPositions() is not supported yet');
    }

    async fetchPositionsRisk (symbols: Strings = undefined, params = {}): Promise<Position[]> {
        throw new NotSupported (this.id + ' fetchPositionsRisk() is not supported yet');
    }

    async fetchBidsAsks (symbols: Strings = undefined, params = {}): Promise<Tickers> {
        throw new NotSupported (this.id + ' fetchBidsAsks() is not supported yet');
    }

    async fetchBorrowInterest (code: Str = undefined, symbol: Str = undefined, since: Int = undefined, limit: Int = undefined, params = {}): Promise<BorrowInterest[]> {
        throw new NotSupported (this.id + ' fetchBorrowInterest() is not supported yet');
    }

    async fetchLedger (code: Str = undefined, since: Int = undefined, limit: Int = undefined, params = {}): Promise<LedgerEntry[]> {
        throw new NotSupported (this.id + ' fetchLedger() is not supported yet');
    }

    async fetchLedgerEntry (id: string, code: Str = undefined, params = {}): Promise<LedgerEntry> {
        throw new NotSupported (this.id + ' fetchLedgerEntry() is not supported yet');
    }

    parseBidAsk (bidask, priceKey: IndexType = 0, amountKey: IndexType = 1, countOrIdKey: IndexType = 2) {
        const price = this.safeNumber (bidask, priceKey);
        const amount = this.safeNumber (bidask, amountKey);
        const countOrId = this.safeInteger (bidask, countOrIdKey);
        const bidAsk = [ price, amount ];
        if (countOrId !== undefined) {
            bidAsk.push (countOrId);
        }
        return bidAsk;
    }

    safeCurrency (currencyId: Str, currency: Currency = undefined): CurrencyInterface {
        if ((currencyId === undefined) && (currency !== undefined)) {
            return currency;
        }
        if ((this.currencies_by_id !== undefined) && (currencyId in this.currencies_by_id) && (this.currencies_by_id[currencyId] !== undefined)) {
            return this.currencies_by_id[currencyId];
        }
        let code = currencyId;
        if (currencyId !== undefined) {
            code = this.commonCurrencyCode (currencyId.toUpperCase ());
        }
        return this.safeCurrencyStructure ({
            'id': currencyId,
            'code': code,
            'precision': undefined,
        });
    }

    safeMarket (marketId: Str, market: Market = undefined, delimiter: Str = undefined, marketType: Str = undefined): MarketInterface {
        const result = this.safeMarketStructure ({
            'symbol': marketId,
            'marketId': marketId,
        });
        if (marketId !== undefined) {
            if ((this.markets_by_id !== undefined) && (marketId in this.markets_by_id)) {
                const markets = this.markets_by_id[marketId];
                const numMarkets = markets.length;
                if (numMarkets === 1) {
                    return markets[0];
                } else {
                    if (marketType === undefined) {
                        if (market === undefined) {
                            throw new ArgumentsRequired (this.id + ' safeMarket() requires a fourth argument for ' + marketId + ' to disambiguate between different markets with the same market id');
                        } else {
                            marketType = market['type'];
                        }
                    }
                    for (let i = 0; i < markets.length; i++) {
                        const currentMarket = markets[i];
                        if (currentMarket[marketType]) {
                            return currentMarket;
                        }
                    }
                }
            } else if (delimiter !== undefined && delimiter !== '') {
                const parts = marketId.split (delimiter);
                const partsLength = parts.length;
                if (partsLength === 2) {
                    result['baseId'] = this.safeString (parts, 0);
                    result['quoteId'] = this.safeString (parts, 1);
                    result['base'] = this.safeCurrencyCode (result['baseId']);
                    result['quote'] = this.safeCurrencyCode (result['quoteId']);
                    result['symbol'] = result['base'] + '/' + result['quote'];
                    return result;
                } else {
                    return result;
                }
            }
        }
        if (market !== undefined) {
            return market;
        }
        return result;
    }

    checkRequiredCredentials (error = true) {
        /**
         * @ignore
         * @method
         * @param {boolean} error throw an error that a credential is required if true
         * @returns {boolean} true if all required credentials have been set, otherwise false or an error is thrown is param error=true
         */
        const keys = Object.keys (this.requiredCredentials);
        for (let i = 0; i < keys.length; i++) {
            const key = keys[i];
            if (this.requiredCredentials[key] && !this[key]) {
                if (error) {
                    throw new AuthenticationError (this.id + ' requires "' + key + '" credential');
                } else {
                    return false;
                }
            }
        }
        return true;
    }

    oath () {
        if (this.twofa !== undefined) {
            return totp (this.twofa);
        } else {
            throw new ExchangeError (this.id + ' exchange.twofa has not been set for 2FA Two-Factor Authentication');
        }
    }

    async fetchBalance (params = {}): Promise<Balances> {
        throw new NotSupported (this.id + ' fetchBalance() is not supported yet');
    }

    async fetchBalanceWs (params = {}): Promise<Balances> {
        throw new NotSupported (this.id + ' fetchBalanceWs() is not supported yet');
    }

    parseBalance (response): Balances {
        throw new NotSupported (this.id + ' parseBalance() is not supported yet');
    }

    async watchBalance (params = {}): Promise<Balances> {
        throw new NotSupported (this.id + ' watchBalance() is not supported yet');
    }

    async fetchPartialBalance (part, params = {}) {
        const balance = await this.fetchBalance (params);
        return balance[part];
    }

    async fetchFreeBalance (params = {}) {
        return await this.fetchPartialBalance ('free', params);
    }

    async fetchUsedBalance (params = {}) {
        return await this.fetchPartialBalance ('used', params);
    }

    async fetchTotalBalance (params = {}) {
        return await this.fetchPartialBalance ('total', params);
    }

    async fetchStatus (params = {}): Promise<any> {
        throw new NotSupported (this.id + ' fetchStatus() is not supported yet');
    }

    async fetchTransactionFee (code: string, params = {}) {
        if (!this.has['fetchTransactionFees']) {
            throw new NotSupported (this.id + ' fetchTransactionFee() is not supported yet');
        }
        return await this.fetchTransactionFees ([ code ], params);
    }

    async fetchTransactionFees (codes: Strings = undefined, params = {}): Promise<{}> {
        throw new NotSupported (this.id + ' fetchTransactionFees() is not supported yet');
    }

    async fetchDepositWithdrawFees (codes: Strings = undefined, params = {}): Promise<Dictionary<DepositWithdrawFeeNetwork>> {
        throw new NotSupported (this.id + ' fetchDepositWithdrawFees() is not supported yet');
    }

    async fetchDepositWithdrawFee (code: string, params = {}): Promise<DepositWithdrawFeeNetwork> {
        if (!this.has['fetchDepositWithdrawFees']) {
            throw new NotSupported (this.id + ' fetchDepositWithdrawFee() is not supported yet');
        }
        const fees = await this.fetchDepositWithdrawFees ([ code ], params);
        return this.safeValue (fees, code);
    }

    getSupportedMapping (key, mapping = {}) {
        if (key in mapping) {
            return mapping[key];
        } else {
            throw new NotSupported (this.id + ' ' + key + ' does not have a value in mapping');
        }
    }

    async fetchCrossBorrowRate (code: string, params = {}): Promise<CrossBorrowRate> {
        await this.loadMarkets ();
        if (!this.has['fetchBorrowRates']) {
            throw new NotSupported (this.id + ' fetchCrossBorrowRate() is not supported yet');
        }
        const borrowRates = await this.fetchCrossBorrowRates (params);
        const rate = this.safeValue (borrowRates, code);
        if (rate === undefined) {
            throw new ExchangeError (this.id + ' fetchCrossBorrowRate() could not find the borrow rate for currency code ' + code);
        }
        return rate;
    }

    async fetchIsolatedBorrowRate (symbol: string, params = {}): Promise<IsolatedBorrowRate> {
        await this.loadMarkets ();
        if (!this.has['fetchBorrowRates']) {
            throw new NotSupported (this.id + ' fetchIsolatedBorrowRate() is not supported yet');
        }
        const borrowRates = await this.fetchIsolatedBorrowRates (params);
        const rate = this.safeDict (borrowRates, symbol) as IsolatedBorrowRate;
        if (rate === undefined) {
            throw new ExchangeError (this.id + ' fetchIsolatedBorrowRate() could not find the borrow rate for market symbol ' + symbol);
        }
        return rate;
    }

    handleOptionAndParams (params: object, methodName: string, optionName: string, defaultValue = undefined) {
        // This method can be used to obtain method specific properties, i.e: this.handleOptionAndParams (params, 'fetchPosition', 'marginMode', 'isolated')
        const defaultOptionName = 'default' + this.capitalize (optionName); // we also need to check the 'defaultXyzWhatever'
        // check if params contain the key
        let value = this.safeValue2 (params, optionName, defaultOptionName);
        if (value !== undefined) {
            params = this.omit (params, [ optionName, defaultOptionName ]);
        } else {
            // handle routed methods like "watchTrades > watchTradesForSymbols" (or "watchTicker > watchTickers")
            [ methodName, params ] = this.handleParamString (params, 'callerMethodName', methodName);
            // check if exchange has properties for this method
            const exchangeWideMethodOptions = this.safeValue (this.options, methodName);
            if (exchangeWideMethodOptions !== undefined) {
                // check if the option is defined inside this method's props
                value = this.safeValue2 (exchangeWideMethodOptions, optionName, defaultOptionName);
            }
            if (value === undefined) {
                // if it's still undefined, check if global exchange-wide option exists
                value = this.safeValue2 (this.options, optionName, defaultOptionName);
            }
            // if it's still undefined, use the default value
            value = (value !== undefined) ? value : defaultValue;
        }
        return [ value, params ];
    }

    handleOptionAndParams2 (params: object, methodName1: string, optionName1: string, optionName2: string, defaultValue = undefined) {
        let value = undefined;
        [ value, params ] = this.handleOptionAndParams (params, methodName1, optionName1, defaultValue);
        // if still undefined, try optionName2
        let value2 = undefined;
        [ value2, params ] = this.handleOptionAndParams (params, methodName1, optionName2, value);
        return [ value2, params ];
    }

    handleOption (methodName: string, optionName: string, defaultValue = undefined) {
        // eslint-disable-next-line no-unused-vars
        const [ result, empty ] = this.handleOptionAndParams ({}, methodName, optionName, defaultValue);
        return result;
    }

    handleMarketTypeAndParams (methodName: string, market: Market = undefined, params = {}, defaultValue = undefined): any {
        /**
         * @ignore
         * @method
         * @name exchange#handleMarketTypeAndParams
         * @param methodName the method calling handleMarketTypeAndParams
         * @param {Market} market
         * @param {object} params
         * @param {string} [params.type] type assigned by user
         * @param {string} [params.defaultType] same as params.type
         * @param {string} [defaultValue] assigned programatically in the method calling handleMarketTypeAndParams
         * @returns {[string, object]} the market type and params with type and defaultType omitted
         */
        const defaultType = this.safeString2 (this.options, 'defaultType', 'type', 'spot');
        if (defaultValue === undefined) {  // defaultValue takes precendence over exchange wide defaultType
            defaultValue = defaultType;
        }
        const methodOptions = this.safeDict (this.options, methodName);
        let methodType = defaultValue;
        if (methodOptions !== undefined) {  // user defined methodType takes precedence over defaultValue
            if (typeof methodOptions === 'string') {
                methodType = methodOptions;
            } else {
                methodType = this.safeString2 (methodOptions, 'defaultType', 'type', methodType);
            }
        }
        const marketType = (market === undefined) ? methodType : market['type'];
        const type = this.safeString2 (params, 'defaultType', 'type', marketType);
        params = this.omit (params, [ 'defaultType', 'type' ]);
        return [ type, params ];
    }

    handleSubTypeAndParams (methodName: string, market = undefined, params = {}, defaultValue = undefined) {
        let subType = undefined;
        // if set in params, it takes precedence
        const subTypeInParams = this.safeString2 (params, 'subType', 'defaultSubType');
        // avoid omitting if it's not present
        if (subTypeInParams !== undefined) {
            subType = subTypeInParams;
            params = this.omit (params, [ 'subType', 'defaultSubType' ]);
        } else {
            // at first, check from market object
            if (market !== undefined) {
                if (market['linear']) {
                    subType = 'linear';
                } else if (market['inverse']) {
                    subType = 'inverse';
                }
            }
            // if it was not defined in market object
            if (subType === undefined) {
                const values = this.handleOptionAndParams ({}, methodName, 'subType', defaultValue); // no need to re-test params here
                subType = values[0];
            }
        }
        return [ subType, params ];
    }

    handleMarginModeAndParams (methodName: string, params = {}, defaultValue = undefined) {
        /**
         * @ignore
         * @method
         * @param {object} [params] extra parameters specific to the exchange API endpoint
         * @returns {Array} the marginMode in lowercase as specified by params["marginMode"], params["defaultMarginMode"] this.options["marginMode"] or this.options["defaultMarginMode"]
         */
        return this.handleOptionAndParams (params, methodName, 'marginMode', defaultValue);
    }

    throwExactlyMatchedException (exact, string, message) {
        if (string === undefined) {
            return;
        }
        if (string in exact) {
            throw new exact[string] (message);
        }
    }

    throwBroadlyMatchedException (broad, string, message) {
        const broadKey = this.findBroadlyMatchedKey (broad, string);
        if (broadKey !== undefined) {
            throw new broad[broadKey] (message);
        }
    }

    findBroadlyMatchedKey (broad, string) {
        // a helper for matching error strings exactly vs broadly
        const keys = Object.keys (broad);
        for (let i = 0; i < keys.length; i++) {
            const key = keys[i];
            if (string !== undefined) { // #issues/12698
                if (string.indexOf (key) >= 0) {
                    return key;
                }
            }
        }
        return undefined;
    }

    handleErrors (statusCode: int, statusText: string, url: string, method: string, responseHeaders: Dict, responseBody: string, response, requestHeaders, requestBody) {
        // it is a stub method that must be overrided in the derived exchange classes
        // throw new NotSupported (this.id + ' handleErrors() not implemented yet');
        return undefined;
    }

    calculateRateLimiterCost (api, method, path, params, config = {}) {
        return this.safeValue (config, 'cost', 1);
    }

    async fetchTicker (symbol: string, params = {}): Promise<Ticker> {
        if (this.has['fetchTickers']) {
            await this.loadMarkets ();
            const market = this.market (symbol);
            symbol = market['symbol'];
            const tickers = await this.fetchTickers ([ symbol ], params);
            const ticker = this.safeDict (tickers, symbol);
            if (ticker === undefined) {
                throw new NullResponse (this.id + ' fetchTickers() could not find a ticker for ' + symbol);
            } else {
                return ticker as Ticker;
            }
        } else {
            throw new NotSupported (this.id + ' fetchTicker() is not supported yet');
        }
    }

    async fetchTickerWs (symbol: string, params = {}): Promise<Ticker> {
        if (this.has['fetchTickersWs']) {
            await this.loadMarkets ();
            const market = this.market (symbol);
            symbol = market['symbol'];
            const tickers = await this.fetchTickerWs (symbol, params);
            const ticker = this.safeDict (tickers, symbol);
            if (ticker === undefined) {
                throw new NullResponse (this.id + ' fetchTickers() could not find a ticker for ' + symbol);
            } else {
                return ticker as Ticker;
            }
        } else {
            throw new NotSupported (this.id + ' fetchTicker() is not supported yet');
        }
    }

    async watchTicker (symbol: string, params = {}): Promise<Ticker> {
        throw new NotSupported (this.id + ' watchTicker() is not supported yet');
    }

    async fetchTickers (symbols: Strings = undefined, params = {}): Promise<Tickers> {
        throw new NotSupported (this.id + ' fetchTickers() is not supported yet');
    }

    async fetchTickersWs (symbols: Strings = undefined, params = {}): Promise<Tickers> {
        throw new NotSupported (this.id + ' fetchTickers() is not supported yet');
    }

    async fetchOrderBooks (symbols: Strings = undefined, limit: Int = undefined, params = {}): Promise<Dictionary<OrderBook>> {
        throw new NotSupported (this.id + ' fetchOrderBooks() is not supported yet');
    }

    async watchBidsAsks (symbols: Strings = undefined, params = {}): Promise<Tickers> {
        throw new NotSupported (this.id + ' watchBidsAsks() is not supported yet');
    }

    async watchTickers (symbols: Strings = undefined, params = {}): Promise<Tickers> {
        throw new NotSupported (this.id + ' watchTickers() is not supported yet');
    }

    async fetchOrder (id: string, symbol: Str = undefined, params = {}): Promise<Order> {
        throw new NotSupported (this.id + ' fetchOrder() is not supported yet');
    }

    async fetchOrderWs (id: string, symbol: Str = undefined, params = {}): Promise<Order> {
        throw new NotSupported (this.id + ' fetchOrderWs() is not supported yet');
    }

    async fetchOrderStatus (id: string, symbol: Str = undefined, params = {}): Promise<string> {
        // TODO: TypeScript: change method signature by replacing
        // Promise<string> with Promise<Order['status']>.
        const order = await this.fetchOrder (id, symbol, params);
        return order['status'];
    }

    async fetchUnifiedOrder (order, params = {}): Promise<Order> {
        return await this.fetchOrder (this.safeString (order, 'id'), this.safeString (order, 'symbol'), params);
    }

    async createOrder (symbol: string, type: OrderType, side: OrderSide, amount: number, price: Num = undefined, params = {}): Promise<Order> {
        throw new NotSupported (this.id + ' createOrder() is not supported yet');
    }

    async createTrailingAmountOrder (symbol: string, type: OrderType, side: OrderSide, amount: number, price: Num = undefined, trailingAmount = undefined, trailingTriggerPrice = undefined, params = {}): Promise<Order> {
        /**
         * @method
         * @name createTrailingAmountOrder
         * @description create a trailing order by providing the symbol, type, side, amount, price and trailingAmount
         * @param {string} symbol unified symbol of the market to create an order in
         * @param {string} type 'market' or 'limit'
         * @param {string} side 'buy' or 'sell'
         * @param {float} amount how much you want to trade in units of the base currency, or number of contracts
         * @param {float} [price] the price for the order to be filled at, in units of the quote currency, ignored in market orders
         * @param {float} trailingAmount the quote amount to trail away from the current market price
         * @param {float} [trailingTriggerPrice] the price to activate a trailing order, default uses the price argument
         * @param {object} [params] extra parameters specific to the exchange API endpoint
         * @returns {object} an [order structure]{@link https://docs.ccxt.com/#/?id=order-structure}
         */
        if (trailingAmount === undefined) {
            throw new ArgumentsRequired (this.id + ' createTrailingAmountOrder() requires a trailingAmount argument');
        }
        params['trailingAmount'] = trailingAmount;
        if (trailingTriggerPrice !== undefined) {
            params['trailingTriggerPrice'] = trailingTriggerPrice;
        }
        if (this.has['createTrailingAmountOrder']) {
            return await this.createOrder (symbol, type, side, amount, price, params);
        }
        throw new NotSupported (this.id + ' createTrailingAmountOrder() is not supported yet');
    }

    async createTrailingAmountOrderWs (symbol: string, type: OrderType, side: OrderSide, amount: number, price: Num = undefined, trailingAmount = undefined, trailingTriggerPrice = undefined, params = {}): Promise<Order> {
        /**
         * @method
         * @name createTrailingAmountOrderWs
         * @description create a trailing order by providing the symbol, type, side, amount, price and trailingAmount
         * @param {string} symbol unified symbol of the market to create an order in
         * @param {string} type 'market' or 'limit'
         * @param {string} side 'buy' or 'sell'
         * @param {float} amount how much you want to trade in units of the base currency, or number of contracts
         * @param {float} [price] the price for the order to be filled at, in units of the quote currency, ignored in market orders
         * @param {float} trailingAmount the quote amount to trail away from the current market price
         * @param {float} [trailingTriggerPrice] the price to activate a trailing order, default uses the price argument
         * @param {object} [params] extra parameters specific to the exchange API endpoint
         * @returns {object} an [order structure]{@link https://docs.ccxt.com/#/?id=order-structure}
         */
        if (trailingAmount === undefined) {
            throw new ArgumentsRequired (this.id + ' createTrailingAmountOrderWs() requires a trailingAmount argument');
        }
        params['trailingAmount'] = trailingAmount;
        if (trailingTriggerPrice !== undefined) {
            params['trailingTriggerPrice'] = trailingTriggerPrice;
        }
        if (this.has['createTrailingAmountOrderWs']) {
            return await this.createOrderWs (symbol, type, side, amount, price, params);
        }
        throw new NotSupported (this.id + ' createTrailingAmountOrderWs() is not supported yet');
    }

    async createTrailingPercentOrder (symbol: string, type: OrderType, side: OrderSide, amount: number, price: Num = undefined, trailingPercent = undefined, trailingTriggerPrice = undefined, params = {}): Promise<Order> {
        /**
         * @method
         * @name createTrailingPercentOrder
         * @description create a trailing order by providing the symbol, type, side, amount, price and trailingPercent
         * @param {string} symbol unified symbol of the market to create an order in
         * @param {string} type 'market' or 'limit'
         * @param {string} side 'buy' or 'sell'
         * @param {float} amount how much you want to trade in units of the base currency, or number of contracts
         * @param {float} [price] the price for the order to be filled at, in units of the quote currency, ignored in market orders
         * @param {float} trailingPercent the percent to trail away from the current market price
         * @param {float} [trailingTriggerPrice] the price to activate a trailing order, default uses the price argument
         * @param {object} [params] extra parameters specific to the exchange API endpoint
         * @returns {object} an [order structure]{@link https://docs.ccxt.com/#/?id=order-structure}
         */
        if (trailingPercent === undefined) {
            throw new ArgumentsRequired (this.id + ' createTrailingPercentOrder() requires a trailingPercent argument');
        }
        params['trailingPercent'] = trailingPercent;
        if (trailingTriggerPrice !== undefined) {
            params['trailingTriggerPrice'] = trailingTriggerPrice;
        }
        if (this.has['createTrailingPercentOrder']) {
            return await this.createOrder (symbol, type, side, amount, price, params);
        }
        throw new NotSupported (this.id + ' createTrailingPercentOrder() is not supported yet');
    }

    async createTrailingPercentOrderWs (symbol: string, type: OrderType, side: OrderSide, amount: number, price: Num = undefined, trailingPercent = undefined, trailingTriggerPrice = undefined, params = {}): Promise<Order> {
        /**
         * @method
         * @name createTrailingPercentOrderWs
         * @description create a trailing order by providing the symbol, type, side, amount, price and trailingPercent
         * @param {string} symbol unified symbol of the market to create an order in
         * @param {string} type 'market' or 'limit'
         * @param {string} side 'buy' or 'sell'
         * @param {float} amount how much you want to trade in units of the base currency, or number of contracts
         * @param {float} [price] the price for the order to be filled at, in units of the quote currency, ignored in market orders
         * @param {float} trailingPercent the percent to trail away from the current market price
         * @param {float} [trailingTriggerPrice] the price to activate a trailing order, default uses the price argument
         * @param {object} [params] extra parameters specific to the exchange API endpoint
         * @returns {object} an [order structure]{@link https://docs.ccxt.com/#/?id=order-structure}
         */
        if (trailingPercent === undefined) {
            throw new ArgumentsRequired (this.id + ' createTrailingPercentOrderWs() requires a trailingPercent argument');
        }
        params['trailingPercent'] = trailingPercent;
        if (trailingTriggerPrice !== undefined) {
            params['trailingTriggerPrice'] = trailingTriggerPrice;
        }
        if (this.has['createTrailingPercentOrderWs']) {
            return await this.createOrderWs (symbol, type, side, amount, price, params);
        }
        throw new NotSupported (this.id + ' createTrailingPercentOrderWs() is not supported yet');
    }

    async createMarketOrderWithCost (symbol: string, side: OrderSide, cost: number, params = {}) {
        /**
         * @method
         * @name createMarketOrderWithCost
         * @description create a market order by providing the symbol, side and cost
         * @param {string} symbol unified symbol of the market to create an order in
         * @param {string} side 'buy' or 'sell'
         * @param {float} cost how much you want to trade in units of the quote currency
         * @param {object} [params] extra parameters specific to the exchange API endpoint
         * @returns {object} an [order structure]{@link https://docs.ccxt.com/#/?id=order-structure}
         */
        if (this.has['createMarketOrderWithCost'] || (this.has['createMarketBuyOrderWithCost'] && this.has['createMarketSellOrderWithCost'])) {
            return await this.createOrder (symbol, 'market', side, cost, 1, params);
        }
        throw new NotSupported (this.id + ' createMarketOrderWithCost() is not supported yet');
    }

    async createMarketBuyOrderWithCost (symbol: string, cost: number, params = {}): Promise<Order> {
        /**
         * @method
         * @name createMarketBuyOrderWithCost
         * @description create a market buy order by providing the symbol and cost
         * @param {string} symbol unified symbol of the market to create an order in
         * @param {float} cost how much you want to trade in units of the quote currency
         * @param {object} [params] extra parameters specific to the exchange API endpoint
         * @returns {object} an [order structure]{@link https://docs.ccxt.com/#/?id=order-structure}
         */
        if (this.options['createMarketBuyOrderRequiresPrice'] || this.has['createMarketBuyOrderWithCost']) {
            return await this.createOrder (symbol, 'market', 'buy', cost, 1, params);
        }
        throw new NotSupported (this.id + ' createMarketBuyOrderWithCost() is not supported yet');
    }

    async createMarketSellOrderWithCost (symbol: string, cost: number, params = {}): Promise<Order> {
        /**
         * @method
         * @name createMarketSellOrderWithCost
         * @description create a market sell order by providing the symbol and cost
         * @param {string} symbol unified symbol of the market to create an order in
         * @param {float} cost how much you want to trade in units of the quote currency
         * @param {object} [params] extra parameters specific to the exchange API endpoint
         * @returns {object} an [order structure]{@link https://docs.ccxt.com/#/?id=order-structure}
         */
        if (this.options['createMarketSellOrderRequiresPrice'] || this.has['createMarketSellOrderWithCost']) {
            return await this.createOrder (symbol, 'market', 'sell', cost, 1, params);
        }
        throw new NotSupported (this.id + ' createMarketSellOrderWithCost() is not supported yet');
    }

    async createMarketOrderWithCostWs (symbol: string, side: OrderSide, cost: number, params = {}) {
        /**
         * @method
         * @name createMarketOrderWithCostWs
         * @description create a market order by providing the symbol, side and cost
         * @param {string} symbol unified symbol of the market to create an order in
         * @param {string} side 'buy' or 'sell'
         * @param {float} cost how much you want to trade in units of the quote currency
         * @param {object} [params] extra parameters specific to the exchange API endpoint
         * @returns {object} an [order structure]{@link https://docs.ccxt.com/#/?id=order-structure}
         */
        if (this.has['createMarketOrderWithCostWs'] || (this.has['createMarketBuyOrderWithCostWs'] && this.has['createMarketSellOrderWithCostWs'])) {
            return await this.createOrderWs (symbol, 'market', side, cost, 1, params);
        }
        throw new NotSupported (this.id + ' createMarketOrderWithCostWs() is not supported yet');
    }

    async createTriggerOrder (symbol: string, type: OrderType, side: OrderSide, amount: number, price: Num = undefined, triggerPrice: Num = undefined, params = {}): Promise<Order> {
        /**
         * @method
         * @name createTriggerOrder
         * @description create a trigger stop order (type 1)
         * @param {string} symbol unified symbol of the market to create an order in
         * @param {string} type 'market' or 'limit'
         * @param {string} side 'buy' or 'sell'
         * @param {float} amount how much you want to trade in units of the base currency or the number of contracts
         * @param {float} [price] the price to fulfill the order, in units of the quote currency, ignored in market orders
         * @param {float} triggerPrice the price to trigger the stop order, in units of the quote currency
         * @param {object} [params] extra parameters specific to the exchange API endpoint
         * @returns {object} an [order structure]{@link https://docs.ccxt.com/#/?id=order-structure}
         */
        if (triggerPrice === undefined) {
            throw new ArgumentsRequired (this.id + ' createTriggerOrder() requires a triggerPrice argument');
        }
        params['triggerPrice'] = triggerPrice;
        if (this.has['createTriggerOrder']) {
            return await this.createOrder (symbol, type, side, amount, price, params);
        }
        throw new NotSupported (this.id + ' createTriggerOrder() is not supported yet');
    }

    async createTriggerOrderWs (symbol: string, type: OrderType, side: OrderSide, amount: number, price: Num = undefined, triggerPrice: Num = undefined, params = {}): Promise<Order> {
        /**
         * @method
         * @name createTriggerOrderWs
         * @description create a trigger stop order (type 1)
         * @param {string} symbol unified symbol of the market to create an order in
         * @param {string} type 'market' or 'limit'
         * @param {string} side 'buy' or 'sell'
         * @param {float} amount how much you want to trade in units of the base currency or the number of contracts
         * @param {float} [price] the price to fulfill the order, in units of the quote currency, ignored in market orders
         * @param {float} triggerPrice the price to trigger the stop order, in units of the quote currency
         * @param {object} [params] extra parameters specific to the exchange API endpoint
         * @returns {object} an [order structure]{@link https://docs.ccxt.com/#/?id=order-structure}
         */
        if (triggerPrice === undefined) {
            throw new ArgumentsRequired (this.id + ' createTriggerOrderWs() requires a triggerPrice argument');
        }
        params['triggerPrice'] = triggerPrice;
        if (this.has['createTriggerOrderWs']) {
            return await this.createOrderWs (symbol, type, side, amount, price, params);
        }
        throw new NotSupported (this.id + ' createTriggerOrderWs() is not supported yet');
    }

    async createStopLossOrder (symbol: string, type: OrderType, side: OrderSide, amount: number, price: Num = undefined, stopLossPrice: Num = undefined, params = {}): Promise<Order> {
        /**
         * @method
         * @name createStopLossOrder
         * @description create a trigger stop loss order (type 2)
         * @param {string} symbol unified symbol of the market to create an order in
         * @param {string} type 'market' or 'limit'
         * @param {string} side 'buy' or 'sell'
         * @param {float} amount how much you want to trade in units of the base currency or the number of contracts
         * @param {float} [price] the price to fulfill the order, in units of the quote currency, ignored in market orders
         * @param {float} stopLossPrice the price to trigger the stop loss order, in units of the quote currency
         * @param {object} [params] extra parameters specific to the exchange API endpoint
         * @returns {object} an [order structure]{@link https://docs.ccxt.com/#/?id=order-structure}
         */
        if (stopLossPrice === undefined) {
            throw new ArgumentsRequired (this.id + ' createStopLossOrder() requires a stopLossPrice argument');
        }
        params['stopLossPrice'] = stopLossPrice;
        if (this.has['createStopLossOrder']) {
            return await this.createOrder (symbol, type, side, amount, price, params);
        }
        throw new NotSupported (this.id + ' createStopLossOrder() is not supported yet');
    }

    async createStopLossOrderWs (symbol: string, type: OrderType, side: OrderSide, amount: number, price: Num = undefined, stopLossPrice: Num = undefined, params = {}): Promise<Order> {
        /**
         * @method
         * @name createStopLossOrderWs
         * @description create a trigger stop loss order (type 2)
         * @param {string} symbol unified symbol of the market to create an order in
         * @param {string} type 'market' or 'limit'
         * @param {string} side 'buy' or 'sell'
         * @param {float} amount how much you want to trade in units of the base currency or the number of contracts
         * @param {float} [price] the price to fulfill the order, in units of the quote currency, ignored in market orders
         * @param {float} stopLossPrice the price to trigger the stop loss order, in units of the quote currency
         * @param {object} [params] extra parameters specific to the exchange API endpoint
         * @returns {object} an [order structure]{@link https://docs.ccxt.com/#/?id=order-structure}
         */
        if (stopLossPrice === undefined) {
            throw new ArgumentsRequired (this.id + ' createStopLossOrderWs() requires a stopLossPrice argument');
        }
        params['stopLossPrice'] = stopLossPrice;
        if (this.has['createStopLossOrderWs']) {
            return await this.createOrderWs (symbol, type, side, amount, price, params);
        }
        throw new NotSupported (this.id + ' createStopLossOrderWs() is not supported yet');
    }

    async createTakeProfitOrder (symbol: string, type: OrderType, side: OrderSide, amount: number, price: Num = undefined, takeProfitPrice: Num = undefined, params = {}): Promise<Order> {
        /**
         * @method
         * @name createTakeProfitOrder
         * @description create a trigger take profit order (type 2)
         * @param {string} symbol unified symbol of the market to create an order in
         * @param {string} type 'market' or 'limit'
         * @param {string} side 'buy' or 'sell'
         * @param {float} amount how much you want to trade in units of the base currency or the number of contracts
         * @param {float} [price] the price to fulfill the order, in units of the quote currency, ignored in market orders
         * @param {float} takeProfitPrice the price to trigger the take profit order, in units of the quote currency
         * @param {object} [params] extra parameters specific to the exchange API endpoint
         * @returns {object} an [order structure]{@link https://docs.ccxt.com/#/?id=order-structure}
         */
        if (takeProfitPrice === undefined) {
            throw new ArgumentsRequired (this.id + ' createTakeProfitOrder() requires a takeProfitPrice argument');
        }
        params['takeProfitPrice'] = takeProfitPrice;
        if (this.has['createTakeProfitOrder']) {
            return await this.createOrder (symbol, type, side, amount, price, params);
        }
        throw new NotSupported (this.id + ' createTakeProfitOrder() is not supported yet');
    }

    async createTakeProfitOrderWs (symbol: string, type: OrderType, side: OrderSide, amount: number, price: Num = undefined, takeProfitPrice: Num = undefined, params = {}): Promise<Order> {
        /**
         * @method
         * @name createTakeProfitOrderWs
         * @description create a trigger take profit order (type 2)
         * @param {string} symbol unified symbol of the market to create an order in
         * @param {string} type 'market' or 'limit'
         * @param {string} side 'buy' or 'sell'
         * @param {float} amount how much you want to trade in units of the base currency or the number of contracts
         * @param {float} [price] the price to fulfill the order, in units of the quote currency, ignored in market orders
         * @param {float} takeProfitPrice the price to trigger the take profit order, in units of the quote currency
         * @param {object} [params] extra parameters specific to the exchange API endpoint
         * @returns {object} an [order structure]{@link https://docs.ccxt.com/#/?id=order-structure}
         */
        if (takeProfitPrice === undefined) {
            throw new ArgumentsRequired (this.id + ' createTakeProfitOrderWs() requires a takeProfitPrice argument');
        }
        params['takeProfitPrice'] = takeProfitPrice;
        if (this.has['createTakeProfitOrderWs']) {
            return await this.createOrderWs (symbol, type, side, amount, price, params);
        }
        throw new NotSupported (this.id + ' createTakeProfitOrderWs() is not supported yet');
    }

    async createOrderWithTakeProfitAndStopLoss (symbol: string, type: OrderType, side: OrderSide, amount: number, price: Num = undefined, takeProfit: Num = undefined, stopLoss: Num = undefined, params = {}): Promise<Order> {
        /**
         * @method
         * @name createOrderWithTakeProfitAndStopLoss
         * @description create an order with a stop loss or take profit attached (type 3)
         * @param {string} symbol unified symbol of the market to create an order in
         * @param {string} type 'market' or 'limit'
         * @param {string} side 'buy' or 'sell'
         * @param {float} amount how much you want to trade in units of the base currency or the number of contracts
         * @param {float} [price] the price to fulfill the order, in units of the quote currency, ignored in market orders
         * @param {float} [takeProfit] the take profit price, in units of the quote currency
         * @param {float} [stopLoss] the stop loss price, in units of the quote currency
         * @param {object} [params] extra parameters specific to the exchange API endpoint
         * @param {string} [params.takeProfitType] *not available on all exchanges* 'limit' or 'market'
         * @param {string} [params.stopLossType] *not available on all exchanges* 'limit' or 'market'
         * @param {string} [params.takeProfitPriceType] *not available on all exchanges* 'last', 'mark' or 'index'
         * @param {string} [params.stopLossPriceType] *not available on all exchanges* 'last', 'mark' or 'index'
         * @param {float} [params.takeProfitLimitPrice] *not available on all exchanges* limit price for a limit take profit order
         * @param {float} [params.stopLossLimitPrice] *not available on all exchanges* stop loss for a limit stop loss order
         * @param {float} [params.takeProfitAmount] *not available on all exchanges* the amount for a take profit
         * @param {float} [params.stopLossAmount] *not available on all exchanges* the amount for a stop loss
         * @returns {object} an [order structure]{@link https://docs.ccxt.com/#/?id=order-structure}
         */
        params = this.setTakeProfitAndStopLossParams (symbol, type, side, amount, price, takeProfit, stopLoss, params);
        if (this.has['createOrderWithTakeProfitAndStopLoss']) {
            return await this.createOrder (symbol, type, side, amount, price, params);
        }
        throw new NotSupported (this.id + ' createOrderWithTakeProfitAndStopLoss() is not supported yet');
    }

    setTakeProfitAndStopLossParams (symbol: string, type: OrderType, side: OrderSide, amount: number, price: Num = undefined, takeProfit: Num = undefined, stopLoss: Num = undefined, params = {}) {
        if ((takeProfit === undefined) && (stopLoss === undefined)) {
            throw new ArgumentsRequired (this.id + ' createOrderWithTakeProfitAndStopLoss() requires either a takeProfit or stopLoss argument');
        }
        if (takeProfit !== undefined) {
            params['takeProfit'] = {
                'triggerPrice': takeProfit,
            };
        }
        if (stopLoss !== undefined) {
            params['stopLoss'] = {
                'triggerPrice': stopLoss,
            };
        }
        const takeProfitType = this.safeString (params, 'takeProfitType');
        const takeProfitPriceType = this.safeString (params, 'takeProfitPriceType');
        const takeProfitLimitPrice = this.safeString (params, 'takeProfitLimitPrice');
        const takeProfitAmount = this.safeString (params, 'takeProfitAmount');
        const stopLossType = this.safeString (params, 'stopLossType');
        const stopLossPriceType = this.safeString (params, 'stopLossPriceType');
        const stopLossLimitPrice = this.safeString (params, 'stopLossLimitPrice');
        const stopLossAmount = this.safeString (params, 'stopLossAmount');
        if (takeProfitType !== undefined) {
            params['takeProfit']['type'] = takeProfitType;
        }
        if (takeProfitPriceType !== undefined) {
            params['takeProfit']['priceType'] = takeProfitPriceType;
        }
        if (takeProfitLimitPrice !== undefined) {
            params['takeProfit']['price'] = this.parseToNumeric (takeProfitLimitPrice);
        }
        if (takeProfitAmount !== undefined) {
            params['takeProfit']['amount'] = this.parseToNumeric (takeProfitAmount);
        }
        if (stopLossType !== undefined) {
            params['stopLoss']['type'] = stopLossType;
        }
        if (stopLossPriceType !== undefined) {
            params['stopLoss']['priceType'] = stopLossPriceType;
        }
        if (stopLossLimitPrice !== undefined) {
            params['stopLoss']['price'] = this.parseToNumeric (stopLossLimitPrice);
        }
        if (stopLossAmount !== undefined) {
            params['stopLoss']['amount'] = this.parseToNumeric (stopLossAmount);
        }
        params = this.omit (params, [ 'takeProfitType', 'takeProfitPriceType', 'takeProfitLimitPrice', 'takeProfitAmount', 'stopLossType', 'stopLossPriceType', 'stopLossLimitPrice', 'stopLossAmount' ]);
        return params;
    }

    async createOrderWithTakeProfitAndStopLossWs (symbol: string, type: OrderType, side: OrderSide, amount: number, price: Num = undefined, takeProfit: Num = undefined, stopLoss: Num = undefined, params = {}): Promise<Order> {
        /**
         * @method
         * @name createOrderWithTakeProfitAndStopLossWs
         * @description create an order with a stop loss or take profit attached (type 3)
         * @param {string} symbol unified symbol of the market to create an order in
         * @param {string} type 'market' or 'limit'
         * @param {string} side 'buy' or 'sell'
         * @param {float} amount how much you want to trade in units of the base currency or the number of contracts
         * @param {float} [price] the price to fulfill the order, in units of the quote currency, ignored in market orders
         * @param {float} [takeProfit] the take profit price, in units of the quote currency
         * @param {float} [stopLoss] the stop loss price, in units of the quote currency
         * @param {object} [params] extra parameters specific to the exchange API endpoint
         * @param {string} [params.takeProfitType] *not available on all exchanges* 'limit' or 'market'
         * @param {string} [params.stopLossType] *not available on all exchanges* 'limit' or 'market'
         * @param {string} [params.takeProfitPriceType] *not available on all exchanges* 'last', 'mark' or 'index'
         * @param {string} [params.stopLossPriceType] *not available on all exchanges* 'last', 'mark' or 'index'
         * @param {float} [params.takeProfitLimitPrice] *not available on all exchanges* limit price for a limit take profit order
         * @param {float} [params.stopLossLimitPrice] *not available on all exchanges* stop loss for a limit stop loss order
         * @param {float} [params.takeProfitAmount] *not available on all exchanges* the amount for a take profit
         * @param {float} [params.stopLossAmount] *not available on all exchanges* the amount for a stop loss
         * @returns {object} an [order structure]{@link https://docs.ccxt.com/#/?id=order-structure}
         */
        params = this.setTakeProfitAndStopLossParams (symbol, type, side, amount, price, takeProfit, stopLoss, params);
        if (this.has['createOrderWithTakeProfitAndStopLossWs']) {
            return await this.createOrderWs (symbol, type, side, amount, price, params);
        }
        throw new NotSupported (this.id + ' createOrderWithTakeProfitAndStopLossWs() is not supported yet');
    }

    async createOrders (orders: OrderRequest[], params = {}): Promise<Order[]> {
        throw new NotSupported (this.id + ' createOrders() is not supported yet');
    }

    async createOrderWs (symbol: string, type: OrderType, side: OrderSide, amount: number, price: Num = undefined, params = {}): Promise<Order> {
        throw new NotSupported (this.id + ' createOrderWs() is not supported yet');
    }

    async cancelOrder (id: string, symbol: Str = undefined, params = {}): Promise<{}> {
        throw new NotSupported (this.id + ' cancelOrder() is not supported yet');
    }

    async cancelOrderWs (id: string, symbol: Str = undefined, params = {}): Promise<{}> {
        throw new NotSupported (this.id + ' cancelOrderWs() is not supported yet');
    }

    async cancelOrdersWs (ids: string[], symbol: Str = undefined, params = {}): Promise<{}> {
        throw new NotSupported (this.id + ' cancelOrdersWs() is not supported yet');
    }

    async cancelAllOrders (symbol: Str = undefined, params = {}): Promise<{}> {
        throw new NotSupported (this.id + ' cancelAllOrders() is not supported yet');
    }

    async cancelAllOrdersAfter (timeout: Int, params = {}): Promise<{}> {
        throw new NotSupported (this.id + ' cancelAllOrdersAfter() is not supported yet');
    }

    async cancelOrdersForSymbols (orders: CancellationRequest[], params = {}): Promise<{}> {
        throw new NotSupported (this.id + ' cancelOrdersForSymbols() is not supported yet');
    }

    async cancelAllOrdersWs (symbol: Str = undefined, params = {}): Promise<{}> {
        throw new NotSupported (this.id + ' cancelAllOrdersWs() is not supported yet');
    }

    async cancelUnifiedOrder (order, params = {}): Promise<{}> {
        return this.cancelOrder (this.safeString (order, 'id'), this.safeString (order, 'symbol'), params);
    }

    async fetchOrders (symbol: Str = undefined, since: Int = undefined, limit: Int = undefined, params = {}): Promise<Order[]> {
        if (this.has['fetchOpenOrders'] && this.has['fetchClosedOrders']) {
            throw new NotSupported (this.id + ' fetchOrders() is not supported yet, consider using fetchOpenOrders() and fetchClosedOrders() instead');
        }
        throw new NotSupported (this.id + ' fetchOrders() is not supported yet');
    }

    async fetchOrdersWs (symbol: Str = undefined, since: Int = undefined, limit: Int = undefined, params = {}): Promise<Order[]> {
        throw new NotSupported (this.id + ' fetchOrdersWs() is not supported yet');
    }

    async fetchOrderTrades (id: string, symbol: Str = undefined, since: Int = undefined, limit: Int = undefined, params = {}): Promise<Trade[]> {
        throw new NotSupported (this.id + ' fetchOrderTrades() is not supported yet');
    }

    async watchOrders (symbol: Str = undefined, since: Int = undefined, limit: Int = undefined, params = {}): Promise<Order[]> {
        throw new NotSupported (this.id + ' watchOrders() is not supported yet');
    }

    async fetchOpenOrders (symbol: Str = undefined, since: Int = undefined, limit: Int = undefined, params = {}): Promise<Order[]> {
        if (this.has['fetchOrders']) {
            const orders = await this.fetchOrders (symbol, since, limit, params);
            return this.filterBy (orders, 'status', 'open') as Order[];
        }
        throw new NotSupported (this.id + ' fetchOpenOrders() is not supported yet');
    }

    async fetchOpenOrdersWs (symbol: Str = undefined, since: Int = undefined, limit: Int = undefined, params = {}): Promise<Order[]> {
        if (this.has['fetchOrdersWs']) {
            const orders = await this.fetchOrdersWs (symbol, since, limit, params);
            return this.filterBy (orders, 'status', 'open') as Order[];
        }
        throw new NotSupported (this.id + ' fetchOpenOrdersWs() is not supported yet');
    }

    async fetchClosedOrders (symbol: Str = undefined, since: Int = undefined, limit: Int = undefined, params = {}): Promise<Order[]> {
        if (this.has['fetchOrders']) {
            const orders = await this.fetchOrders (symbol, since, limit, params);
            return this.filterBy (orders, 'status', 'closed') as Order[];
        }
        throw new NotSupported (this.id + ' fetchClosedOrders() is not supported yet');
    }

    async fetchCanceledAndClosedOrders (symbol: Str = undefined, since: Int = undefined, limit: Int = undefined, params = {}): Promise<Order[]> {
        throw new NotSupported (this.id + ' fetchCanceledAndClosedOrders() is not supported yet');
    }

    async fetchClosedOrdersWs (symbol: Str = undefined, since: Int = undefined, limit: Int = undefined, params = {}): Promise<Order[]> {
        if (this.has['fetchOrdersWs']) {
            const orders = await this.fetchOrdersWs (symbol, since, limit, params);
            return this.filterBy (orders, 'status', 'closed') as Order[];
        }
        throw new NotSupported (this.id + ' fetchClosedOrdersWs() is not supported yet');
    }

    async fetchMyTrades (symbol: Str = undefined, since: Int = undefined, limit: Int = undefined, params = {}): Promise<Trade[]> {
        throw new NotSupported (this.id + ' fetchMyTrades() is not supported yet');
    }

    async fetchMyLiquidations (symbol: Str = undefined, since: Int = undefined, limit: Int = undefined, params = {}): Promise<Liquidation[]> {
        throw new NotSupported (this.id + ' fetchMyLiquidations() is not supported yet');
    }

    async fetchLiquidations (symbol: string, since: Int = undefined, limit: Int = undefined, params = {}): Promise<Liquidation[]> {
        throw new NotSupported (this.id + ' fetchLiquidations() is not supported yet');
    }

    async fetchMyTradesWs (symbol: Str = undefined, since: Int = undefined, limit: Int = undefined, params = {}): Promise<Trade[]> {
        throw new NotSupported (this.id + ' fetchMyTradesWs() is not supported yet');
    }

    async watchMyTrades (symbol: Str = undefined, since: Int = undefined, limit: Int = undefined, params = {}): Promise<Trade[]> {
        throw new NotSupported (this.id + ' watchMyTrades() is not supported yet');
    }

    async fetchGreeks (symbol: string, params = {}): Promise<Greeks> {
        throw new NotSupported (this.id + ' fetchGreeks() is not supported yet');
    }

    async fetchOptionChain (code: string, params = {}): Promise<OptionChain> {
        throw new NotSupported (this.id + ' fetchOptionChain() is not supported yet');
    }

    async fetchOption (symbol: string, params = {}): Promise<Option> {
        throw new NotSupported (this.id + ' fetchOption() is not supported yet');
    }

    async fetchConvertQuote (fromCode: string, toCode: string, amount: Num = undefined, params = {}): Promise<Conversion> {
        throw new NotSupported (this.id + ' fetchConvertQuote() is not supported yet');
    }

    async fetchDepositsWithdrawals (code: Str = undefined, since: Int = undefined, limit: Int = undefined, params = {}): Promise<Transaction[]> {
        /**
         * @method
         * @name exchange#fetchDepositsWithdrawals
         * @description fetch history of deposits and withdrawals
         * @param {string} [code] unified currency code for the currency of the deposit/withdrawals, default is undefined
         * @param {int} [since] timestamp in ms of the earliest deposit/withdrawal, default is undefined
         * @param {int} [limit] max number of deposit/withdrawals to return, default is undefined
         * @param {object} [params] extra parameters specific to the exchange API endpoint
         * @returns {object} a list of [transaction structures]{@link https://docs.ccxt.com/#/?id=transaction-structure}
         */
        throw new NotSupported (this.id + ' fetchDepositsWithdrawals() is not supported yet');
    }

    async fetchDeposits (symbol: Str = undefined, since: Int = undefined, limit: Int = undefined, params = {}): Promise<Transaction[]> {
        throw new NotSupported (this.id + ' fetchDeposits() is not supported yet');
    }

    async fetchWithdrawals (symbol: Str = undefined, since: Int = undefined, limit: Int = undefined, params = {}): Promise<Transaction[]> {
        throw new NotSupported (this.id + ' fetchWithdrawals() is not supported yet');
    }

    async fetchDepositsWs (code: Str = undefined, since: Int = undefined, limit: Int = undefined, params = {}): Promise<{}> {
        throw new NotSupported (this.id + ' fetchDepositsWs() is not supported yet');
    }

    async fetchWithdrawalsWs (code: Str = undefined, since: Int = undefined, limit: Int = undefined, params = {}): Promise<{}> {
        throw new NotSupported (this.id + ' fetchWithdrawalsWs() is not supported yet');
    }

    async fetchFundingRateHistory (symbol: Str = undefined, since: Int = undefined, limit: Int = undefined, params = {}): Promise<FundingRateHistory[]> {
        throw new NotSupported (this.id + ' fetchFundingRateHistory() is not supported yet');
    }

    async fetchFundingHistory (symbol: Str = undefined, since: Int = undefined, limit: Int = undefined, params = {}): Promise<FundingHistory[]> {
        throw new NotSupported (this.id + ' fetchFundingHistory() is not supported yet');
    }

    async closePosition (symbol: string, side: OrderSide = undefined, params = {}): Promise<Order> {
        throw new NotSupported (this.id + ' closePosition() is not supported yet');
    }

    async closeAllPositions (params = {}): Promise<Position[]> {
        throw new NotSupported (this.id + ' closeAllPositions() is not supported yet');
    }

    async fetchL3OrderBook (symbol: string, limit: Int = undefined, params = {}): Promise<OrderBook> {
        throw new BadRequest (this.id + ' fetchL3OrderBook() is not supported yet');
    }

    parseLastPrice (price, market: Market = undefined): LastPrice {
        throw new NotSupported (this.id + ' parseLastPrice() is not supported yet');
    }

    async fetchDepositAddress (code: string, params = {}) {
        if (this.has['fetchDepositAddresses']) {
            const depositAddresses = await this.fetchDepositAddresses ([ code ], params);
            const depositAddress = this.safeValue (depositAddresses, code);
            if (depositAddress === undefined) {
                throw new InvalidAddress (this.id + ' fetchDepositAddress() could not find a deposit address for ' + code + ', make sure you have created a corresponding deposit address in your wallet on the exchange website');
            } else {
                return depositAddress;
            }
        } else if (this.has['fetchDepositAddressesByNetwork']) {
            const network = this.safeString (params, 'network');
            params = this.omit (params, 'network');
            const addressStructures = await this.fetchDepositAddressesByNetwork (code, params);
            if (network !== undefined) {
                return this.safeDict (addressStructures, network);
            } else {
                const keys = Object.keys (addressStructures);
                const key = this.safeString (keys, 0);
                return this.safeDict (addressStructures, key);
            }
        } else {
            throw new NotSupported (this.id + ' fetchDepositAddress() is not supported yet');
        }
    }

    account (): BalanceAccount {
        return {
            'free': undefined,
            'used': undefined,
            'total': undefined,
        };
    }

    commonCurrencyCode (code: string) {
        if (!this.substituteCommonCurrencyCodes) {
            return code;
        }
        return this.safeString (this.commonCurrencies, code, code);
    }

    currency (code: string) {
        if (this.currencies === undefined) {
            throw new ExchangeError (this.id + ' currencies not loaded');
        }
        if (typeof code === 'string') {
            if (code in this.currencies) {
                return this.currencies[code];
            } else if (code in this.currencies_by_id) {
                return this.currencies_by_id[code];
            }
        }
        throw new ExchangeError (this.id + ' does not have currency code ' + code);
    }

    market (symbol: string): MarketInterface {
        if (this.markets === undefined) {
            throw new ExchangeError (this.id + ' markets not loaded');
        }
        if (symbol in this.markets) {
            return this.markets[symbol];
        } else if (symbol in this.markets_by_id) {
            const markets = this.markets_by_id[symbol];
            const defaultType = this.safeString2 (this.options, 'defaultType', 'defaultSubType', 'spot');
            for (let i = 0; i < markets.length; i++) {
                const market = markets[i];
                if (market[defaultType]) {
                    return market;
                }
            }
            return markets[0];
        } else if ((symbol.endsWith ('-C')) || (symbol.endsWith ('-P')) || (symbol.startsWith ('C-')) || (symbol.startsWith ('P-'))) {
            return this.createExpiredOptionMarket (symbol);
        }
        throw new BadSymbol (this.id + ' does not have market symbol ' + symbol);
    }

    createExpiredOptionMarket (symbol: string): MarketInterface {
        throw new NotSupported (this.id + ' createExpiredOptionMarket () is not supported yet');
    }

    handleWithdrawTagAndParams (tag, params): any {
        if ((tag !== undefined) && (typeof tag === 'object')) {
            params = this.extend (tag, params);
            tag = undefined;
        }
        if (tag === undefined) {
            tag = this.safeString (params, 'tag');
            if (tag !== undefined) {
                params = this.omit (params, 'tag');
            }
        }
        return [ tag, params ];
    }

    async createLimitOrder (symbol: string, side: OrderSide, amount: number, price: number, params = {}): Promise<Order> {
        return await this.createOrder (symbol, 'limit', side, amount, price, params);
    }

    async createLimitOrderWs (symbol: string, side: OrderSide, amount: number, price: number, params = {}): Promise<Order> {
        return await this.createOrderWs (symbol, 'limit', side, amount, price, params);
    }

    async createMarketOrder (symbol: string, side: OrderSide, amount: number, price: Num = undefined, params = {}): Promise<Order> {
        return await this.createOrder (symbol, 'market', side, amount, price, params);
    }

    async createMarketOrderWs (symbol: string, side: OrderSide, amount: number, price: Num = undefined, params = {}): Promise<Order> {
        return await this.createOrderWs (symbol, 'market', side, amount, price, params);
    }

    async createLimitBuyOrder (symbol: string, amount: number, price: number, params = {}): Promise<Order> {
        return await this.createOrder (symbol, 'limit', 'buy', amount, price, params);
    }

    async createLimitBuyOrderWs (symbol: string, amount: number, price: number, params = {}): Promise<Order> {
        return await this.createOrderWs (symbol, 'limit', 'buy', amount, price, params);
    }

    async createLimitSellOrder (symbol: string, amount: number, price: number, params = {}): Promise<Order> {
        return await this.createOrder (symbol, 'limit', 'sell', amount, price, params);
    }

    async createLimitSellOrderWs (symbol: string, amount: number, price: number, params = {}): Promise<Order> {
        return await this.createOrderWs (symbol, 'limit', 'sell', amount, price, params);
    }

    async createMarketBuyOrder (symbol: string, amount: number, params = {}): Promise<Order> {
        return await this.createOrder (symbol, 'market', 'buy', amount, undefined, params);
    }

    async createMarketBuyOrderWs (symbol: string, amount: number, params = {}): Promise<Order> {
        return await this.createOrderWs (symbol, 'market', 'buy', amount, undefined, params);
    }

    async createMarketSellOrder (symbol: string, amount: number, params = {}): Promise<Order> {
        return await this.createOrder (symbol, 'market', 'sell', amount, undefined, params);
    }

    async createMarketSellOrderWs (symbol: string, amount: number, params = {}): Promise<Order> {
        return await this.createOrderWs (symbol, 'market', 'sell', amount, undefined, params);
    }

    costToPrecision (symbol: string, cost) {
        const market = this.market (symbol);
        return this.decimalToPrecision (cost, TRUNCATE, market['precision']['price'], this.precisionMode, this.paddingMode);
    }

    priceToPrecision (symbol: string, price): string {
        const market = this.market (symbol);
        const result = this.decimalToPrecision (price, ROUND, market['precision']['price'], this.precisionMode, this.paddingMode);
        if (result === '0') {
            throw new InvalidOrder (this.id + ' price of ' + market['symbol'] + ' must be greater than minimum price precision of ' + this.numberToString (market['precision']['price']));
        }
        return result;
    }

    amountToPrecision (symbol: string, amount) {
        const market = this.market (symbol);
        const result = this.decimalToPrecision (amount, TRUNCATE, market['precision']['amount'], this.precisionMode, this.paddingMode);
        if (result === '0') {
            throw new InvalidOrder (this.id + ' amount of ' + market['symbol'] + ' must be greater than minimum amount precision of ' + this.numberToString (market['precision']['amount']));
        }
        return result;
    }

    feeToPrecision (symbol: string, fee) {
        const market = this.market (symbol);
        return this.decimalToPrecision (fee, ROUND, market['precision']['price'], this.precisionMode, this.paddingMode);
    }

    currencyToPrecision (code: string, fee, networkCode = undefined) {
        const currency = this.currencies[code];
        let precision = this.safeValue (currency, 'precision');
        if (networkCode !== undefined) {
            const networks = this.safeDict (currency, 'networks', {});
            const networkItem = this.safeDict (networks, networkCode, {});
            precision = this.safeValue (networkItem, 'precision', precision);
        }
        if (precision === undefined) {
            return this.forceString (fee);
        } else {
            return this.decimalToPrecision (fee, ROUND, precision, this.precisionMode, this.paddingMode);
        }
    }

    forceString (value) {
        if (typeof value !== 'string') {
            return this.numberToString (value);
        }
        return value;
    }

    isTickPrecision () {
        return this.precisionMode === TICK_SIZE;
    }

    isDecimalPrecision () {
        return this.precisionMode === DECIMAL_PLACES;
    }

    isSignificantPrecision () {
        return this.precisionMode === SIGNIFICANT_DIGITS;
    }

    safeNumber (obj, key: IndexType, defaultNumber: Num = undefined): Num {
        const value = this.safeString (obj, key);
        return this.parseNumber (value, defaultNumber);
    }

    safeNumberN (obj: object, arr: IndexType[], defaultNumber: Num = undefined): Num {
        const value = this.safeStringN (obj, arr);
        return this.parseNumber (value, defaultNumber);
    }

    parsePrecision (precision?: string) {
        /**
         * @ignore
         * @method
         * @param {string} precision The number of digits to the right of the decimal
         * @returns {string} a string number equal to 1e-precision
         */
        if (precision === undefined) {
            return undefined;
        }
        const precisionNumber = parseInt (precision);
        if (precisionNumber === 0) {
            return '1';
        }
        let parsedPrecision = '0.';
        for (let i = 0; i < precisionNumber - 1; i++) {
            parsedPrecision = parsedPrecision + '0';
        }
        return parsedPrecision + '1';
    }

    integerPrecisionToAmount (precision: Str) {
        /**
         * @ignore
         * @method
         * @description handles positive & negative numbers too. parsePrecision() does not handle negative numbers, but this method handles
         * @param {string} precision The number of digits to the right of the decimal
         * @returns {string} a string number equal to 1e-precision
         */
        if (precision === undefined) {
            return undefined;
        }
        if (Precise.stringGe (precision, '0')) {
            return this.parsePrecision (precision);
        } else {
            const positivePrecisionString = Precise.stringAbs (precision);
            const positivePrecision = parseInt (positivePrecisionString);
            let parsedPrecision = '1';
            for (let i = 0; i < positivePrecision - 1; i++) {
                parsedPrecision = parsedPrecision + '0';
            }
            return parsedPrecision + '0';
        }
    }

    async loadTimeDifference (params = {}) {
        const serverTime = await this.fetchTime (params);
        const after = this.milliseconds ();
        this.options['timeDifference'] = after - serverTime;
        return this.options['timeDifference'];
    }

    implodeHostname (url: string) {
        return this.implodeParams (url, { 'hostname': this.hostname });
    }

    async fetchMarketLeverageTiers (symbol: string, params = {}): Promise<LeverageTier[]> {
        if (this.has['fetchLeverageTiers']) {
            const market = this.market (symbol);
            if (!market['contract']) {
                throw new BadSymbol (this.id + ' fetchMarketLeverageTiers() supports contract markets only');
            }
            const tiers = await this.fetchLeverageTiers ([ symbol ]);
            return this.safeValue (tiers, symbol);
        } else {
            throw new NotSupported (this.id + ' fetchMarketLeverageTiers() is not supported yet');
        }
    }

    async createPostOnlyOrder (symbol: string, type: OrderType, side: OrderSide, amount: number, price: Num = undefined, params = {}) {
        if (!this.has['createPostOnlyOrder']) {
            throw new NotSupported (this.id + 'createPostOnlyOrder() is not supported yet');
        }
        const query = this.extend (params, { 'postOnly': true });
        return await this.createOrder (symbol, type, side, amount, price, query);
    }

    async createPostOnlyOrderWs (symbol: string, type: OrderType, side: OrderSide, amount: number, price: Num = undefined, params = {}) {
        if (!this.has['createPostOnlyOrderWs']) {
            throw new NotSupported (this.id + 'createPostOnlyOrderWs() is not supported yet');
        }
        const query = this.extend (params, { 'postOnly': true });
        return await this.createOrderWs (symbol, type, side, amount, price, query);
    }

    async createReduceOnlyOrder (symbol: string, type: OrderType, side: OrderSide, amount: number, price: Num = undefined, params = {}) {
        if (!this.has['createReduceOnlyOrder']) {
            throw new NotSupported (this.id + 'createReduceOnlyOrder() is not supported yet');
        }
        const query = this.extend (params, { 'reduceOnly': true });
        return await this.createOrder (symbol, type, side, amount, price, query);
    }

    async createReduceOnlyOrderWs (symbol: string, type: OrderType, side: OrderSide, amount: number, price: Num = undefined, params = {}) {
        if (!this.has['createReduceOnlyOrderWs']) {
            throw new NotSupported (this.id + 'createReduceOnlyOrderWs() is not supported yet');
        }
        const query = this.extend (params, { 'reduceOnly': true });
        return await this.createOrderWs (symbol, type, side, amount, price, query);
    }

    async createStopOrder (symbol: string, type: OrderType, side: OrderSide, amount: number, price: Num = undefined, stopPrice: Num = undefined, params = {}) {
        if (!this.has['createStopOrder']) {
            throw new NotSupported (this.id + ' createStopOrder() is not supported yet');
        }
        if (stopPrice === undefined) {
            throw new ArgumentsRequired (this.id + ' create_stop_order() requires a stopPrice argument');
        }
        const query = this.extend (params, { 'stopPrice': stopPrice });
        return await this.createOrder (symbol, type, side, amount, price, query);
    }

    async createStopOrderWs (symbol: string, type: OrderType, side: OrderSide, amount: number, price: Num = undefined, stopPrice: Num = undefined, params = {}) {
        if (!this.has['createStopOrderWs']) {
            throw new NotSupported (this.id + ' createStopOrderWs() is not supported yet');
        }
        if (stopPrice === undefined) {
            throw new ArgumentsRequired (this.id + ' createStopOrderWs() requires a stopPrice argument');
        }
        const query = this.extend (params, { 'stopPrice': stopPrice });
        return await this.createOrderWs (symbol, type, side, amount, price, query);
    }

    async createStopLimitOrder (symbol: string, side: OrderSide, amount: number, price: number, stopPrice: number, params = {}) {
        if (!this.has['createStopLimitOrder']) {
            throw new NotSupported (this.id + ' createStopLimitOrder() is not supported yet');
        }
        const query = this.extend (params, { 'stopPrice': stopPrice });
        return await this.createOrder (symbol, 'limit', side, amount, price, query);
    }

    async createStopLimitOrderWs (symbol: string, side: OrderSide, amount: number, price: number, stopPrice: number, params = {}) {
        if (!this.has['createStopLimitOrderWs']) {
            throw new NotSupported (this.id + ' createStopLimitOrderWs() is not supported yet');
        }
        const query = this.extend (params, { 'stopPrice': stopPrice });
        return await this.createOrderWs (symbol, 'limit', side, amount, price, query);
    }

    async createStopMarketOrder (symbol: string, side: OrderSide, amount: number, stopPrice: number, params = {}) {
        if (!this.has['createStopMarketOrder']) {
            throw new NotSupported (this.id + ' createStopMarketOrder() is not supported yet');
        }
        const query = this.extend (params, { 'stopPrice': stopPrice });
        return await this.createOrder (symbol, 'market', side, amount, undefined, query);
    }

    async createStopMarketOrderWs (symbol: string, side: OrderSide, amount: number, stopPrice: number, params = {}) {
        if (!this.has['createStopMarketOrderWs']) {
            throw new NotSupported (this.id + ' createStopMarketOrderWs() is not supported yet');
        }
        const query = this.extend (params, { 'stopPrice': stopPrice });
        return await this.createOrderWs (symbol, 'market', side, amount, undefined, query);
    }

    safeCurrencyCode (currencyId: Str, currency: Currency = undefined): string {
        currency = this.safeCurrency (currencyId, currency);
        return currency['code'];
    }

    filterBySymbolSinceLimit (array, symbol: Str = undefined, since: Int = undefined, limit: Int = undefined, tail = false) {
        return this.filterByValueSinceLimit (array, 'symbol', symbol, since, limit, 'timestamp', tail);
    }

    filterByCurrencySinceLimit (array, code = undefined, since: Int = undefined, limit: Int = undefined, tail = false) {
        return this.filterByValueSinceLimit (array, 'currency', code, since, limit, 'timestamp', tail);
    }

    filterBySymbolsSinceLimit (array, symbols: string[] = undefined, since: Int = undefined, limit: Int = undefined, tail = false) {
        const result = this.filterByArray (array, 'symbol', symbols, false);
        return this.filterBySinceLimit (result, since, limit, 'timestamp', tail);
    }

    parseLastPrices (pricesData, symbols: string[] = undefined, params = {}): LastPrices {
        //
        // the value of tickers is either a dict or a list
        //
        // dict
        //
        //     {
        //         'marketId1': { ... },
        //         'marketId2': { ... },
        //         ...
        //     }
        //
        // list
        //
        //     [
        //         { 'market': 'marketId1', ... },
        //         { 'market': 'marketId2', ... },
        //         ...
        //     ]
        //
        const results = [];
        if (Array.isArray (pricesData)) {
            for (let i = 0; i < pricesData.length; i++) {
                const priceData = this.extend (this.parseLastPrice (pricesData[i]), params);
                results.push (priceData);
            }
        } else {
            const marketIds = Object.keys (pricesData);
            for (let i = 0; i < marketIds.length; i++) {
                const marketId = marketIds[i];
                const market = this.safeMarket (marketId);
                const priceData = this.extend (this.parseLastPrice (pricesData[marketId], market), params);
                results.push (priceData);
            }
        }
        symbols = this.marketSymbols (symbols);
        return this.filterByArray (results, 'symbol', symbols);
    }

    parseTickers (tickers, symbols: Strings = undefined, params = {}): Tickers {
        //
        // the value of tickers is either a dict or a list
        //
        //
        // dict
        //
        //     {
        //         'marketId1': { ... },
        //         'marketId2': { ... },
        //         'marketId3': { ... },
        //         ...
        //     }
        //
        // list
        //
        //     [
        //         { 'market': 'marketId1', ... },
        //         { 'market': 'marketId2', ... },
        //         { 'market': 'marketId3', ... },
        //         ...
        //     ]
        //
        const results = [];
        if (Array.isArray (tickers)) {
            for (let i = 0; i < tickers.length; i++) {
                const ticker = this.extend (this.parseTicker (tickers[i]), params);
                results.push (ticker);
            }
        } else {
            const marketIds = Object.keys (tickers);
            for (let i = 0; i < marketIds.length; i++) {
                const marketId = marketIds[i];
                const market = this.safeMarket (marketId);
                const ticker = this.extend (this.parseTicker (tickers[marketId], market), params);
                results.push (ticker);
            }
        }
        symbols = this.marketSymbols (symbols);
        return this.filterByArray (results, 'symbol', symbols);
    }

    parseDepositAddresses (addresses, codes: Strings = undefined, indexed = true, params = {}) {
        let result = [];
        for (let i = 0; i < addresses.length; i++) {
            const address = this.extend (this.parseDepositAddress (addresses[i]), params);
            result.push (address);
        }
        if (codes !== undefined) {
            result = this.filterByArray (result, 'currency', codes, false);
        }
        if (indexed) {
            return this.indexBy (result, 'currency');
        }
        return result;
    }

    parseBorrowInterests (response, market: Market = undefined) {
        const interests = [];
        for (let i = 0; i < response.length; i++) {
            const row = response[i];
            interests.push (this.parseBorrowInterest (row, market));
        }
        return interests;
    }

    parseIsolatedBorrowRates (info: any): IsolatedBorrowRates {
        const result = {};
        for (let i = 0; i < info.length; i++) {
            const item = info[i];
            const borrowRate = this.parseIsolatedBorrowRate (item);
            const symbol = this.safeString (borrowRate, 'symbol');
            result[symbol] = borrowRate;
        }
        return result as any;
    }

    parseFundingRateHistories (response, market = undefined, since: Int = undefined, limit: Int = undefined): FundingRateHistory[] {
        const rates = [];
        for (let i = 0; i < response.length; i++) {
            const entry = response[i];
            rates.push (this.parseFundingRateHistory (entry, market));
        }
        const sorted = this.sortBy (rates, 'timestamp');
        const symbol = (market === undefined) ? undefined : market['symbol'];
        return this.filterBySymbolSinceLimit (sorted, symbol, since, limit) as FundingRateHistory[];
    }

    safeSymbol (marketId: Str, market: Market = undefined, delimiter: Str = undefined, marketType: Str = undefined): string {
        market = this.safeMarket (marketId, market, delimiter, marketType);
        return market['symbol'];
    }

    parseFundingRate (contract: string, market: Market = undefined): object {
        throw new NotSupported (this.id + ' parseFundingRate() is not supported yet');
    }

    parseFundingRates (response, market: Market = undefined) {
        const result = {};
        for (let i = 0; i < response.length; i++) {
            const parsed = this.parseFundingRate (response[i], market);
            result[parsed['symbol']] = parsed;
        }
        return result;
    }

    handleTriggerAndParams (params) {
        const isTrigger = this.safeBool2 (params, 'trigger', 'stop');
        if (isTrigger) {
            params = this.omit (params, [ 'trigger', 'stop' ]);
        }
        return [ isTrigger, params ];
    }

    isTriggerOrder (params) {
        // for backwards compatibility
        return this.handleTriggerAndParams (params);
    }

    isPostOnly (isMarketOrder: boolean, exchangeSpecificParam, params = {}) {
        /**
         * @ignore
         * @method
         * @param {string} type Order type
         * @param {boolean} exchangeSpecificParam exchange specific postOnly
         * @param {object} [params] exchange specific params
         * @returns {boolean} true if a post only order, false otherwise
         */
        const timeInForce = this.safeStringUpper (params, 'timeInForce');
        let postOnly = this.safeBool2 (params, 'postOnly', 'post_only', false);
        // we assume timeInForce is uppercase from safeStringUpper (params, 'timeInForce')
        const ioc = timeInForce === 'IOC';
        const fok = timeInForce === 'FOK';
        const timeInForcePostOnly = timeInForce === 'PO';
        postOnly = postOnly || timeInForcePostOnly || exchangeSpecificParam;
        if (postOnly) {
            if (ioc || fok) {
                throw new InvalidOrder (this.id + ' postOnly orders cannot have timeInForce equal to ' + timeInForce);
            } else if (isMarketOrder) {
                throw new InvalidOrder (this.id + ' market orders cannot be postOnly');
            } else {
                return true;
            }
        } else {
            return false;
        }
    }

    handlePostOnly (isMarketOrder: boolean, exchangeSpecificPostOnlyOption: boolean, params: any = {}) {
        /**
         * @ignore
         * @method
         * @param {string} type Order type
         * @param {boolean} exchangeSpecificBoolean exchange specific postOnly
         * @param {object} [params] exchange specific params
         * @returns {Array}
         */
        const timeInForce = this.safeStringUpper (params, 'timeInForce');
        let postOnly = this.safeBool (params, 'postOnly', false);
        const ioc = timeInForce === 'IOC';
        const fok = timeInForce === 'FOK';
        const po = timeInForce === 'PO';
        postOnly = postOnly || po || exchangeSpecificPostOnlyOption;
        if (postOnly) {
            if (ioc || fok) {
                throw new InvalidOrder (this.id + ' postOnly orders cannot have timeInForce equal to ' + timeInForce);
            } else if (isMarketOrder) {
                throw new InvalidOrder (this.id + ' market orders cannot be postOnly');
            } else {
                if (po) {
                    params = this.omit (params, 'timeInForce');
                }
                params = this.omit (params, 'postOnly');
                return [ true, params ];
            }
        }
        return [ false, params ];
    }

    async fetchLastPrices (symbols: Strings = undefined, params = {}): Promise<LastPrices> {
        throw new NotSupported (this.id + ' fetchLastPrices() is not supported yet');
    }

    async fetchTradingFees (params = {}): Promise<TradingFees> {
        throw new NotSupported (this.id + ' fetchTradingFees() is not supported yet');
    }

    async fetchTradingFeesWs (params = {}): Promise<TradingFees> {
        throw new NotSupported (this.id + ' fetchTradingFeesWs() is not supported yet');
    }

    async fetchTradingFee (symbol: string, params = {}): Promise<TradingFeeInterface> {
        if (!this.has['fetchTradingFees']) {
            throw new NotSupported (this.id + ' fetchTradingFee() is not supported yet');
        }
        const fees = await this.fetchTradingFees (params);
        return this.safeDict (fees, symbol) as TradingFeeInterface;
    }

    async fetchConvertCurrencies (params = {}): Promise<Currencies> {
        throw new NotSupported (this.id + ' fetchConvertCurrencies() is not supported yet');
    }

    parseOpenInterest (interest, market: Market = undefined): OpenInterest {
        throw new NotSupported (this.id + ' parseOpenInterest () is not supported yet');
    }

    parseOpenInterests (response, market = undefined, since: Int = undefined, limit: Int = undefined): OpenInterest[] {
        const interests = [];
        for (let i = 0; i < response.length; i++) {
            const entry = response[i];
            const interest = this.parseOpenInterest (entry, market);
            interests.push (interest);
        }
        const sorted = this.sortBy (interests, 'timestamp');
        const symbol = this.safeString (market, 'symbol');
        return this.filterBySymbolSinceLimit (sorted, symbol, since, limit);
    }

    async fetchFundingRate (symbol: string, params = {}): Promise<FundingRate> {
        if (this.has['fetchFundingRates']) {
            await this.loadMarkets ();
            const market = this.market (symbol);
            symbol = market['symbol'];
            if (!market['contract']) {
                throw new BadSymbol (this.id + ' fetchFundingRate() supports contract markets only');
            }
            const rates = await this.fetchFundingRates ([ symbol ], params);
            const rate = this.safeValue (rates, symbol);
            if (rate === undefined) {
                throw new NullResponse (this.id + ' fetchFundingRate () returned no data for ' + symbol);
            } else {
                return rate;
            }
        } else {
            throw new NotSupported (this.id + ' fetchFundingRate () is not supported yet');
        }
    }

    async fetchMarkOHLCV (symbol, timeframe = '1m', since: Int = undefined, limit: Int = undefined, params = {}): Promise<OHLCV[]> {
        /**
         * @method
         * @name exchange#fetchMarkOHLCV
         * @description fetches historical mark price candlestick data containing the open, high, low, and close price of a market
         * @param {string} symbol unified symbol of the market to fetch OHLCV data for
         * @param {string} timeframe the length of time each candle represents
         * @param {int} [since] timestamp in ms of the earliest candle to fetch
         * @param {int} [limit] the maximum amount of candles to fetch
         * @param {object} [params] extra parameters specific to the exchange API endpoint
         * @returns {float[][]} A list of candles ordered as timestamp, open, high, low, close, undefined
         */
        if (this.has['fetchMarkOHLCV']) {
            const request: Dict = {
                'price': 'mark',
            };
            return await this.fetchOHLCV (symbol, timeframe, since, limit, this.extend (request, params));
        } else {
            throw new NotSupported (this.id + ' fetchMarkOHLCV () is not supported yet');
        }
    }

    async fetchIndexOHLCV (symbol: string, timeframe = '1m', since: Int = undefined, limit: Int = undefined, params = {}): Promise<OHLCV[]> {
        /**
         * @method
         * @name exchange#fetchIndexOHLCV
         * @description fetches historical index price candlestick data containing the open, high, low, and close price of a market
         * @param {string} symbol unified symbol of the market to fetch OHLCV data for
         * @param {string} timeframe the length of time each candle represents
         * @param {int} [since] timestamp in ms of the earliest candle to fetch
         * @param {int} [limit] the maximum amount of candles to fetch
         * @param {object} [params] extra parameters specific to the exchange API endpoint
         * @returns {} A list of candles ordered as timestamp, open, high, low, close, undefined
         */
        if (this.has['fetchIndexOHLCV']) {
            const request: Dict = {
                'price': 'index',
            };
            return await this.fetchOHLCV (symbol, timeframe, since, limit, this.extend (request, params));
        } else {
            throw new NotSupported (this.id + ' fetchIndexOHLCV () is not supported yet');
        }
    }

    async fetchPremiumIndexOHLCV (symbol: string, timeframe = '1m', since: Int = undefined, limit: Int = undefined, params = {}): Promise<OHLCV[]> {
        /**
         * @method
         * @name exchange#fetchPremiumIndexOHLCV
         * @description fetches historical premium index price candlestick data containing the open, high, low, and close price of a market
         * @param {string} symbol unified symbol of the market to fetch OHLCV data for
         * @param {string} timeframe the length of time each candle represents
         * @param {int} [since] timestamp in ms of the earliest candle to fetch
         * @param {int} [limit] the maximum amount of candles to fetch
         * @param {object} [params] extra parameters specific to the exchange API endpoint
         * @returns {float[][]} A list of candles ordered as timestamp, open, high, low, close, undefined
         */
        if (this.has['fetchPremiumIndexOHLCV']) {
            const request: Dict = {
                'price': 'premiumIndex',
            };
            return await this.fetchOHLCV (symbol, timeframe, since, limit, this.extend (request, params));
        } else {
            throw new NotSupported (this.id + ' fetchPremiumIndexOHLCV () is not supported yet');
        }
    }

    handleTimeInForce (params = {}) {
        /**
         * @ignore
         * @method
         * Must add timeInForce to this.options to use this method
         * @returns {string} returns the exchange specific value for timeInForce
         */
        const timeInForce = this.safeStringUpper (params, 'timeInForce'); // supported values GTC, IOC, PO
        if (timeInForce !== undefined) {
            const exchangeValue = this.safeString (this.options['timeInForce'], timeInForce);
            if (exchangeValue === undefined) {
                throw new ExchangeError (this.id + ' does not support timeInForce "' + timeInForce + '"');
            }
            return exchangeValue;
        }
        return undefined;
    }

    convertTypeToAccount (account) {
        /**
         * @ignore
         * @method
         * Must add accountsByType to this.options to use this method
         * @param {string} account key for account name in this.options['accountsByType']
         * @returns the exchange specific account name or the isolated margin id for transfers
         */
        const accountsByType = this.safeDict (this.options, 'accountsByType', {});
        const lowercaseAccount = account.toLowerCase ();
        if (lowercaseAccount in accountsByType) {
            return accountsByType[lowercaseAccount];
        } else if ((account in this.markets) || (account in this.markets_by_id)) {
            const market = this.market (account);
            return market['id'];
        } else {
            return account;
        }
    }

    checkRequiredArgument (methodName: string, argument, argumentName, options = []) {
        /**
         * @ignore
         * @method
         * @param {string} methodName the name of the method that the argument is being checked for
         * @param {string} argument the argument's actual value provided
         * @param {string} argumentName the name of the argument being checked (for logging purposes)
         * @param {string[]} options a list of options that the argument can be
         * @returns {undefined}
         */
        const optionsLength = options.length;
        if ((argument === undefined) || ((optionsLength > 0) && (!(this.inArray (argument, options))))) {
            const messageOptions = options.join (', ');
            let message = this.id + ' ' + methodName + '() requires a ' + argumentName + ' argument';
            if (messageOptions !== '') {
                message += ', one of ' + '(' + messageOptions + ')';
            }
            throw new ArgumentsRequired (message);
        }
    }

    checkRequiredMarginArgument (methodName: string, symbol: Str, marginMode: string) {
        /**
         * @ignore
         * @method
         * @param {string} symbol unified symbol of the market
         * @param {string} methodName name of the method that requires a symbol
         * @param {string} marginMode is either 'isolated' or 'cross'
         */
        if ((marginMode === 'isolated') && (symbol === undefined)) {
            throw new ArgumentsRequired (this.id + ' ' + methodName + '() requires a symbol argument for isolated margin');
        } else if ((marginMode === 'cross') && (symbol !== undefined)) {
            throw new ArgumentsRequired (this.id + ' ' + methodName + '() cannot have a symbol argument for cross margin');
        }
    }

    parseDepositWithdrawFees (response, codes: Strings = undefined, currencyIdKey = undefined): any {
        /**
         * @ignore
         * @method
         * @param {object[]|object} response unparsed response from the exchange
         * @param {string[]|undefined} codes the unified currency codes to fetch transactions fees for, returns all currencies when undefined
         * @param {str} currencyIdKey *should only be undefined when response is a dictionary* the object key that corresponds to the currency id
         * @returns {object} objects with withdraw and deposit fees, indexed by currency codes
         */
        const depositWithdrawFees = {};
        const isArray = Array.isArray (response);
        let responseKeys = response;
        if (!isArray) {
            responseKeys = Object.keys (response);
        }
        for (let i = 0; i < responseKeys.length; i++) {
            const entry = responseKeys[i];
            const dictionary = isArray ? entry : response[entry];
            const currencyId = isArray ? this.safeString (dictionary, currencyIdKey) : entry;
            const currency = this.safeCurrency (currencyId);
            const code = this.safeString (currency, 'code');
            if ((codes === undefined) || (this.inArray (code, codes))) {
                depositWithdrawFees[code] = this.parseDepositWithdrawFee (dictionary, currency);
            }
        }
        return depositWithdrawFees;
    }

    parseDepositWithdrawFee (fee, currency: Currency = undefined): any {
        throw new NotSupported (this.id + ' parseDepositWithdrawFee() is not supported yet');
    }

    depositWithdrawFee (info): any {
        return {
            'deposit': {
                'fee': undefined,
                'percentage': undefined,
            },
            'info': info,
            'networks': {},
            'withdraw': {
                'fee': undefined,
                'percentage': undefined,
            },
        };
    }

    assignDefaultDepositWithdrawFees (fee, currency = undefined): any {
        /**
         * @ignore
         * @method
         * @description Takes a depositWithdrawFee structure and assigns the default values for withdraw and deposit
         * @param {object} fee A deposit withdraw fee structure
         * @param {object} currency A currency structure, the response from this.currency ()
         * @returns {object} A deposit withdraw fee structure
         */
        const networkKeys = Object.keys (fee['networks']);
        const numNetworks = networkKeys.length;
        if (numNetworks === 1) {
            fee['withdraw'] = fee['networks'][networkKeys[0]]['withdraw'];
            fee['deposit'] = fee['networks'][networkKeys[0]]['deposit'];
            return fee;
        }
        const currencyCode = this.safeString (currency, 'code');
        for (let i = 0; i < numNetworks; i++) {
            const network = networkKeys[i];
            if (network === currencyCode) {
                fee['deposit'] = fee['networks'][networkKeys[i]]['deposit'];
                fee['withdraw'] = fee['networks'][networkKeys[i]]['withdraw'];
            }
        }
        return fee;
    }

    parseIncome (info, market: Market = undefined): object {
        throw new NotSupported (this.id + ' parseIncome () is not supported yet');
    }

    parseIncomes (incomes, market = undefined, since: Int = undefined, limit: Int = undefined): FundingHistory[] {
        /**
         * @ignore
         * @method
         * @description parses funding fee info from exchange response
         * @param {object[]} incomes each item describes once instance of currency being received or paid
         * @param {object} market ccxt market
         * @param {int} [since] when defined, the response items are filtered to only include items after this timestamp
         * @param {int} [limit] limits the number of items in the response
         * @returns {object[]} an array of [funding history structures]{@link https://docs.ccxt.com/#/?id=funding-history-structure}
         */
        const result = [];
        for (let i = 0; i < incomes.length; i++) {
            const entry = incomes[i];
            const parsed = this.parseIncome (entry, market);
            result.push (parsed);
        }
        const sorted = this.sortBy (result, 'timestamp');
        return this.filterBySinceLimit (sorted, since, limit);
    }

    getMarketFromSymbols (symbols: Strings = undefined) {
        if (symbols === undefined) {
            return undefined;
        }
        const firstMarket = this.safeString (symbols, 0);
        const market = this.market (firstMarket);
        return market;
    }

    parseWsOHLCVs (ohlcvs: object[], market: any = undefined, timeframe: string = '1m', since: Int = undefined, limit: Int = undefined) {
        const results = [];
        for (let i = 0; i < ohlcvs.length; i++) {
            results.push (this.parseWsOHLCV (ohlcvs[i], market));
        }
        return results;
    }

    async fetchTransactions (code: Str = undefined, since: Int = undefined, limit: Int = undefined, params = {}): Promise<Transaction[]> {
        /**
         * @method
         * @name exchange#fetchTransactions
         * @deprecated
         * @description *DEPRECATED* use fetchDepositsWithdrawals instead
         * @param {string} code unified currency code for the currency of the deposit/withdrawals, default is undefined
         * @param {int} [since] timestamp in ms of the earliest deposit/withdrawal, default is undefined
         * @param {int} [limit] max number of deposit/withdrawals to return, default is undefined
         * @param {object} [params] extra parameters specific to the exchange API endpoint
         * @returns {object} a list of [transaction structures]{@link https://docs.ccxt.com/#/?id=transaction-structure}
         */
        if (this.has['fetchDepositsWithdrawals']) {
            return await this.fetchDepositsWithdrawals (code, since, limit, params);
        } else {
            throw new NotSupported (this.id + ' fetchTransactions () is not supported yet');
        }
    }

    filterByArrayPositions (objects, key: IndexType, values = undefined, indexed = true): Position[] {
        /**
         * @ignore
         * @method
         * @description Typed wrapper for filterByArray that returns a list of positions
         */
        return this.filterByArray (objects, key, values, indexed) as Position[];
    }

    filterByArrayTickers (objects, key: IndexType, values = undefined, indexed = true): Dictionary<Ticker> {
        /**
         * @ignore
         * @method
         * @description Typed wrapper for filterByArray that returns a dictionary of tickers
         */
        return this.filterByArray (objects, key, values, indexed) as Dictionary<Ticker>;
    }

    createOHLCVObject (symbol: string, timeframe: string, data): Dictionary<Dictionary<OHLCV[]>> {
        const res = {};
        res[symbol] = {};
        res[symbol][timeframe] = data;
        return res;
    }

    handleMaxEntriesPerRequestAndParams (method: string, maxEntriesPerRequest: Int = undefined, params = {}): [ Int, any ] {
        let newMaxEntriesPerRequest = undefined;
        [ newMaxEntriesPerRequest, params ] = this.handleOptionAndParams (params, method, 'maxEntriesPerRequest');
        if ((newMaxEntriesPerRequest !== undefined) && (newMaxEntriesPerRequest !== maxEntriesPerRequest)) {
            maxEntriesPerRequest = newMaxEntriesPerRequest;
        }
        if (maxEntriesPerRequest === undefined) {
            maxEntriesPerRequest = 1000; // default to 1000
        }
        return [ maxEntriesPerRequest, params ];
    }

    async fetchPaginatedCallDynamic (method: string, symbol: Str = undefined, since: Int = undefined, limit: Int = undefined, params = {}, maxEntriesPerRequest: Int = undefined): Promise<any> {
        let maxCalls = undefined;
        [ maxCalls, params ] = this.handleOptionAndParams (params, method, 'paginationCalls', 10);
        let maxRetries = undefined;
        [ maxRetries, params ] = this.handleOptionAndParams (params, method, 'maxRetries', 3);
        let paginationDirection = undefined;
        [ paginationDirection, params ] = this.handleOptionAndParams (params, method, 'paginationDirection', 'backward');
        let paginationTimestamp = undefined;
        let calls = 0;
        let result = [];
        let errors = 0;
        const until = this.safeInteger2 (params, 'untill', 'till'); // do not omit it from params here
        [ maxEntriesPerRequest, params ] = this.handleMaxEntriesPerRequestAndParams (method, maxEntriesPerRequest, params);
        if ((paginationDirection === 'forward')) {
            if (since === undefined) {
                throw new ArgumentsRequired (this.id + ' pagination requires a since argument when paginationDirection set to forward');
            }
            paginationTimestamp = since;
        }
        while ((calls < maxCalls)) {
            calls += 1;
            try {
                if (paginationDirection === 'backward') {
                    // do it backwards, starting from the last
                    // UNTIL filtering is required in order to work
                    if (paginationTimestamp !== undefined) {
                        params['until'] = paginationTimestamp - 1;
                    }
                    const response = await this[method] (symbol, undefined, maxEntriesPerRequest, params);
                    const responseLength = response.length;
                    if (this.verbose) {
                        let backwardMessage = 'Dynamic pagination call ' + this.numberToString (calls) + ' method ' + method + ' response length ' + this.numberToString (responseLength);
                        if (paginationTimestamp !== undefined) {
                            backwardMessage += ' timestamp ' + this.numberToString (paginationTimestamp);
                        }
                        this.log (backwardMessage);
                    }
                    if (responseLength === 0) {
                        break;
                    }
                    errors = 0;
                    result = this.arrayConcat (result, response);
                    const firstElement = this.safeValue (response, 0);
                    paginationTimestamp = this.safeInteger2 (firstElement, 'timestamp', 0);
                    if ((since !== undefined) && (paginationTimestamp <= since)) {
                        break;
                    }
                } else {
                    // do it forwards, starting from the since
                    const response = await this[method] (symbol, paginationTimestamp, maxEntriesPerRequest, params);
                    const responseLength = response.length;
                    if (this.verbose) {
                        let forwardMessage = 'Dynamic pagination call ' + this.numberToString (calls) + ' method ' + method + ' response length ' + this.numberToString (responseLength);
                        if (paginationTimestamp !== undefined) {
                            forwardMessage += ' timestamp ' + this.numberToString (paginationTimestamp);
                        }
                        this.log (forwardMessage);
                    }
                    if (responseLength === 0) {
                        break;
                    }
                    errors = 0;
                    result = this.arrayConcat (result, response);
                    const last = this.safeValue (response, responseLength - 1);
                    paginationTimestamp = this.safeInteger (last, 'timestamp') - 1;
                    if ((until !== undefined) && (paginationTimestamp >= until)) {
                        break;
                    }
                }
            } catch (e) {
                errors += 1;
                if (errors > maxRetries) {
                    throw e;
                }
            }
        }
        const uniqueResults = this.removeRepeatedElementsFromArray (result);
        const key = (method === 'fetchOHLCV') ? 0 : 'timestamp';
        return this.filterBySinceLimit (uniqueResults, since, limit, key);
    }

    async safeDeterministicCall (method: string, symbol: Str = undefined, since: Int = undefined, limit: Int = undefined, timeframe: Str = undefined, params = {}) {
        let maxRetries = undefined;
        [ maxRetries, params ] = this.handleOptionAndParams (params, method, 'maxRetries', 3);
        let errors = 0;
        while (errors <= maxRetries) {
            try {
                if (timeframe && method !== 'fetchFundingRateHistory') {
                    return await this[method] (symbol, timeframe, since, limit, params);
                } else {
                    return await this[method] (symbol, since, limit, params);
                }
            } catch (e) {
                if (e instanceof RateLimitExceeded) {
                    throw e; // if we are rate limited, we should not retry and fail fast
                }
                errors += 1;
                if (errors > maxRetries) {
                    throw e;
                }
            }
        }
        return [];
    }

    async fetchPaginatedCallDeterministic (method: string, symbol: Str = undefined, since: Int = undefined, limit: Int = undefined, timeframe: Str = undefined, params = {}, maxEntriesPerRequest = undefined): Promise<any> {
        let maxCalls = undefined;
        [ maxCalls, params ] = this.handleOptionAndParams (params, method, 'paginationCalls', 10);
        [ maxEntriesPerRequest, params ] = this.handleMaxEntriesPerRequestAndParams (method, maxEntriesPerRequest, params);
        const current = this.milliseconds ();
        const tasks = [];
        const time = this.parseTimeframe (timeframe) * 1000;
        const step = time * maxEntriesPerRequest;
        let currentSince = current - (maxCalls * step) - 1;
        if (since !== undefined) {
            currentSince = Math.max (currentSince, since);
        } else {
            currentSince = Math.max (currentSince, 1241440531000); // avoid timestamps older than 2009
        }
        const until = this.safeInteger2 (params, 'until', 'till'); // do not omit it here
        if (until !== undefined) {
            const requiredCalls = Math.ceil ((until - since) / step);
            if (requiredCalls > maxCalls) {
                throw new BadRequest (this.id + ' the number of required calls is greater than the max number of calls allowed, either increase the paginationCalls or decrease the since-until gap. Current paginationCalls limit is ' + maxCalls.toString () + ' required calls is ' + requiredCalls.toString ());
            }
        }
        for (let i = 0; i < maxCalls; i++) {
            if ((until !== undefined) && (currentSince >= until)) {
                break;
            }
            if (currentSince >= current) {
                break;
            }
            tasks.push (this.safeDeterministicCall (method, symbol, currentSince, maxEntriesPerRequest, timeframe, params));
            currentSince = this.sum (currentSince, step) - 1;
        }
        const results = await Promise.all (tasks);
        let result = [];
        for (let i = 0; i < results.length; i++) {
            result = this.arrayConcat (result, results[i]);
        }
        const uniqueResults = this.removeRepeatedElementsFromArray (result) as any;
        const key = (method === 'fetchOHLCV') ? 0 : 'timestamp';
        return this.filterBySinceLimit (uniqueResults, since, limit, key);
    }

    async fetchPaginatedCallCursor (method: string, symbol: Str = undefined, since = undefined, limit = undefined, params = {}, cursorReceived = undefined, cursorSent = undefined, cursorIncrement = undefined, maxEntriesPerRequest = undefined): Promise<any> {
        let maxCalls = undefined;
        [ maxCalls, params ] = this.handleOptionAndParams (params, method, 'paginationCalls', 10);
        let maxRetries = undefined;
        [ maxRetries, params ] = this.handleOptionAndParams (params, method, 'maxRetries', 3);
        [ maxEntriesPerRequest, params ] = this.handleMaxEntriesPerRequestAndParams (method, maxEntriesPerRequest, params);
        let cursorValue = undefined;
        let i = 0;
        let errors = 0;
        let result = [];
        while (i < maxCalls) {
            try {
                if (cursorValue !== undefined) {
                    if (cursorIncrement !== undefined) {
                        cursorValue = this.parseToInt (cursorValue) + cursorIncrement;
                    }
                    params[cursorSent] = cursorValue;
                }
                let response = undefined;
                if (method === 'fetchAccounts') {
                    response = await this[method] (params);
                } else if (method === 'getLeverageTiersPaginated') {
                    response = await this[method] (symbol, params);
                } else {
                    response = await this[method] (symbol, since, maxEntriesPerRequest, params);
                }
                errors = 0;
                const responseLength = response.length;
                if (this.verbose) {
                    const cursorString = (cursorValue === undefined) ? '' : cursorValue;
                    const iteration = (i + 1);
                    const cursorMessage = 'Cursor pagination call ' + iteration.toString () + ' method ' + method + ' response length ' + responseLength.toString () + ' cursor ' + cursorString;
                    this.log (cursorMessage);
                }
                if (responseLength === 0) {
                    break;
                }
                result = this.arrayConcat (result, response);
                const last = this.safeValue (response, responseLength - 1);
                cursorValue = this.safeValue (last['info'], cursorReceived);
                if (cursorValue === undefined) {
                    break;
                }
                const lastTimestamp = this.safeInteger (last, 'timestamp');
                if (lastTimestamp !== undefined && lastTimestamp < since) {
                    break;
                }
            } catch (e) {
                errors += 1;
                if (errors > maxRetries) {
                    throw e;
                }
            }
            i += 1;
        }
        const sorted = this.sortCursorPaginatedResult (result);
        const key = (method === 'fetchOHLCV') ? 0 : 'timestamp';
        return this.filterBySinceLimit (sorted, since, limit, key);
    }

    async fetchPaginatedCallIncremental (method: string, symbol: Str = undefined, since = undefined, limit = undefined, params = {}, pageKey = undefined, maxEntriesPerRequest = undefined): Promise<any> {
        let maxCalls = undefined;
        [ maxCalls, params ] = this.handleOptionAndParams (params, method, 'paginationCalls', 10);
        let maxRetries = undefined;
        [ maxRetries, params ] = this.handleOptionAndParams (params, method, 'maxRetries', 3);
        [ maxEntriesPerRequest, params ] = this.handleMaxEntriesPerRequestAndParams (method, maxEntriesPerRequest, params);
        let i = 0;
        let errors = 0;
        let result = [];
        while (i < maxCalls) {
            try {
                params[pageKey] = i + 1;
                const response = await this[method] (symbol, since, maxEntriesPerRequest, params);
                errors = 0;
                const responseLength = response.length;
                if (this.verbose) {
                    const iteration = (i + 1).toString ();
                    const incrementalMessage = 'Incremental pagination call ' + iteration + ' method ' + method + ' response length ' + responseLength.toString ();
                    this.log (incrementalMessage);
                }
                if (responseLength === 0) {
                    break;
                }
                result = this.arrayConcat (result, response);
            } catch (e) {
                errors += 1;
                if (errors > maxRetries) {
                    throw e;
                }
            }
            i += 1;
        }
        const sorted = this.sortCursorPaginatedResult (result);
        const key = (method === 'fetchOHLCV') ? 0 : 'timestamp';
        return this.filterBySinceLimit (sorted, since, limit, key);
    }

    sortCursorPaginatedResult (result) {
        const first = this.safeValue (result, 0);
        if (first !== undefined) {
            if ('timestamp' in first) {
                return this.sortBy (result, 'timestamp', true);
            }
            if ('id' in first) {
                return this.sortBy (result, 'id', true);
            }
        }
        return result;
    }

    removeRepeatedElementsFromArray (input) {
        const uniqueResult = {};
        for (let i = 0; i < input.length; i++) {
            const entry = input[i];
            const id = this.safeString (entry, 'id');
            if (id !== undefined) {
                if (this.safeString (uniqueResult, id) === undefined) {
                    uniqueResult[id] = entry;
                }
            } else {
                const timestamp = this.safeInteger2 (entry, 'timestamp', 0);
                if (timestamp !== undefined) {
                    if (this.safeString (uniqueResult, timestamp) === undefined) {
                        uniqueResult[timestamp] = entry;
                    }
                }
            }
        }
        const values = Object.values (uniqueResult);
        const valuesLength = values.length;
        if (valuesLength > 0) {
            return values as any;
        }
        return input;
    }

    handleUntilOption (key: string, request, params, multiplier = 1) {
        const until = this.safeInteger2 (params, 'until', 'till');
        if (until !== undefined) {
            request[key] = this.parseToInt (until * multiplier);
            params = this.omit (params, [ 'until', 'till' ]);
        }
        return [ request, params ];
    }

    safeOpenInterest (interest, market: Market = undefined): OpenInterest {
        return this.extend (interest, {
            'baseVolume': this.safeNumber (interest, 'baseVolume'), // deprecated
            'datetime': this.safeString (interest, 'datetime'),
            'info': this.safeValue (interest, 'info'),
            'openInterestAmount': this.safeNumber (interest, 'openInterestAmount'),
            'openInterestValue': this.safeNumber (interest, 'openInterestValue'),
            'quoteVolume': this.safeNumber (interest, 'quoteVolume'), // deprecated
            'symbol': this.safeString (market, 'symbol'),
            'timestamp': this.safeInteger (interest, 'timestamp'),
        });
    }

    parseLiquidation (liquidation, market: Market = undefined): Liquidation {
        throw new NotSupported (this.id + ' parseLiquidation () is not supported yet');
    }

    parseLiquidations (liquidations: Dict[], market: Market = undefined, since: Int = undefined, limit: Int = undefined): Liquidation[] {
        /**
         * @ignore
         * @method
         * @description parses liquidation info from the exchange response
         * @param {object[]} liquidations each item describes an instance of a liquidation event
         * @param {object} market ccxt market
         * @param {int} [since] when defined, the response items are filtered to only include items after this timestamp
         * @param {int} [limit] limits the number of items in the response
         * @returns {object[]} an array of [liquidation structures]{@link https://docs.ccxt.com/#/?id=liquidation-structure}
         */
        const result = [];
        for (let i = 0; i < liquidations.length; i++) {
            const entry = liquidations[i];
            const parsed = this.parseLiquidation (entry, market);
            result.push (parsed);
        }
        const sorted = this.sortBy (result, 'timestamp');
        const symbol = this.safeString (market, 'symbol');
        return this.filterBySymbolSinceLimit (sorted, symbol, since, limit);
    }

    parseGreeks (greeks: Dict, market: Market = undefined): Greeks {
        throw new NotSupported (this.id + ' parseGreeks () is not supported yet');
    }

    parseOption (chain: Dict, currency: Currency = undefined, market: Market = undefined): Option {
        throw new NotSupported (this.id + ' parseOption () is not supported yet');
    }

    parseOptionChain (response: object[], currencyKey: Str = undefined, symbolKey: Str = undefined): OptionChain {
        const optionStructures = {};
        for (let i = 0; i < response.length; i++) {
            const info = response[i];
            const currencyId = this.safeString (info, currencyKey);
            const currency = this.safeCurrency (currencyId);
            const marketId = this.safeString (info, symbolKey);
            const market = this.safeMarket (marketId, undefined, undefined, 'option');
            optionStructures[market['symbol']] = this.parseOption (info, currency, market);
        }
        return optionStructures;
    }

    parseMarginModes (response: object[], symbols: string[] = undefined, symbolKey: Str = undefined, marketType: MarketType = undefined): MarginModes {
        const marginModeStructures = {};
        if (marketType === undefined) {
            marketType = 'swap'; // default to swap
        }
        for (let i = 0; i < response.length; i++) {
            const info = response[i];
            const marketId = this.safeString (info, symbolKey);
            const market = this.safeMarket (marketId, undefined, undefined, marketType);
            if ((symbols === undefined) || this.inArray (market['symbol'], symbols)) {
                marginModeStructures[market['symbol']] = this.parseMarginMode (info, market);
            }
        }
        return marginModeStructures;
    }

    parseMarginMode (marginMode: Dict, market: Market = undefined): MarginMode {
        throw new NotSupported (this.id + ' parseMarginMode () is not supported yet');
    }

    parseLeverages (response: object[], symbols: string[] = undefined, symbolKey: Str = undefined, marketType: MarketType = undefined): Leverages {
        const leverageStructures = {};
        if (marketType === undefined) {
            marketType = 'swap'; // default to swap
        }
        for (let i = 0; i < response.length; i++) {
            const info = response[i];
            const marketId = this.safeString (info, symbolKey);
            const market = this.safeMarket (marketId, undefined, undefined, marketType);
            if ((symbols === undefined) || this.inArray (market['symbol'], symbols)) {
                leverageStructures[market['symbol']] = this.parseLeverage (info, market);
            }
        }
        return leverageStructures;
    }

    parseLeverage (leverage: Dict, market: Market = undefined): Leverage {
        throw new NotSupported (this.id + ' parseLeverage () is not supported yet');
    }

    parseConversions (conversions: any[], code: Str = undefined, fromCurrencyKey: Str = undefined, toCurrencyKey: Str = undefined, since: Int = undefined, limit: Int = undefined, params = {}): Conversion[] {
        conversions = this.toArray (conversions);
        const result = [];
        let fromCurrency = undefined;
        let toCurrency = undefined;
        for (let i = 0; i < conversions.length; i++) {
            const entry = conversions[i];
            const fromId = this.safeString (entry, fromCurrencyKey);
            const toId = this.safeString (entry, toCurrencyKey);
            if (fromId !== undefined) {
                fromCurrency = this.safeCurrency (fromId);
            }
            if (toId !== undefined) {
                toCurrency = this.safeCurrency (toId);
            }
            const conversion = this.extend (this.parseConversion (entry, fromCurrency, toCurrency), params);
            result.push (conversion);
        }
        const sorted = this.sortBy (result, 'timestamp');
        let currency = undefined;
        if (code !== undefined) {
            currency = this.safeCurrency (code);
            code = currency['code'];
        }
        if (code === undefined) {
            return this.filterBySinceLimit (sorted, since, limit);
        }
        const fromConversion = this.filterBy (sorted, 'fromCurrency', code);
        const toConversion = this.filterBy (sorted, 'toCurrency', code);
        const both = this.arrayConcat (fromConversion, toConversion);
        return this.filterBySinceLimit (both, since, limit);
    }

    parseConversion (conversion: Dict, fromCurrency: Currency = undefined, toCurrency: Currency = undefined): Conversion {
        throw new NotSupported (this.id + ' parseConversion () is not supported yet');
    }

    convertExpireDate (date: string): string {
        // parse YYMMDD to datetime string
        const year = date.slice (0, 2);
        const month = date.slice (2, 4);
        const day = date.slice (4, 6);
        const reconstructedDate = '20' + year + '-' + month + '-' + day + 'T00:00:00Z';
        return reconstructedDate;
    }

    convertExpireDateToMarketIdDate (date: string): string {
        // parse 240119 to 19JAN24
        const year = date.slice (0, 2);
        const monthRaw = date.slice (2, 4);
        let month = undefined;
        const day = date.slice (4, 6);
        if (monthRaw === '01') {
            month = 'JAN';
        } else if (monthRaw === '02') {
            month = 'FEB';
        } else if (monthRaw === '03') {
            month = 'MAR';
        } else if (monthRaw === '04') {
            month = 'APR';
        } else if (monthRaw === '05') {
            month = 'MAY';
        } else if (monthRaw === '06') {
            month = 'JUN';
        } else if (monthRaw === '07') {
            month = 'JUL';
        } else if (monthRaw === '08') {
            month = 'AUG';
        } else if (monthRaw === '09') {
            month = 'SEP';
        } else if (monthRaw === '10') {
            month = 'OCT';
        } else if (monthRaw === '11') {
            month = 'NOV';
        } else if (monthRaw === '12') {
            month = 'DEC';
        }
        const reconstructedDate = day + month + year;
        return reconstructedDate;
    }

    convertMarketIdExpireDate (date: string): string {
        // parse 03JAN24 to 240103
        const monthMappping = {
            'JAN': '01',
            'FEB': '02',
            'MAR': '03',
            'APR': '04',
            'MAY': '05',
            'JUN': '06',
            'JUL': '07',
            'AUG': '08',
            'SEP': '09',
            'OCT': '10',
            'NOV': '11',
            'DEC': '12',
        };
        // if exchange omits first zero and provides i.e. '3JAN24' instead of '03JAN24'
        if (date.length === 6) {
            date = '0' + date;
        }
        const year = date.slice (0, 2);
        const monthName = date.slice (2, 5);
        const month = this.safeString (monthMappping, monthName);
        const day = date.slice (5, 7);
        const reconstructedDate = day + month + year;
        return reconstructedDate;
    }

    async fetchPositionHistory (symbol: string, since: Int = undefined, limit: Int = undefined, params = {}): Promise<Position> {
        /**
         * @method
         * @name exchange#fetchPositionHistory
         * @description fetches the history of margin added or reduced from contract isolated positions
         * @param {string} [symbol] unified market symbol
         * @param {int} [since] timestamp in ms of the position
         * @param {int} [limit] the maximum amount of candles to fetch, default=1000
         * @param {object} params extra parameters specific to the exchange api endpoint
         * @returns {object[]} a list of [position structures]{@link https://docs.ccxt.com/#/?id=position-structure}
         */
        if (this.has['fetchPositionsHistory']) {
            const positions = await this.fetchPositionsHistory ([ symbol ], since, limit, params);
            return this.safeDict (positions, 0) as Position;
        } else {
            throw new NotSupported (this.id + ' fetchPositionHistory () is not supported yet');
        }
    }

    async fetchPositionsHistory (symbols: Strings = undefined, since: Int = undefined, limit: Int = undefined, params = {}): Promise<Position[]> {
        /**
         * @method
         * @name exchange#fetchPositionsHistory
         * @description fetches the history of margin added or reduced from contract isolated positions
         * @param {string} [symbol] unified market symbol
         * @param {int} [since] timestamp in ms of the position
         * @param {int} [limit] the maximum amount of candles to fetch, default=1000
         * @param {object} params extra parameters specific to the exchange api endpoint
         * @returns {object[]} a list of [position structures]{@link https://docs.ccxt.com/#/?id=position-structure}
         */
        throw new NotSupported (this.id + ' fetchPositionsHistory () is not supported yet');
    }

    parseMarginModification (data: Dict, market: Market = undefined): MarginModification {
        throw new NotSupported (this.id + ' parseMarginModification() is not supported yet');
    }

    parseMarginModifications (response: object[], symbols: string[] = undefined, symbolKey: Str = undefined, marketType: MarketType = undefined): MarginModification[] {
        const marginModifications = [];
        for (let i = 0; i < response.length; i++) {
            const info = response[i];
            const marketId = this.safeString (info, symbolKey);
            const market = this.safeMarket (marketId, undefined, undefined, marketType);
            if ((symbols === undefined) || this.inArray (market['symbol'], symbols)) {
                marginModifications.push (this.parseMarginModification (info, market));
            }
        }
        return marginModifications;
    }

    async fetchTransfer (id: string, code: Str = undefined, params = {}): Promise<TransferEntry> {
        /**
         * @method
         * @name exchange#fetchTransfer
         * @description fetches a transfer
         * @param {string} id transfer id
         * @param {[string]} code unified currency code
         * @param {object} params extra parameters specific to the exchange api endpoint
         * @returns {object} a [transfer structure]{@link https://docs.ccxt.com/#/?id=transfer-structure}
         */
        throw new NotSupported (this.id + ' fetchTransfer () is not supported yet');
    }

    async fetchTransfers (code: Str = undefined, since: Int = undefined, limit: Int = undefined, params = {}): Promise<TransferEntries> {
        /**
         * @method
         * @name exchange#fetchTransfer
         * @description fetches a transfer
         * @param {string} id transfer id
         * @param {int} [since] timestamp in ms of the earliest transfer to fetch
         * @param {int} [limit] the maximum amount of transfers to fetch
         * @param {object} params extra parameters specific to the exchange api endpoint
         * @returns {object} a [transfer structure]{@link https://docs.ccxt.com/#/?id=transfer-structure}
         */
        throw new NotSupported (this.id + ' fetchTransfers () is not supported yet');
    }
}

export {
    Exchange,
};<|MERGE_RESOLUTION|>--- conflicted
+++ resolved
@@ -574,8 +574,8 @@
             },
             'countries': undefined,
             'currencies': {}, // to be filled manually or by fetchMarkets
+            'dex': false,
             'enableRateLimit': true,
-<<<<<<< HEAD
             'exceptions': undefined,
             'fees': {
                 'funding': {
@@ -591,13 +591,6 @@
                     'tierBased': undefined,
                 },
             },
-=======
-            'rateLimit': 2000, // milliseconds = seconds * 1000
-            'certified': false, // if certified by the CCXT dev team
-            'pro': false, // if it is integrated with CCXT Pro for WebSocket support
-            'alias': false, // whether this exchange is an alias to another exchange
-            'dex': false,
->>>>>>> 32294626
             'has': {
                 'addMargin': undefined,
                 'borrowCrossMargin': undefined,
