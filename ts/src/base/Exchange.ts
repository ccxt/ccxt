--- conflicted
+++ resolved
@@ -43,7 +43,6 @@
 //
 import { axolotl } from './functions/crypto.js';
 // import types
-<<<<<<< HEAD
 import type {
     Account,
     Balance,
@@ -60,7 +59,6 @@
     Currency,
     CurrencyInterface,
     DepositAddress,
-    DepositAddressResponse,
     DepositWithdrawFeeNetwork,
     Dict,
     Dictionary,
@@ -115,13 +113,7 @@
     Transaction,
     TransferEntry,
 } from './types.js';
-=======
-import type { Market, Trade, Fee, Ticker, OHLCV, OHLCVC, Order, OrderBook, Balance, Balances, Dictionary, Transaction, Currency, MinMax, IndexType, Int, OrderType, OrderSide, Position, FundingRate, DepositWithdrawFeeNetwork, LedgerEntry, BorrowInterest, OpenInterest, LeverageTier, TransferEntry, FundingRateHistory, Liquidation, FundingHistory, OrderRequest, MarginMode, Tickers, Greeks, Option, OptionChain, Str, Num, MarketInterface, CurrencyInterface, BalanceAccount, MarginModes, MarketType, Leverage, Leverages, LastPrice, LastPrices, Account, Strings, MarginModification, TradingFeeInterface, Currencies, TradingFees, Conversion, CancellationRequest, IsolatedBorrowRate, IsolatedBorrowRates, CrossBorrowRates, CrossBorrowRate, Dict, FundingRates, LeverageTiers, Bool, int, DepositAddress, LongShortRatio, OrderBooks, OpenInterests, ConstructorArgs }  from './types.js';
-// export {Market, Trade, Fee, Ticker, OHLCV, OHLCVC, Order, OrderBook, Balance, Balances, Dictionary, Transaction, Currency, MinMax, IndexType, Int, OrderType, OrderSide, Position, FundingRateHistory, Liquidation, FundingHistory} from './types.js'
-// import { Market, Trade, Fee, Ticker, OHLCV, OHLCVC, Order, OrderBook, Balance, Balances, Dictionary, Transaction, Currency, MinMax, IndexType, Int, OrderType, OrderSide, Position, FundingRateHistory, OpenInterest, Liquidation, OrderRequest, FundingHistory, MarginMode, Tickers, Greeks, Str, Num, MarketInterface, CurrencyInterface, Account } from './types.js';
-export type { Market, Trade, Fee, Ticker, OHLCV, OHLCVC, Order, OrderBook, Balance, Balances, Dictionary, Transaction, Currency, MinMax, IndexType, Int, Bool, OrderType, OrderSide, Position, LedgerEntry, BorrowInterest, OpenInterest, LeverageTier, TransferEntry, CrossBorrowRate, FundingRateHistory, Liquidation, FundingHistory, OrderRequest, MarginMode, Tickers, Greeks, Option, OptionChain, Str, Num, MarketInterface, CurrencyInterface, BalanceAccount, MarginModes, MarketType, Leverage, Leverages, LastPrice, LastPrices, Account, Strings, Conversion, DepositAddress, LongShortRatio } from './types.js'
-
->>>>>>> c117c0dd
+
 // ----------------------------------------------------------------------------
 // move this elsewhere.
 import {
@@ -261,7 +253,6 @@
     Currency,
     CurrencyInterface,
     DepositAddress,
-    DepositAddressResponse,
     Dictionary,
     Fee,
     FundingHistory,
