--- conflicted
+++ resolved
@@ -41,7 +41,6 @@
 //
 import { axolotl } from './functions/crypto.js';
 // import types
-<<<<<<< HEAD
 import type {
     Account,
     Balance,
@@ -63,6 +62,7 @@
     FundingHistory,
     FundingRate,
     FundingRateHistory,
+    FundingRates,
     Greeks,
     IndexType,
     Int,
@@ -105,13 +105,6 @@
     TransferEntries,
     TransferEntry,
 } from './types.js';
-=======
-import type { Market, Trade, Fee, Ticker, OHLCV, OHLCVC, Order, OrderBook, Balance, Balances, Dictionary, Transaction, DepositAddressResponse, Currency, MinMax, IndexType, Int, OrderType, OrderSide, Position, FundingRate, DepositWithdrawFeeNetwork, LedgerEntry, BorrowInterest, OpenInterest, LeverageTier, TransferEntry, FundingRateHistory, Liquidation, FundingHistory, OrderRequest, MarginMode, Tickers, Greeks, Option, OptionChain, Str, Num, MarketInterface, CurrencyInterface, BalanceAccount, MarginModes, MarketType, Leverage, Leverages, LastPrice, LastPrices, Account, Strings, MarginModification, TradingFeeInterface, Currencies, TradingFees, Conversion, CancellationRequest, IsolatedBorrowRate, IsolatedBorrowRates, CrossBorrowRates, CrossBorrowRate, Dict, TransferEntries, FundingRates } from './types.js';
-// export {Market, Trade, Fee, Ticker, OHLCV, OHLCVC, Order, OrderBook, Balance, Balances, Dictionary, Transaction, DepositAddressResponse, Currency, MinMax, IndexType, Int, OrderType, OrderSide, Position, FundingRateHistory, Liquidation, FundingHistory} from './types.js'
-// import { Market, Trade, Fee, Ticker, OHLCV, OHLCVC, Order, OrderBook, Balance, Balances, Dictionary, Transaction, DepositAddressResponse, Currency, MinMax, IndexType, Int, OrderType, OrderSide, Position, FundingRateHistory, OpenInterest, Liquidation, OrderRequest, FundingHistory, MarginMode, Tickers, Greeks, Str, Num, MarketInterface, CurrencyInterface, Account } from './types.js';
-export type { Market, Trade, Fee, Ticker, OHLCV, OHLCVC, Order, OrderBook, Balance, Balances, Dictionary, Transaction, DepositAddressResponse, Currency, MinMax, IndexType, Int, OrderType, OrderSide, Position, LedgerEntry, BorrowInterest, OpenInterest, LeverageTier, TransferEntry, CrossBorrowRate, FundingRateHistory, Liquidation, FundingHistory, OrderRequest, MarginMode, Tickers, Greeks, Option, OptionChain, Str, Num, MarketInterface, CurrencyInterface, BalanceAccount, MarginModes, MarketType, Leverage, Leverages, LastPrice, LastPrices, Account, Strings, Conversion } from './types.js'
-
->>>>>>> 7923d461
 // ----------------------------------------------------------------------------
 // move this elsewhere.
 import {
@@ -368,7 +361,6 @@
     uid: string;
     walletAddress: string; // a wallet address "0x"-prefixed hexstring
 
-<<<<<<< HEAD
     accounts = undefined;
     accountsById = undefined;
     balance = {};
@@ -384,6 +376,7 @@
     enableRateLimit: boolean = undefined;
     exceptions: Dictionary<string> = {};
     fees: object;
+    fundingRates: Dictionary<FundingRate> = {}
     has: Dictionary<boolean | 'emulated'>;
     hostname: Str = undefined;
     httpExceptions = undefined;
@@ -407,18 +400,6 @@
     markets_by_id: Dictionary<any> = undefined;
     marketsByAltname: Dictionary<any> = undefined;
     marketsLoading: Promise<Dictionary<any>> = undefined;
-=======
-    balance      = {}
-    orderbooks: Dictionary<Ob>   = {}
-    tickers: Dictionary<Ticker>  = {}
-    fundingRates: Dictionary<FundingRate> = {}
-    bidsasks: Dictionary<Ticker>  = {}
-    orders: ArrayCache       = undefined
-    triggerOrders: ArrayCache = undefined
-    trades: Dictionary<ArrayCache>
-    transactions = {}
-    ohlcvs: Dictionary<Dictionary<ArrayCacheByTimestamp>>
->>>>>>> 7923d461
     myTrades: ArrayCache;
     name: Str = undefined;
     ohlcvs: Dictionary<Dictionary<ArrayCacheByTimestamp>>;
