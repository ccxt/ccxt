--- conflicted
+++ resolved
@@ -1,121 +1,7 @@
 // ----------------------------------------------------------------------------
 /* eslint-disable */
 
-<<<<<<< HEAD
 import * as functions from './functions.js';
-=======
-import * as functions from './functions.js'
-const {
-    isNode
-    , selfIsDefined
-    , deepExtend
-    , extend
-    , clone
-    , flatten
-    , unique
-    , indexBy
-    , sortBy
-    , sortBy2
-    , safeFloat2
-    , groupBy
-    , aggregate
-    , uuid
-    , unCamelCase
-    , precisionFromString
-    , Throttler
-    , capitalize
-    , now
-    , decimalToPrecision
-    , safeValue
-    , safeValue2
-    , safeString
-    , safeString2
-    , seconds
-    , milliseconds
-    , binaryToBase16
-    , numberToBE
-    , base16ToBinary
-    , iso8601
-    , omit
-    , isJsonEncodedObject
-    , safeInteger
-    , sum
-    , omitZero
-    , implodeParams
-    , extractParams
-    , json
-    , merge
-    , binaryConcat
-    , hash
-    , ecdsa
-    , arrayConcat
-    , encode
-    , urlencode
-    , hmac
-    , numberToString
-    , roundTimeframe
-    , parseTimeframe
-    , safeInteger2
-    , safeStringLower
-    , parse8601
-    , yyyymmdd
-    , safeStringUpper
-    , safeTimestamp
-    , binaryConcatArray
-    , uuidv1
-    , numberToLE
-    , ymdhms
-    , stringToBase64
-    , decode
-    , uuid22
-    , safeIntegerProduct2
-    , safeIntegerProduct
-    , safeStringLower2
-    , yymmdd
-    , base58ToBinary
-    , binaryToBase58
-    , safeTimestamp2
-    , rawencode
-    , keysort
-    , sort
-    , inArray
-    , isEmpty
-    , ordered
-    , filterBy
-    , uuid16
-    , safeFloat
-    , base64ToBinary
-    , safeStringUpper2
-    , urlencodeWithArrayRepeat
-    , microseconds
-    , binaryToBase64
-    , strip
-    , toArray
-    , safeFloatN
-    , safeIntegerN
-    , safeIntegerProductN
-    , safeTimestampN
-    , safeValueN
-    , safeStringN
-    , safeStringLowerN
-    , safeStringUpperN
-    , urlencodeNested
-    , urlencodeBase64
-    , parseDate
-    , ymd
-    , base64ToString
-    , crc32
-    , packb
-    , TRUNCATE
-    , ROUND
-    , DECIMAL_PLACES
-    , NO_PADDING
-    , TICK_SIZE
-    , SIGNIFICANT_DIGITS
-    , sleep
-} = functions
-
->>>>>>> 2eabd344
 import {
     inArray as inArrayFunc,
     keys as keysFunc,
@@ -332,6 +218,7 @@
     selfIsDefined,
     SIGNIFICANT_DIGITS,
     sleep,
+ sort,
     sortBy,
     sortBy2,
     stringToBase64,
@@ -435,8 +322,7 @@
     https_proxy: string;
     https_proxy_callback: any;
     httpsProxy: string;
-    httpsProxyCallback: any;
-    proxy: any; // maintained for backwards compatibility, no-one should use it from now on
+    httpsProxyCallback: any;     proxy: any; // maintained for backwards compatibility, no-one should use it from now on
     proxy_url: string;
     proxy_url_callback: any;
     proxyUrl: string;
@@ -646,35 +532,7 @@
     groupBy = groupBy
     hash = hash
     hmac = hmac
-<<<<<<< HEAD
     implodeParams = implodeParams
-=======
-    numberToString = numberToString
-    parseTimeframe = parseTimeframe
-    safeInteger2 = safeInteger2
-    safeStringLower = safeStringLower
-    parse8601 = parse8601
-    yyyymmdd = yyyymmdd
-    safeStringUpper = safeStringUpper
-    safeTimestamp = safeTimestamp
-    binaryConcatArray = binaryConcatArray
-    uuidv1 = uuidv1
-    numberToLE = numberToLE
-    ymdhms = ymdhms
-    yymmdd = yymmdd
-    stringToBase64 = stringToBase64
-    decode = decode
-    uuid22 = uuid22
-    safeIntegerProduct2 = safeIntegerProduct2
-    safeIntegerProduct = safeIntegerProduct
-    binaryToBase58 = binaryToBase58
-    base58ToBinary = base58ToBinary
-    base64ToBinary = base64ToBinary
-    safeTimestamp2 = safeTimestamp2
-    rawencode = rawencode
-    keysort = keysort
-    sort = sort
->>>>>>> 2eabd344
     inArray = inArray
     indexBy = indexBy
     indexBySafe = indexBy
@@ -727,6 +585,7 @@
     safeValue2 = safeValue2
     safeValueN = safeValueN
     seconds = seconds
+    sort = sort
     sortBy = sortBy
     sortBy2 = sortBy2
     stringToBase64 = stringToBase64
