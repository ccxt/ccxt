--- conflicted
+++ resolved
@@ -144,13 +144,8 @@
 //
 
 // import types
-<<<<<<< HEAD
-import { Balance, Balances, Currency, DepositAddressResponse, Dictionary, Fee, FundingRateHistory, IndexType, Int, Liquidation, Market, MinMax, OHLCV, OHLCVC, Order, OrderBook, OrderSide, OpenInterest, OrderType, Position, Ticker, Trade, Transaction } from './types.js';
+import { Balance, Balances, Currency, DepositAddressResponse, Dictionary, Fee, FundingRateHistory, IndexType, Int, Liquidation, Market, MinMax, OHLCV, OHLCVC, Order, OrderBook, OrderSide, OpenInterest, OrderRequest, OrderType, Position, Ticker, Trade, Transaction } from './types.js';
 export {Balance, Balances, Currency, DepositAddressResponse, Dictionary, Fee, FundingRateHistory, IndexType, Int, Liquidation, Market, MinMax, OHLCV, OHLCVC, Order, OrderBook, OrderSide, OrderType, Position, Ticker, Trade, Transaction} from './types.js'
-=======
-import { Market, Trade, Fee, Ticker, OHLCV, OHLCVC, Order, OrderBook, Balance, Balances, Dictionary, Transaction, DepositAddressResponse, Currency, MinMax, IndexType, Int, OrderType, OrderSide, Position, FundingRateHistory, OpenInterest, Liquidation, OrderRequest } from './types.js';
-export {Market, Trade, Fee, Ticker, OHLCV, OHLCVC, Order, OrderBook, Balance, Balances, Dictionary, Transaction, DepositAddressResponse, Currency, MinMax, IndexType, Int, OrderType, OrderSide, Position, FundingRateHistory, Liquidation} from './types.js'
->>>>>>> 690cf998
 
 // ----------------------------------------------------------------------------
 // move this elsewhere
@@ -477,11 +472,8 @@
                 'createLimitOrder': true,
                 'createMarketOrder': true,
                 'createOrder': true,
-<<<<<<< HEAD
+                'createOrders': undefined,
                 'createOrderWs': undefined,
-=======
-                'createOrders': undefined,
->>>>>>> 690cf998
                 'createPostOnlyOrder': undefined,
                 'createReduceOnlyOrder': undefined,
                 'createStopLimitOrder': undefined,
