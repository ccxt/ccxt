// ----------------------------------------------------------------------------
/* eslint-disable */

import * as functions from './functions.js';
import { inArray as inArrayFunc, keys as keysFunc, values as valuesFunc, vwap as vwapFunc } from './functions.js';
// import exceptions from "./errors.js"
import {
    ArgumentsRequired,
    AuthenticationError,
    BadRequest,
    BadResponse,
    BadSymbol,
    DDoSProtection,
    ExchangeClosedByUser,
    ExchangeError,
    ExchangeNotAvailable,
    InvalidAddress,
    InvalidOrder,
    NetworkError,
    NotSupported,
    NullResponse,
    ProxyError,
    RateLimitExceeded,
    RequestTimeout
} from "./errors.js";

import { Precise } from './Precise.js';


//-----------------------------------------------------------------------------
import WsClient from './ws/WsClient.js';
import { Future } from './ws/Future.js';
import { CountedOrderBook, IndexedOrderBook, OrderBook as WsOrderBook } from './ws/OrderBook.js';

// ----------------------------------------------------------------------------
//
import { axolotl } from './functions/crypto.js';
// import types
import type {
    Account,
    Balance,
    Balances,
    Currency,
    CurrencyInterface,
    DepositAddressResponse,
    Dictionary,
    Fee,
    FundingHistory,
    FundingRateHistory,
    Greeks,
    IndexType,
    Int,
    Liquidation,
    MarginMode,
    Market,
    MarketInterface,
    MinMax,
    Num,
    OHLCV,
    OHLCVC,
    OpenInterest,
    Order,
    OrderBook,
    OrderRequest,
    OrderSide,
    OrderType,
    Position,
    Str,
    Ticker,
    Tickers,
    Trade,
    Transaction
} from './types.js';
// ----------------------------------------------------------------------------
// move this elsewhere
import {
    ArrayCache,
    ArrayCacheBySymbolById,
    ArrayCacheBySymbolBySide,
    ArrayCacheByTimestamp,
} from './ws/Cache.js'
import totp from './functions/totp.js';

const {
    aggregate,
    arrayConcat,
    base16ToBinary,
    base58ToBinary,
    base64ToBinary,
    base64ToString,
    binaryConcat,
    binaryConcatArray,
    binaryToBase16,
    binaryToBase58,
    binaryToBase64,
    capitalize,
    clone,
    crc32,
    DECIMAL_PLACES,
    decimalToPrecision,
    decode,
    deepExtend,
    ecdsa,
    encode,
    extend,
    extractParams,
    filterBy,
    flatten,
    groupBy,
    hash,
    hmac,
    implodeParams,
    inArray,
    indexBy,
    isEmpty,
    isJsonEncodedObject,
    isNode,
    iso8601,
    json,
    keysort,
    merge,
    microseconds,
    milliseconds,
    NO_PADDING,
    now,
    numberToBE,
    numberToLE,
    numberToString,
    omit,
    omitZero,
    ordered,
    parse8601,
    parseDate,
    parseTimeframe,
    precisionFromString,
    rawencode,
    ROUND,
    safeFloat,
    safeFloat2,
    safeFloatN,
    safeInteger,
    safeInteger2,
    safeIntegerN,
    safeIntegerProduct,
    safeIntegerProduct2,
    safeIntegerProductN,
    safeString,
    safeString2,
    safeStringLower,
    safeStringLower2,
    safeStringLowerN,
    safeStringN,
    safeStringUpper,
    safeStringUpper2,
    safeStringUpperN,
    safeTimestamp,
    safeTimestamp2,
    safeTimestampN,
    safeValue,
    safeValue2,
    safeValueN,
    seconds,
    SIGNIFICANT_DIGITS,
    sortBy,
    sortBy2,
    stringToBase64,
    strip,
    sum,
    Throttler,
    TICK_SIZE,
    toArray,
    TRUNCATE,
    unCamelCase,
    unique,
    urlencode,
    urlencodeNested,
    urlencodeWithArrayRepeat,
    uuid,
    uuid16,
    uuid22,
    uuidv1,
    ymd,
    ymdhms,
    yymmdd,
    yyyymmdd
} = functions;

export type {
    Balance,
    Balances,
    Currency,
    DepositAddressResponse,
    Dictionary,
    Fee,
    FundingHistory,
    FundingRateHistory,
    Greeks,
    IndexType,
    Int,
    Liquidation,
    Market,
    MinMax,
    OHLCV,
    OHLCVC,
    Order,
    OrderBook,
    OrderSide,
    OrderType,
    Position,
    Ticker,
    Trade,
    Transaction
} from './types.js';

// ----------------------------------------------------------------------------
/**
 * @class Exchange
 */
export default class Exchange {
    options: {
        [key: string]: any;
    };

    api = undefined;

    // PROXY & USER-AGENTS (see "examples/proxy-usage" file for explanation)
    http_proxy: string;
    http_proxy_callback: any;
    httpProxy: string;
    httpProxyCallback: any;
    https_proxy: string;
    https_proxy_callback: any;
    httpsProxy: string;
    httpsProxyCallback: any;
    proxy: any; // maintained for backwards compatibility, no-one should use it from now on
    proxy_url: string;
    proxy_url_callback: any;
    proxyUrl: string;
    proxyUrlCallback: any;
    socks_proxy: string;
    socks_proxy_callback: any;
    socksProxy: string;
    socksProxyCallback: any;
    user_agent: { 'User-Agent': string } | false = undefined;
    userAgent: { 'User-Agent': string } | false = undefined;
    ws_proxy: string;
    ws_socks_proxy: string;
    wsProxy: string;
    wss_proxy: string;
    wsSocksProxy: string;
    wssProxy: string;
    //
    userAgents: any = {
        'chrome': 'Mozilla/5.0 (Windows NT 10.0; Win64; x64) AppleWebKit/537.36 (KHTML, like Gecko) Chrome/62.0.3202.94 Safari/537.36',
        'chrome39': 'Mozilla/5.0 (Windows NT 6.1; WOW64) AppleWebKit/537.36 (KHTML, like Gecko) Chrome/39.0.2171.71 Safari/537.36',
        'chrome100': 'Mozilla/5.0 (Macintosh; Intel Mac OS X 10_15_7) AppleWebKit/537.36 (KHTML, like Gecko) Chrome/100.0.4896.75 Safari/537.36',
    };
    headers: any = {};
    origin = '*'; // CORS origin
    //
    agent = undefined; // maintained for backwards compatibility
    nodeHttpModuleLoaded = false;
    httpAgent = undefined;
    httpsAgent = undefined;

    handleContentTypeApplicationZip = false;
    minFundingAddressLength = 1; // used in checkAddress
    number: (numberString: string) => number = Number; // or String (a pointer to a function)
    quoteJsonNumbers = true; // treat numbers in json as quoted precise strings
    substituteCommonCurrencyCodes = true;  // reserved

    // whether fees should be summed by currency code
    reduceFees = true;

    // do not delete this line, it is needed for users to be able to define their own fetchImplementation
    AbortError: any;
    FetchError: any;
    fetchImplementation: any;

    validateClientSsl = false;
    validateServerSsl = true;

    timeout = 10000; // milliseconds
    twofa = undefined; // two-factor authentication (2FA)
    verbose = false;

    apiKey: string;
    login: string;
    password: string;
    privateKey: string;// a "0x"-prefixed hexstring private key for a wallet
    secret: string;
    token: string; // reserved for HTTP auth in some cases
    uid: string;
    walletAddress: string; // a wallet address "0x"-prefixed hexstring

    balance = {};
    myTrades: any;
    ohlcvs: any;
    orderbooks = {};
    orders = undefined;
    positions = undefined;
    tickers = {};
    trades: any;
    transactions = {};
    triggerOrders = undefined;
    urls: {
        api?: string | Dictionary<string>;
        api_management?: string;
        doc?: string[];
        fees?: string;
        logo?: string;
        referral?: string;
        test?: string | Dictionary<string>;
        www?: string;
    };

    precision: {
        amount: number | undefined,
        price: number | undefined
    };
    requiresEddsa = false;
    requiresWeb3 = false;

    enableLastHttpResponse = true;
    enableLastJsonResponse = true;
    enableLastResponseHeaders = true;
    last_http_response = undefined;
    last_json_response = undefined;
    last_request_body     = undefined;
    last_request_headers  = undefined;
    last_request_path     = undefined;
    last_request_url      = undefined;
    last_response_headers = undefined;

    id: string = undefined;

    has: Dictionary<boolean | 'emulated'>;
    markets: Dictionary<any> = undefined;

    status = undefined;

    requiredCredentials: {
        apiKey: boolean;
        login: boolean;
        password: boolean;
        privateKey: boolean;
        secret: boolean;
        token: boolean;
        twofa: boolean;
        uid: boolean;
        walletAddress: boolean;
    };
    enableRateLimit: boolean = undefined;
    rateLimit: number = undefined; // milliseconds
    throttler = undefined;
    tokenBucket = undefined;

    httpExceptions = undefined;

    limits: {
        amount?: MinMax,
        cost?: MinMax,
        leverage?: MinMax,
        price?: MinMax,
    };
    currencies: Dictionary<Currency> = undefined;
    fees: object;
    ids: string[] = undefined;
    markets_by_id: Dictionary<any> = undefined;
    symbols: string[] = undefined;

    baseCurrencies = undefined;
    codes = undefined;
    currencies_by_id = undefined;
    quoteCurrencies = undefined;

    marketsLoading = undefined;
    reloadingMarkets = undefined;

    accounts = undefined;
    accountsById = undefined;

    commonCurrencies = undefined;

    hostname: string = undefined;

    paddingMode = undefined;
    precisionMode: number = undefined;

    exceptions = {};
    timeframes: Dictionary<number | string> = {};

    version: string = undefined;

    marketsByAltname = undefined;

    name: string = undefined;

    lastRestRequestTimestamp: number;

    targetAccount = undefined;

    stablePairs = {};

    // WS/PRO options
    aggregate = aggregate;
    arrayConcat = arrayConcat;
    base16ToBinary = base16ToBinary;
    base58ToBinary = base58ToBinary;
    base64ToBinary = base64ToBinary;
    base64ToString = base64ToString;
    binaryConcat = binaryConcat;
    binaryConcatArray = binaryConcatArray;
    binaryToBase16 = binaryToBase16;
    binaryToBase58 = binaryToBase58;
    binaryToBase64 = binaryToBase64;
    capitalize = capitalize;
    clients = {};
    clone = clone;
    crc32 = crc32;
    decimalToPrecision = decimalToPrecision;
    decode = decode;
    deepExtend = deepExtend;
    encode = encode;
    extend = extend;
    extractParams = extractParams;
    filterBy = filterBy;
    flatten = flatten;
    groupBy = groupBy;
    hash = hash;
    hmac = hmac;
    implodeParams = implodeParams;
    inArray = inArray;
    indexBy = indexBy;
    isEmpty = isEmpty;
    isJsonEncodedObject = isJsonEncodedObject;
    isNode = isNode;
    iso8601 = iso8601;
    json = json;
    keys = keysFunc;
    keysort = keysort;
    merge = merge;
    microseconds = microseconds;
    milliseconds = milliseconds;
    newUpdates = true;
    now = now;
    numberToBE = numberToBE;
    numberToLE = numberToLE;
    numberToString = numberToString;
    omit = omit;
    omitZero = omitZero;
    ordered = ordered;
    parse8601 = parse8601;
    parseDate = parseDate;
    parseTimeframe = parseTimeframe;
    precisionFromString = precisionFromString;
    rawencode = rawencode;
    safeFloat = safeFloat;
    safeFloat2 = safeFloat2;
    safeFloatN = safeFloatN;
    safeInteger = safeInteger;
    safeInteger2 = safeInteger2;
    safeIntegerN = safeIntegerN;
    safeIntegerProduct = safeIntegerProduct;
    safeIntegerProduct2 = safeIntegerProduct2;
    safeIntegerProductN = safeIntegerProductN;
    safeString = safeString;
    safeString2 = safeString2;
    safeStringLower = safeStringLower;
    safeStringLower2 = safeStringLower2;
    safeStringLowerN = safeStringLowerN;
    safeStringN = safeStringN;
    safeStringUpper = safeStringUpper;
    safeStringUpper2 = safeStringUpper2;
    safeStringUpperN = safeStringUpperN;
    safeTimestamp = safeTimestamp;
    safeTimestamp2 = safeTimestamp2;
    safeTimestampN = safeTimestampN;
    safeValue = safeValue;
    safeValue2 = safeValue2;
    safeValueN = safeValueN;
    seconds = seconds;
    sortBy = sortBy;
    sortBy2 = sortBy2;
    streaming = {};
    stringToBase64 = stringToBase64;
    strip = strip;
    sum = sum;
    toArray = toArray;
    unCamelCase = unCamelCase;
    unique = unique;
    urlencode = urlencode;
    urlencodeNested = urlencodeNested;
    urlencodeWithArrayRepeat = urlencodeWithArrayRepeat;
    uuid = uuid;
    uuid16 = uuid16;
    uuid22 = uuid22;
    uuidv1 = uuidv1;
    values = valuesFunc;
    vwap = vwapFunc;
    ymd = ymd;
    ymdhms = ymdhms;
    yymmdd = yymmdd;
    yyyymmdd = yyyymmdd;

    describe () {
        return {
            'alias': false, // whether this exchange is an alias to another exchange
            'api': undefined,
            'certified': false, // if certified by the CCXT dev team
            'commonCurrencies': { // gets extended/overwritten in subclasses
                'BCC': 'BCH',
                'BCHSV': 'BSV',
                'XBT': 'BTC',
            },
            'countries': undefined,
            'currencies': {}, // to be filled manually or by fetchMarkets
            'enableRateLimit': true,
            'exceptions': undefined,
            'fees': {
                'funding': {
                    'deposit': {},
                    'percentage': undefined,
                    'tierBased': undefined,
                    'withdraw': {},
                },
                'trading': {
                    'maker': undefined,
                    'percentage': undefined,
                    'taker': undefined,
                    'tierBased': undefined,
                },
            },
            'has': {
                'addMargin': undefined,
                'cancelAllOrders': undefined,
                'cancelAllOrdersWs': undefined,
                'cancelOrder': true,
                'cancelOrders': undefined,
                'cancelOrdersWs': undefined,
                'cancelOrderWs': undefined,
                'closeAllPositions': undefined,
                'closePosition': undefined,
                'CORS': undefined,
                'createDepositAddress': undefined,
                'createLimitOrder': true,
                'createMarketBuyOrderWithCost': undefined,
                'createMarketOrder': true,
                'createMarketOrderWithCost': undefined,
                'createMarketSellOrderWithCost': undefined,
                'createOrder': true,
                'createOrders': undefined,
                'createOrderWithTakeProfitAndStopLoss': undefined,
                'createOrderWs': undefined,
                'createPostOnlyOrder': undefined,
                'createReduceOnlyOrder': undefined,
                'createStopLimitOrder': undefined,
                'createStopLossOrder': undefined,
                'createStopMarketOrder': undefined,
                'createStopOrder': undefined,
                'createStopOrder': undefined,
                'createTakeProfitOrder': undefined,
                'createTrailingAmountOrder': undefined,
                'createTrailingPercentOrder': undefined,
                'createTriggerOrder': undefined,
                'editOrder': 'emulated',
                'editOrderWs': undefined,
                'fetchAccounts': undefined,
                'fetchBalance': true,
                'fetchBalanceWs': undefined,
                'fetchBidsAsks': undefined,
                'fetchBorrowInterest': undefined,
                'fetchBorrowRateHistory': undefined,
                'fetchCanceledOrders': undefined,
                'fetchClosedOrder': undefined,
                'fetchClosedOrders': undefined,
                'fetchClosedOrdersWs': undefined,
                'fetchCrossBorrowRate': undefined,
                'fetchCrossBorrowRates': undefined,
                'fetchCurrencies': 'emulated',
                'fetchDeposit': undefined,
                'fetchDepositAddress': undefined,
                'fetchDepositAddresses': undefined,
                'fetchDepositAddressesByNetwork': undefined,
                'fetchDeposits': undefined,
                'fetchDepositsWithdrawals': undefined,
                'fetchFundingHistory': undefined,
                'fetchFundingRate': undefined,
                'fetchFundingRateHistory': undefined,
                'fetchFundingRates': undefined,
                'fetchIndexOHLCV': undefined,
                'fetchIsolatedBorrowRate': undefined,
                'fetchIsolatedBorrowRates': undefined,
                'fetchL2OrderBook': true,
                'fetchLastPrices': undefined,
                'fetchLedger': undefined,
                'fetchLedgerEntry': undefined,
                'fetchLeverageTiers': undefined,
                'fetchMarketLeverageTiers': undefined,
                'fetchMarkets': true,
                'fetchMarkOHLCV': undefined,
                'fetchMyTrades': undefined,
                'fetchOHLCV': undefined,
                'fetchOpenInterest': undefined,
                'fetchOpenInterestHistory': undefined,
                'fetchOpenOrder': undefined,
                'fetchOpenOrders': undefined,
                'fetchOpenOrdersWs': undefined,
                'fetchOrder': undefined,
                'fetchOrderBook': true,
                'fetchOrderBooks': undefined,
                'fetchOrders': undefined,
                'fetchOrdersWs': undefined,
                'fetchOrderTrades': undefined,
                'fetchOrderWs': undefined,
                'fetchPermissions': undefined,
                'fetchPosition': undefined,
                'fetchPositions': undefined,
                'fetchPositionsForSymbol': undefined,
                'fetchPositionsRisk': undefined,
                'fetchPremiumIndexOHLCV': undefined,
                'fetchStatus': undefined,
                'fetchTicker': true,
                'fetchTickers': undefined,
                'fetchTime': undefined,
                'fetchTrades': true,
                'fetchTradesWs': undefined,
                'fetchTradingFee': undefined,
                'fetchTradingFees': undefined,
                'fetchTradingLimits': undefined,
                'fetchTransactionFee': undefined,
                'fetchTransactionFees': undefined,
                'fetchTransactions': undefined,
                'fetchTransfers': undefined,
                'fetchWithdrawAddresses': undefined,
                'fetchWithdrawal': undefined,
                'fetchWithdrawals': undefined,
                'future': undefined,
                'margin': undefined,
                'option': undefined,
                'privateAPI': true,
                'publicAPI': true,
                'reduceMargin': undefined,
                'setLeverage': undefined,
                'setMargin': undefined,
                'setMarginMode': undefined,
                'setPositionMode': undefined,
                'signIn': undefined,
                'spot': undefined,
                'swap': undefined,
                'transfer': undefined,
                'watchBalance': undefined,
                'watchMyTrades': undefined,
                'watchOHLCV': undefined,
                'watchOHLCVForSymbols': undefined,
                'watchOrderBook': undefined,
                'watchOrderBookForSymbols': undefined,
                'watchOrders': undefined,
                'watchTicker': undefined,
                'watchTickers': undefined,
                'watchTrades': undefined,
                'watchTradesForSymbols': undefined,
                'withdraw': undefined,
            },
            'httpExceptions': {
                '400': ExchangeNotAvailable,
                '401': AuthenticationError,
                '403': ExchangeNotAvailable,
                '404': ExchangeNotAvailable,
                '405': ExchangeNotAvailable,
                '407': AuthenticationError,
                '408': RequestTimeout,
                '409': ExchangeNotAvailable,
                '410': ExchangeNotAvailable,
                '418': DDoSProtection,
                '422': ExchangeError,
                '429': RateLimitExceeded,
                '451': ExchangeNotAvailable,
                '500': ExchangeNotAvailable,
                '501': ExchangeNotAvailable,
                '502': ExchangeNotAvailable,
                '503': ExchangeNotAvailable,
                '504': RequestTimeout,
                '511': AuthenticationError,
                '520': ExchangeNotAvailable,
                '521': ExchangeNotAvailable,
                '522': ExchangeNotAvailable,
                '525': ExchangeNotAvailable,
                '526': ExchangeNotAvailable,
                '530': ExchangeNotAvailable,
            },
            'id': undefined,
            'limits': {
                'amount': { 'min': undefined, 'max': undefined },
                'cost': { 'min': undefined, 'max': undefined },
                'leverage': { 'min': undefined, 'max': undefined },
                'price': { 'min': undefined, 'max': undefined },
            },
            'markets': undefined, // to be filled manually or by fetchMarkets
            'name': undefined,
            'paddingMode': NO_PADDING,
            'precisionMode': DECIMAL_PLACES,
            'pro': false, // if it is integrated with CCXT Pro for WebSocket support
            'rateLimit': 2000, // milliseconds = seconds * 1000
            'requiredCredentials': {
                'apiKey': true,
                'login': false,
                'password': false,
                'privateKey': false, // a "0x"-prefixed hexstring private key for a wallet
                'secret': true,
                'token': false, // reserved for HTTP auth in some cases
                'twofa': false, // 2-factor authentication (one-time password key)
                'uid': false,
                'walletAddress': false, // the wallet address "0x"-prefixed hexstring
            },
            'status': {
                'eta': undefined,
                'status': 'ok',
                'updated': undefined,
                'url': undefined,
            },
            'timeframes': undefined, // redefine if the exchange has.fetchOHLCV
            'urls': {
                'api': undefined,
                'doc': undefined,
                'fees': undefined,
                'logo': undefined,
                'www': undefined,
            },
        }; // return
    } // describe ()

    constructor (userConfig = {}) {
        Object.assign (this, functions);
        //
        //     if (isNode) {
        //         this.nodeVersion = process.version.match (/\d+\.\d+\.\d+/)[0]
        //         this.userAgent = {
        //             'User-Agent': 'ccxt/' + (Exchange as any).ccxtVersion +
        //                 ' (+https://github.com/ccxt/ccxt)' +
        //                 ' Node.js/' + this.nodeVersion + ' (JavaScript)'
        //         }
        //     }
        //
        this.options = this.getDefaultOptions (); // exchange-specific options, if any
        // fetch implementation options (JS only)
        // http properties
        this.headers = {};
        this.origin = '*'; // CORS origin
        // underlying properties
        this.handleContentTypeApplicationZip = false;
        this.minFundingAddressLength = 1; // used in checkAddress
        this.number = Number; // or String (a pointer to a function)
        this.quoteJsonNumbers = true; // treat numbers in json as quoted precise strings
        this.substituteCommonCurrencyCodes = true;  // reserved
        // whether fees should be summed by currency code
        this.reduceFees = true;
        // do not delete this line, it is needed for users to be able to define their own fetchImplementation
        this.fetchImplementation = undefined;
        this.validateClientSsl = false;
        this.validateServerSsl = true;
        // default property values
        this.timeout = 10000; // milliseconds
        this.twofa = undefined; // two-factor authentication (2FA)
        this.verbose = false;
        // default credentials
        this.apiKey = undefined;
        this.login = undefined;
        this.password = undefined;
        this.privateKey = undefined; // a "0x"-prefixed hexstring private key for a wallet
        this.secret = undefined;
        this.token = undefined; // reserved for HTTP auth in some cases
        this.uid = undefined;
        this.walletAddress = undefined; // a wallet address "0x"-prefixed hexstring
        // placeholders for cached data
        this.balance = {};
        this.myTrades = undefined;
        this.ohlcvs = {};
        this.orderbooks = {};
        this.orders = undefined;
        this.positions = {};
        this.tickers = {};
        this.trades = {};
        this.transactions = undefined;
        // web3 and cryptography flags
        this.requiresEddsa = false;
        this.requiresWeb3 = false;
        // response handling flags and properties
        this.enableLastHttpResponse = true;
        this.enableLastJsonResponse = true;
        this.enableLastResponseHeaders = true;
        this.last_http_response = undefined;
        this.last_json_response = undefined;
        this.last_request_body     = undefined;
        this.last_request_headers  = undefined;
        this.last_request_path     = undefined;
        this.last_request_url      = undefined;
        this.last_response_headers = undefined;
        this.lastRestRequestTimestamp = 0;
        // camelCase and snake_notation support
        const unCamelCaseProperties = (obj = this) => {
            if (obj !== null) {
                const ownPropertyNames = Object.getOwnPropertyNames (obj);
                for (let i = 0; i < ownPropertyNames.length; i++) {
                    const k = ownPropertyNames[i];
                    this[unCamelCase (k)] = this[k];
                }
                unCamelCaseProperties (Object.getPrototypeOf (obj));
            }
        };
        unCamelCaseProperties ();
        // merge constructor overrides to this instance
        const configEntries = Object.entries (this.describe ()).concat (Object.entries (userConfig));
        for (let i = 0; i < configEntries.length; i++) {
            const [ property, value ] = configEntries[i];
            if (value && Object.getPrototypeOf (value) === Object.prototype) {
                this[property] = this.deepExtend (this[property], value);
            } else {
                this[property] = value;
            }
        }
        // http client options
        const agentOptions = {
            'keepAlive': true,
        };
        // ssl options
        if (!this.validateServerSsl) {
            agentOptions['rejectUnauthorized'] = false;
        }
        // generate old metainfo interface
        const hasKeys = Object.keys (this.has);
        for (let i = 0; i < hasKeys.length; i++) {
            const k = hasKeys[i];
            this['has' + this.capitalize (k)] = !!this.has[k]; // converts 'emulated' to true
        }
        // generate implicit api
        if (this.api) {
            this.defineRestApi (this.api, 'request');
        }
        // init the request rate limiter
        this.initRestRateLimiter ();
        // init predefined markets if any
        if (this.markets) {
            this.setMarkets (this.markets);
        }
        this.newUpdates = ((this.options as any).newUpdates !== undefined) ? (this.options as any).newUpdates : true;

        this.afterConstruct ();
    }

    encodeURIComponent (... args) {
        // @ts-expect-error
        return encodeURIComponent (... args);
    }

    checkRequiredVersion (requiredVersion, error = true) {
        let result = true;
        const [ major1, minor1, patch1 ] = requiredVersion.split ('.')
            , [ major2, minor2, patch2 ] = (Exchange as any).ccxtVersion.split ('.')
            , intMajor1 = this.parseToInt (major1)
            , intMinor1 = this.parseToInt (minor1)
            , intPatch1 = this.parseToInt (patch1)
            , intMajor2 = this.parseToInt (major2)
            , intMinor2 = this.parseToInt (minor2)
            , intPatch2 = this.parseToInt (patch2);
        if (intMajor1 > intMajor2) {
            result = false;
        }
        if (intMajor1 === intMajor2) {
            if (intMinor1 > intMinor2) {
                result = false;
            } else if (intMinor1 === intMinor2 && intPatch1 > intPatch2) {
                result = false;
            }
        }
        if (!result) {
            if (error) {
                throw new NotSupported ('Your current version of CCXT is ' + (Exchange as any).ccxtVersion + ', a newer version ' + requiredVersion + ' is required, please, upgrade your version of CCXT');
            } else {
                return error;
            }
        }
        return result;
    }

    checkAddress (address) {
        if (address === undefined) {
            throw new InvalidAddress (this.id + ' address is undefined');
        }
        // check the address is not the same letter like 'aaaaa' nor too short nor has a space
        if ((this.unique (address).length === 1) || address.length < this.minFundingAddressLength || address.includes (' ')) {
            throw new InvalidAddress (this.id + ' address is invalid or has less than ' + this.minFundingAddressLength.toString () + ' characters: "' + this.json (address) + '"');
        }
        return address;
    }

    initRestRateLimiter () {
        if (this.rateLimit === undefined) {
            throw new Error (this.id + '.rateLimit property is not configured');
        }
        this.tokenBucket = this.extend ({
            delay: 0.001,
            capacity: 1,
            cost: 1,
            maxCapacity: 1000,
            refillRate: (this.rateLimit > 0) ? 1 / this.rateLimit : Number.MAX_VALUE,
        }, this.tokenBucket);
        this.throttler = new Throttler (this.tokenBucket);
    }

    throttle (cost = undefined) {
        return this.throttler.throttle (cost);
    }

    defineRestApiEndpoint (methodName, uppercaseMethod, lowercaseMethod, camelcaseMethod, path, paths, config = {}) {
        const splitPath = path.split (/[^a-zA-Z0-9]/);
        const camelcaseSuffix = splitPath.map (this.capitalize).join ('');
        const underscoreSuffix = splitPath.map ((x) => x.trim ().toLowerCase ()).filter ((x) => x.length > 0).join ('_');
        const camelcasePrefix = [ paths[0] ].concat (paths.slice (1).map (this.capitalize)).join ('');
        const underscorePrefix = [ paths[0] ].concat (paths.slice (1).map ((x) => x.trim ()).filter ((x) => x.length > 0)).join ('_');
        const camelcase = camelcasePrefix + camelcaseMethod + this.capitalize (camelcaseSuffix);
        const underscore = underscorePrefix + '_' + lowercaseMethod + '_' + underscoreSuffix;
        const typeArgument = (paths.length > 1) ? paths : paths[0];
        // handle call costs here
        const partial = async (params = {}, context = {}) => this[methodName] (path, typeArgument, uppercaseMethod, params, undefined, undefined, config, context);
        // const partial = async (params) => this[methodName] (path, typeArgument, uppercaseMethod, params || {})
        this[camelcase] = partial;
        this[underscore] = partial;
    }

    defineRestApi (api, methodName, paths = []) {
        const keys = Object.keys (api);
        for (let i = 0; i < keys.length; i++) {
            const key = keys[i];
            const value = api[key];
            const uppercaseMethod = key.toUpperCase ();
            const lowercaseMethod = key.toLowerCase ();
            const camelcaseMethod = this.capitalize (lowercaseMethod);
            if (Array.isArray (value)) {
                for (let k = 0; k < value.length; k++) {
                    const path = value[k].trim ();
                    this.defineRestApiEndpoint (methodName, uppercaseMethod, lowercaseMethod, camelcaseMethod, path, paths);
                }
                // the options HTTP method conflicts with the 'options' API url path
                // } else if (key.match (/^(?:get|post|put|delete|options|head|patch)$/i)) {
            } else if (key.match (/^(?:get|post|put|delete|head|patch)$/i)) {
                const endpoints = Object.keys (value);
                for (let j = 0; j < endpoints.length; j++) {
                    const endpoint = endpoints[j];
                    const path = endpoint.trim ();
                    const config = value[endpoint];
                    if (typeof config === 'object') {
                        this.defineRestApiEndpoint (methodName, uppercaseMethod, lowercaseMethod, camelcaseMethod, path, paths, config);
                    } else if (typeof config === 'number') {
                        this.defineRestApiEndpoint (methodName, uppercaseMethod, lowercaseMethod, camelcaseMethod, path, paths, { cost: config });
                    } else {
                        throw new NotSupported (this.id + ' defineRestApi() API format is not supported, API leafs must strings, objects or numbers');
                    }
                }
            } else {
                this.defineRestApi (value, methodName, paths.concat ([ key ]));
            }
        }
    }

    log (... args) {
        console.log (... args);
    }

    httpProxyAgentModule:any = undefined;
    httpsProxyAgentModule:any = undefined;
    socksProxyAgentModule:any = undefined;
    socksProxyAgentModuleChecked:boolean = false;
    proxyDictionaries:any = {};
    proxyModulesLoaded:boolean = false;

    async loadProxyModules () {
        if (this.proxyModulesLoaded) {
            return;
        }
        this.proxyModulesLoaded = true;
        // we have to handle it with below nested way, because of dynamic
        // import issues (https://github.com/ccxt/ccxt/pull/20687)
        try {
            // todo: possible sync alternatives: https://stackoverflow.com/questions/51069002/convert-import-to-synchronous
            this.httpProxyAgentModule = await import (/* webpackIgnore: true */ '../static_dependencies/proxies/http-proxy-agent/index.js');
            this.httpsProxyAgentModule = await import (/* webpackIgnore: true */ '../static_dependencies/proxies/https-proxy-agent/index.js');
        } catch (e) {
            // if several users are using those frameworks which cause exceptions,
            // let them to be able to load modules still, by installing them
            try {
                // @ts-ignore
                this.httpProxyAgentModule = await import (/* webpackIgnore: true */ 'http-proxy-agent');
                // @ts-ignore
                this.httpProxyAgentModule = await import (/* webpackIgnore: true */ 'https-proxy-agent');
            } catch { }
        }
        if (this.socksProxyAgentModuleChecked === false) {
            this.socksProxyAgentModuleChecked = true;
            try {
                // @ts-ignore
                this.socksProxyAgentModule = await import (/* webpackIgnore: true */ 'socks-proxy-agent');
            } catch (e) {}
        }
    }

    setProxyAgents (httpProxy, httpsProxy, socksProxy) {
        let chosenAgent = undefined;
        if (httpProxy) {
            if (this.httpProxyAgentModule === undefined) {
                throw new NotSupported (this.id + ' you need to load JS proxy modules with `.loadProxyModules()` method at first to use proxies');
            }
            if (!(httpProxy in this.proxyDictionaries)) {
                this.proxyDictionaries[httpProxy] = new this.httpProxyAgentModule.HttpProxyAgent(httpProxy);
            }
            chosenAgent = this.proxyDictionaries[httpProxy];
        } else if (httpsProxy) {
            if (this.httpsProxyAgentModule === undefined) {
                throw new NotSupported (this.id + ' you need to load JS proxy modules with `.loadProxyModules()` method at first to use proxies');
            }
            if (!(httpsProxy in this.proxyDictionaries)) {
                this.proxyDictionaries[httpsProxy] = new this.httpsProxyAgentModule.HttpsProxyAgent(httpsProxy);
            }
            chosenAgent = this.proxyDictionaries[httpsProxy];
            chosenAgent.keepAlive = true;
        } else if (socksProxy) {
            if (this.socksProxyAgentModule === undefined) {
                throw new NotSupported (this.id + ' - to use SOCKS proxy with ccxt, at first you need install module "npm i socks-proxy-agent" and then initialize proxies with `.loadProxyModules()` method');
            }
            if (!(socksProxy in this.proxyDictionaries)) {
                this.proxyDictionaries[socksProxy] = new this.socksProxyAgentModule.SocksProxyAgent(socksProxy);
            }
            chosenAgent = this.proxyDictionaries[socksProxy];
        }
        return chosenAgent;
    }

    async loadHttpProxyAgent () {
        // for `http://` protocol proxy-urls, we need to load `http` module only on first call
        if (!this.httpAgent) {
            const httpModule = await import (/* webpackIgnore: true */'node:http')
            this.httpAgent = new httpModule.Agent ();
        }
        return this.httpAgent;
    }

    getHttpAgentIfNeeded (url) {
        if (isNode) {
            // only for non-ssl proxy
            if (url.substring(0, 5) === 'ws://') {
                if (this.httpAgent === undefined) {
                    throw new NotSupported (this.id + ' to use proxy with non-ssl ws:// urls, at first run  `await exchange.loadHttpProxyAgent()` method');
                }
                return this.httpAgent;
            }
        }
        return undefined;
    }


    async fetch (url, method = 'GET', headers: any = undefined, body: any = undefined) {

        // load node-http(s) modules only on first call
        if (isNode) {
            if (!this.nodeHttpModuleLoaded) {
                this.nodeHttpModuleLoaded = true;
                const httpsModule = await import (/* webpackIgnore: true */'node:https')
                this.httpsAgent = new httpsModule.Agent ({ keepAlive: true });
            }
        }

        // ##### PROXY & HEADERS #####
        headers = this.extend (this.headers, headers);
        // proxy-url
        const proxyUrl = this.checkProxyUrlSettings (url, method, headers, body);
        let httpProxyAgent = false;
        if (proxyUrl !== undefined) {
            // part only for node-js
            if (isNode) {
                // in node we need to set header to *
                headers = this.extend ({ 'Origin': this.origin }, headers);
                // only for http proxy
                if (proxyUrl.substring(0, 5) === 'http:') {
                    await this.loadHttpProxyAgent ();
                    httpProxyAgent = this.httpAgent;
                }
            }
            url = proxyUrl + url;
        }
        // proxy agents
        const [ httpProxy, httpsProxy, socksProxy ] = this.checkProxySettings (url, method, headers, body);
        this.checkConflictingProxies (httpProxy || httpsProxy || socksProxy, proxyUrl);
        // skip proxies on the browser
        if (isNode) {
            // this is needed in JS, independently whether proxy properties were set or not, we have to load them because of necessity in WS, which would happen beyond 'fetch' method (WS/etc)
            await this.loadProxyModules ();
        }
        const chosenAgent = this.setProxyAgents (httpProxy, httpsProxy, socksProxy);
        // user-agent
        const userAgent = (this.userAgent !== undefined) ? this.userAgent : this.user_agent;
        if (userAgent && isNode) {
            if (typeof userAgent === 'string') {
                headers = this.extend ({ 'User-Agent': userAgent }, headers);
            } else if ((typeof userAgent === 'object') && ('User-Agent' in userAgent)) {
                headers = this.extend (userAgent, headers);
            }
        }
        // set final headers
        headers = this.setHeaders (headers);
        // log
        if (this.verbose) {
            this.log ("fetch Request:\n", this.id, method, url, "\nRequestHeaders:\n", headers, "\nRequestBody:\n", body, "\n");
        }
        // end of proxies & headers

        if (this.fetchImplementation === undefined) {
            if (isNode) {
                if (this.agent === undefined) {
                    this.agent = this.httpsAgent;
                }
                try {
                    const module = await import (/* webpackIgnore: true */'../static_dependencies/node-fetch/index.js')
                    this.AbortError = module.AbortError
                    this.fetchImplementation = module.default
                    this.FetchError = module.FetchError
                }
                catch (e) {
                    // some users having issues with dynamic imports (https://github.com/ccxt/ccxt/pull/20687)
                    // so let them to fallback to node's native fetch
                    if (typeof fetch === 'function') {
                        this.fetchImplementation = fetch
                        // as it's browser-compatible implementation ( https://nodejs.org/dist/latest-v20.x/docs/api/globals.html#fetch )
                        // it throws same error types
                        this.AbortError = DOMException
                        this.FetchError = TypeError
                    } else {
                        throw new Error ('Seems, "fetch" function is not available in your node-js version, please use latest node-js version');
                    }
                }
            } else {
                this.fetchImplementation = self.fetch;
                this.AbortError = DOMException;
                this.FetchError = TypeError;
            }
        }
        // fetchImplementation cannot be called on this. in browsers:
        // TypeError Failed to execute 'fetch' on 'Window': Illegal invocation
        const fetchImplementation = this.fetchImplementation;
        const params = { method, headers, body, timeout: this.timeout };
        if (this.agent) {
            params['agent'] = this.agent;
        }
        // override agent, if needed
        if (httpProxyAgent) {
            // if proxyUrl is being used, then specifically in nodejs, we need http module, not https
            params['agent'] = httpProxyAgent;
        } else if (chosenAgent) {
            // if http(s)Proxy is being used
            params['agent'] = chosenAgent;
        }
        const controller = new AbortController ()
        params['signal'] = controller.signal
        const timeout = setTimeout (() => {
            controller.abort ();
        }, this.timeout);
        try {
            const response = await fetchImplementation (url, params);
            clearTimeout (timeout);
            return this.handleRestResponse (response, url, method, headers, body);
        } catch (e) {
            if (e instanceof this.AbortError) {
                throw new RequestTimeout (this.id + ' ' + method + ' ' + url + ' request timed out (' + this.timeout + ' ms)');
            } else if (e instanceof this.FetchError) {
                throw new NetworkError (this.id + ' ' + method + ' ' + url + ' fetch failed');
            }
            throw e;
        }
    }

    parseJson (jsonString) {
        try {
            if (this.isJsonEncodedObject (jsonString)) {
                return JSON.parse (this.onJsonResponse (jsonString));
            }
        } catch (e) {
            // SyntaxError
            return undefined;
        }
    }

    getResponseHeaders (response) {
        const result = {};
        response.headers.forEach ((value, key) => {
            key = key.split ('-').map ((word) => this.capitalize (word)).join ('-');
            result[key] = value;
        });
        return result;
    }

    handleRestResponse (response, url, method = 'GET', requestHeaders = undefined, requestBody = undefined) {
        const responseHeaders = this.getResponseHeaders (response);
        if (this.handleContentTypeApplicationZip && (responseHeaders['Content-Type'] === 'application/zip')) {
            const responseBuffer = response.buffer ();
            if (this.enableLastResponseHeaders) {
                this.last_response_headers = responseHeaders;
            }
            if (this.enableLastHttpResponse) {
                this.last_http_response = responseBuffer;
            }
            if (this.verbose) {
                this.log ("handleRestResponse:\n", this.id, method, url, response.status, response.statusText, "\nResponseHeaders:\n", responseHeaders, "ZIP redacted", "\n");
            }
            // no error handler needed, because it would not be a zip response in case of an error
            return responseBuffer;
        }
        return response.text ().then ((responseBody) => {
            const bodyText = this.onRestResponse (response.status, response.statusText, url, method, responseHeaders, responseBody, requestHeaders, requestBody);
            const json = this.parseJson (bodyText);
            if (this.enableLastResponseHeaders) {
                this.last_response_headers = responseHeaders;
            }
            if (this.enableLastHttpResponse) {
                this.last_http_response = responseBody;
            }
            if (this.enableLastJsonResponse) {
                this.last_json_response = json;
            }
            if (this.verbose) {
                this.log ("handleRestResponse:\n", this.id, method, url, response.status, response.statusText, "\nResponseHeaders:\n", responseHeaders, "\nResponseBody:\n", responseBody, "\n");
            }
            const skipFurtherErrorHandling = this.handleErrors (response.status, response.statusText, url, method, responseHeaders, responseBody, json, requestHeaders, requestBody);
            if (!skipFurtherErrorHandling) {
                this.handleHttpStatusCode (response.status, response.statusText, url, method, responseBody);
            }
            return json || responseBody;
        });
    }

    onRestResponse (statusCode, statusText, url, method, responseHeaders, responseBody, requestHeaders, requestBody) {
        return responseBody.trim ();
    }

    onJsonResponse (responseBody) {
        return this.quoteJsonNumbers ? responseBody.replace (/":([+.0-9eE-]+)([,}])/g, '":"$1"$2') : responseBody;
    }

    async loadMarketsHelper (reload = false, params = {}) {
        if (!reload && this.markets) {
            if (!this.markets_by_id) {
                return this.setMarkets (this.markets);
            }
            return this.markets;
        }
        let currencies = undefined;
        // only call if exchange API provides endpoint (true), thus avoid emulated versions ('emulated')
        if (this.has['fetchCurrencies'] === true) {
            currencies = await this.fetchCurrencies ();
        }
        const markets = await this.fetchMarkets (params);
        return this.setMarkets (markets, currencies);
    }

    loadMarkets (reload = false, params = {}): Promise<Dictionary<Market>> {
        // this method is async, it returns a promise
        if ((reload && !this.reloadingMarkets) || !this.marketsLoading) {
            this.reloadingMarkets = true;
            this.marketsLoading = this.loadMarketsHelper (reload, params).then ((resolved) => {
                this.reloadingMarkets = false;
                return resolved;
            }, (error) => {
                this.reloadingMarkets = false;
                throw error;
            });
        }
        return this.marketsLoading;
    }

    fetchCurrencies (params = {}) {
        // markets are returned as a list
        // currencies are returned as a dict
        // this is for historical reasons
        // and may be changed for consistency later
        return new Promise ((resolve, reject) => resolve (this.currencies));
    }

    fetchMarkets (params = {}): Promise<Market[]> {
        // markets are returned as a list
        // currencies are returned as a dict
        // this is for historical reasons
        // and may be changed for consistency later
        return new Promise ((resolve, reject) => resolve (Object.values (this.markets)));
    }

    checkRequiredDependencies () {
        return;
    }

    parseNumber (value, d: number = undefined): number {
        if (value === undefined) {
            return d;
        } else {
            try {
                return this.number (value);
            } catch (e) {
                return d;
            }
        }
    }

    checkOrderArguments (market, type, side, amount, price, params) {
        if (price === undefined) {
            if (type === 'limit') {
                throw new ArgumentsRequired (this.id + ' createOrder() requires a price argument for a limit order');
            }
        }
        if (amount <= 0) {
            throw new ArgumentsRequired (this.id + ' createOrder() amount should be above 0');
        }
    }

    handleHttpStatusCode (code, reason, url, method, body) {
        const codeAsString = code.toString ();
        if (codeAsString in this.httpExceptions) {
            const ErrorClass = this.httpExceptions[codeAsString];
            throw new ErrorClass (this.id + ' ' + method + ' ' + url + ' ' + codeAsString + ' ' + reason + ' ' + body);
        }
    }

    remove0xPrefix (hexData) {
        if (hexData.slice (0, 2) === '0x') {
            return hexData.slice (2);
        } else {
            return hexData;
        }
    }

    spawn(method, ...args) {
        const future = Future();
        // using setTimeout 0 to force the execution to run after the future is returned
        setTimeout(() => {
            method.apply(this, args).then(future.resolve).catch(future.reject);
        }, 0);
        return future;
    }

    delay (timeout, method, ... args) {
        setTimeout (() => {
            this.spawn (method, ... args);
        }, timeout);
    }

    // -----------------------------------------------------------------------
    // -----------------------------------------------------------------------
    // WS/PRO methods

    orderBook (snapshot = {}, depth = Number.MAX_SAFE_INTEGER) {
        return new WsOrderBook (snapshot, depth);
    }

    indexedOrderBook (snapshot = {}, depth = Number.MAX_SAFE_INTEGER) {
        return new IndexedOrderBook (snapshot, depth);
    }

    countedOrderBook (snapshot = {}, depth = Number.MAX_SAFE_INTEGER) {
        return new CountedOrderBook (snapshot, depth);
    }

    handleMessage (client, message) {
    } // stub to override

    // ping (client) {} // stub to override

    client (url): WsClient {
        this.clients = this.clients || {};
        if (!this.clients[url]) {
            const onMessage = this.handleMessage.bind (this);
            const onError = this.onError.bind (this);
            const onClose = this.onClose.bind (this);
            const onConnected = this.onConnected.bind (this);
            // decide client type here: ws / signalr / socketio
            const wsOptions = this.safeValue (this.options, 'ws', {});
            // proxy agents
            const [ httpProxy, httpsProxy, socksProxy ] = this.checkWsProxySettings ();
            const chosenAgent = this.setProxyAgents (httpProxy, httpsProxy, socksProxy);
            // part only for node-js
            const httpProxyAgent = this.getHttpAgentIfNeeded (url);
            const finalAgent = chosenAgent ? chosenAgent : (httpProxyAgent ? httpProxyAgent : this.agent);
            //
            const options = this.deepExtend (this.streaming, {
                'log': this.log ? this.log.bind (this) : this.log,
                'ping': (this as any).ping ? (this as any).ping.bind (this) : (this as any).ping,
                'verbose': this.verbose,
                'throttler': new Throttler (this.tokenBucket),
                // add support for proxies
                'options': {
                    'agent': finalAgent,
                }
            }, wsOptions);
            this.clients[url] = new WsClient (url, onMessage, onError, onClose, onConnected, options);
        }
        return this.clients[url];
    }

    watchMultiple (url, messageHashes, message = undefined, subscribeHashes = undefined, subscription = undefined) {
        //
        // Without comments the code of this method is short and easy:
        //
        //     const client = this.client (url)
        //     const backoffDelay = 0
        //     const future = client.future (messageHash)
        //     const connected = client.connect (backoffDelay)
        //     connected.then (() => {
        //         if (message && !client.subscriptions[subscribeHash]) {
        //             client.subscriptions[subscribeHash] = true
        //             client.send (message)
        //         }
        //     }).catch ((error) => {})
        //     return future
        //
        // The following is a longer version of this method with comments
        //
        const client = this.client (url) as WsClient;
        // todo: calculate the backoff using the clients cache
        const backoffDelay = 0;
        //
        //  watchOrderBook ---- future ----+---------------+----→ user
        //                                 |               |
        //                                 ↓               ↑
        //                                 |               |
        //                              connect ......→ resolve
        //                                 |               |
        //                                 ↓               ↑
        //                                 |               |
        //                             subscribe -----→ receive
        //
        const future = Future.race (messageHashes.map (messageHash => client.future (messageHash)))
        // read and write subscription, this is done before connecting the client
        // to avoid race conditions when other parts of the code read or write to the client.subscriptions
        let missingSubscriptions = []
        if (subscribeHashes !== undefined) {
            for (let i = 0; i < subscribeHashes.length; i++) {
                const subscribeHash = subscribeHashes[i];
                if (!client.subscriptions[subscribeHash]) {
                    missingSubscriptions.push (subscribeHash)
                    client.subscriptions[subscribeHash] = subscription || true
                }
            }
        }
        // we intentionally do not use await here to avoid unhandled exceptions
        // the policy is to make sure that 100% of promises are resolved or rejected
        // either with a call to client.resolve or client.reject with
        //  a proper exception class instance
        const connected = client.connect (backoffDelay);
        // the following is executed only if the catch-clause does not
        // catch any connection-level exceptions from the client
        // (connection established successfully)
        if ((subscribeHashes === undefined) || missingSubscriptions.length) {
            connected.then (() => {
                const options = this.safeValue (this.options, 'ws');
                const cost = this.safeValue (options, 'cost', 1);
                if (message) {
                    if (this.enableRateLimit && client.throttle) {
                        // add cost here |
                        //               |
                        //               V
                        client.throttle (cost).then (() => {
                            client.send (message);
                        }).catch ((e) => {
                            for (let i = 0; i < missingSubscriptions.length; i++) {
                                const subscribeHash = missingSubscriptions[i];
                                delete client.subscriptions[subscribeHash]
                            }
                            future.reject (e);
                        });
                    } else {
                        client.send (message)
                        .catch ((e) => {
                            for (let i = 0; i < missingSubscriptions.length; i++) {
                                const subscribeHash = missingSubscriptions[i];
                                delete client.subscriptions[subscribeHash]
                            }
                            future.reject (e);
                        });
                    }
                }
            }).catch ((e)=> {
                for (let i = 0; i < missingSubscriptions.length; i++) {
                    const subscribeHash = missingSubscriptions[i];
                    delete client.subscriptions[subscribeHash]
                }
                future.reject (e);
            });
        }
        return future;
    }

    watch (url, messageHash, message = undefined, subscribeHash = undefined, subscription = undefined) {
        //
        // Without comments the code of this method is short and easy:
        //
        //     const client = this.client (url)
        //     const backoffDelay = 0
        //     const future = client.future (messageHash)
        //     const connected = client.connect (backoffDelay)
        //     connected.then (() => {
        //         if (message && !client.subscriptions[subscribeHash]) {
        //             client.subscriptions[subscribeHash] = true
        //             client.send (message)
        //         }
        //     }).catch ((error) => {})
        //     return future
        //
        // The following is a longer version of this method with comments
        //
        const client = this.client (url) as WsClient;
        // todo: calculate the backoff using the clients cache
        const backoffDelay = 0;
        //
        //  watchOrderBook ---- future ----+---------------+----→ user
        //                                 |               |
        //                                 ↓               ↑
        //                                 |               |
        //                              connect ......→ resolve
        //                                 |               |
        //                                 ↓               ↑
        //                                 |               |
        //                             subscribe -----→ receive
        //
        if ((subscribeHash === undefined) && (messageHash in client.futures)) {
            return client.futures[messageHash];
        }
        const future = client.future (messageHash);
        // read and write subscription, this is done before connecting the client
        // to avoid race conditions when other parts of the code read or write to the client.subscriptions
        const clientSubscription = client.subscriptions[subscribeHash];
        if (!clientSubscription) {
            client.subscriptions[subscribeHash] = subscription || true;
        }
        // we intentionally do not use await here to avoid unhandled exceptions
        // the policy is to make sure that 100% of promises are resolved or rejected
        // either with a call to client.resolve or client.reject with
        //  a proper exception class instance
        const connected = client.connect (backoffDelay);
        // the following is executed only if the catch-clause does not
        // catch any connection-level exceptions from the client
        // (connection established successfully)
        if (!clientSubscription) {
            connected.then (() => {
                const options = this.safeValue (this.options, 'ws');
                const cost = this.safeValue (options, 'cost', 1);
                if (message) {
                    if (this.enableRateLimit && client.throttle) {
                        // add cost here |
                        //               |
                        //               V
                        client.throttle (cost).then (() => {
                            client.send (message);
                        }).catch ((e) => {
                            delete client.subscriptions[subscribeHash];
                            future.reject (e);
                        });
                    } else {
                        client.send (message)
                        .catch ((e) => {
                            delete client.subscriptions[subscribeHash];
                            future.reject (e);
                        });
                    }
                }
            }).catch ((e)=> {
                delete client.subscriptions[subscribeHash];
                future.reject (e);
            });
        }
        return future;
    }

    onConnected (client, message = undefined) {
        // for user hooks
        // console.log ('Connected to', client.url)
    }

    onError (client, error) {
        if ((client.url in this.clients) && (this.clients[client.url].error)) {
            delete this.clients[client.url];
        }
    }

    onClose (client, error) {
        if (client.error) {
            // connection closed due to an error, do nothing
        } else {
            // server disconnected a working connection
            if (this.clients[client.url]) {
                delete this.clients[client.url];
            }
        }
    }

    async close () {
        const clients = Object.values (this.clients || {});
        const closedClients = [];
        for (let i = 0; i < clients.length; i++) {
            const client = clients[i] as WsClient;
            client.error = new ExchangeClosedByUser (this.id + ' closedByUser');
            closedClients.push(client.close ());
        }
        await Promise.all (closedClients);
        for (let i = 0; i < clients.length; i++) {
            const client = clients[i] as WsClient;
            delete this.clients[client.url];
        }
        return;
    }

    async loadOrderBook (client, messageHash, symbol, limit = undefined, params = {}) {
        if (!(symbol in this.orderbooks)) {
            client.reject (new ExchangeError (this.id + ' loadOrderBook() orderbook is not initiated'), messageHash);
            return;
        }
        const maxRetries = this.handleOption ('watchOrderBook', 'snapshotMaxRetries', 3);
        let tries = 0;
        try {
            const stored = this.orderbooks[symbol];
            while (tries < maxRetries) {
                const cache = stored.cache;
                const orderBook = await this.fetchRestOrderBookSafe (symbol, limit, params);
                const index = this.getCacheIndex (orderBook, cache);
                if (index >= 0) {
                    stored.reset (orderBook);
                    this.handleDeltas (stored, cache.slice (index));
                    stored.cache.length = 0;
                    client.resolve (stored, messageHash);
                    return;
                }
                tries++;
            }
            client.reject (new ExchangeError (this.id + ' nonce is behind the cache after ' + maxRetries.toString () + ' tries.'), messageHash);
            delete this.clients[client.url];
        } catch (e) {
            client.reject (e, messageHash);
            await this.loadOrderBook (client, messageHash, symbol, limit, params);
        }
    }

    convertToBigInt (value: string) {
        return BigInt (value); // used on XT
    }

    stringToCharsArray (value) {
        return value.split ('');
    }

<<<<<<< HEAD
    valueIsDefined (value) {
=======
    valueIsDefined (value){
>>>>>>> 1bdff979
        return value !== undefined && value !== null;
    }

    arraySlice (array, first, second = undefined) {
        if (second === undefined) {
            return array.slice (first);
        }
        return array.slice (first, second);
    }

    getProperty (obj, property, defaultValue = undefined) {
        return (property in obj ? obj[property] : defaultValue);
    }

    setProperty (obj, property, defaultValue = undefined) {
        obj[property] = defaultValue;
    }

    axolotl(payload, hexKey, ed25519) {
        return axolotl(payload, hexKey, ed25519);
    }

    fixStringifiedJsonMembers (content) {
        // used for instance in bingx
        // when stringified json has members with their values also stringified, like:
        // '{"code":0, "data":{"order":{"orderId":1742968678528512345,"symbol":"BTC-USDT", "takeProfit":"{\"type\":\"TAKE_PROFIT\",\"stopPrice\":43320.1}","reduceOnly":false}}}'
        // we can fix with below manipulations
        // @ts-ignore
        let modifiedContent = content.replaceAll ('\\', '');
        modifiedContent = modifiedContent.replaceAll ('"{', '{');
        modifiedContent = modifiedContent.replaceAll ('}"', '}');
        return modifiedContent;
    }

    /* eslint-enable */
    // ------------------------------------------------------------------------

    // ########################################################################
    // ########################################################################
    // ########################################################################
    // ########################################################################
    // ########                        ########                        ########
    // ########                        ########                        ########
    // ########                        ########                        ########
    // ########                        ########                        ########
    // ########        ########################        ########################
    // ########        ########################        ########################
    // ########        ########################        ########################
    // ########        ########################        ########################
    // ########                        ########                        ########
    // ########                        ########                        ########
    // ########                        ########                        ########
    // ########                        ########                        ########
    // ########################################################################
    // ########################################################################
    // ########################################################################
    // ########################################################################
    // ########        ########        ########                        ########
    // ########        ########        ########                        ########
    // ########        ########        ########                        ########
    // ########        ########        ########                        ########
    // ################        ########################        ################
    // ################        ########################        ################
    // ################        ########################        ################
    // ################        ########################        ################
    // ########        ########        ################        ################
    // ########        ########        ################        ################
    // ########        ########        ################        ################
    // ########        ########        ################        ################
    // ########################################################################
    // ########################################################################
    // ########################################################################
    // ########################################################################

    // ------------------------------------------------------------------------
    // METHODS BELOW THIS LINE ARE TRANSPILED FROM JAVASCRIPT TO PYTHON AND PHP

    handleDeltas (orderbook, deltas) {
        for (let i = 0; i < deltas.length; i++) {
            this.handleDelta (orderbook, deltas[i]);
        }
    }

    handleDelta (bookside, delta) {
        throw new NotSupported (this.id + ' handleDelta not supported yet');
    }

    getCacheIndex (orderbook, deltas) {
        // return the first index of the cache that can be applied to the orderbook or -1 if not possible
        return -1;
    }

    findTimeframe (timeframe, timeframes = undefined) {
        if (timeframes === undefined) {
            timeframes = this.timeframes;
        }
        const keys = Object.keys (timeframes);
        for (let i = 0; i < keys.length; i++) {
            const key = keys[i];
            if (timeframes[key] === timeframe) {
                return key;
            }
        }
        return undefined;
    }

    checkProxyUrlSettings (url = undefined, method = undefined, headers = undefined, body = undefined) {
        const usedProxies = [];
        let proxyUrl = undefined;
        if (this.proxyUrl !== undefined) {
            usedProxies.push ('proxyUrl');
            proxyUrl = this.proxyUrl;
        }
        if (this.proxy_url !== undefined) {
            usedProxies.push ('proxy_url');
            proxyUrl = this.proxy_url;
        }
        if (this.proxyUrlCallback !== undefined) {
            usedProxies.push ('proxyUrlCallback');
            proxyUrl = this.proxyUrlCallback (url, method, headers, body);
        }
        if (this.proxy_url_callback !== undefined) {
            usedProxies.push ('proxy_url_callback');
            proxyUrl = this.proxy_url_callback (url, method, headers, body);
        }
        // backwards-compatibility
        if (this.proxy !== undefined) {
            usedProxies.push ('proxy');
            if (typeof this.proxy === 'function') {
                proxyUrl = this.proxy (url, method, headers, body);
            } else {
                proxyUrl = this.proxy;
            }
        }
        const length = usedProxies.length;
        if (length > 1) {
            const joinedProxyNames = usedProxies.join (',');
            throw new ProxyError (this.id + ' you have multiple conflicting proxy settings (' + joinedProxyNames + '), please use only one from : proxyUrl, proxy_url, proxyUrlCallback, proxy_url_callback');
        }
        return proxyUrl;
    }

    checkProxySettings (url = undefined, method = undefined, headers = undefined, body = undefined) {
        const usedProxies = [];
        let httpProxy = undefined;
        let httpsProxy = undefined;
        let socksProxy = undefined;
        // httpProxy
        if (this.valueIsDefined (this.httpProxy)) {
            usedProxies.push ('httpProxy');
            httpProxy = this.httpProxy;
        }
        if (this.valueIsDefined (this.http_proxy)) {
            usedProxies.push ('http_proxy');
            httpProxy = this.http_proxy;
        }
        if (this.httpProxyCallback !== undefined) {
            usedProxies.push ('httpProxyCallback');
            httpProxy = this.httpProxyCallback (url, method, headers, body);
        }
        if (this.http_proxy_callback !== undefined) {
            usedProxies.push ('http_proxy_callback');
            httpProxy = this.http_proxy_callback (url, method, headers, body);
        }
        // httpsProxy
        if (this.valueIsDefined (this.httpsProxy)) {
            usedProxies.push ('httpsProxy');
            httpsProxy = this.httpsProxy;
        }
        if (this.valueIsDefined (this.https_proxy)) {
            usedProxies.push ('https_proxy');
            httpsProxy = this.https_proxy;
        }
        if (this.httpsProxyCallback !== undefined) {
            usedProxies.push ('httpsProxyCallback');
            httpsProxy = this.httpsProxyCallback (url, method, headers, body);
        }
        if (this.https_proxy_callback !== undefined) {
            usedProxies.push ('https_proxy_callback');
            httpsProxy = this.https_proxy_callback (url, method, headers, body);
        }
        // socksProxy
        if (this.valueIsDefined (this.socksProxy)) {
            usedProxies.push ('socksProxy');
            socksProxy = this.socksProxy;
        }
        if (this.valueIsDefined (this.socks_proxy)) {
            usedProxies.push ('socks_proxy');
            socksProxy = this.socks_proxy;
        }
        if (this.socksProxyCallback !== undefined) {
            usedProxies.push ('socksProxyCallback');
            socksProxy = this.socksProxyCallback (url, method, headers, body);
        }
        if (this.socks_proxy_callback !== undefined) {
            usedProxies.push ('socks_proxy_callback');
            socksProxy = this.socks_proxy_callback (url, method, headers, body);
        }
        // check
        const length = usedProxies.length;
        if (length > 1) {
            const joinedProxyNames = usedProxies.join (',');
            throw new ProxyError (this.id + ' you have multiple conflicting proxy settings (' + joinedProxyNames + '), please use only one from: httpProxy, httpsProxy, httpProxyCallback, httpsProxyCallback, socksProxy, socksProxyCallback');
        }
        return [ httpProxy, httpsProxy, socksProxy ];
    }

    checkWsProxySettings () {
        const usedProxies = [];
        let wsProxy = undefined;
        let wssProxy = undefined;
        let wsSocksProxy = undefined;
        // ws proxy
        if (this.valueIsDefined (this.wsProxy)) {
            usedProxies.push ('wsProxy');
            wsProxy = this.wsProxy;
        }
        if (this.valueIsDefined (this.ws_proxy)) {
            usedProxies.push ('ws_proxy');
            wsProxy = this.ws_proxy;
        }
        // wss proxy
        if (this.valueIsDefined (this.wssProxy)) {
            usedProxies.push ('wssProxy');
            wssProxy = this.wssProxy;
        }
        if (this.valueIsDefined (this.wss_proxy)) {
            usedProxies.push ('wss_proxy');
            wssProxy = this.wss_proxy;
        }
        // ws socks proxy
        if (this.valueIsDefined (this.wsSocksProxy)) {
            usedProxies.push ('wsSocksProxy');
            wsSocksProxy = this.wsSocksProxy;
        }
        if (this.valueIsDefined (this.ws_socks_proxy)) {
            usedProxies.push ('ws_socks_proxy');
            wsSocksProxy = this.ws_socks_proxy;
        }
        // check
        const length = usedProxies.length;
        if (length > 1) {
            const joinedProxyNames = usedProxies.join (',');
            throw new ProxyError (this.id + ' you have multiple conflicting proxy settings (' + joinedProxyNames + '), please use only one from: wsProxy, wssProxy, wsSocksProxy');
        }
        return [ wsProxy, wssProxy, wsSocksProxy ];
    }

    checkConflictingProxies (proxyAgentSet, proxyUrlSet) {
        if (proxyAgentSet && proxyUrlSet) {
            throw new ProxyError (this.id + ' you have multiple conflicting proxy settings, please use only one from : proxyUrl, httpProxy, httpsProxy, socksProxy');
        }
    }

    findMessageHashes (client, element: string): string[] {
        const result = [];
        const messageHashes = Object.keys (client.futures);
        for (let i = 0; i < messageHashes.length; i++) {
            const messageHash = messageHashes[i];
            if (messageHash.indexOf (element) >= 0) {
                result.push (messageHash);
            }
        }
        return result;
    }

    filterByLimit (array: object[], limit: Int = undefined, key: IndexType = 'timestamp'): any {
        if (this.valueIsDefined (limit)) {
            const arrayLength = array.length;
            if (arrayLength > 0) {
                let ascending = true;
                if ((key in array[0])) {
                    const first = array[0][key];
                    const last = array[arrayLength - 1][key];
                    if (first !== undefined && last !== undefined) {
                        ascending = first <= last;  // true if array is sorted in ascending order based on 'timestamp'
                    }
                }
                array = ascending ? this.arraySlice (array, -limit) : this.arraySlice (array, 0, limit);
            }
        }
        return array;
    }

    filterBySinceLimit (array: object[], since: Int = undefined, limit: Int = undefined, key: IndexType = 'timestamp', tail = false): any {
        const sinceIsDefined = this.valueIsDefined (since);
        const parsedArray = this.toArray (array) as any;
        let result = parsedArray;
        if (sinceIsDefined) {
            result = [];
            for (let i = 0; i < parsedArray.length; i++) {
                const entry = parsedArray[i];
                const value = this.safeValue (entry, key);
                if (value && (value >= since)) {
                    result.push (entry);
                }
            }
        }
        if (tail && limit !== undefined) {
            return this.arraySlice (result, -limit);
        }
        return this.filterByLimit (result, limit, key);
    }

    filterByValueSinceLimit (array: object[], field: IndexType, value = undefined, since: Int = undefined, limit: Int = undefined, key = 'timestamp', tail = false): any {
        const valueIsDefined = this.valueIsDefined (value);
        const sinceIsDefined = this.valueIsDefined (since);
        const parsedArray = this.toArray (array) as any;
        let result = parsedArray;
        // single-pass filter for both symbol and since
        if (valueIsDefined || sinceIsDefined) {
            result = [];
            for (let i = 0; i < parsedArray.length; i++) {
                const entry = parsedArray[i];
                const entryFiledEqualValue = entry[field] === value;
                const firstCondition = valueIsDefined ? entryFiledEqualValue : true;
                const entryKeyValue = this.safeValue (entry, key);
                const entryKeyGESince = (entryKeyValue) && since && (entryKeyValue >= since);
                const secondCondition = sinceIsDefined ? entryKeyGESince : true;
                if (firstCondition && secondCondition) {
                    result.push (entry);
                }
            }
        }
        if (tail && limit !== undefined) {
            return this.arraySlice (result, -limit);
        }
        return this.filterByLimit (result, limit, key);
    }

    setSandboxMode (enabled) {
        if (enabled) {
            if ('test' in this.urls) {
                if (typeof this.urls['api'] === 'string') {
                    this.urls['apiBackup'] = this.urls['api'];
                    this.urls['api'] = this.urls['test'];
                } else {
                    this.urls['apiBackup'] = this.clone (this.urls['api']);
                    this.urls['api'] = this.clone (this.urls['test']);
                }
            } else {
                throw new NotSupported (this.id + ' does not have a sandbox URL');
            }
        } else if ('apiBackup' in this.urls) {
            if (typeof this.urls['api'] === 'string') {
                this.urls['api'] = this.urls['apiBackup'] as any;
            } else {
                this.urls['api'] = this.clone (this.urls['apiBackup']);
            }
            const newUrls = this.omit (this.urls, 'apiBackup');
            this.urls = newUrls;
        }
    }

    sign (path, api: any = 'public', method = 'GET', params = {}, headers: any = undefined, body: any = undefined) {
        return {};
    }

    async fetchAccounts (params = {}): Promise<any> {
        throw new NotSupported (this.id + ' fetchAccounts() is not supported yet');
    }

    async fetchTrades (symbol: string, since: Int = undefined, limit: Int = undefined, params = {}): Promise<Trade[]> {
        throw new NotSupported (this.id + ' fetchTrades() is not supported yet');
    }

    async fetchTradesWs (symbol: string, since: Int = undefined, limit: Int = undefined, params = {}): Promise<Trade[]> {
        throw new NotSupported (this.id + ' fetchTradesWs() is not supported yet');
    }

    async watchTrades (symbol: string, since: Int = undefined, limit: Int = undefined, params = {}): Promise<Trade[]> {
        throw new NotSupported (this.id + ' watchTrades() is not supported yet');
    }

    async watchTradesForSymbols (symbols: string[], since: Int = undefined, limit: Int = undefined, params = {}): Promise<Trade[]> {
        throw new NotSupported (this.id + ' watchTradesForSymbols() is not supported yet');
    }

    async watchMyTradesForSymbols (symbols: string[], since: Int = undefined, limit: Int = undefined, params = {}): Promise<Trade[]> {
        throw new NotSupported (this.id + ' watchMyTradesForSymbols() is not supported yet');
    }

    async watchOrdersForSymbols (symbols: string[], since: Int = undefined, limit: Int = undefined, params = {}): Promise<Order[]> {
        throw new NotSupported (this.id + ' watchOrdersForSymbols() is not supported yet');
    }

    async watchOHLCVForSymbols (symbolsAndTimeframes: string[][], since: Int = undefined, limit: Int = undefined, params = {}): Promise<Dictionary<Dictionary<OHLCV[]>>> {
        throw new NotSupported (this.id + ' watchOHLCVForSymbols() is not supported yet');
    }

    async watchOrderBookForSymbols (symbols: string[], limit: Int = undefined, params = {}): Promise<OrderBook> {
        throw new NotSupported (this.id + ' watchOrderBookForSymbols() is not supported yet');
    }

    async fetchDepositAddresses (codes: string[] = undefined, params = {}): Promise<any> {
        throw new NotSupported (this.id + ' fetchDepositAddresses() is not supported yet');
    }

    async fetchOrderBook (symbol: string, limit: Int = undefined, params = {}): Promise<OrderBook> {
        throw new NotSupported (this.id + ' fetchOrderBook() is not supported yet');
    }

    async fetchMarginMode (symbol: string = undefined, params = {}): Promise<MarginMode> {
        throw new NotSupported (this.id + ' fetchMarginMode() is not supported yet');
    }

    async fetchRestOrderBookSafe (symbol, limit = undefined, params = {}) {
        const fetchSnapshotMaxRetries = this.handleOption ('watchOrderBook', 'maxRetries', 3);
        for (let i = 0; i < fetchSnapshotMaxRetries; i++) {
            try {
                const orderBook = await this.fetchOrderBook (symbol, limit, params);
                return orderBook;
            } catch (e) {
                if ((i + 1) === fetchSnapshotMaxRetries) {
                    throw e;
                }
            }
        }
        return undefined;
    }

    async watchOrderBook (symbol: string, limit: Int = undefined, params = {}): Promise<OrderBook> {
        throw new NotSupported (this.id + ' watchOrderBook() is not supported yet');
    }

    async fetchTime (params = {}): Promise<Int> {
        throw new NotSupported (this.id + ' fetchTime() is not supported yet');
    }

    async fetchTradingLimits (symbols: string[] = undefined, params = {}): Promise<any> {
        throw new NotSupported (this.id + ' fetchTradingLimits() is not supported yet');
    }

    parseMarket (market): Market {
        throw new NotSupported (this.id + ' parseMarket() is not supported yet');
    }

    parseMarkets (markets): Market[] {
        const result = [];
        for (let i = 0; i < markets.length; i++) {
            result.push (this.parseMarket (markets[i]));
        }
        return result;
    }

    parseTicker (ticker: object, market: Market = undefined): Ticker {
        throw new NotSupported (this.id + ' parseTicker() is not supported yet');
    }

    parseDepositAddress (depositAddress, currency: Currency = undefined) {
        throw new NotSupported (this.id + ' parseDepositAddress() is not supported yet');
    }

    parseTrade (trade: object, market: Market = undefined): Trade {
        throw new NotSupported (this.id + ' parseTrade() is not supported yet');
    }

    parseTransaction (transaction, currency: Currency = undefined) {
        throw new NotSupported (this.id + ' parseTransaction() is not supported yet');
    }

    parseTransfer (transfer, currency: Currency = undefined) {
        throw new NotSupported (this.id + ' parseTransfer() is not supported yet');
    }

    parseAccount (account) {
        throw new NotSupported (this.id + ' parseAccount() is not supported yet');
    }

    parseLedgerEntry (item, currency: Currency = undefined) {
        throw new NotSupported (this.id + ' parseLedgerEntry() is not supported yet');
    }

    parseOrder (order, market: Market = undefined): Order {
        throw new NotSupported (this.id + ' parseOrder() is not supported yet');
    }

    async fetchCrossBorrowRates (params = {}): Promise<any> {
        throw new NotSupported (this.id + ' fetchCrossBorrowRates() is not supported yet');
    }

    async fetchIsolatedBorrowRates (params = {}): Promise<any> {
        throw new NotSupported (this.id + ' fetchIsolatedBorrowRates() is not supported yet');
    }

    parseMarketLeverageTiers (info, market: Market = undefined) {
        throw new NotSupported (this.id + ' parseMarketLeverageTiers() is not supported yet');
    }

    async fetchLeverageTiers (symbols: string[] = undefined, params = {}): Promise<any> {
        throw new NotSupported (this.id + ' fetchLeverageTiers() is not supported yet');
    }

    parsePosition (position, market: Market = undefined) {
        throw new NotSupported (this.id + ' parsePosition() is not supported yet');
    }

    parseFundingRateHistory (info, market: Market = undefined): FundingRateHistory {
        throw new NotSupported (this.id + ' parseFundingRateHistory() is not supported yet');
    }

    parseBorrowInterest (info, market: Market = undefined) {
        throw new NotSupported (this.id + ' parseBorrowInterest() is not supported yet');
    }

    parseWsTrade (trade, market: Market = undefined): Trade {
        throw new NotSupported (this.id + ' parseWsTrade() is not supported yet');
    }

    parseWsOrder (order, market: Market = undefined): Order {
        throw new NotSupported (this.id + ' parseWsOrder() is not supported yet');
    }

    parseWsOrderTrade (trade, market: Market = undefined): Trade {
        throw new NotSupported (this.id + ' parseWsOrderTrade() is not supported yet');
    }

    parseWsOHLCV (ohlcv, market: Market = undefined): OHLCV {
        return this.parseOHLCV (ohlcv, market);
    }

    async fetchFundingRates (symbols: string[] = undefined, params = {}): Promise<any> {
        throw new NotSupported (this.id + ' fetchFundingRates() is not supported yet');
    }

    async transfer (code: string, amount, fromAccount, toAccount, params = {}): Promise<any> {
        throw new NotSupported (this.id + ' transfer() is not supported yet');
    }

    async withdraw (code: string, amount, address, tag = undefined, params = {}): Promise<any> {
        throw new NotSupported (this.id + ' withdraw() is not supported yet');
    }

    async createDepositAddress (code: string, params = {}): Promise<DepositAddressResponse> {
        throw new NotSupported (this.id + ' createDepositAddress() is not supported yet');
    }

    async setLeverage (leverage, symbol: string = undefined, params = {}): Promise<any> {
        throw new NotSupported (this.id + ' setLeverage() is not supported yet');
    }

    parseToInt (number) {
        // Solve Common parseInt misuse ex: parseInt ((since / 1000).toString ())
        // using a number as parameter which is not valid in ts
        const stringifiedNumber = number.toString ();
        const convertedNumber = parseFloat (stringifiedNumber) as any;
        return parseInt (convertedNumber);
    }

    parseToNumeric (number) {
        const stringVersion = this.numberToString (number); // this will convert 1.0 and 1 to "1" and 1.1 to "1.1"
        // keep this in mind:
        // in JS: 1 == 1.0 is true;  1 === 1.0 is true
        // in Python: 1 == 1.0 is true
        // in PHP 1 == 1.0 is true, but 1 === 1.0 is false
        if (stringVersion.indexOf ('.') >= 0) {
            return parseFloat (stringVersion);
        }
        return parseInt (stringVersion);
    }

    isRoundNumber (value) {
        // this method is similar to isInteger, but this is more loyal and does not check for types.
        // i.e. isRoundNumber(1.000) returns true, while isInteger(1.000) returns false
        const res = this.parseToNumeric ((value % 1));
        return res === 0;
    }

    afterConstruct () {
        this.createNetworksByIdObject ();
    }

    createNetworksByIdObject () {
        // automatically generate network-id-to-code mappings
        const networkIdsToCodesGenerated = this.invertFlatStringDictionary (this.safeValue (this.options, 'networks', {})); // invert defined networks dictionary
        this.options['networksById'] = this.extend (networkIdsToCodesGenerated, this.safeValue (this.options, 'networksById', {})); // support manually overriden "networksById" dictionary too
    }

    getDefaultOptions () {
        return {
            'defaultNetworkCodeReplacements': {
                'ETH': { 'ERC20': 'ETH' },
                'TRX': { 'TRC20': 'TRX' },
                'CRO': { 'CRC20': 'CRONOS' },
            },
        };
    }

    safeLedgerEntry (entry: object, currency: Currency = undefined) {
        currency = this.safeCurrency (undefined, currency);
        let direction = this.safeString (entry, 'direction');
        let before = this.safeString (entry, 'before');
        let after = this.safeString (entry, 'after');
        const amount = this.safeString (entry, 'amount');
        if (amount !== undefined) {
            if (before === undefined && after !== undefined) {
                before = Precise.stringSub (after, amount);
            } else if (before !== undefined && after === undefined) {
                after = Precise.stringAdd (before, amount);
            }
        }
        if (before !== undefined && after !== undefined) {
            if (direction === undefined) {
                if (Precise.stringGt (before, after)) {
                    direction = 'out';
                }
                if (Precise.stringGt (after, before)) {
                    direction = 'in';
                }
            }
        }
        const fee = this.safeValue (entry, 'fee');
        if (fee !== undefined) {
            fee['cost'] = this.safeNumber (fee, 'cost');
        }
        const timestamp = this.safeInteger (entry, 'timestamp');
        const info = this.safeValue (entry, 'info', {});
        return {
            'id': this.safeString (entry, 'id'),
            'timestamp': timestamp,
            'datetime': this.iso8601 (timestamp),
            'direction': direction,
            'account': this.safeString (entry, 'account'),
            'referenceId': this.safeString (entry, 'referenceId'),
            'referenceAccount': this.safeString (entry, 'referenceAccount'),
            'type': this.safeString (entry, 'type'),
            'currency': currency['code'],
            'amount': this.parseNumber (amount),
            'before': this.parseNumber (before),
            'after': this.parseNumber (after),
            'status': this.safeString (entry, 'status'),
            'fee': fee,
            'info': info,
        };
    }

    safeCurrencyStructure (currency: object) {
        return this.extend ({
            'active': undefined,
            'code': undefined,
            'deposit': undefined,
            'fee': undefined,
            'fees': {},
            'id': undefined,
            'info': undefined,
            'limits': {
                'deposit': {
                    'min': undefined,
                    'max': undefined,
                },
                'withdraw': {
                    'min': undefined,
                    'max': undefined,
                },
            },
            'name': undefined,
            'networks': {},
            'numericId': undefined,
            'precision': undefined,
            'type': undefined,
            'withdraw': undefined,
        }, currency);
    }

    safeMarketStructure (market = undefined): MarketInterface {
        const cleanStructure = {
            'active': undefined,
            'base': undefined,
            'baseId': undefined,
            'contract': undefined,
            'contractSize': undefined,
            'expiry': undefined,
            'expiryDatetime': undefined,
            'future': undefined,
            'id': undefined,
            'index': undefined,
            'inverse': undefined,
            'limits': {
                'leverage': {
                    'max': undefined,
                    'min': undefined,
                },
                'amount': {
                    'max': undefined,
                    'min': undefined,
                },
                'price': {
                    'max': undefined,
                    'min': undefined,
                },
                'cost': {
                    'max': undefined,
                    'min': undefined,
                },
            },
            'linear': undefined,
            'lowercaseId': undefined,
            'maker': undefined,
            'margin': undefined,
            'option': undefined,
            'optionType': undefined,
            'precision': {
                'amount': undefined,
                'base': undefined,
                'cost': undefined,
                'price': undefined,
                'quote': undefined,
            },
            'quote': undefined,
            'quoteId': undefined,
            'settle': undefined,
            'settleId': undefined,
            'spot': undefined,
            'strike': undefined,
            'subType': undefined,
            'swap': undefined,
            'symbol': undefined,
            'taker': undefined,
            'type': undefined,
            'created': undefined,
            'info': undefined,
        };
        if (market !== undefined) {
            const result = this.extend (cleanStructure, market);
            // set undefined swap/future/etc
            if (result['spot']) {
                if (result['contract'] === undefined) {
                    result['contract'] = false;
                }
                if (result['swap'] === undefined) {
                    result['swap'] = false;
                }
                if (result['future'] === undefined) {
                    result['future'] = false;
                }
                if (result['option'] === undefined) {
                    result['option'] = false;
                }
                if (result['index'] === undefined) {
                    result['index'] = false;
                }
            }
            return result;
        }
        return cleanStructure;
    }

    setMarkets (markets, currencies = undefined) {
        const values = [];
        this.markets_by_id = {};
        // handle marketId conflicts
        // we insert spot markets first
        const marketValues = this.sortBy (this.toArray (markets), 'spot', true, true);
        for (let i = 0; i < marketValues.length; i++) {
            const value = marketValues[i];
            if (value['id'] in this.markets_by_id) {
                (this.markets_by_id[value['id']] as any).push (value);
            } else {
                this.markets_by_id[value['id']] = [ value ] as any;
            }
            const market = this.deepExtend (this.safeMarketStructure (), {
                'precision': this.precision,
                'limits': this.limits,
            }, this.fees['trading'], value);
            if (market['linear']) {
                market['subType'] = 'linear';
            } else if (market['inverse']) {
                market['subType'] = 'inverse';
            } else {
                market['subType'] = undefined;
            }
            values.push (market);
        }
        this.markets = this.indexBy (values, 'symbol') as any;
        const marketsSortedBySymbol = this.keysort (this.markets);
        const marketsSortedById = this.keysort (this.markets_by_id);
        this.symbols = Object.keys (marketsSortedBySymbol);
        this.ids = Object.keys (marketsSortedById);
        if (currencies !== undefined) {
            // currencies is always undefined when called in constructor but not when called from loadMarkets
            this.currencies = this.deepExtend (this.currencies, currencies);
        } else {
            let baseCurrencies = [];
            let quoteCurrencies = [];
            for (let i = 0; i < values.length; i++) {
                const market = values[i];
                const defaultCurrencyPrecision = (this.precisionMode === DECIMAL_PLACES) ? 8 : this.parseNumber ('1e-8');
                const marketPrecision = this.safeValue (market, 'precision', {});
                if ('base' in market) {
                    const currency = this.safeCurrencyStructure ({
                        'id': this.safeString2 (market, 'baseId', 'base'),
                        'numericId': this.safeInteger (market, 'baseNumericId'),
                        'code': this.safeString (market, 'base'),
                        'precision': this.safeValue2 (marketPrecision, 'base', 'amount', defaultCurrencyPrecision),
                    });
                    baseCurrencies.push (currency);
                }
                if ('quote' in market) {
                    const currency = this.safeCurrencyStructure ({
                        'id': this.safeString2 (market, 'quoteId', 'quote'),
                        'numericId': this.safeInteger (market, 'quoteNumericId'),
                        'code': this.safeString (market, 'quote'),
                        'precision': this.safeValue2 (marketPrecision, 'quote', 'price', defaultCurrencyPrecision),
                    });
                    quoteCurrencies.push (currency);
                }
            }
            baseCurrencies = this.sortBy (baseCurrencies, 'code', false, '');
            quoteCurrencies = this.sortBy (quoteCurrencies, 'code', false, '');
            this.baseCurrencies = this.indexBy (baseCurrencies, 'code');
            this.quoteCurrencies = this.indexBy (quoteCurrencies, 'code');
            const allCurrencies = this.arrayConcat (baseCurrencies, quoteCurrencies);
            const groupedCurrencies = this.groupBy (allCurrencies, 'code');
            const codes = Object.keys (groupedCurrencies);
            const resultingCurrencies = [];
            for (let i = 0; i < codes.length; i++) {
                const code = codes[i];
                const groupedCurrenciesCode = this.safeValue (groupedCurrencies, code, []);
                let highestPrecisionCurrency = this.safeValue (groupedCurrenciesCode, 0);
                for (let j = 1; j < groupedCurrenciesCode.length; j++) {
                    const currentCurrency = groupedCurrenciesCode[j];
                    if (this.precisionMode === TICK_SIZE) {
                        highestPrecisionCurrency = (currentCurrency['precision'] < highestPrecisionCurrency['precision']) ? currentCurrency : highestPrecisionCurrency;
                    } else {
                        highestPrecisionCurrency = (currentCurrency['precision'] > highestPrecisionCurrency['precision']) ? currentCurrency : highestPrecisionCurrency;
                    }
                }
                resultingCurrencies.push (highestPrecisionCurrency);
            }
            const sortedCurrencies = this.sortBy (resultingCurrencies, 'code');
            this.currencies = this.deepExtend (this.currencies, this.indexBy (sortedCurrencies, 'code'));
        }
        this.currencies_by_id = this.indexBy (this.currencies, 'id');
        const currenciesSortedByCode = this.keysort (this.currencies);
        this.codes = Object.keys (currenciesSortedByCode);
        return this.markets;
    }

    safeBalance (balance: object): Balances {
        const balances = this.omit (balance, [ 'info', 'timestamp', 'datetime', 'free', 'used', 'total' ]);
        const codes = Object.keys (balances);
        balance['free'] = {};
        balance['used'] = {};
        balance['total'] = {};
        const debtBalance = {};
        for (let i = 0; i < codes.length; i++) {
            const code = codes[i];
            let total = this.safeString (balance[code], 'total');
            let free = this.safeString (balance[code], 'free');
            let used = this.safeString (balance[code], 'used');
            const debt = this.safeString (balance[code], 'debt');
            if ((total === undefined) && (free !== undefined) && (used !== undefined)) {
                total = Precise.stringAdd (free, used);
            }
            if ((free === undefined) && (total !== undefined) && (used !== undefined)) {
                free = Precise.stringSub (total, used);
            }
            if ((used === undefined) && (total !== undefined) && (free !== undefined)) {
                used = Precise.stringSub (total, free);
            }
            balance[code]['free'] = this.parseNumber (free);
            balance[code]['used'] = this.parseNumber (used);
            balance[code]['total'] = this.parseNumber (total);
            balance['free'][code] = balance[code]['free'];
            balance['used'][code] = balance[code]['used'];
            balance['total'][code] = balance[code]['total'];
            if (debt !== undefined) {
                balance[code]['debt'] = this.parseNumber (debt);
                debtBalance[code] = balance[code]['debt'];
            }
        }
        const debtBalanceArray = Object.keys (debtBalance);
        const length = debtBalanceArray.length;
        if (length) {
            balance['debt'] = debtBalance;
        }
        return balance as any;
    }

    safeOrder (order: object, market: Market = undefined): Order {
        // parses numbers as strings
        // * it is important pass the trades as unparsed rawTrades
        let amount = this.omitZero (this.safeString (order, 'amount'));
        let remaining = this.safeString (order, 'remaining');
        let filled = this.safeString (order, 'filled');
        let cost = this.safeString (order, 'cost');
        let average = this.omitZero (this.safeString (order, 'average'));
        let price = this.omitZero (this.safeString (order, 'price'));
        let lastTradeTimeTimestamp = this.safeInteger (order, 'lastTradeTimestamp');
        let symbol = this.safeString (order, 'symbol');
        let side = this.safeString (order, 'side');
        const status = this.safeString (order, 'status');
        const parseFilled = (filled === undefined);
        const parseCost = (cost === undefined);
        const parseLastTradeTimeTimestamp = (lastTradeTimeTimestamp === undefined);
        const fee = this.safeValue (order, 'fee');
        const parseFee = (fee === undefined);
        const parseFees = this.safeValue (order, 'fees') === undefined;
        const parseSymbol = symbol === undefined;
        const parseSide = side === undefined;
        const shouldParseFees = parseFee || parseFees;
        const fees = this.safeValue (order, 'fees', []);
        let trades = [];
        if (parseFilled || parseCost || shouldParseFees) {
            const rawTrades = this.safeValue (order, 'trades', trades);
            const oldNumber = this.number;
            // we parse trades as strings here!
            (this as any).number = String;
            const firstTrade = this.safeValue (rawTrades, 0);
            // parse trades if they haven't already been parsed
            const tradesAreParsed = ((firstTrade !== undefined) && ('info' in firstTrade) && ('id' in firstTrade));
            if (!tradesAreParsed) {
                trades = this.parseTrades (rawTrades, market);
            } else {
                trades = rawTrades;
            }
            this.number = oldNumber;
            let tradesLength = 0;
            const isArray = Array.isArray (trades);
            if (isArray) {
                tradesLength = trades.length;
            }
            if (isArray && (tradesLength > 0)) {
                // move properties that are defined in trades up into the order
                if (order['symbol'] === undefined) {
                    order['symbol'] = trades[0]['symbol'];
                }
                if (order['side'] === undefined) {
                    order['side'] = trades[0]['side'];
                }
                if (order['type'] === undefined) {
                    order['type'] = trades[0]['type'];
                }
                if (order['id'] === undefined) {
                    order['id'] = trades[0]['order'];
                }
                if (parseFilled) {
                    filled = '0';
                }
                if (parseCost) {
                    cost = '0';
                }
                for (let i = 0; i < trades.length; i++) {
                    const trade = trades[i];
                    const tradeAmount = this.safeString (trade, 'amount');
                    if (parseFilled && (tradeAmount !== undefined)) {
                        filled = Precise.stringAdd (filled, tradeAmount);
                    }
                    const tradeCost = this.safeString (trade, 'cost');
                    if (parseCost && (tradeCost !== undefined)) {
                        cost = Precise.stringAdd (cost, tradeCost);
                    }
                    if (parseSymbol) {
                        symbol = this.safeString (trade, 'symbol');
                    }
                    if (parseSide) {
                        side = this.safeString (trade, 'side');
                    }
                    const tradeTimestamp = this.safeValue (trade, 'timestamp');
                    if (parseLastTradeTimeTimestamp && (tradeTimestamp !== undefined)) {
                        if (lastTradeTimeTimestamp === undefined) {
                            lastTradeTimeTimestamp = tradeTimestamp;
                        } else {
                            lastTradeTimeTimestamp = Math.max (lastTradeTimeTimestamp, tradeTimestamp);
                        }
                    }
                    if (shouldParseFees) {
                        const tradeFees = this.safeValue (trade, 'fees');
                        if (tradeFees !== undefined) {
                            for (let j = 0; j < tradeFees.length; j++) {
                                const tradeFee = tradeFees[j];
                                fees.push (this.extend ({}, tradeFee));
                            }
                        } else {
                            const tradeFee = this.safeValue (trade, 'fee');
                            if (tradeFee !== undefined) {
                                fees.push (this.extend ({}, tradeFee));
                            }
                        }
                    }
                }
            }
        }
        if (shouldParseFees) {
            const reducedFees = this.reduceFees ? this.reduceFeesByCurrency (fees) : fees;
            const reducedLength = reducedFees.length;
            for (let i = 0; i < reducedLength; i++) {
                reducedFees[i]['cost'] = this.safeNumber (reducedFees[i], 'cost');
                if ('rate' in reducedFees[i]) {
                    reducedFees[i]['rate'] = this.safeNumber (reducedFees[i], 'rate');
                }
            }
            if (!parseFee && (reducedLength === 0)) {
                // copy fee to avoid modification by reference
                const feeCopy = this.deepExtend (fee);
                feeCopy['cost'] = this.safeNumber (feeCopy, 'cost');
                if ('rate' in feeCopy) {
                    feeCopy['rate'] = this.safeNumber (feeCopy, 'rate');
                }
                reducedFees.push (feeCopy);
            }
            order['fees'] = reducedFees;
            if (parseFee && (reducedLength === 1)) {
                order['fee'] = reducedFees[0];
            }
        }
        if (amount === undefined) {
            // ensure amount = filled + remaining
            if (filled !== undefined && remaining !== undefined) {
                amount = Precise.stringAdd (filled, remaining);
            } else if (status === 'closed') {
                amount = filled;
            }
        }
        if (filled === undefined) {
            if (amount !== undefined && remaining !== undefined) {
                filled = Precise.stringSub (amount, remaining);
            } else if (status === 'closed' && amount !== undefined) {
                filled = amount;
            }
        }
        if (remaining === undefined) {
            if (amount !== undefined && filled !== undefined) {
                remaining = Precise.stringSub (amount, filled);
            } else if (status === 'closed') {
                remaining = '0';
            }
        }
        // ensure that the average field is calculated correctly
        const inverse = this.safeValue (market, 'inverse', false);
        const contractSize = this.numberToString (this.safeValue (market, 'contractSize', 1));
        // inverse
        // price = filled * contract size / cost
        //
        // linear
        // price = cost / (filled * contract size)
        if (average === undefined) {
            if ((filled !== undefined) && (cost !== undefined) && Precise.stringGt (filled, '0')) {
                const filledTimesContractSize = Precise.stringMul (filled, contractSize);
                if (inverse) {
                    average = Precise.stringDiv (filledTimesContractSize, cost);
                } else {
                    average = Precise.stringDiv (cost, filledTimesContractSize);
                }
            }
        }
        // similarly
        // inverse
        // cost = filled * contract size / price
        //
        // linear
        // cost = filled * contract size * price
        const costPriceExists = (average !== undefined) || (price !== undefined);
        if (parseCost && (filled !== undefined) && costPriceExists) {
            let multiplyPrice = undefined;
            if (average === undefined) {
                multiplyPrice = price;
            } else {
                multiplyPrice = average;
            }
            // contract trading
            const filledTimesContractSize = Precise.stringMul (filled, contractSize);
            if (inverse) {
                cost = Precise.stringDiv (filledTimesContractSize, multiplyPrice);
            } else {
                cost = Precise.stringMul (filledTimesContractSize, multiplyPrice);
            }
        }
        // support for market orders
        const orderType = this.safeValue (order, 'type');
        const emptyPrice = (price === undefined) || Precise.stringEquals (price, '0');
        if (emptyPrice && (orderType === 'market')) {
            price = average;
        }
        // we have trades with string values at this point so we will mutate them
        for (let i = 0; i < trades.length; i++) {
            const entry = trades[i];
            entry['amount'] = this.safeNumber (entry, 'amount');
            entry['price'] = this.safeNumber (entry, 'price');
            entry['cost'] = this.safeNumber (entry, 'cost');
            const tradeFee = this.safeValue (entry, 'fee', {});
            tradeFee['cost'] = this.safeNumber (tradeFee, 'cost');
            if ('rate' in tradeFee) {
                tradeFee['rate'] = this.safeNumber (tradeFee, 'rate');
            }
            const entryFees = this.safeValue (entry, 'fees', []);
            for (let j = 0; j < entryFees.length; j++) {
                entryFees[j]['cost'] = this.safeNumber (entryFees[j], 'cost');
            }
            entry['fees'] = entryFees;
            entry['fee'] = tradeFee;
        }
        let timeInForce = this.safeString (order, 'timeInForce');
        let postOnly = this.safeValue (order, 'postOnly');
        // timeInForceHandling
        if (timeInForce === undefined) {
            if (this.safeString (order, 'type') === 'market') {
                timeInForce = 'IOC';
            }
            // allow postOnly override
            if (postOnly) {
                timeInForce = 'PO';
            }
        } else if (postOnly === undefined) {
            // timeInForce is not undefined here
            postOnly = timeInForce === 'PO';
        }
        const timestamp = this.safeInteger (order, 'timestamp');
        const lastUpdateTimestamp = this.safeInteger (order, 'lastUpdateTimestamp');
        let datetime = this.safeString (order, 'datetime');
        if (datetime === undefined) {
            datetime = this.iso8601 (timestamp);
        }
        const triggerPrice = this.parseNumber (this.safeString2 (order, 'triggerPrice', 'stopPrice'));
        const takeProfitPrice = this.parseNumber (this.safeString (order, 'takeProfitPrice'));
        const stopLossPrice = this.parseNumber (this.safeString (order, 'stopLossPrice'));
        return this.extend (order, {
            'amount': this.parseNumber (amount),
            'average': this.parseNumber (average),
            'clientOrderId': this.safeString (order, 'clientOrderId'),
            'cost': this.parseNumber (cost),
            'datetime': datetime,
            'fee': this.safeValue (order, 'fee'),
            'filled': this.parseNumber (filled),
            'id': this.safeString (order, 'id'),
            'lastTradeTimestamp': lastTradeTimeTimestamp,
            'lastUpdateTimestamp': lastUpdateTimestamp,
            'postOnly': postOnly,
            'price': this.parseNumber (price),
            'reduceOnly': this.safeValue (order, 'reduceOnly'),
            'remaining': this.parseNumber (remaining),
            'side': side,
            'status': status,
            'stopLossPrice': stopLossPrice,
            'stopPrice': triggerPrice, // ! deprecated, use triggerPrice instead
            'symbol': symbol,
            'takeProfitPrice': takeProfitPrice,
            'timeInForce': timeInForce,
            'timestamp': timestamp,
            'trades': trades,
            'triggerPrice': triggerPrice,
            'type': this.safeString (order, 'type'),
        });
    }

    parseOrders (orders: object, market: Market = undefined, since: Int = undefined, limit: Int = undefined, params = {}): Order[] {
        //
        // the value of orders is either a dict or a list
        //
        // dict
        //
        //     {
        //         'id1': { ... },
        //         'id2': { ... },
        //         'id3': { ... },
        //         ...
        //     }
        //
        // list
        //
        //     [
        //         { 'id': 'id1', ... },
        //         { 'id': 'id2', ... },
        //         { 'id': 'id3', ... },
        //         ...
        //     ]
        //
        let results = [];
        if (Array.isArray (orders)) {
            for (let i = 0; i < orders.length; i++) {
                const order = this.extend (this.parseOrder (orders[i], market), params);
                results.push (order);
            }
        } else {
            const ids = Object.keys (orders);
            for (let i = 0; i < ids.length; i++) {
                const id = ids[i];
                const order = this.extend (this.parseOrder (this.extend ({ 'id': id }, orders[id]), market), params);
                results.push (order);
            }
        }
        results = this.sortBy (results, 'timestamp');
        const symbol = (market !== undefined) ? market['symbol'] : undefined;
        return this.filterBySymbolSinceLimit (results, symbol, since, limit) as Order[];
    }

    calculateFee (symbol: string, type: string, side: string, amount: number, price: number, takerOrMaker = 'taker', params = {}) {
        if (type === 'market' && takerOrMaker === 'maker') {
            throw new ArgumentsRequired (this.id + ' calculateFee() - you have provided incompatible arguments - "market" type order can not be "maker". Change either the "type" or the "takerOrMaker" argument to calculate the fee.');
        }
        const market = this.markets[symbol];
        const feeSide = this.safeString (market, 'feeSide', 'quote');
        let useQuote = undefined;
        if (feeSide === 'get') {
            // the fee is always in the currency you get
            useQuote = side === 'sell';
        } else if (feeSide === 'give') {
            // the fee is always in the currency you give
            useQuote = side === 'buy';
        } else {
            // the fee is always in feeSide currency
            useQuote = feeSide === 'quote';
        }
        let cost = this.numberToString (amount);
        let key = undefined;
        if (useQuote) {
            const priceString = this.numberToString (price);
            cost = Precise.stringMul (cost, priceString);
            key = 'quote';
        } else {
            key = 'base';
        }
        // for derivatives, the fee is in 'settle' currency
        if (!market['spot']) {
            key = 'settle';
        }
        // even if `takerOrMaker` argument was set to 'maker', for 'market' orders we should forcefully override it to 'taker'
        if (type === 'market') {
            takerOrMaker = 'taker';
        }
        const rate = this.safeString (market, takerOrMaker);
        cost = Precise.stringMul (cost, rate);
        return {
            'cost': this.parseNumber (cost),
            'currency': market[key],
            'rate': this.parseNumber (rate),
            'type': takerOrMaker,
        };
    }

    safeLiquidation (liquidation: object, market: Market = undefined): Liquidation {
        const contracts = this.safeString (liquidation, 'contracts');
        const contractSize = this.safeString (market, 'contractSize');
        const price = this.safeString (liquidation, 'price');
        let baseValue = this.safeString (liquidation, 'baseValue');
        let quoteValue = this.safeString (liquidation, 'quoteValue');
        if ((baseValue === undefined) && (contracts !== undefined) && (contractSize !== undefined) && (price !== undefined)) {
            baseValue = Precise.stringMul (contracts, contractSize);
        }
        if ((quoteValue === undefined) && (baseValue !== undefined) && (price !== undefined)) {
            quoteValue = Precise.stringMul (baseValue, price);
        }
        liquidation['contracts'] = this.parseNumber (contracts);
        liquidation['contractSize'] = this.parseNumber (contractSize);
        liquidation['price'] = this.parseNumber (price);
        liquidation['baseValue'] = this.parseNumber (baseValue);
        liquidation['quoteValue'] = this.parseNumber (quoteValue);
        return liquidation as Liquidation;
    }

    safeTrade (trade: object, market: Market = undefined): Trade {
        const amount = this.safeString (trade, 'amount');
        const price = this.safeString (trade, 'price');
        let cost = this.safeString (trade, 'cost');
        if (cost === undefined) {
            // contract trading
            const contractSize = this.safeString (market, 'contractSize');
            let multiplyPrice = price;
            if (contractSize !== undefined) {
                const inverse = this.safeValue (market, 'inverse', false);
                if (inverse) {
                    multiplyPrice = Precise.stringDiv ('1', price);
                }
                multiplyPrice = Precise.stringMul (multiplyPrice, contractSize);
            }
            cost = Precise.stringMul (multiplyPrice, amount);
        }
        const parseFee = this.safeValue (trade, 'fee') === undefined;
        const parseFees = this.safeValue (trade, 'fees') === undefined;
        const shouldParseFees = parseFee || parseFees;
        const fees = [];
        const fee = this.safeValue (trade, 'fee');
        if (shouldParseFees) {
            const reducedFees = this.reduceFees ? this.reduceFeesByCurrency (fees) : fees;
            const reducedLength = reducedFees.length;
            for (let i = 0; i < reducedLength; i++) {
                reducedFees[i]['cost'] = this.safeNumber (reducedFees[i], 'cost');
                if ('rate' in reducedFees[i]) {
                    reducedFees[i]['rate'] = this.safeNumber (reducedFees[i], 'rate');
                }
            }
            if (!parseFee && (reducedLength === 0)) {
                // copy fee to avoid modification by reference
                const feeCopy = this.deepExtend (fee);
                feeCopy['cost'] = this.safeNumber (feeCopy, 'cost');
                if ('rate' in feeCopy) {
                    feeCopy['rate'] = this.safeNumber (feeCopy, 'rate');
                }
                reducedFees.push (feeCopy);
            }
            if (parseFees) {
                trade['fees'] = reducedFees;
            }
            if (parseFee && (reducedLength === 1)) {
                trade['fee'] = reducedFees[0];
            }
            const tradeFee = this.safeValue (trade, 'fee');
            if (tradeFee !== undefined) {
                tradeFee['cost'] = this.safeNumber (tradeFee, 'cost');
                if ('rate' in tradeFee) {
                    tradeFee['rate'] = this.safeNumber (tradeFee, 'rate');
                }
                trade['fee'] = tradeFee;
            }
        }
        trade['amount'] = this.parseNumber (amount);
        trade['cost'] = this.parseNumber (cost);
        trade['price'] = this.parseNumber (price);
        return trade as Trade;
    }

    invertFlatStringDictionary (dict) {
        const reversed = {};
        const keys = Object.keys (dict);
        for (let i = 0; i < keys.length; i++) {
            const key = keys[i];
            const value = dict[key];
            if (typeof value === 'string') {
                reversed[value] = key;
            }
        }
        return reversed;
    }

    reduceFeesByCurrency (fees) {
        //
        // this function takes a list of fee structures having the following format
        //
        //     string = true
        //
        //     [
        //         { 'currency': 'BTC', 'cost': '0.1' },
        //         { 'currency': 'BTC', 'cost': '0.2'  },
        //         { 'currency': 'BTC', 'cost': '0.2', 'rate': '0.00123' },
        //         { 'currency': 'BTC', 'cost': '0.4', 'rate': '0.00123' },
        //         { 'currency': 'BTC', 'cost': '0.5', 'rate': '0.00456' },
        //         { 'currency': 'USDT', 'cost': '12.3456' },
        //     ]
        //
        //     string = false
        //
        //     [
        //         { 'currency': 'BTC', 'cost': 0.1 },
        //         { 'currency': 'BTC', 'cost': 0.2 },
        //         { 'currency': 'BTC', 'cost': 0.2, 'rate': 0.00123 },
        //         { 'currency': 'BTC', 'cost': 0.4, 'rate': 0.00123 },
        //         { 'currency': 'BTC', 'cost': 0.5, 'rate': 0.00456 },
        //         { 'currency': 'USDT', 'cost': 12.3456 },
        //     ]
        //
        // and returns a reduced fee list, where fees are summed per currency and rate (if any)
        //
        //     string = true
        //
        //     [
        //         { 'currency': 'BTC', 'cost': '0.4'  },
        //         { 'currency': 'BTC', 'cost': '0.6', 'rate': '0.00123' },
        //         { 'currency': 'BTC', 'cost': '0.5', 'rate': '0.00456' },
        //         { 'currency': 'USDT', 'cost': '12.3456' },
        //     ]
        //
        //     string  = false
        //
        //     [
        //         { 'currency': 'BTC', 'cost': 0.3  },
        //         { 'currency': 'BTC', 'cost': 0.6, 'rate': 0.00123 },
        //         { 'currency': 'BTC', 'cost': 0.5, 'rate': 0.00456 },
        //         { 'currency': 'USDT', 'cost': 12.3456 },
        //     ]
        //
        const reduced = {};
        for (let i = 0; i < fees.length; i++) {
            const fee = fees[i];
            const feeCurrencyCode = this.safeString (fee, 'currency');
            if (feeCurrencyCode !== undefined) {
                const rate = this.safeString (fee, 'rate');
                const cost = this.safeValue (fee, 'cost');
                if (Precise.stringEq (cost, '0')) {
                    // omit zero cost fees
                    continue;
                }
                if (!(feeCurrencyCode in reduced)) {
                    reduced[feeCurrencyCode] = {};
                }
                const rateKey = (rate === undefined) ? '' : rate;
                if (rateKey in reduced[feeCurrencyCode]) {
                    reduced[feeCurrencyCode][rateKey]['cost'] = Precise.stringAdd (reduced[feeCurrencyCode][rateKey]['cost'], cost);
                } else {
                    reduced[feeCurrencyCode][rateKey] = {
                        'cost': cost,
                        'currency': feeCurrencyCode,
                    };
                    if (rate !== undefined) {
                        reduced[feeCurrencyCode][rateKey]['rate'] = rate;
                    }
                }
            }
        }
        let result = [];
        const feeValues = Object.values (reduced);
        for (let i = 0; i < feeValues.length; i++) {
            const reducedFeeValues = Object.values (feeValues[i]);
            result = this.arrayConcat (result, reducedFeeValues);
        }
        return result;
    }

    safeTicker (ticker: object, market: Market = undefined): Ticker {
        let open = this.omitZero (this.safeString (ticker, 'open'));
        let close = this.omitZero (this.safeString (ticker, 'close'));
        let last = this.omitZero (this.safeString (ticker, 'last'));
        let change = this.omitZero (this.safeString (ticker, 'change'));
        let percentage = this.omitZero (this.safeString (ticker, 'percentage'));
        let average = this.omitZero (this.safeString (ticker, 'average'));
        let vwap = this.omitZero (this.safeString (ticker, 'vwap'));
        const baseVolume = this.safeString (ticker, 'baseVolume');
        const quoteVolume = this.safeString (ticker, 'quoteVolume');
        if (vwap === undefined) {
            vwap = Precise.stringDiv (this.omitZero (quoteVolume), baseVolume);
        }
        if ((last !== undefined) && (close === undefined)) {
            close = last;
        } else if ((last === undefined) && (close !== undefined)) {
            last = close;
        }
        if ((last !== undefined) && (open !== undefined)) {
            if (change === undefined) {
                change = Precise.stringSub (last, open);
            }
            if (average === undefined) {
                average = Precise.stringDiv (Precise.stringAdd (last, open), '2');
            }
        }
        if ((percentage === undefined) && (change !== undefined) && (open !== undefined) && Precise.stringGt (open, '0')) {
            percentage = Precise.stringMul (Precise.stringDiv (change, open), '100');
        }
        if ((change === undefined) && (percentage !== undefined) && (open !== undefined)) {
            change = Precise.stringDiv (Precise.stringMul (percentage, open), '100');
        }
        if ((open === undefined) && (last !== undefined) && (change !== undefined)) {
            open = Precise.stringSub (last, change);
        }
        // timestamp and symbol operations don't belong in safeTicker
        // they should be done in the derived classes
        return this.extend (ticker, {
            'ask': this.parseNumber (this.omitZero (this.safeNumber (ticker, 'ask'))),
            'askVolume': this.safeNumber (ticker, 'askVolume'),
            'average': this.parseNumber (average),
            'baseVolume': this.parseNumber (baseVolume),
            'bid': this.parseNumber (this.omitZero (this.safeNumber (ticker, 'bid'))),
            'bidVolume': this.safeNumber (ticker, 'bidVolume'),
            'change': this.parseNumber (change),
            'close': this.parseNumber (this.omitZero (this.parseNumber (close))),
            'high': this.parseNumber (this.omitZero (this.safeString (ticker, 'high'))),
            'last': this.parseNumber (this.omitZero (this.parseNumber (last))),
            'low': this.parseNumber (this.omitZero (this.safeNumber (ticker, 'low'))),
            'open': this.parseNumber (this.omitZero (this.parseNumber (open))),
            'percentage': this.parseNumber (percentage),
            'previousClose': this.safeNumber (ticker, 'previousClose'),
            'quoteVolume': this.parseNumber (quoteVolume),
            'vwap': this.parseNumber (vwap),
        });
    }

    async fetchBorrowRate (code: string, amount, params = {}): Promise<any> {
        throw new NotSupported (this.id + ' fetchBorrowRate is deprecated, please use fetchCrossBorrowRate or fetchIsolatedBorrowRate instead');
    }

    async repayCrossMargin (code: string, amount, params = {}): Promise<any> {
        throw new NotSupported (this.id + ' repayCrossMargin is not support yet');
    }

    async repayIsolatedMargin (symbol: string, code: string, amount, params = {}): Promise<any> {
        throw new NotSupported (this.id + ' repayIsolatedMargin is not support yet');
    }

    async borrowCrossMargin (code: string, amount, params = {}): Promise<any> {
        throw new NotSupported (this.id + ' borrowCrossMargin is not support yet');
    }

    async borrowIsolatedMargin (symbol: string, code: string, amount, params = {}): Promise<any> {
        throw new NotSupported (this.id + ' borrowIsolatedMargin is not support yet');
    }

    async borrowMargin (code: string, amount, symbol: Str = undefined, params = {}): Promise<any> {
        throw new NotSupported (this.id + ' borrowMargin is deprecated, please use borrowCrossMargin or borrowIsolatedMargin instead');
    }

    async repayMargin (code: string, amount, symbol: Str = undefined, params = {}): Promise<any> {
        throw new NotSupported (this.id + ' repayMargin is deprecated, please use repayCrossMargin or repayIsolatedMargin instead');
    }

    async fetchOHLCV (symbol: string, timeframe = '1m', since: Int = undefined, limit: Int = undefined, params = {}): Promise<OHLCV[]> {
        let message = '';
        if (this.has['fetchTrades']) {
            message = '. If you want to build OHLCV candles from trade executions data, visit https://github.com/ccxt/ccxt/tree/master/examples/ and see "build-ohlcv-bars" file';
        }
        throw new NotSupported (this.id + ' fetchOHLCV() is not supported yet' + message);
    }

    async watchOHLCV (symbol: string, timeframe = '1m', since: Int = undefined, limit: Int = undefined, params = {}): Promise<OHLCV[]> {
        throw new NotSupported (this.id + ' watchOHLCV() is not supported yet');
    }

    convertTradingViewToOHLCV (ohlcvs, timestamp = 't', open = 'o', high = 'h', low = 'l', close = 'c', volume = 'v', ms = false) {
        const result = [];
        const timestamps = this.safeValue (ohlcvs, timestamp, []);
        const opens = this.safeValue (ohlcvs, open, []);
        const highs = this.safeValue (ohlcvs, high, []);
        const lows = this.safeValue (ohlcvs, low, []);
        const closes = this.safeValue (ohlcvs, close, []);
        const volumes = this.safeValue (ohlcvs, volume, []);
        for (let i = 0; i < timestamps.length; i++) {
            result.push ([
                ms ? this.safeInteger (timestamps, i) : this.safeTimestamp (timestamps, i),
                this.safeValue (opens, i),
                this.safeValue (highs, i),
                this.safeValue (lows, i),
                this.safeValue (closes, i),
                this.safeValue (volumes, i),
            ]);
        }
        return result;
    }

    convertOHLCVToTradingView (ohlcvs, timestamp = 't', open = 'o', high = 'h', low = 'l', close = 'c', volume = 'v', ms = false) {
        const result = {};
        result[close] = [];
        result[high] = [];
        result[low] = [];
        result[open] = [];
        result[timestamp] = [];
        result[volume] = [];
        for (let i = 0; i < ohlcvs.length; i++) {
            const ts = ms ? ohlcvs[i][0] : this.parseToInt (ohlcvs[i][0] / 1000);
            result[timestamp].push (ts);
            result[open].push (ohlcvs[i][1]);
            result[high].push (ohlcvs[i][2]);
            result[low].push (ohlcvs[i][3]);
            result[close].push (ohlcvs[i][4]);
            result[volume].push (ohlcvs[i][5]);
        }
        return result;
    }

    async fetchWebEndpoint (method, endpointMethod, returnAsJson, startRegex = undefined, endRegex = undefined) {
        let errorMessage = '';
        const options = this.safeValue (this.options, method, {});
        const muteOnFailure = this.safeValue (options, 'webApiMuteFailure', true);
        try {
            // if it was not explicitly disabled, then don't fetch
            if (this.safeValue (options, 'webApiEnable', true) !== true) {
                return undefined;
            }
            const maxRetries = this.safeValue (options, 'webApiRetries', 10);
            let response = undefined;
            let retry = 0;
            while (retry < maxRetries) {
                try {
                    response = await this[endpointMethod] ({});
                    break;
                } catch (e) {
                    retry = retry + 1;
                    if (retry === maxRetries) {
                        throw e;
                    }
                }
            }
            let content = response;
            if (startRegex !== undefined) {
                const splitted_by_start = content.split (startRegex);
                content = splitted_by_start[1]; // we need second part after start
            }
            if (endRegex !== undefined) {
                const splitted_by_end = content.split (endRegex);
                content = splitted_by_end[0]; // we need first part after start
            }
            if (returnAsJson && (typeof content === 'string')) {
                const jsoned = this.parseJson (content.trim ()); // content should be trimmed before json parsing
                if (jsoned) {
                    return jsoned; // if parsing was not successfull, exception should be thrown
                } else {
                    throw new BadResponse ('could not parse the response into json');
                }
            } else {
                return content;
            }
        } catch (e) {
            errorMessage = this.id + ' ' + method + '() failed to fetch correct data from website. Probably webpage markup has been changed, breaking the page custom parser.';
        }
        if (muteOnFailure) {
            return undefined;
        } else {
            throw new BadResponse (errorMessage);
        }
    }

    marketIds (symbols) {
        if (symbols === undefined) {
            return symbols;
        }
        const result = [];
        for (let i = 0; i < symbols.length; i++) {
            result.push (this.marketId (symbols[i]));
        }
        return result;
    }

    marketSymbols (symbols, type: string = undefined, allowEmpty = true, sameTypeOnly = false, sameSubTypeOnly = false) {
        if (symbols === undefined) {
            if (!allowEmpty) {
                throw new ArgumentsRequired (this.id + ' empty list of symbols is not supported');
            }
            return symbols;
        }
        const symbolsLength = symbols.length;
        if (symbolsLength === 0) {
            if (!allowEmpty) {
                throw new ArgumentsRequired (this.id + ' empty list of symbols is not supported');
            }
            return symbols;
        }
        const result = [];
        let marketType = undefined;
        let isLinearSubType = undefined;
        for (let i = 0; i < symbols.length; i++) {
            const market = this.market (symbols[i]);
            if (sameTypeOnly && (marketType !== undefined)) {
                if (market['type'] !== marketType) {
                    throw new BadRequest (this.id + ' symbols must be of the same type, either ' + marketType + ' or ' + market['type'] + '.');
                }
            }
            if (sameSubTypeOnly && (isLinearSubType !== undefined)) {
                if (market['linear'] !== isLinearSubType) {
                    throw new BadRequest (this.id + ' symbols must be of the same subType, either linear or inverse.');
                }
            }
            if (type !== undefined && market['type'] !== type) {
                throw new BadRequest (this.id + ' symbols must be of the same type ' + type + '. If the type is incorrect you can change it in options or the params of the request');
            }
            marketType = market['type'];
            if (!market['spot']) {
                isLinearSubType = market['linear'];
            }
            const symbol = this.safeString (market, 'symbol', symbols[i]);
            result.push (symbol);
        }
        return result;
    }

    marketCodes (codes) {
        if (codes === undefined) {
            return codes;
        }
        const result = [];
        for (let i = 0; i < codes.length; i++) {
            result.push (this.commonCurrencyCode (codes[i]));
        }
        return result;
    }

    parseBidsAsks (bidasks, priceKey: IndexType = 0, amountKey: IndexType = 1, countOrIdKey: IndexType = 2) {
        bidasks = this.toArray (bidasks);
        const result = [];
        for (let i = 0; i < bidasks.length; i++) {
            result.push (this.parseBidAsk (bidasks[i], priceKey, amountKey, countOrIdKey));
        }
        return result;
    }

    async fetchL2OrderBook (symbol: string, limit: Int = undefined, params = {}) {
        const orderbook = await this.fetchOrderBook (symbol, limit, params);
        return this.extend (orderbook, {
            'asks': this.sortBy (this.aggregate (orderbook['asks']), 0),
            'bids': this.sortBy (this.aggregate (orderbook['bids']), 0, true),
        });
    }

    filterBySymbol (objects, symbol: string = undefined) {
        if (symbol === undefined) {
            return objects;
        }
        const result = [];
        for (let i = 0; i < objects.length; i++) {
            const objectSymbol = this.safeString (objects[i], 'symbol');
            if (objectSymbol === symbol) {
                result.push (objects[i]);
            }
        }
        return result;
    }

    parseOHLCV (ohlcv, market: Market = undefined) : OHLCV {
        if (Array.isArray (ohlcv)) {
            return [
                this.safeInteger (ohlcv, 0), // timestamp
                this.safeNumber (ohlcv, 1), // open
                this.safeNumber (ohlcv, 2), // high
                this.safeNumber (ohlcv, 3), // low
                this.safeNumber (ohlcv, 4), // close
                this.safeNumber (ohlcv, 5), // volume
            ];
        }
        return ohlcv;
    }

    networkCodeToId (networkCode, currencyCode = undefined) {
        /**
         * @ignore
         * @method
         * @name exchange#networkCodeToId
         * @description tries to convert the provided networkCode (which is expected to be an unified network code) to a network id. In order to achieve this, derived class needs to have 'options->networks' defined.
         * @param {string} networkCode unified network code
         * @param {string} currencyCode unified currency code, but this argument is not required by default, unless there is an exchange (like huobi) that needs an override of the method to be able to pass currencyCode argument additionally
         * @returns {string|undefined} exchange-specific network id
         */
        const networkIdsByCodes = this.safeValue (this.options, 'networks', {});
        let networkId = this.safeString (networkIdsByCodes, networkCode);
        // for example, if 'ETH' is passed for networkCode, but 'ETH' key not defined in `options->networks` object
        if (networkId === undefined) {
            if (currencyCode === undefined) {
                // if currencyCode was not provided, then we just set passed value to networkId
                networkId = networkCode;
            } else {
                // if currencyCode was provided, then we try to find if that currencyCode has a replacement (i.e. ERC20 for ETH)
                const defaultNetworkCodeReplacements = this.safeValue (this.options, 'defaultNetworkCodeReplacements', {});
                if (currencyCode in defaultNetworkCodeReplacements) {
                    // if there is a replacement for the passed networkCode, then we use it to find network-id in `options->networks` object
                    const replacementObject = defaultNetworkCodeReplacements[currencyCode]; // i.e. { 'ERC20': 'ETH' }
                    const keys = Object.keys (replacementObject);
                    for (let i = 0; i < keys.length; i++) {
                        const key = keys[i];
                        const value = replacementObject[key];
                        // if value matches to provided unified networkCode, then we use it's key to find network-id in `options->networks` object
                        if (value === networkCode) {
                            networkId = this.safeString (networkIdsByCodes, key);
                            break;
                        }
                    }
                }
                // if it wasn't found, we just set the provided value to network-id
                if (networkId === undefined) {
                    networkId = networkCode;
                }
            }
        }
        return networkId;
    }

    networkIdToCode (networkId, currencyCode = undefined) {
        /**
         * @ignore
         * @method
         * @name exchange#networkIdToCode
         * @description tries to convert the provided exchange-specific networkId to an unified network Code. In order to achieve this, derived class needs to have "options['networksById']" defined.
         * @param {string} networkId exchange specific network id/title, like: TRON, Trc-20, usdt-erc20, etc
         * @param {string|undefined} currencyCode unified currency code, but this argument is not required by default, unless there is an exchange (like huobi) that needs an override of the method to be able to pass currencyCode argument additionally
         * @returns {string|undefined} unified network code
         */
        const networkCodesByIds = this.safeValue (this.options, 'networksById', {});
        let networkCode = this.safeString (networkCodesByIds, networkId, networkId);
        // replace mainnet network-codes (i.e. ERC20->ETH)
        if (currencyCode !== undefined) {
            const defaultNetworkCodeReplacements = this.safeValue (this.options, 'defaultNetworkCodeReplacements', {});
            if (currencyCode in defaultNetworkCodeReplacements) {
                const replacementObject = this.safeValue (defaultNetworkCodeReplacements, currencyCode, {});
                networkCode = this.safeString (replacementObject, networkCode, networkCode);
            }
        }
        return networkCode;
    }

    handleNetworkCodeAndParams (params) {
        const networkCodeInParams = this.safeString2 (params, 'networkCode', 'network');
        if (networkCodeInParams !== undefined) {
            params = this.omit (params, [ 'networkCode', 'network' ]);
        }
        // if it was not defined by user, we should not set it from 'defaultNetworks', because handleNetworkCodeAndParams is for only request-side and thus we do not fill it with anything. We can only use 'defaultNetworks' after parsing response-side
        return [ networkCodeInParams, params ];
    }

    defaultNetworkCode (currencyCode) {
        let defaultNetworkCode = undefined;
        const defaultNetworks = this.safeValue (this.options, 'defaultNetworks', {});
        if (currencyCode in defaultNetworks) {
            // if currency had set its network in "defaultNetworks", use it
            defaultNetworkCode = defaultNetworks[currencyCode];
        } else {
            // otherwise, try to use the global-scope 'defaultNetwork' value (even if that network is not supported by currency, it doesn't make any problem, this will be just used "at first" if currency supports this network at all)
            const defaultNetwork = this.safeValue (this.options, 'defaultNetwork');
            if (defaultNetwork !== undefined) {
                defaultNetworkCode = defaultNetwork;
            }
        }
        return defaultNetworkCode;
    }

    selectNetworkCodeFromUnifiedNetworks (currencyCode, networkCode, indexedNetworkEntries) {
        return this.selectNetworkKeyFromNetworks (currencyCode, networkCode, indexedNetworkEntries, true);
    }

    selectNetworkIdFromRawNetworks (currencyCode, networkCode, indexedNetworkEntries) {
        return this.selectNetworkKeyFromNetworks (currencyCode, networkCode, indexedNetworkEntries, false);
    }

    selectNetworkKeyFromNetworks (currencyCode, networkCode, indexedNetworkEntries, isIndexedByUnifiedNetworkCode = false) {
        // this method is used against raw & unparse network entries, which are just indexed by network id
        let chosenNetworkId = undefined;
        const availableNetworkIds = Object.keys (indexedNetworkEntries);
        const responseNetworksLength = availableNetworkIds.length;
        if (networkCode !== undefined) {
            if (responseNetworksLength === 0) {
                throw new NotSupported (this.id + ' - ' + networkCode + ' network did not return any result for ' + currencyCode);
            } else {
                // if networkCode was provided by user, we should check it after response, as the referenced exchange doesn't support network-code during request
                const networkId = isIndexedByUnifiedNetworkCode ? networkCode : this.networkCodeToId (networkCode, currencyCode);
                if (networkId in indexedNetworkEntries) {
                    chosenNetworkId = networkId;
                } else {
                    throw new NotSupported (this.id + ' - ' + networkId + ' network was not found for ' + currencyCode + ', use one of ' + availableNetworkIds.join (', '));
                }
            }
        } else {
            if (responseNetworksLength === 0) {
                throw new NotSupported (this.id + ' - no networks were returned for ' + currencyCode);
            } else {
                // if networkCode was not provided by user, then we try to use the default network (if it was defined in "defaultNetworks"), otherwise, we just return the first network entry
                const defaultNetworkCode = this.defaultNetworkCode (currencyCode);
                const defaultNetworkId = isIndexedByUnifiedNetworkCode ? defaultNetworkCode : this.networkCodeToId (defaultNetworkCode, currencyCode);
                chosenNetworkId = (defaultNetworkId in indexedNetworkEntries) ? defaultNetworkId : availableNetworkIds[0];
            }
        }
        return chosenNetworkId;
    }

    safeNumber2 (dictionary, key1, key2, d = undefined) {
        const value = this.safeString2 (dictionary, key1, key2);
        return this.parseNumber (value, d);
    }

    parseOrderBook (orderbook: object, symbol: string, timestamp: Int = undefined, bidsKey = 'bids', asksKey = 'asks', priceKey: IndexType = 0, amountKey: IndexType = 1, countOrIdKey: IndexType = 2): OrderBook {
        const bids = this.parseBidsAsks (this.safeValue (orderbook, bidsKey, []), priceKey, amountKey, countOrIdKey);
        const asks = this.parseBidsAsks (this.safeValue (orderbook, asksKey, []), priceKey, amountKey, countOrIdKey);
        return {
            'asks': this.sortBy (asks, 0),
            'bids': this.sortBy (bids, 0, true),
            'datetime': this.iso8601 (timestamp),
            'nonce': undefined,
            'symbol': symbol,
            'timestamp': timestamp,
        } as any;
    }

    parseOHLCVs (ohlcvs: object[], market: any = undefined, timeframe: string = '1m', since: Int = undefined, limit: Int = undefined): OHLCV[] {
        const results = [];
        for (let i = 0; i < ohlcvs.length; i++) {
            results.push (this.parseOHLCV (ohlcvs[i], market));
        }
        const sorted = this.sortBy (results, 0);
        return this.filterBySinceLimit (sorted, since, limit, 0) as any;
    }

    parseLeverageTiers (response, symbols: string[] = undefined, marketIdKey = undefined) {
        // marketIdKey should only be undefined when response is a dictionary
        symbols = this.marketSymbols (symbols);
        const tiers = {};
        for (let i = 0; i < response.length; i++) {
            const item = response[i];
            const id = this.safeString (item, marketIdKey);
            const market = this.safeMarket (id, undefined, undefined, this.safeString (this.options, 'defaultType'));
            const symbol = market['symbol'];
            const contract = this.safeValue (market, 'contract', false);
            if (contract && ((symbols === undefined) || this.inArray (symbol, symbols))) {
                tiers[symbol] = this.parseMarketLeverageTiers (item, market);
            }
        }
        return tiers;
    }

    async loadTradingLimits (symbols: string[] = undefined, reload = false, params = {}) {
        if (this.has['fetchTradingLimits']) {
            if (reload || !('limitsLoaded' in this.options)) {
                const response = await this.fetchTradingLimits (symbols);
                for (let i = 0; i < symbols.length; i++) {
                    const symbol = symbols[i];
                    this.markets[symbol] = this.deepExtend (this.markets[symbol], response[symbol]);
                }
                this.options['limitsLoaded'] = this.milliseconds ();
            }
        }
        return this.markets;
    }

    safePosition (position): Position {
        // simplified version of: /pull/12765/
        const unrealizedPnlString = this.safeString (position, 'unrealisedPnl');
        const initialMarginString = this.safeString (position, 'initialMargin');
        //
        // PERCENTAGE
        //
        const percentage = this.safeValue (position, 'percentage');
        if ((percentage === undefined) && (unrealizedPnlString !== undefined) && (initialMarginString !== undefined)) {
            // as it was done in all implementations ( aax, btcex, bybit, deribit, ftx, gate, kucoinfutures, phemex )
            const percentageString = Precise.stringMul (Precise.stringDiv (unrealizedPnlString, initialMarginString, 4), '100');
            position['percentage'] = this.parseNumber (percentageString);
        }
        // if contractSize is undefined get from market
        let contractSize = this.safeNumber (position, 'contractSize');
        const symbol = this.safeString (position, 'symbol');
        let market = undefined;
        if (symbol !== undefined) {
            market = this.safeValue (this.markets, symbol);
        }
        if (contractSize === undefined && market !== undefined) {
            contractSize = this.safeNumber (market, 'contractSize');
            position['contractSize'] = contractSize;
        }
        return position as any;
    }

    parsePositions (positions, symbols: string[] = undefined, params = {}): Position[] {
        symbols = this.marketSymbols (symbols);
        positions = this.toArray (positions);
        const result = [];
        for (let i = 0; i < positions.length; i++) {
            const position = this.extend (this.parsePosition (positions[i], undefined), params);
            result.push (position);
        }
        return this.filterByArrayPositions (result, 'symbol', symbols, false);
    }

    parseAccounts (accounts, params = {}) {
        accounts = this.toArray (accounts);
        const result = [];
        for (let i = 0; i < accounts.length; i++) {
            const account = this.extend (this.parseAccount (accounts[i]), params);
            result.push (account);
        }
        return result;
    }

    parseTrades (trades, market: Market = undefined, since: Int = undefined, limit: Int = undefined, params = {}): Trade[] {
        trades = this.toArray (trades);
        let result = [];
        for (let i = 0; i < trades.length; i++) {
            const trade = this.extend (this.parseTrade (trades[i], market), params);
            result.push (trade);
        }
        result = this.sortBy2 (result, 'timestamp', 'id');
        const symbol = (market !== undefined) ? market['symbol'] : undefined;
        return this.filterBySymbolSinceLimit (result, symbol, since, limit) as Trade[];
    }

    parseTransactions (transactions, currency: Currency = undefined, since: Int = undefined, limit: Int = undefined, params = {}) {
        transactions = this.toArray (transactions);
        let result = [];
        for (let i = 0; i < transactions.length; i++) {
            const transaction = this.extend (this.parseTransaction (transactions[i], currency), params);
            result.push (transaction);
        }
        result = this.sortBy (result, 'timestamp');
        const code = (currency !== undefined) ? currency['code'] : undefined;
        return this.filterByCurrencySinceLimit (result, code, since, limit);
    }

    parseTransfers (transfers, currency: Currency = undefined, since: Int = undefined, limit: Int = undefined, params = {}) {
        transfers = this.toArray (transfers);
        let result = [];
        for (let i = 0; i < transfers.length; i++) {
            const transfer = this.extend (this.parseTransfer (transfers[i], currency), params);
            result.push (transfer);
        }
        result = this.sortBy (result, 'timestamp');
        const code = (currency !== undefined) ? currency['code'] : undefined;
        return this.filterByCurrencySinceLimit (result, code, since, limit);
    }

    parseLedger (data, currency: Currency = undefined, since: Int = undefined, limit: Int = undefined, params = {}) {
        let result = [];
        const arrayData = this.toArray (data);
        for (let i = 0; i < arrayData.length; i++) {
            const itemOrItems = this.parseLedgerEntry (arrayData[i], currency);
            if (Array.isArray (itemOrItems)) {
                for (let j = 0; j < itemOrItems.length; j++) {
                    result.push (this.extend (itemOrItems[j], params));
                }
            } else {
                result.push (this.extend (itemOrItems, params));
            }
        }
        result = this.sortBy (result, 'timestamp');
        const code = (currency !== undefined) ? currency['code'] : undefined;
        return this.filterByCurrencySinceLimit (result, code, since, limit);
    }

    nonce () {
        return this.seconds ();
    }

    setHeaders (headers) {
        return headers;
    }

    marketId (symbol: string): string {
        const market = this.market (symbol);
        if (market !== undefined) {
            return market['id'];
        }
        return symbol;
    }

    symbol (symbol: string): string {
        const market = this.market (symbol);
        return this.safeString (market, 'symbol', symbol);
    }

    resolvePath (path, params) {
        return [
            this.implodeParams (path, params),
            this.omit (params, this.extractParams (path)),
        ];
    }

    filterByArray (objects, key: IndexType, values = undefined, indexed = true) {
        objects = this.toArray (objects);
        // return all of them if no values were passed
        if (values === undefined || !values) {
            return indexed ? this.indexBy (objects, key) : objects;
        }
        const results = [];
        for (let i = 0; i < objects.length; i++) {
            if (this.inArray (objects[i][key], values)) {
                results.push (objects[i]);
            }
        }
        return indexed ? this.indexBy (results, key) : results;
    }

    async fetch2 (path, api: any = 'public', method = 'GET', params = {}, headers: any = undefined, body: any = undefined, config = {}) {
        if (this.enableRateLimit) {
            const cost = this.calculateRateLimiterCost (api, method, path, params, config);
            await this.throttle (cost);
        }
        this.lastRestRequestTimestamp = this.milliseconds ();
        const request = this.sign (path, api, method, params, headers, body);
        this.last_request_headers = request['headers'];
        this.last_request_body = request['body'];
        this.last_request_url = request['url'];
        return await this.fetch (request['url'], request['method'], request['headers'], request['body']);
    }

    async request (path, api: any = 'public', method = 'GET', params = {}, headers: any = undefined, body: any = undefined, config = {}) {
        return await this.fetch2 (path, api, method, params, headers, body, config);
    }

    async loadAccounts (reload = false, params = {}) {
        if (reload) {
            this.accounts = await this.fetchAccounts (params);
        } else {
            if (this.accounts) {
                return this.accounts;
            } else {
                this.accounts = await this.fetchAccounts (params);
            }
        }
        this.accountsById = this.indexBy (this.accounts, 'id') as any;
        return this.accounts;
    }

    buildOHLCVC (trades: Trade[], timeframe: string = '1m', since: number = 0, limit: number = 2147483647): OHLCVC[] {
        // given a sorted arrays of trades (recent last) and a timeframe builds an array of OHLCV candles
        // note, default limit value (2147483647) is max int32 value
        const ms = this.parseTimeframe (timeframe) * 1000;
        const ohlcvs = [];
        const i_timestamp = 0;
        // const open = 1;
        const i_high = 2;
        const i_low = 3;
        const i_close = 4;
        const i_volume = 5;
        const i_count = 6;
        const tradesLength = trades.length;
        const oldest = Math.min (tradesLength, limit);
        for (let i = 0; i < oldest; i++) {
            const trade = trades[i];
            const ts = trade['timestamp'];
            if (ts < since) {
                continue;
            }
            const openingTime = Math.floor (ts / ms) * ms; // shift to the edge of m/h/d (but not M)
            if (openingTime < since) { // we don't need bars, that have opening time earlier than requested
                continue;
            }
            const ohlcv_length = ohlcvs.length;
            const candle = ohlcv_length - 1;
            if ((candle === -1) || (openingTime >= this.sum (ohlcvs[candle][i_timestamp], ms))) {
                // moved to a new timeframe -> create a new candle from opening trade
                ohlcvs.push ([
                    openingTime, // timestamp
                    trade['price'], // O
                    trade['price'], // H
                    trade['price'], // L
                    trade['price'], // C
                    trade['amount'], // V
                    1, // count
                ]);
            } else {
                // still processing the same timeframe -> update opening trade
                ohlcvs[candle][i_high] = Math.max (ohlcvs[candle][i_high], trade['price']);
                ohlcvs[candle][i_low] = Math.min (ohlcvs[candle][i_low], trade['price']);
                ohlcvs[candle][i_close] = trade['price'];
                ohlcvs[candle][i_volume] = this.sum (ohlcvs[candle][i_volume], trade['amount']);
                ohlcvs[candle][i_count] = this.sum (ohlcvs[candle][i_count], 1);
            }
        }
        return ohlcvs;
    }

    parseTradingViewOHLCV (ohlcvs, market = undefined, timeframe = '1m', since: Int = undefined, limit: Int = undefined) {
        const result = this.convertTradingViewToOHLCV (ohlcvs);
        return this.parseOHLCVs (result, market, timeframe, since, limit);
    }

    async editLimitBuyOrder (id, symbol, amount, price = undefined, params = {}) {
        return await this.editLimitOrder (id, symbol, 'buy', amount, price, params);
    }

    async editLimitSellOrder (id, symbol, amount, price = undefined, params = {}) {
        return await this.editLimitOrder (id, symbol, 'sell', amount, price, params);
    }

    async editLimitOrder (id, symbol, side, amount, price = undefined, params = {}) {
        return await this.editOrder (id, symbol, 'limit', side, amount, price, params);
    }

    async editOrder (id: string, symbol, type, side, amount = undefined, price = undefined, params = {}): Promise<Order> {
        await this.cancelOrder (id, symbol);
        return await this.createOrder (symbol, type, side, amount, price, params);
    }

    async editOrderWs (id: string, symbol: string, type: OrderType, side: OrderSide, amount: number, price: number = undefined, params = {}): Promise<Order> {
        await this.cancelOrderWs (id, symbol);
        return await this.createOrderWs (symbol, type, side, amount, price, params);
    }

    async fetchPermissions (params = {}) {
        throw new NotSupported (this.id + ' fetchPermissions() is not supported yet');
    }

    async fetchPosition (symbol: string, params = {}): Promise<Position> {
        throw new NotSupported (this.id + ' fetchPosition() is not supported yet');
    }

    async watchPosition (symbol: string = undefined, params = {}): Promise<Position> {
        throw new NotSupported (this.id + ' watchPosition() is not supported yet');
    }

    async watchPositions (symbols: string[] = undefined, since: Int = undefined, limit: Int = undefined, params = {}): Promise<Position[]> {
        throw new NotSupported (this.id + ' watchPositions() is not supported yet');
    }

    async watchPositionForSymbols (symbols: string[] = undefined, since: Int = undefined, limit: Int = undefined, params = {}): Promise<Position[]> {
        return await this.watchPositions (symbols, since, limit, params);
    }

    async fetchPositionsForSymbol (symbol: string, params = {}): Promise<Position[]> {
        /**
         * @method
         * @name exchange#fetchPositionsForSymbol
         * @description fetches all open positions for specific symbol, unlike fetchPositions (which is designed to work with multiple symbols) so this method might be preffered for one-market position, because of less rate-limit consumption and speed
         * @param {string} symbol unified market symbol
         * @param {object} params extra parameters specific to the endpoint
         * @returns {object[]} a list of [position structure]{@link https://docs.ccxt.com/#/?id=position-structure} with maximum 3 items - possible one position for "one-way" mode, and possible two positions (long & short) for "two-way" (a.k.a. hedge) mode
         */
        throw new NotSupported (this.id + ' fetchPositionsForSymbol() is not supported yet');
    }

    async fetchPositions (symbols: string[] = undefined, params = {}): Promise<Position[]> {
        throw new NotSupported (this.id + ' fetchPositions() is not supported yet');
    }

    async fetchPositionsRisk (symbols: string[] = undefined, params = {}): Promise<Position[]> {
        throw new NotSupported (this.id + ' fetchPositionsRisk() is not supported yet');
    }

    async fetchBidsAsks (symbols: string[] = undefined, params = {}): Promise<Dictionary<Ticker>> {
        throw new NotSupported (this.id + ' fetchBidsAsks() is not supported yet');
    }

    parseBidAsk (bidask, priceKey: IndexType = 0, amountKey: IndexType = 1, countOrIdKey: IndexType = 2) {
        const price = this.safeNumber (bidask, priceKey);
        const amount = this.safeNumber (bidask, amountKey);
        const countOrId = this.safeInteger (bidask, countOrIdKey);
        const bidAsk = [ price, amount ];
        if (countOrId !== undefined) {
            bidAsk.push (countOrId);
        }
        return bidAsk;
    }

    safeCurrency (currencyId: Str, currency: Currency = undefined): CurrencyInterface {
        if ((currencyId === undefined) && (currency !== undefined)) {
            return currency;
        }
        if ((this.currencies_by_id !== undefined) && (currencyId in this.currencies_by_id) && (this.currencies_by_id[currencyId] !== undefined)) {
            return this.currencies_by_id[currencyId];
        }
        let code = currencyId;
        if (currencyId !== undefined) {
            code = this.commonCurrencyCode (currencyId.toUpperCase ());
        }
        return {
            'id': currencyId,
            'code': code,
            'precision': undefined,
        };
    }

    safeMarket (marketId: Str, market: Market = undefined, delimiter: Str = undefined, marketType: Str = undefined): MarketInterface {
        const result = this.safeMarketStructure ({
            'symbol': marketId,
            'marketId': marketId,
        });
        if (marketId !== undefined) {
            if ((this.markets_by_id !== undefined) && (marketId in this.markets_by_id)) {
                const markets = this.markets_by_id[marketId];
                const numMarkets = markets.length;
                if (numMarkets === 1) {
                    return markets[0];
                } else {
                    if (marketType === undefined) {
                        if (market === undefined) {
                            throw new ArgumentsRequired (this.id + ' safeMarket() requires a fourth argument for ' + marketId + ' to disambiguate between different markets with the same market id');
                        } else {
                            marketType = market['type'];
                        }
                    }
                    for (let i = 0; i < markets.length; i++) {
                        const currentMarket = markets[i];
                        if (currentMarket[marketType]) {
                            return currentMarket;
                        }
                    }
                }
            } else if (delimiter !== undefined && delimiter !== '') {
                const parts = marketId.split (delimiter);
                const partsLength = parts.length;
                if (partsLength === 2) {
                    result['baseId'] = this.safeString (parts, 0);
                    result['quoteId'] = this.safeString (parts, 1);
                    result['base'] = this.safeCurrencyCode (result['baseId']);
                    result['quote'] = this.safeCurrencyCode (result['quoteId']);
                    result['symbol'] = result['base'] + '/' + result['quote'];
                    return result;
                } else {
                    return result;
                }
            }
        }
        if (market !== undefined) {
            return market;
        }
        return result;
    }

    checkRequiredCredentials (error = true) {
        const keys = Object.keys (this.requiredCredentials);
        for (let i = 0; i < keys.length; i++) {
            const key = keys[i];
            if (this.requiredCredentials[key] && !this[key]) {
                if (error) {
                    throw new AuthenticationError (this.id + ' requires "' + key + '" credential');
                } else {
                    return false;
                }
            }
        }
        return true;
    }

    oath () {
        if (this.twofa !== undefined) {
            return totp (this.twofa);
        } else {
            throw new ExchangeError (this.id + ' exchange.twofa has not been set for 2FA Two-Factor Authentication');
        }
    }

    async fetchBalance (params = {}): Promise<Balances> {
        throw new NotSupported (this.id + ' fetchBalance() is not supported yet');
    }

    async fetchBalanceWs (params = {}): Promise<Balances> {
        throw new NotSupported (this.id + ' fetchBalanceWs() is not supported yet');
    }

    parseBalance (response): Balances {
        throw new NotSupported (this.id + ' parseBalance() is not supported yet');
    }

    async watchBalance (params = {}): Promise<Balances> {
        throw new NotSupported (this.id + ' watchBalance() is not supported yet');
    }

    async fetchPartialBalance (part, params = {}) {
        const balance = await this.fetchBalance (params);
        return balance[part];
    }

    async fetchFreeBalance (params = {}) {
        return await this.fetchPartialBalance ('free', params);
    }

    async fetchUsedBalance (params = {}) {
        return await this.fetchPartialBalance ('used', params);
    }

    async fetchTotalBalance (params = {}) {
        return await this.fetchPartialBalance ('total', params);
    }

    async fetchStatus (params = {}): Promise<any> {
        throw new NotSupported (this.id + ' fetchStatus() is not supported yet');
    }

    async fetchFundingFee (code: string, params = {}) {
        const warnOnFetchFundingFee = this.safeValue (this.options, 'warnOnFetchFundingFee', true);
        if (warnOnFetchFundingFee) {
            throw new NotSupported (this.id + ' fetchFundingFee() method is deprecated, it will be removed in July 2022, please, use fetchTransactionFee() or set exchange.options["warnOnFetchFundingFee"] = false to suppress this warning');
        }
        return await this.fetchTransactionFee (code, params);
    }

    async fetchFundingFees (codes: string[] = undefined, params = {}) {
        const warnOnFetchFundingFees = this.safeValue (this.options, 'warnOnFetchFundingFees', true);
        if (warnOnFetchFundingFees) {
            throw new NotSupported (this.id + ' fetchFundingFees() method is deprecated, it will be removed in July 2022. Please, use fetchTransactionFees() or set exchange.options["warnOnFetchFundingFees"] = false to suppress this warning');
        }
        return await this.fetchTransactionFees (codes, params);
    }

    async fetchTransactionFee (code: string, params = {}) {
        if (!this.has['fetchTransactionFees']) {
            throw new NotSupported (this.id + ' fetchTransactionFee() is not supported yet');
        }
        return await this.fetchTransactionFees ([ code ], params);
    }

    async fetchTransactionFees (codes: string[] = undefined, params = {}): Promise<any> {
        throw new NotSupported (this.id + ' fetchTransactionFees() is not supported yet');
    }

    async fetchDepositWithdrawFees (codes: string[] = undefined, params = {}): Promise<any> {
        throw new NotSupported (this.id + ' fetchDepositWithdrawFees() is not supported yet');
    }

    async fetchDepositWithdrawFee (code: string, params = {}) {
        if (!this.has['fetchDepositWithdrawFees']) {
            throw new NotSupported (this.id + ' fetchDepositWithdrawFee() is not supported yet');
        }
        const fees = await this.fetchDepositWithdrawFees ([ code ], params);
        return this.safeValue (fees, code);
    }

    getSupportedMapping (key, mapping = {}) {
        if (key in mapping) {
            return mapping[key];
        } else {
            throw new NotSupported (this.id + ' ' + key + ' does not have a value in mapping');
        }
    }

    async fetchCrossBorrowRate (code: string, params = {}) {
        await this.loadMarkets ();
        if (!this.has['fetchBorrowRates']) {
            throw new NotSupported (this.id + ' fetchCrossBorrowRate() is not supported yet');
        }
        const borrowRates = await this.fetchCrossBorrowRates (params);
        const rate = this.safeValue (borrowRates, code);
        if (rate === undefined) {
            throw new ExchangeError (this.id + ' fetchCrossBorrowRate() could not find the borrow rate for currency code ' + code);
        }
        return rate;
    }

    async fetchIsolatedBorrowRate (symbol: string, params = {}) {
        await this.loadMarkets ();
        if (!this.has['fetchBorrowRates']) {
            throw new NotSupported (this.id + ' fetchIsolatedBorrowRate() is not supported yet');
        }
        const borrowRates = await this.fetchIsolatedBorrowRates (params);
        const rate = this.safeValue (borrowRates, symbol);
        if (rate === undefined) {
            throw new ExchangeError (this.id + ' fetchIsolatedBorrowRate() could not find the borrow rate for market symbol ' + symbol);
        }
        return rate;
    }

    handleOptionAndParams (params, methodName, optionName, defaultValue = undefined) {
        // This method can be used to obtain method specific properties, i.e: this.handleOptionAndParams (params, 'fetchPosition', 'marginMode', 'isolated')
        const defaultOptionName = 'default' + this.capitalize (optionName); // we also need to check the 'defaultXyzWhatever'
        // check if params contain the key
        let value = this.safeValue2 (params, optionName, defaultOptionName);
        if (value !== undefined) {
            params = this.omit (params, [ optionName, defaultOptionName ]);
        } else {
            // check if exchange has properties for this method
            const exchangeWideMethodOptions = this.safeValue (this.options, methodName);
            if (exchangeWideMethodOptions !== undefined) {
                // check if the option is defined inside this method's props
                value = this.safeValue2 (exchangeWideMethodOptions, optionName, defaultOptionName);
            }
            if (value === undefined) {
                // if it's still undefined, check if global exchange-wide option exists
                value = this.safeValue2 (this.options, optionName, defaultOptionName);
            }
            // if it's still undefined, use the default value
            value = (value !== undefined) ? value : defaultValue;
        }
        return [ value, params ];
    }

    handleOptionAndParams2 (params, methodName, methodName2, optionName, defaultValue = undefined) {
        // This method can be used to obtain method specific properties, i.e: this.handleOptionAndParams (params, 'fetchPosition', 'marginMode', 'isolated')
        const defaultOptionName = 'default' + this.capitalize (optionName); // we also need to check the 'defaultXyzWhatever'
        // check if params contain the key
        let value = this.safeValue2 (params, optionName, defaultOptionName);
        if (value !== undefined) {
            params = this.omit (params, [ optionName, defaultOptionName ]);
        } else {
            // check if exchange has properties for this method
            const exchangeWideMethodOptions = this.safeValue2 (this.options, methodName, methodName2);
            if (exchangeWideMethodOptions !== undefined) {
                // check if the option is defined inside this method's props
                value = this.safeValue2 (exchangeWideMethodOptions, optionName, defaultOptionName);
            }
            if (value === undefined) {
                // if it's still undefined, check if global exchange-wide option exists
                value = this.safeValue2 (this.options, optionName, defaultOptionName);
            }
            // if it's still undefined, use the default value
            value = (value !== undefined) ? value : defaultValue;
        }
        return [ value, params ];
    }

    handleOption (methodName, optionName, defaultValue = undefined) {
        // eslint-disable-next-line no-unused-vars
        const [ result, empty ] = this.handleOptionAndParams ({}, methodName, optionName, defaultValue);
        return result;
    }

    handleMarketTypeAndParams (methodName: string, market: Market = undefined, params = {}): any {
        const defaultType = this.safeString2 (this.options, 'defaultType', 'type', 'spot');
        const methodOptions = this.safeValue (this.options, methodName);
        let methodType = defaultType;
        if (methodOptions !== undefined) {
            if (typeof methodOptions === 'string') {
                methodType = methodOptions;
            } else {
                methodType = this.safeString2 (methodOptions, 'defaultType', 'type', methodType);
            }
        }
        const marketType = (market === undefined) ? methodType : market['type'];
        const type = this.safeString2 (params, 'defaultType', 'type', marketType);
        params = this.omit (params, [ 'defaultType', 'type' ]);
        return [ type, params ];
    }

    handleSubTypeAndParams (methodName, market = undefined, params = {}, defaultValue = undefined) {
        let subType = undefined;
        // if set in params, it takes precedence
        const subTypeInParams = this.safeString2 (params, 'subType', 'defaultSubType');
        // avoid omitting if it's not present
        if (subTypeInParams !== undefined) {
            subType = subTypeInParams;
            params = this.omit (params, [ 'subType', 'defaultSubType' ]);
        } else {
            // at first, check from market object
            if (market !== undefined) {
                if (market['linear']) {
                    subType = 'linear';
                } else if (market['inverse']) {
                    subType = 'inverse';
                }
            }
            // if it was not defined in market object
            if (subType === undefined) {
                const values = this.handleOptionAndParams (undefined, methodName, 'subType', defaultValue); // no need to re-test params here
                subType = values[0];
            }
        }
        return [ subType, params ];
    }

    handleMarginModeAndParams (methodName, params = {}, defaultValue = undefined) {
        /**
         * @ignore
         * @method
         * @param {object} [params] extra parameters specific to the exchange API endpoint
         * @returns {Array} the marginMode in lowercase as specified by params["marginMode"], params["defaultMarginMode"] this.options["marginMode"] or this.options["defaultMarginMode"]
         */
        return this.handleOptionAndParams (params, methodName, 'marginMode', defaultValue);
    }

    throwExactlyMatchedException (exact, string, message) {
        if (string in exact) {
            throw new exact[string] (message);
        }
    }

    throwBroadlyMatchedException (broad, string, message) {
        const broadKey = this.findBroadlyMatchedKey (broad, string);
        if (broadKey !== undefined) {
            throw new broad[broadKey] (message);
        }
    }

    findBroadlyMatchedKey (broad, string) {
        // a helper for matching error strings exactly vs broadly
        const keys = Object.keys (broad);
        for (let i = 0; i < keys.length; i++) {
            const key = keys[i];
            if (string !== undefined) { // #issues/12698
                if (string.indexOf (key) >= 0) {
                    return key;
                }
            }
        }
        return undefined;
    }

    handleErrors (statusCode, statusText, url, method, responseHeaders, responseBody, response, requestHeaders, requestBody) {
        // it is a stub method that must be overrided in the derived exchange classes
        // throw new NotSupported (this.id + ' handleErrors() not implemented yet');
        return undefined;
    }

    calculateRateLimiterCost (api, method, path, params, config = {}) {
        return this.safeValue (config, 'cost', 1);
    }

    async fetchTicker (symbol: string, params = {}): Promise<Ticker> {
        if (this.has['fetchTickers']) {
            await this.loadMarkets ();
            const market = this.market (symbol);
            symbol = market['symbol'];
            const tickers = await this.fetchTickers ([ symbol ], params);
            const ticker = this.safeValue (tickers, symbol);
            if (ticker === undefined) {
                throw new NullResponse (this.id + ' fetchTickers() could not find a ticker for ' + symbol);
            } else {
                return ticker;
            }
        } else {
            throw new NotSupported (this.id + ' fetchTicker() is not supported yet');
        }
    }

    async watchTicker (symbol: string, params = {}): Promise<Ticker> {
        throw new NotSupported (this.id + ' watchTicker() is not supported yet');
    }

    async fetchTickers (symbols: string[] = undefined, params = {}): Promise<Tickers> {
        throw new NotSupported (this.id + ' fetchTickers() is not supported yet');
    }

    async fetchOrderBooks (symbols: string[] = undefined, limit: Int = undefined, params = {}): Promise<Dictionary<OrderBook>> {
        throw new NotSupported (this.id + ' fetchOrderBooks() is not supported yet');
    }

    async watchTickers (symbols: string[] = undefined, params = {}): Promise<Tickers> {
        throw new NotSupported (this.id + ' watchTickers() is not supported yet');
    }

    async fetchOrder (id: string, symbol: string = undefined, params = {}): Promise<Order> {
        throw new NotSupported (this.id + ' fetchOrder() is not supported yet');
    }

    async fetchOrderWs (id: string, symbol: string = undefined, params = {}): Promise<Order> {
        throw new NotSupported (this.id + ' fetchOrderWs() is not supported yet');
    }

    async fetchOrderStatus (id: string, symbol: string = undefined, params = {}): Promise<string> {
        // TODO: TypeScript: change method signature by replacing
        // Promise<string> with Promise<Order['status']>.
        const order = await this.fetchOrder (id, symbol, params);
        return order['status'];
    }

    async fetchUnifiedOrder (order, params = {}): Promise<Order> {
        return await this.fetchOrder (this.safeValue (order, 'id'), this.safeValue (order, 'symbol'), params);
    }

    async createOrder (symbol: string, type: OrderType, side: OrderSide, amount, price = undefined, params = {}): Promise<Order> {
        throw new NotSupported (this.id + ' createOrder() is not supported yet');
    }

    async createTrailingAmountOrder (symbol: string, type: OrderType, side: OrderSide, amount, price = undefined, trailingAmount = undefined, trailingTriggerPrice = undefined, params = {}): Promise<Order> {
        /**
         * @method
         * @name createTrailingAmountOrder
         * @description create a trailing order by providing the symbol, type, side, amount, price and trailingAmount
         * @param {string} symbol unified symbol of the market to create an order in
         * @param {string} type 'market' or 'limit'
         * @param {string} side 'buy' or 'sell'
         * @param {float} amount how much you want to trade in units of the base currency, or number of contracts
         * @param {float} [price] the price for the order to be filled at, in units of the quote currency, ignored in market orders
         * @param {float} trailingAmount the quote amount to trail away from the current market price
         * @param {float} [trailingTriggerPrice] the price to activate a trailing order, default uses the price argument
         * @param {object} [params] extra parameters specific to the exchange API endpoint
         * @returns {object} an [order structure]{@link https://docs.ccxt.com/#/?id=order-structure}
         */
        if (trailingAmount === undefined) {
            throw new ArgumentsRequired (this.id + ' createTrailingAmountOrder() requires a trailingAmount argument');
        }
        params['trailingAmount'] = trailingAmount;
        if (trailingTriggerPrice !== undefined) {
            params['trailingTriggerPrice'] = trailingTriggerPrice;
        }
        if (this.has['createTrailingAmountOrder']) {
            return await this.createOrder (symbol, type, side, amount, price, params);
        }
        throw new NotSupported (this.id + ' createTrailingAmountOrder() is not supported yet');
    }

    async createTrailingPercentOrder (symbol: string, type: OrderType, side: OrderSide, amount, price = undefined, trailingPercent = undefined, trailingTriggerPrice = undefined, params = {}): Promise<Order> {
        /**
         * @method
         * @name createTrailingPercentOrder
         * @description create a trailing order by providing the symbol, type, side, amount, price and trailingPercent
         * @param {string} symbol unified symbol of the market to create an order in
         * @param {string} type 'market' or 'limit'
         * @param {string} side 'buy' or 'sell'
         * @param {float} amount how much you want to trade in units of the base currency, or number of contracts
         * @param {float} [price] the price for the order to be filled at, in units of the quote currency, ignored in market orders
         * @param {float} trailingPercent the percent to trail away from the current market price
         * @param {float} [trailingTriggerPrice] the price to activate a trailing order, default uses the price argument
         * @param {object} [params] extra parameters specific to the exchange API endpoint
         * @returns {object} an [order structure]{@link https://docs.ccxt.com/#/?id=order-structure}
         */
        if (trailingPercent === undefined) {
            throw new ArgumentsRequired (this.id + ' createTrailingPercentOrder() requires a trailingPercent argument');
        }
        params['trailingPercent'] = trailingPercent;
        if (trailingTriggerPrice !== undefined) {
            params['trailingTriggerPrice'] = trailingTriggerPrice;
        }
        if (this.has['createTrailingPercentOrder']) {
            return await this.createOrder (symbol, type, side, amount, price, params);
        }
        throw new NotSupported (this.id + ' createTrailingPercentOrder() is not supported yet');
    }

    async createMarketOrderWithCost (symbol: string, side: OrderSide, cost, params = {}) {
        /**
         * @method
         * @name createMarketOrderWithCost
         * @description create a market order by providing the symbol, side and cost
         * @param {string} symbol unified symbol of the market to create an order in
         * @param {string} side 'buy' or 'sell'
         * @param {float} cost how much you want to trade in units of the quote currency
         * @param {object} [params] extra parameters specific to the exchange API endpoint
         * @returns {object} an [order structure]{@link https://docs.ccxt.com/#/?id=order-structure}
         */
        if (this.has['createMarketOrderWithCost'] || (this.has['createMarketBuyOrderWithCost'] && this.has['createMarketSellOrderWithCost'])) {
            return await this.createOrder (symbol, 'market', side, cost, 1, params);
        }
        throw new NotSupported (this.id + ' createMarketOrderWithCost() is not supported yet');
    }

    async createMarketBuyOrderWithCost (symbol: string, cost, params = {}): Promise<Order> {
        /**
         * @method
         * @name createMarketBuyOrderWithCost
         * @description create a market buy order by providing the symbol and cost
         * @param {string} symbol unified symbol of the market to create an order in
         * @param {float} cost how much you want to trade in units of the quote currency
         * @param {object} [params] extra parameters specific to the exchange API endpoint
         * @returns {object} an [order structure]{@link https://docs.ccxt.com/#/?id=order-structure}
         */
        if (this.options['createMarketBuyOrderRequiresPrice'] || this.has['createMarketBuyOrderWithCost']) {
            return await this.createOrder (symbol, 'market', 'buy', cost, 1, params);
        }
        throw new NotSupported (this.id + ' createMarketBuyOrderWithCost() is not supported yet');
    }

    async createMarketSellOrderWithCost (symbol: string, cost, params = {}): Promise<Order> {
        /**
         * @method
         * @name createMarketSellOrderWithCost
         * @description create a market sell order by providing the symbol and cost
         * @param {string} symbol unified symbol of the market to create an order in
         * @param {float} cost how much you want to trade in units of the quote currency
         * @param {object} [params] extra parameters specific to the exchange API endpoint
         * @returns {object} an [order structure]{@link https://docs.ccxt.com/#/?id=order-structure}
         */
        if (this.options['createMarketSellOrderRequiresPrice'] || this.has['createMarketSellOrderWithCost']) {
            return await this.createOrder (symbol, 'market', 'sell', cost, 1, params);
        }
        throw new NotSupported (this.id + ' createMarketSellOrderWithCost() is not supported yet');
    }

    async createTriggerOrder (symbol: string, type: OrderType, side: OrderSide, amount, price = undefined, triggerPrice = undefined, params = {}): Promise<Order> {
        /**
         * @method
         * @name createTriggerOrder
         * @description create a trigger stop order (type 1)
         * @param {string} symbol unified symbol of the market to create an order in
         * @param {string} type 'market' or 'limit'
         * @param {string} side 'buy' or 'sell'
         * @param {float} amount how much you want to trade in units of the base currency or the number of contracts
         * @param {float} [price] the price to fulfill the order, in units of the quote currency, ignored in market orders
         * @param {float} triggerPrice the price to trigger the stop order, in units of the quote currency
         * @param {object} [params] extra parameters specific to the exchange API endpoint
         * @returns {object} an [order structure]{@link https://docs.ccxt.com/#/?id=order-structure}
         */
        if (triggerPrice === undefined) {
            throw new ArgumentsRequired (this.id + ' createTriggerOrder() requires a triggerPrice argument');
        }
        params['triggerPrice'] = triggerPrice;
        if (this.has['createTriggerOrder']) {
            return await this.createOrder (symbol, type, side, amount, price, params);
        }
        throw new NotSupported (this.id + ' createTriggerOrder() is not supported yet');
    }

    async createStopLossOrder (symbol: string, type: OrderType, side: OrderSide, amount, price = undefined, stopLossPrice = undefined, params = {}): Promise<Order> {
        /**
         * @method
         * @name createStopLossOrder
         * @description create a trigger stop loss order (type 2)
         * @param {string} symbol unified symbol of the market to create an order in
         * @param {string} type 'market' or 'limit'
         * @param {string} side 'buy' or 'sell'
         * @param {float} amount how much you want to trade in units of the base currency or the number of contracts
         * @param {float} [price] the price to fulfill the order, in units of the quote currency, ignored in market orders
         * @param {float} stopLossPrice the price to trigger the stop loss order, in units of the quote currency
         * @param {object} [params] extra parameters specific to the exchange API endpoint
         * @returns {object} an [order structure]{@link https://docs.ccxt.com/#/?id=order-structure}
         */
        if (stopLossPrice === undefined) {
            throw new ArgumentsRequired (this.id + ' createStopLossOrder() requires a stopLossPrice argument');
        }
        params['stopLossPrice'] = stopLossPrice;
        if (this.has['createStopLossOrder']) {
            return await this.createOrder (symbol, type, side, amount, price, params);
        }
        throw new NotSupported (this.id + ' createStopLossOrder() is not supported yet');
    }

    async createTakeProfitOrder (symbol: string, type: OrderType, side: OrderSide, amount, price = undefined, takeProfitPrice = undefined, params = {}): Promise<Order> {
        /**
         * @method
         * @name createTakeProfitOrder
         * @description create a trigger take profit order (type 2)
         * @param {string} symbol unified symbol of the market to create an order in
         * @param {string} type 'market' or 'limit'
         * @param {string} side 'buy' or 'sell'
         * @param {float} amount how much you want to trade in units of the base currency or the number of contracts
         * @param {float} [price] the price to fulfill the order, in units of the quote currency, ignored in market orders
         * @param {float} takeProfitPrice the price to trigger the take profit order, in units of the quote currency
         * @param {object} [params] extra parameters specific to the exchange API endpoint
         * @returns {object} an [order structure]{@link https://docs.ccxt.com/#/?id=order-structure}
         */
        if (takeProfitPrice === undefined) {
            throw new ArgumentsRequired (this.id + ' createTakeProfitOrder() requires a takeProfitPrice argument');
        }
        params['takeProfitPrice'] = takeProfitPrice;
        if (this.has['createTakeProfitOrder']) {
            return await this.createOrder (symbol, type, side, amount, price, params);
        }
        throw new NotSupported (this.id + ' createTakeProfitOrder() is not supported yet');
    }

    async createOrderWithTakeProfitAndStopLoss (symbol: string, type: OrderType, side: OrderSide, amount, price = undefined, takeProfit = undefined, stopLoss = undefined, params = {}): Promise<Order> {
        /**
         * @method
         * @name createOrderWithTakeProfitAndStopLoss
         * @description create an order with a stop loss or take profit attached (type 3)
         * @param {string} symbol unified symbol of the market to create an order in
         * @param {string} type 'market' or 'limit'
         * @param {string} side 'buy' or 'sell'
         * @param {float} amount how much you want to trade in units of the base currency or the number of contracts
         * @param {float} [price] the price to fulfill the order, in units of the quote currency, ignored in market orders
         * @param {float} [takeProfit] the take profit price, in units of the quote currency
         * @param {float} [stopLoss] the stop loss price, in units of the quote currency
         * @param {object} [params] extra parameters specific to the exchange API endpoint
         * @param {string} [params.takeProfitType] *not available on all exchanges* 'limit' or 'market'
         * @param {string} [params.stopLossType] *not available on all exchanges* 'limit' or 'market'
         * @param {string} [params.takeProfitPriceType] *not available on all exchanges* 'last', 'mark' or 'index'
         * @param {string} [params.stopLossPriceType] *not available on all exchanges* 'last', 'mark' or 'index'
         * @param {float} [params.takeProfitLimitPrice] *not available on all exchanges* limit price for a limit take profit order
         * @param {float} [params.stopLossLimitPrice] *not available on all exchanges* stop loss for a limit stop loss order
         * @param {float} [params.takeProfitAmount] *not available on all exchanges* the amount for a take profit
         * @param {float} [params.stopLossAmount] *not available on all exchanges* the amount for a stop loss
         * @returns {object} an [order structure]{@link https://docs.ccxt.com/#/?id=order-structure}
         */
        if ((takeProfit === undefined) && (stopLoss === undefined)) {
            throw new ArgumentsRequired (this.id + ' createOrderWithTakeProfitAndStopLoss() requires either a takeProfit or stopLoss argument');
        }
        if (takeProfit !== undefined) {
            params['takeProfit'] = {
                'triggerPrice': takeProfit,
            };
        }
        if (stopLoss !== undefined) {
            params['stopLoss'] = {
                'triggerPrice': stopLoss,
            };
        }
        const takeProfitType = this.safeString (params, 'takeProfitType');
        const takeProfitPriceType = this.safeString (params, 'takeProfitPriceType');
        const takeProfitLimitPrice = this.safeString (params, 'takeProfitLimitPrice');
        const takeProfitAmount = this.safeString (params, 'takeProfitAmount');
        const stopLossType = this.safeString (params, 'stopLossType');
        const stopLossPriceType = this.safeString (params, 'stopLossPriceType');
        const stopLossLimitPrice = this.safeString (params, 'stopLossLimitPrice');
        const stopLossAmount = this.safeString (params, 'stopLossAmount');
        if (takeProfitType !== undefined) {
            params['takeProfit']['type'] = takeProfitType;
        }
        if (takeProfitPriceType !== undefined) {
            params['takeProfit']['priceType'] = takeProfitPriceType;
        }
        if (takeProfitLimitPrice !== undefined) {
            params['takeProfit']['price'] = this.parseToNumeric (takeProfitLimitPrice);
        }
        if (takeProfitAmount !== undefined) {
            params['takeProfit']['amount'] = this.parseToNumeric (takeProfitAmount);
        }
        if (stopLossType !== undefined) {
            params['stopLoss']['type'] = stopLossType;
        }
        if (stopLossPriceType !== undefined) {
            params['stopLoss']['priceType'] = stopLossPriceType;
        }
        if (stopLossLimitPrice !== undefined) {
            params['stopLoss']['price'] = this.parseToNumeric (stopLossLimitPrice);
        }
        if (stopLossAmount !== undefined) {
            params['stopLoss']['amount'] = this.parseToNumeric (stopLossAmount);
        }
        params = this.omit (params, [ 'takeProfitType', 'takeProfitPriceType', 'takeProfitLimitPrice', 'takeProfitAmount', 'stopLossType', 'stopLossPriceType', 'stopLossLimitPrice', 'stopLossAmount' ]);
        if (this.has['createOrderWithTakeProfitAndStopLoss']) {
            return await this.createOrder (symbol, type, side, amount, price, params);
        }
        throw new NotSupported (this.id + ' createOrderWithTakeProfitAndStopLoss() is not supported yet');
    }

    async createOrders (orders: OrderRequest[], params = {}): Promise<Order[]> {
        throw new NotSupported (this.id + ' createOrders() is not supported yet');
    }

    async createOrderWs (symbol: string, type: OrderType, side: OrderSide, amount: number, price: number = undefined, params = {}): Promise<Order> {
        throw new NotSupported (this.id + ' createOrderWs() is not supported yet');
    }

    async cancelOrder (id: string, symbol: string = undefined, params = {}): Promise<any> {
        throw new NotSupported (this.id + ' cancelOrder() is not supported yet');
    }

    async cancelOrderWs (id: string, symbol: string = undefined, params = {}): Promise<any> {
        throw new NotSupported (this.id + ' cancelOrderWs() is not supported yet');
    }

    async cancelOrdersWs (ids: string[], symbol: string = undefined, params = {}): Promise<any> {
        throw new NotSupported (this.id + ' cancelOrdersWs() is not supported yet');
    }

    async cancelAllOrders (symbol: string = undefined, params = {}): Promise<any> {
        throw new NotSupported (this.id + ' cancelAllOrders() is not supported yet');
    }

    async cancelAllOrdersWs (symbol: string = undefined, params = {}): Promise<any> {
        throw new NotSupported (this.id + ' cancelAllOrdersWs() is not supported yet');
    }

    async cancelUnifiedOrder (order, params = {}) {
        return this.cancelOrder (this.safeValue (order, 'id'), this.safeValue (order, 'symbol'), params);
    }

    async fetchOrders (symbol: string = undefined, since: Int = undefined, limit: Int = undefined, params = {}): Promise<Order[]> {
        throw new NotSupported (this.id + ' fetchOrders() is not supported yet');
    }

    async fetchOrdersWs (symbol: string = undefined, since: Int = undefined, limit: Int = undefined, params = {}): Promise<Order[]> {
        throw new NotSupported (this.id + ' fetchOrdersWs() is not supported yet');
    }

    async fetchOrderTrades (id: string, symbol: string = undefined, since: Int = undefined, limit: Int = undefined, params = {}): Promise<Trade[]> {
        throw new NotSupported (this.id + ' fetchOrderTrades() is not supported yet');
    }

    async watchOrders (symbol: string = undefined, since: Int = undefined, limit: Int = undefined, params = {}): Promise<Order[]> {
        throw new NotSupported (this.id + ' watchOrders() is not supported yet');
    }

    async fetchOpenOrders (symbol: string = undefined, since: Int = undefined, limit: Int = undefined, params = {}): Promise<Order[]> {
        if (this.has['fetchOrders']) {
            const orders = await this.fetchOrders (symbol, since, limit, params);
            return this.filterBy (orders, 'status', 'open') as Order[];
        }
        throw new NotSupported (this.id + ' fetchOpenOrders() is not supported yet');
    }

    async fetchOpenOrdersWs (symbol: string = undefined, since: Int = undefined, limit: Int = undefined, params = {}): Promise<Order[]> {
        if (this.has['fetchOrdersWs']) {
            const orders = await this.fetchOrdersWs (symbol, since, limit, params);
            return this.filterBy (orders, 'status', 'open') as Order[];
        }
        throw new NotSupported (this.id + ' fetchOpenOrdersWs() is not supported yet');
    }

    async fetchClosedOrders (symbol: string = undefined, since: Int = undefined, limit: Int = undefined, params = {}): Promise<Order[]> {
        if (this.has['fetchOrders']) {
            const orders = await this.fetchOrders (symbol, since, limit, params);
            return this.filterBy (orders, 'status', 'closed') as Order[];
        }
        throw new NotSupported (this.id + ' fetchClosedOrders() is not supported yet');
    }

    async fetchClosedOrdersWs (symbol: string = undefined, since: Int = undefined, limit: Int = undefined, params = {}): Promise<Order[]> {
        if (this.has['fetchOrdersWs']) {
            const orders = await this.fetchOrdersWs (symbol, since, limit, params);
            return this.filterBy (orders, 'status', 'closed') as Order[];
        }
        throw new NotSupported (this.id + ' fetchClosedOrdersWs() is not supported yet');
    }

    async fetchMyTrades (symbol: string = undefined, since: Int = undefined, limit: Int = undefined, params = {}): Promise<Trade[]> {
        throw new NotSupported (this.id + ' fetchMyTrades() is not supported yet');
    }

    async fetchMyLiquidations (symbol: string = undefined, since: Int = undefined, limit: Int = undefined, params = {}): Promise<Liquidation[]> {
        throw new NotSupported (this.id + ' fetchMyLiquidations() is not supported yet');
    }

    async fetchLiquidations (symbol: string, since: Int = undefined, limit: Int = undefined, params = {}): Promise<Liquidation[]> {
        throw new NotSupported (this.id + ' fetchLiquidations() is not supported yet');
    }

    async fetchMyTradesWs (symbol: string = undefined, since: Int = undefined, limit: Int = undefined, params = {}): Promise<Trade[]> {
        throw new NotSupported (this.id + ' fetchMyTradesWs() is not supported yet');
    }

    async watchMyTrades (symbol: string = undefined, since: Int = undefined, limit: Int = undefined, params = {}): Promise<Trade[]> {
        throw new NotSupported (this.id + ' watchMyTrades() is not supported yet');
    }

    async fetchOHLCVWs (symbol: string, timeframe: string = '1m', since: Int = undefined, limit: Int = undefined, params = {}): Promise<OHLCV[]> {
        throw new NotSupported (this.id + ' fetchOHLCVWs() is not supported yet');
    }

    async fetchGreeks (symbol: string, params = {}): Promise<Greeks> {
        throw new NotSupported (this.id + ' fetchGreeks() is not supported yet');
    }

    async fetchDepositsWithdrawals (code: string = undefined, since: Int = undefined, limit: Int = undefined, params = {}): Promise<any> {
        /**
         * @method
         * @name exchange#fetchDepositsWithdrawals
         * @description fetch history of deposits and withdrawals
         * @param {string} [code] unified currency code for the currency of the deposit/withdrawals, default is undefined
         * @param {int} [since] timestamp in ms of the earliest deposit/withdrawal, default is undefined
         * @param {int} [limit] max number of deposit/withdrawals to return, default is undefined
         * @param {object} [params] extra parameters specific to the exchange API endpoint
         * @returns {object} a list of [transaction structures]{@link https://docs.ccxt.com/#/?id=transaction-structure}
         */
        throw new NotSupported (this.id + ' fetchDepositsWithdrawals() is not supported yet');
    }

    async fetchDeposits (code: string = undefined, since: Int = undefined, limit: Int = undefined, params = {}): Promise<any> {
        throw new NotSupported (this.id + ' fetchDeposits() is not supported yet');
    }

    async fetchWithdrawals (code: string = undefined, since: Int = undefined, limit: Int = undefined, params = {}): Promise<any> {
        throw new NotSupported (this.id + ' fetchWithdrawals() is not supported yet');
    }

    async fetchOpenInterest (symbol: string, params = {}): Promise<OpenInterest> {
        throw new NotSupported (this.id + ' fetchOpenInterest() is not supported yet');
    }

    async fetchFundingRateHistory (symbol: string = undefined, since: Int = undefined, limit: Int = undefined, params = {}): Promise<FundingRateHistory[]> {
        throw new NotSupported (this.id + ' fetchFundingRateHistory() is not supported yet');
    }

    async fetchFundingHistory (symbol: string = undefined, since: Int = undefined, limit: Int = undefined, params = {}): Promise<FundingHistory[]> {
        throw new NotSupported (this.id + ' fetchFundingHistory() is not supported yet');
    }

    async closePosition (symbol: string, side: OrderSide = undefined, params = {}): Promise<Order> {
        throw new NotSupported (this.id + ' closePosition() is not supported yet');
    }

    async closeAllPositions (params = {}): Promise<Position[]> {
        throw new NotSupported (this.id + ' closeAllPositions() is not supported yet');
    }

    async fetchL3OrderBook (symbol: string, limit: Int = undefined, params = {}): Promise<OrderBook> {
        throw new BadRequest (this.id + ' fetchL3OrderBook() is not supported yet');
    }

    parseLastPrice (price, market: Market = undefined): any {
        throw new NotSupported (this.id + ' parseLastPrice() is not supported yet');
    }

    async fetchDepositAddress (code: string, params = {}) {
        if (this.has['fetchDepositAddresses']) {
            const depositAddresses = await this.fetchDepositAddresses ([ code ], params);
            const depositAddress = this.safeValue (depositAddresses, code);
            if (depositAddress === undefined) {
                throw new InvalidAddress (this.id + ' fetchDepositAddress() could not find a deposit address for ' + code + ', make sure you have created a corresponding deposit address in your wallet on the exchange website');
            } else {
                return depositAddress;
            }
        } else {
            throw new NotSupported (this.id + ' fetchDepositAddress() is not supported yet');
        }
    }

    account (): Account {
        return {
            'free': undefined,
            'used': undefined,
            'total': undefined,
        };
    }

    commonCurrencyCode (currency: string) {
        if (!this.substituteCommonCurrencyCodes) {
            return currency;
        }
        return this.safeString (this.commonCurrencies, currency, currency);
    }

    currency (code) {
        if (this.currencies === undefined) {
            throw new ExchangeError (this.id + ' currencies not loaded');
        }
        if (typeof code === 'string') {
            if (code in this.currencies) {
                return this.currencies[code];
            } else if (code in this.currencies_by_id) {
                return this.currencies_by_id[code];
            }
        }
        throw new ExchangeError (this.id + ' does not have currency code ' + code);
    }

    market (symbol: string): MarketInterface {
        if (this.markets === undefined) {
            throw new ExchangeError (this.id + ' markets not loaded');
        }
        if (symbol in this.markets) {
            return this.markets[symbol];
        } else if (symbol in this.markets_by_id) {
            const markets = this.markets_by_id[symbol];
            const defaultType = this.safeString2 (this.options, 'defaultType', 'defaultSubType', 'spot');
            for (let i = 0; i < markets.length; i++) {
                const market = markets[i];
                if (market[defaultType]) {
                    return market;
                }
            }
            return markets[0];
        }
        throw new BadSymbol (this.id + ' does not have market symbol ' + symbol);
    }

    handleWithdrawTagAndParams (tag, params): any {
        if (typeof tag === 'object') {
            params = this.extend (tag, params);
            tag = undefined;
        }
        if (tag === undefined) {
            tag = this.safeString (params, 'tag');
            if (tag !== undefined) {
                params = this.omit (params, 'tag');
            }
        }
        return [ tag, params ];
    }

    async createLimitOrder (symbol: string, side: OrderSide, amount, price, params = {}): Promise<Order> {
        return await this.createOrder (symbol, 'limit', side, amount, price, params);
    }

    async createMarketOrder (symbol: string, side: OrderSide, amount, price = undefined, params = {}): Promise<Order> {
        return await this.createOrder (symbol, 'market', side, amount, price, params);
    }

    async createLimitBuyOrder (symbol: string, amount, price, params = {}): Promise<Order> {
        return await this.createOrder (symbol, 'limit', 'buy', amount, price, params);
    }

    async createLimitSellOrder (symbol: string, amount, price, params = {}): Promise<Order> {
        return await this.createOrder (symbol, 'limit', 'sell', amount, price, params);
    }

    async createMarketBuyOrder (symbol: string, amount, params = {}): Promise<Order> {
        return await this.createOrder (symbol, 'market', 'buy', amount, undefined, params);
    }

    async createMarketSellOrder (symbol: string, amount, params = {}): Promise<Order> {
        return await this.createOrder (symbol, 'market', 'sell', amount, undefined, params);
    }

    costToPrecision (symbol: string, cost) {
        const market = this.market (symbol);
        return this.decimalToPrecision (cost, TRUNCATE, market['precision']['price'], this.precisionMode, this.paddingMode);
    }

    priceToPrecision (symbol: string, price): string {
        const market = this.market (symbol);
        const result = this.decimalToPrecision (price, ROUND, market['precision']['price'], this.precisionMode, this.paddingMode);
        if (result === '0') {
            throw new InvalidOrder (this.id + ' price of ' + market['symbol'] + ' must be greater than minimum price precision of ' + this.numberToString (market['precision']['price']));
        }
        return result;
    }

    amountToPrecision (symbol: string, amount) {
        const market = this.market (symbol);
        const result = this.decimalToPrecision (amount, TRUNCATE, market['precision']['amount'], this.precisionMode, this.paddingMode);
        if (result === '0') {
            throw new InvalidOrder (this.id + ' amount of ' + market['symbol'] + ' must be greater than minimum amount precision of ' + this.numberToString (market['precision']['amount']));
        }
        return result;
    }

    feeToPrecision (symbol: string, fee) {
        const market = this.market (symbol);
        return this.decimalToPrecision (fee, ROUND, market['precision']['price'], this.precisionMode, this.paddingMode);
    }

    currencyToPrecision (code: string, fee, networkCode = undefined) {
        const currency = this.currencies[code];
        let precision = this.safeValue (currency, 'precision');
        if (networkCode !== undefined) {
            const networks = this.safeValue (currency, 'networks', {});
            const networkItem = this.safeValue (networks, networkCode, {});
            precision = this.safeValue (networkItem, 'precision', precision);
        }
        if (precision === undefined) {
            return this.forceString (fee);
        } else {
            return this.decimalToPrecision (fee, ROUND, precision, this.precisionMode, this.paddingMode);
        }
    }

    forceString (value) {
        if (typeof value !== 'string') {
            return this.numberToString (value);
        }
        return value;
    }

    isTickPrecision () {
        return this.precisionMode === TICK_SIZE;
    }

    isDecimalPrecision () {
        return this.precisionMode === DECIMAL_PLACES;
    }

    isSignificantPrecision () {
        return this.precisionMode === SIGNIFICANT_DIGITS;
    }

    safeNumber (obj: object, key: IndexType, defaultNumber: number = undefined): Num {
        const value = this.safeString (obj, key);
        return this.parseNumber (value, defaultNumber);
    }

    safeNumberN (obj: object, arr: IndexType[], defaultNumber: number = undefined): Num {
        const value = this.safeStringN (obj, arr);
        return this.parseNumber (value, defaultNumber);
    }

    parsePrecision (precision?: string) {
        /**
         * @ignore
         * @method
         * @param {string} precision The number of digits to the right of the decimal
         * @returns {string} a string number equal to 1e-precision
         */
        if (precision === undefined) {
            return undefined;
        }
        const precisionNumber = parseInt (precision);
        if (precisionNumber === 0) {
            return '1';
        }
        let parsedPrecision = '0.';
        for (let i = 0; i < precisionNumber - 1; i++) {
            parsedPrecision = parsedPrecision + '0';
        }
        return parsedPrecision + '1';
    }

    async loadTimeDifference (params = {}) {
        const serverTime = await this.fetchTime (params);
        const after = this.milliseconds ();
        this.options['timeDifference'] = after - serverTime;
        return this.options['timeDifference'];
    }

    implodeHostname (url: string) {
        return this.implodeParams (url, { 'hostname': this.hostname });
    }

    async fetchMarketLeverageTiers (symbol: string, params = {}) {
        if (this.has['fetchLeverageTiers']) {
            const market = this.market (symbol);
            if (!market['contract']) {
                throw new BadSymbol (this.id + ' fetchMarketLeverageTiers() supports contract markets only');
            }
            const tiers = await this.fetchLeverageTiers ([ symbol ]);
            return this.safeValue (tiers, symbol);
        } else {
            throw new NotSupported (this.id + ' fetchMarketLeverageTiers() is not supported yet');
        }
    }

    async createPostOnlyOrder (symbol: string, type: OrderType, side: OrderSide, amount, price, params = {}) {
        if (!this.has['createPostOnlyOrder']) {
            throw new NotSupported (this.id + 'createPostOnlyOrder() is not supported yet');
        }
        const query = this.extend (params, { 'postOnly': true });
        return await this.createOrder (symbol, type, side, amount, price, query);
    }

    async createReduceOnlyOrder (symbol: string, type: OrderType, side: OrderSide, amount, price, params = {}) {
        if (!this.has['createReduceOnlyOrder']) {
            throw new NotSupported (this.id + 'createReduceOnlyOrder() is not supported yet');
        }
        const query = this.extend (params, { 'reduceOnly': true });
        return await this.createOrder (symbol, type, side, amount, price, query);
    }

    async createStopOrder (symbol: string, type: OrderType, side: OrderSide, amount, price = undefined, stopPrice = undefined, params = {}) {
        if (!this.has['createStopOrder']) {
            throw new NotSupported (this.id + ' createStopOrder() is not supported yet');
        }
        if (stopPrice === undefined) {
            throw new ArgumentsRequired (this.id + ' create_stop_order() requires a stopPrice argument');
        }
        const query = this.extend (params, { 'stopPrice': stopPrice });
        return await this.createOrder (symbol, type, side, amount, price, query);
    }

    async createStopLimitOrder (symbol: string, side: OrderSide, amount, price, stopPrice, params = {}) {
        if (!this.has['createStopLimitOrder']) {
            throw new NotSupported (this.id + ' createStopLimitOrder() is not supported yet');
        }
        const query = this.extend (params, { 'stopPrice': stopPrice });
        return await this.createOrder (symbol, 'limit', side, amount, price, query);
    }

    async createStopMarketOrder (symbol: string, side: OrderSide, amount, stopPrice, params = {}) {
        if (!this.has['createStopMarketOrder']) {
            throw new NotSupported (this.id + ' createStopMarketOrder() is not supported yet');
        }
        const query = this.extend (params, { 'stopPrice': stopPrice });
        return await this.createOrder (symbol, 'market', side, amount, undefined, query);
    }

    safeCurrencyCode (currencyId: Str, currency: Currency = undefined): string {
        currency = this.safeCurrency (currencyId, currency);
        return currency['code'];
    }

    filterBySymbolSinceLimit (array, symbol: string = undefined, since: Int = undefined, limit: Int = undefined, tail = false) {
        return this.filterByValueSinceLimit (array, 'symbol', symbol, since, limit, 'timestamp', tail);
    }

    filterByCurrencySinceLimit (array, code = undefined, since: Int = undefined, limit: Int = undefined, tail = false) {
        return this.filterByValueSinceLimit (array, 'currency', code, since, limit, 'timestamp', tail);
    }

    filterBySymbolsSinceLimit (array, symbols: string[] = undefined, since: Int = undefined, limit: Int = undefined, tail = false) {
        const result = this.filterByArray (array, 'symbol', symbols, false);
        return this.filterBySinceLimit (result, since, limit, 'timestamp', tail);
    }

    parseLastPrices (pricesData, symbols: string[] = undefined, params = {}) {
        //
        // the value of tickers is either a dict or a list
        //
        // dict
        //
        //     {
        //         'marketId1': { ... },
        //         'marketId2': { ... },
        //         ...
        //     }
        //
        // list
        //
        //     [
        //         { 'market': 'marketId1', ... },
        //         { 'market': 'marketId2', ... },
        //         ...
        //     ]
        //
        const results = [];
        if (Array.isArray (pricesData)) {
            for (let i = 0; i < pricesData.length; i++) {
                const priceData = this.extend (this.parseLastPrice (pricesData[i]), params);
                results.push (priceData);
            }
        } else {
            const marketIds = Object.keys (pricesData);
            for (let i = 0; i < marketIds.length; i++) {
                const marketId = marketIds[i];
                const market = this.safeMarket (marketId);
                const priceData = this.extend (this.parseLastPrice (pricesData[marketId], market), params);
                results.push (priceData);
            }
        }
        symbols = this.marketSymbols (symbols);
        return this.filterByArray (results, 'symbol', symbols);
    }

    parseTickers (tickers, symbols: string[] = undefined, params = {}): Dictionary<Ticker> {
        //
        // the value of tickers is either a dict or a list
        //
        // dict
        //
        //     {
        //         'marketId1': { ... },
        //         'marketId2': { ... },
        //         'marketId3': { ... },
        //         ...
        //     }
        //
        // list
        //
        //     [
        //         { 'market': 'marketId1', ... },
        //         { 'market': 'marketId2', ... },
        //         { 'market': 'marketId3', ... },
        //         ...
        //     ]
        //
        const results = [];
        if (Array.isArray (tickers)) {
            for (let i = 0; i < tickers.length; i++) {
                const ticker = this.extend (this.parseTicker (tickers[i]), params);
                results.push (ticker);
            }
        } else {
            const marketIds = Object.keys (tickers);
            for (let i = 0; i < marketIds.length; i++) {
                const marketId = marketIds[i];
                const market = this.safeMarket (marketId);
                const ticker = this.extend (this.parseTicker (tickers[marketId], market), params);
                results.push (ticker);
            }
        }
        symbols = this.marketSymbols (symbols);
        return this.filterByArray (results, 'symbol', symbols);
    }

    parseDepositAddresses (addresses, codes: string[] = undefined, indexed = true, params = {}) {
        let result = [];
        for (let i = 0; i < addresses.length; i++) {
            const address = this.extend (this.parseDepositAddress (addresses[i]), params);
            result.push (address);
        }
        if (codes !== undefined) {
            result = this.filterByArray (result, 'currency', codes, false);
        }
        if (indexed) {
            return this.indexBy (result, 'currency');
        }
        return result;
    }

    parseBorrowInterests (response, market: Market = undefined) {
        const interests = [];
        for (let i = 0; i < response.length; i++) {
            const row = response[i];
            interests.push (this.parseBorrowInterest (row, market));
        }
        return interests;
    }

    parseFundingRateHistories (response, market = undefined, since: Int = undefined, limit: Int = undefined): FundingRateHistory[] {
        const rates = [];
        for (let i = 0; i < response.length; i++) {
            const entry = response[i];
            rates.push (this.parseFundingRateHistory (entry, market));
        }
        const sorted = this.sortBy (rates, 'timestamp');
        const symbol = (market === undefined) ? undefined : market['symbol'];
        return this.filterBySymbolSinceLimit (sorted, symbol, since, limit) as FundingRateHistory[];
    }

    safeSymbol (marketId: Str, market: Market = undefined, delimiter: Str = undefined, marketType: Str = undefined): string {
        market = this.safeMarket (marketId, market, delimiter, marketType);
        return market['symbol'];
    }

    parseFundingRate (contract: string, market: Market = undefined) {
        throw new NotSupported (this.id + ' parseFundingRate() is not supported yet');
    }

    parseFundingRates (response, market: Market = undefined) {
        const result = {};
        for (let i = 0; i < response.length; i++) {
            const parsed = this.parseFundingRate (response[i], market);
            result[parsed['symbol']] = parsed;
        }
        return result;
    }

    isTriggerOrder (params) {
        const isTrigger = this.safeValue2 (params, 'trigger', 'stop');
        if (isTrigger) {
            params = this.omit (params, [ 'trigger', 'stop' ]);
        }
        return [ isTrigger, params ];
    }

    isPostOnly (isMarketOrder: boolean, exchangeSpecificParam, params = {}) {
        /**
         * @ignore
         * @method
         * @param {string} type Order type
         * @param {boolean} exchangeSpecificParam exchange specific postOnly
         * @param {object} [params] exchange specific params
         * @returns {boolean} true if a post only order, false otherwise
         */
        const timeInForce = this.safeStringUpper (params, 'timeInForce');
        let postOnly = this.safeValue2 (params, 'postOnly', 'post_only', false);
        // we assume timeInForce is uppercase from safeStringUpper (params, 'timeInForce')
        const ioc = timeInForce === 'IOC';
        const fok = timeInForce === 'FOK';
        const timeInForcePostOnly = timeInForce === 'PO';
        postOnly = postOnly || timeInForcePostOnly || exchangeSpecificParam;
        if (postOnly) {
            if (ioc || fok) {
                throw new InvalidOrder (this.id + ' postOnly orders cannot have timeInForce equal to ' + timeInForce);
            } else if (isMarketOrder) {
                throw new InvalidOrder (this.id + ' market orders cannot be postOnly');
            } else {
                return true;
            }
        } else {
            return false;
        }
    }

    handlePostOnly (isMarketOrder: boolean, exchangeSpecificPostOnlyOption: boolean, params: any = {}) {
        /**
         * @ignore
         * @method
         * @param {string} type Order type
         * @param {boolean} exchangeSpecificBoolean exchange specific postOnly
         * @param {object} [params] exchange specific params
         * @returns {Array}
         */
        const timeInForce = this.safeStringUpper (params, 'timeInForce');
        let postOnly = this.safeValue (params, 'postOnly', false);
        const ioc = timeInForce === 'IOC';
        const fok = timeInForce === 'FOK';
        const po = timeInForce === 'PO';
        postOnly = postOnly || po || exchangeSpecificPostOnlyOption;
        if (postOnly) {
            if (ioc || fok) {
                throw new InvalidOrder (this.id + ' postOnly orders cannot have timeInForce equal to ' + timeInForce);
            } else if (isMarketOrder) {
                throw new InvalidOrder (this.id + ' market orders cannot be postOnly');
            } else {
                if (po) {
                    params = this.omit (params, 'timeInForce');
                }
                params = this.omit (params, 'postOnly');
                return [ true, params ];
            }
        }
        return [ false, params ];
    }

    async fetchLastPrices (symbols: string[] = undefined, params = {}) {
        throw new NotSupported (this.id + ' fetchLastPrices() is not supported yet');
    }

    async fetchTradingFees (params = {}): Promise<any> {
        throw new NotSupported (this.id + ' fetchTradingFees() is not supported yet');
    }

    async fetchTradingFee (symbol: string, params = {}) {
        if (!this.has['fetchTradingFees']) {
            throw new NotSupported (this.id + ' fetchTradingFee() is not supported yet');
        }
        return await this.fetchTradingFees (params);
    }

    parseOpenInterest (interest, market: Market = undefined): OpenInterest {
        throw new NotSupported (this.id + ' parseOpenInterest () is not supported yet');
    }

    parseOpenInterests (response, market = undefined, since: Int = undefined, limit: Int = undefined): OpenInterest[] {
        const interests = [];
        for (let i = 0; i < response.length; i++) {
            const entry = response[i];
            const interest = this.parseOpenInterest (entry, market);
            interests.push (interest);
        }
        const sorted = this.sortBy (interests, 'timestamp');
        const symbol = this.safeString (market, 'symbol');
        return this.filterBySymbolSinceLimit (sorted, symbol, since, limit);
    }

    async fetchFundingRate (symbol: string, params = {}) {
        if (this.has['fetchFundingRates']) {
            await this.loadMarkets ();
            const market = this.market (symbol);
            symbol = market['symbol'];
            if (!market['contract']) {
                throw new BadSymbol (this.id + ' fetchFundingRate() supports contract markets only');
            }
            const rates = await this.fetchFundingRates ([ symbol ], params);
            const rate = this.safeValue (rates, symbol);
            if (rate === undefined) {
                throw new NullResponse (this.id + ' fetchFundingRate () returned no data for ' + symbol);
            } else {
                return rate;
            }
        } else {
            throw new NotSupported (this.id + ' fetchFundingRate () is not supported yet');
        }
    }

    async fetchMarkOHLCV (symbol, timeframe = '1m', since: Int = undefined, limit: Int = undefined, params = {}): Promise<OHLCV[]> {
        /**
         * @method
         * @name exchange#fetchMarkOHLCV
         * @description fetches historical mark price candlestick data containing the open, high, low, and close price of a market
         * @param {string} symbol unified symbol of the market to fetch OHLCV data for
         * @param {string} timeframe the length of time each candle represents
         * @param {int} [since] timestamp in ms of the earliest candle to fetch
         * @param {int} [limit] the maximum amount of candles to fetch
         * @param {object} [params] extra parameters specific to the exchange API endpoint
         * @returns {float[][]} A list of candles ordered as timestamp, open, high, low, close, undefined
         */
        if (this.has['fetchMarkOHLCV']) {
            const request = {
                'price': 'mark',
            };
            return await this.fetchOHLCV (symbol, timeframe, since, limit, this.extend (request, params));
        } else {
            throw new NotSupported (this.id + ' fetchMarkOHLCV () is not supported yet');
        }
    }

    async fetchIndexOHLCV (symbol: string, timeframe = '1m', since: Int = undefined, limit: Int = undefined, params = {}): Promise<OHLCV[]> {
        /**
         * @method
         * @name exchange#fetchIndexOHLCV
         * @description fetches historical index price candlestick data containing the open, high, low, and close price of a market
         * @param {string} symbol unified symbol of the market to fetch OHLCV data for
         * @param {string} timeframe the length of time each candle represents
         * @param {int} [since] timestamp in ms of the earliest candle to fetch
         * @param {int} [limit] the maximum amount of candles to fetch
         * @param {object} [params] extra parameters specific to the exchange API endpoint
         * @returns {} A list of candles ordered as timestamp, open, high, low, close, undefined
         */
        if (this.has['fetchIndexOHLCV']) {
            const request = {
                'price': 'index',
            };
            return await this.fetchOHLCV (symbol, timeframe, since, limit, this.extend (request, params));
        } else {
            throw new NotSupported (this.id + ' fetchIndexOHLCV () is not supported yet');
        }
    }

    async fetchPremiumIndexOHLCV (symbol: string, timeframe = '1m', since: Int = undefined, limit: Int = undefined, params = {}): Promise<OHLCV[]> {
        /**
         * @method
         * @name exchange#fetchPremiumIndexOHLCV
         * @description fetches historical premium index price candlestick data containing the open, high, low, and close price of a market
         * @param {string} symbol unified symbol of the market to fetch OHLCV data for
         * @param {string} timeframe the length of time each candle represents
         * @param {int} [since] timestamp in ms of the earliest candle to fetch
         * @param {int} [limit] the maximum amount of candles to fetch
         * @param {object} [params] extra parameters specific to the exchange API endpoint
         * @returns {float[][]} A list of candles ordered as timestamp, open, high, low, close, undefined
         */
        if (this.has['fetchPremiumIndexOHLCV']) {
            const request = {
                'price': 'premiumIndex',
            };
            return await this.fetchOHLCV (symbol, timeframe, since, limit, this.extend (request, params));
        } else {
            throw new NotSupported (this.id + ' fetchPremiumIndexOHLCV () is not supported yet');
        }
    }

    handleTimeInForce (params = {}) {
        /**
         * @ignore
         * @method
         * Must add timeInForce to this.options to use this method
         * @returns {string} returns the exchange specific value for timeInForce
         */
        const timeInForce = this.safeStringUpper (params, 'timeInForce'); // supported values GTC, IOC, PO
        if (timeInForce !== undefined) {
            const exchangeValue = this.safeString (this.options['timeInForce'], timeInForce);
            if (exchangeValue === undefined) {
                throw new ExchangeError (this.id + ' does not support timeInForce "' + timeInForce + '"');
            }
            return exchangeValue;
        }
        return undefined;
    }

    convertTypeToAccount (account) {
        /**
         * @ignore
         * @method
         * Must add accountsByType to this.options to use this method
         * @param {string} account key for account name in this.options['accountsByType']
         * @returns the exchange specific account name or the isolated margin id for transfers
         */
        const accountsByType = this.safeValue (this.options, 'accountsByType', {});
        const lowercaseAccount = account.toLowerCase ();
        if (lowercaseAccount in accountsByType) {
            return accountsByType[lowercaseAccount];
        } else if ((account in this.markets) || (account in this.markets_by_id)) {
            const market = this.market (account);
            return market['id'];
        } else {
            return account;
        }
    }

    checkRequiredArgument (methodName, argument, argumentName, options = []) {
        /**
         * @ignore
         * @method
         * @param {string} methodName the name of the method that the argument is being checked for
         * @param {string} argument the argument's actual value provided
         * @param {string} argumentName the name of the argument being checked (for logging purposes)
         * @param {string[]} options a list of options that the argument can be
         * @returns {undefined}
         */
        const optionsLength = options.length;
        if ((argument === undefined) || ((optionsLength > 0) && (!(this.inArray (argument, options))))) {
            const messageOptions = options.join (', ');
            let message = this.id + ' ' + methodName + '() requires a ' + argumentName + ' argument';
            if (messageOptions !== '') {
                message += ', one of ' + '(' + messageOptions + ')';
            }
            throw new ArgumentsRequired (message);
        }
    }

    checkRequiredMarginArgument (methodName: string, symbol: Str, marginMode: string) {
        /**
         * @ignore
         * @method
         * @param {string} symbol unified symbol of the market
         * @param {string} methodName name of the method that requires a symbol
         * @param {string} marginMode is either 'isolated' or 'cross'
         */
        if ((marginMode === 'isolated') && (symbol === undefined)) {
            throw new ArgumentsRequired (this.id + ' ' + methodName + '() requires a symbol argument for isolated margin');
        } else if ((marginMode === 'cross') && (symbol !== undefined)) {
            throw new ArgumentsRequired (this.id + ' ' + methodName + '() cannot have a symbol argument for cross margin');
        }
    }

    parseDepositWithdrawFees (response, codes: string[] = undefined, currencyIdKey = undefined): any {
        /**
         * @ignore
         * @method
         * @param {object[]|object} response unparsed response from the exchange
         * @param {string[]|undefined} codes the unified currency codes to fetch transactions fees for, returns all currencies when undefined
         * @param {str} currencyIdKey *should only be undefined when response is a dictionary* the object key that corresponds to the currency id
         * @returns {object} objects with withdraw and deposit fees, indexed by currency codes
         */
        const depositWithdrawFees = {};
        codes = this.marketCodes (codes);
        const isArray = Array.isArray (response);
        let responseKeys = response;
        if (!isArray) {
            responseKeys = Object.keys (response);
        }
        for (let i = 0; i < responseKeys.length; i++) {
            const entry = responseKeys[i];
            const dictionary = isArray ? entry : response[entry];
            const currencyId = isArray ? this.safeString (dictionary, currencyIdKey) : entry;
            const currency = this.safeValue (this.currencies_by_id, currencyId);
            const code = this.safeString (currency, 'code', currencyId);
            if ((codes === undefined) || (this.inArray (code, codes))) {
                depositWithdrawFees[code] = this.parseDepositWithdrawFee (dictionary, currency);
            }
        }
        return depositWithdrawFees;
    }

    parseDepositWithdrawFee (fee, currency: Currency = undefined): any {
        throw new NotSupported (this.id + ' parseDepositWithdrawFee() is not supported yet');
    }

    depositWithdrawFee (info): any {
        return {
            'deposit': {
                'fee': undefined,
                'percentage': undefined,
            },
            'info': info,
            'networks': {},
            'withdraw': {
                'fee': undefined,
                'percentage': undefined,
            },
        };
    }

    assignDefaultDepositWithdrawFees (fee, currency = undefined): any {
        /**
         * @ignore
         * @method
         * @description Takes a depositWithdrawFee structure and assigns the default values for withdraw and deposit
         * @param {object} fee A deposit withdraw fee structure
         * @param {object} currency A currency structure, the response from this.currency ()
         * @returns {object} A deposit withdraw fee structure
         */
        const networkKeys = Object.keys (fee['networks']);
        const numNetworks = networkKeys.length;
        if (numNetworks === 1) {
            fee['withdraw'] = fee['networks'][networkKeys[0]]['withdraw'];
            fee['deposit'] = fee['networks'][networkKeys[0]]['deposit'];
            return fee;
        }
        const currencyCode = this.safeString (currency, 'code');
        for (let i = 0; i < numNetworks; i++) {
            const network = networkKeys[i];
            if (network === currencyCode) {
                fee['deposit'] = fee['networks'][networkKeys[i]]['deposit'];
                fee['withdraw'] = fee['networks'][networkKeys[i]]['withdraw'];
            }
        }
        return fee;
    }

    parseIncome (info, market: Market = undefined) {
        throw new NotSupported (this.id + ' parseIncome () is not supported yet');
    }

    parseIncomes (incomes, market = undefined, since: Int = undefined, limit: Int = undefined): FundingHistory[] {
        /**
         * @ignore
         * @method
         * @description parses funding fee info from exchange response
         * @param {object[]} incomes each item describes once instance of currency being received or paid
         * @param {object} market ccxt market
         * @param {int} [since] when defined, the response items are filtered to only include items after this timestamp
         * @param {int} [limit] limits the number of items in the response
         * @returns {object[]} an array of [funding history structures]{@link https://docs.ccxt.com/#/?id=funding-history-structure}
         */
        const result = [];
        for (let i = 0; i < incomes.length; i++) {
            const entry = incomes[i];
            const parsed = this.parseIncome (entry, market);
            result.push (parsed);
        }
        const sorted = this.sortBy (result, 'timestamp');
        return this.filterBySinceLimit (sorted, since, limit);
    }

    getMarketFromSymbols (symbols: string[] = undefined) {
        if (symbols === undefined) {
            return undefined;
        }
        const firstMarket = this.safeString (symbols, 0);
        const market = this.market (firstMarket);
        return market;
    }

    parseWsOHLCVs (ohlcvs: object[], market: any = undefined, timeframe: string = '1m', since: Int = undefined, limit: Int = undefined) {
        const results = [];
        for (let i = 0; i < ohlcvs.length; i++) {
            results.push (this.parseWsOHLCV (ohlcvs[i], market));
        }
        return results;
    }

    async fetchTransactions (code: string = undefined, since: Int = undefined, limit: Int = undefined, params = {}): Promise<any> {
        /**
         * @method
         * @name exchange#fetchTransactions
         * @deprecated
         * @description *DEPRECATED* use fetchDepositsWithdrawals instead
         * @param {string} code unified currency code for the currency of the deposit/withdrawals, default is undefined
         * @param {int} [since] timestamp in ms of the earliest deposit/withdrawal, default is undefined
         * @param {int} [limit] max number of deposit/withdrawals to return, default is undefined
         * @param {object} [params] extra parameters specific to the exchange API endpoint
         * @returns {object} a list of [transaction structures]{@link https://docs.ccxt.com/#/?id=transaction-structure}
         */
        if (this.has['fetchDepositsWithdrawals']) {
            return await this.fetchDepositsWithdrawals (code, since, limit, params);
        } else {
            throw new NotSupported (this.id + ' fetchTransactions () is not supported yet');
        }
    }

    filterByArrayPositions (objects, key: IndexType, values = undefined, indexed = true): Position[] {
        /**
         * @ignore
         * @method
         * @description Typed wrapper for filterByArray that returns a list of positions
         */
        return this.filterByArray (objects, key, values, indexed) as Position[];
    }

    filterByArrayTickers (objects, key: IndexType, values = undefined, indexed = true): Dictionary<Ticker> {
        /**
         * @ignore
         * @method
         * @description Typed wrapper for filterByArray that returns a dictionary of tickers
         */
        return this.filterByArray (objects, key, values, indexed) as Dictionary<Ticker>;
    }

    createOHLCVObject (symbol: string, timeframe: string, data): Dictionary<Dictionary<OHLCV[]>> {
        const res = {};
        res[symbol] = {};
        res[symbol][timeframe] = data;
        return res;
    }

    handleMaxEntriesPerRequestAndParams (method: string, maxEntriesPerRequest: Int = undefined, params = {}): [ Int, any ] {
        let newMaxEntriesPerRequest = undefined;
        [ newMaxEntriesPerRequest, params ] = this.handleOptionAndParams (params, method, 'maxEntriesPerRequest');
        if ((newMaxEntriesPerRequest !== undefined) && (newMaxEntriesPerRequest !== maxEntriesPerRequest)) {
            maxEntriesPerRequest = newMaxEntriesPerRequest;
        }
        if (maxEntriesPerRequest === undefined) {
            maxEntriesPerRequest = 1000; // default to 1000
        }
        return [ maxEntriesPerRequest, params ];
    }

    async fetchPaginatedCallDynamic (method: string, symbol: string = undefined, since: Int = undefined, limit: Int = undefined, params = {}, maxEntriesPerRequest: Int = undefined): Promise<any> {
        let maxCalls = undefined;
        [ maxCalls, params ] = this.handleOptionAndParams (params, method, 'paginationCalls', 10);
        let maxRetries = undefined;
        [ maxRetries, params ] = this.handleOptionAndParams (params, method, 'maxRetries', 3);
        let paginationDirection = undefined;
        [ paginationDirection, params ] = this.handleOptionAndParams (params, method, 'paginationDirection', 'backward');
        let paginationTimestamp = undefined;
        let calls = 0;
        let result = [];
        let errors = 0;
        const until = this.safeInteger2 (params, 'untill', 'till'); // do not omit it from params here
        [ maxEntriesPerRequest, params ] = this.handleMaxEntriesPerRequestAndParams (method, maxEntriesPerRequest, params);
        if ((paginationDirection === 'forward')) {
            if (since === undefined) {
                throw new ArgumentsRequired (this.id + ' pagination requires a since argument when paginationDirection set to forward');
            }
            paginationTimestamp = since;
        }
        while ((calls < maxCalls)) {
            calls += 1;
            try {
                if (paginationDirection === 'backward') {
                    // do it backwards, starting from the last
                    // UNTIL filtering is required in order to work
                    if (paginationTimestamp !== undefined) {
                        params['until'] = paginationTimestamp - 1;
                    }
                    const response = await this[method] (symbol, undefined, maxEntriesPerRequest, params);
                    const responseLength = response.length;
                    if (this.verbose) {
                        this.log ('Dynamic pagination call', calls, 'method', method, 'response length', responseLength, 'timestamp', paginationTimestamp);
                    }
                    if (responseLength === 0) {
                        break;
                    }
                    errors = 0;
                    result = this.arrayConcat (result, response);
                    const firstElement = this.safeValue (response, 0);
                    paginationTimestamp = this.safeInteger2 (firstElement, 'timestamp', 0);
                    if ((since !== undefined) && (paginationTimestamp <= since)) {
                        break;
                    }
                } else {
                    // do it forwards, starting from the since
                    const response = await this[method] (symbol, paginationTimestamp, maxEntriesPerRequest, params);
                    const responseLength = response.length;
                    if (this.verbose) {
                        this.log ('Dynamic pagination call', calls, 'method', method, 'response length', responseLength, 'timestamp', paginationTimestamp);
                    }
                    if (responseLength === 0) {
                        break;
                    }
                    errors = 0;
                    result = this.arrayConcat (result, response);
                    const last = this.safeValue (response, responseLength - 1);
                    paginationTimestamp = this.safeInteger (last, 'timestamp') - 1;
                    if ((until !== undefined) && (paginationTimestamp >= until)) {
                        break;
                    }
                }
            } catch (e) {
                errors += 1;
                if (errors > maxRetries) {
                    throw e;
                }
            }
        }
        const uniqueResults = this.removeRepeatedElementsFromArray (result);
        const key = (method === 'fetchOHLCV') ? 0 : 'timestamp';
        return this.filterBySinceLimit (uniqueResults, since, limit, key);
    }

    async safeDeterministicCall (method: string, symbol: string = undefined, since: Int = undefined, limit: Int = undefined, timeframe: string = undefined, params = {}) {
        let maxRetries = undefined;
        [ maxRetries, params ] = this.handleOptionAndParams (params, method, 'maxRetries', 3);
        let errors = 0;
        try {
            if (timeframe && method !== 'fetchFundingRateHistory') {
                return await this[method] (symbol, timeframe, since, limit, params);
            } else {
                return await this[method] (symbol, since, limit, params);
            }
        } catch (e) {
            if (e instanceof RateLimitExceeded) {
                throw e; // if we are rate limited, we should not retry and fail fast
            }
            errors += 1;
            if (errors > maxRetries) {
                throw e;
            }
        }
    }

    async fetchPaginatedCallDeterministic (method: string, symbol: string = undefined, since: Int = undefined, limit: Int = undefined, timeframe: string = undefined, params = {}, maxEntriesPerRequest = undefined): Promise<any> {
        let maxCalls = undefined;
        [ maxCalls, params ] = this.handleOptionAndParams (params, method, 'paginationCalls', 10);
        [ maxEntriesPerRequest, params ] = this.handleMaxEntriesPerRequestAndParams (method, maxEntriesPerRequest, params);
        const current = this.milliseconds ();
        const tasks = [];
        const time = this.parseTimeframe (timeframe) * 1000;
        const step = time * maxEntriesPerRequest;
        let currentSince = current - (maxCalls * step) - 1;
        if (since !== undefined) {
            currentSince = Math.max (currentSince, since);
        }
        const until = this.safeInteger2 (params, 'until', 'till'); // do not omit it here
        if (until !== undefined) {
            const requiredCalls = Math.ceil ((until - since) / step);
            if (requiredCalls > maxCalls) {
                throw new BadRequest (this.id + ' the number of required calls is greater than the max number of calls allowed, either increase the paginationCalls or decrease the since-until gap. Current paginationCalls limit is ' + maxCalls.toString () + ' required calls is ' + requiredCalls.toString ());
            }
        }
        for (let i = 0; i < maxCalls; i++) {
            if ((until !== undefined) && (currentSince >= until)) {
                break;
            }
            tasks.push (this.safeDeterministicCall (method, symbol, currentSince, maxEntriesPerRequest, timeframe, params));
            currentSince = this.sum (currentSince, step) - 1;
        }
        const results = await Promise.all (tasks);
        let result = [];
        for (let i = 0; i < results.length; i++) {
            result = this.arrayConcat (result, results[i]);
        }
        const uniqueResults = this.removeRepeatedElementsFromArray (result) as any;
        const key = (method === 'fetchOHLCV') ? 0 : 'timestamp';
        return this.filterBySinceLimit (uniqueResults, since, limit, key);
    }

    async fetchPaginatedCallCursor (method: string, symbol: string = undefined, since = undefined, limit = undefined, params = {}, cursorReceived = undefined, cursorSent = undefined, cursorIncrement = undefined, maxEntriesPerRequest = undefined): Promise<any> {
        let maxCalls = undefined;
        [ maxCalls, params ] = this.handleOptionAndParams (params, method, 'paginationCalls', 10);
        let maxRetries = undefined;
        [ maxRetries, params ] = this.handleOptionAndParams (params, method, 'maxRetries', 3);
        [ maxEntriesPerRequest, params ] = this.handleMaxEntriesPerRequestAndParams (method, maxEntriesPerRequest, params);
        let cursorValue = undefined;
        let i = 0;
        let errors = 0;
        let result = [];
        while (i < maxCalls) {
            try {
                if (cursorValue !== undefined) {
                    if (cursorIncrement !== undefined) {
                        cursorValue = this.parseToInt (cursorValue) + cursorIncrement;
                    }
                    params[cursorSent] = cursorValue;
                }
                let response = undefined;
                if (method === 'fetchAccounts') {
                    response = await this[method] (params);
                } else {
                    response = await this[method] (symbol, since, maxEntriesPerRequest, params);
                }
                errors = 0;
                const responseLength = response.length;
                if (this.verbose) {
                    this.log ('Cursor pagination call', i + 1, 'method', method, 'response length', responseLength, 'cursor', cursorValue);
                }
                if (responseLength === 0) {
                    break;
                }
                result = this.arrayConcat (result, response);
                const last = this.safeValue (response, responseLength - 1);
                cursorValue = this.safeValue (last['info'], cursorReceived);
                if (cursorValue === undefined) {
                    break;
                }
                const lastTimestamp = this.safeInteger (last, 'timestamp');
                if (lastTimestamp !== undefined && lastTimestamp < since) {
                    break;
                }
            } catch (e) {
                errors += 1;
                if (errors > maxRetries) {
                    throw e;
                }
            }
            i += 1;
        }
        const sorted = this.sortCursorPaginatedResult (result);
        const key = (method === 'fetchOHLCV') ? 0 : 'timestamp';
        return this.filterBySinceLimit (sorted, since, limit, key);
    }

    async fetchPaginatedCallIncremental (method: string, symbol: string = undefined, since = undefined, limit = undefined, params = {}, pageKey = undefined, maxEntriesPerRequest = undefined): Promise<any> {
        let maxCalls = undefined;
        [ maxCalls, params ] = this.handleOptionAndParams (params, method, 'paginationCalls', 10);
        let maxRetries = undefined;
        [ maxRetries, params ] = this.handleOptionAndParams (params, method, 'maxRetries', 3);
        [ maxEntriesPerRequest, params ] = this.handleMaxEntriesPerRequestAndParams (method, maxEntriesPerRequest, params);
        let i = 0;
        let errors = 0;
        let result = [];
        while (i < maxCalls) {
            try {
                params[pageKey] = i + 1;
                const response = await this[method] (symbol, since, maxEntriesPerRequest, params);
                errors = 0;
                const responseLength = response.length;
                if (this.verbose) {
                    this.log ('Incremental pagination call', i + 1, 'method', method, 'response length', responseLength);
                }
                if (responseLength === 0) {
                    break;
                }
                result = this.arrayConcat (result, response);
            } catch (e) {
                errors += 1;
                if (errors > maxRetries) {
                    throw e;
                }
            }
            i += 1;
        }
        const sorted = this.sortCursorPaginatedResult (result);
        const key = (method === 'fetchOHLCV') ? 0 : 'timestamp';
        return this.filterBySinceLimit (sorted, since, limit, key);
    }

    sortCursorPaginatedResult (result) {
        const first = this.safeValue (result, 0);
        if (first !== undefined) {
            if ('timestamp' in first) {
                return this.sortBy (result, 'timestamp', true);
            }
            if ('id' in first) {
                return this.sortBy (result, 'id', true);
            }
        }
        return result;
    }

    removeRepeatedElementsFromArray (input) {
        const uniqueResult = {};
        for (let i = 0; i < input.length; i++) {
            const entry = input[i];
            const id = this.safeString (entry, 'id');
            if (id !== undefined) {
                if (this.safeString (uniqueResult, id) === undefined) {
                    uniqueResult[id] = entry;
                }
            } else {
                const timestamp = this.safeInteger2 (entry, 'timestamp', 0);
                if (timestamp !== undefined) {
                    if (this.safeString (uniqueResult, timestamp) === undefined) {
                        uniqueResult[timestamp] = entry;
                    }
                }
            }
        }
        const values = Object.values (uniqueResult);
        const valuesLength = values.length;
        if (valuesLength > 0) {
            return values as any;
        }
        return input;
    }

    handleUntilOption (key, request, params, multiplier = 1) {
        const until = this.safeValue2 (params, 'until', 'till');
        if (until !== undefined) {
            request[key] = this.parseToInt (until * multiplier);
            params = this.omit (params, [ 'until', 'till' ]);
        }
        return [ request, params ];
    }

    safeOpenInterest (interest, market: Market = undefined): OpenInterest {
        return this.extend (interest, {
            'baseVolume': this.safeNumber (interest, 'baseVolume'), // deprecated
            'datetime': this.safeString (interest, 'datetime'),
            'info': this.safeValue (interest, 'info'),
            'openInterestAmount': this.safeNumber (interest, 'openInterestAmount'),
            'openInterestValue': this.safeNumber (interest, 'openInterestValue'),
            'quoteVolume': this.safeNumber (interest, 'quoteVolume'), // deprecated
            'symbol': this.safeString (market, 'symbol'),
            'timestamp': this.safeInteger (interest, 'timestamp'),
        });
    }

    parseLiquidation (liquidation, market: Market = undefined): Liquidation {
        throw new NotSupported (this.id + ' parseLiquidation () is not supported yet');
    }

    parseLiquidations (liquidations, market = undefined, since: Int = undefined, limit: Int = undefined): Liquidation[] {
        /**
         * @ignore
         * @method
         * @description parses liquidation info from the exchange response
         * @param {object[]} liquidations each item describes an instance of a liquidation event
         * @param {object} market ccxt market
         * @param {int} [since] when defined, the response items are filtered to only include items after this timestamp
         * @param {int} [limit] limits the number of items in the response
         * @returns {object[]} an array of [liquidation structures]{@link https://docs.ccxt.com/#/?id=liquidation-structure}
         */
        const result = [];
        for (let i = 0; i < liquidations.length; i++) {
            const entry = liquidations[i];
            const parsed = this.parseLiquidation (entry, market);
            result.push (parsed);
        }
        const sorted = this.sortBy (result, 'timestamp');
        const symbol = this.safeString (market, 'symbol');
        return this.filterBySymbolSinceLimit (sorted, symbol, since, limit);
    }

    parseGreeks (greeks, market: Market = undefined): Greeks {
        throw new NotSupported (this.id + ' parseGreeks () is not supported yet');
    }
}

export {
    Exchange,
};<|MERGE_RESOLUTION|>--- conflicted
+++ resolved
@@ -557,7 +557,6 @@
                 'createStopLimitOrder': undefined,
                 'createStopLossOrder': undefined,
                 'createStopMarketOrder': undefined,
-                'createStopOrder': undefined,
                 'createStopOrder': undefined,
                 'createTakeProfitOrder': undefined,
                 'createTrailingAmountOrder': undefined,
@@ -1651,11 +1650,7 @@
         return value.split ('');
     }
 
-<<<<<<< HEAD
     valueIsDefined (value) {
-=======
-    valueIsDefined (value){
->>>>>>> 1bdff979
         return value !== undefined && value !== null;
     }
 
