// ----------------------------------------------------------------------------
/* eslint-disable */

<<<<<<< HEAD
import * as functions from './functions.js';
=======
import * as functions from './functions.js'
const {
    isNode
    , selfIsDefined
    , deepExtend
    , extend
    , clone
    , flatten
    , unique
    , indexBy
    , sortBy
    , sortBy2
    , safeFloat2
    , groupBy
    , aggregate
    , uuid
    , unCamelCase
    , precisionFromString
    , Throttler
    , capitalize
    , now
    , decimalToPrecision
    , safeValue
    , safeValue2
    , safeString
    , safeString2
    , seconds
    , milliseconds
    , binaryToBase16
    , numberToBE
    , base16ToBinary
    , iso8601
    , omit
    , isJsonEncodedObject
    , safeInteger
    , sum
    , omitZero
    , implodeParams
    , extractParams
    , json
    , merge
    , binaryConcat
    , hash
    , ecdsa
    , arrayConcat
    , encode
    , urlencode
    , hmac
    , numberToString
    , roundTimeframe
    , parseTimeframe
    , safeInteger2
    , safeStringLower
    , parse8601
    , yyyymmdd
    , safeStringUpper
    , safeTimestamp
    , binaryConcatArray
    , uuidv1
    , numberToLE
    , ymdhms
    , stringToBase64
    , decode
    , uuid22
    , safeIntegerProduct2
    , safeIntegerProduct
    , safeStringLower2
    , yymmdd
    , base58ToBinary
    , binaryToBase58
    , safeTimestamp2
    , rawencode
    , keysort
    , inArray
    , isEmpty
    , ordered
    , filterBy
    , uuid16
    , safeFloat
    , base64ToBinary
    , safeStringUpper2
    , urlencodeWithArrayRepeat
    , microseconds
    , binaryToBase64
    , strip
    , toArray
    , safeFloatN
    , safeIntegerN
    , safeIntegerProductN
    , safeTimestampN
    , safeValueN
    , safeStringN
    , safeStringLowerN
    , safeStringUpperN
    , urlencodeNested
    , urlencodeBase64
    , parseDate
    , ymd
    , base64ToString
    , crc32
    , packb
    , TRUNCATE
    , ROUND
    , DECIMAL_PLACES
    , NO_PADDING
    , TICK_SIZE
    , SIGNIFICANT_DIGITS
    , sleep
} = functions

>>>>>>> c9d12f30
import {
    inArray as inArrayFunc,
    keys as keysFunc,
    values as valuesFunc,
    vwap as vwapFunc
} from './functions.js';
// import exceptions from "./errors.js"
import {
    ArgumentsRequired,
    AuthenticationError,
    BadRequest,
    BadResponse,
    BadSymbol,
    DDoSProtection,
    ExchangeClosedByUser,
    ExchangeError,
    ExchangeNotAvailable,
    InvalidAddress,
    InvalidOrder,
    InvalidProxySettings,
    NetworkError,
    NotSupported,
    NullResponse,
    OperationFailed,
    RateLimitExceeded,
    RequestTimeout,
    UnsubscribeError
} from "./errors.js";

import { Precise } from './Precise.js';


//-----------------------------------------------------------------------------
import WsClient from './ws/WsClient.js';
import { Future } from './ws/Future.js';
import { CountedOrderBook, IndexedOrderBook, OrderBook as WsOrderBook } from './ws/OrderBook.js';

// ----------------------------------------------------------------------------
//
import { axolotl } from './functions/crypto.js';
// import types
<<<<<<< HEAD
import type {
    Account,
    Balance,
    BalanceAccount,
    Balances,
    Bool,
    BorrowInterest,
    CancellationRequest,
    Conversion,
    CrossBorrowRate,
    CrossBorrowRates,
    Currencies,
    Currency,
    CurrencyInterface,
    DepositAddressResponse,
    DepositWithdrawFeeNetwork,
    Dict,
    Dictionary,
    Fee,
    FundingHistory,
    FundingRate,
    FundingRateHistory,
    FundingRates,
    Greeks,
    IndexType,
    int,
    Int,
    IsolatedBorrowRate,
    IsolatedBorrowRates,
    LastPrice,
    LastPrices,
    LedgerEntry,
    Leverage,
    Leverages,
    LeverageTier,
    LeverageTiers,
    Liquidation,
    MarginMode,
    MarginModes,
    MarginModification,
    Market,
    MarketInterface,
    MarketType,
    MinMax,
    Num,
    OHLCV,
    OHLCVC,
    OpenInterest,
    Option,
    OptionChain,
    Order,
    OrderBook,
    OrderRequest,
    OrderSide,
    OrderType,
    Position,
    Str,
    Strings,
    Ticker,
    Tickers,
    Trade,
    TradingFeeInterface,
    TradingFees,
    Transaction,
    TransferEntry,
} from './types.js';
=======
import type { Market, Trade, Fee, Ticker, OHLCV, OHLCVC, Order, OrderBook, Balance, Balances, Dictionary, Transaction, DepositAddressResponse, Currency, MinMax, IndexType, Int, OrderType, OrderSide, Position, FundingRate, DepositWithdrawFeeNetwork, LedgerEntry, BorrowInterest, OpenInterest, LeverageTier, TransferEntry, FundingRateHistory, Liquidation, FundingHistory, OrderRequest, MarginMode, Tickers, Greeks, Option, OptionChain, Str, Num, MarketInterface, CurrencyInterface, BalanceAccount, MarginModes, MarketType, Leverage, Leverages, LastPrice, LastPrices, Account, Strings, MarginModification, TradingFeeInterface, Currencies, TradingFees, Conversion, CancellationRequest, IsolatedBorrowRate, IsolatedBorrowRates, CrossBorrowRates, CrossBorrowRate, Dict, FundingRates, LeverageTiers, Bool, int }  from './types.js';
// export {Market, Trade, Fee, Ticker, OHLCV, OHLCVC, Order, OrderBook, Balance, Balances, Dictionary, Transaction, DepositAddressResponse, Currency, MinMax, IndexType, Int, OrderType, OrderSide, Position, FundingRateHistory, Liquidation, FundingHistory} from './types.js'
// import { Market, Trade, Fee, Ticker, OHLCV, OHLCVC, Order, OrderBook, Balance, Balances, Dictionary, Transaction, DepositAddressResponse, Currency, MinMax, IndexType, Int, OrderType, OrderSide, Position, FundingRateHistory, OpenInterest, Liquidation, OrderRequest, FundingHistory, MarginMode, Tickers, Greeks, Str, Num, MarketInterface, CurrencyInterface, Account } from './types.js';
export type { Market, Trade, Fee, Ticker, OHLCV, OHLCVC, Order, OrderBook, Balance, Balances, Dictionary, Transaction, DepositAddressResponse, Currency, MinMax, IndexType, Int, Bool, OrderType, OrderSide, Position, LedgerEntry, BorrowInterest, OpenInterest, LeverageTier, TransferEntry, CrossBorrowRate, FundingRateHistory, Liquidation, FundingHistory, OrderRequest, MarginMode, Tickers, Greeks, Option, OptionChain, Str, Num, MarketInterface, CurrencyInterface, BalanceAccount, MarginModes, MarketType, Leverage, Leverages, LastPrice, LastPrices, Account, Strings, Conversion } from './types.js'

>>>>>>> c9d12f30
// ----------------------------------------------------------------------------
// move this elsewhere.
import {
    ArrayCache,
    ArrayCacheBySymbolById,
    ArrayCacheBySymbolBySide,
    ArrayCacheByTimestamp,
} from './ws/Cache.js'
import {OrderBook as Ob} from './ws/OrderBook.js';

import totp from './functions/totp.js';
import ethers from '../static_dependencies/ethers/index.js';
import { TypedDataEncoder } from '../static_dependencies/ethers/hash/index.js';
import {SecureRandom} from "../static_dependencies/jsencrypt/lib/jsbn/rng.js";
import {getStarkKey, ethSigToPrivate, sign as starknetCurveSign} from '../static_dependencies/scure-starknet/index.js';
import * as Starknet from '../static_dependencies/starknet/index.js';
import Client from './ws/Client.js'

const {
    aggregate,
    arrayConcat,
    base16ToBinary,
    base58ToBinary,
    base64ToBinary,
    base64ToString,
    binaryConcat,
    binaryConcatArray,
    binaryToBase16,
    binaryToBase58,
    binaryToBase64,
    capitalize,
    clone,
    crc32,
    DECIMAL_PLACES,
    decimalToPrecision,
    decode,
    deepExtend,
    ecdsa,
    encode,
    extend,
    extractParams,
    filterBy,
    flatten,
    groupBy,
    hash,
    hmac,
    implodeParams,
    inArray,
    indexBy,
    isEmpty,
    isJsonEncodedObject,
    isNode,
    iso8601,
    json,
    keysort,
    merge,
    microseconds,
    milliseconds,
    NO_PADDING,
    now,
    numberToBE,
    numberToLE,
    numberToString,
    omit,
    omitZero,
    ordered,
    packb,
    parse8601,
    parseDate,
    parseTimeframe,
    precisionFromString,
    rawencode,
    ROUND,
    safeFloat,
    safeFloat2,
    safeFloatN,
    safeInteger,
    safeInteger2,
    safeIntegerN,
    safeIntegerProduct,
    safeIntegerProduct2,
    safeIntegerProductN,
    safeString,
    safeString2,
    safeStringLower,
    safeStringLower2,
    safeStringLowerN,
    safeStringN,
    safeStringUpper,
    safeStringUpper2,
    safeStringUpperN,
    safeTimestamp,
    safeTimestamp2,
    safeTimestampN,
    safeValue,
    safeValue2,
    safeValueN,
    seconds,
    selfIsDefined,
    SIGNIFICANT_DIGITS,
    sleep,
    sortBy,
    sortBy2,
    stringToBase64,
    strip,
    sum,
    Throttler,
    TICK_SIZE,
    toArray,
    TRUNCATE,
    unCamelCase,
    unique,
    urlencode,
    urlencodeBase64,
    urlencodeNested,
    urlencodeWithArrayRepeat,
    uuid,
    uuid16,
    uuid22,
    uuidv1,
    ymd,
    ymdhms,
    yymmdd,
    yyyymmdd
} = functions;

export type {
    Account,
    Balance,
    BalanceAccount,
    Balances,
    Bool,
    BorrowInterest,
    Conversion,
    CrossBorrowRate,
    Currency,
    CurrencyInterface,
    DepositAddressResponse,
    Dictionary,
    Fee,
    FundingHistory,
    FundingRateHistory,
    Greeks,
    IndexType,
    Int,
    LastPrice,
    LastPrices,
    LedgerEntry,
    Leverage,
    Leverages,
    LeverageTier,
    Liquidation,
    MarginMode,
    MarginModes,
    Market,
    MarketInterface,
    MarketType,
    MinMax,
    Num,
    OHLCV,
    OHLCVC,
    OpenInterest,
    Option,
    OptionChain,
    Order,
    OrderBook,
    OrderRequest,
    OrderSide,
    OrderType,
    Position,
    Str,
    Strings,
    Ticker,
    Tickers,
    Trade,
    Transaction,
    TransferEntry,
} from './types.js';
// ----------------------------------------------------------------------------
/**
 * @class Exchange
 */
export default class Exchange {
    options: {
        [key: string]: any;
    };

    api = undefined
    certified: boolean = false;
    countries: Str[] = undefined;
    pro: boolean = false;
    sleep = sleep;
    throttleProp = undefined

    // PROXY & USER-AGENTS (see "examples/proxy-usage" file for explanation)
    http_proxy: string;
    http_proxy_callback: any;
    httpProxy: string;
    httpProxyCallback: any;
    https_proxy: string;
    https_proxy_callback: any;
    httpsProxy: string;
    httpsProxyCallback: any;
    proxy: any; // maintained for backwards compatibility, no-one should use it from now on
    proxy_url: string;
    proxy_url_callback: any;
    proxyUrl: string;
    proxyUrlCallback: any;
    socks_proxy: string;
    socks_proxy_callback: any;
    socksProxy: string;
    socksProxyCallback: any;
    user_agent: { 'User-Agent': string } | false = undefined;
    userAgent: { 'User-Agent': string } | false = undefined;
    ws_proxy: string;
    ws_socks_proxy: string;
    wsProxy: string;
    wss_proxy: string;
    wsSocksProxy: string;
    wssProxy: string;
    //
    headers: any = {};
    origin = '*'; // CORS origin
    userAgents: any = {
        'chrome': 'Mozilla/5.0 (Windows NT 10.0; Win64; x64) AppleWebKit/537.36 (KHTML, like Gecko) Chrome/62.0.3202.94 Safari/537.36',
        'chrome39': 'Mozilla/5.0 (Windows NT 6.1; WOW64) AppleWebKit/537.36 (KHTML, like Gecko) Chrome/39.0.2171.71 Safari/537.36',
        'chrome100': 'Mozilla/5.0 (Macintosh; Intel Mac OS X 10_15_7) AppleWebKit/537.36 (KHTML, like Gecko) Chrome/100.0.4896.75 Safari/537.36',
    };
    //
    agent = undefined; // maintained for backwards compatibility
    httpAgent = undefined;
    httpsAgent = undefined;
    nodeHttpModuleLoaded: boolean = false;

    handleContentTypeApplicationZip: boolean = false;
    minFundingAddressLength: Int = 1; // used in checkAddress
    number: (numberString: string) => number = Number; // or String (a pointer to a function)
    quoteJsonNumbers: boolean = true; // treat numbers in json as quoted precise strings
    substituteCommonCurrencyCodes: boolean = true;  // reserved

    // whether fees should be summed by currency code
    reduceFees: boolean = true;

    // do not delete this line, it is needed for users to be able to define their own fetchImplementation
    AbortError: any;
    FetchError: any;
    fetchImplementation: any;

    validateClientSsl: boolean = false
    validateServerSsl: boolean = true

    timeout: Int = 10000; // milliseconds
    verbose: boolean = false;
    twofa = undefined; // two-factor authentication (2FA)

    accountId: string;
    apiKey: string;
    login: string;
    password: string;
    privateKey: string;// a "0x"-prefixed hexstring private key for a wallet
    secret: string;
    token: string; // reserved for HTTP auth in some cases
    uid: string;
    walletAddress: string; // a wallet address "0x"-prefixed hexstring

    accounts = undefined;
    accountsById = undefined;
    balance = {};
    baseCurrencies = undefined;
    bidsasks: Dictionary<Ticker> = {};
    codes = undefined;
    commonCurrencies: Dictionary<string> = undefined;
    currencies: Currencies = {};
    currencies_by_id = undefined;
    enableLastHttpResponse: boolean = true;
    enableLastJsonResponse: boolean = true;
    enableLastResponseHeaders: boolean = true;
    enableRateLimit: boolean = undefined;
    exceptions: Dictionary<string> = {};
    fees: {
        trading: {
            tierBased: Bool,
            percentage: Bool,
            taker: Num,
            maker: Num,
        },
        funding: {
            tierBased: Bool,
            percentage: Bool,
            withdraw: {},
            deposit: {},
        },
    };
    fundingRates: Dictionary<FundingRate> = {}
    has: Dictionary<boolean | 'emulated'>;
    hostname: Str = undefined;
    httpExceptions = undefined;
    id: string = 'Exchange';
    ids: string[] = undefined;
    last_http_response = undefined;
    last_json_response = undefined;
    last_request_body     = undefined;
    last_request_headers  = undefined;
    last_request_path     = undefined;
    last_request_url      = undefined;
    last_response_headers = undefined;
    lastRestRequestTimestamp: number;
    limits: {
        amount?: MinMax,
        cost?: MinMax,
        leverage?: MinMax,
        price?: MinMax,
    } = undefined;
    liquidations: Dictionary<Liquidation> = {}
    markets: Dictionary<any> = undefined;
    markets_by_id: Dictionary<any> = undefined;
    marketsByAltname: Dictionary<any> = undefined;
    marketsLoading: Promise<Dictionary<any>> = undefined;
    myLiquidations: Dictionary<Liquidation> = {}
    myTrades: ArrayCache;
    name: Str = undefined;
    ohlcvs: Dictionary<Dictionary<ArrayCacheByTimestamp>>;
    orderbooks: Dictionary<Ob> = {};
    orders: ArrayCache = undefined;
    paddingMode: Num = undefined;
    positions: any;
    precision: {
        amount: Num,
        price: Num,
        cost?: Num,
        base?: Num,
        quote?: Num,
    } = undefined;
    precisionMode: Num = undefined;
    quoteCurrencies = undefined;
    rateLimit: Num = undefined; // milliseconds
    reloadingMarkets: boolean = undefined;
    requiredCredentials: {
        apiKey: Bool,
        login: Bool,
        password: Bool,
        privateKey: Bool, // a "0x"-prefixed hexstring private key for a wallet
        secret: Bool,
        token: Bool, // reserved for HTTP auth in some cases
        twofa: Bool, // 2-factor authentication (one-time password key)
        uid: Bool,
        walletAddress: Bool, // the wallet address "0x"-prefixed hexstring
    };
    requiresEddsa: boolean = false;
    requiresWeb3: boolean = false;
    stablePairs = {};
    status: {
        status: Str,
        updated: Num,
        eta: Num,
        url: Str,
        info: any,
    } = undefined;
    symbols: string[] = undefined;
    targetAccount = undefined;
    throttler = undefined;
    tickers: Dictionary<Ticker> = {};
    timeframes: Dictionary<number | string> = {};
    tokenBucket = undefined;
    trades: Dictionary<ArrayCache>;
    transactions = {};
    triggerOrders: ArrayCache = undefined;
    urls: {
        api?: string | Dictionary<string>;
        api_management?: string;
        doc?: string[];
        fees?: string;
        logo?: string;
        referral?: string;
        test?: string | Dictionary<string>;
        www?: string;
    };
    version: Str = undefined;

    // WS/PRO options
    aggregate = aggregate;
    alias: boolean = false;
<<<<<<< HEAD
    arrayConcat = arrayConcat;
    base16ToBinary = base16ToBinary;
    base58ToBinary = base58ToBinary;
    base64ToBinary = base64ToBinary;
    base64ToString = base64ToString;
    binaryConcat = binaryConcat;
    binaryConcatArray = binaryConcatArray;
    binaryToBase16 = binaryToBase16;
    binaryToBase58 = binaryToBase58;
    binaryToBase64 = binaryToBase64;
    capitalize = capitalize;
    clients: Dictionary<WsClient> = {};
    clone = clone;
    crc32 = crc32;
    decimalToPrecision = decimalToPrecision;
    decode = decode;
    deepExtend = deepExtend;
    encode = encode;
    extend = extend;
    extractParams = extractParams;
    filterBy = filterBy;
    flatten = flatten;
    groupBy = groupBy;
    hash = hash;
    hmac = hmac;
    implodeParams = implodeParams;
    inArray = inArray;
    indexBy = indexBy;
    isEmpty = isEmpty;
    isJsonEncodedObject = isJsonEncodedObject;
    isNode = isNode;
    iso8601 = iso8601;
    json = json;
    keys = keysFunc;
    keysort = keysort;
    merge = merge;
    microseconds = microseconds;
    milliseconds = milliseconds;
    newUpdates: boolean = true;
    now = now;
    numberToBE = numberToBE;
    numberToLE = numberToLE;
    numberToString = numberToString;
    omit = omit;
    omitZero = omitZero;
    ordered = ordered;
=======

    deepExtend = deepExtend
    isNode = isNode
    keys = keysFunc
    values = valuesFunc
    extend = extend
    clone = clone
    flatten = flatten
    unique = unique
    indexBy = indexBy
    roundTimeframe = roundTimeframe
    sortBy = sortBy
    sortBy2 = sortBy2
    groupBy = groupBy
    aggregate = aggregate
    uuid = uuid
    unCamelCase = unCamelCase
    precisionFromString = precisionFromString
    capitalize = capitalize
    now = now
    decimalToPrecision = decimalToPrecision
    safeValue = safeValue
    safeValue2 = safeValue2
    safeString = safeString
    safeString2 = safeString2
    safeFloat = safeFloat
    safeFloat2 = safeFloat2
    seconds = seconds
    milliseconds = milliseconds
    binaryToBase16 = binaryToBase16
    numberToBE = numberToBE
    base16ToBinary = base16ToBinary
    iso8601 = iso8601
    omit = omit
    isJsonEncodedObject = isJsonEncodedObject
    safeInteger = safeInteger
    sum = sum
    omitZero = omitZero
    implodeParams = implodeParams
    extractParams = extractParams
    json = json
    vwap = vwapFunc
    merge = merge
    binaryConcat = binaryConcat
    hash = hash
    arrayConcat = arrayConcat
    encode = encode
    urlencode = urlencode
    hmac = hmac
    numberToString = numberToString
    parseTimeframe = parseTimeframe
    safeInteger2 = safeInteger2
    safeStringLower = safeStringLower
    parse8601 = parse8601
    yyyymmdd = yyyymmdd
    safeStringUpper = safeStringUpper
    safeTimestamp = safeTimestamp
    binaryConcatArray = binaryConcatArray
    uuidv1 = uuidv1
    numberToLE = numberToLE
    ymdhms = ymdhms
    yymmdd = yymmdd
    stringToBase64 = stringToBase64
    decode = decode
    uuid22 = uuid22
    safeIntegerProduct2 = safeIntegerProduct2
    safeIntegerProduct = safeIntegerProduct
    binaryToBase58 = binaryToBase58
    base58ToBinary = base58ToBinary
    base64ToBinary = base64ToBinary
    safeTimestamp2 = safeTimestamp2
    rawencode = rawencode
    keysort = keysort
    inArray = inArray
    safeStringLower2 = safeStringLower2
    safeStringUpper2 = safeStringUpper2
    isEmpty = isEmpty
    ordered = ordered
    filterBy = filterBy
    uuid16 = uuid16
    urlencodeWithArrayRepeat = urlencodeWithArrayRepeat
    microseconds = microseconds
    binaryToBase64 = binaryToBase64
    strip = strip
    toArray = toArray
    safeFloatN = safeFloatN
    safeIntegerN = safeIntegerN
    safeIntegerProductN = safeIntegerProductN
    safeTimestampN = safeTimestampN
    safeValueN = safeValueN
    safeStringN = safeStringN
    safeStringLowerN = safeStringLowerN
    safeStringUpperN = safeStringUpperN
    urlencodeNested = urlencodeNested
    parseDate = parseDate
    ymd = ymd
    base64ToString = base64ToString
    crc32 = crc32
>>>>>>> c9d12f30
    packb = packb
    parse8601 = parse8601;
    parseDate = parseDate;
    parseTimeframe = parseTimeframe;
    precisionFromString = precisionFromString;
    rawencode = rawencode;
    safeFloat = safeFloat;
    safeFloat2 = safeFloat2;
    safeFloatN = safeFloatN;
    safeInteger = safeInteger;
    safeInteger2 = safeInteger2;
    safeIntegerN = safeIntegerN;
    safeIntegerProduct = safeIntegerProduct;
    safeIntegerProduct2 = safeIntegerProduct2;
    safeIntegerProductN = safeIntegerProductN;
    safeString = safeString;
    safeString2 = safeString2;
    safeStringLower = safeStringLower;
    safeStringLower2 = safeStringLower2;
    safeStringLowerN = safeStringLowerN;
    safeStringN = safeStringN;
    safeStringUpper = safeStringUpper;
    safeStringUpper2 = safeStringUpper2;
    safeStringUpperN = safeStringUpperN;
    safeTimestamp = safeTimestamp;
    safeTimestamp2 = safeTimestamp2;
    safeTimestampN = safeTimestampN;
    safeValue = safeValue;
    safeValue2 = safeValue2;
    safeValueN = safeValueN;
    seconds = seconds;
    sortBy = sortBy;
    sortBy2 = sortBy2;
    streaming = {};
    stringToBase64 = stringToBase64;
    strip = strip;
    sum = sum;
    toArray = toArray;
    unCamelCase = unCamelCase;
    unique = unique;
    urlencode = urlencode;
    urlencodeBase64 = urlencodeBase64
    urlencodeNested = urlencodeNested;
    urlencodeWithArrayRepeat = urlencodeWithArrayRepeat;
    uuid = uuid;
    uuid16 = uuid16;
    uuid22 = uuid22;
    uuidv1 = uuidv1;
    values = valuesFunc;
    vwap = vwapFunc;
    ymd = ymd;
    ymdhms = ymdhms;
    yymmdd = yymmdd;
    yyyymmdd = yyyymmdd;

    constructor (userConfig = {}) {
        Object.assign (this, functions);
        //
        //     if (isNode) {
        //         this.nodeVersion = process.version.match (/\d+\.\d+\.\d+/)[0]
        //         this.userAgent = {
        //             'User-Agent': 'ccxt/' + (Exchange as any).ccxtVersion +
        //                 ' (+https://github.com/ccxt/ccxt)' +
        //                 ' Node.js/' + this.nodeVersion + ' (JavaScript)'
        //         }
        //     }
        //
        this.options = this.getDefaultOptions (); // exchange-specific options if any
        // fetch implementation options (JS only)
        // http properties
        this.headers = {};
        this.origin = '*'; // CORS origin
        // underlying properties
        this.handleContentTypeApplicationZip = false;
        this.minFundingAddressLength = 1; // used in checkAddress
        this.number = Number; // or String (a pointer to a function)
        this.quoteJsonNumbers = true; // treat numbers in json as quoted precise strings
        this.substituteCommonCurrencyCodes = true;  // reserved
        // whether fees should be summed by currency code
        this.reduceFees = true;
        // do not delete this line, it is needed for users to be able to define their own fetchImplementation
        this.fetchImplementation = undefined;
        this.validateClientSsl = false;
        this.validateServerSsl = true;
        // default property values
        this.timeout = 10000; // milliseconds
        this.twofa = undefined; // two-factor authentication (2FA)
        this.verbose = false;
        // default credentials
        this.apiKey = undefined;
        this.login = undefined;
        this.password = undefined;
        this.privateKey = undefined; // a "0x"-prefixed hexstring private key for a wallet
        this.secret = undefined;
        this.token = undefined; // reserved for HTTP auth in some cases
        this.uid = undefined;
        this.walletAddress = undefined; // a wallet address "0x"-prefixed hexstring
        // placeholders for cached data
        this.balance = {};
        this.liquidations = {}
        this.myLiquidations = {}
        this.myTrades = undefined;
        this.ohlcvs = {};
        this.orderbooks = {};
        this.orders = undefined;
        this.positions = {};
        this.tickers = {};
        this.trades = {};
        this.transactions = undefined;
        // web3 and cryptography flags
        this.requiresEddsa = false;
        this.requiresWeb3 = false;
        // response handling flags and properties
        this.enableLastHttpResponse = true;
        this.enableLastJsonResponse = true;
        this.enableLastResponseHeaders = true;
        this.last_http_response = undefined;
        this.last_json_response = undefined;
        this.last_request_body     = undefined;
        this.last_request_headers  = undefined;
        this.last_request_path     = undefined;
        this.last_request_url      = undefined;
        this.last_response_headers = undefined;
        this.lastRestRequestTimestamp = 0;
        // camelCase and snake_notation support
        const unCamelCaseProperties = (obj = this) => {
            if (obj !== null) {
                const ownPropertyNames = Object.getOwnPropertyNames (obj);
                for (let i = 0; i < ownPropertyNames.length; i++) {
                    const k = ownPropertyNames[i];
                    this[unCamelCase (k)] = this[k];
                }
                unCamelCaseProperties (Object.getPrototypeOf (obj));
            }
        };
        unCamelCaseProperties ();
        // merge constructor overrides to this instance
        const configEntries = Object.entries (this.describe ()).concat (Object.entries (userConfig));
        for (let i = 0; i < configEntries.length; i++) {
            const [ property, value ] = configEntries[i];
            if (value && Object.getPrototypeOf (value) === Object.prototype) {
                this[property] = this.deepExtend (this[property], value);
            } else {
                this[property] = value;
            }
        }
        // http client options
        const agentOptions = {
            'keepAlive': true,
        };
        // ssl options
        if (!this.validateServerSsl) {
            agentOptions['rejectUnauthorized'] = false;
        }
        // generate old metainfo interface
        const hasKeys = Object.keys (this.has);
        for (let i = 0; i < hasKeys.length; i++) {
            const k = hasKeys[i];
            this['has' + this.capitalize (k)] = !!this.has[k]; // converts 'emulated' to true
        }
        // generate implicit api
        if (this.api) {
            this.defineRestApi (this.api, 'request');
        }
        // init the request rate limiter
        this.initRestRateLimiter ();
        // init predefined markets if any
        if (this.markets) {
            this.setMarkets (this.markets);
        }
        this.newUpdates = ((this.options as any).newUpdates !== undefined) ? (this.options as any).newUpdates : true;

        this.afterConstruct ();
        const isSandbox = this.safeBool2 (this.options, 'sandbox', 'testnet', false);
        if (isSandbox) {
            this.setSandboxMode (isSandbox);
        }
    }

    encodeURIComponent (... args) {
        // @ts-expect-error
        return encodeURIComponent (... args);
    }

    checkRequiredVersion (requiredVersion, error = true) {
        let result = true;
        const [ major1, minor1, patch1 ] = requiredVersion.split ('.')
            , [ major2, minor2, patch2 ] = (Exchange as any).ccxtVersion.split ('.')
            , intMajor1 = this.parseToInt (major1)
            , intMinor1 = this.parseToInt (minor1)
            , intPatch1 = this.parseToInt (patch1)
            , intMajor2 = this.parseToInt (major2)
            , intMinor2 = this.parseToInt (minor2)
            , intPatch2 = this.parseToInt (patch2);
        if (intMajor1 > intMajor2) {
            result = false;
        }
        if (intMajor1 === intMajor2) {
            if (intMinor1 > intMinor2) {
                result = false;
            } else if (intMinor1 === intMinor2 && intPatch1 > intPatch2) {
                result = false;
            }
        }
        if (!result) {
            if (error) {
                throw new NotSupported ('Your current version of CCXT is ' + (Exchange as any).ccxtVersion + ', a newer version ' + requiredVersion + ' is required, please, upgrade your version of CCXT');
            } else {
                return error;
            }
        }
        return result;
    }

    initRestRateLimiter () {
        if (this.rateLimit === undefined) {
            throw new Error (this.id + '.rateLimit property is not configured');
        }
        this.tokenBucket = this.extend ({
            delay: 0.001,
            capacity: 1,
            cost: 1,
            maxCapacity: 1000,
            refillRate: (this.rateLimit > 0) ? 1 / this.rateLimit : Number.MAX_VALUE,
        }, this.tokenBucket);
        this.throttler = new Throttler (this.tokenBucket);
    }

    throttle (cost = undefined) {
        return this.throttler.throttle (cost);
    }

    defineRestApiEndpoint (methodName, uppercaseMethod, lowercaseMethod, camelcaseMethod, path, paths, config = {}) {
        const splitPath = path.split (/[^a-zA-Z0-9]/);
        const camelcaseSuffix = splitPath.map (this.capitalize).join ('');
        const underscoreSuffix = splitPath.map ((x) => x.trim ().toLowerCase ()).filter ((x) => x.length > 0).join ('_');
        const camelcasePrefix = [ paths[0] ].concat (paths.slice (1).map (this.capitalize)).join ('');
        const underscorePrefix = [ paths[0] ].concat (paths.slice (1).map ((x) => x.trim ()).filter ((x) => x.length > 0)).join ('_');
        const camelcase = camelcasePrefix + camelcaseMethod + this.capitalize (camelcaseSuffix);
        const underscore = underscorePrefix + '_' + lowercaseMethod + '_' + underscoreSuffix;
        const typeArgument = (paths.length > 1) ? paths : paths[0];
        // handle call costs here
        const partial = async (params = {}, context = {}) => this[methodName] (path, typeArgument, uppercaseMethod, params, undefined, undefined, config, context);
        // const partial = async (params) => this[methodName] (path, typeArgument, uppercaseMethod, params || {})
        this[camelcase] = partial;
        this[underscore] = partial;
    }

    defineRestApi (api, methodName, paths = []) {
        const keys = Object.keys (api);
        for (let i = 0; i < keys.length; i++) {
            const key = keys[i];
            const value = api[key];
            const uppercaseMethod = key.toUpperCase ();
            const lowercaseMethod = key.toLowerCase ();
            const camelcaseMethod = this.capitalize (lowercaseMethod);
            if (Array.isArray (value)) {
                for (let k = 0; k < value.length; k++) {
                    const path = value[k].trim ();
                    this.defineRestApiEndpoint (methodName, uppercaseMethod, lowercaseMethod, camelcaseMethod, path, paths);
                }
                // the options HTTP method conflicts with the 'options' API url path
                // } else if (key.match (/^(?:get|post|put|delete|options|head|patch)$/i)) {
            } else if (key.match (/^(?:get|post|put|delete|head|patch)$/i)) {
                const endpoints = Object.keys (value);
                for (let j = 0; j < endpoints.length; j++) {
                    const endpoint = endpoints[j];
                    const path = endpoint.trim ();
                    const config = value[endpoint];
                    if (typeof config === 'object') {
                        this.defineRestApiEndpoint (methodName, uppercaseMethod, lowercaseMethod, camelcaseMethod, path, paths, config);
                    } else if (typeof config === 'number') {
                        this.defineRestApiEndpoint (methodName, uppercaseMethod, lowercaseMethod, camelcaseMethod, path, paths, { cost: config });
                    } else {
                        throw new NotSupported (this.id + ' defineRestApi() API format is not supported, API leafs must strings, objects or numbers');
                    }
                }
            } else {
                this.defineRestApi (value, methodName, paths.concat ([ key ]));
            }
        }
    }

    log (... args) {
        console.log (... args);
    }

    httpProxyAgentModule:any = undefined;
    httpsProxyAgentModule:any = undefined;
    proxiesModulesLoading:Promise<any> = undefined
    proxyDictionaries:any = {};
    socksProxyAgentModule:any = undefined;
    socksProxyAgentModuleChecked:boolean = false;

    async loadProxyModules () {
        // when loading markets, multiple parallel calls are made, so need one promise
        if (this.proxiesModulesLoading === undefined) {
            this.proxiesModulesLoading = (async () => {
                // we have to handle it with below nested way, because of dynamic
                // import issues (https://github.com/ccxt/ccxt/pull/20687)
                try {
                    // todo: possible sync alternatives: https://stackoverflow.com/questions/51069002/convert-import-to-synchronous
                    this.httpProxyAgentModule = await import (/* webpackIgnore: true */ '../static_dependencies/proxies/http-proxy-agent/index.js');
                    this.httpsProxyAgentModule = await import (/* webpackIgnore: true */ '../static_dependencies/proxies/https-proxy-agent/index.js');
                } catch (e) {
                    // if several users are using those frameworks which cause exceptions,
                    // let them to be able to load modules still, by installing them
                    try {
                        // @ts-ignore
                        this.httpProxyAgentModule = await import (/* webpackIgnore: true */ 'http-proxy-agent');
                        // @ts-ignore
                        this.httpsProxyAgentModule = await import (/* webpackIgnore: true */ 'https-proxy-agent');
                    } catch (e) { }
                }
                if (this.socksProxyAgentModuleChecked === false) {
                    try {
                        // @ts-ignore
                        this.socksProxyAgentModule = await import (/* webpackIgnore: true */ 'socks-proxy-agent');
                    } catch (e) {}
                    this.socksProxyAgentModuleChecked = true;
                }
            })();
        }
        return await this.proxiesModulesLoading;
    }

    setProxyAgents (httpProxy, httpsProxy, socksProxy) {
        let chosenAgent = undefined;
        // in browser-side, proxy modules are not supported in 'fetch/ws' methods
        if (!isNode && (httpProxy || httpsProxy || socksProxy)) {
            throw new NotSupported (this.id + ' - proxies in browser-side projects are not supported. You have several choices: [A] Use `exchange.proxyUrl` property to redirect requests through local/remote cors-proxy server (find sample file named "sample-local-proxy-server-with-cors" in https://github.com/ccxt/ccxt/tree/master/examples/ folder, which can be used for REST requests only) [B] override `exchange.fetch` && `exchange.watch` methods to send requests through your custom proxy');
        }
        if (httpProxy) {
            if (this.httpProxyAgentModule === undefined) {
                throw new NotSupported (this.id + ' you need to load JS proxy modules with `.loadProxyModules()` method at first to use proxies');
            }
            if (!(httpProxy in this.proxyDictionaries)) {
                this.proxyDictionaries[httpProxy] = new this.httpProxyAgentModule.HttpProxyAgent(httpProxy);
            }
            chosenAgent = this.proxyDictionaries[httpProxy];
        } else if (httpsProxy) {
            if (this.httpsProxyAgentModule === undefined) {
                throw new NotSupported (this.id + ' you need to load JS proxy modules with `.loadProxyModules()` method at first to use proxies');
            }
            if (!(httpsProxy in this.proxyDictionaries)) {
                this.proxyDictionaries[httpsProxy] = new this.httpsProxyAgentModule.HttpsProxyAgent(httpsProxy);
            }
            chosenAgent = this.proxyDictionaries[httpsProxy];
            chosenAgent.keepAlive = true;
        } else if (socksProxy) {
            if (this.socksProxyAgentModule === undefined) {
                throw new NotSupported (this.id + ' - to use SOCKS proxy with ccxt, at first you need install module "npm i socks-proxy-agent" and then initialize proxies with `.loadProxyModules()` method');
            }
            if (!(socksProxy in this.proxyDictionaries)) {
                this.proxyDictionaries[socksProxy] = new this.socksProxyAgentModule.SocksProxyAgent(socksProxy);
            }
            chosenAgent = this.proxyDictionaries[socksProxy];
        }
        return chosenAgent;
    }

    async loadHttpProxyAgent () {
        // for `http://` protocol proxy-urls, we need to load `http` module only on first call
        if (!this.httpAgent) {
            const httpModule = await import (/* webpackIgnore: true */'node:http')
            this.httpAgent = new httpModule.Agent ();
        }
        return this.httpAgent;
    }

    getHttpAgentIfNeeded (url) {
        if (isNode) {
            // only for non-ssl proxy
            if (url.substring(0, 5) === 'ws://') {
                if (this.httpAgent === undefined) {
                    throw new NotSupported (this.id + ' to use proxy with non-ssl ws:// urls, at first run  `await exchange.loadHttpProxyAgent()` method');
                }
                return this.httpAgent;
            }
        }
        return undefined;
    }


    async fetch (url, method = 'GET', headers: any = undefined, body: any = undefined) {

        // load node-http(s) modules only on first call
        if (isNode) {
            if (!this.nodeHttpModuleLoaded) {
                this.nodeHttpModuleLoaded = true;
                const httpsModule = await import (/* webpackIgnore: true */'node:https')
                this.httpsAgent = new httpsModule.Agent ({ keepAlive: true });
            }
        }

        // ##### PROXY & HEADERS #####
        headers = this.extend (this.headers, headers);
        // proxy-url
        const proxyUrl = this.checkProxyUrlSettings (url, method, headers, body);
        let httpProxyAgent = false;
        if (proxyUrl !== undefined) {
            // part only for node-js
            if (isNode) {
                // in node we need to set header to *
                headers = this.extend ({ 'Origin': this.origin }, headers);
                // only for http proxy
                if (proxyUrl.substring(0, 5) === 'http:') {
                    await this.loadHttpProxyAgent ();
                    httpProxyAgent = this.httpAgent;
                }
            }
            url = proxyUrl + url;
        }
        // proxy agents
        const [ httpProxy, httpsProxy, socksProxy ] = this.checkProxySettings (url, method, headers, body);
        this.checkConflictingProxies (httpProxy || httpsProxy || socksProxy, proxyUrl);
        // skip proxies on the browser
        if (isNode) {
            // this is needed in JS, independently whether proxy properties were set or not, we have to load them because of necessity in WS, which would happen beyond 'fetch' method (WS/etc)
            await this.loadProxyModules ();
        }
        const chosenAgent = this.setProxyAgents (httpProxy, httpsProxy, socksProxy);
        // user-agent
        const userAgent = (this.userAgent !== undefined) ? this.userAgent : this.user_agent;
        if (userAgent && isNode) {
            if (typeof userAgent === 'string') {
                headers = this.extend ({ 'User-Agent': userAgent }, headers);
            } else if ((typeof userAgent === 'object') && ('User-Agent' in userAgent)) {
                headers = this.extend (userAgent, headers);
            }
        }
        // set final headers
        headers = this.setHeaders (headers);
        // log
        if (this.verbose) {
            this.log ("fetch Request:\n", this.id, method, url, "\nRequestHeaders:\n", headers, "\nRequestBody:\n", body, "\n");
        }
        // end of proxies & headers

        if (this.fetchImplementation === undefined) {
            if (isNode) {
                if (this.agent === undefined) {
                    this.agent = this.httpsAgent;
                }
                try {
                    const module = await import (/* webpackIgnore: true */'../static_dependencies/node-fetch/index.js')
                    this.AbortError = module.AbortError
                    this.fetchImplementation = module.default
                    this.FetchError = module.FetchError
                }
                catch (e) {
                    // some users having issues with dynamic imports (https://github.com/ccxt/ccxt/pull/20687)
                    // so let them to fallback to node's native fetch
                    if (typeof fetch === 'function') {
                        this.fetchImplementation = fetch
                        // as it's browser-compatible implementation ( https://nodejs.org/dist/latest-v20.x/docs/api/globals.html#fetch )
                        // it throws same error types
                        this.AbortError = DOMException
                        this.FetchError = TypeError
                    } else {
                        throw new Error ('Seems, "fetch" function is not available in your node-js version, please use latest node-js version');
                    }
                }
            } else {
                this.AbortError = DOMException;
                this.FetchError = TypeError;
                this.fetchImplementation = (selfIsDefined()) ? self.fetch : fetch;
            }
        }
        // fetchImplementation cannot be called on this. in browsers:
        // TypeError Failed to execute 'fetch' on 'Window': Illegal invocation
        const fetchImplementation = this.fetchImplementation;
        const params = { method, headers, body, timeout: this.timeout };
        if (this.agent) {
            params['agent'] = this.agent;
        }
        // override agent, if needed
        if (httpProxyAgent) {
            // if proxyUrl is being used, then specifically in nodejs, we need http module, not https
            params['agent'] = httpProxyAgent;
        } else if (chosenAgent) {
            // if http(s)Proxy is being used
            params['agent'] = chosenAgent;
        }
        const controller = new AbortController ()
        params['signal'] = controller.signal
        const timeout = setTimeout (() => {
            controller.abort ();
        }, this.timeout);
        try {
            const response = await fetchImplementation (url, params);
            clearTimeout (timeout);
            return this.handleRestResponse (response, url, method, headers, body);
        } catch (e) {
            if (e instanceof this.AbortError) {
                throw new RequestTimeout (this.id + ' ' + method + ' ' + url + ' request timed out (' + this.timeout + ' ms)');
            } else if (e instanceof this.FetchError) {
                throw new NetworkError (this.id + ' ' + method + ' ' + url + ' fetch failed');
            }
            throw e;
        }
    }

    parseJson (jsonString) {
        try {
            if (this.isJsonEncodedObject (jsonString)) {
                return JSON.parse (this.onJsonResponse (jsonString));
            }
        } catch (e) {
            // SyntaxError
            return undefined;
        }
    }

    getResponseHeaders (response) {
        const result = {};
        response.headers.forEach ((value, key) => {
            key = key.split ('-').map ((word) => this.capitalize (word)).join ('-');
            result[key] = value;
        });
        return result;
    }

    handleRestResponse (response, url, method = 'GET', requestHeaders = undefined, requestBody = undefined) {
        const responseHeaders = this.getResponseHeaders (response);
        if (this.handleContentTypeApplicationZip && (responseHeaders['Content-Type'] === 'application/zip')) {
            const responseBuffer = response.buffer ();
            if (this.enableLastResponseHeaders) {
                this.last_response_headers = responseHeaders;
            }
            if (this.enableLastHttpResponse) {
                this.last_http_response = responseBuffer;
            }
            if (this.verbose) {
                this.log ("handleRestResponse:\n", this.id, method, url, response.status, response.statusText, "\nResponseHeaders:\n", responseHeaders, "ZIP redacted", "\n");
            }
            // no error handler needed, because it would not be a zip response in case of an error
            return responseBuffer;
        }
        return response.text ().then ((responseBody) => {
            const bodyText = this.onRestResponse (response.status, response.statusText, url, method, responseHeaders, responseBody, requestHeaders, requestBody);
            const json = this.parseJson (bodyText);
            if (this.enableLastResponseHeaders) {
                this.last_response_headers = responseHeaders;
            }
            if (this.enableLastHttpResponse) {
                this.last_http_response = responseBody;
            }
            if (this.enableLastJsonResponse) {
                this.last_json_response = json;
            }
            if (this.verbose) {
                this.log ("handleRestResponse:\n", this.id, method, url, response.status, response.statusText, "\nResponseHeaders:\n", responseHeaders, "\nResponseBody:\n", responseBody, "\n");
            }
            const skipFurtherErrorHandling = this.handleErrors (response.status, response.statusText, url, method, responseHeaders, responseBody, json, requestHeaders, requestBody);
            if (!skipFurtherErrorHandling) {
                this.handleHttpStatusCode (response.status, response.statusText, url, method, responseBody);
            }
            return json || responseBody;
        });
    }

    onRestResponse (statusCode, statusText, url, method, responseHeaders, responseBody, requestHeaders, requestBody) {
        return responseBody.trim ();
    }

    onJsonResponse (responseBody) {
        return this.quoteJsonNumbers ? responseBody.replace (/":([+.0-9eE-]+)([,}])/g, '":"$1"$2') : responseBody;
    }

    async loadMarketsHelper (reload = false, params = {}) {
        if (!reload && this.markets) {
            if (!this.markets_by_id) {
                return this.setMarkets (this.markets);
            }
            return this.markets;
        }
        let currencies = undefined;
        // only call if exchange API provides endpoint (true), thus avoid emulated versions ('emulated')
        if (this.has['fetchCurrencies'] === true) {
            currencies = await this.fetchCurrencies ();
        }
        const markets = await this.fetchMarkets (params);
        return this.setMarkets (markets, currencies);
    }

    async loadMarkets (reload = false, params = {}): Promise<Dictionary<Market>> {
        // this method is async, it returns a promise
        if ((reload && !this.reloadingMarkets) || !this.marketsLoading) {
            this.reloadingMarkets = true;
            this.marketsLoading = this.loadMarketsHelper (reload, params).then ((resolved) => {
                this.reloadingMarkets = false;
                return resolved;
            }, (error) => {
                this.reloadingMarkets = false;
                throw error;
            });
        }
        return this.marketsLoading;
    }

    async fetchCurrencies (params = {}): Promise<Currencies> {
        // markets are returned as a list
        // currencies are returned as a dict
        // this is for historical reasons
        // and may be changed for consistency later
        return new Promise ((resolve, reject) => resolve (this.currencies));
    }

    async fetchCurrenciesWs (params = {}) {
        // markets are returned as a list
        // currencies are returned as a dict
        // this is for historical reasons
        // and may be changed for consistency later
        return new Promise ((resolve, reject) => resolve (this.currencies));
    }

    async fetchMarkets (params = {}): Promise<Market[]> {
        // markets are returned as a list
        // currencies are returned as a dict
        // this is for historical reasons
        // and may be changed for consistency later
        return new Promise ((resolve, reject) => resolve (Object.values (this.markets)));
    }

    async fetchMarketsWs (params = {}): Promise<Market[]> {
        // markets are returned as a list
        // currencies are returned as a dict
        // this is for historical reasons
        // and may be changed for consistency later
        return new Promise ((resolve, reject) => resolve (Object.values (this.markets)))
    }

    checkRequiredDependencies () {
        return;
    }

    parseNumber (value, d: Num = undefined): number {
        if (value === undefined) {
            return d;
        } else {
            try {
                return this.number (value);
            } catch (e) {
                return d;
            }
        }
    }

    checkOrderArguments (market, type, side, amount, price, params) {
        if (price === undefined) {
            if (type === 'limit') {
                throw new ArgumentsRequired (this.id + ' createOrder() requires a price argument for a limit order');
            }
        }
        if (amount <= 0) {
            throw new ArgumentsRequired (this.id + ' createOrder() amount should be above 0');
        }
    }

    handleHttpStatusCode (code, reason, url, method, body) {
        const codeAsString = code.toString ();
        if (codeAsString in this.httpExceptions) {
            const ErrorClass = this.httpExceptions[codeAsString];
            throw new ErrorClass (this.id + ' ' + method + ' ' + url + ' ' + codeAsString + ' ' + reason + ' ' + body);
        }
    }

    remove0xPrefix (hexData) {
        if (hexData.slice (0, 2) === '0x') {
            return hexData.slice (2);
        } else {
            return hexData;
        }
    }

    spawn(method, ...args) {
        const future = Future();
        // using setTimeout 0 to force the execution to run after the future is returned
        setTimeout(() => {
            method.apply(this, args).then(future.resolve).catch(future.reject);
        }, 0);
        return future;
    }

    delay (timeout, method, ... args) {
        setTimeout (() => {
            this.spawn (method, ... args);
        }, timeout);
    }

    // -----------------------------------------------------------------------
    // -----------------------------------------------------------------------
    // WS/PRO methods

    orderBook (snapshot = {}, depth = Number.MAX_SAFE_INTEGER) {
        return new WsOrderBook (snapshot, depth);
    }

    indexedOrderBook (snapshot = {}, depth = Number.MAX_SAFE_INTEGER) {
        return new IndexedOrderBook (snapshot, depth);
    }

    countedOrderBook (snapshot = {}, depth = Number.MAX_SAFE_INTEGER) {
        return new CountedOrderBook (snapshot, depth);
    }

    handleMessage (client, message) {
    } // stub to override

    // ping (client: Client) {} // stub to override

    ping (client: Client) {
        return undefined;
    }

    client (url: string): WsClient {
        this.clients = this.clients || {};
        if (!this.clients[url]) {
            const onMessage = this.handleMessage.bind (this);
            const onError = this.onError.bind (this);
            const onClose = this.onClose.bind (this);
            const onConnected = this.onConnected.bind (this);
            // decide client type here: ws / signalr / socketio
            const wsOptions = this.safeValue (this.options, 'ws', {});
            // proxy agents
            const [ httpProxy, httpsProxy, socksProxy ] = this.checkWsProxySettings ();
            const chosenAgent = this.setProxyAgents (httpProxy, httpsProxy, socksProxy);
            // part only for node-js
            const httpProxyAgent = this.getHttpAgentIfNeeded (url);
            const finalAgent = chosenAgent ? chosenAgent : (httpProxyAgent ? httpProxyAgent : this.agent);
            //
            const options = this.deepExtend (this.streaming, {
                'log': this.log ? this.log.bind (this) : this.log,
                'ping': (this as any).ping ? (this as any).ping.bind (this) : (this as any).ping,
                'verbose': this.verbose,
                'throttler': new Throttler (this.tokenBucket),
                // add support for proxies
                'options': {
                    'agent': finalAgent,
                }
            }, wsOptions);
            this.clients[url] = new WsClient (url, onMessage, onError, onClose, onConnected, options);
        }
        return this.clients[url];
    }

    watchMultiple (url: string, messageHashes: string[], message = undefined, subscribeHashes = undefined, subscription = undefined) {
        //
        // Without comments the code of this method is short and easy:
        //
        //     const client = this.client (url)
        //     const backoffDelay = 0
        //     const future = client.future (messageHash)
        //     const connected = client.connect (backoffDelay)
        //     connected.then (() => {
        //         if (message && !client.subscriptions[subscribeHash]) {
        //             client.subscriptions[subscribeHash] = true
        //             client.send (message)
        //         }
        //     }).catch ((error) => {})
        //     return future
        //
        // The following is a longer version of this method with comments
        //
        const client = this.client (url) as WsClient;
        // todo: calculate the backoff using the clients cache
        const backoffDelay = 0;
        //
        //  watchOrderBook ---- future ----+---------------+----→ user
        //                                 |               |
        //                                 ↓               ↑
        //                                 |               |
        //                              connect ......→ resolve
        //                                 |               |
        //                                 ↓               ↑
        //                                 |               |
        //                             subscribe -----→ receive
        //
        const future = Future.race (messageHashes.map (messageHash => client.future (messageHash)))
        // read and write subscription, this is done before connecting the client
        // to avoid race conditions when other parts of the code read or write to the client.subscriptions
        let missingSubscriptions = []
        if (subscribeHashes !== undefined) {
            for (let i = 0; i < subscribeHashes.length; i++) {
                const subscribeHash = subscribeHashes[i];
                if (!client.subscriptions[subscribeHash]) {
                    missingSubscriptions.push (subscribeHash)
                    client.subscriptions[subscribeHash] = subscription || true
                }
            }
        }
        // we intentionally do not use await here to avoid unhandled exceptions
        // the policy is to make sure that 100% of promises are resolved or rejected
        // either with a call to client.resolve or client.reject with
        //  a proper exception class instance
        const connected = client.connect (backoffDelay);
        // the following is executed only if the catch-clause does not
        // catch any connection-level exceptions from the client
        // (connection established successfully)
        if ((subscribeHashes === undefined) || missingSubscriptions.length) {
            connected.then (() => {
                const options = this.safeValue (this.options, 'ws');
                const cost = this.safeValue (options, 'cost', 1);
                if (message) {
                    if (this.enableRateLimit && client.throttle) {
                        // add cost here |
                        //               |
                        //               V
                        client.throttle (cost).then (() => {
                            client.send (message);
                        }).catch ((e) => {
                            for (let i = 0; i < missingSubscriptions.length; i++) {
                                const subscribeHash = missingSubscriptions[i];
                                delete client.subscriptions[subscribeHash]
                            }
                            future.reject (e);
                        });
                    } else {
                        client.send (message)
                        .catch ((e) => {
                            for (let i = 0; i < missingSubscriptions.length; i++) {
                                const subscribeHash = missingSubscriptions[i];
                                delete client.subscriptions[subscribeHash]
                            }
                            future.reject (e);
                        });
                    }
                }
            }).catch ((e)=> {
                for (let i = 0; i < missingSubscriptions.length; i++) {
                    const subscribeHash = missingSubscriptions[i];
                    delete client.subscriptions[subscribeHash]
                }
                future.reject (e);
            });
        }
        return future;
    }

    watch (url: string, messageHash: string, message = undefined, subscribeHash = undefined, subscription = undefined) {
        //
        // Without comments the code of this method is short and easy:
        //
        //     const client = this.client (url)
        //     const backoffDelay = 0
        //     const future = client.future (messageHash)
        //     const connected = client.connect (backoffDelay)
        //     connected.then (() => {
        //         if (message && !client.subscriptions[subscribeHash]) {
        //             client.subscriptions[subscribeHash] = true
        //             client.send (message)
        //         }
        //     }).catch ((error) => {})
        //     return future
        //
        // The following is a longer version of this method with comments
        //
        const client = this.client (url) as WsClient;
        // todo: calculate the backoff using the clients cache
        const backoffDelay = 0;
        //
        //  watchOrderBook ---- future ----+---------------+----→ user
        //                                 |               |
        //                                 ↓               ↑
        //                                 |               |
        //                              connect ......→ resolve
        //                                 |               |
        //                                 ↓               ↑
        //                                 |               |
        //                             subscribe -----→ receive
        //
        if ((subscribeHash === undefined) && (messageHash in client.futures)) {
            return client.futures[messageHash];
        }
        const future = client.future (messageHash);
        // read and write subscription, this is done before connecting the client
        // to avoid race conditions when other parts of the code read or write to the client.subscriptions
        const clientSubscription = client.subscriptions[subscribeHash];
        if (!clientSubscription) {
            client.subscriptions[subscribeHash] = subscription || true;
        }
        // we intentionally do not use await here to avoid unhandled exceptions
        // the policy is to make sure that 100% of promises are resolved or rejected
        // either with a call to client.resolve or client.reject with
        //  a proper exception class instance
        const connected = client.connect (backoffDelay);
        // the following is executed only if the catch-clause does not
        // catch any connection-level exceptions from the client
        // (connection established successfully)
        if (!clientSubscription) {
            connected.then (() => {
                const options = this.safeValue (this.options, 'ws');
                const cost = this.safeValue (options, 'cost', 1);
                if (message) {
                    if (this.enableRateLimit && client.throttle) {
                        // add cost here |
                        //               |
                        //               V
                        client.throttle (cost).then (() => {
                            client.send (message);
                        }).catch ((e) => {
                            client.onError (e);
                        });
                    } else {
                        client.send (message)
                        .catch ((e) => {
                            client.onError (e);
                        });
                    }
                }
            }).catch ((e)=> {
                delete client.subscriptions[subscribeHash];
                future.reject (e);
            });
        }
        return future;
    }

    onConnected (client, message = undefined) {
        // for user hooks
        // console.log ('Connected to', client.url)
    }

    onError (client, error) {
        if ((client.url in this.clients) && (this.clients[client.url].error)) {
            delete this.clients[client.url];
        }
    }

    onClose (client, error) {
        if (client.error) {
            // connection closed due to an error, do nothing
        } else {
            // server disconnected a working connection
            if (this.clients[client.url]) {
                delete this.clients[client.url];
            }
        }
    }

    async close () {
        const clients = Object.values (this.clients || {});
        const closedClients = [];
        for (let i = 0; i < clients.length; i++) {
            const client = clients[i] as WsClient;
            client.error = new ExchangeClosedByUser (this.id + ' closedByUser');
            closedClients.push(client.close ());
        }
        await Promise.all (closedClients);
        for (let i = 0; i < clients.length; i++) {
            const client = clients[i] as WsClient;
            delete this.clients[client.url];
        }
        return;
    }

    async loadOrderBook (client, messageHash: string, symbol: string, limit: Int = undefined, params = {}) {
        if (!(symbol in this.orderbooks)) {
            client.reject (new ExchangeError (this.id + ' loadOrderBook() orderbook is not initiated'), messageHash);
            return;
        }
        const maxRetries = this.handleOption ('watchOrderBook', 'snapshotMaxRetries', 3);
        let tries = 0;
        try {
            const stored = this.orderbooks[symbol];
            while (tries < maxRetries) {
                const cache = stored.cache;
                const orderBook = await this.fetchRestOrderBookSafe (symbol, limit, params);
                const index = this.getCacheIndex (orderBook, cache);
                if (index >= 0) {
                    stored.reset (orderBook);
                    this.handleDeltas (stored, cache.slice (index));
                    stored.cache.length = 0;
                    client.resolve (stored, messageHash);
                    return;
                }
                tries++;
            }
            client.reject (new ExchangeError (this.id + ' nonce is behind the cache after ' + maxRetries.toString () + ' tries.'), messageHash);
            delete this.clients[client.url];
        } catch (e) {
            client.reject (e, messageHash);
            await this.loadOrderBook (client, messageHash, symbol, limit, params);
        }
    }

    convertToBigInt (value: string) {
        return BigInt (value); // used on XT
    }

    stringToCharsArray (value: string) {
        return value.split ('');
    }

    valueIsDefined (value: any) {
        return value !== undefined && value !== null;
    }

    arraySlice (array, first, second = undefined) {
        if (second === undefined) {
            return array.slice (first);
        }
        return array.slice (first, second);
    }

    getProperty (obj, property, defaultValue: any = undefined) {
        return (property in obj ? obj[property] : defaultValue);
    }

    setProperty (obj, property, defaultValue: any = undefined) {
        obj[property] = defaultValue;
    }

    axolotl(payload, hexKey, ed25519) {
        return axolotl(payload, hexKey, ed25519);
    }

    fixStringifiedJsonMembers (content: string) {
        // used for instance in bingx
        // when stringified json has members with their values also stringified, like:
        // '{"code":0, "data":{"order":{"orderId":1742968678528512345,"symbol":"BTC-USDT", "takeProfit":"{\"type\":\"TAKE_PROFIT\",\"stopPrice\":43320.1}","reduceOnly":false}}}'
        // we can fix with below manipulations
        // @ts-ignore
        let modifiedContent = content.replaceAll ('\\', '');
        modifiedContent = modifiedContent.replaceAll ('"{', '{');
        modifiedContent = modifiedContent.replaceAll ('}"', '}');
        return modifiedContent;
    }

    ethAbiEncode (types, args) {
        return this.base16ToBinary (ethers.encode (types, args).slice (2));
    }

    ethEncodeStructuredData (domain, messageTypes, messageData) {
        return this.base16ToBinary (TypedDataEncoder.encode (domain, messageTypes, messageData).slice (-132));
    }

    retrieveStarkAccount (signature, accountClassHash, accountProxyClassHash) {
        const privateKey = ethSigToPrivate (signature);
        const publicKey = getStarkKey (privateKey);
        const callData = Starknet.CallData.compile({
            implementation: accountClassHash,
            selector: Starknet.hash.getSelectorFromName('initialize'),
            calldata: Starknet.CallData.compile({
              signer: publicKey,
              guardian: '0',
            }),
        });

        const address = Starknet.hash.calculateContractAddressFromHash(
            publicKey,
            accountProxyClassHash,
            callData,
            0,
        );
        return {
            privateKey,
            publicKey,
            address
        };
    }

    starknetEncodeStructuredData (domain, messageTypes, messageData, address) {
        const types = Object.keys (messageTypes);
        if (types.length > 1) {
            throw new NotSupported (this.id + 'starknetEncodeStructuredData only support single type');
        }
        const request = {
            'domain': domain,
            'primaryType': types[0],
            'types': this.extend ({
                'StarkNetDomain': [
                    { 'name': "name", 'type': "felt" },
                    { 'name': "chainId", 'type': "felt" },
                    { 'name': "version", 'type': "felt" },
                ],
            }, messageTypes),
            'message': messageData,
        };
        const msgHash = Starknet.typedData.getMessageHash (request, address);
        return msgHash;
    }

    starknetSign (hash, pri) {
        // TODO: unify to ecdsa
        const signature = starknetCurveSign (hash.replace ('0x', ''), pri.slice (-64));
        return this.json ([ signature.r.toString (), signature.s.toString () ]);
    }

    intToBase16(elem): string {
        return elem.toString(16);

    }

    extendExchangeOptions (newOptions: Dict) {
        this.options = this.extend (this.options, newOptions);
    }

    createSafeDictionary () {
        return {};
    }

    randomBytes (length: number) {
        const rng = new SecureRandom();
        const x:number[] = [];
        x.length = length;
        rng.nextBytes(x);
        return Buffer.from (x).toString ('hex');
    }

    randNumber(size: number) {
        let number = '';
        for (let i = 0; i < size; i++) {
            number += Math.floor(Math.random() * 10);
        }
        return parseInt(number, 10);
    }

    /* eslint-enable */
    // ------------------------------------------------------------------------

    // ########################################################################
    // ########################################################################
    // ########################################################################
    // ########################################################################
    // ########                        ########                        ########
    // ########                        ########                        ########
    // ########                        ########                        ########
    // ########                        ########                        ########
    // ########        ########################        ########################
    // ########        ########################        ########################
    // ########        ########################        ########################
    // ########        ########################        ########################
    // ########                        ########                        ########
    // ########                        ########                        ########
    // ########                        ########                        ########
    // ########                        ########                        ########
    // ########################################################################
    // ########################################################################
    // ########################################################################
    // ########################################################################
    // ########        ########        ########                        ########
    // ########        ########        ########                        ########
    // ########        ########        ########                        ########
    // ########        ########        ########                        ########
    // ################        ########################        ################
    // ################        ########################        ################
    // ################        ########################        ################
    // ################        ########################        ################
    // ########        ########        ################        ################
    // ########        ########        ################        ################
    // ########        ########        ################        ################
    // ########        ########        ################        ################
    // ########################################################################
    // ########################################################################
    // ########################################################################
    // ########################################################################

    // ------------------------------------------------------------------------
    // METHODS BELOW THIS LINE ARE TRANSPILED FROM JAVASCRIPT TO PYTHON AND PHP

    describe () {
        return {
            'alias': false, // whether this exchange is an alias to another exchange
            'api': undefined,
            'certified': false, // if certified by the CCXT dev team
            'commonCurrencies': {
                'BCC': 'BCH',
                'BCHSV': 'BSV',
                'XBT': 'BTC',
            },
            'countries': undefined,
            'currencies': {}, // to be filled manually or by fetchMarkets
            'dex': false,
            'enableRateLimit': true,
            'exceptions': undefined,
            'fees': {
                'funding': {
                    'deposit': {},
                    'percentage': undefined,
                    'tierBased': undefined,
                    'withdraw': {},
                },
                'trading': {
                    'maker': undefined,
                    'percentage': undefined,
                    'taker': undefined,
                    'tierBased': undefined,
                },
            },
            'has': {
                'addMargin': undefined,
                'borrowCrossMargin': undefined,
                'borrowIsolatedMargin': undefined,
                'borrowMargin': undefined,
                'cancelAllOrders': undefined,
                'cancelAllOrdersWs': undefined,
                'cancelOrder': true,
                'cancelOrders': undefined,
                'cancelOrdersWs': undefined,
                'cancelOrderWs': undefined,
                'closeAllPositions': undefined,
                'closePosition': undefined,
                'CORS': undefined,
                'createDepositAddress': undefined,
                'createLimitBuyOrder': undefined,
                'createLimitBuyOrderWs': undefined,
                'createLimitOrder': true,
                'createLimitOrderWs': undefined,
                'createLimitSellOrder': undefined,
                'createLimitSellOrderWs': undefined,
                'createMarketBuyOrder': undefined,
                'createMarketBuyOrderWithCost': undefined,
                'createMarketBuyOrderWithCostWs': undefined,
                'createMarketBuyOrderWs': undefined,
                'createMarketOrder': true,
                'createMarketOrderWithCost': undefined,
                'createMarketOrderWithCostWs': undefined,
                'createMarketOrderWs': true,
                'createMarketSellOrder': undefined,
                'createMarketSellOrderWithCost': undefined,
                'createMarketSellOrderWithCostWs': undefined,
                'createMarketSellOrderWs': undefined,
                'createOrder': true,
                'createOrders': undefined,
                'createOrderWithTakeProfitAndStopLoss': undefined,
                'createOrderWithTakeProfitAndStopLossWs': undefined,
                'createOrderWs': undefined,
                'createPostOnlyOrder': undefined,
                'createPostOnlyOrderWs': undefined,
                'createReduceOnlyOrder': undefined,
                'createReduceOnlyOrderWs': undefined,
                'createStopLimitOrder': undefined,
                'createStopLimitOrderWs': undefined,
                'createStopLossOrder': undefined,
                'createStopLossOrderWs': undefined,
                'createStopMarketOrder': undefined,
                'createStopMarketOrderWs': undefined,
                'createStopOrder': undefined,
                'createStopOrderWs': undefined,
                'createTakeProfitOrder': undefined,
                'createTakeProfitOrderWs': undefined,
                'createTrailingAmountOrder': undefined,
                'createTrailingAmountOrderWs': undefined,
                'createTrailingPercentOrder': undefined,
                'createTrailingPercentOrderWs': undefined,
                'createTriggerOrder': undefined,
                'createTriggerOrderWs': undefined,
                'deposit': undefined,
                'editOrder': 'emulated',
                'editOrderWs': undefined,
                'fetchAccounts': undefined,
                'fetchBalance': true,
                'fetchBalanceWs': undefined,
                'fetchBidsAsks': undefined,
                'fetchBorrowInterest': undefined,
                'fetchBorrowRate': undefined,
                'fetchBorrowRateHistories': undefined,
                'fetchBorrowRateHistory': undefined,
                'fetchBorrowRates': undefined,
                'fetchBorrowRatesPerSymbol': undefined,
                'fetchCanceledAndClosedOrders': undefined,
                'fetchCanceledOrders': undefined,
                'fetchClosedOrder': undefined,
                'fetchClosedOrders': undefined,
                'fetchClosedOrdersWs': undefined,
                'fetchConvertCurrencies': undefined,
                'fetchConvertQuote': undefined,
                'fetchConvertTrade': undefined,
                'fetchConvertTradeHistory': undefined,
                'fetchCrossBorrowRate': undefined,
                'fetchCrossBorrowRates': undefined,
                'fetchCurrencies': 'emulated',
                'fetchCurrenciesWs': 'emulated',
                'fetchDeposit': undefined,
                'fetchDepositAddress': undefined,
                'fetchDepositAddresses': undefined,
                'fetchDepositAddressesByNetwork': undefined,
                'fetchDeposits': undefined,
                'fetchDepositsWithdrawals': undefined,
                'fetchDepositsWs': undefined,
                'fetchDepositWithdrawFee': undefined,
                'fetchDepositWithdrawFees': undefined,
                'fetchFundingHistory': undefined,
                'fetchFundingRate': undefined,
                'fetchFundingRateHistory': undefined,
                'fetchFundingInterval': undefined,
                'fetchFundingIntervals': undefined,
                'fetchFundingRates': undefined,
                'fetchGreeks': undefined,
                'fetchIndexOHLCV': undefined,
                'fetchIsolatedBorrowRate': undefined,
                'fetchIsolatedBorrowRates': undefined,
                'fetchIsolatedPositions': undefined,
                'fetchL2OrderBook': true,
                'fetchL3OrderBook': undefined,
                'fetchLastPrices': undefined,
                'fetchLedger': undefined,
                'fetchLedgerEntry': undefined,
                'fetchLeverage': undefined,
                'fetchLeverages': undefined,
                'fetchLeverageTiers': undefined,
                'fetchLiquidations': undefined,
                'fetchMarginAdjustmentHistory': undefined,
                'fetchMarginMode': undefined,
                'fetchMarginModes': undefined,
                'fetchMarketLeverageTiers': undefined,
                'fetchMarkets': true,
                'fetchMarketsWs': undefined,
                'fetchMarkOHLCV': undefined,
                'fetchMyLiquidations': undefined,
                'fetchMySettlementHistory': undefined,
                'fetchMyTrades': undefined,
                'fetchMyTradesWs': undefined,
                'fetchOHLCV': undefined,
                'fetchOHLCVWs': undefined,
                'fetchOpenInterest': undefined,
                'fetchOpenInterestHistory': undefined,
                'fetchOpenOrder': undefined,
                'fetchOpenOrders': undefined,
                'fetchOpenOrdersWs': undefined,
                'fetchOption': undefined,
                'fetchOptionChain': undefined,
                'fetchOrder': undefined,
                'fetchOrderBook': true,
                'fetchOrderBooks': undefined,
                'fetchOrderBookWs': undefined,
                'fetchOrders': undefined,
                'fetchOrdersByStatus': undefined,
                'fetchOrdersWs': undefined,
                'fetchOrderTrades': undefined,
                'fetchOrderWs': undefined,
                'fetchPosition': undefined,
                'fetchPositionHistory': undefined,
                'fetchPositionMode': undefined,
                'fetchPositions': undefined,
                'fetchPositionsForSymbol': undefined,
                'fetchPositionsForSymbolWs': undefined,
                'fetchPositionsHistory': undefined,
                'fetchPositionsRisk': undefined,
                'fetchPositionsWs': undefined,
                'fetchPositionWs': undefined,
                'fetchPremiumIndexOHLCV': undefined,
                'fetchSettlementHistory': undefined,
                'fetchStatus': undefined,
                'fetchTicker': true,
                'fetchTickers': undefined,
                'fetchMarkPrices': undefined,
                'fetchTickersWs': undefined,
                'fetchTickerWs': undefined,
                'fetchTime': undefined,
                'fetchTrades': true,
                'fetchTradesWs': undefined,
                'fetchTradingFee': undefined,
                'fetchTradingFees': undefined,
                'fetchTradingFeesWs': undefined,
                'fetchTradingLimits': undefined,
                'fetchTransactionFee': undefined,
                'fetchTransactionFees': undefined,
                'fetchTransactions': undefined,
                'fetchTransfer': undefined,
                'fetchTransfers': undefined,
                'fetchUnderlyingAssets': undefined,
                'fetchVolatilityHistory': undefined,
                'fetchWithdrawAddresses': undefined,
                'fetchWithdrawal': undefined,
                'fetchWithdrawals': undefined,
                'fetchWithdrawalsWs': undefined,
                'fetchWithdrawalWhitelist': undefined,
                'future': undefined,
                'margin': undefined,
                'option': undefined,
                'privateAPI': true,
                'publicAPI': true,
                'reduceMargin': undefined,
                'repayCrossMargin': undefined,
                'repayIsolatedMargin': undefined,
                'sandbox': undefined,
                'setLeverage': undefined,
                'setMargin': undefined,
                'setMarginMode': undefined,
                'setPositionMode': undefined,
                'signIn': undefined,
                'spot': undefined,
                'swap': undefined,
                'transfer': undefined,
                'watchBalance': undefined,
                'watchLiquidations': undefined,
                'watchLiquidationsForSymbols': undefined,
                'watchMyLiquidations': undefined,
                'watchMyLiquidationsForSymbols': undefined,
                'watchMyTrades': undefined,
                'watchOHLCV': undefined,
                'watchOHLCVForSymbols': undefined,
                'watchOrderBook': undefined,
                'watchOrderBookForSymbols': undefined,
                'watchOrders': undefined,
                'watchOrdersForSymbols': undefined,
                'watchPosition': undefined,
                'watchPositions': undefined,
                'watchStatus': undefined,
                'watchTicker': undefined,
                'watchTickers': undefined,
                'watchTrades': undefined,
                'watchTradesForSymbols': undefined,
                'withdraw': undefined,
                'ws': undefined,
            },
            'httpExceptions': {
                '400': ExchangeNotAvailable,
                '401': AuthenticationError,
                '403': ExchangeNotAvailable,
                '404': ExchangeNotAvailable,
                '405': ExchangeNotAvailable,
                '407': AuthenticationError,
                '408': RequestTimeout,
                '409': ExchangeNotAvailable,
                '410': ExchangeNotAvailable,
                '418': DDoSProtection,
                '422': ExchangeError,
                '429': RateLimitExceeded,
                '451': ExchangeNotAvailable,
                '500': ExchangeNotAvailable,
                '501': ExchangeNotAvailable,
                '502': ExchangeNotAvailable,
                '503': ExchangeNotAvailable,
                '504': RequestTimeout,
                '511': AuthenticationError,
                '520': ExchangeNotAvailable,
                '521': ExchangeNotAvailable,
                '522': ExchangeNotAvailable,
                '525': ExchangeNotAvailable,
                '526': ExchangeNotAvailable,
                '530': ExchangeNotAvailable,
            },
            'id': undefined,
            'limits': {
                'amount': { 'min': undefined, 'max': undefined },
                'cost': { 'min': undefined, 'max': undefined },
                'leverage': { 'min': undefined, 'max': undefined },
                'price': { 'min': undefined, 'max': undefined },
            },
            'markets': undefined, // to be filled manually or by fetchMarkets
            'name': undefined,
            'paddingMode': NO_PADDING,
            'precisionMode': TICK_SIZE,
            'pro': false, // if it is integrated with CCXT Pro for WebSocket support
            'rateLimit': 2000, // milliseconds = seconds * 1000
            'requiredCredentials': {
                'accountId': false,
                'apiKey': true,
                'login': false,
                'password': false,
                'privateKey': false, // a "0x"-prefixed hexstring private key for a wallet
                'secret': true,
                'token': false, // reserved for HTTP auth in some cases
                'twofa': false, // 2-factor authentication (one-time password key)
                'uid': false,
                'walletAddress': false, // the wallet address "0x"-prefixed hexstring
            },
            'status': {
                'eta': undefined,
                'status': 'ok',
                'updated': undefined,
                'url': undefined,
            },
            'timeframes': undefined, // redefine if the exchange has.fetchOHLCV
            'timeout': this.timeout, // milliseconds = seconds * 1000
            'urls': {
                'api': undefined,
                'doc': undefined,
                'fees': undefined,
                'logo': undefined,
                'www': undefined,
            },
        };
    }

    safeBoolN (dictionaryOrList, keys: IndexType[], defaultValue: boolean = undefined): boolean | undefined {
        /**
         * @ignore
         * @method
         * @description safely extract boolean value from dictionary or list
         * @returns {bool | undefined}
         */
        const value = this.safeValueN (dictionaryOrList, keys, defaultValue);
        if (typeof value === 'boolean') {
            return value;
        }
        return defaultValue;
    }

    safeBool2 (dictionary, key1: IndexType, key2: IndexType, defaultValue: boolean = undefined): boolean | undefined {
        /**
         * @ignore
         * @method
         * @description safely extract boolean value from dictionary or list
         * @returns {bool | undefined}
         */
        return this.safeBoolN (dictionary, [ key1, key2 ], defaultValue);
    }

    safeBool (dictionary, key: IndexType, defaultValue: boolean = undefined): boolean | undefined {
        /**
         * @ignore
         * @method
         * @description safely extract boolean value from dictionary or list
         * @returns {bool | undefined}
         */
        return this.safeBoolN (dictionary, [ key ], defaultValue);
    }

    safeDictN (dictionaryOrList, keys: IndexType[], defaultValue: Dictionary<any> = undefined): Dictionary<any> | undefined {
        /**
         * @ignore
         * @method
         * @description safely extract a dictionary from dictionary or list
         * @returns {object | undefined}
         */
        const value = this.safeValueN (dictionaryOrList, keys, defaultValue);
        if (value === undefined) {
            return defaultValue;
        }
        if ((typeof value === 'object')) {
            if (!Array.isArray (value)) {
                return value;
            }
        }
        return defaultValue;
    }

    safeDict (dictionary, key: IndexType, defaultValue: Dictionary<any> = undefined): Dictionary<any> | undefined {
        /**
         * @ignore
         * @method
         * @description safely extract a dictionary from dictionary or list
         * @returns {object | undefined}
         */
        return this.safeDictN (dictionary, [ key ], defaultValue);
    }

    safeDict2 (dictionary, key1: IndexType, key2: string, defaultValue: Dictionary<any> = undefined): Dictionary<any> | undefined {
        /**
         * @ignore
         * @method
         * @description safely extract a dictionary from dictionary or list
         * @returns {object | undefined}
         */
        return this.safeDictN (dictionary, [ key1, key2 ], defaultValue);
    }

    safeListN (dictionaryOrList, keys: IndexType[], defaultValue: any[] = undefined): any[] | undefined {
        /**
         * @ignore
         * @method
         * @description safely extract an Array from dictionary or list
         * @returns {Array | undefined}
         */
        const value = this.safeValueN (dictionaryOrList, keys, defaultValue);
        if (value === undefined) {
            return defaultValue;
        }
        if (Array.isArray (value)) {
            return value;
        }
        return defaultValue;
    }

    safeList2 (dictionaryOrList, key1: IndexType, key2: string, defaultValue: any[] = undefined): any[] | undefined {
        /**
         * @ignore
         * @method
         * @description safely extract an Array from dictionary or list
         * @returns {Array | undefined}
         */
        return this.safeListN (dictionaryOrList, [ key1, key2 ], defaultValue);
    }

    safeList (dictionaryOrList, key: IndexType, defaultValue: any[] = undefined): any[] | undefined {
        /**
         * @ignore
         * @method
         * @description safely extract an Array from dictionary or list
         * @returns {Array | undefined}
         */
        return this.safeListN (dictionaryOrList, [ key ], defaultValue);
    }

    handleDeltas (orderbook, deltas) {
        for (let i = 0; i < deltas.length; i++) {
            this.handleDelta (orderbook, deltas[i]);
        }
    }

    handleDelta (bookside, delta) {
        throw new NotSupported (this.id + ' handleDelta not supported yet');
    }

    handleDeltasWithKeys (bookSide: any, deltas, priceKey: IndexType = 0, amountKey: IndexType = 1, countOrIdKey: IndexType = 2) {
        for (let i = 0; i < deltas.length; i++) {
            const bidAsk = this.parseBidAsk (deltas[i], priceKey, amountKey, countOrIdKey);
            bookSide.storeArray (bidAsk);
        }
    }

    getCacheIndex (orderbook, deltas) {
        // return the first index of the cache that can be applied to the orderbook or -1 if not possible
        return -1;
    }

    findTimeframe (timeframe, timeframes = undefined) {
        if (timeframes === undefined) {
            timeframes = this.timeframes;
        }
        const keys = Object.keys (timeframes);
        for (let i = 0; i < keys.length; i++) {
            const key = keys[i];
            if (timeframes[key] === timeframe) {
                return key;
            }
        }
        return undefined;
    }

    checkProxyUrlSettings (url: Str = undefined, method: Str = undefined, headers = undefined, body = undefined) {
        const usedProxies = [];
        let proxyUrl = undefined;
        if (this.proxyUrl !== undefined) {
            usedProxies.push ('proxyUrl');
            proxyUrl = this.proxyUrl;
        }
        if (this.proxy_url !== undefined) {
            usedProxies.push ('proxy_url');
            proxyUrl = this.proxy_url;
        }
        if (this.proxyUrlCallback !== undefined) {
            usedProxies.push ('proxyUrlCallback');
            proxyUrl = this.proxyUrlCallback (url, method, headers, body);
        }
        if (this.proxy_url_callback !== undefined) {
            usedProxies.push ('proxy_url_callback');
            proxyUrl = this.proxy_url_callback (url, method, headers, body);
        }
        // backwards-compatibility
        if (this.proxy !== undefined) {
            usedProxies.push ('proxy');
            if (typeof this.proxy === 'function') {
                proxyUrl = this.proxy (url, method, headers, body);
            } else {
                proxyUrl = this.proxy;
            }
        }
        const length = usedProxies.length;
        if (length > 1) {
            const joinedProxyNames = usedProxies.join (',');
            throw new InvalidProxySettings (this.id + ' you have multiple conflicting proxy settings (' + joinedProxyNames + '), please use only one from : proxyUrl, proxy_url, proxyUrlCallback, proxy_url_callback');
        }
        return proxyUrl;
    }

    checkProxySettings (url: Str = undefined, method: Str = undefined, headers = undefined, body = undefined) {
        const usedProxies = [];
        let httpProxy = undefined;
        let httpsProxy = undefined;
        let socksProxy = undefined;
        // httpProxy
        const isHttpProxyDefined = this.valueIsDefined (this.httpProxy);
        const isHttp_proxy_defined = this.valueIsDefined (this.http_proxy);
        if (isHttpProxyDefined || isHttp_proxy_defined) {
            usedProxies.push ('httpProxy');
            httpProxy = isHttpProxyDefined ? this.httpProxy : this.http_proxy;
        }
        const ishttpProxyCallbackDefined = this.valueIsDefined (this.httpProxyCallback);
        const ishttp_proxy_callback_defined = this.valueIsDefined (this.http_proxy_callback);
        if (ishttpProxyCallbackDefined || ishttp_proxy_callback_defined) {
            usedProxies.push ('httpProxyCallback');
            httpProxy = ishttpProxyCallbackDefined ? this.httpProxyCallback (url, method, headers, body) : this.http_proxy_callback (url, method, headers, body);
        }
        // httpsProxy
        const isHttpsProxyDefined = this.valueIsDefined (this.httpsProxy);
        const isHttps_proxy_defined = this.valueIsDefined (this.https_proxy);
        if (isHttpsProxyDefined || isHttps_proxy_defined) {
            usedProxies.push ('httpsProxy');
            httpsProxy = isHttpsProxyDefined ? this.httpsProxy : this.https_proxy;
        }
        const ishttpsProxyCallbackDefined = this.valueIsDefined (this.httpsProxyCallback);
        const ishttps_proxy_callback_defined = this.valueIsDefined (this.https_proxy_callback);
        if (ishttpsProxyCallbackDefined || ishttps_proxy_callback_defined) {
            usedProxies.push ('httpsProxyCallback');
            httpsProxy = ishttpsProxyCallbackDefined ? this.httpsProxyCallback (url, method, headers, body) : this.https_proxy_callback (url, method, headers, body);
        }
        // socksProxy
        const isSocksProxyDefined = this.valueIsDefined (this.socksProxy);
        const isSocks_proxy_defined = this.valueIsDefined (this.socks_proxy);
        if (isSocksProxyDefined || isSocks_proxy_defined) {
            usedProxies.push ('socksProxy');
            socksProxy = isSocksProxyDefined ? this.socksProxy : this.socks_proxy;
        }
        const issocksProxyCallbackDefined = this.valueIsDefined (this.socksProxyCallback);
        const issocks_proxy_callback_defined = this.valueIsDefined (this.socks_proxy_callback);
        if (issocksProxyCallbackDefined || issocks_proxy_callback_defined) {
            usedProxies.push ('socksProxyCallback');
            socksProxy = issocksProxyCallbackDefined ? this.socksProxyCallback (url, method, headers, body) : this.socks_proxy_callback (url, method, headers, body);
        }
        // check
        const length = usedProxies.length;
        if (length > 1) {
            const joinedProxyNames = usedProxies.join (',');
            throw new InvalidProxySettings (this.id + ' you have multiple conflicting proxy settings (' + joinedProxyNames + '), please use only one from: httpProxy, httpsProxy, httpProxyCallback, httpsProxyCallback, socksProxy, socksProxyCallback');
        }
        return [ httpProxy, httpsProxy, socksProxy ];
    }

    checkWsProxySettings () {
        const usedProxies = [];
        let wsProxy = undefined;
        let wssProxy = undefined;
        let wsSocksProxy = undefined;
        // ws proxy
        if (this.valueIsDefined (this.wsProxy)) {
            usedProxies.push ('wsProxy');
            wsProxy = this.wsProxy;
        }
        if (this.valueIsDefined (this.ws_proxy)) {
            usedProxies.push ('ws_proxy');
            wsProxy = this.ws_proxy;
        }
        // wss proxy
        if (this.valueIsDefined (this.wssProxy)) {
            usedProxies.push ('wssProxy');
            wssProxy = this.wssProxy;
        }
        if (this.valueIsDefined (this.wss_proxy)) {
            usedProxies.push ('wss_proxy');
            wssProxy = this.wss_proxy;
        }
        // ws socks proxy
        if (this.valueIsDefined (this.wsSocksProxy)) {
            usedProxies.push ('wsSocksProxy');
            wsSocksProxy = this.wsSocksProxy;
        }
        if (this.valueIsDefined (this.ws_socks_proxy)) {
            usedProxies.push ('ws_socks_proxy');
            wsSocksProxy = this.ws_socks_proxy;
        }
        // check
        const length = usedProxies.length;
        if (length > 1) {
            const joinedProxyNames = usedProxies.join (',');
            throw new InvalidProxySettings (this.id + ' you have multiple conflicting proxy settings (' + joinedProxyNames + '), please use only one from: wsProxy, wssProxy, wsSocksProxy');
        }
        return [ wsProxy, wssProxy, wsSocksProxy ];
    }

    checkConflictingProxies (proxyAgentSet, proxyUrlSet) {
        if (proxyAgentSet && proxyUrlSet) {
            throw new InvalidProxySettings (this.id + ' you have multiple conflicting proxy settings, please use only one from : proxyUrl, httpProxy, httpsProxy, socksProxy');
        }
    }

    checkAddress (address: Str = undefined): Str {
        if (address === undefined) {
            throw new InvalidAddress (this.id + ' address is undefined');
        }
        // check the address is not the same letter like 'aaaaa' nor too short nor has a space
        const uniqChars = (this.unique (this.stringToCharsArray (address)));
        const length = uniqChars.length; // py transpiler trick
        if (length === 1 || address.length < this.minFundingAddressLength || address.indexOf (' ') > -1) {
            throw new InvalidAddress (this.id + ' address is invalid or has less than ' + this.minFundingAddressLength.toString () + ' characters: "' + address.toString () + '"');
        }
        return address;
    }

    findMessageHashes (client, element: string): string[] {
        const result = [];
        const messageHashes = Object.keys (client.futures);
        for (let i = 0; i < messageHashes.length; i++) {
            const messageHash = messageHashes[i];
            if (messageHash.indexOf (element) >= 0) {
                result.push (messageHash);
            }
        }
        return result;
    }

    filterByLimit (array: object[], limit: Int = undefined, key: IndexType = 'timestamp', fromStart: boolean = false): any {
        if (this.valueIsDefined (limit)) {
            const arrayLength = array.length;
            if (arrayLength > 0) {
                let ascending = true;
                if ((key in array[0])) {
                    const first = array[0][key];
                    const last = array[arrayLength - 1][key];
                    if (first !== undefined && last !== undefined) {
                        ascending = first <= last;  // true if array is sorted in ascending order based on 'timestamp'
                    }
                }
                if (fromStart) {
                    if (limit > arrayLength) {
                        limit = arrayLength;
                    }
                    array = ascending ? this.arraySlice (array, 0, limit) : this.arraySlice (array, -limit);
                } else {
                    array = ascending ? this.arraySlice (array, -limit) : this.arraySlice (array, 0, limit);
                }
            }
        }
        return array;
    }

    filterBySinceLimit (array: object[], since: Int = undefined, limit: Int = undefined, key: IndexType = 'timestamp', tail = false): any {
        const sinceIsDefined = this.valueIsDefined (since);
        const parsedArray = this.toArray (array) as any;
        let result = parsedArray;
        if (sinceIsDefined) {
            result = [];
            for (let i = 0; i < parsedArray.length; i++) {
                const entry = parsedArray[i];
                const value = this.safeValue (entry, key);
                if (value && (value >= since)) {
                    result.push (entry);
                }
            }
        }
        if (tail && limit !== undefined) {
            return this.arraySlice (result, -limit);
        }
        // if the user provided a 'since' argument
        // we want to limit the result starting from the 'since'
        const shouldFilterFromStart = !tail && sinceIsDefined;
        return this.filterByLimit (result, limit, key, shouldFilterFromStart);
    }

    filterByValueSinceLimit (array: object[], field: IndexType, value = undefined, since: Int = undefined, limit: Int = undefined, key = 'timestamp', tail = false): any {
        const valueIsDefined = this.valueIsDefined (value);
        const sinceIsDefined = this.valueIsDefined (since);
        const parsedArray = this.toArray (array) as any;
        let result = parsedArray;
        // single-pass filter for both symbol and since
        if (valueIsDefined || sinceIsDefined) {
            result = [];
            for (let i = 0; i < parsedArray.length; i++) {
                const entry = parsedArray[i];
                const entryFiledEqualValue = entry[field] === value;
                const firstCondition = valueIsDefined ? entryFiledEqualValue : true;
                const entryKeyValue = this.safeValue (entry, key);
                const entryKeyGESince = (entryKeyValue) && since && (entryKeyValue >= since);
                const secondCondition = sinceIsDefined ? entryKeyGESince : true;
                if (firstCondition && secondCondition) {
                    result.push (entry);
                }
            }
        }
        if (tail && limit !== undefined) {
            return this.arraySlice (result, -limit);
        }
        return this.filterByLimit (result, limit, key, sinceIsDefined);
    }

    setSandboxMode (enabled: boolean) {
        if (enabled) {
            if ('test' in this.urls) {
                if (typeof this.urls['api'] === 'string') {
                    this.urls['apiBackup'] = this.urls['api'];
                    this.urls['api'] = this.urls['test'];
                } else {
                    this.urls['apiBackup'] = this.clone (this.urls['api']);
                    this.urls['api'] = this.clone (this.urls['test']);
                }
            } else {
                throw new NotSupported (this.id + ' does not have a sandbox URL');
            }
        } else if ('apiBackup' in this.urls) {
            if (typeof this.urls['api'] === 'string') {
                this.urls['api'] = this.urls['apiBackup'] as any;
            } else {
                this.urls['api'] = this.clone (this.urls['apiBackup']);
            }
            const newUrls = this.omit (this.urls, 'apiBackup');
            this.urls = newUrls;
        }
    }

    sign (path, api: any = 'public', method = 'GET', params = {}, headers: any = undefined, body: any = undefined) {
        return {};
    }

    async fetchAccounts (params = {}): Promise<Account[]> {
        throw new NotSupported (this.id + ' fetchAccounts() is not supported yet');
    }

    async fetchTrades (symbol: string, since: Int = undefined, limit: Int = undefined, params = {}): Promise<Trade[]> {
        throw new NotSupported (this.id + ' fetchTrades() is not supported yet');
    }

    async fetchTradesWs (symbol: string, since: Int = undefined, limit: Int = undefined, params = {}): Promise<Trade[]> {
        throw new NotSupported (this.id + ' fetchTradesWs() is not supported yet');
    }

    async watchLiquidations (symbol: string, since: Int = undefined, limit: Int = undefined, params = {}): Promise<Liquidation[]> {
        if (this.has['watchLiquidationsForSymbols']) {
            return await this.watchLiquidationsForSymbols ([ symbol ], since, limit, params);
        }
        throw new NotSupported (this.id + ' watchLiquidations() is not supported yet');
    }

    async watchLiquidationsForSymbols (symbols: string[], since: Int = undefined, limit: Int = undefined, params = {}): Promise<Liquidation[]> {
        throw new NotSupported (this.id + ' watchLiquidationsForSymbols() is not supported yet');
    }

    async watchMyLiquidations (symbol: string, since: Int = undefined, limit: Int = undefined, params = {}): Promise<Liquidation[]> {
        if (this.has['watchMyLiquidationsForSymbols']) {
            return this.watchMyLiquidationsForSymbols ([ symbol ], since, limit, params);
        }
        throw new NotSupported (this.id + ' watchMyLiquidations() is not supported yet');
    }

    async watchMyLiquidationsForSymbols (symbols: string[], since: Int = undefined, limit: Int = undefined, params = {}): Promise<Liquidation[]> {
        throw new NotSupported (this.id + ' watchMyLiquidationsForSymbols() is not supported yet');
    }

    async watchTrades (symbol: string, since: Int = undefined, limit: Int = undefined, params = {}): Promise<Trade[]> {
        throw new NotSupported (this.id + ' watchTrades() is not supported yet');
    }

    async watchTradesForSymbols (symbols: string[], since: Int = undefined, limit: Int = undefined, params = {}): Promise<Trade[]> {
        throw new NotSupported (this.id + ' watchTradesForSymbols() is not supported yet');
    }

    async watchMyTradesForSymbols (symbols: string[], since: Int = undefined, limit: Int = undefined, params = {}): Promise<Trade[]> {
        throw new NotSupported (this.id + ' watchMyTradesForSymbols() is not supported yet');
    }

    async watchOrdersForSymbols (symbols: string[], since: Int = undefined, limit: Int = undefined, params = {}): Promise<Order[]> {
        throw new NotSupported (this.id + ' watchOrdersForSymbols() is not supported yet');
    }

    async watchOHLCVForSymbols (symbolsAndTimeframes: string[][], since: Int = undefined, limit: Int = undefined, params = {}): Promise<Dictionary<Dictionary<OHLCV[]>>> {
        throw new NotSupported (this.id + ' watchOHLCVForSymbols() is not supported yet');
    }

    async watchOrderBookForSymbols (symbols: string[], limit: Int = undefined, params = {}): Promise<OrderBook> {
        throw new NotSupported (this.id + ' watchOrderBookForSymbols() is not supported yet');
    }

    async fetchDepositAddresses (codes: Strings = undefined, params = {}): Promise<{}> {
        throw new NotSupported (this.id + ' fetchDepositAddresses() is not supported yet');
    }

    async fetchOrderBook (symbol: string, limit: Int = undefined, params = {}): Promise<OrderBook> {
        throw new NotSupported (this.id + ' fetchOrderBook() is not supported yet');
    }

    async fetchMarginMode (symbol: string, params = {}): Promise<MarginMode> {
        if (this.has['fetchMarginModes']) {
            const marginModes = await this.fetchMarginModes ([ symbol ], params);
            return this.safeDict (marginModes, symbol) as MarginMode;
        } else {
            throw new NotSupported (this.id + ' fetchMarginMode() is not supported yet');
        }
    }

    async fetchMarginModes (symbols: Strings = undefined, params = {}): Promise<MarginModes> {
        throw new NotSupported (this.id + ' fetchMarginModes () is not supported yet');
    }

    async fetchRestOrderBookSafe (symbol, limit = undefined, params = {}) {
        const fetchSnapshotMaxRetries = this.handleOption ('watchOrderBook', 'maxRetries', 3);
        for (let i = 0; i < fetchSnapshotMaxRetries; i++) {
            try {
                const orderBook = await this.fetchOrderBook (symbol, limit, params);
                return orderBook;
            } catch (e) {
                if ((i + 1) === fetchSnapshotMaxRetries) {
                    throw e;
                }
            }
        }
        return undefined;
    }

    async watchOrderBook (symbol: string, limit: Int = undefined, params = {}): Promise<OrderBook> {
        throw new NotSupported (this.id + ' watchOrderBook() is not supported yet');
    }

    async fetchTime (params = {}): Promise<Int> {
        throw new NotSupported (this.id + ' fetchTime() is not supported yet');
    }

    async fetchTradingLimits (symbols: Strings = undefined, params = {}): Promise<{}> {
        throw new NotSupported (this.id + ' fetchTradingLimits() is not supported yet');
    }

    parseMarket (market: Dict): Market {
        throw new NotSupported (this.id + ' parseMarket() is not supported yet');
    }

    parseMarkets (markets): Market[] {
        const result = [];
        for (let i = 0; i < markets.length; i++) {
            result.push (this.parseMarket (markets[i]));
        }
        return result;
    }

    parseTicker (ticker: Dict, market: Market = undefined): Ticker {
        throw new NotSupported (this.id + ' parseTicker() is not supported yet');
    }

    parseDepositAddress (depositAddress, currency: Currency = undefined): object {
        throw new NotSupported (this.id + ' parseDepositAddress() is not supported yet');
    }

    parseTrade (trade: Dict, market: Market = undefined): Trade {
        throw new NotSupported (this.id + ' parseTrade() is not supported yet');
    }

    parseTransaction (transaction: Dict, currency: Currency = undefined): Transaction {
        throw new NotSupported (this.id + ' parseTransaction() is not supported yet');
    }

    parseTransfer (transfer: Dict, currency: Currency = undefined): TransferEntry {
        throw new NotSupported (this.id + ' parseTransfer() is not supported yet');
    }

    parseAccount (account: Dict): Account {
        throw new NotSupported (this.id + ' parseAccount() is not supported yet');
    }

    parseLedgerEntry (item: Dict, currency: Currency = undefined): LedgerEntry {
        throw new NotSupported (this.id + ' parseLedgerEntry() is not supported yet');
    }

    parseOrder (order: Dict, market: Market = undefined): Order {
        throw new NotSupported (this.id + ' parseOrder() is not supported yet');
    }

    async fetchCrossBorrowRates (params = {}): Promise<CrossBorrowRates> {
        throw new NotSupported (this.id + ' fetchCrossBorrowRates() is not supported yet');
    }

    async fetchIsolatedBorrowRates (params = {}): Promise<IsolatedBorrowRates> {
        throw new NotSupported (this.id + ' fetchIsolatedBorrowRates() is not supported yet');
    }

    parseMarketLeverageTiers (info, market: Market = undefined): LeverageTier[] {
        throw new NotSupported (this.id + ' parseMarketLeverageTiers() is not supported yet');
    }

    async fetchLeverageTiers (symbols: Strings = undefined, params = {}): Promise<LeverageTiers> {
        throw new NotSupported (this.id + ' fetchLeverageTiers() is not supported yet');
    }

    parsePosition (position: Dict, market: Market = undefined): Position {
        throw new NotSupported (this.id + ' parsePosition() is not supported yet');
    }

    parseFundingRateHistory (info, market: Market = undefined): FundingRateHistory {
        throw new NotSupported (this.id + ' parseFundingRateHistory() is not supported yet');
    }

    parseBorrowInterest (info: Dict, market: Market = undefined): BorrowInterest {
        throw new NotSupported (this.id + ' parseBorrowInterest() is not supported yet');
    }

    parseIsolatedBorrowRate (info: Dict, market: Market = undefined): IsolatedBorrowRate {
        throw new NotSupported (this.id + ' parseIsolatedBorrowRate() is not supported yet');
    }

    parseWsTrade (trade: Dict, market: Market = undefined): Trade {
        throw new NotSupported (this.id + ' parseWsTrade() is not supported yet');
    }

    parseWsOrder (order: Dict, market: Market = undefined): Order {
        throw new NotSupported (this.id + ' parseWsOrder() is not supported yet');
    }

    parseWsOrderTrade (trade: Dict, market: Market = undefined): Trade {
        throw new NotSupported (this.id + ' parseWsOrderTrade() is not supported yet');
    }

    parseWsOHLCV (ohlcv, market: Market = undefined): OHLCV {
        return this.parseOHLCV (ohlcv, market);
    }

    async fetchFundingRates (symbols: Strings = undefined, params = {}): Promise<FundingRates> {
        throw new NotSupported (this.id + ' fetchFundingRates() is not supported yet');
    }

    async fetchFundingIntervals (symbols: Strings = undefined, params = {}): Promise<FundingRates> {
        throw new NotSupported (this.id + ' fetchFundingIntervals() is not supported yet');
    }

    async watchFundingRate (symbol: string, params = {}): Promise<FundingRate> {
        throw new NotSupported (this.id + ' watchFundingRate() is not supported yet');
    }

    async watchFundingRates (symbols: string[], params = {}): Promise<FundingRates> {
        throw new NotSupported (this.id + ' watchFundingRates() is not supported yet');
    }

    async watchFundingRatesForSymbols (symbols: string[], params = {}): Promise<{}> {
        return await this.watchFundingRates (symbols, params);
    }

    async transfer (code: string, amount: number, fromAccount: string, toAccount: string, params = {}): Promise<TransferEntry> {
        throw new NotSupported (this.id + ' transfer() is not supported yet');
    }

    async withdraw (code: string, amount: number, address: string, tag = undefined, params = {}): Promise<Transaction> {
        throw new NotSupported (this.id + ' withdraw() is not supported yet');
    }

    async createDepositAddress (code: string, params = {}): Promise<DepositAddressResponse> {
        throw new NotSupported (this.id + ' createDepositAddress() is not supported yet');
    }

    async setLeverage (leverage: Int, symbol: Str = undefined, params = {}): Promise<{}> {
        throw new NotSupported (this.id + ' setLeverage() is not supported yet');
    }

    async fetchLeverage (symbol: string, params = {}): Promise<Leverage> {
        if (this.has['fetchLeverages']) {
            const leverages = await this.fetchLeverages ([ symbol ], params);
            return this.safeDict (leverages, symbol) as Leverage;
        } else {
            throw new NotSupported (this.id + ' fetchLeverage() is not supported yet');
        }
    }

    async fetchLeverages (symbols: Strings = undefined, params = {}): Promise<Leverages> {
        throw new NotSupported (this.id + ' fetchLeverages() is not supported yet');
    }

    async setPositionMode (hedged: boolean, symbol: Str = undefined, params = {}): Promise<{}> {
        throw new NotSupported (this.id + ' setPositionMode() is not supported yet');
    }

    async addMargin (symbol: string, amount: number, params = {}): Promise<MarginModification> {
        throw new NotSupported (this.id + ' addMargin() is not supported yet');
    }

    async reduceMargin (symbol: string, amount: number, params = {}): Promise<MarginModification> {
        throw new NotSupported (this.id + ' reduceMargin() is not supported yet');
    }

    async setMargin (symbol: string, amount: number, params = {}): Promise<{}> {
        throw new NotSupported (this.id + ' setMargin() is not supported yet');
    }

    async fetchMarginAdjustmentHistory (symbol: Str = undefined, type: Str = undefined, since: Num = undefined, limit: Num = undefined, params = {}): Promise<MarginModification[]> {
        /**
         * @method
         * @name exchange#fetchMarginAdjustmentHistory
         * @description fetches the history of margin added or reduced from contract isolated positions
         * @param {string} [symbol] unified market symbol
         * @param {string} [type] "add" or "reduce"
         * @param {int} [since] timestamp in ms of the earliest change to fetch
         * @param {int} [limit] the maximum amount of changes to fetch
         * @param {object} params extra parameters specific to the exchange api endpoint
         * @returns {object[]} a list of [margin structures]{@link https://docs.ccxt.com/#/?id=margin-loan-structure}
         */
        throw new NotSupported (this.id + ' fetchMarginAdjustmentHistory() is not supported yet');
    }

    async setMarginMode (marginMode: string, symbol: Str = undefined, params = {}): Promise<{}> {
        throw new NotSupported (this.id + ' setMarginMode() is not supported yet');
    }

    async fetchDepositAddressesByNetwork (code: string, params = {}): Promise<{}> {
        throw new NotSupported (this.id + ' fetchDepositAddressesByNetwork() is not supported yet');
    }

    async fetchOpenInterestHistory (symbol: string, timeframe = '1h', since: Int = undefined, limit: Int = undefined, params = {}): Promise<OpenInterest[]> {
        throw new NotSupported (this.id + ' fetchOpenInterestHistory() is not supported yet');
    }

    async fetchOpenInterest (symbol: string, params = {}): Promise<OpenInterest> {
        throw new NotSupported (this.id + ' fetchOpenInterest() is not supported yet');
    }

    async signIn (params = {}): Promise<{}> {
        throw new NotSupported (this.id + ' signIn() is not supported yet');
    }

    async fetchPaymentMethods (params = {}): Promise<{}> {
        throw new NotSupported (this.id + ' fetchPaymentMethods() is not supported yet');
    }

    parseToInt (number) {
        // Solve Common parseInt misuse ex: parseInt ((since / 1000).toString ())
        // using a number as parameter which is not valid in ts
        const stringifiedNumber = this.numberToString (number);
        const convertedNumber = parseFloat (stringifiedNumber) as any;
        return parseInt (convertedNumber);
    }

    parseToNumeric (number) {
        const stringVersion = this.numberToString (number); // this will convert 1.0 and 1 to "1" and 1.1 to "1.1"
        // keep this in mind:
        // in JS: 1 == 1.0 is true;  1 === 1.0 is true
        // in Python: 1 == 1.0 is true
        // in PHP 1 == 1.0 is true, but 1 === 1.0 is false
        if (stringVersion.indexOf ('.') >= 0) {
            return parseFloat (stringVersion);
        }
        return parseInt (stringVersion);
    }

    isRoundNumber (value: number) {
        // this method is similar to isInteger, but this is more loyal and does not check for types.
        // i.e. isRoundNumber(1.000) returns true, while isInteger(1.000) returns false
        const res = this.parseToNumeric ((value % 1));
        return res === 0;
    }

    safeIntegerOmitZero (obj: object, key: IndexType, defaultValue: Int = undefined): Int {
        const timestamp = this.safeInteger (obj, key, defaultValue);
        if (timestamp === undefined || timestamp === 0) {
            return undefined;
        }
        return timestamp;
    }

    afterConstruct () {
        this.createNetworksByIdObject ();
    }

    orderbookChecksumMessage (symbol:Str) {
        return symbol + ' : ' + 'orderbook data checksum validation failed. You can reconnect by calling watchOrderBook again or you can mute the error by setting exchange.options["watchOrderBook"]["checksum"] = false';
    }

    createNetworksByIdObject () {
        // automatically generate network-id-to-code mappings
        const networkIdsToCodesGenerated = this.invertFlatStringDictionary (this.safeValue (this.options, 'networks', {})); // invert defined networks dictionary
        this.options['networksById'] = this.extend (networkIdsToCodesGenerated, this.safeValue (this.options, 'networksById', {})); // support manually overriden "networksById" dictionary too
    }

    getDefaultOptions () {
        return {
            'defaultNetworkCodeReplacements': {
                'BRC20': { 'BRC20': 'BTC' },
                'CRO': { 'CRC20': 'CRONOS' },
                'ETH': { 'ERC20': 'ETH' },
                'TRX': { 'TRC20': 'TRX' },
            },
        };
    }

    safeLedgerEntry (entry: object, currency: Currency = undefined) {
        currency = this.safeCurrency (undefined, currency);
        let direction = this.safeString (entry, 'direction');
        let before = this.safeString (entry, 'before');
        let after = this.safeString (entry, 'after');
        const amount = this.safeString (entry, 'amount');
        if (amount !== undefined) {
            if (before === undefined && after !== undefined) {
                before = Precise.stringSub (after, amount);
            } else if (before !== undefined && after === undefined) {
                after = Precise.stringAdd (before, amount);
            }
        }
        if (before !== undefined && after !== undefined) {
            if (direction === undefined) {
                if (Precise.stringGt (before, after)) {
                    direction = 'out';
                }
                if (Precise.stringGt (after, before)) {
                    direction = 'in';
                }
            }
        }
        const fee = this.safeValue (entry, 'fee');
        if (fee !== undefined) {
            fee['cost'] = this.safeNumber (fee, 'cost');
        }
        const timestamp = this.safeInteger (entry, 'timestamp');
        const info = this.safeDict (entry, 'info', {});
        return {
            'account': this.safeString (entry, 'account'),
            'after': this.parseNumber (after),
            'amount': this.parseNumber (amount),
            'before': this.parseNumber (before),
            'currency': currency['code'],
            'datetime': this.iso8601 (timestamp),
            'direction': direction,
            'fee': fee,
            'id': this.safeString (entry, 'id'),
            'info': info,
            'referenceAccount': this.safeString (entry, 'referenceAccount'),
            'referenceId': this.safeString (entry, 'referenceId'),
            'status': this.safeString (entry, 'status'),
            'timestamp': timestamp,
            'type': this.safeString (entry, 'type'),
        };
    }

    safeCurrencyStructure (currency: object): CurrencyInterface {
        return this.extend ({
            'active': undefined,
            'code': undefined,
            'deposit': undefined,
            'fee': undefined,
            'fees': {},
            'id': undefined,
            'info': undefined,
            'limits': {
                'deposit': {
                    'max': undefined,
                    'min': undefined,
                },
                'withdraw': {
                    'max': undefined,
                    'min': undefined,
                },
            },
            'name': undefined,
            'networks': {},
            'numericId': undefined,
            'precision': undefined,
            'type': undefined,
            'withdraw': undefined,
        }, currency);
    }

    safeMarketStructure (market: Dict = undefined): MarketInterface {
        const cleanStructure = {
            'active': undefined,
            'base': undefined,
            'baseId': undefined,
            'contract': undefined,
            'contractSize': undefined,
            'created': undefined,
            'expiry': undefined,
            'expiryDatetime': undefined,
            'future': undefined,
            'id': undefined,
            'index': undefined,
            'info': undefined,
            'inverse': undefined,
            'limits': {
                'amount': {
                    'max': undefined,
                    'min': undefined,
                },
                'cost': {
                    'max': undefined,
                    'min': undefined,
                },
                'leverage': {
                    'max': undefined,
                    'min': undefined,
                },
                'price': {
                    'max': undefined,
                    'min': undefined,
                },
            },
            'linear': undefined,
            'lowercaseId': undefined,
            'maker': undefined,
            'margin': undefined,
            'marginModes': {
                'cross': undefined,
                'isolated': undefined,
            },
            'option': undefined,
            'optionType': undefined,
            'precision': {
                'amount': undefined,
                'base': undefined,
                'cost': undefined,
                'price': undefined,
                'quote': undefined,
            },
            'quote': undefined,
            'quoteId': undefined,
            'settle': undefined,
            'settleId': undefined,
            'spot': undefined,
            'strike': undefined,
            'subType': undefined,
            'swap': undefined,
            'symbol': undefined,
            'taker': undefined,
            'type': undefined,
        };
        if (market !== undefined) {
            const result = this.extend (cleanStructure, market);
            // set undefined swap/future/etc
            if (result['spot']) {
                if (result['contract'] === undefined) {
                    result['contract'] = false;
                }
                if (result['swap'] === undefined) {
                    result['swap'] = false;
                }
                if (result['future'] === undefined) {
                    result['future'] = false;
                }
                if (result['option'] === undefined) {
                    result['option'] = false;
                }
                if (result['index'] === undefined) {
                    result['index'] = false;
                }
            }
            return result;
        }
        return cleanStructure;
    }

    setMarkets (markets, currencies = undefined) {
        const values = [];
        this.markets_by_id = {};
        // handle marketId conflicts
        // we insert spot markets first
        const marketValues = this.sortBy (this.toArray (markets), 'spot', true, true);
        for (let i = 0; i < marketValues.length; i++) {
            const value = marketValues[i];
            if (value['id'] in this.markets_by_id) {
                (this.markets_by_id[value['id']] as any).push (value);
            } else {
                this.markets_by_id[value['id']] = [ value ] as any;
            }
            const market = this.deepExtend (this.safeMarketStructure (), {
                'precision': this.precision,
                'limits': this.limits,
            }, this.fees['trading'], value);
            if (market['linear']) {
                market['subType'] = 'linear';
            } else if (market['inverse']) {
                market['subType'] = 'inverse';
            } else {
                market['subType'] = undefined;
            }
            values.push (market);
        }
        this.markets = this.indexBy (values, 'symbol') as any;
        const marketsSortedBySymbol = this.keysort (this.markets);
        const marketsSortedById = this.keysort (this.markets_by_id);
        this.symbols = Object.keys (marketsSortedBySymbol);
        this.ids = Object.keys (marketsSortedById);
        if (currencies !== undefined) {
            // currencies is always undefined when called in constructor but not when called from loadMarkets
            this.currencies = this.deepExtend (this.currencies, currencies);
        } else {
            let baseCurrencies = [];
            let quoteCurrencies = [];
            for (let i = 0; i < values.length; i++) {
                const market = values[i];
                const defaultCurrencyPrecision = (this.precisionMode === DECIMAL_PLACES) ? 8 : this.parseNumber ('1e-8');
                const marketPrecision = this.safeDict (market, 'precision', {});
                if ('base' in market) {
                    const currency = this.safeCurrencyStructure ({
                        'id': this.safeString2 (market, 'baseId', 'base'),
                        'numericId': this.safeInteger (market, 'baseNumericId'),
                        'code': this.safeString (market, 'base'),
                        'precision': this.safeValue2 (marketPrecision, 'base', 'amount', defaultCurrencyPrecision),
                    });
                    baseCurrencies.push (currency);
                }
                if ('quote' in market) {
                    const currency = this.safeCurrencyStructure ({
                        'id': this.safeString2 (market, 'quoteId', 'quote'),
                        'numericId': this.safeInteger (market, 'quoteNumericId'),
                        'code': this.safeString (market, 'quote'),
                        'precision': this.safeValue2 (marketPrecision, 'quote', 'price', defaultCurrencyPrecision),
                    });
                    quoteCurrencies.push (currency);
                }
            }
            baseCurrencies = this.sortBy (baseCurrencies, 'code', false, '');
            quoteCurrencies = this.sortBy (quoteCurrencies, 'code', false, '');
            this.baseCurrencies = this.indexBy (baseCurrencies, 'code');
            this.quoteCurrencies = this.indexBy (quoteCurrencies, 'code');
            const allCurrencies = this.arrayConcat (baseCurrencies, quoteCurrencies);
            const groupedCurrencies = this.groupBy (allCurrencies, 'code');
            const codes = Object.keys (groupedCurrencies);
            const resultingCurrencies = [];
            for (let i = 0; i < codes.length; i++) {
                const code = codes[i];
                const groupedCurrenciesCode = this.safeList (groupedCurrencies, code, []);
                let highestPrecisionCurrency = this.safeValue (groupedCurrenciesCode, 0);
                for (let j = 1; j < groupedCurrenciesCode.length; j++) {
                    const currentCurrency = groupedCurrenciesCode[j];
                    if (this.precisionMode === TICK_SIZE) {
                        highestPrecisionCurrency = (currentCurrency['precision'] < highestPrecisionCurrency['precision']) ? currentCurrency : highestPrecisionCurrency;
                    } else {
                        highestPrecisionCurrency = (currentCurrency['precision'] > highestPrecisionCurrency['precision']) ? currentCurrency : highestPrecisionCurrency;
                    }
                }
                resultingCurrencies.push (highestPrecisionCurrency);
            }
            const sortedCurrencies = this.sortBy (resultingCurrencies, 'code');
            this.currencies = this.deepExtend (this.currencies, this.indexBy (sortedCurrencies, 'code'));
        }
        this.currencies_by_id = this.indexBy (this.currencies, 'id');
        const currenciesSortedByCode = this.keysort (this.currencies);
        this.codes = Object.keys (currenciesSortedByCode);
        return this.markets;
    }

    getDescribeForExtendedWsExchange (currentRestInstance: any, parentRestInstance: any, wsBaseDescribe: Dictionary<any>) {
        const extendedRestDescribe = this.deepExtend (parentRestInstance.describe (), currentRestInstance.describe ());
        const superWithRestDescribe = this.deepExtend (extendedRestDescribe, wsBaseDescribe);
        return superWithRestDescribe;
    }

    safeBalance (balance: Dict): Balances {
        const balances = this.omit (balance, [ 'info', 'timestamp', 'datetime', 'free', 'used', 'total' ]);
        const codes = Object.keys (balances);
        balance['free'] = {};
        balance['used'] = {};
        balance['total'] = {};
        const debtBalance = {};
        for (let i = 0; i < codes.length; i++) {
            const code = codes[i];
            let total = this.safeString (balance[code], 'total');
            let free = this.safeString (balance[code], 'free');
            let used = this.safeString (balance[code], 'used');
            const debt = this.safeString (balance[code], 'debt');
            if ((total === undefined) && (free !== undefined) && (used !== undefined)) {
                total = Precise.stringAdd (free, used);
            }
            if ((free === undefined) && (total !== undefined) && (used !== undefined)) {
                free = Precise.stringSub (total, used);
            }
            if ((used === undefined) && (total !== undefined) && (free !== undefined)) {
                used = Precise.stringSub (total, free);
            }
            balance[code]['free'] = this.parseNumber (free);
            balance[code]['used'] = this.parseNumber (used);
            balance[code]['total'] = this.parseNumber (total);
            balance['free'][code] = balance[code]['free'];
            balance['used'][code] = balance[code]['used'];
            balance['total'][code] = balance[code]['total'];
            if (debt !== undefined) {
                balance[code]['debt'] = this.parseNumber (debt);
                debtBalance[code] = balance[code]['debt'];
            }
        }
        const debtBalanceArray = Object.keys (debtBalance);
        const length = debtBalanceArray.length;
        if (length) {
            balance['debt'] = debtBalance;
        }
        return balance as any;
    }

    safeOrder (order: Dict, market: Market = undefined): Order {
        // parses numbers as strings
        // * it is important pass the trades as unparsed rawTrades
        let amount = this.omitZero (this.safeString (order, 'amount'));
        let remaining = this.safeString (order, 'remaining');
        let filled = this.safeString (order, 'filled');
        let cost = this.safeString (order, 'cost');
        let average = this.omitZero (this.safeString (order, 'average'));
        let price = this.omitZero (this.safeString (order, 'price'));
        let lastTradeTimeTimestamp = this.safeInteger (order, 'lastTradeTimestamp');
        let symbol = this.safeString (order, 'symbol');
        let side = this.safeString (order, 'side');
        const status = this.safeString (order, 'status');
        const parseFilled = (filled === undefined);
        const parseCost = (cost === undefined);
        const parseLastTradeTimeTimestamp = (lastTradeTimeTimestamp === undefined);
        const fee = this.safeValue (order, 'fee');
        const parseFee = (fee === undefined);
        const parseFees = this.safeValue (order, 'fees') === undefined;
        const parseSymbol = symbol === undefined;
        const parseSide = side === undefined;
        const shouldParseFees = parseFee || parseFees;
        const fees = this.safeList (order, 'fees', []);
        let trades = [];
        const isTriggerOrSLTpOrder = ((this.safeString (order, 'triggerPrice') !== undefined || (this.safeString (order, 'stopLossPrice') !== undefined)) || (this.safeString (order, 'takeProfitPrice') !== undefined));
        if (parseFilled || parseCost || shouldParseFees) {
            const rawTrades = this.safeValue (order, 'trades', trades);
            const oldNumber = this.number;
            // we parse trades as strings here!
            (this as any).number = String;
            const firstTrade = this.safeValue (rawTrades, 0);
            // parse trades if they haven't already been parsed
            const tradesAreParsed = ((firstTrade !== undefined) && ('info' in firstTrade) && ('id' in firstTrade));
            if (!tradesAreParsed) {
                trades = this.parseTrades (rawTrades, market);
            } else {
                trades = rawTrades;
            }
            this.number = oldNumber;
            let tradesLength = 0;
            const isArray = Array.isArray (trades);
            if (isArray) {
                tradesLength = trades.length;
            }
            if (isArray && (tradesLength > 0)) {
                // move properties that are defined in trades up into the order
                if (order['symbol'] === undefined) {
                    order['symbol'] = trades[0]['symbol'];
                }
                if (order['side'] === undefined) {
                    order['side'] = trades[0]['side'];
                }
                if (order['type'] === undefined) {
                    order['type'] = trades[0]['type'];
                }
                if (order['id'] === undefined) {
                    order['id'] = trades[0]['order'];
                }
                if (parseFilled) {
                    filled = '0';
                }
                if (parseCost) {
                    cost = '0';
                }
                for (let i = 0; i < trades.length; i++) {
                    const trade = trades[i];
                    const tradeAmount = this.safeString (trade, 'amount');
                    if (parseFilled && (tradeAmount !== undefined)) {
                        filled = Precise.stringAdd (filled, tradeAmount);
                    }
                    const tradeCost = this.safeString (trade, 'cost');
                    if (parseCost && (tradeCost !== undefined)) {
                        cost = Precise.stringAdd (cost, tradeCost);
                    }
                    if (parseSymbol) {
                        symbol = this.safeString (trade, 'symbol');
                    }
                    if (parseSide) {
                        side = this.safeString (trade, 'side');
                    }
                    const tradeTimestamp = this.safeValue (trade, 'timestamp');
                    if (parseLastTradeTimeTimestamp && (tradeTimestamp !== undefined)) {
                        if (lastTradeTimeTimestamp === undefined) {
                            lastTradeTimeTimestamp = tradeTimestamp;
                        } else {
                            lastTradeTimeTimestamp = Math.max (lastTradeTimeTimestamp, tradeTimestamp);
                        }
                    }
                    if (shouldParseFees) {
                        const tradeFees = this.safeValue (trade, 'fees');
                        if (tradeFees !== undefined) {
                            for (let j = 0; j < tradeFees.length; j++) {
                                const tradeFee = tradeFees[j];
                                fees.push (this.extend ({}, tradeFee));
                            }
                        } else {
                            const tradeFee = this.safeValue (trade, 'fee');
                            if (tradeFee !== undefined) {
                                fees.push (this.extend ({}, tradeFee));
                            }
                        }
                    }
                }
            }
        }
        if (shouldParseFees) {
            const reducedFees = this.reduceFees ? this.reduceFeesByCurrency (fees) : fees;
            const reducedLength = reducedFees.length;
            for (let i = 0; i < reducedLength; i++) {
                reducedFees[i]['cost'] = this.safeNumber (reducedFees[i], 'cost');
                if ('rate' in reducedFees[i]) {
                    reducedFees[i]['rate'] = this.safeNumber (reducedFees[i], 'rate');
                }
            }
            if (!parseFee && (reducedLength === 0)) {
                // copy fee to avoid modification by reference
                const feeCopy = this.deepExtend (fee);
                feeCopy['cost'] = this.safeNumber (feeCopy, 'cost');
                if ('rate' in feeCopy) {
                    feeCopy['rate'] = this.safeNumber (feeCopy, 'rate');
                }
                reducedFees.push (feeCopy);
            }
            order['fees'] = reducedFees;
            if (parseFee && (reducedLength === 1)) {
                order['fee'] = reducedFees[0];
            }
        }
        if (amount === undefined) {
            // ensure amount = filled + remaining
            if (filled !== undefined && remaining !== undefined) {
                amount = Precise.stringAdd (filled, remaining);
            } else if (status === 'closed') {
                amount = filled;
            }
        }
        if (filled === undefined) {
            if (amount !== undefined && remaining !== undefined) {
                filled = Precise.stringSub (amount, remaining);
            } else if (status === 'closed' && amount !== undefined) {
                filled = amount;
            }
        }
        if (remaining === undefined) {
            if (amount !== undefined && filled !== undefined) {
                remaining = Precise.stringSub (amount, filled);
            } else if (status === 'closed') {
                remaining = '0';
            }
        }
        // ensure that the average field is calculated correctly
        const inverse = this.safeBool (market, 'inverse', false);
        const contractSize = this.numberToString (this.safeValue (market, 'contractSize', 1));
        // inverse
        // price = filled * contract size / cost
        //
        // linear
        // price = cost / (filled * contract size)
        if (average === undefined) {
            if ((filled !== undefined) && (cost !== undefined) && Precise.stringGt (filled, '0')) {
                const filledTimesContractSize = Precise.stringMul (filled, contractSize);
                if (inverse) {
                    average = Precise.stringDiv (filledTimesContractSize, cost);
                } else {
                    average = Precise.stringDiv (cost, filledTimesContractSize);
                }
            }
        }
        // similarly
        // inverse
        // cost = filled * contract size / price
        //
        // linear
        // cost = filled * contract size * price
        const costPriceExists = (average !== undefined) || (price !== undefined);
        if (parseCost && (filled !== undefined) && costPriceExists) {
            let multiplyPrice = undefined;
            if (average === undefined) {
                multiplyPrice = price;
            } else {
                multiplyPrice = average;
            }
            // contract trading
            const filledTimesContractSize = Precise.stringMul (filled, contractSize);
            if (inverse) {
                cost = Precise.stringDiv (filledTimesContractSize, multiplyPrice);
            } else {
                cost = Precise.stringMul (filledTimesContractSize, multiplyPrice);
            }
        }
        // support for market orders
        const orderType = this.safeValue (order, 'type');
        const emptyPrice = (price === undefined) || Precise.stringEquals (price, '0');
        if (emptyPrice && (orderType === 'market')) {
            price = average;
        }
        // we have trades with string values at this point so we will mutate them
        for (let i = 0; i < trades.length; i++) {
            const entry = trades[i];
            entry['amount'] = this.safeNumber (entry, 'amount');
            entry['price'] = this.safeNumber (entry, 'price');
            entry['cost'] = this.safeNumber (entry, 'cost');
            const tradeFee = this.safeDict (entry, 'fee', {});
            tradeFee['cost'] = this.safeNumber (tradeFee, 'cost');
            if ('rate' in tradeFee) {
                tradeFee['rate'] = this.safeNumber (tradeFee, 'rate');
            }
            const entryFees = this.safeList (entry, 'fees', []);
            for (let j = 0; j < entryFees.length; j++) {
                entryFees[j]['cost'] = this.safeNumber (entryFees[j], 'cost');
            }
            entry['fees'] = entryFees;
            entry['fee'] = tradeFee;
        }
        let timeInForce = this.safeString (order, 'timeInForce');
        let postOnly = this.safeValue (order, 'postOnly');
        // timeInForceHandling
        if (timeInForce === undefined) {
            if (!isTriggerOrSLTpOrder && (this.safeString (order, 'type') === 'market')) {
                timeInForce = 'IOC';
            }
            // allow postOnly override
            if (postOnly) {
                timeInForce = 'PO';
            }
        } else if (postOnly === undefined) {
            // timeInForce is not undefined here
            postOnly = timeInForce === 'PO';
        }
        const timestamp = this.safeInteger (order, 'timestamp');
        const lastUpdateTimestamp = this.safeInteger (order, 'lastUpdateTimestamp');
        let datetime = this.safeString (order, 'datetime');
        if (datetime === undefined) {
            datetime = this.iso8601 (timestamp);
        }
        const triggerPrice = this.parseNumber (this.safeString2 (order, 'triggerPrice', 'stopPrice'));
        const takeProfitPrice = this.parseNumber (this.safeString (order, 'takeProfitPrice'));
        const stopLossPrice = this.parseNumber (this.safeString (order, 'stopLossPrice'));
        return this.extend (order, {
            'amount': this.parseNumber (amount),
            'average': this.parseNumber (average),
            'clientOrderId': this.safeString (order, 'clientOrderId'),
            'cost': this.parseNumber (cost),
            'datetime': datetime,
            'fee': this.safeValue (order, 'fee'),
            'filled': this.parseNumber (filled),
            'id': this.safeString (order, 'id'),
            'lastTradeTimestamp': lastTradeTimeTimestamp,
            'lastUpdateTimestamp': lastUpdateTimestamp,
            'postOnly': postOnly,
            'price': this.parseNumber (price),
            'reduceOnly': this.safeValue (order, 'reduceOnly'),
            'remaining': this.parseNumber (remaining),
            'side': side,
            'status': status,
            'stopLossPrice': stopLossPrice,
            'stopPrice': triggerPrice, // ! deprecated, use triggerPrice instead
            'symbol': symbol,
            'takeProfitPrice': takeProfitPrice,
            'timeInForce': timeInForce,
            'timestamp': timestamp,
            'trades': trades,
            'triggerPrice': triggerPrice,
            'type': this.safeString (order, 'type'),
        });
    }

    parseOrders (orders: object, market: Market = undefined, since: Int = undefined, limit: Int = undefined, params = {}): Order[] {
        //
        // the value of orders is either a dict or a list
        //
        // dict
        //
        //     {
        //         'id1': { ... },
        //         'id2': { ... },
        //         'id3': { ... },
        //         ...
        //     }
        //
        // list
        //
        //     [
        //         { 'id': 'id1', ... },
        //         { 'id': 'id2', ... },
        //         { 'id': 'id3', ... },
        //         ...
        //     ]
        //
        let results = [];
        if (Array.isArray (orders)) {
            for (let i = 0; i < orders.length; i++) {
                const order = this.extend (this.parseOrder (orders[i], market), params);
                results.push (order);
            }
        } else {
            const ids = Object.keys (orders);
            for (let i = 0; i < ids.length; i++) {
                const id = ids[i];
                const order = this.extend (this.parseOrder (this.extend ({ 'id': id }, orders[id]), market), params);
                results.push (order);
            }
        }
        results = this.sortBy (results, 'timestamp');
        const symbol = (market !== undefined) ? market['symbol'] : undefined;
        return this.filterBySymbolSinceLimit (results, symbol, since, limit) as Order[];
    }

    calculateFee (symbol: string, type: string, side: string, amount: number, price: number, takerOrMaker = 'taker', params = {}) {
        /**
         * @method
         * @description calculates the presumptive fee that would be charged for an order
         * @param {string} symbol unified market symbol
         * @param {string} type 'market' or 'limit'
         * @param {string} side 'buy' or 'sell'
         * @param {float} amount how much you want to trade, in units of the base currency on most exchanges, or number of contracts
         * @param {float} price the price for the order to be filled at, in units of the quote currency
         * @param {string} takerOrMaker 'taker' or 'maker'
         * @param {object} params
         * @returns {object} contains the rate, the percentage multiplied to the order amount to obtain the fee amount, and cost, the total value of the fee in units of the quote currency, for the order
         */
        if (type === 'market' && takerOrMaker === 'maker') {
            throw new ArgumentsRequired (this.id + ' calculateFee() - you have provided incompatible arguments - "market" type order can not be "maker". Change either the "type" or the "takerOrMaker" argument to calculate the fee.');
        }
        const market = this.markets[symbol];
        const feeSide = this.safeString (market, 'feeSide', 'quote');
        let useQuote = undefined;
        if (feeSide === 'get') {
            // the fee is always in the currency you get
            useQuote = side === 'sell';
        } else if (feeSide === 'give') {
            // the fee is always in the currency you give
            useQuote = side === 'buy';
        } else {
            // the fee is always in feeSide currency
            useQuote = feeSide === 'quote';
        }
        let cost = this.numberToString (amount);
        let key = undefined;
        if (useQuote) {
            const priceString = this.numberToString (price);
            cost = Precise.stringMul (cost, priceString);
            key = 'quote';
        } else {
            key = 'base';
        }
        // for derivatives, the fee is in 'settle' currency
        if (!market['spot']) {
            key = 'settle';
        }
        // even if `takerOrMaker` argument was set to 'maker', for 'market' orders we should forcefully override it to 'taker'
        if (type === 'market') {
            takerOrMaker = 'taker';
        }
        const rate = this.safeString (market, takerOrMaker);
        cost = Precise.stringMul (cost, rate);
        return {
            'cost': this.parseNumber (cost),
            'currency': market[key],
            'rate': this.parseNumber (rate),
            'type': takerOrMaker,
        };
    }

    safeLiquidation (liquidation: Dict, market: Market = undefined): Liquidation {
        const contracts = this.safeString (liquidation, 'contracts');
        const contractSize = this.safeString (market, 'contractSize');
        const price = this.safeString (liquidation, 'price');
        let baseValue = this.safeString (liquidation, 'baseValue');
        let quoteValue = this.safeString (liquidation, 'quoteValue');
        if ((baseValue === undefined) && (contracts !== undefined) && (contractSize !== undefined) && (price !== undefined)) {
            baseValue = Precise.stringMul (contracts, contractSize);
        }
        if ((quoteValue === undefined) && (baseValue !== undefined) && (price !== undefined)) {
            quoteValue = Precise.stringMul (baseValue, price);
        }
        liquidation['contracts'] = this.parseNumber (contracts);
        liquidation['contractSize'] = this.parseNumber (contractSize);
        liquidation['price'] = this.parseNumber (price);
        liquidation['baseValue'] = this.parseNumber (baseValue);
        liquidation['quoteValue'] = this.parseNumber (quoteValue);
        return liquidation as Liquidation;
    }

    safeTrade (trade: Dict, market: Market = undefined): Trade {
        const amount = this.safeString (trade, 'amount');
        const price = this.safeString (trade, 'price');
        let cost = this.safeString (trade, 'cost');
        if (cost === undefined) {
            // contract trading
            const contractSize = this.safeString (market, 'contractSize');
            let multiplyPrice = price;
            if (contractSize !== undefined) {
                const inverse = this.safeBool (market, 'inverse', false);
                if (inverse) {
                    multiplyPrice = Precise.stringDiv ('1', price);
                }
                multiplyPrice = Precise.stringMul (multiplyPrice, contractSize);
            }
            cost = Precise.stringMul (multiplyPrice, amount);
        }
        const [ resultFee, resultFees ] = this.parsedFeeAndFees (trade);
        trade['fee'] = resultFee;
        trade['fees'] = resultFees;
        trade['amount'] = this.parseNumber (amount);
        trade['cost'] = this.parseNumber (cost);
        trade['price'] = this.parseNumber (price);
        return trade as Trade;
    }

    parsedFeeAndFees (container:any) {
        let fee = this.safeDict (container, 'fee');
        let fees = this.safeList (container, 'fees');
        const feeDefined = fee !== undefined;
        const feesDefined = fees !== undefined;
        // parsing only if at least one of them is defined
        const shouldParseFees = (feeDefined || feesDefined);
        if (shouldParseFees) {
            if (feeDefined) {
                fee = this.parseFeeNumeric (fee);
            }
            if (!feesDefined) {
                // just set it directly, no further processing needed
                fees = [ fee ];
            }
            // 'fees' were set, so reparse them
            const reducedFees = this.reduceFees ? this.reduceFeesByCurrency (fees) : fees;
            const reducedLength = reducedFees.length;
            for (let i = 0; i < reducedLength; i++) {
                reducedFees[i] = this.parseFeeNumeric (reducedFees[i]);
            }
            fees = reducedFees;
            if (reducedLength === 1) {
                fee = reducedFees[0];
            } else if (reducedLength === 0) {
                fee = undefined;
            }
        }
        // in case `fee & fees` are undefined, set `fees` as empty array
        if (fee === undefined) {
            fee = {
                'cost': undefined,
                'currency': undefined,
            };
        }
        if (fees === undefined) {
            fees = [];
        }
        return [ fee, fees ];
    }

    parseFeeNumeric (fee: any) {
        fee['cost'] = this.safeNumber (fee, 'cost'); // ensure numeric
        if ('rate' in fee) {
            fee['rate'] = this.safeNumber (fee, 'rate');
        }
        return fee;
    }

    findNearestCeiling (arr: number[], providedValue: number) {
        //  i.e. findNearestCeiling ([ 10, 30, 50],  23) returns 30
        const length = arr.length;
        for (let i = 0; i < length; i++) {
            const current = arr[i];
            if (providedValue <= current) {
                return current;
            }
        }
        return arr[length - 1];
    }

    invertFlatStringDictionary (dict) {
        const reversed = {};
        const keys = Object.keys (dict);
        for (let i = 0; i < keys.length; i++) {
            const key = keys[i];
            const value = dict[key];
            if (typeof value === 'string') {
                reversed[value] = key;
            }
        }
        return reversed;
    }

    reduceFeesByCurrency (fees) {
        //
        // this function takes a list of fee structures having the following format
        //
        //     string = true
        //
        //     [
        //         { 'currency': 'BTC', 'cost': '0.1' },
        //         { 'currency': 'BTC', 'cost': '0.2'  },
        //         { 'currency': 'BTC', 'cost': '0.2', 'rate': '0.00123' },
        //         { 'currency': 'BTC', 'cost': '0.4', 'rate': '0.00123' },
        //         { 'currency': 'BTC', 'cost': '0.5', 'rate': '0.00456' },
        //         { 'currency': 'USDT', 'cost': '12.3456' },
        //     ]
        //
        //     string = false
        //
        //     [
        //         { 'currency': 'BTC', 'cost': 0.1 },
        //         { 'currency': 'BTC', 'cost': 0.2 },
        //         { 'currency': 'BTC', 'cost': 0.2, 'rate': 0.00123 },
        //         { 'currency': 'BTC', 'cost': 0.4, 'rate': 0.00123 },
        //         { 'currency': 'BTC', 'cost': 0.5, 'rate': 0.00456 },
        //         { 'currency': 'USDT', 'cost': 12.3456 },
        //     ]
        //
        // and returns a reduced fee list, where fees are summed per currency and rate (if any)
        //
        //     string = true
        //
        //     [
        //         { 'currency': 'BTC', 'cost': '0.4'  },
        //         { 'currency': 'BTC', 'cost': '0.6', 'rate': '0.00123' },
        //         { 'currency': 'BTC', 'cost': '0.5', 'rate': '0.00456' },
        //         { 'currency': 'USDT', 'cost': '12.3456' },
        //     ]
        //
        //     string  = false
        //
        //     [
        //         { 'currency': 'BTC', 'cost': 0.3  },
        //         { 'currency': 'BTC', 'cost': 0.6, 'rate': 0.00123 },
        //         { 'currency': 'BTC', 'cost': 0.5, 'rate': 0.00456 },
        //         { 'currency': 'USDT', 'cost': 12.3456 },
        //     ]
        //
        const reduced = {};
        for (let i = 0; i < fees.length; i++) {
            const fee = fees[i];
            const code = this.safeString (fee, 'currency');
            const feeCurrencyCode = code !== undefined ? code : i.toString ();
            if (feeCurrencyCode !== undefined) {
                const rate = this.safeString (fee, 'rate');
                const cost = this.safeString (fee, 'cost');
                if (cost === undefined) {
                    // omit undefined cost, as it does not make sense, however, don't omit '0' costs, as they still make sense
                    continue;
                }
                if (!(feeCurrencyCode in reduced)) {
                    reduced[feeCurrencyCode] = {};
                }
                const rateKey = (rate === undefined) ? '' : rate;
                if (rateKey in reduced[feeCurrencyCode]) {
                    reduced[feeCurrencyCode][rateKey]['cost'] = Precise.stringAdd (reduced[feeCurrencyCode][rateKey]['cost'], cost);
                } else {
                    reduced[feeCurrencyCode][rateKey] = {
                        'cost': cost,
                        'currency': code,
                    };
                    if (rate !== undefined) {
                        reduced[feeCurrencyCode][rateKey]['rate'] = rate;
                    }
                }
            }
        }
        let result = [];
        const feeValues = Object.values (reduced);
        for (let i = 0; i < feeValues.length; i++) {
            const reducedFeeValues = Object.values (feeValues[i]);
            result = this.arrayConcat (result, reducedFeeValues);
        }
        return result;
    }

    safeTicker (ticker: Dict, market: Market = undefined): Ticker {
        let open = this.omitZero (this.safeString (ticker, 'open'));
        let close = this.omitZero (this.safeString (ticker, 'close'));
        let last = this.omitZero (this.safeString (ticker, 'last'));
        let change = this.omitZero (this.safeString (ticker, 'change'));
        let percentage = this.omitZero (this.safeString (ticker, 'percentage'));
        let average = this.omitZero (this.safeString (ticker, 'average'));
        let vwap = this.omitZero (this.safeString (ticker, 'vwap'));
        const baseVolume = this.safeString (ticker, 'baseVolume');
        const quoteVolume = this.safeString (ticker, 'quoteVolume');
        if (vwap === undefined) {
            vwap = Precise.stringDiv (this.omitZero (quoteVolume), baseVolume);
        }
        if ((last !== undefined) && (close === undefined)) {
            close = last;
        } else if ((last === undefined) && (close !== undefined)) {
            last = close;
        }
        if ((last !== undefined) && (open !== undefined)) {
            if (change === undefined) {
                change = Precise.stringSub (last, open);
            }
            if (average === undefined) {
                let precision = 18;
                if (market !== undefined && this.isTickPrecision ()) {
                    const marketPrecision = this.safeDict (market, 'precision');
                    const precisionPrice = this.safeString (marketPrecision, 'price');
                    if (precisionPrice !== undefined) {
                        precision = this.precisionFromString (precisionPrice);
                    }
                }
                average = Precise.stringDiv (Precise.stringAdd (last, open), '2', precision);
            }
        }
        if ((percentage === undefined) && (change !== undefined) && (open !== undefined) && Precise.stringGt (open, '0')) {
            percentage = Precise.stringMul (Precise.stringDiv (change, open), '100');
        }
        if ((change === undefined) && (percentage !== undefined) && (open !== undefined)) {
            change = Precise.stringDiv (Precise.stringMul (percentage, open), '100');
        }
        if ((open === undefined) && (last !== undefined) && (change !== undefined)) {
            open = Precise.stringSub (last, change);
        }
        // timestamp and symbol operations don't belong in safeTicker
        // they should be done in the derived classes
        return this.extend (ticker, {
            'ask': this.parseNumber (this.omitZero (this.safeString (ticker, 'ask'))),
            'askVolume': this.safeNumber (ticker, 'askVolume'),
            'average': this.parseNumber (average),
            'baseVolume': this.parseNumber (baseVolume),
            'bid': this.parseNumber (this.omitZero (this.safeString (ticker, 'bid'))),
            'bidVolume': this.safeNumber (ticker, 'bidVolume'),
            'change': this.parseNumber (change),
            'close': this.parseNumber (this.omitZero (close)),
            'high': this.parseNumber (this.omitZero (this.safeString (ticker, 'high'))),
            'indexPrice': this.safeNumber (ticker, 'indexPrice'),
            'last': this.parseNumber (this.omitZero (last)),
            'low': this.parseNumber (this.omitZero (this.safeString (ticker, 'low'))),
            'markPrice': this.safeNumber (ticker, 'markPrice'),
            'open': this.parseNumber (this.omitZero (open)),
            'percentage': this.parseNumber (percentage),
            'previousClose': this.safeNumber (ticker, 'previousClose'),
            'quoteVolume': this.parseNumber (quoteVolume),
            'vwap': this.parseNumber (vwap),
        });
    }

    async fetchBorrowRate (code: string, amount, params = {}): Promise<{}> {
        throw new NotSupported (this.id + ' fetchBorrowRate is deprecated, please use fetchCrossBorrowRate or fetchIsolatedBorrowRate instead');
    }

    async repayCrossMargin (code: string, amount, params = {}): Promise<{}> {
        throw new NotSupported (this.id + ' repayCrossMargin is not support yet');
    }

    async repayIsolatedMargin (symbol: string, code: string, amount, params = {}): Promise<{}> {
        throw new NotSupported (this.id + ' repayIsolatedMargin is not support yet');
    }

    async borrowCrossMargin (code: string, amount: number, params = {}): Promise<{}> {
        throw new NotSupported (this.id + ' borrowCrossMargin is not support yet');
    }

    async borrowIsolatedMargin (symbol: string, code: string, amount: number, params = {}): Promise<{}> {
        throw new NotSupported (this.id + ' borrowIsolatedMargin is not support yet');
    }

    async borrowMargin (code: string, amount, symbol: Str = undefined, params = {}): Promise<{}> {
        throw new NotSupported (this.id + ' borrowMargin is deprecated, please use borrowCrossMargin or borrowIsolatedMargin instead');
    }

    async repayMargin (code: string, amount, symbol: Str = undefined, params = {}): Promise<{}> {
        throw new NotSupported (this.id + ' repayMargin is deprecated, please use repayCrossMargin or repayIsolatedMargin instead');
    }

    async fetchOHLCV (symbol: string, timeframe = '1m', since: Int = undefined, limit: Int = undefined, params = {}): Promise<OHLCV[]> {
        let message = '';
        if (this.has['fetchTrades']) {
            message = '. If you want to build OHLCV candles from trade executions data, visit https://github.com/ccxt/ccxt/tree/master/examples/ and see "build-ohlcv-bars" file';
        }
        throw new NotSupported (this.id + ' fetchOHLCV() is not supported yet' + message);
    }

    async fetchOHLCVWs (symbol: string, timeframe = '1m', since: Int = undefined, limit: Int = undefined, params = {}): Promise<OHLCV[]> {
        let message = '';
        if (this.has['fetchTradesWs']) {
            message = '. If you want to build OHLCV candles from trade executions data, visit https://github.com/ccxt/ccxt/tree/master/examples/ and see "build-ohlcv-bars" file';
        }
        throw new NotSupported (this.id + ' fetchOHLCVWs() is not supported yet. Try using fetchOHLCV instead.' + message);
    }

    async watchOHLCV (symbol: string, timeframe = '1m', since: Int = undefined, limit: Int = undefined, params = {}): Promise<OHLCV[]> {
        throw new NotSupported (this.id + ' watchOHLCV() is not supported yet');
    }

    convertTradingViewToOHLCV (ohlcvs: number[][], timestamp = 't', open = 'o', high = 'h', low = 'l', close = 'c', volume = 'v', ms = false) {
        const result = [];
        const timestamps = this.safeList (ohlcvs, timestamp, []);
        const opens = this.safeList (ohlcvs, open, []);
        const highs = this.safeList (ohlcvs, high, []);
        const lows = this.safeList (ohlcvs, low, []);
        const closes = this.safeList (ohlcvs, close, []);
        const volumes = this.safeList (ohlcvs, volume, []);
        for (let i = 0; i < timestamps.length; i++) {
            result.push ([
                ms ? this.safeInteger (timestamps, i) : this.safeTimestamp (timestamps, i),
                this.safeValue (opens, i),
                this.safeValue (highs, i),
                this.safeValue (lows, i),
                this.safeValue (closes, i),
                this.safeValue (volumes, i),
            ]);
        }
        return result;
    }

    convertOHLCVToTradingView (ohlcvs: number[][], timestamp = 't', open = 'o', high = 'h', low = 'l', close = 'c', volume = 'v', ms = false) {
        const result = {};
        result[close] = [];
        result[high] = [];
        result[low] = [];
        result[open] = [];
        result[timestamp] = [];
        result[volume] = [];
        for (let i = 0; i < ohlcvs.length; i++) {
            const ts = ms ? ohlcvs[i][0] : this.parseToInt (ohlcvs[i][0] / 1000);
            result[timestamp].push (ts);
            result[open].push (ohlcvs[i][1]);
            result[high].push (ohlcvs[i][2]);
            result[low].push (ohlcvs[i][3]);
            result[close].push (ohlcvs[i][4]);
            result[volume].push (ohlcvs[i][5]);
        }
        return result;
    }

    async fetchWebEndpoint (method, endpointMethod, returnAsJson, startRegex = undefined, endRegex = undefined) {
        let errorMessage = '';
        const options = this.safeValue (this.options, method, {});
        const muteOnFailure = this.safeBool (options, 'webApiMuteFailure', true);
        try {
            // if it was not explicitly disabled, then don't fetch
            if (this.safeBool (options, 'webApiEnable', true) !== true) {
                return undefined;
            }
            const maxRetries = this.safeValue (options, 'webApiRetries', 10);
            let response = undefined;
            let retry = 0;
            while (retry < maxRetries) {
                try {
                    response = await this[endpointMethod] ({});
                    break;
                } catch (e) {
                    retry = retry + 1;
                    if (retry === maxRetries) {
                        throw e;
                    }
                }
            }
            let content = response;
            if (startRegex !== undefined) {
                const splitted_by_start = content.split (startRegex);
                content = splitted_by_start[1]; // we need second part after start
            }
            if (endRegex !== undefined) {
                const splitted_by_end = content.split (endRegex);
                content = splitted_by_end[0]; // we need first part after start
            }
            if (returnAsJson && (typeof content === 'string')) {
                const jsoned = this.parseJson (content.trim ()); // content should be trimmed before json parsing
                if (jsoned) {
                    return jsoned; // if parsing was not successfull, exception should be thrown
                } else {
                    throw new BadResponse ('could not parse the response into json');
                }
            } else {
                return content;
            }
        } catch (e) {
            errorMessage = this.id + ' ' + method + '() failed to fetch correct data from website. Probably webpage markup has been changed, breaking the page custom parser.';
        }
        if (muteOnFailure) {
            return undefined;
        } else {
            throw new BadResponse (errorMessage);
        }
    }

    marketIds (symbols: Strings = undefined) {
        if (symbols === undefined) {
            return symbols;
        }
        const result = [];
        for (let i = 0; i < symbols.length; i++) {
            result.push (this.marketId (symbols[i]));
        }
        return result;
    }

    marketsForSymbols (symbols: Strings = undefined) {
        if (symbols === undefined) {
            return symbols;
        }
        const result = [];
        for (let i = 0; i < symbols.length; i++) {
            result.push (this.market (symbols[i]));
        }
        return result;
    }

    marketSymbols (symbols: Strings = undefined, type: Str = undefined, allowEmpty = true, sameTypeOnly = false, sameSubTypeOnly = false) {
        if (symbols === undefined) {
            if (!allowEmpty) {
                throw new ArgumentsRequired (this.id + ' empty list of symbols is not supported');
            }
            return symbols;
        }
        const symbolsLength = symbols.length;
        if (symbolsLength === 0) {
            if (!allowEmpty) {
                throw new ArgumentsRequired (this.id + ' empty list of symbols is not supported');
            }
            return symbols;
        }
        const result = [];
        let marketType = undefined;
        let isLinearSubType = undefined;
        for (let i = 0; i < symbols.length; i++) {
            const market = this.market (symbols[i]);
            if (sameTypeOnly && (marketType !== undefined)) {
                if (market['type'] !== marketType) {
                    throw new BadRequest (this.id + ' symbols must be of the same type, either ' + marketType + ' or ' + market['type'] + '.');
                }
            }
            if (sameSubTypeOnly && (isLinearSubType !== undefined)) {
                if (market['linear'] !== isLinearSubType) {
                    throw new BadRequest (this.id + ' symbols must be of the same subType, either linear or inverse.');
                }
            }
            if (type !== undefined && market['type'] !== type) {
                throw new BadRequest (this.id + ' symbols must be of the same type ' + type + '. If the type is incorrect you can change it in options or the params of the request');
            }
            marketType = market['type'];
            if (!market['spot']) {
                isLinearSubType = market['linear'];
            }
            const symbol = this.safeString (market, 'symbol', symbols[i]);
            result.push (symbol);
        }
        return result;
    }

    marketCodes (codes: Strings = undefined) {
        if (codes === undefined) {
            return codes;
        }
        const result = [];
        for (let i = 0; i < codes.length; i++) {
            result.push (this.commonCurrencyCode (codes[i]));
        }
        return result;
    }

    parseBidsAsks (bidasks, priceKey: IndexType = 0, amountKey: IndexType = 1, countOrIdKey: IndexType = 2) {
        bidasks = this.toArray (bidasks);
        const result = [];
        for (let i = 0; i < bidasks.length; i++) {
            result.push (this.parseBidAsk (bidasks[i], priceKey, amountKey, countOrIdKey));
        }
        return result;
    }

    async fetchL2OrderBook (symbol: string, limit: Int = undefined, params = {}) {
        const orderbook = await this.fetchOrderBook (symbol, limit, params);
        return this.extend (orderbook, {
            'asks': this.sortBy (this.aggregate (orderbook['asks']), 0),
            'bids': this.sortBy (this.aggregate (orderbook['bids']), 0, true),
        });
    }

    filterBySymbol (objects, symbol: Str = undefined) {
        if (symbol === undefined) {
            return objects;
        }
        const result = [];
        for (let i = 0; i < objects.length; i++) {
            const objectSymbol = this.safeString (objects[i], 'symbol');
            if (objectSymbol === symbol) {
                result.push (objects[i]);
            }
        }
        return result;
    }

    parseOHLCV (ohlcv, market: Market = undefined) : OHLCV {
        if (Array.isArray (ohlcv)) {
            return [
                this.safeInteger (ohlcv, 0), // timestamp
                this.safeNumber (ohlcv, 1), // open
                this.safeNumber (ohlcv, 2), // high
                this.safeNumber (ohlcv, 3), // low
                this.safeNumber (ohlcv, 4), // close
                this.safeNumber (ohlcv, 5), // volume
            ];
        }
        return ohlcv;
    }

    networkCodeToId (networkCode: string, currencyCode: Str = undefined): string {
        /**
         * @ignore
         * @method
         * @name exchange#networkCodeToId
         * @description tries to convert the provided networkCode (which is expected to be an unified network code) to a network id. In order to achieve this, derived class needs to have 'options->networks' defined.
         * @param {string} networkCode unified network code
         * @param {string} currencyCode unified currency code, but this argument is not required by default, unless there is an exchange (like huobi) that needs an override of the method to be able to pass currencyCode argument additionally
         * @returns {string|undefined} exchange-specific network id
         */
        if (networkCode === undefined) {
            return undefined;
        }
        const networkIdsByCodes = this.safeValue (this.options, 'networks', {});
        let networkId = this.safeString (networkIdsByCodes, networkCode);
        // for example, if 'ETH' is passed for networkCode, but 'ETH' key not defined in `options->networks` object
        if (networkId === undefined) {
            if (currencyCode === undefined) {
                const currencies = Object.values (this.currencies);
                for (let i = 0; i < currencies.length; i++) {
                    const currency = currencies[i];
                    const networks = this.safeDict (currency, 'networks');
                    const network = this.safeDict (networks, networkCode);
                    networkId = this.safeString (network, 'id');
                    if (networkId !== undefined) {
                        break;
                    }
                }
            } else {
                // if currencyCode was provided, then we try to find if that currencyCode has a replacement (i.e. ERC20 for ETH) or is in the currency
                const defaultNetworkCodeReplacements = this.safeValue (this.options, 'defaultNetworkCodeReplacements', {});
                if (currencyCode in defaultNetworkCodeReplacements) {
                    // if there is a replacement for the passed networkCode, then we use it to find network-id in `options->networks` object
                    const replacementObject = defaultNetworkCodeReplacements[currencyCode]; // i.e. { 'ERC20': 'ETH' }
                    const keys = Object.keys (replacementObject);
                    for (let i = 0; i < keys.length; i++) {
                        const key = keys[i];
                        const value = replacementObject[key];
                        // if value matches to provided unified networkCode, then we use it's key to find network-id in `options->networks` object
                        if (value === networkCode) {
                            networkId = this.safeString (networkIdsByCodes, key);
                            break;
                        }
                    }
                } else {
                    // serach for network inside currency
                    const currency = this.safeDict (this.currencies, currencyCode);
                    const networks = this.safeDict (currency, 'networks');
                    const network = this.safeDict (networks, networkCode);
                    networkId = this.safeString (network, 'id');
                }
            }
            // if it wasn't found, we just set the provided value to network-id
            if (networkId === undefined) {
                networkId = networkCode;
            }
        }
        return networkId;
    }

    networkIdToCode (networkId: Str = undefined, currencyCode: Str = undefined): string {
        /**
         * @ignore
         * @method
         * @name exchange#networkIdToCode
         * @description tries to convert the provided exchange-specific networkId to an unified network Code. In order to achieve this, derived class needs to have "options['networksById']" defined.
         * @param {string} networkId exchange specific network id/title, like: TRON, Trc-20, usdt-erc20, etc
         * @param {string|undefined} currencyCode unified currency code, but this argument is not required by default, unless there is an exchange (like huobi) that needs an override of the method to be able to pass currencyCode argument additionally
         * @returns {string|undefined} unified network code
         */
        if (networkId === undefined) {
            return undefined;
        }
        const networkCodesByIds = this.safeDict (this.options, 'networksById', {});
        let networkCode = this.safeString (networkCodesByIds, networkId, networkId);
        // replace mainnet network-codes (i.e. ERC20->ETH)
        if (currencyCode !== undefined) {
            const defaultNetworkCodeReplacements = this.safeDict (this.options, 'defaultNetworkCodeReplacements', {});
            if (currencyCode in defaultNetworkCodeReplacements) {
                const replacementObject = this.safeDict (defaultNetworkCodeReplacements, currencyCode, {});
                networkCode = this.safeString (replacementObject, networkCode, networkCode);
            }
        }
        return networkCode;
    }

    handleNetworkCodeAndParams (params) {
        const networkCodeInParams = this.safeString2 (params, 'networkCode', 'network');
        if (networkCodeInParams !== undefined) {
            params = this.omit (params, [ 'networkCode', 'network' ]);
        }
        // if it was not defined by user, we should not set it from 'defaultNetworks', because handleNetworkCodeAndParams is for only request-side and thus we do not fill it with anything. We can only use 'defaultNetworks' after parsing response-side
        return [ networkCodeInParams, params ];
    }

    defaultNetworkCode (currencyCode: string) {
        let defaultNetworkCode = undefined;
        const defaultNetworks = this.safeDict (this.options, 'defaultNetworks', {});
        if (currencyCode in defaultNetworks) {
            // if currency had set its network in "defaultNetworks", use it
            defaultNetworkCode = defaultNetworks[currencyCode];
        } else {
            // otherwise, try to use the global-scope 'defaultNetwork' value (even if that network is not supported by currency, it doesn't make any problem, this will be just used "at first" if currency supports this network at all)
            const defaultNetwork = this.safeString (this.options, 'defaultNetwork');
            if (defaultNetwork !== undefined) {
                defaultNetworkCode = defaultNetwork;
            }
        }
        return defaultNetworkCode;
    }

    selectNetworkCodeFromUnifiedNetworks (currencyCode, networkCode, indexedNetworkEntries) {
        return this.selectNetworkKeyFromNetworks (currencyCode, networkCode, indexedNetworkEntries, true);
    }

    selectNetworkIdFromRawNetworks (currencyCode, networkCode, indexedNetworkEntries) {
        return this.selectNetworkKeyFromNetworks (currencyCode, networkCode, indexedNetworkEntries, false);
    }

    selectNetworkKeyFromNetworks (currencyCode, networkCode, indexedNetworkEntries, isIndexedByUnifiedNetworkCode = false) {
        // this method is used against raw & unparse network entries, which are just indexed by network id
        let chosenNetworkId = undefined;
        const availableNetworkIds = Object.keys (indexedNetworkEntries);
        const responseNetworksLength = availableNetworkIds.length;
        if (networkCode !== undefined) {
            if (responseNetworksLength === 0) {
                throw new NotSupported (this.id + ' - ' + networkCode + ' network did not return any result for ' + currencyCode);
            } else {
                // if networkCode was provided by user, we should check it after response, as the referenced exchange doesn't support network-code during request
                const networkId = isIndexedByUnifiedNetworkCode ? networkCode : this.networkCodeToId (networkCode, currencyCode);
                if (networkId in indexedNetworkEntries) {
                    chosenNetworkId = networkId;
                } else {
                    throw new NotSupported (this.id + ' - ' + networkId + ' network was not found for ' + currencyCode + ', use one of ' + availableNetworkIds.join (', '));
                }
            }
        } else {
            if (responseNetworksLength === 0) {
                throw new NotSupported (this.id + ' - no networks were returned for ' + currencyCode);
            } else {
                // if networkCode was not provided by user, then we try to use the default network (if it was defined in "defaultNetworks"), otherwise, we just return the first network entry
                const defaultNetworkCode = this.defaultNetworkCode (currencyCode);
                const defaultNetworkId = isIndexedByUnifiedNetworkCode ? defaultNetworkCode : this.networkCodeToId (defaultNetworkCode, currencyCode);
                chosenNetworkId = (defaultNetworkId in indexedNetworkEntries) ? defaultNetworkId : availableNetworkIds[0];
            }
        }
        return chosenNetworkId;
    }

    safeNumber2 (dictionary: object, key1: IndexType, key2: IndexType, d = undefined) {
        const value = this.safeString2 (dictionary, key1, key2);
        return this.parseNumber (value, d);
    }

    parseOrderBook (orderbook: object, symbol: string, timestamp: Int = undefined, bidsKey = 'bids', asksKey = 'asks', priceKey: IndexType = 0, amountKey: IndexType = 1, countOrIdKey: IndexType = 2): OrderBook {
        const bids = this.parseBidsAsks (this.safeValue (orderbook, bidsKey, []), priceKey, amountKey, countOrIdKey);
        const asks = this.parseBidsAsks (this.safeValue (orderbook, asksKey, []), priceKey, amountKey, countOrIdKey);
        return {
            'asks': this.sortBy (asks, 0),
            'bids': this.sortBy (bids, 0, true),
            'datetime': this.iso8601 (timestamp),
            'nonce': undefined,
            'symbol': symbol,
            'timestamp': timestamp,
        } as any;
    }

    parseOHLCVs (ohlcvs: object[], market: any = undefined, timeframe: string = '1m', since: Int = undefined, limit: Int = undefined, tail: Bool = false): OHLCV[] {
        const results = [];
        for (let i = 0; i < ohlcvs.length; i++) {
            results.push (this.parseOHLCV (ohlcvs[i], market));
        }
        const sorted = this.sortBy (results, 0);
        return this.filterBySinceLimit (sorted, since, limit, 0, tail) as any;
    }

    parseLeverageTiers (response: any, symbols: string[] = undefined, marketIdKey = undefined): LeverageTiers {
        // marketIdKey should only be undefined when response is a dictionary
        symbols = this.marketSymbols (symbols);
        const tiers = {};
        let symbolsLength = 0;
        if (symbols !== undefined) {
            symbolsLength = symbols.length;
        }
        const noSymbols = (symbols === undefined) || (symbolsLength === 0);
        if (Array.isArray (response)) {
            for (let i = 0; i < response.length; i++) {
                const item = response[i];
                const id = this.safeString (item, marketIdKey);
                const market = this.safeMarket (id, undefined, undefined, 'swap');
                const symbol = market['symbol'];
                const contract = this.safeBool (market, 'contract', false);
                if (contract && (noSymbols || this.inArray (symbol, symbols))) {
                    tiers[symbol] = this.parseMarketLeverageTiers (item, market);
                }
            }
        } else {
            const keys = Object.keys (response);
            for (let i = 0; i < keys.length; i++) {
                const marketId = keys[i];
                const item = response[marketId];
                const market = this.safeMarket (marketId, undefined, undefined, 'swap');
                const symbol = market['symbol'];
                const contract = this.safeBool (market, 'contract', false);
                if (contract && (noSymbols || this.inArray (symbol, symbols))) {
                    tiers[symbol] = this.parseMarketLeverageTiers (item, market);
                }
            }
        }
        return tiers;
    }

    async loadTradingLimits (symbols: Strings = undefined, reload = false, params = {}) {
        if (this.has['fetchTradingLimits']) {
            if (reload || !('limitsLoaded' in this.options)) {
                const response = await this.fetchTradingLimits (symbols);
                for (let i = 0; i < symbols.length; i++) {
                    const symbol = symbols[i];
                    this.markets[symbol] = this.deepExtend (this.markets[symbol], response[symbol]);
                }
                this.options['limitsLoaded'] = this.milliseconds ();
            }
        }
        return this.markets;
    }

    safePosition (position: Dict): Position {
        // simplified version of: /pull/12765/
        const unrealizedPnlString = this.safeString (position, 'unrealisedPnl');
        const initialMarginString = this.safeString (position, 'initialMargin');
        //
        // PERCENTAGE
        //
        const percentage = this.safeValue (position, 'percentage');
        if ((percentage === undefined) && (unrealizedPnlString !== undefined) && (initialMarginString !== undefined)) {
            // as it was done in all implementations ( aax, btcex, bybit, deribit, ftx, gate, kucoinfutures, phemex )
            const percentageString = Precise.stringMul (Precise.stringDiv (unrealizedPnlString, initialMarginString, 4), '100');
            position['percentage'] = this.parseNumber (percentageString);
        }
        // if contractSize is undefined get from market
        let contractSize = this.safeNumber (position, 'contractSize');
        const symbol = this.safeString (position, 'symbol');
        let market = undefined;
        if (symbol !== undefined) {
            market = this.safeValue (this.markets, symbol);
        }
        if (contractSize === undefined && market !== undefined) {
            contractSize = this.safeNumber (market, 'contractSize');
            position['contractSize'] = contractSize;
        }
        return position as Position;
    }

    parsePositions (positions: any[], symbols: string[] = undefined, params = {}): Position[] {
        symbols = this.marketSymbols (symbols);
        positions = this.toArray (positions);
        const result = [];
        for (let i = 0; i < positions.length; i++) {
            const position = this.extend (this.parsePosition (positions[i], undefined), params);
            result.push (position);
        }
        return this.filterByArrayPositions (result, 'symbol', symbols, false);
    }

    parseAccounts (accounts: any[], params = {}): Account[] {
        accounts = this.toArray (accounts);
        const result = [];
        for (let i = 0; i < accounts.length; i++) {
            const account = this.extend (this.parseAccount (accounts[i]), params);
            result.push (account);
        }
        return result;
    }

    parseTrades (trades: any[], market: Market = undefined, since: Int = undefined, limit: Int = undefined, params = {}): Trade[] {
        trades = this.toArray (trades);
        let result = [];
        for (let i = 0; i < trades.length; i++) {
            const trade = this.extend (this.parseTrade (trades[i], market), params);
            result.push (trade);
        }
        result = this.sortBy2 (result, 'timestamp', 'id');
        const symbol = (market !== undefined) ? market['symbol'] : undefined;
        return this.filterBySymbolSinceLimit (result, symbol, since, limit) as Trade[];
    }

    parseTransactions (transactions: any[], currency: Currency = undefined, since: Int = undefined, limit: Int = undefined, params = {}): Transaction[] {
        transactions = this.toArray (transactions);
        let result = [];
        for (let i = 0; i < transactions.length; i++) {
            const transaction = this.extend (this.parseTransaction (transactions[i], currency), params);
            result.push (transaction);
        }
        result = this.sortBy (result, 'timestamp');
        const code = (currency !== undefined) ? currency['code'] : undefined;
        return this.filterByCurrencySinceLimit (result, code, since, limit);
    }

    parseTransfers (transfers: any[], currency: Currency = undefined, since: Int = undefined, limit: Int = undefined, params = {}): TransferEntry[] {
        transfers = this.toArray (transfers);
        let result = [];
        for (let i = 0; i < transfers.length; i++) {
            const transfer = this.extend (this.parseTransfer (transfers[i], currency), params);
            result.push (transfer);
        }
        result = this.sortBy (result, 'timestamp');
        const code = (currency !== undefined) ? currency['code'] : undefined;
        return this.filterByCurrencySinceLimit (result, code, since, limit);
    }

    parseLedger (data, currency: Currency = undefined, since: Int = undefined, limit: Int = undefined, params = {}): LedgerEntry[] {
        let result = [];
        const arrayData = this.toArray (data);
        for (let i = 0; i < arrayData.length; i++) {
            const itemOrItems = this.parseLedgerEntry (arrayData[i], currency);
            if (Array.isArray (itemOrItems)) {
                for (let j = 0; j < itemOrItems.length; j++) {
                    result.push (this.extend (itemOrItems[j], params));
                }
            } else {
                result.push (this.extend (itemOrItems, params));
            }
        }
        result = this.sortBy (result, 'timestamp');
        const code = (currency !== undefined) ? currency['code'] : undefined;
        return this.filterByCurrencySinceLimit (result, code, since, limit);
    }

    nonce () {
        return this.seconds ();
    }

    setHeaders (headers) {
        return headers;
    }

    marketId (symbol: string): string {
        const market = this.market (symbol);
        if (market !== undefined) {
            return market['id'];
        }
        return symbol;
    }

    symbol (symbol: string): string {
        const market = this.market (symbol);
        return this.safeString (market, 'symbol', symbol);
    }

    handleParamString (params: object, paramName: string, defaultValue: Str = undefined): [string, object] {
        const value = this.safeString (params, paramName, defaultValue);
        if (value !== undefined) {
            params = this.omit (params, paramName);
        }
        return [ value, params ];
    }

    handleParamString2 (params: object, paramName1: string, paramName2: string, defaultValue: Str = undefined): [string, object] {
        const value = this.safeString2 (params, paramName1, paramName2, defaultValue);
        if (value !== undefined) {
            params = this.omit (params, [ paramName1, paramName2 ]);
        }
        return [ value, params ];
    }

    handleParamInteger (params: object, paramName: string, defaultValue: Int = undefined): [Int, object] {
        const value = this.safeInteger (params, paramName, defaultValue);
        if (value !== undefined) {
            params = this.omit (params, paramName);
        }
        return [ value, params ];
    }

    handleParamInteger2 (params: object, paramName1: string, paramName2: string, defaultValue: Int = undefined): [Int, object] {
        const value = this.safeInteger2 (params, paramName1, paramName2, defaultValue);
        if (value !== undefined) {
            params = this.omit (params, [ paramName1, paramName2 ]);
        }
        return [ value, params ];
    }

    handleParamBool (params: object, paramName: string, defaultValue: Bool = undefined): [Bool, object] {
        const value = this.safeBool (params, paramName, defaultValue);
        if (value !== undefined) {
            params = this.omit (params, paramName);
        }
        return [ value, params ];
    }

    handleParamBool2 (params: object, paramName1: string, paramName2: string, defaultValue: Bool = undefined): [Bool, object] {
        const value = this.safeBool2 (params, paramName1, paramName2, defaultValue);
        if (value !== undefined) {
            params = this.omit (params, [ paramName1, paramName2 ]);
        }
        return [ value, params ];
    }

    resolvePath (path, params) {
        return [
            this.implodeParams (path, params),
            this.omit (params, this.extractParams (path)),
        ];
    }

    getListFromObjectValues (objects, key: IndexType) {
        let newArray = objects;
        if (!Array.isArray (objects)) {
            newArray = this.toArray (objects);
        }
        const results = [];
        for (let i = 0; i < newArray.length; i++) {
            results.push (newArray[i][key]);
        }
        return results;
    }

    getSymbolsForMarketType (marketType: Str = undefined, subType: Str = undefined, symbolWithActiveStatus: boolean = true, symbolWithUnknownStatus: boolean = true) {
        let filteredMarkets = this.markets;
        if (marketType !== undefined) {
            filteredMarkets = this.filterBy (filteredMarkets, 'type', marketType);
        }
        if (subType !== undefined) {
            this.checkRequiredArgument ('getSymbolsForMarketType', subType, 'subType', [ 'linear', 'inverse', 'quanto' ]);
            filteredMarkets = this.filterBy (filteredMarkets, 'subType', subType);
        }
        const activeStatuses = [];
        if (symbolWithActiveStatus) {
            activeStatuses.push (true);
        }
        if (symbolWithUnknownStatus) {
            activeStatuses.push (undefined);
        }
        filteredMarkets = this.filterByArray (filteredMarkets, 'active', activeStatuses, false);
        return this.getListFromObjectValues (filteredMarkets, 'symbol');
    }

    filterByArray (objects, key: IndexType, values = undefined, indexed = true) {
        objects = this.toArray (objects);
        // return all of them if no values were passed
        if (values === undefined || !values) {
            return indexed ? this.indexBy (objects, key) : objects;
        }
        const results = [];
        for (let i = 0; i < objects.length; i++) {
            if (this.inArray (objects[i][key], values)) {
                results.push (objects[i]);
            }
        }
        return indexed ? this.indexBy (results, key) : results;
    }

    async fetch2 (path, api: any = 'public', method = 'GET', params = {}, headers: any = undefined, body: any = undefined, config = {}) {
        if (this.enableRateLimit) {
            const cost = this.calculateRateLimiterCost (api, method, path, params, config);
            await this.throttle (cost);
        }
        this.lastRestRequestTimestamp = this.milliseconds ();
        const request = this.sign (path, api, method, params, headers, body);
        this.last_request_headers = request['headers'];
        this.last_request_body = request['body'];
        this.last_request_url = request['url'];
        let retries = undefined;
        [ retries, params ] = this.handleOptionAndParams (params, path, 'maxRetriesOnFailure', 0);
        let retryDelay = undefined;
        [ retryDelay, params ] = this.handleOptionAndParams (params, path, 'maxRetriesOnFailureDelay', 0);
        for (let i = 0; i < retries + 1; i++) {
            try {
                return await this.fetch (request['url'], request['method'], request['headers'], request['body']);
            } catch (e) {
                if (e instanceof NetworkError) {
                    if (i < retries) {
                        if (this.verbose) {
                            this.log ('Request failed with the error: ' + e.toString () + ', retrying ' + (i + 1).toString () + ' of ' + retries.toString () + '...');
                        }
                        if ((retryDelay !== undefined) && (retryDelay !== 0)) {
                            await this.sleep (retryDelay);
                        }
                        continue;
                    }
                }
                throw e;
            }
        }
        return undefined; // this line is never reached, but exists for c# value return requirement
    }

    async request (path, api: any = 'public', method = 'GET', params = {}, headers: any = undefined, body: any = undefined, config = {}) {
        return await this.fetch2 (path, api, method, params, headers, body, config);
    }

    async loadAccounts (reload = false, params = {}) {
        if (reload) {
            this.accounts = await this.fetchAccounts (params);
        } else {
            if (this.accounts) {
                return this.accounts;
            } else {
                this.accounts = await this.fetchAccounts (params);
            }
        }
        this.accountsById = this.indexBy (this.accounts, 'id') as any;
        return this.accounts;
    }

    buildOHLCVC (trades: Trade[], timeframe: string = '1m', since: number = 0, limit: number = 2147483647): OHLCVC[] {
        // given a sorted arrays of trades (recent last) and a timeframe builds an array of OHLCV candles
        // note, default limit value (2147483647) is max int32 value
        const ms = this.parseTimeframe (timeframe) * 1000;
        const ohlcvs = [];
        const i_timestamp = 0;
        // const open = 1;
        const i_high = 2;
        const i_low = 3;
        const i_close = 4;
        const i_volume = 5;
        const i_count = 6;
        const tradesLength = trades.length;
        const oldest = Math.min (tradesLength, limit);
        for (let i = 0; i < oldest; i++) {
            const trade = trades[i];
            const ts = trade['timestamp'];
            if (ts < since) {
                continue;
            }
            const openingTime = Math.floor (ts / ms) * ms; // shift to the edge of m/h/d (but not M)
            if (openingTime < since) { // we don't need bars, that have opening time earlier than requested
                continue;
            }
            const ohlcv_length = ohlcvs.length;
            const candle = ohlcv_length - 1;
            if ((candle === -1) || (openingTime >= this.sum (ohlcvs[candle][i_timestamp], ms))) {
                // moved to a new timeframe -> create a new candle from opening trade
                ohlcvs.push ([
                    openingTime, // timestamp
                    trade['price'], // O
                    trade['price'], // H
                    trade['price'], // L
                    trade['price'], // C
                    trade['amount'], // V
                    1, // count
                ]);
            } else {
                // still processing the same timeframe -> update opening trade
                ohlcvs[candle][i_high] = Math.max (ohlcvs[candle][i_high], trade['price']);
                ohlcvs[candle][i_low] = Math.min (ohlcvs[candle][i_low], trade['price']);
                ohlcvs[candle][i_close] = trade['price'];
                ohlcvs[candle][i_volume] = this.sum (ohlcvs[candle][i_volume], trade['amount']);
                ohlcvs[candle][i_count] = this.sum (ohlcvs[candle][i_count], 1);
            }
        }
        return ohlcvs;
    }

    parseTradingViewOHLCV (ohlcvs, market = undefined, timeframe = '1m', since: Int = undefined, limit: Int = undefined) {
        const result = this.convertTradingViewToOHLCV (ohlcvs);
        return this.parseOHLCVs (result, market, timeframe, since, limit);
    }

    async editLimitBuyOrder (id: string, symbol: string, amount: number, price: Num = undefined, params = {}) {
        return await this.editLimitOrder (id, symbol, 'buy', amount, price, params);
    }

    async editLimitSellOrder (id: string, symbol: string, amount: number, price: Num = undefined, params = {}) {
        return await this.editLimitOrder (id, symbol, 'sell', amount, price, params);
    }

    async editLimitOrder (id: string, symbol: string, side: OrderSide, amount: number, price: Num = undefined, params = {}) {
        return await this.editOrder (id, symbol, 'limit', side, amount, price, params);
    }

    async editOrder (id: string, symbol: string, type: OrderType, side: OrderSide, amount: Num = undefined, price: Num = undefined, params = {}): Promise<Order> {
        await this.cancelOrder (id, symbol);
        return await this.createOrder (symbol, type, side, amount, price, params);
    }

    async editOrderWs (id: string, symbol: string, type: OrderType, side: OrderSide, amount: Num = undefined, price: Num = undefined, params = {}): Promise<Order> {
        await this.cancelOrderWs (id, symbol);
        return await this.createOrderWs (symbol, type, side, amount, price, params);
    }

    async fetchPosition (symbol: string, params = {}): Promise<Position> {
        throw new NotSupported (this.id + ' fetchPosition() is not supported yet');
    }

    async fetchPositionWs (symbol: string, params = {}): Promise<Position[]> {
        throw new NotSupported (this.id + ' fetchPositionWs() is not supported yet');
    }

    async watchPosition (symbol: Str = undefined, params = {}): Promise<Position> {
        throw new NotSupported (this.id + ' watchPosition() is not supported yet');
    }

    async watchPositions (symbols: Strings = undefined, since: Int = undefined, limit: Int = undefined, params = {}): Promise<Position[]> {
        throw new NotSupported (this.id + ' watchPositions() is not supported yet');
    }

    async watchPositionForSymbols (symbols: Strings = undefined, since: Int = undefined, limit: Int = undefined, params = {}): Promise<Position[]> {
        return await this.watchPositions (symbols, since, limit, params);
    }

    async fetchPositionsForSymbol (symbol: string, params = {}): Promise<Position[]> {
        /**
         * @method
         * @name exchange#fetchPositionsForSymbol
         * @description fetches all open positions for specific symbol, unlike fetchPositions (which is designed to work with multiple symbols) so this method might be preffered for one-market position, because of less rate-limit consumption and speed
         * @param {string} symbol unified market symbol
         * @param {object} params extra parameters specific to the endpoint
         * @returns {object[]} a list of [position structure]{@link https://docs.ccxt.com/#/?id=position-structure} with maximum 3 items - possible one position for "one-way" mode, and possible two positions (long & short) for "two-way" (a.k.a. hedge) mode
         */
        throw new NotSupported (this.id + ' fetchPositionsForSymbol() is not supported yet');
    }

    async fetchPositionsForSymbolWs (symbol: string, params = {}): Promise<Position[]> {
        /**
         * @method
         * @name exchange#fetchPositionsForSymbol
         * @description fetches all open positions for specific symbol, unlike fetchPositions (which is designed to work with multiple symbols) so this method might be preffered for one-market position, because of less rate-limit consumption and speed
         * @param {string} symbol unified market symbol
         * @param {object} params extra parameters specific to the endpoint
         * @returns {object[]} a list of [position structure]{@link https://docs.ccxt.com/#/?id=position-structure} with maximum 3 items - possible one position for "one-way" mode, and possible two positions (long & short) for "two-way" (a.k.a. hedge) mode
         */
        throw new NotSupported (this.id + ' fetchPositionsForSymbol() is not supported yet');
    }

    async fetchPositions (symbols: Strings = undefined, params = {}): Promise<Position[]> {
        throw new NotSupported (this.id + ' fetchPositions() is not supported yet');
    }

    async fetchPositionsWs (symbols: Strings = undefined, params = {}): Promise<Position[]> {
        throw new NotSupported (this.id + ' fetchPositions() is not supported yet');
    }

    async fetchPositionsRisk (symbols: Strings = undefined, params = {}): Promise<Position[]> {
        throw new NotSupported (this.id + ' fetchPositionsRisk() is not supported yet');
    }

    async fetchBidsAsks (symbols: Strings = undefined, params = {}): Promise<Tickers> {
        throw new NotSupported (this.id + ' fetchBidsAsks() is not supported yet');
    }

    async fetchBorrowInterest (code: Str = undefined, symbol: Str = undefined, since: Int = undefined, limit: Int = undefined, params = {}): Promise<BorrowInterest[]> {
        throw new NotSupported (this.id + ' fetchBorrowInterest() is not supported yet');
    }

    async fetchLedger (code: Str = undefined, since: Int = undefined, limit: Int = undefined, params = {}): Promise<LedgerEntry[]> {
        throw new NotSupported (this.id + ' fetchLedger() is not supported yet');
    }

    async fetchLedgerEntry (id: string, code: Str = undefined, params = {}): Promise<LedgerEntry> {
        throw new NotSupported (this.id + ' fetchLedgerEntry() is not supported yet');
    }

    parseBidAsk (bidask, priceKey: IndexType = 0, amountKey: IndexType = 1, countOrIdKey: IndexType = 2) {
        const price = this.safeNumber (bidask, priceKey);
        const amount = this.safeNumber (bidask, amountKey);
        const countOrId = this.safeInteger (bidask, countOrIdKey);
        const bidAsk = [ price, amount ];
        if (countOrId !== undefined) {
            bidAsk.push (countOrId);
        }
        return bidAsk;
    }

    safeCurrency (currencyId: Str, currency: Currency = undefined): CurrencyInterface {
        if ((currencyId === undefined) && (currency !== undefined)) {
            return currency;
        }
        if ((this.currencies_by_id !== undefined) && (currencyId in this.currencies_by_id) && (this.currencies_by_id[currencyId] !== undefined)) {
            return this.currencies_by_id[currencyId];
        }
        let code = currencyId;
        if (currencyId !== undefined) {
            code = this.commonCurrencyCode (currencyId.toUpperCase ());
        }
        return this.safeCurrencyStructure ({
            'id': currencyId,
            'code': code,
            'precision': undefined,
        });
    }

    safeMarket (marketId: Str, market: Market = undefined, delimiter: Str = undefined, marketType: Str = undefined): MarketInterface {
        const result = this.safeMarketStructure ({
            'symbol': marketId,
            'marketId': marketId,
        });
        if (marketId !== undefined) {
            if ((this.markets_by_id !== undefined) && (marketId in this.markets_by_id)) {
                const markets = this.markets_by_id[marketId];
                const numMarkets = markets.length;
                if (numMarkets === 1) {
                    return markets[0];
                } else {
                    if (marketType === undefined) {
                        if (market === undefined) {
                            throw new ArgumentsRequired (this.id + ' safeMarket() requires a fourth argument for ' + marketId + ' to disambiguate between different markets with the same market id');
                        } else {
                            marketType = market['type'];
                        }
                    }
                    for (let i = 0; i < markets.length; i++) {
                        const currentMarket = markets[i];
                        if (currentMarket[marketType]) {
                            return currentMarket;
                        }
                    }
                }
            } else if (delimiter !== undefined && delimiter !== '') {
                const parts = marketId.split (delimiter);
                const partsLength = parts.length;
                if (partsLength === 2) {
                    result['baseId'] = this.safeString (parts, 0);
                    result['quoteId'] = this.safeString (parts, 1);
                    result['base'] = this.safeCurrencyCode (result['baseId']);
                    result['quote'] = this.safeCurrencyCode (result['quoteId']);
                    result['symbol'] = result['base'] + '/' + result['quote'];
                    return result;
                } else {
                    return result;
                }
            }
        }
        if (market !== undefined) {
            return market;
        }
        return result;
    }

    checkRequiredCredentials (error = true) {
        /**
         * @ignore
         * @method
         * @param {boolean} error throw an error that a credential is required if true
         * @returns {boolean} true if all required credentials have been set, otherwise false or an error is thrown is param error=true
         */
        const keys = Object.keys (this.requiredCredentials);
        for (let i = 0; i < keys.length; i++) {
            const key = keys[i];
            if (this.requiredCredentials[key] && !this[key]) {
                if (error) {
                    throw new AuthenticationError (this.id + ' requires "' + key + '" credential');
                } else {
                    return false;
                }
            }
        }
        return true;
    }

    oath () {
        if (this.twofa !== undefined) {
            return totp (this.twofa);
        } else {
            throw new ExchangeError (this.id + ' exchange.twofa has not been set for 2FA Two-Factor Authentication');
        }
    }

    async fetchBalance (params = {}): Promise<Balances> {
        throw new NotSupported (this.id + ' fetchBalance() is not supported yet');
    }

    async fetchBalanceWs (params = {}): Promise<Balances> {
        throw new NotSupported (this.id + ' fetchBalanceWs() is not supported yet');
    }

    parseBalance (response): Balances {
        throw new NotSupported (this.id + ' parseBalance() is not supported yet');
    }

    async watchBalance (params = {}): Promise<Balances> {
        throw new NotSupported (this.id + ' watchBalance() is not supported yet');
    }

    async fetchPartialBalance (part, params = {}) {
        const balance = await this.fetchBalance (params);
        return balance[part];
    }

    async fetchFreeBalance (params = {}) {
        return await this.fetchPartialBalance ('free', params);
    }

    async fetchUsedBalance (params = {}) {
        return await this.fetchPartialBalance ('used', params);
    }

    async fetchTotalBalance (params = {}) {
        return await this.fetchPartialBalance ('total', params);
    }

    async fetchStatus (params = {}): Promise<any> {
        throw new NotSupported (this.id + ' fetchStatus() is not supported yet');
    }

    async fetchTransactionFee (code: string, params = {}) {
        if (!this.has['fetchTransactionFees']) {
            throw new NotSupported (this.id + ' fetchTransactionFee() is not supported yet');
        }
        return await this.fetchTransactionFees ([ code ], params);
    }

    async fetchTransactionFees (codes: Strings = undefined, params = {}): Promise<{}> {
        throw new NotSupported (this.id + ' fetchTransactionFees() is not supported yet');
    }

    async fetchDepositWithdrawFees (codes: Strings = undefined, params = {}): Promise<Dictionary<DepositWithdrawFeeNetwork>> {
        throw new NotSupported (this.id + ' fetchDepositWithdrawFees() is not supported yet');
    }

    async fetchDepositWithdrawFee (code: string, params = {}): Promise<DepositWithdrawFeeNetwork> {
        if (!this.has['fetchDepositWithdrawFees']) {
            throw new NotSupported (this.id + ' fetchDepositWithdrawFee() is not supported yet');
        }
        const fees = await this.fetchDepositWithdrawFees ([ code ], params);
        return this.safeValue (fees, code);
    }

    getSupportedMapping (key, mapping = {}) {
        if (key in mapping) {
            return mapping[key];
        } else {
            throw new NotSupported (this.id + ' ' + key + ' does not have a value in mapping');
        }
    }

    async fetchCrossBorrowRate (code: string, params = {}): Promise<CrossBorrowRate> {
        await this.loadMarkets ();
        if (!this.has['fetchBorrowRates']) {
            throw new NotSupported (this.id + ' fetchCrossBorrowRate() is not supported yet');
        }
        const borrowRates = await this.fetchCrossBorrowRates (params);
        const rate = this.safeValue (borrowRates, code);
        if (rate === undefined) {
            throw new ExchangeError (this.id + ' fetchCrossBorrowRate() could not find the borrow rate for currency code ' + code);
        }
        return rate;
    }

    async fetchIsolatedBorrowRate (symbol: string, params = {}): Promise<IsolatedBorrowRate> {
        await this.loadMarkets ();
        if (!this.has['fetchBorrowRates']) {
            throw new NotSupported (this.id + ' fetchIsolatedBorrowRate() is not supported yet');
        }
        const borrowRates = await this.fetchIsolatedBorrowRates (params);
        const rate = this.safeDict (borrowRates, symbol) as IsolatedBorrowRate;
        if (rate === undefined) {
            throw new ExchangeError (this.id + ' fetchIsolatedBorrowRate() could not find the borrow rate for market symbol ' + symbol);
        }
        return rate;
    }

    handleOptionAndParams (params: object, methodName: string, optionName: string, defaultValue = undefined) {
        // This method can be used to obtain method specific properties, i.e: this.handleOptionAndParams (params, 'fetchPosition', 'marginMode', 'isolated')
        const defaultOptionName = 'default' + this.capitalize (optionName); // we also need to check the 'defaultXyzWhatever'
        // check if params contain the key
        let value = this.safeValue2 (params, optionName, defaultOptionName);
        if (value !== undefined) {
            params = this.omit (params, [ optionName, defaultOptionName ]);
        } else {
            // handle routed methods like "watchTrades > watchTradesForSymbols" (or "watchTicker > watchTickers")
            [ methodName, params ] = this.handleParamString (params, 'callerMethodName', methodName);
            // check if exchange has properties for this method
            const exchangeWideMethodOptions = this.safeValue (this.options, methodName);
            if (exchangeWideMethodOptions !== undefined) {
                // check if the option is defined inside this method's props
                value = this.safeValue2 (exchangeWideMethodOptions, optionName, defaultOptionName);
            }
            if (value === undefined) {
                // if it's still undefined, check if global exchange-wide option exists
                value = this.safeValue2 (this.options, optionName, defaultOptionName);
            }
            // if it's still undefined, use the default value
            value = (value !== undefined) ? value : defaultValue;
        }
        return [ value, params ];
    }

    handleOptionAndParams2 (params: object, methodName1: string, optionName1: string, optionName2: string, defaultValue = undefined) {
        let value = undefined;
        [ value, params ] = this.handleOptionAndParams (params, methodName1, optionName1, defaultValue);
        // if still undefined, try optionName2
        let value2 = undefined;
        [ value2, params ] = this.handleOptionAndParams (params, methodName1, optionName2, value);
        return [ value2, params ];
    }

    handleOption (methodName: string, optionName: string, defaultValue = undefined) {
        // eslint-disable-next-line no-unused-vars
        const [ result, empty ] = this.handleOptionAndParams ({}, methodName, optionName, defaultValue);
        return result;
    }

    handleMarketTypeAndParams (methodName: string, market: Market = undefined, params = {}, defaultValue = undefined): any {
        /**
         * @ignore
         * @method
         * @name exchange#handleMarketTypeAndParams
         * @param methodName the method calling handleMarketTypeAndParams
         * @param {Market} market
         * @param {object} params
         * @param {string} [params.type] type assigned by user
         * @param {string} [params.defaultType] same as params.type
         * @param {string} [defaultValue] assigned programatically in the method calling handleMarketTypeAndParams
         * @returns {[string, object]} the market type and params with type and defaultType omitted
         */
        const defaultType = this.safeString2 (this.options, 'defaultType', 'type', 'spot');
        if (defaultValue === undefined) {  // defaultValue takes precendence over exchange wide defaultType
            defaultValue = defaultType;
        }
        const methodOptions = this.safeDict (this.options, methodName);
        let methodType = defaultValue;
        if (methodOptions !== undefined) {  // user defined methodType takes precedence over defaultValue
            if (typeof methodOptions === 'string') {
                methodType = methodOptions;
            } else {
                methodType = this.safeString2 (methodOptions, 'defaultType', 'type', methodType);
            }
        }
        const marketType = (market === undefined) ? methodType : market['type'];
        const type = this.safeString2 (params, 'defaultType', 'type', marketType);
        params = this.omit (params, [ 'defaultType', 'type' ]);
        return [ type, params ];
    }

    handleSubTypeAndParams (methodName: string, market = undefined, params = {}, defaultValue = undefined) {
        let subType = undefined;
        // if set in params, it takes precedence
        const subTypeInParams = this.safeString2 (params, 'subType', 'defaultSubType');
        // avoid omitting if it's not present
        if (subTypeInParams !== undefined) {
            subType = subTypeInParams;
            params = this.omit (params, [ 'subType', 'defaultSubType' ]);
        } else {
            // at first, check from market object
            if (market !== undefined) {
                if (market['linear']) {
                    subType = 'linear';
                } else if (market['inverse']) {
                    subType = 'inverse';
                }
            }
            // if it was not defined in market object
            if (subType === undefined) {
                const values = this.handleOptionAndParams ({}, methodName, 'subType', defaultValue); // no need to re-test params here
                subType = values[0];
            }
        }
        return [ subType, params ];
    }

    handleMarginModeAndParams (methodName: string, params = {}, defaultValue = undefined) {
        /**
         * @ignore
         * @method
         * @param {object} [params] extra parameters specific to the exchange API endpoint
         * @returns {Array} the marginMode in lowercase as specified by params["marginMode"], params["defaultMarginMode"] this.options["marginMode"] or this.options["defaultMarginMode"]
         */
        return this.handleOptionAndParams (params, methodName, 'marginMode', defaultValue);
    }

    throwExactlyMatchedException (exact, string, message) {
        if (string === undefined) {
            return;
        }
        if (string in exact) {
            throw new exact[string] (message);
        }
    }

    throwBroadlyMatchedException (broad, string, message) {
        const broadKey = this.findBroadlyMatchedKey (broad, string);
        if (broadKey !== undefined) {
            throw new broad[broadKey] (message);
        }
    }

    findBroadlyMatchedKey (broad, string) {
        // a helper for matching error strings exactly vs broadly
        const keys = Object.keys (broad);
        for (let i = 0; i < keys.length; i++) {
            const key = keys[i];
            if (string !== undefined) { // #issues/12698
                if (string.indexOf (key) >= 0) {
                    return key;
                }
            }
        }
        return undefined;
    }

    handleErrors (statusCode: int, statusText: string, url: string, method: string, responseHeaders: Dict, responseBody: string, response, requestHeaders, requestBody) {
        // it is a stub method that must be overrided in the derived exchange classes
        // throw new NotSupported (this.id + ' handleErrors() not implemented yet');
        return undefined;
    }

    calculateRateLimiterCost (api, method, path, params, config = {}) {
        return this.safeValue (config, 'cost', 1);
    }

    async fetchTicker (symbol: string, params = {}): Promise<Ticker> {
        if (this.has['fetchTickers']) {
            await this.loadMarkets ();
            const market = this.market (symbol);
            symbol = market['symbol'];
            const tickers = await this.fetchTickers ([ symbol ], params);
            const ticker = this.safeDict (tickers, symbol);
            if (ticker === undefined) {
                throw new NullResponse (this.id + ' fetchTickers() could not find a ticker for ' + symbol);
            } else {
                return ticker as Ticker;
            }
        } else {
            throw new NotSupported (this.id + ' fetchTicker() is not supported yet');
        }
    }

    async fetchMarkPrice (symbol: string, params = {}): Promise<Ticker> {
        if (this.has['fetchMarkPrices']) {
            await this.loadMarkets ();
            const market = this.market (symbol);
            symbol = market['symbol'];
            const tickers = await this.fetchMarkPrices ([ symbol ], params);
            const ticker = this.safeDict (tickers, symbol);
            if (ticker === undefined) {
                throw new NullResponse (this.id + ' fetchMarkPrices() could not find a ticker for ' + symbol);
            } else {
                return ticker as Ticker;
            }
        } else {
            throw new NotSupported (this.id + ' fetchMarkPrices() is not supported yet');
        }
    }

    async fetchTickerWs (symbol: string, params = {}): Promise<Ticker> {
        if (this.has['fetchTickersWs']) {
            await this.loadMarkets ();
            const market = this.market (symbol);
            symbol = market['symbol'];
            const tickers = await this.fetchTickersWs ([ symbol ], params);
            const ticker = this.safeDict (tickers, symbol);
            if (ticker === undefined) {
                throw new NullResponse (this.id + ' fetchTickerWs() could not find a ticker for ' + symbol);
            } else {
                return ticker as Ticker;
            }
        } else {
            throw new NotSupported (this.id + ' fetchTickerWs() is not supported yet');
        }
    }

    async watchTicker (symbol: string, params = {}): Promise<Ticker> {
        throw new NotSupported (this.id + ' watchTicker() is not supported yet');
    }

    async fetchTickers (symbols: Strings = undefined, params = {}): Promise<Tickers> {
        throw new NotSupported (this.id + ' fetchTickers() is not supported yet');
    }

    async fetchMarkPrices (symbols: Strings = undefined, params = {}): Promise<Tickers> {
        throw new NotSupported (this.id + ' fetchMarkPrices() is not supported yet');
    }

    async fetchTickersWs (symbols: Strings = undefined, params = {}): Promise<Tickers> {
        throw new NotSupported (this.id + ' fetchTickers() is not supported yet');
    }

    async fetchOrderBooks (symbols: Strings = undefined, limit: Int = undefined, params = {}): Promise<Dictionary<OrderBook>> {
        throw new NotSupported (this.id + ' fetchOrderBooks() is not supported yet');
    }

    async watchBidsAsks (symbols: Strings = undefined, params = {}): Promise<Tickers> {
        throw new NotSupported (this.id + ' watchBidsAsks() is not supported yet');
    }

    async watchTickers (symbols: Strings = undefined, params = {}): Promise<Tickers> {
        throw new NotSupported (this.id + ' watchTickers() is not supported yet');
    }

    async fetchOrder (id: string, symbol: Str = undefined, params = {}): Promise<Order> {
        throw new NotSupported (this.id + ' fetchOrder() is not supported yet');
    }

    async fetchOrderWs (id: string, symbol: Str = undefined, params = {}): Promise<Order> {
        throw new NotSupported (this.id + ' fetchOrderWs() is not supported yet');
    }

    async fetchOrderStatus (id: string, symbol: Str = undefined, params = {}): Promise<string> {
        // TODO: TypeScript: change method signature by replacing
        // Promise<string> with Promise<Order['status']>.
        const order = await this.fetchOrder (id, symbol, params);
        return order['status'];
    }

    async fetchUnifiedOrder (order, params = {}): Promise<Order> {
        return await this.fetchOrder (this.safeString (order, 'id'), this.safeString (order, 'symbol'), params);
    }

    async createOrder (symbol: string, type: OrderType, side: OrderSide, amount: number, price: Num = undefined, params = {}): Promise<Order> {
        throw new NotSupported (this.id + ' createOrder() is not supported yet');
    }

    async createTrailingAmountOrder (symbol: string, type: OrderType, side: OrderSide, amount: number, price: Num = undefined, trailingAmount = undefined, trailingTriggerPrice = undefined, params = {}): Promise<Order> {
        /**
         * @method
         * @name createTrailingAmountOrder
         * @description create a trailing order by providing the symbol, type, side, amount, price and trailingAmount
         * @param {string} symbol unified symbol of the market to create an order in
         * @param {string} type 'market' or 'limit'
         * @param {string} side 'buy' or 'sell'
         * @param {float} amount how much you want to trade in units of the base currency, or number of contracts
         * @param {float} [price] the price for the order to be filled at, in units of the quote currency, ignored in market orders
         * @param {float} trailingAmount the quote amount to trail away from the current market price
         * @param {float} [trailingTriggerPrice] the price to activate a trailing order, default uses the price argument
         * @param {object} [params] extra parameters specific to the exchange API endpoint
         * @returns {object} an [order structure]{@link https://docs.ccxt.com/#/?id=order-structure}
         */
        if (trailingAmount === undefined) {
            throw new ArgumentsRequired (this.id + ' createTrailingAmountOrder() requires a trailingAmount argument');
        }
        params['trailingAmount'] = trailingAmount;
        if (trailingTriggerPrice !== undefined) {
            params['trailingTriggerPrice'] = trailingTriggerPrice;
        }
        if (this.has['createTrailingAmountOrder']) {
            return await this.createOrder (symbol, type, side, amount, price, params);
        }
        throw new NotSupported (this.id + ' createTrailingAmountOrder() is not supported yet');
    }

    async createTrailingAmountOrderWs (symbol: string, type: OrderType, side: OrderSide, amount: number, price: Num = undefined, trailingAmount = undefined, trailingTriggerPrice = undefined, params = {}): Promise<Order> {
        /**
         * @method
         * @name createTrailingAmountOrderWs
         * @description create a trailing order by providing the symbol, type, side, amount, price and trailingAmount
         * @param {string} symbol unified symbol of the market to create an order in
         * @param {string} type 'market' or 'limit'
         * @param {string} side 'buy' or 'sell'
         * @param {float} amount how much you want to trade in units of the base currency, or number of contracts
         * @param {float} [price] the price for the order to be filled at, in units of the quote currency, ignored in market orders
         * @param {float} trailingAmount the quote amount to trail away from the current market price
         * @param {float} [trailingTriggerPrice] the price to activate a trailing order, default uses the price argument
         * @param {object} [params] extra parameters specific to the exchange API endpoint
         * @returns {object} an [order structure]{@link https://docs.ccxt.com/#/?id=order-structure}
         */
        if (trailingAmount === undefined) {
            throw new ArgumentsRequired (this.id + ' createTrailingAmountOrderWs() requires a trailingAmount argument');
        }
        params['trailingAmount'] = trailingAmount;
        if (trailingTriggerPrice !== undefined) {
            params['trailingTriggerPrice'] = trailingTriggerPrice;
        }
        if (this.has['createTrailingAmountOrderWs']) {
            return await this.createOrderWs (symbol, type, side, amount, price, params);
        }
        throw new NotSupported (this.id + ' createTrailingAmountOrderWs() is not supported yet');
    }

    async createTrailingPercentOrder (symbol: string, type: OrderType, side: OrderSide, amount: number, price: Num = undefined, trailingPercent = undefined, trailingTriggerPrice = undefined, params = {}): Promise<Order> {
        /**
         * @method
         * @name createTrailingPercentOrder
         * @description create a trailing order by providing the symbol, type, side, amount, price and trailingPercent
         * @param {string} symbol unified symbol of the market to create an order in
         * @param {string} type 'market' or 'limit'
         * @param {string} side 'buy' or 'sell'
         * @param {float} amount how much you want to trade in units of the base currency, or number of contracts
         * @param {float} [price] the price for the order to be filled at, in units of the quote currency, ignored in market orders
         * @param {float} trailingPercent the percent to trail away from the current market price
         * @param {float} [trailingTriggerPrice] the price to activate a trailing order, default uses the price argument
         * @param {object} [params] extra parameters specific to the exchange API endpoint
         * @returns {object} an [order structure]{@link https://docs.ccxt.com/#/?id=order-structure}
         */
        if (trailingPercent === undefined) {
            throw new ArgumentsRequired (this.id + ' createTrailingPercentOrder() requires a trailingPercent argument');
        }
        params['trailingPercent'] = trailingPercent;
        if (trailingTriggerPrice !== undefined) {
            params['trailingTriggerPrice'] = trailingTriggerPrice;
        }
        if (this.has['createTrailingPercentOrder']) {
            return await this.createOrder (symbol, type, side, amount, price, params);
        }
        throw new NotSupported (this.id + ' createTrailingPercentOrder() is not supported yet');
    }

    async createTrailingPercentOrderWs (symbol: string, type: OrderType, side: OrderSide, amount: number, price: Num = undefined, trailingPercent = undefined, trailingTriggerPrice = undefined, params = {}): Promise<Order> {
        /**
         * @method
         * @name createTrailingPercentOrderWs
         * @description create a trailing order by providing the symbol, type, side, amount, price and trailingPercent
         * @param {string} symbol unified symbol of the market to create an order in
         * @param {string} type 'market' or 'limit'
         * @param {string} side 'buy' or 'sell'
         * @param {float} amount how much you want to trade in units of the base currency, or number of contracts
         * @param {float} [price] the price for the order to be filled at, in units of the quote currency, ignored in market orders
         * @param {float} trailingPercent the percent to trail away from the current market price
         * @param {float} [trailingTriggerPrice] the price to activate a trailing order, default uses the price argument
         * @param {object} [params] extra parameters specific to the exchange API endpoint
         * @returns {object} an [order structure]{@link https://docs.ccxt.com/#/?id=order-structure}
         */
        if (trailingPercent === undefined) {
            throw new ArgumentsRequired (this.id + ' createTrailingPercentOrderWs() requires a trailingPercent argument');
        }
        params['trailingPercent'] = trailingPercent;
        if (trailingTriggerPrice !== undefined) {
            params['trailingTriggerPrice'] = trailingTriggerPrice;
        }
        if (this.has['createTrailingPercentOrderWs']) {
            return await this.createOrderWs (symbol, type, side, amount, price, params);
        }
        throw new NotSupported (this.id + ' createTrailingPercentOrderWs() is not supported yet');
    }

    async createMarketOrderWithCost (symbol: string, side: OrderSide, cost: number, params = {}) {
        /**
         * @method
         * @name createMarketOrderWithCost
         * @description create a market order by providing the symbol, side and cost
         * @param {string} symbol unified symbol of the market to create an order in
         * @param {string} side 'buy' or 'sell'
         * @param {float} cost how much you want to trade in units of the quote currency
         * @param {object} [params] extra parameters specific to the exchange API endpoint
         * @returns {object} an [order structure]{@link https://docs.ccxt.com/#/?id=order-structure}
         */
        if (this.has['createMarketOrderWithCost'] || (this.has['createMarketBuyOrderWithCost'] && this.has['createMarketSellOrderWithCost'])) {
            return await this.createOrder (symbol, 'market', side, cost, 1, params);
        }
        throw new NotSupported (this.id + ' createMarketOrderWithCost() is not supported yet');
    }

    async createMarketBuyOrderWithCost (symbol: string, cost: number, params = {}): Promise<Order> {
        /**
         * @method
         * @name createMarketBuyOrderWithCost
         * @description create a market buy order by providing the symbol and cost
         * @param {string} symbol unified symbol of the market to create an order in
         * @param {float} cost how much you want to trade in units of the quote currency
         * @param {object} [params] extra parameters specific to the exchange API endpoint
         * @returns {object} an [order structure]{@link https://docs.ccxt.com/#/?id=order-structure}
         */
        if (this.options['createMarketBuyOrderRequiresPrice'] || this.has['createMarketBuyOrderWithCost']) {
            return await this.createOrder (symbol, 'market', 'buy', cost, 1, params);
        }
        throw new NotSupported (this.id + ' createMarketBuyOrderWithCost() is not supported yet');
    }

    async createMarketSellOrderWithCost (symbol: string, cost: number, params = {}): Promise<Order> {
        /**
         * @method
         * @name createMarketSellOrderWithCost
         * @description create a market sell order by providing the symbol and cost
         * @param {string} symbol unified symbol of the market to create an order in
         * @param {float} cost how much you want to trade in units of the quote currency
         * @param {object} [params] extra parameters specific to the exchange API endpoint
         * @returns {object} an [order structure]{@link https://docs.ccxt.com/#/?id=order-structure}
         */
        if (this.options['createMarketSellOrderRequiresPrice'] || this.has['createMarketSellOrderWithCost']) {
            return await this.createOrder (symbol, 'market', 'sell', cost, 1, params);
        }
        throw new NotSupported (this.id + ' createMarketSellOrderWithCost() is not supported yet');
    }

    async createMarketOrderWithCostWs (symbol: string, side: OrderSide, cost: number, params = {}) {
        /**
         * @method
         * @name createMarketOrderWithCostWs
         * @description create a market order by providing the symbol, side and cost
         * @param {string} symbol unified symbol of the market to create an order in
         * @param {string} side 'buy' or 'sell'
         * @param {float} cost how much you want to trade in units of the quote currency
         * @param {object} [params] extra parameters specific to the exchange API endpoint
         * @returns {object} an [order structure]{@link https://docs.ccxt.com/#/?id=order-structure}
         */
        if (this.has['createMarketOrderWithCostWs'] || (this.has['createMarketBuyOrderWithCostWs'] && this.has['createMarketSellOrderWithCostWs'])) {
            return await this.createOrderWs (symbol, 'market', side, cost, 1, params);
        }
        throw new NotSupported (this.id + ' createMarketOrderWithCostWs() is not supported yet');
    }

    async createTriggerOrder (symbol: string, type: OrderType, side: OrderSide, amount: number, price: Num = undefined, triggerPrice: Num = undefined, params = {}): Promise<Order> {
        /**
         * @method
         * @name createTriggerOrder
         * @description create a trigger stop order (type 1)
         * @param {string} symbol unified symbol of the market to create an order in
         * @param {string} type 'market' or 'limit'
         * @param {string} side 'buy' or 'sell'
         * @param {float} amount how much you want to trade in units of the base currency or the number of contracts
         * @param {float} [price] the price to fulfill the order, in units of the quote currency, ignored in market orders
         * @param {float} triggerPrice the price to trigger the stop order, in units of the quote currency
         * @param {object} [params] extra parameters specific to the exchange API endpoint
         * @returns {object} an [order structure]{@link https://docs.ccxt.com/#/?id=order-structure}
         */
        if (triggerPrice === undefined) {
            throw new ArgumentsRequired (this.id + ' createTriggerOrder() requires a triggerPrice argument');
        }
        params['triggerPrice'] = triggerPrice;
        if (this.has['createTriggerOrder']) {
            return await this.createOrder (symbol, type, side, amount, price, params);
        }
        throw new NotSupported (this.id + ' createTriggerOrder() is not supported yet');
    }

    async createTriggerOrderWs (symbol: string, type: OrderType, side: OrderSide, amount: number, price: Num = undefined, triggerPrice: Num = undefined, params = {}): Promise<Order> {
        /**
         * @method
         * @name createTriggerOrderWs
         * @description create a trigger stop order (type 1)
         * @param {string} symbol unified symbol of the market to create an order in
         * @param {string} type 'market' or 'limit'
         * @param {string} side 'buy' or 'sell'
         * @param {float} amount how much you want to trade in units of the base currency or the number of contracts
         * @param {float} [price] the price to fulfill the order, in units of the quote currency, ignored in market orders
         * @param {float} triggerPrice the price to trigger the stop order, in units of the quote currency
         * @param {object} [params] extra parameters specific to the exchange API endpoint
         * @returns {object} an [order structure]{@link https://docs.ccxt.com/#/?id=order-structure}
         */
        if (triggerPrice === undefined) {
            throw new ArgumentsRequired (this.id + ' createTriggerOrderWs() requires a triggerPrice argument');
        }
        params['triggerPrice'] = triggerPrice;
        if (this.has['createTriggerOrderWs']) {
            return await this.createOrderWs (symbol, type, side, amount, price, params);
        }
        throw new NotSupported (this.id + ' createTriggerOrderWs() is not supported yet');
    }

    async createStopLossOrder (symbol: string, type: OrderType, side: OrderSide, amount: number, price: Num = undefined, stopLossPrice: Num = undefined, params = {}): Promise<Order> {
        /**
         * @method
         * @name createStopLossOrder
         * @description create a trigger stop loss order (type 2)
         * @param {string} symbol unified symbol of the market to create an order in
         * @param {string} type 'market' or 'limit'
         * @param {string} side 'buy' or 'sell'
         * @param {float} amount how much you want to trade in units of the base currency or the number of contracts
         * @param {float} [price] the price to fulfill the order, in units of the quote currency, ignored in market orders
         * @param {float} stopLossPrice the price to trigger the stop loss order, in units of the quote currency
         * @param {object} [params] extra parameters specific to the exchange API endpoint
         * @returns {object} an [order structure]{@link https://docs.ccxt.com/#/?id=order-structure}
         */
        if (stopLossPrice === undefined) {
            throw new ArgumentsRequired (this.id + ' createStopLossOrder() requires a stopLossPrice argument');
        }
        params['stopLossPrice'] = stopLossPrice;
        if (this.has['createStopLossOrder']) {
            return await this.createOrder (symbol, type, side, amount, price, params);
        }
        throw new NotSupported (this.id + ' createStopLossOrder() is not supported yet');
    }

    async createStopLossOrderWs (symbol: string, type: OrderType, side: OrderSide, amount: number, price: Num = undefined, stopLossPrice: Num = undefined, params = {}): Promise<Order> {
        /**
         * @method
         * @name createStopLossOrderWs
         * @description create a trigger stop loss order (type 2)
         * @param {string} symbol unified symbol of the market to create an order in
         * @param {string} type 'market' or 'limit'
         * @param {string} side 'buy' or 'sell'
         * @param {float} amount how much you want to trade in units of the base currency or the number of contracts
         * @param {float} [price] the price to fulfill the order, in units of the quote currency, ignored in market orders
         * @param {float} stopLossPrice the price to trigger the stop loss order, in units of the quote currency
         * @param {object} [params] extra parameters specific to the exchange API endpoint
         * @returns {object} an [order structure]{@link https://docs.ccxt.com/#/?id=order-structure}
         */
        if (stopLossPrice === undefined) {
            throw new ArgumentsRequired (this.id + ' createStopLossOrderWs() requires a stopLossPrice argument');
        }
        params['stopLossPrice'] = stopLossPrice;
        if (this.has['createStopLossOrderWs']) {
            return await this.createOrderWs (symbol, type, side, amount, price, params);
        }
        throw new NotSupported (this.id + ' createStopLossOrderWs() is not supported yet');
    }

    async createTakeProfitOrder (symbol: string, type: OrderType, side: OrderSide, amount: number, price: Num = undefined, takeProfitPrice: Num = undefined, params = {}): Promise<Order> {
        /**
         * @method
         * @name createTakeProfitOrder
         * @description create a trigger take profit order (type 2)
         * @param {string} symbol unified symbol of the market to create an order in
         * @param {string} type 'market' or 'limit'
         * @param {string} side 'buy' or 'sell'
         * @param {float} amount how much you want to trade in units of the base currency or the number of contracts
         * @param {float} [price] the price to fulfill the order, in units of the quote currency, ignored in market orders
         * @param {float} takeProfitPrice the price to trigger the take profit order, in units of the quote currency
         * @param {object} [params] extra parameters specific to the exchange API endpoint
         * @returns {object} an [order structure]{@link https://docs.ccxt.com/#/?id=order-structure}
         */
        if (takeProfitPrice === undefined) {
            throw new ArgumentsRequired (this.id + ' createTakeProfitOrder() requires a takeProfitPrice argument');
        }
        params['takeProfitPrice'] = takeProfitPrice;
        if (this.has['createTakeProfitOrder']) {
            return await this.createOrder (symbol, type, side, amount, price, params);
        }
        throw new NotSupported (this.id + ' createTakeProfitOrder() is not supported yet');
    }

    async createTakeProfitOrderWs (symbol: string, type: OrderType, side: OrderSide, amount: number, price: Num = undefined, takeProfitPrice: Num = undefined, params = {}): Promise<Order> {
        /**
         * @method
         * @name createTakeProfitOrderWs
         * @description create a trigger take profit order (type 2)
         * @param {string} symbol unified symbol of the market to create an order in
         * @param {string} type 'market' or 'limit'
         * @param {string} side 'buy' or 'sell'
         * @param {float} amount how much you want to trade in units of the base currency or the number of contracts
         * @param {float} [price] the price to fulfill the order, in units of the quote currency, ignored in market orders
         * @param {float} takeProfitPrice the price to trigger the take profit order, in units of the quote currency
         * @param {object} [params] extra parameters specific to the exchange API endpoint
         * @returns {object} an [order structure]{@link https://docs.ccxt.com/#/?id=order-structure}
         */
        if (takeProfitPrice === undefined) {
            throw new ArgumentsRequired (this.id + ' createTakeProfitOrderWs() requires a takeProfitPrice argument');
        }
        params['takeProfitPrice'] = takeProfitPrice;
        if (this.has['createTakeProfitOrderWs']) {
            return await this.createOrderWs (symbol, type, side, amount, price, params);
        }
        throw new NotSupported (this.id + ' createTakeProfitOrderWs() is not supported yet');
    }

    async createOrderWithTakeProfitAndStopLoss (symbol: string, type: OrderType, side: OrderSide, amount: number, price: Num = undefined, takeProfit: Num = undefined, stopLoss: Num = undefined, params = {}): Promise<Order> {
        /**
         * @method
         * @name createOrderWithTakeProfitAndStopLoss
         * @description create an order with a stop loss or take profit attached (type 3)
         * @param {string} symbol unified symbol of the market to create an order in
         * @param {string} type 'market' or 'limit'
         * @param {string} side 'buy' or 'sell'
         * @param {float} amount how much you want to trade in units of the base currency or the number of contracts
         * @param {float} [price] the price to fulfill the order, in units of the quote currency, ignored in market orders
         * @param {float} [takeProfit] the take profit price, in units of the quote currency
         * @param {float} [stopLoss] the stop loss price, in units of the quote currency
         * @param {object} [params] extra parameters specific to the exchange API endpoint
         * @param {string} [params.takeProfitType] *not available on all exchanges* 'limit' or 'market'
         * @param {string} [params.stopLossType] *not available on all exchanges* 'limit' or 'market'
         * @param {string} [params.takeProfitPriceType] *not available on all exchanges* 'last', 'mark' or 'index'
         * @param {string} [params.stopLossPriceType] *not available on all exchanges* 'last', 'mark' or 'index'
         * @param {float} [params.takeProfitLimitPrice] *not available on all exchanges* limit price for a limit take profit order
         * @param {float} [params.stopLossLimitPrice] *not available on all exchanges* stop loss for a limit stop loss order
         * @param {float} [params.takeProfitAmount] *not available on all exchanges* the amount for a take profit
         * @param {float} [params.stopLossAmount] *not available on all exchanges* the amount for a stop loss
         * @returns {object} an [order structure]{@link https://docs.ccxt.com/#/?id=order-structure}
         */
        params = this.setTakeProfitAndStopLossParams (symbol, type, side, amount, price, takeProfit, stopLoss, params);
        if (this.has['createOrderWithTakeProfitAndStopLoss']) {
            return await this.createOrder (symbol, type, side, amount, price, params);
        }
        throw new NotSupported (this.id + ' createOrderWithTakeProfitAndStopLoss() is not supported yet');
    }

    setTakeProfitAndStopLossParams (symbol: string, type: OrderType, side: OrderSide, amount: number, price: Num = undefined, takeProfit: Num = undefined, stopLoss: Num = undefined, params = {}) {
        if ((takeProfit === undefined) && (stopLoss === undefined)) {
            throw new ArgumentsRequired (this.id + ' createOrderWithTakeProfitAndStopLoss() requires either a takeProfit or stopLoss argument');
        }
        if (takeProfit !== undefined) {
            params['takeProfit'] = {
                'triggerPrice': takeProfit,
            };
        }
        if (stopLoss !== undefined) {
            params['stopLoss'] = {
                'triggerPrice': stopLoss,
            };
        }
        const takeProfitType = this.safeString (params, 'takeProfitType');
        const takeProfitPriceType = this.safeString (params, 'takeProfitPriceType');
        const takeProfitLimitPrice = this.safeString (params, 'takeProfitLimitPrice');
        const takeProfitAmount = this.safeString (params, 'takeProfitAmount');
        const stopLossType = this.safeString (params, 'stopLossType');
        const stopLossPriceType = this.safeString (params, 'stopLossPriceType');
        const stopLossLimitPrice = this.safeString (params, 'stopLossLimitPrice');
        const stopLossAmount = this.safeString (params, 'stopLossAmount');
        if (takeProfitType !== undefined) {
            params['takeProfit']['type'] = takeProfitType;
        }
        if (takeProfitPriceType !== undefined) {
            params['takeProfit']['priceType'] = takeProfitPriceType;
        }
        if (takeProfitLimitPrice !== undefined) {
            params['takeProfit']['price'] = this.parseToNumeric (takeProfitLimitPrice);
        }
        if (takeProfitAmount !== undefined) {
            params['takeProfit']['amount'] = this.parseToNumeric (takeProfitAmount);
        }
        if (stopLossType !== undefined) {
            params['stopLoss']['type'] = stopLossType;
        }
        if (stopLossPriceType !== undefined) {
            params['stopLoss']['priceType'] = stopLossPriceType;
        }
        if (stopLossLimitPrice !== undefined) {
            params['stopLoss']['price'] = this.parseToNumeric (stopLossLimitPrice);
        }
        if (stopLossAmount !== undefined) {
            params['stopLoss']['amount'] = this.parseToNumeric (stopLossAmount);
        }
        params = this.omit (params, [ 'takeProfitType', 'takeProfitPriceType', 'takeProfitLimitPrice', 'takeProfitAmount', 'stopLossType', 'stopLossPriceType', 'stopLossLimitPrice', 'stopLossAmount' ]);
        return params;
    }

    async createOrderWithTakeProfitAndStopLossWs (symbol: string, type: OrderType, side: OrderSide, amount: number, price: Num = undefined, takeProfit: Num = undefined, stopLoss: Num = undefined, params = {}): Promise<Order> {
        /**
         * @method
         * @name createOrderWithTakeProfitAndStopLossWs
         * @description create an order with a stop loss or take profit attached (type 3)
         * @param {string} symbol unified symbol of the market to create an order in
         * @param {string} type 'market' or 'limit'
         * @param {string} side 'buy' or 'sell'
         * @param {float} amount how much you want to trade in units of the base currency or the number of contracts
         * @param {float} [price] the price to fulfill the order, in units of the quote currency, ignored in market orders
         * @param {float} [takeProfit] the take profit price, in units of the quote currency
         * @param {float} [stopLoss] the stop loss price, in units of the quote currency
         * @param {object} [params] extra parameters specific to the exchange API endpoint
         * @param {string} [params.takeProfitType] *not available on all exchanges* 'limit' or 'market'
         * @param {string} [params.stopLossType] *not available on all exchanges* 'limit' or 'market'
         * @param {string} [params.takeProfitPriceType] *not available on all exchanges* 'last', 'mark' or 'index'
         * @param {string} [params.stopLossPriceType] *not available on all exchanges* 'last', 'mark' or 'index'
         * @param {float} [params.takeProfitLimitPrice] *not available on all exchanges* limit price for a limit take profit order
         * @param {float} [params.stopLossLimitPrice] *not available on all exchanges* stop loss for a limit stop loss order
         * @param {float} [params.takeProfitAmount] *not available on all exchanges* the amount for a take profit
         * @param {float} [params.stopLossAmount] *not available on all exchanges* the amount for a stop loss
         * @returns {object} an [order structure]{@link https://docs.ccxt.com/#/?id=order-structure}
         */
        params = this.setTakeProfitAndStopLossParams (symbol, type, side, amount, price, takeProfit, stopLoss, params);
        if (this.has['createOrderWithTakeProfitAndStopLossWs']) {
            return await this.createOrderWs (symbol, type, side, amount, price, params);
        }
        throw new NotSupported (this.id + ' createOrderWithTakeProfitAndStopLossWs() is not supported yet');
    }

    async createOrders (orders: OrderRequest[], params = {}): Promise<Order[]> {
        throw new NotSupported (this.id + ' createOrders() is not supported yet');
    }

    async createOrderWs (symbol: string, type: OrderType, side: OrderSide, amount: number, price: Num = undefined, params = {}): Promise<Order> {
        throw new NotSupported (this.id + ' createOrderWs() is not supported yet');
    }

    async cancelOrder (id: string, symbol: Str = undefined, params = {}): Promise<{}> {
        throw new NotSupported (this.id + ' cancelOrder() is not supported yet');
    }

    async cancelOrderWs (id: string, symbol: Str = undefined, params = {}): Promise<{}> {
        throw new NotSupported (this.id + ' cancelOrderWs() is not supported yet');
    }

    async cancelOrdersWs (ids: string[], symbol: Str = undefined, params = {}): Promise<{}> {
        throw new NotSupported (this.id + ' cancelOrdersWs() is not supported yet');
    }

    async cancelAllOrders (symbol: Str = undefined, params = {}): Promise<{}> {
        throw new NotSupported (this.id + ' cancelAllOrders() is not supported yet');
    }

    async cancelAllOrdersAfter (timeout: Int, params = {}): Promise<{}> {
        throw new NotSupported (this.id + ' cancelAllOrdersAfter() is not supported yet');
    }

    async cancelOrdersForSymbols (orders: CancellationRequest[], params = {}): Promise<{}> {
        throw new NotSupported (this.id + ' cancelOrdersForSymbols() is not supported yet');
    }

    async cancelAllOrdersWs (symbol: Str = undefined, params = {}): Promise<{}> {
        throw new NotSupported (this.id + ' cancelAllOrdersWs() is not supported yet');
    }

    async cancelUnifiedOrder (order, params = {}): Promise<{}> {
        return this.cancelOrder (this.safeString (order, 'id'), this.safeString (order, 'symbol'), params);
    }

    async fetchOrders (symbol: Str = undefined, since: Int = undefined, limit: Int = undefined, params = {}): Promise<Order[]> {
        if (this.has['fetchOpenOrders'] && this.has['fetchClosedOrders']) {
            throw new NotSupported (this.id + ' fetchOrders() is not supported yet, consider using fetchOpenOrders() and fetchClosedOrders() instead');
        }
        throw new NotSupported (this.id + ' fetchOrders() is not supported yet');
    }

    async fetchOrdersWs (symbol: Str = undefined, since: Int = undefined, limit: Int = undefined, params = {}): Promise<Order[]> {
        throw new NotSupported (this.id + ' fetchOrdersWs() is not supported yet');
    }

    async fetchOrderTrades (id: string, symbol: Str = undefined, since: Int = undefined, limit: Int = undefined, params = {}): Promise<Trade[]> {
        throw new NotSupported (this.id + ' fetchOrderTrades() is not supported yet');
    }

    async watchOrders (symbol: Str = undefined, since: Int = undefined, limit: Int = undefined, params = {}): Promise<Order[]> {
        throw new NotSupported (this.id + ' watchOrders() is not supported yet');
    }

    async fetchOpenOrders (symbol: Str = undefined, since: Int = undefined, limit: Int = undefined, params = {}): Promise<Order[]> {
        if (this.has['fetchOrders']) {
            const orders = await this.fetchOrders (symbol, since, limit, params);
            return this.filterBy (orders, 'status', 'open') as Order[];
        }
        throw new NotSupported (this.id + ' fetchOpenOrders() is not supported yet');
    }

    async fetchOpenOrdersWs (symbol: Str = undefined, since: Int = undefined, limit: Int = undefined, params = {}): Promise<Order[]> {
        if (this.has['fetchOrdersWs']) {
            const orders = await this.fetchOrdersWs (symbol, since, limit, params);
            return this.filterBy (orders, 'status', 'open') as Order[];
        }
        throw new NotSupported (this.id + ' fetchOpenOrdersWs() is not supported yet');
    }

    async fetchClosedOrders (symbol: Str = undefined, since: Int = undefined, limit: Int = undefined, params = {}): Promise<Order[]> {
        if (this.has['fetchOrders']) {
            const orders = await this.fetchOrders (symbol, since, limit, params);
            return this.filterBy (orders, 'status', 'closed') as Order[];
        }
        throw new NotSupported (this.id + ' fetchClosedOrders() is not supported yet');
    }

    async fetchCanceledAndClosedOrders (symbol: Str = undefined, since: Int = undefined, limit: Int = undefined, params = {}): Promise<Order[]> {
        throw new NotSupported (this.id + ' fetchCanceledAndClosedOrders() is not supported yet');
    }

    async fetchClosedOrdersWs (symbol: Str = undefined, since: Int = undefined, limit: Int = undefined, params = {}): Promise<Order[]> {
        if (this.has['fetchOrdersWs']) {
            const orders = await this.fetchOrdersWs (symbol, since, limit, params);
            return this.filterBy (orders, 'status', 'closed') as Order[];
        }
        throw new NotSupported (this.id + ' fetchClosedOrdersWs() is not supported yet');
    }

    async fetchMyTrades (symbol: Str = undefined, since: Int = undefined, limit: Int = undefined, params = {}): Promise<Trade[]> {
        throw new NotSupported (this.id + ' fetchMyTrades() is not supported yet');
    }

    async fetchMyLiquidations (symbol: Str = undefined, since: Int = undefined, limit: Int = undefined, params = {}): Promise<Liquidation[]> {
        throw new NotSupported (this.id + ' fetchMyLiquidations() is not supported yet');
    }

    async fetchLiquidations (symbol: string, since: Int = undefined, limit: Int = undefined, params = {}): Promise<Liquidation[]> {
        throw new NotSupported (this.id + ' fetchLiquidations() is not supported yet');
    }

    async fetchMyTradesWs (symbol: Str = undefined, since: Int = undefined, limit: Int = undefined, params = {}): Promise<Trade[]> {
        throw new NotSupported (this.id + ' fetchMyTradesWs() is not supported yet');
    }

    async watchMyTrades (symbol: Str = undefined, since: Int = undefined, limit: Int = undefined, params = {}): Promise<Trade[]> {
        throw new NotSupported (this.id + ' watchMyTrades() is not supported yet');
    }

    async fetchGreeks (symbol: string, params = {}): Promise<Greeks> {
        throw new NotSupported (this.id + ' fetchGreeks() is not supported yet');
    }

    async fetchOptionChain (code: string, params = {}): Promise<OptionChain> {
        throw new NotSupported (this.id + ' fetchOptionChain() is not supported yet');
    }

    async fetchOption (symbol: string, params = {}): Promise<Option> {
        throw new NotSupported (this.id + ' fetchOption() is not supported yet');
    }

    async fetchConvertQuote (fromCode: string, toCode: string, amount: Num = undefined, params = {}): Promise<Conversion> {
        throw new NotSupported (this.id + ' fetchConvertQuote() is not supported yet');
    }

    async fetchDepositsWithdrawals (code: Str = undefined, since: Int = undefined, limit: Int = undefined, params = {}): Promise<Transaction[]> {
        /**
         * @method
         * @name exchange#fetchDepositsWithdrawals
         * @description fetch history of deposits and withdrawals
         * @param {string} [code] unified currency code for the currency of the deposit/withdrawals, default is undefined
         * @param {int} [since] timestamp in ms of the earliest deposit/withdrawal, default is undefined
         * @param {int} [limit] max number of deposit/withdrawals to return, default is undefined
         * @param {object} [params] extra parameters specific to the exchange API endpoint
         * @returns {object} a list of [transaction structures]{@link https://docs.ccxt.com/#/?id=transaction-structure}
         */
        throw new NotSupported (this.id + ' fetchDepositsWithdrawals() is not supported yet');
    }

    async fetchDeposits (symbol: Str = undefined, since: Int = undefined, limit: Int = undefined, params = {}): Promise<Transaction[]> {
        throw new NotSupported (this.id + ' fetchDeposits() is not supported yet');
    }

    async fetchWithdrawals (symbol: Str = undefined, since: Int = undefined, limit: Int = undefined, params = {}): Promise<Transaction[]> {
        throw new NotSupported (this.id + ' fetchWithdrawals() is not supported yet');
    }

    async fetchDepositsWs (code: Str = undefined, since: Int = undefined, limit: Int = undefined, params = {}): Promise<{}> {
        throw new NotSupported (this.id + ' fetchDepositsWs() is not supported yet');
    }

    async fetchWithdrawalsWs (code: Str = undefined, since: Int = undefined, limit: Int = undefined, params = {}): Promise<{}> {
        throw new NotSupported (this.id + ' fetchWithdrawalsWs() is not supported yet');
    }

    async fetchFundingRateHistory (symbol: Str = undefined, since: Int = undefined, limit: Int = undefined, params = {}): Promise<FundingRateHistory[]> {
        throw new NotSupported (this.id + ' fetchFundingRateHistory() is not supported yet');
    }

    async fetchFundingHistory (symbol: Str = undefined, since: Int = undefined, limit: Int = undefined, params = {}): Promise<FundingHistory[]> {
        throw new NotSupported (this.id + ' fetchFundingHistory() is not supported yet');
    }

    async closePosition (symbol: string, side: OrderSide = undefined, params = {}): Promise<Order> {
        throw new NotSupported (this.id + ' closePosition() is not supported yet');
    }

    async closeAllPositions (params = {}): Promise<Position[]> {
        throw new NotSupported (this.id + ' closeAllPositions() is not supported yet');
    }

    async fetchL3OrderBook (symbol: string, limit: Int = undefined, params = {}): Promise<OrderBook> {
        throw new BadRequest (this.id + ' fetchL3OrderBook() is not supported yet');
    }

    parseLastPrice (price, market: Market = undefined): LastPrice {
        throw new NotSupported (this.id + ' parseLastPrice() is not supported yet');
    }

    async fetchDepositAddress (code: string, params = {}) {
        if (this.has['fetchDepositAddresses']) {
            const depositAddresses = await this.fetchDepositAddresses ([ code ], params);
            const depositAddress = this.safeValue (depositAddresses, code);
            if (depositAddress === undefined) {
                throw new InvalidAddress (this.id + ' fetchDepositAddress() could not find a deposit address for ' + code + ', make sure you have created a corresponding deposit address in your wallet on the exchange website');
            } else {
                return depositAddress;
            }
        } else if (this.has['fetchDepositAddressesByNetwork']) {
            const network = this.safeString (params, 'network');
            params = this.omit (params, 'network');
            const addressStructures = await this.fetchDepositAddressesByNetwork (code, params);
            if (network !== undefined) {
                return this.safeDict (addressStructures, network);
            } else {
                const keys = Object.keys (addressStructures);
                const key = this.safeString (keys, 0);
                return this.safeDict (addressStructures, key);
            }
        } else {
            throw new NotSupported (this.id + ' fetchDepositAddress() is not supported yet');
        }
    }

    account (): BalanceAccount {
        return {
            'free': undefined,
            'used': undefined,
            'total': undefined,
        };
    }

    commonCurrencyCode (code: string) {
        if (!this.substituteCommonCurrencyCodes) {
            return code;
        }
        return this.safeString (this.commonCurrencies, code, code);
    }

    currency (code: string) {
        if (this.currencies === undefined) {
            throw new ExchangeError (this.id + ' currencies not loaded');
        }
        if (typeof code === 'string') {
            if (code in this.currencies) {
                return this.currencies[code];
            } else if (code in this.currencies_by_id) {
                return this.currencies_by_id[code];
            }
        }
        throw new ExchangeError (this.id + ' does not have currency code ' + code);
    }

    market (symbol: string): MarketInterface {
        if (this.markets === undefined) {
            throw new ExchangeError (this.id + ' markets not loaded');
        }
        if (symbol in this.markets) {
            return this.markets[symbol];
        } else if (symbol in this.markets_by_id) {
            const markets = this.markets_by_id[symbol];
            const defaultType = this.safeString2 (this.options, 'defaultType', 'defaultSubType', 'spot');
            for (let i = 0; i < markets.length; i++) {
                const market = markets[i];
                if (market[defaultType]) {
                    return market;
                }
            }
            return markets[0];
        } else if ((symbol.endsWith ('-C')) || (symbol.endsWith ('-P')) || (symbol.startsWith ('C-')) || (symbol.startsWith ('P-'))) {
            return this.createExpiredOptionMarket (symbol);
        }
        throw new BadSymbol (this.id + ' does not have market symbol ' + symbol);
    }

    createExpiredOptionMarket (symbol: string): MarketInterface {
        throw new NotSupported (this.id + ' createExpiredOptionMarket () is not supported yet');
    }

    handleWithdrawTagAndParams (tag, params): any {
        if ((tag !== undefined) && (typeof tag === 'object')) {
            params = this.extend (tag, params);
            tag = undefined;
        }
        if (tag === undefined) {
            tag = this.safeString (params, 'tag');
            if (tag !== undefined) {
                params = this.omit (params, 'tag');
            }
        }
        return [ tag, params ];
    }

    async createLimitOrder (symbol: string, side: OrderSide, amount: number, price: number, params = {}): Promise<Order> {
        return await this.createOrder (symbol, 'limit', side, amount, price, params);
    }

    async createLimitOrderWs (symbol: string, side: OrderSide, amount: number, price: number, params = {}): Promise<Order> {
        return await this.createOrderWs (symbol, 'limit', side, amount, price, params);
    }

    async createMarketOrder (symbol: string, side: OrderSide, amount: number, price: Num = undefined, params = {}): Promise<Order> {
        return await this.createOrder (symbol, 'market', side, amount, price, params);
    }

    async createMarketOrderWs (symbol: string, side: OrderSide, amount: number, price: Num = undefined, params = {}): Promise<Order> {
        return await this.createOrderWs (symbol, 'market', side, amount, price, params);
    }

    async createLimitBuyOrder (symbol: string, amount: number, price: number, params = {}): Promise<Order> {
        return await this.createOrder (symbol, 'limit', 'buy', amount, price, params);
    }

    async createLimitBuyOrderWs (symbol: string, amount: number, price: number, params = {}): Promise<Order> {
        return await this.createOrderWs (symbol, 'limit', 'buy', amount, price, params);
    }

    async createLimitSellOrder (symbol: string, amount: number, price: number, params = {}): Promise<Order> {
        return await this.createOrder (symbol, 'limit', 'sell', amount, price, params);
    }

    async createLimitSellOrderWs (symbol: string, amount: number, price: number, params = {}): Promise<Order> {
        return await this.createOrderWs (symbol, 'limit', 'sell', amount, price, params);
    }

    async createMarketBuyOrder (symbol: string, amount: number, params = {}): Promise<Order> {
        return await this.createOrder (symbol, 'market', 'buy', amount, undefined, params);
    }

    async createMarketBuyOrderWs (symbol: string, amount: number, params = {}): Promise<Order> {
        return await this.createOrderWs (symbol, 'market', 'buy', amount, undefined, params);
    }

    async createMarketSellOrder (symbol: string, amount: number, params = {}): Promise<Order> {
        return await this.createOrder (symbol, 'market', 'sell', amount, undefined, params);
    }

    async createMarketSellOrderWs (symbol: string, amount: number, params = {}): Promise<Order> {
        return await this.createOrderWs (symbol, 'market', 'sell', amount, undefined, params);
    }

    costToPrecision (symbol: string, cost) {
        const market = this.market (symbol);
        return this.decimalToPrecision (cost, TRUNCATE, market['precision']['price'], this.precisionMode, this.paddingMode);
    }

    priceToPrecision (symbol: string, price): string {
        const market = this.market (symbol);
        const result = this.decimalToPrecision (price, ROUND, market['precision']['price'], this.precisionMode, this.paddingMode);
        if (result === '0') {
            throw new InvalidOrder (this.id + ' price of ' + market['symbol'] + ' must be greater than minimum price precision of ' + this.numberToString (market['precision']['price']));
        }
        return result;
    }

    amountToPrecision (symbol: string, amount) {
        const market = this.market (symbol);
        const result = this.decimalToPrecision (amount, TRUNCATE, market['precision']['amount'], this.precisionMode, this.paddingMode);
        if (result === '0') {
            throw new InvalidOrder (this.id + ' amount of ' + market['symbol'] + ' must be greater than minimum amount precision of ' + this.numberToString (market['precision']['amount']));
        }
        return result;
    }

    feeToPrecision (symbol: string, fee) {
        const market = this.market (symbol);
        return this.decimalToPrecision (fee, ROUND, market['precision']['price'], this.precisionMode, this.paddingMode);
    }

    currencyToPrecision (code: string, fee, networkCode = undefined) {
        const currency = this.currencies[code];
        let precision = this.safeValue (currency, 'precision');
        if (networkCode !== undefined) {
            const networks = this.safeDict (currency, 'networks', {});
            const networkItem = this.safeDict (networks, networkCode, {});
            precision = this.safeValue (networkItem, 'precision', precision);
        }
        if (precision === undefined) {
            return this.forceString (fee);
        } else {
            const roundingMode = this.safeInteger (this.options, 'currencyToPrecisionRoundingMode', ROUND);
            return this.decimalToPrecision (fee, roundingMode, precision, this.precisionMode, this.paddingMode);
        }
    }

    forceString (value) {
        if (typeof value !== 'string') {
            return this.numberToString (value);
        }
        return value;
    }

    isTickPrecision () {
        return this.precisionMode === TICK_SIZE;
    }

    isDecimalPrecision () {
        return this.precisionMode === DECIMAL_PLACES;
    }

    isSignificantPrecision () {
        return this.precisionMode === SIGNIFICANT_DIGITS;
    }

    safeNumber (obj, key: IndexType, defaultNumber: Num = undefined): Num {
        const value = this.safeString (obj, key);
        return this.parseNumber (value, defaultNumber);
    }

    safeNumberN (obj: object, arr: IndexType[], defaultNumber: Num = undefined): Num {
        const value = this.safeStringN (obj, arr);
        return this.parseNumber (value, defaultNumber);
    }

    parsePrecision (precision?: string) {
        /**
         * @ignore
         * @method
         * @param {string} precision The number of digits to the right of the decimal
         * @returns {string} a string number equal to 1e-precision
         */
        if (precision === undefined) {
            return undefined;
        }
        const precisionNumber = parseInt (precision);
        if (precisionNumber === 0) {
            return '1';
        }
        let parsedPrecision = '0.';
        for (let i = 0; i < precisionNumber - 1; i++) {
            parsedPrecision = parsedPrecision + '0';
        }
        return parsedPrecision + '1';
    }

    integerPrecisionToAmount (precision: Str) {
        /**
         * @ignore
         * @method
         * @description handles positive & negative numbers too. parsePrecision() does not handle negative numbers, but this method handles
         * @param {string} precision The number of digits to the right of the decimal
         * @returns {string} a string number equal to 1e-precision
         */
        if (precision === undefined) {
            return undefined;
        }
        if (Precise.stringGe (precision, '0')) {
            return this.parsePrecision (precision);
        } else {
            const positivePrecisionString = Precise.stringAbs (precision);
            const positivePrecision = parseInt (positivePrecisionString);
            let parsedPrecision = '1';
            for (let i = 0; i < positivePrecision - 1; i++) {
                parsedPrecision = parsedPrecision + '0';
            }
            return parsedPrecision + '0';
        }
    }

    async loadTimeDifference (params = {}) {
        const serverTime = await this.fetchTime (params);
        const after = this.milliseconds ();
        this.options['timeDifference'] = after - serverTime;
        return this.options['timeDifference'];
    }

    implodeHostname (url: string) {
        return this.implodeParams (url, { 'hostname': this.hostname });
    }

    async fetchMarketLeverageTiers (symbol: string, params = {}): Promise<LeverageTier[]> {
        if (this.has['fetchLeverageTiers']) {
            const market = this.market (symbol);
            if (!market['contract']) {
                throw new BadSymbol (this.id + ' fetchMarketLeverageTiers() supports contract markets only');
            }
            const tiers = await this.fetchLeverageTiers ([ symbol ]);
            return this.safeValue (tiers, symbol);
        } else {
            throw new NotSupported (this.id + ' fetchMarketLeverageTiers() is not supported yet');
        }
    }

    async createPostOnlyOrder (symbol: string, type: OrderType, side: OrderSide, amount: number, price: Num = undefined, params = {}) {
        if (!this.has['createPostOnlyOrder']) {
            throw new NotSupported (this.id + 'createPostOnlyOrder() is not supported yet');
        }
        const query = this.extend (params, { 'postOnly': true });
        return await this.createOrder (symbol, type, side, amount, price, query);
    }

    async createPostOnlyOrderWs (symbol: string, type: OrderType, side: OrderSide, amount: number, price: Num = undefined, params = {}) {
        if (!this.has['createPostOnlyOrderWs']) {
            throw new NotSupported (this.id + 'createPostOnlyOrderWs() is not supported yet');
        }
        const query = this.extend (params, { 'postOnly': true });
        return await this.createOrderWs (symbol, type, side, amount, price, query);
    }

    async createReduceOnlyOrder (symbol: string, type: OrderType, side: OrderSide, amount: number, price: Num = undefined, params = {}) {
        if (!this.has['createReduceOnlyOrder']) {
            throw new NotSupported (this.id + 'createReduceOnlyOrder() is not supported yet');
        }
        const query = this.extend (params, { 'reduceOnly': true });
        return await this.createOrder (symbol, type, side, amount, price, query);
    }

    async createReduceOnlyOrderWs (symbol: string, type: OrderType, side: OrderSide, amount: number, price: Num = undefined, params = {}) {
        if (!this.has['createReduceOnlyOrderWs']) {
            throw new NotSupported (this.id + 'createReduceOnlyOrderWs() is not supported yet');
        }
        const query = this.extend (params, { 'reduceOnly': true });
        return await this.createOrderWs (symbol, type, side, amount, price, query);
    }

    async createStopOrder (symbol: string, type: OrderType, side: OrderSide, amount: number, price: Num = undefined, stopPrice: Num = undefined, params = {}) {
        if (!this.has['createStopOrder']) {
            throw new NotSupported (this.id + ' createStopOrder() is not supported yet');
        }
        if (stopPrice === undefined) {
            throw new ArgumentsRequired (this.id + ' create_stop_order() requires a stopPrice argument');
        }
        const query = this.extend (params, { 'stopPrice': stopPrice });
        return await this.createOrder (symbol, type, side, amount, price, query);
    }

    async createStopOrderWs (symbol: string, type: OrderType, side: OrderSide, amount: number, price: Num = undefined, stopPrice: Num = undefined, params = {}) {
        if (!this.has['createStopOrderWs']) {
            throw new NotSupported (this.id + ' createStopOrderWs() is not supported yet');
        }
        if (stopPrice === undefined) {
            throw new ArgumentsRequired (this.id + ' createStopOrderWs() requires a stopPrice argument');
        }
        const query = this.extend (params, { 'stopPrice': stopPrice });
        return await this.createOrderWs (symbol, type, side, amount, price, query);
    }

    async createStopLimitOrder (symbol: string, side: OrderSide, amount: number, price: number, stopPrice: number, params = {}) {
        if (!this.has['createStopLimitOrder']) {
            throw new NotSupported (this.id + ' createStopLimitOrder() is not supported yet');
        }
        const query = this.extend (params, { 'stopPrice': stopPrice });
        return await this.createOrder (symbol, 'limit', side, amount, price, query);
    }

    async createStopLimitOrderWs (symbol: string, side: OrderSide, amount: number, price: number, stopPrice: number, params = {}) {
        if (!this.has['createStopLimitOrderWs']) {
            throw new NotSupported (this.id + ' createStopLimitOrderWs() is not supported yet');
        }
        const query = this.extend (params, { 'stopPrice': stopPrice });
        return await this.createOrderWs (symbol, 'limit', side, amount, price, query);
    }

    async createStopMarketOrder (symbol: string, side: OrderSide, amount: number, stopPrice: number, params = {}) {
        if (!this.has['createStopMarketOrder']) {
            throw new NotSupported (this.id + ' createStopMarketOrder() is not supported yet');
        }
        const query = this.extend (params, { 'stopPrice': stopPrice });
        return await this.createOrder (symbol, 'market', side, amount, undefined, query);
    }

    async createStopMarketOrderWs (symbol: string, side: OrderSide, amount: number, stopPrice: number, params = {}) {
        if (!this.has['createStopMarketOrderWs']) {
            throw new NotSupported (this.id + ' createStopMarketOrderWs() is not supported yet');
        }
        const query = this.extend (params, { 'stopPrice': stopPrice });
        return await this.createOrderWs (symbol, 'market', side, amount, undefined, query);
    }

    safeCurrencyCode (currencyId: Str, currency: Currency = undefined): string {
        currency = this.safeCurrency (currencyId, currency);
        return currency['code'];
    }

    filterBySymbolSinceLimit (array, symbol: Str = undefined, since: Int = undefined, limit: Int = undefined, tail = false) {
        return this.filterByValueSinceLimit (array, 'symbol', symbol, since, limit, 'timestamp', tail);
    }

    filterByCurrencySinceLimit (array, code = undefined, since: Int = undefined, limit: Int = undefined, tail = false) {
        return this.filterByValueSinceLimit (array, 'currency', code, since, limit, 'timestamp', tail);
    }

    filterBySymbolsSinceLimit (array, symbols: string[] = undefined, since: Int = undefined, limit: Int = undefined, tail = false) {
        const result = this.filterByArray (array, 'symbol', symbols, false);
        return this.filterBySinceLimit (result, since, limit, 'timestamp', tail);
    }

    parseLastPrices (pricesData, symbols: string[] = undefined, params = {}): LastPrices {
        //
        // the value of tickers is either a dict or a list
        //
        // dict
        //
        //     {
        //         'marketId1': { ... },
        //         'marketId2': { ... },
        //         ...
        //     }
        //
        // list
        //
        //     [
        //         { 'market': 'marketId1', ... },
        //         { 'market': 'marketId2', ... },
        //         ...
        //     ]
        //
        const results = [];
        if (Array.isArray (pricesData)) {
            for (let i = 0; i < pricesData.length; i++) {
                const priceData = this.extend (this.parseLastPrice (pricesData[i]), params);
                results.push (priceData);
            }
        } else {
            const marketIds = Object.keys (pricesData);
            for (let i = 0; i < marketIds.length; i++) {
                const marketId = marketIds[i];
                const market = this.safeMarket (marketId);
                const priceData = this.extend (this.parseLastPrice (pricesData[marketId], market), params);
                results.push (priceData);
            }
        }
        symbols = this.marketSymbols (symbols);
        return this.filterByArray (results, 'symbol', symbols);
    }

    parseTickers (tickers, symbols: Strings = undefined, params = {}): Tickers {
        //
        // the value of tickers is either a dict or a list
        //
        //
        // dict
        //
        //     {
        //         'marketId1': { ... },
        //         'marketId2': { ... },
        //         'marketId3': { ... },
        //         ...
        //     }
        //
        // list
        //
        //     [
        //         { 'market': 'marketId1', ... },
        //         { 'market': 'marketId2', ... },
        //         { 'market': 'marketId3', ... },
        //         ...
        //     ]
        //
        const results = [];
        if (Array.isArray (tickers)) {
            for (let i = 0; i < tickers.length; i++) {
                const ticker = this.extend (this.parseTicker (tickers[i]), params);
                results.push (ticker);
            }
        } else {
            const marketIds = Object.keys (tickers);
            for (let i = 0; i < marketIds.length; i++) {
                const marketId = marketIds[i];
                const market = this.safeMarket (marketId);
                const ticker = this.extend (this.parseTicker (tickers[marketId], market), params);
                results.push (ticker);
            }
        }
        symbols = this.marketSymbols (symbols);
        return this.filterByArray (results, 'symbol', symbols);
    }

    parseDepositAddresses (addresses, codes: Strings = undefined, indexed = true, params = {}) {
        let result = [];
        for (let i = 0; i < addresses.length; i++) {
            const address = this.extend (this.parseDepositAddress (addresses[i]), params);
            result.push (address);
        }
        if (codes !== undefined) {
            result = this.filterByArray (result, 'currency', codes, false);
        }
        if (indexed) {
            return this.indexBy (result, 'currency');
        }
        return result;
    }

    parseBorrowInterests (response, market: Market = undefined) {
        const interests = [];
        for (let i = 0; i < response.length; i++) {
            const row = response[i];
            interests.push (this.parseBorrowInterest (row, market));
        }
        return interests;
    }

    parseIsolatedBorrowRates (info: any): IsolatedBorrowRates {
        const result = {};
        for (let i = 0; i < info.length; i++) {
            const item = info[i];
            const borrowRate = this.parseIsolatedBorrowRate (item);
            const symbol = this.safeString (borrowRate, 'symbol');
            result[symbol] = borrowRate;
        }
        return result as any;
    }

    parseFundingRateHistories (response, market = undefined, since: Int = undefined, limit: Int = undefined): FundingRateHistory[] {
        const rates = [];
        for (let i = 0; i < response.length; i++) {
            const entry = response[i];
            rates.push (this.parseFundingRateHistory (entry, market));
        }
        const sorted = this.sortBy (rates, 'timestamp');
        const symbol = (market === undefined) ? undefined : market['symbol'];
        return this.filterBySymbolSinceLimit (sorted, symbol, since, limit) as FundingRateHistory[];
    }

    safeSymbol (marketId: Str, market: Market = undefined, delimiter: Str = undefined, marketType: Str = undefined): string {
        market = this.safeMarket (marketId, market, delimiter, marketType);
        return market['symbol'];
    }

    parseFundingRate (contract: string, market: Market = undefined): FundingRate {
        throw new NotSupported (this.id + ' parseFundingRate() is not supported yet');
    }

    parseFundingRates (response, market: Market = undefined): FundingRates {
        const result = {};
        for (let i = 0; i < response.length; i++) {
            const parsed = this.parseFundingRate (response[i], market);
            result[parsed['symbol']] = parsed;
        }
        return result;
    }

    handleTriggerAndParams (params) {
        const isTrigger = this.safeBool2 (params, 'trigger', 'stop');
        if (isTrigger) {
            params = this.omit (params, [ 'trigger', 'stop' ]);
        }
        return [ isTrigger, params ];
    }

    isTriggerOrder (params) {
        // for backwards compatibility
        return this.handleTriggerAndParams (params);
    }

    isPostOnly (isMarketOrder: boolean, exchangeSpecificParam, params = {}) {
        /**
         * @ignore
         * @method
         * @param {string} type Order type
         * @param {boolean} exchangeSpecificParam exchange specific postOnly
         * @param {object} [params] exchange specific params
         * @returns {boolean} true if a post only order, false otherwise
         */
        const timeInForce = this.safeStringUpper (params, 'timeInForce');
        let postOnly = this.safeBool2 (params, 'postOnly', 'post_only', false);
        // we assume timeInForce is uppercase from safeStringUpper (params, 'timeInForce')
        const ioc = timeInForce === 'IOC';
        const fok = timeInForce === 'FOK';
        const timeInForcePostOnly = timeInForce === 'PO';
        postOnly = postOnly || timeInForcePostOnly || exchangeSpecificParam;
        if (postOnly) {
            if (ioc || fok) {
                throw new InvalidOrder (this.id + ' postOnly orders cannot have timeInForce equal to ' + timeInForce);
            } else if (isMarketOrder) {
                throw new InvalidOrder (this.id + ' market orders cannot be postOnly');
            } else {
                return true;
            }
        } else {
            return false;
        }
    }

    handlePostOnly (isMarketOrder: boolean, exchangeSpecificPostOnlyOption: boolean, params: any = {}) {
        /**
         * @ignore
         * @method
         * @param {string} type Order type
         * @param {boolean} exchangeSpecificBoolean exchange specific postOnly
         * @param {object} [params] exchange specific params
         * @returns {Array}
         */
        const timeInForce = this.safeStringUpper (params, 'timeInForce');
        let postOnly = this.safeBool (params, 'postOnly', false);
        const ioc = timeInForce === 'IOC';
        const fok = timeInForce === 'FOK';
        const po = timeInForce === 'PO';
        postOnly = postOnly || po || exchangeSpecificPostOnlyOption;
        if (postOnly) {
            if (ioc || fok) {
                throw new InvalidOrder (this.id + ' postOnly orders cannot have timeInForce equal to ' + timeInForce);
            } else if (isMarketOrder) {
                throw new InvalidOrder (this.id + ' market orders cannot be postOnly');
            } else {
                if (po) {
                    params = this.omit (params, 'timeInForce');
                }
                params = this.omit (params, 'postOnly');
                return [ true, params ];
            }
        }
        return [ false, params ];
    }

    async fetchLastPrices (symbols: Strings = undefined, params = {}): Promise<LastPrices> {
        throw new NotSupported (this.id + ' fetchLastPrices() is not supported yet');
    }

    async fetchTradingFees (params = {}): Promise<TradingFees> {
        throw new NotSupported (this.id + ' fetchTradingFees() is not supported yet');
    }

    async fetchTradingFeesWs (params = {}): Promise<TradingFees> {
        throw new NotSupported (this.id + ' fetchTradingFeesWs() is not supported yet');
    }

    async fetchTradingFee (symbol: string, params = {}): Promise<TradingFeeInterface> {
        if (!this.has['fetchTradingFees']) {
            throw new NotSupported (this.id + ' fetchTradingFee() is not supported yet');
        }
        const fees = await this.fetchTradingFees (params);
        return this.safeDict (fees, symbol) as TradingFeeInterface;
    }

    async fetchConvertCurrencies (params = {}): Promise<Currencies> {
        throw new NotSupported (this.id + ' fetchConvertCurrencies() is not supported yet');
    }

    parseOpenInterest (interest, market: Market = undefined): OpenInterest {
        throw new NotSupported (this.id + ' parseOpenInterest () is not supported yet');
    }

    parseOpenInterests (response, market = undefined, since: Int = undefined, limit: Int = undefined): OpenInterest[] {
        const interests = [];
        for (let i = 0; i < response.length; i++) {
            const entry = response[i];
            const interest = this.parseOpenInterest (entry, market);
            interests.push (interest);
        }
        const sorted = this.sortBy (interests, 'timestamp');
        const symbol = this.safeString (market, 'symbol');
        return this.filterBySymbolSinceLimit (sorted, symbol, since, limit);
    }

    async fetchFundingRate (symbol: string, params = {}): Promise<FundingRate> {
        if (this.has['fetchFundingRates']) {
            await this.loadMarkets ();
            const market = this.market (symbol);
            symbol = market['symbol'];
            if (!market['contract']) {
                throw new BadSymbol (this.id + ' fetchFundingRate() supports contract markets only');
            }
            const rates = await this.fetchFundingRates ([ symbol ], params);
            const rate = this.safeValue (rates, symbol);
            if (rate === undefined) {
                throw new NullResponse (this.id + ' fetchFundingRate () returned no data for ' + symbol);
            } else {
                return rate;
            }
        } else {
            throw new NotSupported (this.id + ' fetchFundingRate () is not supported yet');
        }
    }

    async fetchFundingInterval (symbol: string, params = {}): Promise<FundingRate> {
        if (this.has['fetchFundingIntervals']) {
            await this.loadMarkets ();
            const market = this.market (symbol);
            symbol = market['symbol'];
            if (!market['contract']) {
                throw new BadSymbol (this.id + ' fetchFundingInterval() supports contract markets only');
            }
            const rates = await this.fetchFundingIntervals ([ symbol ], params);
            const rate = this.safeValue (rates, symbol);
            if (rate === undefined) {
                throw new NullResponse (this.id + ' fetchFundingInterval() returned no data for ' + symbol);
            } else {
                return rate;
            }
        } else {
            throw new NotSupported (this.id + ' fetchFundingInterval() is not supported yet');
        }
    }

    async fetchMarkOHLCV (symbol, timeframe = '1m', since: Int = undefined, limit: Int = undefined, params = {}): Promise<OHLCV[]> {
        /**
         * @method
         * @name exchange#fetchMarkOHLCV
         * @description fetches historical mark price candlestick data containing the open, high, low, and close price of a market
         * @param {string} symbol unified symbol of the market to fetch OHLCV data for
         * @param {string} timeframe the length of time each candle represents
         * @param {int} [since] timestamp in ms of the earliest candle to fetch
         * @param {int} [limit] the maximum amount of candles to fetch
         * @param {object} [params] extra parameters specific to the exchange API endpoint
         * @returns {float[][]} A list of candles ordered as timestamp, open, high, low, close, undefined
         */
        if (this.has['fetchMarkOHLCV']) {
            const request: Dict = {
                'price': 'mark',
            };
            return await this.fetchOHLCV (symbol, timeframe, since, limit, this.extend (request, params));
        } else {
            throw new NotSupported (this.id + ' fetchMarkOHLCV () is not supported yet');
        }
    }

    async fetchIndexOHLCV (symbol: string, timeframe = '1m', since: Int = undefined, limit: Int = undefined, params = {}): Promise<OHLCV[]> {
        /**
         * @method
         * @name exchange#fetchIndexOHLCV
         * @description fetches historical index price candlestick data containing the open, high, low, and close price of a market
         * @param {string} symbol unified symbol of the market to fetch OHLCV data for
         * @param {string} timeframe the length of time each candle represents
         * @param {int} [since] timestamp in ms of the earliest candle to fetch
         * @param {int} [limit] the maximum amount of candles to fetch
         * @param {object} [params] extra parameters specific to the exchange API endpoint
         * @returns {} A list of candles ordered as timestamp, open, high, low, close, undefined
         */
        if (this.has['fetchIndexOHLCV']) {
            const request: Dict = {
                'price': 'index',
            };
            return await this.fetchOHLCV (symbol, timeframe, since, limit, this.extend (request, params));
        } else {
            throw new NotSupported (this.id + ' fetchIndexOHLCV () is not supported yet');
        }
    }

    async fetchPremiumIndexOHLCV (symbol: string, timeframe = '1m', since: Int = undefined, limit: Int = undefined, params = {}): Promise<OHLCV[]> {
        /**
         * @method
         * @name exchange#fetchPremiumIndexOHLCV
         * @description fetches historical premium index price candlestick data containing the open, high, low, and close price of a market
         * @param {string} symbol unified symbol of the market to fetch OHLCV data for
         * @param {string} timeframe the length of time each candle represents
         * @param {int} [since] timestamp in ms of the earliest candle to fetch
         * @param {int} [limit] the maximum amount of candles to fetch
         * @param {object} [params] extra parameters specific to the exchange API endpoint
         * @returns {float[][]} A list of candles ordered as timestamp, open, high, low, close, undefined
         */
        if (this.has['fetchPremiumIndexOHLCV']) {
            const request: Dict = {
                'price': 'premiumIndex',
            };
            return await this.fetchOHLCV (symbol, timeframe, since, limit, this.extend (request, params));
        } else {
            throw new NotSupported (this.id + ' fetchPremiumIndexOHLCV () is not supported yet');
        }
    }

    handleTimeInForce (params = {}) {
        /**
         * @ignore
         * @method
         * Must add timeInForce to this.options to use this method
         * @returns {string} returns the exchange specific value for timeInForce
         */
        const timeInForce = this.safeStringUpper (params, 'timeInForce'); // supported values GTC, IOC, PO
        if (timeInForce !== undefined) {
            const exchangeValue = this.safeString (this.options['timeInForce'], timeInForce);
            if (exchangeValue === undefined) {
                throw new ExchangeError (this.id + ' does not support timeInForce "' + timeInForce + '"');
            }
            return exchangeValue;
        }
        return undefined;
    }

    convertTypeToAccount (account) {
        /**
         * @ignore
         * @method
         * Must add accountsByType to this.options to use this method
         * @param {string} account key for account name in this.options['accountsByType']
         * @returns the exchange specific account name or the isolated margin id for transfers
         */
        const accountsByType = this.safeDict (this.options, 'accountsByType', {});
        const lowercaseAccount = account.toLowerCase ();
        if (lowercaseAccount in accountsByType) {
            return accountsByType[lowercaseAccount];
        } else if ((account in this.markets) || (account in this.markets_by_id)) {
            const market = this.market (account);
            return market['id'];
        } else {
            return account;
        }
    }

    checkRequiredArgument (methodName: string, argument, argumentName, options = []) {
        /**
         * @ignore
         * @method
         * @param {string} methodName the name of the method that the argument is being checked for
         * @param {string} argument the argument's actual value provided
         * @param {string} argumentName the name of the argument being checked (for logging purposes)
         * @param {string[]} options a list of options that the argument can be
         * @returns {undefined}
         */
        const optionsLength = options.length;
        if ((argument === undefined) || ((optionsLength > 0) && (!(this.inArray (argument, options))))) {
            const messageOptions = options.join (', ');
            let message = this.id + ' ' + methodName + '() requires a ' + argumentName + ' argument';
            if (messageOptions !== '') {
                message += ', one of ' + '(' + messageOptions + ')';
            }
            throw new ArgumentsRequired (message);
        }
    }

    checkRequiredMarginArgument (methodName: string, symbol: Str, marginMode: string) {
        /**
         * @ignore
         * @method
         * @param {string} symbol unified symbol of the market
         * @param {string} methodName name of the method that requires a symbol
         * @param {string} marginMode is either 'isolated' or 'cross'
         */
        if ((marginMode === 'isolated') && (symbol === undefined)) {
            throw new ArgumentsRequired (this.id + ' ' + methodName + '() requires a symbol argument for isolated margin');
        } else if ((marginMode === 'cross') && (symbol !== undefined)) {
            throw new ArgumentsRequired (this.id + ' ' + methodName + '() cannot have a symbol argument for cross margin');
        }
    }

    parseDepositWithdrawFees (response, codes: Strings = undefined, currencyIdKey = undefined): any {
        /**
         * @ignore
         * @method
         * @param {object[]|object} response unparsed response from the exchange
         * @param {string[]|undefined} codes the unified currency codes to fetch transactions fees for, returns all currencies when undefined
         * @param {str} currencyIdKey *should only be undefined when response is a dictionary* the object key that corresponds to the currency id
         * @returns {object} objects with withdraw and deposit fees, indexed by currency codes
         */
        const depositWithdrawFees = {};
        const isArray = Array.isArray (response);
        let responseKeys = response;
        if (!isArray) {
            responseKeys = Object.keys (response);
        }
        for (let i = 0; i < responseKeys.length; i++) {
            const entry = responseKeys[i];
            const dictionary = isArray ? entry : response[entry];
            const currencyId = isArray ? this.safeString (dictionary, currencyIdKey) : entry;
            const currency = this.safeCurrency (currencyId);
            const code = this.safeString (currency, 'code');
            if ((codes === undefined) || (this.inArray (code, codes))) {
                depositWithdrawFees[code] = this.parseDepositWithdrawFee (dictionary, currency);
            }
        }
        return depositWithdrawFees;
    }

    parseDepositWithdrawFee (fee, currency: Currency = undefined): any {
        throw new NotSupported (this.id + ' parseDepositWithdrawFee() is not supported yet');
    }

    depositWithdrawFee (info): any {
        return {
            'deposit': {
                'fee': undefined,
                'percentage': undefined,
            },
            'info': info,
            'networks': {},
            'withdraw': {
                'fee': undefined,
                'percentage': undefined,
            },
        };
    }

    assignDefaultDepositWithdrawFees (fee, currency = undefined): any {
        /**
         * @ignore
         * @method
         * @description Takes a depositWithdrawFee structure and assigns the default values for withdraw and deposit
         * @param {object} fee A deposit withdraw fee structure
         * @param {object} currency A currency structure, the response from this.currency ()
         * @returns {object} A deposit withdraw fee structure
         */
        const networkKeys = Object.keys (fee['networks']);
        const numNetworks = networkKeys.length;
        if (numNetworks === 1) {
            fee['withdraw'] = fee['networks'][networkKeys[0]]['withdraw'];
            fee['deposit'] = fee['networks'][networkKeys[0]]['deposit'];
            return fee;
        }
        const currencyCode = this.safeString (currency, 'code');
        for (let i = 0; i < numNetworks; i++) {
            const network = networkKeys[i];
            if (network === currencyCode) {
                fee['deposit'] = fee['networks'][networkKeys[i]]['deposit'];
                fee['withdraw'] = fee['networks'][networkKeys[i]]['withdraw'];
            }
        }
        return fee;
    }

    parseIncome (info, market: Market = undefined): object {
        throw new NotSupported (this.id + ' parseIncome () is not supported yet');
    }

    parseIncomes (incomes, market = undefined, since: Int = undefined, limit: Int = undefined): FundingHistory[] {
        /**
         * @ignore
         * @method
         * @description parses funding fee info from exchange response
         * @param {object[]} incomes each item describes once instance of currency being received or paid
         * @param {object} market ccxt market
         * @param {int} [since] when defined, the response items are filtered to only include items after this timestamp
         * @param {int} [limit] limits the number of items in the response
         * @returns {object[]} an array of [funding history structures]{@link https://docs.ccxt.com/#/?id=funding-history-structure}
         */
        const result = [];
        for (let i = 0; i < incomes.length; i++) {
            const entry = incomes[i];
            const parsed = this.parseIncome (entry, market);
            result.push (parsed);
        }
        const sorted = this.sortBy (result, 'timestamp');
        return this.filterBySinceLimit (sorted, since, limit);
    }

    getMarketFromSymbols (symbols: Strings = undefined) {
        if (symbols === undefined) {
            return undefined;
        }
        const firstMarket = this.safeString (symbols, 0);
        const market = this.market (firstMarket);
        return market;
    }

    parseWsOHLCVs (ohlcvs: object[], market: any = undefined, timeframe: string = '1m', since: Int = undefined, limit: Int = undefined) {
        const results = [];
        for (let i = 0; i < ohlcvs.length; i++) {
            results.push (this.parseWsOHLCV (ohlcvs[i], market));
        }
        return results;
    }

    async fetchTransactions (code: Str = undefined, since: Int = undefined, limit: Int = undefined, params = {}): Promise<Transaction[]> {
        /**
         * @method
         * @name exchange#fetchTransactions
         * @deprecated
         * @description *DEPRECATED* use fetchDepositsWithdrawals instead
         * @param {string} code unified currency code for the currency of the deposit/withdrawals, default is undefined
         * @param {int} [since] timestamp in ms of the earliest deposit/withdrawal, default is undefined
         * @param {int} [limit] max number of deposit/withdrawals to return, default is undefined
         * @param {object} [params] extra parameters specific to the exchange API endpoint
         * @returns {object} a list of [transaction structures]{@link https://docs.ccxt.com/#/?id=transaction-structure}
         */
        if (this.has['fetchDepositsWithdrawals']) {
            return await this.fetchDepositsWithdrawals (code, since, limit, params);
        } else {
            throw new NotSupported (this.id + ' fetchTransactions () is not supported yet');
        }
    }

    filterByArrayPositions (objects, key: IndexType, values = undefined, indexed = true): Position[] {
        /**
         * @ignore
         * @method
         * @description Typed wrapper for filterByArray that returns a list of positions
         */
        return this.filterByArray (objects, key, values, indexed) as Position[];
    }

    filterByArrayTickers (objects, key: IndexType, values = undefined, indexed = true): Dictionary<Ticker> {
        /**
         * @ignore
         * @method
         * @description Typed wrapper for filterByArray that returns a dictionary of tickers
         */
        return this.filterByArray (objects, key, values, indexed) as Dictionary<Ticker>;
    }

    createOHLCVObject (symbol: string, timeframe: string, data): Dictionary<Dictionary<OHLCV[]>> {
        const res = {};
        res[symbol] = {};
        res[symbol][timeframe] = data;
        return res;
    }

    handleMaxEntriesPerRequestAndParams (method: string, maxEntriesPerRequest: Int = undefined, params = {}): [ Int, any ] {
        let newMaxEntriesPerRequest = undefined;
        [ newMaxEntriesPerRequest, params ] = this.handleOptionAndParams (params, method, 'maxEntriesPerRequest');
        if ((newMaxEntriesPerRequest !== undefined) && (newMaxEntriesPerRequest !== maxEntriesPerRequest)) {
            maxEntriesPerRequest = newMaxEntriesPerRequest;
        }
        if (maxEntriesPerRequest === undefined) {
            maxEntriesPerRequest = 1000; // default to 1000
        }
        return [ maxEntriesPerRequest, params ];
    }

    async fetchPaginatedCallDynamic (method: string, symbol: Str = undefined, since: Int = undefined, limit: Int = undefined, params = {}, maxEntriesPerRequest: Int = undefined): Promise<any> {
        let maxCalls = undefined;
        [ maxCalls, params ] = this.handleOptionAndParams (params, method, 'paginationCalls', 10);
        let maxRetries = undefined;
        [ maxRetries, params ] = this.handleOptionAndParams (params, method, 'maxRetries', 3);
        let paginationDirection = undefined;
        [ paginationDirection, params ] = this.handleOptionAndParams (params, method, 'paginationDirection', 'backward');
        let paginationTimestamp = undefined;
        let calls = 0;
        let result = [];
        let errors = 0;
        const until = this.safeInteger2 (params, 'untill', 'till'); // do not omit it from params here
        [ maxEntriesPerRequest, params ] = this.handleMaxEntriesPerRequestAndParams (method, maxEntriesPerRequest, params);
        if ((paginationDirection === 'forward')) {
            if (since === undefined) {
                throw new ArgumentsRequired (this.id + ' pagination requires a since argument when paginationDirection set to forward');
            }
            paginationTimestamp = since;
        }
        while ((calls < maxCalls)) {
            calls += 1;
            try {
                if (paginationDirection === 'backward') {
                    // do it backwards, starting from the last
                    // UNTIL filtering is required in order to work
                    if (paginationTimestamp !== undefined) {
                        params['until'] = paginationTimestamp - 1;
                    }
                    const response = await this[method] (symbol, undefined, maxEntriesPerRequest, params);
                    const responseLength = response.length;
                    if (this.verbose) {
                        let backwardMessage = 'Dynamic pagination call ' + this.numberToString (calls) + ' method ' + method + ' response length ' + this.numberToString (responseLength);
                        if (paginationTimestamp !== undefined) {
                            backwardMessage += ' timestamp ' + this.numberToString (paginationTimestamp);
                        }
                        this.log (backwardMessage);
                    }
                    if (responseLength === 0) {
                        break;
                    }
                    errors = 0;
                    result = this.arrayConcat (result, response);
                    const firstElement = this.safeValue (response, 0);
                    paginationTimestamp = this.safeInteger2 (firstElement, 'timestamp', 0);
                    if ((since !== undefined) && (paginationTimestamp <= since)) {
                        break;
                    }
                } else {
                    // do it forwards, starting from the since
                    const response = await this[method] (symbol, paginationTimestamp, maxEntriesPerRequest, params);
                    const responseLength = response.length;
                    if (this.verbose) {
                        let forwardMessage = 'Dynamic pagination call ' + this.numberToString (calls) + ' method ' + method + ' response length ' + this.numberToString (responseLength);
                        if (paginationTimestamp !== undefined) {
                            forwardMessage += ' timestamp ' + this.numberToString (paginationTimestamp);
                        }
                        this.log (forwardMessage);
                    }
                    if (responseLength === 0) {
                        break;
                    }
                    errors = 0;
                    result = this.arrayConcat (result, response);
                    const last = this.safeValue (response, responseLength - 1);
                    paginationTimestamp = this.safeInteger (last, 'timestamp') + 1;
                    if ((until !== undefined) && (paginationTimestamp >= until)) {
                        break;
                    }
                }
            } catch (e) {
                errors += 1;
                if (errors > maxRetries) {
                    throw e;
                }
            }
        }
        const uniqueResults = this.removeRepeatedElementsFromArray (result);
        const key = (method === 'fetchOHLCV') ? 0 : 'timestamp';
        return this.filterBySinceLimit (uniqueResults, since, limit, key);
    }

    async safeDeterministicCall (method: string, symbol: Str = undefined, since: Int = undefined, limit: Int = undefined, timeframe: Str = undefined, params = {}) {
        let maxRetries = undefined;
        [ maxRetries, params ] = this.handleOptionAndParams (params, method, 'maxRetries', 3);
        let errors = 0;
        while (errors <= maxRetries) {
            try {
                if (timeframe && method !== 'fetchFundingRateHistory') {
                    return await this[method] (symbol, timeframe, since, limit, params);
                } else {
                    return await this[method] (symbol, since, limit, params);
                }
            } catch (e) {
                if (e instanceof RateLimitExceeded) {
                    throw e; // if we are rate limited, we should not retry and fail fast
                }
                errors += 1;
                if (errors > maxRetries) {
                    throw e;
                }
            }
        }
        return [];
    }

    async fetchPaginatedCallDeterministic (method: string, symbol: Str = undefined, since: Int = undefined, limit: Int = undefined, timeframe: Str = undefined, params = {}, maxEntriesPerRequest = undefined): Promise<any> {
        let maxCalls = undefined;
        [ maxCalls, params ] = this.handleOptionAndParams (params, method, 'paginationCalls', 10);
        [ maxEntriesPerRequest, params ] = this.handleMaxEntriesPerRequestAndParams (method, maxEntriesPerRequest, params);
        const current = this.milliseconds ();
        const tasks = [];
        const time = this.parseTimeframe (timeframe) * 1000;
        const step = time * maxEntriesPerRequest;
        let currentSince = current - (maxCalls * step) - 1;
        if (since !== undefined) {
            currentSince = Math.max (currentSince, since);
        } else {
            currentSince = Math.max (currentSince, 1241440531000); // avoid timestamps older than 2009
        }
        const until = this.safeInteger2 (params, 'until', 'till'); // do not omit it here
        if (until !== undefined) {
            const requiredCalls = Math.ceil ((until - since) / step);
            if (requiredCalls > maxCalls) {
                throw new BadRequest (this.id + ' the number of required calls is greater than the max number of calls allowed, either increase the paginationCalls or decrease the since-until gap. Current paginationCalls limit is ' + maxCalls.toString () + ' required calls is ' + requiredCalls.toString ());
            }
        }
        for (let i = 0; i < maxCalls; i++) {
            if ((until !== undefined) && (currentSince >= until)) {
                break;
            }
            if (currentSince >= current) {
                break;
            }
            tasks.push (this.safeDeterministicCall (method, symbol, currentSince, maxEntriesPerRequest, timeframe, params));
            currentSince = this.sum (currentSince, step) - 1;
        }
        const results = await Promise.all (tasks);
        let result = [];
        for (let i = 0; i < results.length; i++) {
            result = this.arrayConcat (result, results[i]);
        }
        const uniqueResults = this.removeRepeatedElementsFromArray (result) as any;
        const key = (method === 'fetchOHLCV') ? 0 : 'timestamp';
        return this.filterBySinceLimit (uniqueResults, since, limit, key);
    }

    async fetchPaginatedCallCursor (method: string, symbol: Str = undefined, since = undefined, limit = undefined, params = {}, cursorReceived = undefined, cursorSent = undefined, cursorIncrement = undefined, maxEntriesPerRequest = undefined): Promise<any> {
        let maxCalls = undefined;
        [ maxCalls, params ] = this.handleOptionAndParams (params, method, 'paginationCalls', 10);
        let maxRetries = undefined;
        [ maxRetries, params ] = this.handleOptionAndParams (params, method, 'maxRetries', 3);
        [ maxEntriesPerRequest, params ] = this.handleMaxEntriesPerRequestAndParams (method, maxEntriesPerRequest, params);
        let cursorValue = undefined;
        let i = 0;
        let errors = 0;
        let result = [];
        while (i < maxCalls) {
            try {
                if (cursorValue !== undefined) {
                    if (cursorIncrement !== undefined) {
                        cursorValue = this.parseToInt (cursorValue) + cursorIncrement;
                    }
                    params[cursorSent] = cursorValue;
                }
                let response = undefined;
                if (method === 'fetchAccounts') {
                    response = await this[method] (params);
                } else if (method === 'getLeverageTiersPaginated' || method === 'fetchPositions') {
                    response = await this[method] (symbol, params);
                } else {
                    response = await this[method] (symbol, since, maxEntriesPerRequest, params);
                }
                errors = 0;
                const responseLength = response.length;
                if (this.verbose) {
                    const cursorString = (cursorValue === undefined) ? '' : cursorValue;
                    const iteration = (i + 1);
                    const cursorMessage = 'Cursor pagination call ' + iteration.toString () + ' method ' + method + ' response length ' + responseLength.toString () + ' cursor ' + cursorString;
                    this.log (cursorMessage);
                }
                if (responseLength === 0) {
                    break;
                }
                result = this.arrayConcat (result, response);
                const last = this.safeDict (response, responseLength - 1);
                // cursorValue = this.safeValue (last['info'], cursorReceived);
                cursorValue = undefined; // search for the cursor
                for (let j = 0; j < responseLength; j++) {
                    const index = responseLength - j - 1;
                    const entry = this.safeDict (response, index);
                    const info = this.safeDict (entry, 'info');
                    const cursor = this.safeValue (info, cursorReceived);
                    if (cursor !== undefined) {
                        cursorValue = cursor;
                        break;
                    }
                }
                if (cursorValue === undefined) {
                    break;
                }
                const lastTimestamp = this.safeInteger (last, 'timestamp');
                if (lastTimestamp !== undefined && lastTimestamp < since) {
                    break;
                }
            } catch (e) {
                errors += 1;
                if (errors > maxRetries) {
                    throw e;
                }
            }
            i += 1;
        }
        const sorted = this.sortCursorPaginatedResult (result);
        const key = (method === 'fetchOHLCV') ? 0 : 'timestamp';
        return this.filterBySinceLimit (sorted, since, limit, key);
    }

    async fetchPaginatedCallIncremental (method: string, symbol: Str = undefined, since = undefined, limit = undefined, params = {}, pageKey = undefined, maxEntriesPerRequest = undefined): Promise<any> {
        let maxCalls = undefined;
        [ maxCalls, params ] = this.handleOptionAndParams (params, method, 'paginationCalls', 10);
        let maxRetries = undefined;
        [ maxRetries, params ] = this.handleOptionAndParams (params, method, 'maxRetries', 3);
        [ maxEntriesPerRequest, params ] = this.handleMaxEntriesPerRequestAndParams (method, maxEntriesPerRequest, params);
        let i = 0;
        let errors = 0;
        let result = [];
        while (i < maxCalls) {
            try {
                params[pageKey] = i + 1;
                const response = await this[method] (symbol, since, maxEntriesPerRequest, params);
                errors = 0;
                const responseLength = response.length;
                if (this.verbose) {
                    const iteration = (i + 1).toString ();
                    const incrementalMessage = 'Incremental pagination call ' + iteration + ' method ' + method + ' response length ' + responseLength.toString ();
                    this.log (incrementalMessage);
                }
                if (responseLength === 0) {
                    break;
                }
                result = this.arrayConcat (result, response);
            } catch (e) {
                errors += 1;
                if (errors > maxRetries) {
                    throw e;
                }
            }
            i += 1;
        }
        const sorted = this.sortCursorPaginatedResult (result);
        const key = (method === 'fetchOHLCV') ? 0 : 'timestamp';
        return this.filterBySinceLimit (sorted, since, limit, key);
    }

    sortCursorPaginatedResult (result) {
        const first = this.safeValue (result, 0);
        if (first !== undefined) {
            if ('timestamp' in first) {
                return this.sortBy (result, 'timestamp', true);
            }
            if ('id' in first) {
                return this.sortBy (result, 'id', true);
            }
        }
        return result;
    }

    removeRepeatedElementsFromArray (input) {
        const uniqueResult = {};
        for (let i = 0; i < input.length; i++) {
            const entry = input[i];
            const id = this.safeString (entry, 'id');
            if (id !== undefined) {
                if (this.safeString (uniqueResult, id) === undefined) {
                    uniqueResult[id] = entry;
                }
            } else {
                const timestamp = this.safeInteger2 (entry, 'timestamp', 0);
                if (timestamp !== undefined) {
                    if (this.safeString (uniqueResult, timestamp) === undefined) {
                        uniqueResult[timestamp] = entry;
                    }
                }
            }
        }
        const values = Object.values (uniqueResult);
        const valuesLength = values.length;
        if (valuesLength > 0) {
            return values as any;
        }
        return input;
    }

    handleUntilOption (key: string, request, params, multiplier = 1) {
        const until = this.safeInteger2 (params, 'until', 'till');
        if (until !== undefined) {
            request[key] = this.parseToInt (until * multiplier);
            params = this.omit (params, [ 'until', 'till' ]);
        }
        return [ request, params ];
    }

    safeOpenInterest (interest: Dict, market: Market = undefined): OpenInterest {
        let symbol = this.safeString (interest, 'symbol');
        if (symbol === undefined) {
            symbol = this.safeString (market, 'symbol');
        }
        return this.extend (interest, {
            'baseVolume': this.safeNumber (interest, 'baseVolume'), // deprecated
            'datetime': this.safeString (interest, 'datetime'),
            'info': this.safeValue (interest, 'info'),
            'openInterestAmount': this.safeNumber (interest, 'openInterestAmount'),
            'openInterestValue': this.safeNumber (interest, 'openInterestValue'),
            'quoteVolume': this.safeNumber (interest, 'quoteVolume'), // deprecated
            'symbol': symbol,
            'timestamp': this.safeInteger (interest, 'timestamp'),
        });
    }

    parseLiquidation (liquidation, market: Market = undefined): Liquidation {
        throw new NotSupported (this.id + ' parseLiquidation () is not supported yet');
    }

    parseLiquidations (liquidations: Dict[], market: Market = undefined, since: Int = undefined, limit: Int = undefined): Liquidation[] {
        /**
         * @ignore
         * @method
         * @description parses liquidation info from the exchange response
         * @param {object[]} liquidations each item describes an instance of a liquidation event
         * @param {object} market ccxt market
         * @param {int} [since] when defined, the response items are filtered to only include items after this timestamp
         * @param {int} [limit] limits the number of items in the response
         * @returns {object[]} an array of [liquidation structures]{@link https://docs.ccxt.com/#/?id=liquidation-structure}
         */
        const result = [];
        for (let i = 0; i < liquidations.length; i++) {
            const entry = liquidations[i];
            const parsed = this.parseLiquidation (entry, market);
            result.push (parsed);
        }
        const sorted = this.sortBy (result, 'timestamp');
        const symbol = this.safeString (market, 'symbol');
        return this.filterBySymbolSinceLimit (sorted, symbol, since, limit);
    }

    parseGreeks (greeks: Dict, market: Market = undefined): Greeks {
        throw new NotSupported (this.id + ' parseGreeks () is not supported yet');
    }

    parseOption (chain: Dict, currency: Currency = undefined, market: Market = undefined): Option {
        throw new NotSupported (this.id + ' parseOption () is not supported yet');
    }

    parseOptionChain (response: object[], currencyKey: Str = undefined, symbolKey: Str = undefined): OptionChain {
        const optionStructures = {};
        for (let i = 0; i < response.length; i++) {
            const info = response[i];
            const currencyId = this.safeString (info, currencyKey);
            const currency = this.safeCurrency (currencyId);
            const marketId = this.safeString (info, symbolKey);
            const market = this.safeMarket (marketId, undefined, undefined, 'option');
            optionStructures[market['symbol']] = this.parseOption (info, currency, market);
        }
        return optionStructures;
    }

    parseMarginModes (response: object[], symbols: string[] = undefined, symbolKey: Str = undefined, marketType: MarketType = undefined): MarginModes {
        const marginModeStructures = {};
        if (marketType === undefined) {
            marketType = 'swap'; // default to swap
        }
        for (let i = 0; i < response.length; i++) {
            const info = response[i];
            const marketId = this.safeString (info, symbolKey);
            const market = this.safeMarket (marketId, undefined, undefined, marketType);
            if ((symbols === undefined) || this.inArray (market['symbol'], symbols)) {
                marginModeStructures[market['symbol']] = this.parseMarginMode (info, market);
            }
        }
        return marginModeStructures;
    }

    parseMarginMode (marginMode: Dict, market: Market = undefined): MarginMode {
        throw new NotSupported (this.id + ' parseMarginMode () is not supported yet');
    }

    parseLeverages (response: object[], symbols: string[] = undefined, symbolKey: Str = undefined, marketType: MarketType = undefined): Leverages {
        const leverageStructures = {};
        if (marketType === undefined) {
            marketType = 'swap'; // default to swap
        }
        for (let i = 0; i < response.length; i++) {
            const info = response[i];
            const marketId = this.safeString (info, symbolKey);
            const market = this.safeMarket (marketId, undefined, undefined, marketType);
            if ((symbols === undefined) || this.inArray (market['symbol'], symbols)) {
                leverageStructures[market['symbol']] = this.parseLeverage (info, market);
            }
        }
        return leverageStructures;
    }

    parseLeverage (leverage: Dict, market: Market = undefined): Leverage {
        throw new NotSupported (this.id + ' parseLeverage () is not supported yet');
    }

    parseConversions (conversions: any[], code: Str = undefined, fromCurrencyKey: Str = undefined, toCurrencyKey: Str = undefined, since: Int = undefined, limit: Int = undefined, params = {}): Conversion[] {
        conversions = this.toArray (conversions);
        const result = [];
        let fromCurrency = undefined;
        let toCurrency = undefined;
        for (let i = 0; i < conversions.length; i++) {
            const entry = conversions[i];
            const fromId = this.safeString (entry, fromCurrencyKey);
            const toId = this.safeString (entry, toCurrencyKey);
            if (fromId !== undefined) {
                fromCurrency = this.safeCurrency (fromId);
            }
            if (toId !== undefined) {
                toCurrency = this.safeCurrency (toId);
            }
            const conversion = this.extend (this.parseConversion (entry, fromCurrency, toCurrency), params);
            result.push (conversion);
        }
        const sorted = this.sortBy (result, 'timestamp');
        let currency = undefined;
        if (code !== undefined) {
            currency = this.safeCurrency (code);
            code = currency['code'];
        }
        if (code === undefined) {
            return this.filterBySinceLimit (sorted, since, limit);
        }
        const fromConversion = this.filterBy (sorted, 'fromCurrency', code);
        const toConversion = this.filterBy (sorted, 'toCurrency', code);
        const both = this.arrayConcat (fromConversion, toConversion);
        return this.filterBySinceLimit (both, since, limit);
    }

    parseConversion (conversion: Dict, fromCurrency: Currency = undefined, toCurrency: Currency = undefined): Conversion {
        throw new NotSupported (this.id + ' parseConversion () is not supported yet');
    }

    convertExpireDate (date: string): string {
        // parse YYMMDD to datetime string
        const year = date.slice (0, 2);
        const month = date.slice (2, 4);
        const day = date.slice (4, 6);
        const reconstructedDate = '20' + year + '-' + month + '-' + day + 'T00:00:00Z';
        return reconstructedDate;
    }

    convertExpireDateToMarketIdDate (date: string): string {
        // parse 240119 to 19JAN24
        const year = date.slice (0, 2);
        const monthRaw = date.slice (2, 4);
        let month = undefined;
        const day = date.slice (4, 6);
        if (monthRaw === '01') {
            month = 'JAN';
        } else if (monthRaw === '02') {
            month = 'FEB';
        } else if (monthRaw === '03') {
            month = 'MAR';
        } else if (monthRaw === '04') {
            month = 'APR';
        } else if (monthRaw === '05') {
            month = 'MAY';
        } else if (monthRaw === '06') {
            month = 'JUN';
        } else if (monthRaw === '07') {
            month = 'JUL';
        } else if (monthRaw === '08') {
            month = 'AUG';
        } else if (monthRaw === '09') {
            month = 'SEP';
        } else if (monthRaw === '10') {
            month = 'OCT';
        } else if (monthRaw === '11') {
            month = 'NOV';
        } else if (monthRaw === '12') {
            month = 'DEC';
        }
        const reconstructedDate = day + month + year;
        return reconstructedDate;
    }

    convertMarketIdExpireDate (date: string): string {
        // parse 03JAN24 to 240103
        const monthMappping = {
            'JAN': '01',
            'FEB': '02',
            'MAR': '03',
            'APR': '04',
            'MAY': '05',
            'JUN': '06',
            'JUL': '07',
            'AUG': '08',
            'SEP': '09',
            'OCT': '10',
            'NOV': '11',
            'DEC': '12',
        };
        // if exchange omits first zero and provides i.e. '3JAN24' instead of '03JAN24'
        if (date.length === 6) {
            date = '0' + date;
        }
        const year = date.slice (0, 2);
        const monthName = date.slice (2, 5);
        const month = this.safeString (monthMappping, monthName);
        const day = date.slice (5, 7);
        const reconstructedDate = day + month + year;
        return reconstructedDate;
    }

    async fetchPositionHistory (symbol: string, since: Int = undefined, limit: Int = undefined, params = {}): Promise<Position[]> {
        /**
         * @method
         * @name exchange#fetchPositionHistory
         * @description fetches the history of margin added or reduced from contract isolated positions
         * @param {string} [symbol] unified market symbol
         * @param {int} [since] timestamp in ms of the position
         * @param {int} [limit] the maximum amount of candles to fetch, default=1000
         * @param {object} params extra parameters specific to the exchange api endpoint
         * @returns {object[]} a list of [position structures]{@link https://docs.ccxt.com/#/?id=position-structure}
         */
        if (this.has['fetchPositionsHistory']) {
            const positions = await this.fetchPositionsHistory ([ symbol ], since, limit, params);
            return positions as Position[];
        } else {
            throw new NotSupported (this.id + ' fetchPositionHistory () is not supported yet');
        }
    }

    async fetchPositionsHistory (symbols: Strings = undefined, since: Int = undefined, limit: Int = undefined, params = {}): Promise<Position[]> {
        /**
         * @method
         * @name exchange#fetchPositionsHistory
         * @description fetches the history of margin added or reduced from contract isolated positions
         * @param {string} [symbol] unified market symbol
         * @param {int} [since] timestamp in ms of the position
         * @param {int} [limit] the maximum amount of candles to fetch, default=1000
         * @param {object} params extra parameters specific to the exchange api endpoint
         * @returns {object[]} a list of [position structures]{@link https://docs.ccxt.com/#/?id=position-structure}
         */
        throw new NotSupported (this.id + ' fetchPositionsHistory () is not supported yet');
    }

    parseMarginModification (data: Dict, market: Market = undefined): MarginModification {
        throw new NotSupported (this.id + ' parseMarginModification() is not supported yet');
    }

    parseMarginModifications (response: object[], symbols: Strings = undefined, symbolKey: Str = undefined, marketType: MarketType = undefined): MarginModification[] {
        const marginModifications = [];
        for (let i = 0; i < response.length; i++) {
            const info = response[i];
            const marketId = this.safeString (info, symbolKey);
            const market = this.safeMarket (marketId, undefined, undefined, marketType);
            if ((symbols === undefined) || this.inArray (market['symbol'], symbols)) {
                marginModifications.push (this.parseMarginModification (info, market));
            }
        }
        return marginModifications;
    }

    async fetchTransfer (id: string, code: Str = undefined, params = {}): Promise<TransferEntry> {
        /**
         * @method
         * @name exchange#fetchTransfer
         * @description fetches a transfer
         * @param {string} id transfer id
         * @param {[string]} code unified currency code
         * @param {object} params extra parameters specific to the exchange api endpoint
         * @returns {object} a [transfer structure]{@link https://docs.ccxt.com/#/?id=transfer-structure}
         */
        throw new NotSupported (this.id + ' fetchTransfer () is not supported yet');
    }

    async fetchTransfers (code: Str = undefined, since: Int = undefined, limit: Int = undefined, params = {}): Promise<TransferEntry[]> {
        /**
         * @method
         * @name exchange#fetchTransfer
         * @description fetches a transfer
         * @param {string} id transfer id
         * @param {int} [since] timestamp in ms of the earliest transfer to fetch
         * @param {int} [limit] the maximum amount of transfers to fetch
         * @param {object} params extra parameters specific to the exchange api endpoint
         * @returns {object} a [transfer structure]{@link https://docs.ccxt.com/#/?id=transfer-structure}
         */
        throw new NotSupported (this.id + ' fetchTransfers () is not supported yet');
    }

    cleanUnsubscription (client, subHash: string, unsubHash: string) {
        if (unsubHash in client.subscriptions) {
            delete client.subscriptions[unsubHash];
        }
        if (subHash in client.subscriptions) {
            delete client.subscriptions[subHash];
        }
        if (subHash in client.futures) {
            const error = new UnsubscribeError (this.id + ' ' + subHash);
            client.reject (error, subHash);
        }
        client.resolve (true, unsubHash);
    }

    cleanCache (subscription: Dict) {
        const topic = this.safeString (subscription, 'topic');
        const symbols = this.safeList (subscription, 'symbols', []);
        const symbolsLength = symbols.length;
        if (topic === 'ohlcv') {
            const symbolsAndTimeFrames = this.safeList (subscription, 'symbolsAndTimeframes', []);
            for (let i = 0; i < symbolsAndTimeFrames.length; i++) {
                const symbolAndTimeFrame = symbolsAndTimeFrames[i];
                const symbol = this.safeString (symbolAndTimeFrame, 0);
                const timeframe = this.safeString (symbolAndTimeFrame, 1);
                if (timeframe in this.ohlcvs[symbol]) {
                    delete this.ohlcvs[symbol][timeframe];
                }
            }
        } else if (symbolsLength > 0) {
            for (let i = 0; i < symbols.length; i++) {
                const symbol = symbols[i];
                if (topic === 'trades') {
                    delete this.trades[symbol];
                } else if (topic === 'orderbook') {
                    delete this.orderbooks[symbol];
                } else if (topic === 'ticker') {
                    delete this.tickers[symbol];
                }
            }
        } else {
            if (topic === 'myTrades') {
                // don't reset this.myTrades directly here
                // because in c# we need to use a different object
                const keys = Object.keys (this.myTrades);
                for (let i = 0; i < keys.length; i++) {
                    delete this.myTrades[keys[i]];
                }
            } else if (topic === 'orders') {
                const orderSymbols = Object.keys (this.orders);
                for (let i = 0; i < orderSymbols.length; i++) {
                    delete this.orders[orderSymbols[i]];
                }
            } else if (topic === 'ticker') {
                const tickerSymbols = Object.keys (this.tickers);
                for (let i = 0; i < tickerSymbols.length; i++) {
                    delete this.tickers[tickerSymbols[i]];
                }
            }
        }
    }
}

export {
    Exchange,
};<|MERGE_RESOLUTION|>--- conflicted
+++ resolved
@@ -1,120 +1,7 @@
 // ----------------------------------------------------------------------------
 /* eslint-disable */
 
-<<<<<<< HEAD
 import * as functions from './functions.js';
-=======
-import * as functions from './functions.js'
-const {
-    isNode
-    , selfIsDefined
-    , deepExtend
-    , extend
-    , clone
-    , flatten
-    , unique
-    , indexBy
-    , sortBy
-    , sortBy2
-    , safeFloat2
-    , groupBy
-    , aggregate
-    , uuid
-    , unCamelCase
-    , precisionFromString
-    , Throttler
-    , capitalize
-    , now
-    , decimalToPrecision
-    , safeValue
-    , safeValue2
-    , safeString
-    , safeString2
-    , seconds
-    , milliseconds
-    , binaryToBase16
-    , numberToBE
-    , base16ToBinary
-    , iso8601
-    , omit
-    , isJsonEncodedObject
-    , safeInteger
-    , sum
-    , omitZero
-    , implodeParams
-    , extractParams
-    , json
-    , merge
-    , binaryConcat
-    , hash
-    , ecdsa
-    , arrayConcat
-    , encode
-    , urlencode
-    , hmac
-    , numberToString
-    , roundTimeframe
-    , parseTimeframe
-    , safeInteger2
-    , safeStringLower
-    , parse8601
-    , yyyymmdd
-    , safeStringUpper
-    , safeTimestamp
-    , binaryConcatArray
-    , uuidv1
-    , numberToLE
-    , ymdhms
-    , stringToBase64
-    , decode
-    , uuid22
-    , safeIntegerProduct2
-    , safeIntegerProduct
-    , safeStringLower2
-    , yymmdd
-    , base58ToBinary
-    , binaryToBase58
-    , safeTimestamp2
-    , rawencode
-    , keysort
-    , inArray
-    , isEmpty
-    , ordered
-    , filterBy
-    , uuid16
-    , safeFloat
-    , base64ToBinary
-    , safeStringUpper2
-    , urlencodeWithArrayRepeat
-    , microseconds
-    , binaryToBase64
-    , strip
-    , toArray
-    , safeFloatN
-    , safeIntegerN
-    , safeIntegerProductN
-    , safeTimestampN
-    , safeValueN
-    , safeStringN
-    , safeStringLowerN
-    , safeStringUpperN
-    , urlencodeNested
-    , urlencodeBase64
-    , parseDate
-    , ymd
-    , base64ToString
-    , crc32
-    , packb
-    , TRUNCATE
-    , ROUND
-    , DECIMAL_PLACES
-    , NO_PADDING
-    , TICK_SIZE
-    , SIGNIFICANT_DIGITS
-    , sleep
-} = functions
-
->>>>>>> c9d12f30
 import {
     inArray as inArrayFunc,
     keys as keysFunc,
@@ -156,7 +43,6 @@
 //
 import { axolotl } from './functions/crypto.js';
 // import types
-<<<<<<< HEAD
 import type {
     Account,
     Balance,
@@ -223,13 +109,6 @@
     Transaction,
     TransferEntry,
 } from './types.js';
-=======
-import type { Market, Trade, Fee, Ticker, OHLCV, OHLCVC, Order, OrderBook, Balance, Balances, Dictionary, Transaction, DepositAddressResponse, Currency, MinMax, IndexType, Int, OrderType, OrderSide, Position, FundingRate, DepositWithdrawFeeNetwork, LedgerEntry, BorrowInterest, OpenInterest, LeverageTier, TransferEntry, FundingRateHistory, Liquidation, FundingHistory, OrderRequest, MarginMode, Tickers, Greeks, Option, OptionChain, Str, Num, MarketInterface, CurrencyInterface, BalanceAccount, MarginModes, MarketType, Leverage, Leverages, LastPrice, LastPrices, Account, Strings, MarginModification, TradingFeeInterface, Currencies, TradingFees, Conversion, CancellationRequest, IsolatedBorrowRate, IsolatedBorrowRates, CrossBorrowRates, CrossBorrowRate, Dict, FundingRates, LeverageTiers, Bool, int }  from './types.js';
-// export {Market, Trade, Fee, Ticker, OHLCV, OHLCVC, Order, OrderBook, Balance, Balances, Dictionary, Transaction, DepositAddressResponse, Currency, MinMax, IndexType, Int, OrderType, OrderSide, Position, FundingRateHistory, Liquidation, FundingHistory} from './types.js'
-// import { Market, Trade, Fee, Ticker, OHLCV, OHLCVC, Order, OrderBook, Balance, Balances, Dictionary, Transaction, DepositAddressResponse, Currency, MinMax, IndexType, Int, OrderType, OrderSide, Position, FundingRateHistory, OpenInterest, Liquidation, OrderRequest, FundingHistory, MarginMode, Tickers, Greeks, Str, Num, MarketInterface, CurrencyInterface, Account } from './types.js';
-export type { Market, Trade, Fee, Ticker, OHLCV, OHLCVC, Order, OrderBook, Balance, Balances, Dictionary, Transaction, DepositAddressResponse, Currency, MinMax, IndexType, Int, Bool, OrderType, OrderSide, Position, LedgerEntry, BorrowInterest, OpenInterest, LeverageTier, TransferEntry, CrossBorrowRate, FundingRateHistory, Liquidation, FundingHistory, OrderRequest, MarginMode, Tickers, Greeks, Option, OptionChain, Str, Num, MarketInterface, CurrencyInterface, BalanceAccount, MarginModes, MarketType, Leverage, Leverages, LastPrice, LastPrices, Account, Strings, Conversion } from './types.js'
-
->>>>>>> c9d12f30
 // ----------------------------------------------------------------------------
 // move this elsewhere.
 import {
@@ -293,6 +172,7 @@
     numberToBE,
     numberToLE,
     numberToString,
+    roundTimeframe,
     omit,
     omitZero,
     ordered,
@@ -610,209 +490,110 @@
     version: Str = undefined;
 
     // WS/PRO options
-    aggregate = aggregate;
+    clients: Dictionary<WsClient> = {}
+    newUpdates: boolean = true
+    streaming = {}
+
+    aggregate = aggregate
     alias: boolean = false;
-<<<<<<< HEAD
-    arrayConcat = arrayConcat;
-    base16ToBinary = base16ToBinary;
-    base58ToBinary = base58ToBinary;
-    base64ToBinary = base64ToBinary;
-    base64ToString = base64ToString;
-    binaryConcat = binaryConcat;
-    binaryConcatArray = binaryConcatArray;
-    binaryToBase16 = binaryToBase16;
-    binaryToBase58 = binaryToBase58;
-    binaryToBase64 = binaryToBase64;
-    capitalize = capitalize;
-    clients: Dictionary<WsClient> = {};
-    clone = clone;
-    crc32 = crc32;
-    decimalToPrecision = decimalToPrecision;
-    decode = decode;
-    deepExtend = deepExtend;
-    encode = encode;
-    extend = extend;
-    extractParams = extractParams;
-    filterBy = filterBy;
-    flatten = flatten;
-    groupBy = groupBy;
-    hash = hash;
-    hmac = hmac;
-    implodeParams = implodeParams;
-    inArray = inArray;
-    indexBy = indexBy;
-    isEmpty = isEmpty;
-    isJsonEncodedObject = isJsonEncodedObject;
-    isNode = isNode;
-    iso8601 = iso8601;
-    json = json;
-    keys = keysFunc;
-    keysort = keysort;
-    merge = merge;
-    microseconds = microseconds;
-    milliseconds = milliseconds;
-    newUpdates: boolean = true;
-    now = now;
-    numberToBE = numberToBE;
-    numberToLE = numberToLE;
-    numberToString = numberToString;
-    omit = omit;
-    omitZero = omitZero;
-    ordered = ordered;
-=======
-
+    arrayConcat = arrayConcat
+    base16ToBinary = base16ToBinary
+    base58ToBinary = base58ToBinary
+    base64ToBinary = base64ToBinary
+    base64ToString = base64ToString
+    binaryConcat = binaryConcat
+    binaryConcatArray = binaryConcatArray
+    binaryToBase16 = binaryToBase16
+    binaryToBase58 = binaryToBase58
+    binaryToBase64 = binaryToBase64
+    capitalize = capitalize
+    clone = clone
+    crc32 = crc32
+    decimalToPrecision = decimalToPrecision
+    decode = decode
     deepExtend = deepExtend
+    encode = encode
+    extend = extend
+    extractParams = extractParams
+    filterBy = filterBy
+    flatten = flatten
+    groupBy = groupBy
+    hash = hash
+    hmac = hmac
+    implodeParams = implodeParams
+    inArray = inArray
+    indexBy = indexBy
+    isEmpty = isEmpty
+    isJsonEncodedObject = isJsonEncodedObject
     isNode = isNode
+    iso8601 = iso8601
+    json = json
     keys = keysFunc
-    values = valuesFunc
-    extend = extend
-    clone = clone
-    flatten = flatten
-    unique = unique
-    indexBy = indexBy
+    keysort = keysort
+    merge = merge
+    microseconds = microseconds
+    milliseconds = milliseconds
+    now = now
+    numberToBE = numberToBE
+    numberToLE = numberToLE
+    numberToString = numberToString
+    omit = omit
+    omitZero = omitZero
+    ordered = ordered
+    packb = packb
+    parse8601 = parse8601
+    parseDate = parseDate
+    parseTimeframe = parseTimeframe
+    precisionFromString = precisionFromString
+    rawencode = rawencode
     roundTimeframe = roundTimeframe
+    safeFloat = safeFloat
+    safeFloat2 = safeFloat2
+    safeFloatN = safeFloatN
+    safeInteger = safeInteger
+    safeInteger2 = safeInteger2
+    safeIntegerN = safeIntegerN
+    safeIntegerProduct = safeIntegerProduct
+    safeIntegerProduct2 = safeIntegerProduct2
+    safeIntegerProductN = safeIntegerProductN
+    safeString = safeString
+    safeString2 = safeString2
+    safeStringLower = safeStringLower
+    safeStringLower2 = safeStringLower2
+    safeStringLowerN = safeStringLowerN
+    safeStringN = safeStringN
+    safeStringUpper = safeStringUpper
+    safeStringUpper2 = safeStringUpper2
+    safeStringUpperN = safeStringUpperN
+    safeTimestamp = safeTimestamp
+    safeTimestamp2 = safeTimestamp2
+    safeTimestampN = safeTimestampN
+    safeValue = safeValue
+    safeValue2 = safeValue2
+    safeValueN = safeValueN
+    seconds = seconds
     sortBy = sortBy
     sortBy2 = sortBy2
-    groupBy = groupBy
-    aggregate = aggregate
+    stringToBase64 = stringToBase64
+    strip = strip
+    sum = sum
+    toArray = toArray
+    unCamelCase = unCamelCase
+    unique = unique
+    urlencode = urlencode
+    urlencodeBase64 = urlencodeBase64
+    urlencodeNested = urlencodeNested
+    urlencodeWithArrayRepeat = urlencodeWithArrayRepeat
     uuid = uuid
-    unCamelCase = unCamelCase
-    precisionFromString = precisionFromString
-    capitalize = capitalize
-    now = now
-    decimalToPrecision = decimalToPrecision
-    safeValue = safeValue
-    safeValue2 = safeValue2
-    safeString = safeString
-    safeString2 = safeString2
-    safeFloat = safeFloat
-    safeFloat2 = safeFloat2
-    seconds = seconds
-    milliseconds = milliseconds
-    binaryToBase16 = binaryToBase16
-    numberToBE = numberToBE
-    base16ToBinary = base16ToBinary
-    iso8601 = iso8601
-    omit = omit
-    isJsonEncodedObject = isJsonEncodedObject
-    safeInteger = safeInteger
-    sum = sum
-    omitZero = omitZero
-    implodeParams = implodeParams
-    extractParams = extractParams
-    json = json
+    uuid16 = uuid16
+    uuid22 = uuid22
+    uuidv1 = uuidv1
+    values = valuesFunc
     vwap = vwapFunc
-    merge = merge
-    binaryConcat = binaryConcat
-    hash = hash
-    arrayConcat = arrayConcat
-    encode = encode
-    urlencode = urlencode
-    hmac = hmac
-    numberToString = numberToString
-    parseTimeframe = parseTimeframe
-    safeInteger2 = safeInteger2
-    safeStringLower = safeStringLower
-    parse8601 = parse8601
-    yyyymmdd = yyyymmdd
-    safeStringUpper = safeStringUpper
-    safeTimestamp = safeTimestamp
-    binaryConcatArray = binaryConcatArray
-    uuidv1 = uuidv1
-    numberToLE = numberToLE
+    ymd = ymd
     ymdhms = ymdhms
     yymmdd = yymmdd
-    stringToBase64 = stringToBase64
-    decode = decode
-    uuid22 = uuid22
-    safeIntegerProduct2 = safeIntegerProduct2
-    safeIntegerProduct = safeIntegerProduct
-    binaryToBase58 = binaryToBase58
-    base58ToBinary = base58ToBinary
-    base64ToBinary = base64ToBinary
-    safeTimestamp2 = safeTimestamp2
-    rawencode = rawencode
-    keysort = keysort
-    inArray = inArray
-    safeStringLower2 = safeStringLower2
-    safeStringUpper2 = safeStringUpper2
-    isEmpty = isEmpty
-    ordered = ordered
-    filterBy = filterBy
-    uuid16 = uuid16
-    urlencodeWithArrayRepeat = urlencodeWithArrayRepeat
-    microseconds = microseconds
-    binaryToBase64 = binaryToBase64
-    strip = strip
-    toArray = toArray
-    safeFloatN = safeFloatN
-    safeIntegerN = safeIntegerN
-    safeIntegerProductN = safeIntegerProductN
-    safeTimestampN = safeTimestampN
-    safeValueN = safeValueN
-    safeStringN = safeStringN
-    safeStringLowerN = safeStringLowerN
-    safeStringUpperN = safeStringUpperN
-    urlencodeNested = urlencodeNested
-    parseDate = parseDate
-    ymd = ymd
-    base64ToString = base64ToString
-    crc32 = crc32
->>>>>>> c9d12f30
-    packb = packb
-    parse8601 = parse8601;
-    parseDate = parseDate;
-    parseTimeframe = parseTimeframe;
-    precisionFromString = precisionFromString;
-    rawencode = rawencode;
-    safeFloat = safeFloat;
-    safeFloat2 = safeFloat2;
-    safeFloatN = safeFloatN;
-    safeInteger = safeInteger;
-    safeInteger2 = safeInteger2;
-    safeIntegerN = safeIntegerN;
-    safeIntegerProduct = safeIntegerProduct;
-    safeIntegerProduct2 = safeIntegerProduct2;
-    safeIntegerProductN = safeIntegerProductN;
-    safeString = safeString;
-    safeString2 = safeString2;
-    safeStringLower = safeStringLower;
-    safeStringLower2 = safeStringLower2;
-    safeStringLowerN = safeStringLowerN;
-    safeStringN = safeStringN;
-    safeStringUpper = safeStringUpper;
-    safeStringUpper2 = safeStringUpper2;
-    safeStringUpperN = safeStringUpperN;
-    safeTimestamp = safeTimestamp;
-    safeTimestamp2 = safeTimestamp2;
-    safeTimestampN = safeTimestampN;
-    safeValue = safeValue;
-    safeValue2 = safeValue2;
-    safeValueN = safeValueN;
-    seconds = seconds;
-    sortBy = sortBy;
-    sortBy2 = sortBy2;
-    streaming = {};
-    stringToBase64 = stringToBase64;
-    strip = strip;
-    sum = sum;
-    toArray = toArray;
-    unCamelCase = unCamelCase;
-    unique = unique;
-    urlencode = urlencode;
-    urlencodeBase64 = urlencodeBase64
-    urlencodeNested = urlencodeNested;
-    urlencodeWithArrayRepeat = urlencodeWithArrayRepeat;
-    uuid = uuid;
-    uuid16 = uuid16;
-    uuid22 = uuid22;
-    uuidv1 = uuidv1;
-    values = valuesFunc;
-    vwap = vwapFunc;
-    ymd = ymd;
-    ymdhms = ymdhms;
-    yymmdd = yymmdd;
-    yyyymmdd = yyyymmdd;
+    yyyymmdd = yyyymmdd
 
     constructor (userConfig = {}) {
         Object.assign (this, functions);
