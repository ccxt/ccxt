--- conflicted
+++ resolved
@@ -369,15 +369,9 @@
     validateClientSsl: boolean = false
     validateServerSsl: boolean = true
 
-<<<<<<< HEAD
     timeout: Int = 10000; // milliseconds
+    twofa = undefined; // two-factor authentication (2-FA)
     verbose: boolean = false;
-    twofa = undefined; // two-factor authentication (2FA)
-=======
-    timeout: Int      = 10000 // milliseconds
-    verbose: boolean  = false
-    twofa             = undefined // two-factor authentication (2-FA)
->>>>>>> bc720945
 
     accountId: string;
     apiKey: string;
