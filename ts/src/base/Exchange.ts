--- conflicted
+++ resolved
@@ -2463,11 +2463,7 @@
         throw new NotSupported (this.id + ' watchLiquidations() is not supported yet');
     }
 
-<<<<<<< HEAD
-    async watchLiquidationsForSymbols (symbols: string[] = undefined, since: Int = undefined, limit: Int = undefined, params = {}): Promise<Liquidation[]> {
-=======
     async watchLiquidationsForSymbols (symbols: Strings = undefined, since: Int = undefined, limit: Int = undefined, params = {}): Promise<Liquidation[]> {
->>>>>>> 8154db6a
         throw new NotSupported (this.id + ' watchLiquidationsForSymbols() is not supported yet');
     }
 
