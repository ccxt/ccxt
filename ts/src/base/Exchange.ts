--- conflicted
+++ resolved
@@ -36,7 +36,6 @@
 //
 import { axolotl } from './functions/crypto.js';
 // import types
-<<<<<<< HEAD
 import type {
     Account,
     Balance,
@@ -59,8 +58,10 @@
     LeverageTier,
     Liquidation,
     MarginMode,
+    MarginModes,
     Market,
-    MarketInterface,
+      rketInterface,
+    MarketType,
     MinMax,
     Num,
     OHLCV,
@@ -79,13 +80,6 @@
     Transaction,
     TransferEntry,
 } from './types.js';
-=======
-import type { Market, Trade, Fee, Ticker, OHLCV, OHLCVC, Order, OrderBook, Balance, Balances, Dictionary, Transaction, DepositAddressResponse, Currency, MinMax, IndexType, Int, OrderType, OrderSide, Position, FundingRate, DepositWithdrawFeeNetwork, LedgerEntry, BorrowInterest, OpenInterest, LeverageTier, TransferEntry, BorrowRate, FundingRateHistory, Liquidation, FundingHistory, OrderRequest, MarginMode, Tickers, Greeks,  Str, Num, MarketInterface, CurrencyInterface, Account, MarginModes, MarketType} from './types.js';
-// export {Market, Trade, Fee, Ticker, OHLCV, OHLCVC, Order, OrderBook, Balance, Balances, Dictionary, Transaction, DepositAddressResponse, Currency, MinMax, IndexType, Int, OrderType, OrderSide, Position, FundingRateHistory, Liquidation, FundingHistory} from './types.js'
-// import { Market, Trade, Fee, Ticker, OHLCV, OHLCVC, Order, OrderBook, Balance, Balances, Dictionary, Transaction, DepositAddressResponse, Currency, MinMax, IndexType, Int, OrderType, OrderSide, Position, FundingRateHistory, OpenInterest, Liquidation, OrderRequest, FundingHistory, MarginMode, Tickers, Greeks, Str, Num, MarketInterface, CurrencyInterface, Account } from './types.js';
-export type { Market, Trade, Fee, Ticker, OHLCV, OHLCVC, Order, OrderBook, Balance, Balances, Dictionary, Transaction, DepositAddressResponse, Currency, MinMax, IndexType, Int, OrderType, OrderSide, Position, FundingRateHistory, Liquidation, FundingHistory, Greeks } from './types.js'
-
->>>>>>> 1e5ed30a
 // ----------------------------------------------------------------------------
 // move this elsewhere
 import {
