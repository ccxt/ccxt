// ----------------------------------------------------------------------------
/* eslint-disable */

import * as functions from './functions.js'
const {
    isNode
    , selfIsDefined
    , deepExtend
    , extend
    , clone
    , flatten
    , unique
    , indexBy
    , sortBy
    , sortBy2
    , safeFloat2
    , groupBy
    , aggregate
    , uuid
    , unCamelCase
    , precisionFromString
    , Throttler
    , capitalize
    , now
    , decimalToPrecision
    , safeValue
    , safeValue2
    , safeString
    , safeString2
    , seconds
    , milliseconds
    , binaryToBase16
    , numberToBE
    , base16ToBinary
    , iso8601
    , omit
    , isJsonEncodedObject
    , safeInteger
    , sum
    , omitZero
    , implodeParams
    , extractParams
    , json
    , merge
    , binaryConcat
    , hash
    , ecdsa
    , arrayConcat
    , encode
    , urlencode
    , hmac
    , numberToString
    , roundTimeframe
    , parseTimeframe
    , safeInteger2
    , safeStringLower
    , parse8601
    , yyyymmdd
    , safeStringUpper
    , safeTimestamp
    , binaryConcatArray
    , uuidv1
    , numberToLE
    , ymdhms
    , stringToBase64
    , decode
    , uuid22
    , safeIntegerProduct2
    , safeIntegerProduct
    , safeStringLower2
    , yymmdd
    , base58ToBinary
    , binaryToBase58
    , safeTimestamp2
    , rawencode
    , keysort
    , inArray
    , isEmpty
    , ordered
    , filterBy
    , uuid16
    , safeFloat
    , base64ToBinary
    , safeStringUpper2
    , urlencodeWithArrayRepeat
    , microseconds
    , binaryToBase64
    , strip
    , toArray
    , safeFloatN
    , safeIntegerN
    , safeIntegerProductN
    , safeTimestampN
    , safeValueN
    , safeStringN
    , safeStringLowerN
    , safeStringUpperN
    , urlencodeNested
    , urlencodeBase64
    , parseDate
    , ymd
    , base64ToString
    , crc32
    , packb
    , TRUNCATE
    , ROUND
    , DECIMAL_PLACES
    , NO_PADDING
    , TICK_SIZE
    , SIGNIFICANT_DIGITS
    , sleep
} = functions

import {
    keys as keysFunc,
    values as valuesFunc,
    inArray as inArrayFunc,
    vwap as vwapFunc
} from './functions.js'
// import exceptions from "./errors.js"

 import { // eslint-disable-line object-curly-newline
    ExchangeError
    , BadSymbol
    , NullResponse
    , InvalidAddress
    , InvalidOrder
    , NotSupported
    , OperationFailed
    , BadResponse
    , AuthenticationError
    , DDoSProtection
    , RequestTimeout
    , NetworkError
    , InvalidProxySettings
    , ExchangeNotAvailable
    , ArgumentsRequired
    , RateLimitExceeded,
    BadRequest,
    ExchangeClosedByUser,
    UnsubscribeError} from "./errors.js"

import { Precise } from './Precise.js'


//-----------------------------------------------------------------------------
import WsClient from './ws/WsClient.js';
import { Future } from './ws/Future.js';
import { OrderBook as WsOrderBook, IndexedOrderBook, CountedOrderBook } from './ws/OrderBook.js';

// ----------------------------------------------------------------------------
//
import { axolotl } from './functions/crypto.js';
// import types
import type { Market, Trade, Fee, Ticker, OHLCV, OHLCVC, Order, OrderBook, Balance, Balances, Dictionary, Transaction, Currency, MinMax, IndexType, Int, OrderType, OrderSide, Position, FundingRate, DepositWithdrawFeeNetwork, LedgerEntry, BorrowInterest, OpenInterest, LeverageTier, TransferEntry, FundingRateHistory, Liquidation, FundingHistory, OrderRequest, MarginMode, Tickers, Greeks, Option, OptionChain, Str, Num, MarketInterface, CurrencyInterface, BalanceAccount, MarginModes, MarketType, Leverage, Leverages, LastPrice, LastPrices, Account, Strings, MarginModification, TradingFeeInterface, Currencies, TradingFees, Conversion, CancellationRequest, IsolatedBorrowRate, IsolatedBorrowRates, CrossBorrowRates, CrossBorrowRate, Dict, FundingRates, LeverageTiers, Bool, int, DepositAddress, LongShortRatio, OrderBooks, OpenInterests, ConstructorArgs }  from './types.js';
// export {Market, Trade, Fee, Ticker, OHLCV, OHLCVC, Order, OrderBook, Balance, Balances, Dictionary, Transaction, Currency, MinMax, IndexType, Int, OrderType, OrderSide, Position, FundingRateHistory, Liquidation, FundingHistory} from './types.js'
// import { Market, Trade, Fee, Ticker, OHLCV, OHLCVC, Order, OrderBook, Balance, Balances, Dictionary, Transaction, Currency, MinMax, IndexType, Int, OrderType, OrderSide, Position, FundingRateHistory, OpenInterest, Liquidation, OrderRequest, FundingHistory, MarginMode, Tickers, Greeks, Str, Num, MarketInterface, CurrencyInterface, Account } from './types.js';
export type { Market, Trade, Fee, Ticker, OHLCV, OHLCVC, Order, OrderBook, Balance, Balances, Dictionary, Transaction, Currency, MinMax, IndexType, Int, Bool, OrderType, OrderSide, Position, LedgerEntry, BorrowInterest, OpenInterest, LeverageTier, TransferEntry, CrossBorrowRate, FundingRateHistory, Liquidation, FundingHistory, OrderRequest, MarginMode, Tickers, Greeks, Option, OptionChain, Str, Num, MarketInterface, CurrencyInterface, BalanceAccount, MarginModes, MarketType, Leverage, Leverages, LastPrice, LastPrices, Account, Strings, Conversion, DepositAddress, LongShortRatio } from './types.js'

// ----------------------------------------------------------------------------
// move this elsewhere.
import { ArrayCache, ArrayCacheByTimestamp, ArrayCacheBySymbolById, ArrayCacheBySymbolBySide } from './ws/Cache.js'
import {OrderBook as Ob} from './ws/OrderBook.js';

import totp from './functions/totp.js';
import ethers from '../static_dependencies/ethers/index.js';
import { TypedDataEncoder } from '../static_dependencies/ethers/hash/index.js';
import {SecureRandom} from "../static_dependencies/jsencrypt/lib/jsbn/rng.js";
import {getStarkKey, ethSigToPrivate, sign as starknetCurveSign} from '../static_dependencies/scure-starknet/index.js';
import init, * as zklink from '../static_dependencies/zklink/zklink-sdk-web.js';
import * as Starknet from '../static_dependencies/starknet/index.js';
import Client from './ws/Client.js'
import { sha256 } from '../static_dependencies/noble-hashes/sha256.js'
// ----------------------------------------------------------------------------
/**
 * @class Exchange
 */
export default class Exchange {
    options: {
        [key: string]: any;
    }
    isSandboxModeEnabled: boolean = false

    throttleProp = undefined
    sleep = sleep;
    api = undefined
    certified: boolean = false;
    pro: boolean = false;
    countries: Str[] = undefined;

    // PROXY & USER-AGENTS (see "examples/proxy-usage" file for explanation)
    proxy: any; // maintained for backwards compatibility, no-one should use it from now on
    proxyUrl: string;
    proxy_url: string;
    proxyUrlCallback: any;
    proxy_url_callback: any;
    httpProxy: string;
    http_proxy: string;
    httpProxyCallback: any;
    http_proxy_callback: any;
    httpsProxy: string;
    https_proxy: string;
    httpsProxyCallback: any;
    https_proxy_callback: any;
    socksProxy: string;
    socks_proxy: string;
    socksProxyCallback: any;
    socks_proxy_callback: any;
    userAgent: { 'User-Agent': string } | false = undefined;
    user_agent: { 'User-Agent': string } | false = undefined;
    wsProxy: string;
    ws_proxy: string;
    wssProxy: string;
    wss_proxy: string;
    wsSocksProxy: string;
    ws_socks_proxy: string;
    //
    userAgents: any = {
        'chrome': 'Mozilla/5.0 (Windows NT 10.0; Win64; x64) AppleWebKit/537.36 (KHTML, like Gecko) Chrome/62.0.3202.94 Safari/537.36',
        'chrome39': 'Mozilla/5.0 (Windows NT 6.1; WOW64) AppleWebKit/537.36 (KHTML, like Gecko) Chrome/39.0.2171.71 Safari/537.36',
        'chrome100': 'Mozilla/5.0 (Macintosh; Intel Mac OS X 10_15_7) AppleWebKit/537.36 (KHTML, like Gecko) Chrome/100.0.4896.75 Safari/537.36',
    };
    headers: any = {};
    origin = '*' // CORS origin
    MAX_VALUE: Num = Number.MAX_VALUE;
    //
    agent = undefined; // maintained for backwards compatibility
    nodeHttpModuleLoaded: boolean = false;
    httpAgent = undefined;
    httpsAgent = undefined;

    minFundingAddressLength: Int = 1 // used in checkAddress
    substituteCommonCurrencyCodes: boolean = true  // reserved
    quoteJsonNumbers: boolean = true // treat numbers in json as quoted precise strings
    number: (numberString: string) => number = Number // or String (a pointer to a function)
    handleContentTypeApplicationZip: boolean = false

    // whether fees should be summed by currency code
    reduceFees: boolean = true

    // do not delete this line, it is needed for users to be able to define their own fetchImplementation
    fetchImplementation: any
    AbortError: any
    FetchError: any

    validateServerSsl: boolean = true
    validateClientSsl: boolean = false

    timeout: Int      = 10000 // milliseconds
    verbose: boolean  = false
    twofa             = undefined // two-factor authentication (2-FA)

    apiKey: string;
    secret: string;
    uid: string;
    accountId: string;
    login:string;
    password: string;
    privateKey: string;// a "0x"-prefixed hexstring private key for a wallet
    walletAddress: string; // a wallet address "0x"-prefixed hexstring
    token: string; // reserved for HTTP auth in some cases

    balance      = {}
    liquidations: Dictionary<Liquidation> = {}
    orderbooks: Dictionary<Ob>   = {}
    tickers: Dictionary<Ticker>  = {}
    fundingRates: Dictionary<FundingRate> = {}
    bidsasks: Dictionary<Ticker>  = {}
    orders: ArrayCache       = undefined
    triggerOrders: ArrayCache = undefined
    trades: Dictionary<ArrayCache>
    transactions = {}
    ohlcvs: Dictionary<Dictionary<ArrayCacheByTimestamp>>
    myLiquidations: Dictionary<Liquidation> = {}
    myTrades: ArrayCache;
    positions: any;
    urls: {
        logo?: string;
        api?: string | Dictionary<string>;
        test?: string | Dictionary<string>;
        www?: string;
        doc?: string[];
        api_management?: string;
        fees?: string;
        referral?: string;
    };

    requiresWeb3: boolean = false
    requiresEddsa: boolean = false
    precision: {
        amount: Num,
        price: Num,
        cost?: Num,
        base?: Num,
        quote?: Num,
    } = undefined

    enableLastJsonResponse: boolean = false
    enableLastHttpResponse: boolean = true
    enableLastResponseHeaders: boolean = true
    last_http_response    = undefined
    last_json_response    = undefined
    last_response_headers = undefined
    last_request_headers  = undefined
    last_request_body     = undefined
    last_request_url      = undefined
    last_request_path     = undefined

    id: string = 'Exchange';

    markets: Dictionary<any> = undefined
    has: Dictionary<boolean | 'emulated'>;
    features: Dictionary<Dictionary<any>> = undefined;
    status: {
        status: Str,
        updated: Num,
        eta: Num,
        url: Str,
        info: any,
    } = undefined;

    requiredCredentials: {
        apiKey: Bool,
        secret: Bool,
        uid: Bool,
        login: Bool,
        password: Bool,
        twofa: Bool, // 2-factor authentication (one-time password key)
        privateKey: Bool, // a "0x"-prefixed hexstring private key for a wallet
        walletAddress: Bool, // the wallet address "0x"-prefixed hexstring
        token: Bool, // reserved for HTTP auth in some cases
    };
    rateLimit: Num = undefined; // milliseconds
    tokenBucket = undefined
    throttler = undefined
    enableRateLimit: boolean = undefined;

    httpExceptions = undefined

    limits: {
        amount?: MinMax,
        cost?: MinMax,
        leverage?: MinMax,
        price?: MinMax,
    } = undefined;

    fees: {
        trading: {
            tierBased: Bool,
            percentage: Bool,
            taker: Num,
            maker: Num,
        },
        funding: {
            tierBased: Bool,
            percentage: Bool,
            withdraw: {},
            deposit: {},
        },
    };
    markets_by_id: Dictionary<any> = undefined;
    symbols: string[] = undefined;
    ids: string[] = undefined;
    currencies: Currencies = {};

    baseCurrencies = undefined
    quoteCurrencies = undefined
    currencies_by_id = undefined
    codes = undefined

    reloadingMarkets: boolean = undefined
    marketsLoading: Promise<Dictionary<any>> = undefined

    accounts = undefined
    accountsById = undefined

    commonCurrencies: Dictionary<string> = undefined

    hostname: Str = undefined;

    precisionMode: Num = undefined;
    paddingMode: Num = undefined

    exceptions: Dictionary<string> = {}
    timeframes: Dictionary<number | string> = {}

    version: Str = undefined;

    marketsByAltname: Dictionary<any> = undefined

    name:Str = undefined

    lastRestRequestTimestamp:number;

    targetAccount = undefined

    stablePairs = {}

    // WS/PRO options
    clients: Dictionary<WsClient> = {}
    newUpdates: boolean = true
    streaming = {}

    alias: boolean = false;

    deepExtend = deepExtend
    isNode = isNode
    keys = keysFunc
    values = valuesFunc
    extend = extend
    clone = clone
    flatten = flatten
    unique = unique
    indexBy = indexBy
    roundTimeframe = roundTimeframe
    sortBy = sortBy
    sortBy2 = sortBy2
    groupBy = groupBy
    aggregate = aggregate
    uuid = uuid
    unCamelCase = unCamelCase
    precisionFromString = precisionFromString
    capitalize = capitalize
    now = now
    decimalToPrecision = decimalToPrecision
    safeValue = safeValue
    safeValue2 = safeValue2
    safeString = safeString
    safeString2 = safeString2
    safeFloat = safeFloat
    safeFloat2 = safeFloat2
    seconds = seconds
    milliseconds = milliseconds
    binaryToBase16 = binaryToBase16
    numberToBE = numberToBE
    base16ToBinary = base16ToBinary
    iso8601 = iso8601
    omit = omit
    isJsonEncodedObject = isJsonEncodedObject
    safeInteger = safeInteger
    sum = sum
    omitZero = omitZero
    implodeParams = implodeParams
    extractParams = extractParams
    json = json
    vwap = vwapFunc
    merge = merge
    binaryConcat = binaryConcat
    hash = hash
    arrayConcat = arrayConcat
    encode = encode
    urlencode = urlencode
    hmac = hmac
    numberToString = numberToString
    parseTimeframe = parseTimeframe
    safeInteger2 = safeInteger2
    safeStringLower = safeStringLower
    parse8601 = parse8601
    yyyymmdd = yyyymmdd
    safeStringUpper = safeStringUpper
    safeTimestamp = safeTimestamp
    binaryConcatArray = binaryConcatArray
    uuidv1 = uuidv1
    numberToLE = numberToLE
    ymdhms = ymdhms
    yymmdd = yymmdd
    stringToBase64 = stringToBase64
    decode = decode
    uuid22 = uuid22
    safeIntegerProduct2 = safeIntegerProduct2
    safeIntegerProduct = safeIntegerProduct
    binaryToBase58 = binaryToBase58
    base58ToBinary = base58ToBinary
    base64ToBinary = base64ToBinary
    safeTimestamp2 = safeTimestamp2
    rawencode = rawencode
    keysort = keysort
    inArray = inArray
    safeStringLower2 = safeStringLower2
    safeStringUpper2 = safeStringUpper2
    isEmpty = isEmpty
    ordered = ordered
    filterBy = filterBy
    uuid16 = uuid16
    urlencodeWithArrayRepeat = urlencodeWithArrayRepeat
    microseconds = microseconds
    binaryToBase64 = binaryToBase64
    strip = strip
    toArray = toArray
    safeFloatN = safeFloatN
    safeIntegerN = safeIntegerN
    safeIntegerProductN = safeIntegerProductN
    safeTimestampN = safeTimestampN
    safeValueN = safeValueN
    safeStringN = safeStringN
    safeStringLowerN = safeStringLowerN
    safeStringUpperN = safeStringUpperN
    urlencodeNested = urlencodeNested
    parseDate = parseDate
    ymd = ymd
    base64ToString = base64ToString
    crc32 = crc32
    packb = packb
    urlencodeBase64 = urlencodeBase64

    constructor (userConfig: ConstructorArgs = {}) {
        Object.assign (this, functions)
        //
        //     if (isNode) {
        //         this.nodeVersion = process.version.match (/\d+\.\d+\.\d+/)[0]
        //         this.userAgent = {
        //             'User-Agent': 'ccxt/' + (Exchange as any).ccxtVersion +
        //                 ' (+https://github.com/ccxt/ccxt)' +
        //                 ' Node.js/' + this.nodeVersion + ' (JavaScript)'
        //         }
        //     }
        //
        this.options = this.getDefaultOptions(); // exchange-specific options if any
        // fetch implementation options (JS only)
        // http properties
        this.headers = {}
        this.origin = '*' // CORS origin
        // underlying properties
        this.minFundingAddressLength = 1 // used in checkAddress
        this.substituteCommonCurrencyCodes = true  // reserved
        this.quoteJsonNumbers = true // treat numbers in json as quoted precise strings
        this.number = Number // or String (a pointer to a function)
        this.handleContentTypeApplicationZip = false
        // whether fees should be summed by currency code
        this.reduceFees = true
        // do not delete this line, it is needed for users to be able to define their own fetchImplementation
        this.fetchImplementation = undefined
        this.validateServerSsl = true
        this.validateClientSsl = false
        // default property values
        this.timeout       = 10000 // milliseconds
        this.verbose       = false
        this.twofa         = undefined // two-factor authentication (2FA)
        // default credentials
        this.apiKey        = undefined
        this.secret        = undefined
        this.uid           = undefined
        this.login         = undefined
        this.password      = undefined
        this.privateKey    = undefined // a "0x"-prefixed hexstring private key for a wallet
        this.walletAddress = undefined // a wallet address "0x"-prefixed hexstring
        this.token         = undefined // reserved for HTTP auth in some cases
        // placeholders for cached data
        this.balance      = {}
        this.orderbooks   = {}
        this.tickers      = {}
        this.liquidations = {}
        this.orders       = undefined
        this.trades       = {}
        this.transactions = {}
        this.ohlcvs       = {}
        this.myLiquidations = {}
        this.myTrades     = undefined
        this.positions    = undefined
        // web3 and cryptography flags
        this.requiresWeb3 = false
        this.requiresEddsa = false
        // response handling flags and properties
        this.lastRestRequestTimestamp = 0
        this.enableLastJsonResponse = false
        this.enableLastHttpResponse = true
        this.enableLastResponseHeaders = true
        this.last_http_response    = undefined
        this.last_json_response    = undefined
        this.last_response_headers = undefined
        this.last_request_headers  = undefined
        this.last_request_body     = undefined
        this.last_request_url      = undefined
        this.last_request_path     = undefined
        // camelCase and snake_notation support
        const unCamelCaseProperties = (obj = this) => {
            if (obj !== null) {
                const ownPropertyNames = Object.getOwnPropertyNames (obj)
                for (let i = 0; i < ownPropertyNames.length; i++) {
                    const k = ownPropertyNames[i]
                    this[unCamelCase (k)] = this[k]
                }
                unCamelCaseProperties (Object.getPrototypeOf (obj))
            }
        }
        unCamelCaseProperties ()
        // merge constructor overrides to this instance
        const configEntries = Object.entries (this.describe ()).concat (Object.entries (userConfig))
        for (let i = 0; i < configEntries.length; i++) {
            const [property, value] = configEntries[i]
            if (value && Object.getPrototypeOf (value) === Object.prototype) {
                this[property] = this.deepExtend (this[property], value)
            } else {
                this[property] = value
            }
        }
        // http client options
        const agentOptions = {
            'keepAlive': true,
        }
        // ssl options
        if (!this.validateServerSsl) {
            agentOptions['rejectUnauthorized'] = false;
        }
        // generate old metainfo interface
        const hasKeys = Object.keys (this.has)
        for (let i = 0; i < hasKeys.length; i++) {
            const k = hasKeys[i]
            this['has' + this.capitalize (k)] = !!this.has[k] // converts 'emulated' to true
        }
        // generate implicit api
        if (this.api) {
            this.defineRestApi (this.api, 'request')
        }
        this.newUpdates = ((this.options as any).newUpdates !== undefined) ? (this.options as any).newUpdates : true;

        this.afterConstruct ();

        if (this.safeBool(userConfig, 'sandbox') || this.safeBool(userConfig, 'testnet')) {
            this.setSandboxMode(true);
        }
    }

    encodeURIComponent (...args) {
        // @ts-expect-error
        return encodeURIComponent (...args)
    }

    checkRequiredVersion (requiredVersion, error = true) {
        let result = true
        const [ major1, minor1, patch1 ] = requiredVersion.split ('.')
            , [ major2, minor2, patch2 ] = (Exchange as any).ccxtVersion.split ('.')
            , intMajor1 = this.parseToInt (major1)
            , intMinor1 = this.parseToInt (minor1)
            , intPatch1 = this.parseToInt (patch1)
            , intMajor2 = this.parseToInt (major2)
            , intMinor2 = this.parseToInt (minor2)
            , intPatch2 = this.parseToInt (patch2)
        if (intMajor1 > intMajor2) {
            result = false
        }
        if (intMajor1 === intMajor2) {
            if (intMinor1 > intMinor2) {
                result = false
            } else if (intMinor1 === intMinor2 && intPatch1 > intPatch2) {
                result = false
            }
        }
        if (!result) {
            if (error) {
                throw new NotSupported ('Your current version of CCXT is ' + (Exchange as any).ccxtVersion + ', a newer version ' + requiredVersion + ' is required, please, upgrade your version of CCXT')
            } else {
                return error
            }
        }
        return result
    }

    throttle (cost = undefined) {
        return this.throttler.throttle (cost)
    }

    initThrottler () {
        this.throttler = new Throttler (this.tokenBucket);
    }

    defineRestApiEndpoint (methodName, uppercaseMethod, lowercaseMethod, camelcaseMethod, path, paths, config = {}) {
        const splitPath = path.split (/[^a-zA-Z0-9]/)
        const camelcaseSuffix  = splitPath.map (this.capitalize).join ('')
        const underscoreSuffix = splitPath.map ((x) => x.trim ().toLowerCase ()).filter ((x) => x.length > 0).join ('_')
        const camelcasePrefix = [ paths[0] ].concat (paths.slice (1).map (this.capitalize)).join ('')
        const underscorePrefix = [ paths[0] ].concat (paths.slice (1).map ((x) => x.trim ()).filter ((x) => x.length > 0)).join ('_')
        const camelcase  = camelcasePrefix + camelcaseMethod + this.capitalize (camelcaseSuffix)
        const underscore = underscorePrefix + '_' + lowercaseMethod + '_' + underscoreSuffix
        const typeArgument = (paths.length > 1) ? paths : paths[0]
        // handle call costs here
        const partial = async (params = {}, context = {}) => this[methodName] (path, typeArgument, uppercaseMethod, params, undefined, undefined, config, context)
        // const partial = async (params) => this[methodName] (path, typeArgument, uppercaseMethod, params || {})
        this[camelcase]  = partial
        this[underscore] = partial
    }

    defineRestApi (api, methodName, paths = []) {
        const keys = Object.keys (api)
        for (let i = 0; i < keys.length; i++) {
            const key = keys[i]
            const value = api[key]
            const uppercaseMethod = key.toUpperCase ()
            const lowercaseMethod = key.toLowerCase ()
            const camelcaseMethod = this.capitalize (lowercaseMethod)
            if (Array.isArray (value)) {
                for (let k = 0; k < value.length; k++) {
                    const path = value[k].trim ()
                    this.defineRestApiEndpoint (methodName, uppercaseMethod, lowercaseMethod, camelcaseMethod, path, paths)
                }
            // the options HTTP method conflicts with the 'options' API url path
            // } else if (key.match (/^(?:get|post|put|delete|options|head|patch)$/i)) {
            } else if (key.match (/^(?:get|post|put|delete|head|patch)$/i)) {
                const endpoints = Object.keys (value);
                for (let j = 0; j < endpoints.length; j++) {
                    const endpoint = endpoints[j]
                    const path = endpoint.trim ()
                    const config = value[endpoint]
                    if (typeof config === 'object') {
                        this.defineRestApiEndpoint (methodName, uppercaseMethod, lowercaseMethod, camelcaseMethod, path, paths, config)
                    } else if (typeof config === 'number') {
                        this.defineRestApiEndpoint (methodName, uppercaseMethod, lowercaseMethod, camelcaseMethod, path, paths, { cost: config })
                    } else {
                        throw new NotSupported (this.id + ' defineRestApi() API format is not supported, API leafs must strings, objects or numbers');
                    }
                }
            } else {
                this.defineRestApi (value, methodName, paths.concat ([ key ]))
            }
        }
    }

    log (... args) {
        console.log (... args)
    }

    httpProxyAgentModule:any = undefined;
    httpsProxyAgentModule:any = undefined;
    socksProxyAgentModule:any = undefined;
    socksProxyAgentModuleChecked:boolean = false;
    proxyDictionaries:any = {};
    proxiesModulesLoading:Promise<any> = undefined

    async loadProxyModules () {
        // when loading markets, multiple parallel calls are made, so need one promise
        if (this.proxiesModulesLoading === undefined) {
            this.proxiesModulesLoading = (async () => {
                // we have to handle it with below nested way, because of dynamic
                // import issues (https://github.com/ccxt/ccxt/pull/20687)
                try {
                    // todo: possible sync alternatives: https://stackoverflow.com/questions/51069002/convert-import-to-synchronous
                    this.httpProxyAgentModule = await import (/* webpackIgnore: true */ '../static_dependencies/proxies/http-proxy-agent/index.js');
                    this.httpsProxyAgentModule = await import (/* webpackIgnore: true */ '../static_dependencies/proxies/https-proxy-agent/index.js');
                } catch (e) {
                    // if several users are using those frameworks which cause exceptions,
                    // let them to be able to load modules still, by installing them
                    try {
                        // @ts-ignore
                        this.httpProxyAgentModule = await import (/* webpackIgnore: true */ 'http-proxy-agent');
                        // @ts-ignore
                        this.httpsProxyAgentModule = await import (/* webpackIgnore: true */ 'https-proxy-agent');
                    } catch (e) { }
                }
                if (this.socksProxyAgentModuleChecked === false) {
                    try {
                        // @ts-ignore
                        this.socksProxyAgentModule = await import (/* webpackIgnore: true */ 'socks-proxy-agent');
                    } catch (e) {}
                    this.socksProxyAgentModuleChecked = true;
                }
            })();
        }
        return await this.proxiesModulesLoading;
    }

    setProxyAgents (httpProxy, httpsProxy, socksProxy) {
        let chosenAgent = undefined;
        // in browser-side, proxy modules are not supported in 'fetch/ws' methods
        if (!isNode && (httpProxy || httpsProxy || socksProxy)) {
            throw new NotSupported (this.id + ' - proxies in browser-side projects are not supported. You have several choices: [A] Use `exchange.proxyUrl` property to redirect requests through local/remote cors-proxy server (find sample file named "sample-local-proxy-server-with-cors" in https://github.com/ccxt/ccxt/tree/master/examples/ folder, which can be used for REST requests only) [B] override `exchange.fetch` && `exchange.watch` methods to send requests through your custom proxy');
        }
        if (httpProxy) {
            if (this.httpProxyAgentModule === undefined) {
                throw new NotSupported (this.id + ' you need to load JS proxy modules with `await instance.loadProxyModules()` method at first to use proxies');
            }
            if (!(httpProxy in this.proxyDictionaries)) {
                this.proxyDictionaries[httpProxy] = new this.httpProxyAgentModule.HttpProxyAgent(httpProxy);
            }
            chosenAgent = this.proxyDictionaries[httpProxy];
        } else if (httpsProxy) {
            if (this.httpsProxyAgentModule === undefined) {
                throw new NotSupported (this.id + ' you need to load JS proxy modules with `await instance.loadProxyModules()` method at first to use proxies');
            }
            if (!(httpsProxy in this.proxyDictionaries)) {
                this.proxyDictionaries[httpsProxy] = new this.httpsProxyAgentModule.HttpsProxyAgent(httpsProxy);
            }
            chosenAgent = this.proxyDictionaries[httpsProxy];
            chosenAgent.keepAlive = true;
        } else if (socksProxy) {
            if (this.socksProxyAgentModule === undefined) {
                throw new NotSupported (this.id + ' - to use SOCKS proxy with ccxt, at first you need install module "npm i socks-proxy-agent" and then initialize proxies with `await instance.loadProxyModules()` method');
            }
            if (!(socksProxy in this.proxyDictionaries)) {
                this.proxyDictionaries[socksProxy] = new this.socksProxyAgentModule.SocksProxyAgent(socksProxy);
            }
            chosenAgent = this.proxyDictionaries[socksProxy];
        }
        return chosenAgent;
    }

    async loadHttpProxyAgent () {
        // for `http://` protocol proxy-urls, we need to load `http` module only on first call
        if (!this.httpAgent) {
            const httpModule = await import (/* webpackIgnore: true */'node:http')
            this.httpAgent = new httpModule.Agent ();
        }
        return this.httpAgent;
    }

    getHttpAgentIfNeeded (url) {
        if (isNode) {
            // only for non-ssl proxy
            if (url.substring(0, 5) === 'ws://') {
                if (this.httpAgent === undefined) {
                    throw new NotSupported (this.id + ' to use proxy with non-ssl ws:// urls, at first run  `await exchange.loadHttpProxyAgent()` method');
                }
                return this.httpAgent;
            }
        }
        return undefined;
    }


    async fetch (url, method = 'GET', headers: any = undefined, body: any = undefined) {

        // load node-http(s) modules only on first call
        if (isNode) {
            if (!this.nodeHttpModuleLoaded) {
                this.nodeHttpModuleLoaded = true;
                const httpsModule = await import (/* webpackIgnore: true */'node:https')
                this.httpsAgent = new httpsModule.Agent ({ keepAlive: true });
            }
        }

        // ##### PROXY & HEADERS #####
        headers = this.extend (this.headers, headers);
        // proxy-url
        const proxyUrl = this.checkProxyUrlSettings (url, method, headers, body);
        let httpProxyAgent = false;
        if (proxyUrl !== undefined) {
            // part only for node-js
            if (isNode) {
                // in node-js we need to set header to *
                headers = this.extend ({ 'Origin': this.origin }, headers);
                // only for http proxy
                if (proxyUrl.substring(0, 5) === 'http:') {
                    await this.loadHttpProxyAgent ();
                    httpProxyAgent = this.httpAgent;
                }
            }
            url = proxyUrl + this.urlEncoderForProxyUrl (url);
        }
        // proxy agents
        const [ httpProxy, httpsProxy, socksProxy ] = this.checkProxySettings (url, method, headers, body);
        this.checkConflictingProxies (httpProxy || httpsProxy || socksProxy, proxyUrl);
        // skip proxies on the browser
        if (isNode) {
            // this is needed in JS, independently whether proxy properties were set or not, we have to load them because of necessity in WS, which would happen beyond 'fetch' method (WS/etc)
            await this.loadProxyModules ();
        }
        const chosenAgent = this.setProxyAgents (httpProxy, httpsProxy, socksProxy);
        // user-agent
        const userAgent = (this.userAgent !== undefined) ? this.userAgent : this.user_agent;
        if (userAgent && isNode) {
            if (typeof userAgent === 'string') {
                headers = this.extend ({ 'User-Agent': userAgent }, headers);
            } else if ((typeof userAgent === 'object') && ('User-Agent' in userAgent)) {
                headers = this.extend (userAgent, headers);
            }
        }
        // set final headers
        headers = this.setHeaders (headers);
        // log
        if (this.verbose) {
            this.log ("fetch Request:\n", this.id, method, url, "\nRequestHeaders:\n", headers, "\nRequestBody:\n", body, "\n")
        }
        // end of proxies & headers

        if (this.fetchImplementation === undefined) {
            if (isNode) {
                if (this.agent === undefined) {
                    this.agent = this.httpsAgent;
                }
                try {
                    const module = await import (/* webpackIgnore: true */'../static_dependencies/node-fetch/index.js')
                    this.AbortError = module.AbortError
                    this.fetchImplementation = module.default
                    this.FetchError = module.FetchError
                }
                catch (e) {
                    // some users having issues with dynamic imports (https://github.com/ccxt/ccxt/pull/20687)
                    // so let them to fallback to node's native fetch
                    if (typeof fetch === 'function') {
                        this.fetchImplementation = fetch
                        // as it's browser-compatible implementation ( https://nodejs.org/dist/latest-v20.x/docs/api/globals.html#fetch )
                        // it throws same error types
                        this.AbortError = DOMException
                        this.FetchError = TypeError
                    } else {
                        throw new Error ('Seems, "fetch" function is not available in your node-js version, please use latest node-js version');
                    }
                }
            } else {
                this.fetchImplementation = (selfIsDefined()) ? self.fetch: fetch
                this.AbortError = DOMException
                this.FetchError = TypeError
            }
        }
        // fetchImplementation cannot be called on this. in browsers:
        // TypeError Failed to execute 'fetch' on 'Window': Illegal invocation
        const fetchImplementation = this.fetchImplementation;
        const params = { method, headers, body, timeout: this.timeout };
        if (this.agent) {
            params['agent'] = this.agent;
        }
        // override agent, if needed
        if (httpProxyAgent) {
            // if proxyUrl is being used, then specifically in nodejs, we need http module, not https
            params['agent'] = httpProxyAgent;
        } else if (chosenAgent) {
            // if http(s)Proxy is being used
            params['agent'] = chosenAgent;
        }
        const controller = new AbortController ()
        params['signal'] = controller.signal
        const timeout = setTimeout (() => {
            controller.abort ()
        }, this.timeout)
        try {
            const response = await fetchImplementation (url, params)
            clearTimeout (timeout)
            return this.handleRestResponse (response, url, method, headers, body);
        } catch (e) {
            if (e instanceof this.AbortError) {
                throw new RequestTimeout (this.id + ' ' + method + ' ' + url + ' request timed out (' + this.timeout + ' ms)');
            } else if (e instanceof this.FetchError) {
                throw new NetworkError (this.id + ' ' + method + ' ' + url + ' fetch failed');
            }
            throw e
        }
    }

    parseJson (jsonString) {
        try {
            if (this.isJsonEncodedObject (jsonString)) {
                return JSON.parse (this.onJsonResponse (jsonString))
            }
        } catch (e) {
            // SyntaxError
            return undefined
        }
    }

    getResponseHeaders (response) {
        const result = {}
        response.headers.forEach ((value, key) => {
            key = key.split ('-').map ((word) => this.capitalize (word)).join ('-')
            result[key] = value
        })
        return result
    }

    handleRestResponse (response, url, method = 'GET', requestHeaders = undefined, requestBody = undefined) {
        const responseHeaders = this.getResponseHeaders (response)
        if (this.handleContentTypeApplicationZip && (responseHeaders['Content-Type'] === 'application/zip')) {
            const responseBuffer = response.buffer ();
            if (this.enableLastResponseHeaders) {
                this.last_response_headers = responseHeaders
            }
            if (this.enableLastHttpResponse) {
                this.last_http_response = responseBuffer
            }
            if (this.verbose) {
                this.log ("handleRestResponse:\n", this.id, method, url, response.status, response.statusText, "\nResponseHeaders:\n", responseHeaders, "ZIP redacted", "\n")
            }
            // no error handler needed, because it would not be a zip response in case of an error
            return responseBuffer;
        }
        return response.text ().then ((responseBody) => {
            const bodyText = this.onRestResponse (response.status, response.statusText, url, method, responseHeaders, responseBody, requestHeaders, requestBody);
            const json = this.parseJson (bodyText)
            if (this.enableLastResponseHeaders) {
                this.last_response_headers = responseHeaders
            }
            if (this.enableLastHttpResponse) {
                this.last_http_response = responseBody
            }
            if (this.enableLastJsonResponse) {
                this.last_json_response = json
            }
            if (this.verbose) {
                this.log ("handleRestResponse:\n", this.id, method, url, response.status, response.statusText, "\nResponseHeaders:\n", responseHeaders, "\nResponseBody:\n", responseBody, "\n")
            }
            const skipFurtherErrorHandling = this.handleErrors (response.status, response.statusText, url, method, responseHeaders, responseBody, json, requestHeaders, requestBody)
            if (!skipFurtherErrorHandling) {
                this.handleHttpStatusCode (response.status, response.statusText, url, method, responseBody)
            }
            return json || responseBody
        })
    }

    onRestResponse (statusCode, statusText, url, method, responseHeaders, responseBody, requestHeaders, requestBody) {
        return responseBody.trim ()
    }

    onJsonResponse (responseBody) {
        return this.quoteJsonNumbers ? responseBody.replace (/":([+.0-9eE-]+)([,}])/g, '":"$1"$2') : responseBody;
    }

    async loadMarketsHelper (reload = false, params = {}) {
        const loadedMarketCallback = this.safeValue (params, 'loadedMarketCallback', undefined);
        let loadMarketsOutdated;
        loadMarketsOutdated = !loadedMarketCallback || await loadedMarketCallback ();
        if (loadMarketsOutdated && loadedMarketCallback !== undefined) {
            reload = true;
        }
        if (!reload && this.markets) {
            if (!this.markets_by_id) {
                return this.setMarkets (this.markets);
            }
            return this.markets;
<<<<<<< HEAD
        }
        const leveragesFromOutside = this.safeValue (params, 'leveragesFromOutside', undefined);
        if (leveragesFromOutside) {
            this.options['leveragesFromOutside'] = leveragesFromOutside;
        }
        const fetchLeveragesCallback = this.safeValue (params, 'fetchLeveragesCallback', undefined);
        if (fetchLeveragesCallback) {
            this.options['fetchLeveragesCallback'] = fetchLeveragesCallback;
        }
        let cleanupOutside = false;
        let currencies = undefined;
        // only call if exchange API provides endpoint (true), thus avoid emulated versions ('emulated')
        if (this.has['fetchCurrencies'] === true) {
            const currenciesFromOutside = this.safeValue (params, 'currenciesFromOutside', undefined);
            if (!currenciesFromOutside || reload) {
                currencies = await this.fetchCurrencies ();
                this.options['cachedCurrencies'] = currencies;
                const fetchCurrenciesCallback = this.safeValue (params, 'fetchCurrenciesCallback', undefined);
                if (fetchCurrenciesCallback) {
                    currencies = fetchCurrenciesCallback (currencies)
                    cleanupOutside = true;
                }
            } else {
                currencies = currenciesFromOutside;
                cleanupOutside = true;
            }
            if (cleanupOutside) {
                this.omit (params, 'currenciesFromOutside');
                this.omit (params, 'fetchCurrenciesCallback');
            }
        }
        let markets;
        const loadFromOutside = this.safeValue(params, 'loadFromOutside', undefined);
        if (!loadFromOutside || reload) {
            cleanupOutside = false;
            markets = await this.fetchMarkets (params);
            const loadedMarketCallback = this.safeValue (params, 'loadedMarketCallback', undefined);
            if (loadedMarketCallback) {
                loadedMarketCallback (markets);
                cleanupOutside = true;
            }
        } else {
            markets = this.fetchMarketsFromOutside (loadFromOutside);
            cleanupOutside = true;
        }
        if (cleanupOutside) {
            this.omit (params, 'loadFromOutside');
            this.omit (params, 'loadedMarketCallback');
        }

        if ('cachedCurrencies' in this.options) {
            delete this.options['cachedCurrencies'];
        }
=======
        }
        const leveragesFromOutside = this.safeValue (params, 'leveragesFromOutside', undefined);
        if (leveragesFromOutside) {
            this.options['leveragesFromOutside'] = leveragesFromOutside;
        }
        const fetchLeveragesCallback = this.safeValue (params, 'fetchLeveragesCallback', this.options['fetchLeveragesCallback']);
        if (fetchLeveragesCallback) {
            this.options['fetchLeveragesCallback'] = fetchLeveragesCallback;
        }
        let currencies = undefined;
        let catchedHandled;
        let postponeExceptionThrow;
        // only call if exchange API provides endpoint (true), thus avoid emulated versions ('emulated')
        if (this.has['fetchCurrencies'] === true) {
            const currenciesFromOutside = this.safeValue (params, 'currenciesFromOutside', undefined);
            const fetchCurrenciesCallback = this.safeValue (params, 'fetchCurrenciesCallback', this.options['fetchCurrenciesCallback']);
            let currenciesOutdated = !fetchCurrenciesCallback || await fetchCurrenciesCallback ();
            if (currenciesOutdated && fetchCurrenciesCallback !== undefined) {
                reload = true;
            }
            if ((!currenciesFromOutside || reload) && currenciesOutdated) {
                let catched;
                try {
                    currencies = await this.fetchCurrencies ();
                } catch (e) {
                    catched = e;
                    if (e instanceof NetworkError || e instanceof AuthenticationError) {
                        if (currenciesFromOutside) {
                            currencies = currenciesFromOutside;
                            catchedHandled = true;
                        }
                    }
                }
                this.options['cachedCurrencies'] = currencies;
                if (!catched) {
                    // can happens if request is rejected before getting it to the exchange,
                    // for example, cloudflare can reject with html/200 response
                    if (isEmpty (currencies) && !isEmpty (currenciesFromOutside)) {
                        currencies = currenciesFromOutside;
                    } else {
                        fetchCurrenciesCallback (currencies);
                    }
                }
                if (!postponeExceptionThrow && !catchedHandled) {
                    postponeExceptionThrow = catched;
                }
            } else {
                if (!isEmpty (currenciesFromOutside)) {
                    currencies = currenciesFromOutside;
                }
            }
            if (fetchCurrenciesCallback) {
                this.options['fetchCurrenciesCallback'] = fetchCurrenciesCallback;
                this.omit (params, 'fetchCurrenciesCallback');
            }
            this.omit (params, 'currenciesFromOutside');
        }
        let markets;
        const marketsFromOutside = this.safeValue (params, 'marketsFromOutside', undefined);
        if ((!marketsFromOutside || reload) && loadMarketsOutdated) {
            let catched;
            try {
                markets = await this.fetchMarkets (params);
            } catch (e) {
                catched = e;
                if (e instanceof NetworkError || e instanceof AuthenticationError) {
                    if (marketsFromOutside) {
                        markets = marketsFromOutside;
                        catchedHandled = true;
                    }
                }
            }
            if (!catched) {
                if (isEmpty (markets) && !isEmpty (marketsFromOutside)) {
                    // can happens if request is rejected before getting to the exchange,
                    // for example, got cloudflare throws exception
                    markets = marketsFromOutside;
                } else if (loadedMarketCallback) {
                    loadedMarketCallback (markets);
                }
            }
            if (!postponeExceptionThrow && !catchedHandled) {
                postponeExceptionThrow = catched;
            }
        } else {
            markets = marketsFromOutside;
        }
        this.omit (params, 'marketsFromOutside');
        if (loadedMarketCallback) {
            this.options['loadedMarketCallback'] = loadedMarketCallback;
            this.omit (params, 'loadedMarketCallback');
        }

        if (postponeExceptionThrow && !catchedHandled) {
            // this.bootstrapped = false;
            throw postponeExceptionThrow;
        }

        if ('cachedCurrencies' in this.options) {
            delete this.options['cachedCurrencies'];
        }
>>>>>>> 5369145e
        return this.setMarkets (markets, currencies);
    }

    /**
     * @method
     * @name Exchange#loadMarkets
     * @description Loads and prepares the markets for trading.
     * @param {boolean} reload - If true, the markets will be reloaded from the exchange.
     * @param {object} params - Additional exchange-specific parameters for the request.
     * @returns A promise that resolves to a dictionary of markets.
     * @throws An error if the markets cannot be loaded or prepared.
     * @remarks This method is asynchronous and returns a promise.
     *          It ensures that the markets are only loaded once, even if the method is called multiple times.
     *          If the markets are already loaded and not reloading, the method returns the existing markets.
     *          If the markets are being reloaded, the method waits for the reload to complete before returning the markets.
     *          If an error occurs during the loading or preparation of the markets, the promise is rejected with the error.
     */
    async loadMarkets (reload: boolean = false, params: object = {}): Promise<Dictionary<Market>> {
        if ((reload && !this.reloadingMarkets) || !this.marketsLoading) {
            this.reloadingMarkets = true
            this.marketsLoading = this.loadMarketsHelper (reload, params).then ((resolved) => {
                this.reloadingMarkets = false
                return resolved
            }, (error) => {
                this.reloadingMarkets = false
                throw error
            })
        }
        return this.marketsLoading
    }

    async fetchCurrencies (params = {}): Promise<Currencies> {
        // markets are returned as a list
        // currencies are returned as a dict
        // this is for historical reasons
        // and may be changed for consistency later
        return new Promise ((resolve, reject) => resolve (this.currencies));
    }

    async fetchCurrenciesWs (params = {}) {
        // markets are returned as a list
        // currencies are returned as a dict
        // this is for historical reasons
        // and may be changed for consistency later
        return new Promise ((resolve, reject) => resolve (this.currencies));
    }

    async fetchMarkets (params = {}): Promise<Market[]> {
        // markets are returned as a list
        // currencies are returned as a dict
        // this is for historical reasons
        // and may be changed for consistency later
        return new Promise ((resolve, reject) => resolve (Object.values (this.markets)))
    }

    async fetchMarketsWs (params = {}): Promise<Market[]> {
        // markets are returned as a list
        // currencies are returned as a dict
        // this is for historical reasons
        // and may be changed for consistency later
        return new Promise ((resolve, reject) => resolve (Object.values (this.markets)))
    }

    fetchMarketsFromOutside (markets: {}) {
        return markets;
    }

    checkRequiredDependencies () {
        return
    }

    parseNumber (value, d: Num = undefined): number {
        if (value === undefined) {
            return d
        } else {
            try {
                // we should handle scientific notation here
                // so if the exchanges returns 1e-8
                // this function will return 0.00000001
                // check https://github.com/ccxt/ccxt/issues/24135
                const numberNormalized = this.numberToString(value)
                if (numberNormalized.indexOf('e-') > -1) {
                    return this.number(numberToString(parseFloat(numberNormalized)))
                }
                const result = this.number (numberNormalized)
                return isNaN (result) ? d : result
            } catch (e) {
                return d
            }
        }
    }

    checkOrderArguments (market, type, side, amount, price, params) {
        if (price === undefined) {
            if (type === 'limit') {
                  throw new ArgumentsRequired (this.id + ' createOrder() requires a price argument for a limit order');
            }
        }
        if (amount <= 0) {
            throw new ArgumentsRequired (this.id + ' createOrder() amount should be above 0');
        }
    }

    handleHttpStatusCode (code, reason, url, method, body) {
        const codeAsString = code.toString ();
        if (codeAsString in this.httpExceptions) {
            const ErrorClass = this.httpExceptions[codeAsString];
            throw new ErrorClass (this.id + ' ' + method + ' ' + url + ' ' + codeAsString + ' ' + reason + ' ' + body);
        }
    }

    remove0xPrefix (hexData) {
        if (hexData.slice (0, 2) === '0x') {
            return hexData.slice (2);
        } else {
            return hexData;
        }
    }

    spawn(method, ...args) {
        const future = Future();
        // using setTimeout 0 to force the execution to run after the future is returned
        setTimeout(() => {
            method.apply(this, args).then(future.resolve).catch(future.reject);
        }, 0);
        return future;
    }

    delay (timeout, method, ... args) {
        setTimeout (() => {
            this.spawn (method, ... args)
        }, timeout);
    }

    // -----------------------------------------------------------------------
    // -----------------------------------------------------------------------
    // WS/PRO methods

    orderBook (snapshot = {}, depth = Number.MAX_SAFE_INTEGER) {
        return new WsOrderBook (snapshot, depth);
    }

    indexedOrderBook (snapshot = {}, depth = Number.MAX_SAFE_INTEGER) {
        return new IndexedOrderBook (snapshot, depth);
    }

    countedOrderBook (snapshot = {}, depth = Number.MAX_SAFE_INTEGER) {
        return new CountedOrderBook (snapshot, depth);
    }

    handleMessage (client, message) {} // stub to override

    // ping (client: Client) {} // stub to override

    ping (client: Client) {
        return undefined;
    }

    client (url: string): WsClient {
        this.clients = this.clients || {};
        if (!this.clients[url]) {
            const onMessage = this.handleMessage.bind (this);
            const onError = this.onError.bind (this);
            const onClose = this.onClose.bind (this);
            const onConnected = this.onConnected.bind (this);
            // decide client type here: ws / signalr / socketio
            const wsOptions = this.safeValue (this.options, 'ws', {});
            // proxy agents
            const [ httpProxy, httpsProxy, socksProxy ] = this.checkWsProxySettings ();
            const chosenAgent = this.setProxyAgents (httpProxy, httpsProxy, socksProxy);
            // part only for node-js
            const httpProxyAgent = this.getHttpAgentIfNeeded (url);
            const finalAgent = chosenAgent ? chosenAgent : (httpProxyAgent ? httpProxyAgent : this.agent);
            //
            const options = this.deepExtend (this.streaming, {
                'log': this.log ? this.log.bind (this) : this.log,
                'ping': (this as any).ping ? (this as any).ping.bind (this) : (this as any).ping,
                'verbose': this.verbose,
                'throttler': new Throttler (this.tokenBucket),
                // add support for proxies
                'options': {
                    'agent': finalAgent,
                }
            }, wsOptions);
            this.clients[url] = new WsClient (url, onMessage, onError, onClose, onConnected, options);
        }
        return this.clients[url];
    }

    watchMultiple (url: string, messageHashes: string[], message = undefined, subscribeHashes = undefined, subscription = undefined) {
        //
        // Without comments the code of this method is short and easy:
        //
        //     const client = this.client (url)
        //     const backoffDelay = 0
        //     const future = client.future (messageHash)
        //     const connected = client.connect (backoffDelay)
        //     connected.then (() => {
        //         if (message && !client.subscriptions[subscribeHash]) {
        //             client.subscriptions[subscribeHash] = true
        //             client.send (message)
        //         }
        //     }).catch ((error) => {})
        //     return future
        //
        // The following is a longer version of this method with comments
        //
        const client = this.client (url) as WsClient;
        // todo: calculate the backoff using the clients cache
        const backoffDelay = 0;
        //
        //  watchOrderBook ---- future ----+---------------+----→ user
        //                                 |               |
        //                                 ↓               ↑
        //                                 |               |
        //                              connect ......→ resolve
        //                                 |               |
        //                                 ↓               ↑
        //                                 |               |
        //                             subscribe -----→ receive
        //
        const future = Future.race (messageHashes.map (messageHash => client.future (messageHash)))
        // read and write subscription, this is done before connecting the client
        // to avoid race conditions when other parts of the code read or write to the client.subscriptions
        let missingSubscriptions = []
        if (subscribeHashes !== undefined) {
            for (let i = 0; i < subscribeHashes.length; i++) {
                const subscribeHash = subscribeHashes[i];
                if (!client.subscriptions[subscribeHash]) {
                    missingSubscriptions.push (subscribeHash)
                    client.subscriptions[subscribeHash] = subscription || true
                }
            }
        }
        // we intentionally do not use await here to avoid unhandled exceptions
        // the policy is to make sure that 100% of promises are resolved or rejected
        // either with a call to client.resolve or client.reject with
        //  a proper exception class instance
        const connected = client.connect (backoffDelay);
        // the following is executed only if the catch-clause does not
        // catch any connection-level exceptions from the client
        // (connection established successfully)
        if ((subscribeHashes === undefined) || missingSubscriptions.length) {
            connected.then (() => {
                const options = this.safeValue (this.options, 'ws');
                const cost = this.safeValue (options, 'cost', 1);
                if (message) {
                    if (this.enableRateLimit && client.throttle) {
                        // add cost here |
                        //               |
                        //               V
                        client.throttle (cost).then (() => {
                            client.send (message);
                        }).catch ((e) => {
                            for (let i = 0; i < missingSubscriptions.length; i++) {
                                const subscribeHash = missingSubscriptions[i];
                                delete client.subscriptions[subscribeHash]
                            }
                            future.reject (e);
                        });
                    } else {
                        client.send (message)
                        .catch ((e) => {
                            for (let i = 0; i < missingSubscriptions.length; i++) {
                                const subscribeHash = missingSubscriptions[i];
                                delete client.subscriptions[subscribeHash]
                            }
                            future.reject (e);
                        });
                    }
                }
            }).catch ((e)=> {
                for (let i = 0; i < missingSubscriptions.length; i++) {
                    const subscribeHash = missingSubscriptions[i];
                    delete client.subscriptions[subscribeHash]
                }
                future.reject (e);
            });
        }
        return future;
    }

    watch (url: string, messageHash: string, message = undefined, subscribeHash = undefined, subscription = undefined) {
        //
        // Without comments the code of this method is short and easy:
        //
        //     const client = this.client (url)
        //     const backoffDelay = 0
        //     const future = client.future (messageHash)
        //     const connected = client.connect (backoffDelay)
        //     connected.then (() => {
        //         if (message && !client.subscriptions[subscribeHash]) {
        //             client.subscriptions[subscribeHash] = true
        //             client.send (message)
        //         }
        //     }).catch ((error) => {})
        //     return future
        //
        // The following is a longer version of this method with comments
        //
        const client = this.client (url) as WsClient;
        // todo: calculate the backoff using the clients cache
        const backoffDelay = 0;
        //
        //  watchOrderBook ---- future ----+---------------+----→ user
        //                                 |               |
        //                                 ↓               ↑
        //                                 |               |
        //                              connect ......→ resolve
        //                                 |               |
        //                                 ↓               ↑
        //                                 |               |
        //                             subscribe -----→ receive
        //
        if ((subscribeHash === undefined) && (messageHash in client.futures)) {
            return client.futures[messageHash];
        }
        const future = client.future (messageHash);
        // read and write subscription, this is done before connecting the client
        // to avoid race conditions when other parts of the code read or write to the client.subscriptions
        const clientSubscription = client.subscriptions[subscribeHash];
        if (!clientSubscription) {
            client.subscriptions[subscribeHash] = subscription || true;
        }
        // we intentionally do not use await here to avoid unhandled exceptions
        // the policy is to make sure that 100% of promises are resolved or rejected
        // either with a call to client.resolve or client.reject with
        //  a proper exception class instance
        const connected = client.connect (backoffDelay);
        // the following is executed only if the catch-clause does not
        // catch any connection-level exceptions from the client
        // (connection established successfully)
        if (!clientSubscription) {
            connected.then (() => {
                const options = this.safeValue (this.options, 'ws');
                const cost = this.safeValue (options, 'cost', 1);
                if (message) {
                    if (this.enableRateLimit && client.throttle) {
                        // add cost here |
                        //               |
                        //               V
                        client.throttle (cost).then (() => {
                            client.send (message);
                        }).catch ((e) => {
                            client.onError (e);
                        });
                    } else {
                        client.send (message)
                        .catch ((e) => {
                            client.onError (e);
                        });
                    }
                }
            }).catch ((e)=> {
                delete client.subscriptions[subscribeHash];
                future.reject (e);
            });
        }
        return future;
    }

    onConnected (client, message = undefined) {
        // for user hooks
        // console.log ('Connected to', client.url)
    }

    onError (client, error) {
        if ((client.url in this.clients) && (this.clients[client.url].error)) {
            delete this.clients[client.url];
        }
    }

    onClose (client, error) {
        if (client.error) {
            // connection closed due to an error, do nothing
        } else {
            // server disconnected a working connection
            if (this.clients[client.url]) {
                delete this.clients[client.url];
            }
        }
    }

    async close () {
        const clients = Object.values (this.clients || {});
        const closedClients = [];
        for (let i = 0; i < clients.length; i++) {
            const client = clients[i] as WsClient;
            client.error = new ExchangeClosedByUser (this.id + ' closedByUser');
            closedClients.push(client.close ());
        }
        await Promise.all (closedClients);
        for (let i = 0; i < clients.length; i++) {
            const client = clients[i] as WsClient;
            delete this.clients[client.url];
        }
        return;
    }

    async loadOrderBook (client, messageHash: string, symbol: string, limit: Int = undefined, params = {}) {
        if (!(symbol in this.orderbooks)) {
            client.reject (new ExchangeError (this.id + ' loadOrderBook() orderbook is not initiated'), messageHash);
            return;
        }
        const maxRetries = this.handleOption ('watchOrderBook', 'snapshotMaxRetries', 3);
        let tries = 0;
        try {
            const stored = this.orderbooks[symbol];
            while (tries < maxRetries) {
                const cache = stored.cache;
                const orderBook = await this.fetchRestOrderBookSafe (symbol, limit, params);
                const index = this.getCacheIndex (orderBook, cache);
                if (index >= 0) {
                    stored.reset (orderBook);
                    this.handleDeltas (stored, cache.slice (index));
                    stored.cache.length = 0;
                    client.resolve (stored, messageHash);
                    return;
                }
                tries++;
            }
            client.reject (new ExchangeError (this.id + ' nonce is behind the cache after ' + maxRetries.toString () + ' tries.'), messageHash);
            delete this.clients[client.url];
        } catch (e) {
            client.reject (e, messageHash);
            await this.loadOrderBook (client, messageHash, symbol, limit, params);
        }
    }

    convertToBigInt(value: string) {
        return BigInt(value); // used on XT
    }

    stringToCharsArray (value: string) {
        return value.split ('');
    }

    valueIsDefined (value: any){
        return value !== undefined && value !== null;
    }

    arraySlice(array, first, second = undefined) {
        if (second === undefined) {
            return array.slice(first);
        }
        return array.slice(first, second);
    }

    getProperty (obj, property, defaultValue: any = undefined) {
        return (property in obj ? obj[property] : defaultValue);
    }

    setProperty (obj, property, defaultValue: any = undefined) {
        obj[property] = defaultValue;
    }

    axolotl(payload, hexKey, ed25519) {
        return axolotl(payload, hexKey, ed25519);
    }

    fixStringifiedJsonMembers (content: string) {
        // used for instance in bingx
        // when stringified json has members with their values also stringified, like:
        // '{"code":0, "data":{"order":{"orderId":1742968678528512345,"symbol":"BTC-USDT", "takeProfit":"{\"type\":\"TAKE_PROFIT\",\"stopPrice\":43320.1}","reduceOnly":false}}}'
        // we can fix with below manipulations
        // @ts-ignore
        let modifiedContent = content.replaceAll ('\\', '');
        modifiedContent = modifiedContent.replaceAll ('"{', '{');
        modifiedContent = modifiedContent.replaceAll ('}"', '}');
        return modifiedContent;
    }

    ethAbiEncode (types, args) {
        return this.base16ToBinary (ethers.encode (types, args).slice (2));
    }

    ethEncodeStructuredData (domain, messageTypes, messageData) {
        return this.base16ToBinary (TypedDataEncoder.encode (domain, messageTypes, messageData).slice (-132));
    }

    retrieveStarkAccount (signature, accountClassHash, accountProxyClassHash) {
        const privateKey = ethSigToPrivate (signature);
        const publicKey = getStarkKey (privateKey);
        const callData = Starknet.CallData.compile({
            implementation: accountClassHash,
            selector: Starknet.hash.getSelectorFromName('initialize'),
            calldata: Starknet.CallData.compile({
              signer: publicKey,
              guardian: '0',
            }),
        });

        const address = Starknet.hash.calculateContractAddressFromHash(
            publicKey,
            accountProxyClassHash,
            callData,
            0,
        );
        return {
            privateKey,
            publicKey,
            address
        };
    }

    starknetEncodeStructuredData (domain, messageTypes, messageData, address) {
        const types = Object.keys (messageTypes);
        if (types.length > 1) {
            throw new NotSupported (this.id + ' starknetEncodeStructuredData only support single type');
        }
        const request = {
            'domain': domain,
            'primaryType': types[0],
            'types': this.extend ({
                'StarkNetDomain': [
                    { 'name': "name", 'type': "felt" },
                    { 'name': "chainId", 'type': "felt" },
                    { 'name': "version", 'type': "felt" },
                ],
            }, messageTypes),
            'message': messageData,
        };
        const msgHash = Starknet.typedData.getMessageHash (request, address);
        return msgHash;
    }

    starknetSign (hash, pri) {
        // TODO: unify to ecdsa
        const signature = starknetCurveSign (hash.replace ('0x', ''), pri.slice (-64));
        return this.json ([ signature.r.toString (), signature.s.toString () ]);
    }

    async getZKContractSignatureObj (seed, params = {}) {
        const formattedSlotId = BigInt ('0x' + this.remove0xPrefix (this.hash (this.encode(this.safeString (params, 'slotId')), sha256, 'hex'))).toString ();
        const formattedNonce = BigInt ('0x' + this.remove0xPrefix (this.hash (this.encode(this.safeString (params, 'nonce')), sha256, 'hex'))).toString ();
        const formattedUint64 = '18446744073709551615';
        const formattedUint32 = '4294967295';
        const accountId = parseInt (Precise.stringMod (this.safeString (params, 'accountId'), formattedUint32), 10);
        const slotId = parseInt (Precise.stringDiv (Precise.stringMod (formattedSlotId, formattedUint64), formattedUint32), 10);
        const nonce = parseInt (Precise.stringMod (formattedNonce, formattedUint32), 10);
        await init ();
        const _signer = zklink.newRpcSignerWithProvider ({});
        await _signer.initZklinkSigner (seed);
        let tx_builder = new zklink.ContractBuilder (accountId, 0, slotId, nonce,
            this.safeInteger (params, 'pairId'),
            Precise.stringMul (this.safeString(params, 'size'), '1e18'),
            Precise.stringMul (this.safeString(params, 'price'), '1e18'),
            this.safeString (params, 'direction') === 'BUY',
            parseInt (Precise.stringMul(this.safeString(params, 'makerFeeRate'), '10000')),
            parseInt (Precise.stringMul(this.safeString (params, 'takerFeeRate'), '10000')), false);
        let contractor = zklink.newContract (tx_builder);
        //const signer = ZkLinkSigner.ethSig(seed);
        //const signer = new Signer(seed);
        contractor?.sign (_signer?.getZkLinkSigner ());
        const tx = contractor.jsValue ();
        const zkSign = tx?.signature?.signature;
        return zkSign;
    }

    async getZKTransferSignatureObj (seed, params = {}) {
        await init ();
        const _signer = zklink.newRpcSignerWithProvider ({});
        await _signer.initZklinkSigner (seed);
        let nonce = this.safeString (params, 'nonce', '0')
        if (this.safeBool(params, 'isContract') === true){
            const formattedUint32 = '4294967295';
            const formattedNonce = BigInt ('0x' + this.remove0xPrefix (this.hash (this.encode (nonce), sha256, 'hex'))).toString ();
            nonce = Precise.stringMod (formattedNonce, formattedUint32);
        }
        let tx_builder = new zklink.TransferBuilder (this.safeNumber (params, 'zkAccountId', 0),
            this.safeString (params, 'receiverAddress'),
            this.safeNumber (params, 'subAccountId', 0),
            this.safeNumber (params, 'receiverSubAccountId', 0),
            this.safeNumber (params, 'tokenId', 0),
            this.safeString (params, 'fee','0'),
            this.safeString (params, 'amount','0'),
            this.parseToInt(nonce),
            this.safeNumber (params, 'timestampSeconds', 0));
        let contractor = zklink.newTransfer (tx_builder);
        //const signer = ZkLinkSigner.ethSig(seed);
        //const signer = new Signer(seed);
        contractor?.sign (_signer?.getZkLinkSigner ());
        const tx = contractor.jsValue ();
        const zkSign = tx?.signature?.signature;
        return zkSign;
    }

    intToBase16(elem): string {
        return elem.toString(16);

    }

    extendExchangeOptions (newOptions: Dict) {
        this.options = this.extend (this.options, newOptions);
    }

    createSafeDictionary () {
        return {};
    }

    convertToSafeDictionary(dict) {
        return dict;
    }

    randomBytes (length: number) {
        const rng = new SecureRandom();
        const x:number[] = [];
        x.length = length;
        rng.nextBytes(x);
        return Buffer.from (x).toString ('hex');
    }

    randNumber(size: number) {
        let number = '';
        for (let i = 0; i < size; i++) {
            number += Math.floor(Math.random() * 10);
        }
        return parseInt(number, 10);
    }

    binaryLength (binary: Uint8Array) {
        return binary.length;
    }

    /* eslint-enable */
    // ------------------------------------------------------------------------

    // ########################################################################
    // ########################################################################
    // ########################################################################
    // ########################################################################
    // ########                        ########                        ########
    // ########                        ########                        ########
    // ########                        ########                        ########
    // ########                        ########                        ########
    // ########        ########################        ########################
    // ########        ########################        ########################
    // ########        ########################        ########################
    // ########        ########################        ########################
    // ########                        ########                        ########
    // ########                        ########                        ########
    // ########                        ########                        ########
    // ########                        ########                        ########
    // ########################################################################
    // ########################################################################
    // ########################################################################
    // ########################################################################
    // ########        ########        ########                        ########
    // ########        ########        ########                        ########
    // ########        ########        ########                        ########
    // ########        ########        ########                        ########
    // ################        ########################        ################
    // ################        ########################        ################
    // ################        ########################        ################
    // ################        ########################        ################
    // ########        ########        ################        ################
    // ########        ########        ################        ################
    // ########        ########        ################        ################
    // ########        ########        ################        ################
    // ########################################################################
    // ########################################################################
    // ########################################################################
    // ########################################################################

    // ------------------------------------------------------------------------
    // METHODS BELOW THIS LINE ARE TRANSPILED FROM JAVASCRIPT TO PYTHON AND PHP

    describe (): any {
        return {
            'id': undefined,
            'name': undefined,
            'countries': undefined,
            'enableRateLimit': true,
            'rateLimit': 2000, // milliseconds = seconds * 1000
            'timeout': this.timeout, // milliseconds = seconds * 1000
            'certified': false, // if certified by the CCXT dev team
            'pro': false, // if it is integrated with CCXT Pro for WebSocket support
            'alias': false, // whether this exchange is an alias to another exchange
            'dex': false,
            'has': {
                'publicAPI': true,
                'privateAPI': true,
                'CORS': undefined,
                'sandbox': undefined,
                'spot': undefined,
                'margin': undefined,
                'swap': undefined,
                'future': undefined,
                'option': undefined,
                'addMargin': undefined,
                'borrowCrossMargin': undefined,
                'borrowIsolatedMargin': undefined,
                'borrowMargin': undefined,
                'cancelAllOrders': undefined,
                'cancelAllOrdersWs': undefined,
                'cancelOrder': true,
                'cancelOrderWs': undefined,
                'cancelOrders': undefined,
                'cancelOrdersWs': undefined,
                'closeAllPositions': undefined,
                'closePosition': undefined,
                'createDepositAddress': undefined,
                'createLimitBuyOrder': undefined,
                'createLimitBuyOrderWs': undefined,
                'createLimitOrder': true,
                'createLimitOrderWs': undefined,
                'createLimitSellOrder': undefined,
                'createLimitSellOrderWs': undefined,
                'createMarketBuyOrder': undefined,
                'createMarketBuyOrderWs': undefined,
                'createMarketBuyOrderWithCost': undefined,
                'createMarketBuyOrderWithCostWs': undefined,
                'createMarketOrder': true,
                'createMarketOrderWs': true,
                'createMarketOrderWithCost': undefined,
                'createMarketOrderWithCostWs': undefined,
                'createMarketSellOrder': undefined,
                'createMarketSellOrderWs': undefined,
                'createMarketSellOrderWithCost': undefined,
                'createMarketSellOrderWithCostWs': undefined,
                'createOrder': true,
                'createOrderWs': undefined,
                'createOrders': undefined,
                'createOrderWithTakeProfitAndStopLoss': undefined,
                'createOrderWithTakeProfitAndStopLossWs': undefined,
                'createPostOnlyOrder': undefined,
                'createPostOnlyOrderWs': undefined,
                'createReduceOnlyOrder': undefined,
                'createReduceOnlyOrderWs': undefined,
                'createStopLimitOrder': undefined,
                'createStopLimitOrderWs': undefined,
                'createStopLossOrder': undefined,
                'createStopLossOrderWs': undefined,
                'createStopMarketOrder': undefined,
                'createStopMarketOrderWs': undefined,
                'createStopOrder': undefined,
                'createStopOrderWs': undefined,
                'createTakeProfitOrder': undefined,
                'createTakeProfitOrderWs': undefined,
                'createTrailingAmountOrder': undefined,
                'createTrailingAmountOrderWs': undefined,
                'createTrailingPercentOrder': undefined,
                'createTrailingPercentOrderWs': undefined,
                'createTriggerOrder': undefined,
                'createTriggerOrderWs': undefined,
                'deposit': undefined,
                'editOrder': 'emulated',
                'editOrders': undefined,
                'editOrderWs': undefined,
                'fetchAccounts': undefined,
                'fetchBalance': true,
                'fetchBalanceWs': undefined,
                'fetchBidsAsks': undefined,
                'fetchBorrowInterest': undefined,
                'fetchBorrowRate': undefined,
                'fetchBorrowRateHistories': undefined,
                'fetchBorrowRateHistory': undefined,
                'fetchBorrowRates': undefined,
                'fetchBorrowRatesPerSymbol': undefined,
                'fetchCanceledAndClosedOrders': undefined,
                'fetchCanceledOrders': undefined,
                'fetchClosedOrder': undefined,
                'fetchClosedOrders': undefined,
                'fetchClosedOrdersWs': undefined,
                'fetchConvertCurrencies': undefined,
                'fetchConvertQuote': undefined,
                'fetchConvertTrade': undefined,
                'fetchConvertTradeHistory': undefined,
                'fetchCrossBorrowRate': undefined,
                'fetchCrossBorrowRates': undefined,
                'fetchCurrencies': 'emulated',
                'fetchCurrenciesWs': 'emulated',
                'fetchDeposit': undefined,
                'fetchDepositAddress': undefined,
                'fetchDepositAddresses': undefined,
                'fetchDepositAddressesByNetwork': undefined,
                'fetchDeposits': undefined,
                'fetchDepositsWithdrawals': undefined,
                'fetchDepositsWs': undefined,
                'fetchDepositWithdrawFee': undefined,
                'fetchDepositWithdrawFees': undefined,
                'fetchFundingHistory': undefined,
                'fetchFundingRate': undefined,
                'fetchFundingRateHistory': undefined,
                'fetchFundingInterval': undefined,
                'fetchFundingIntervals': undefined,
                'fetchFundingRates': undefined,
                'fetchGreeks': undefined,
                'fetchIndexOHLCV': undefined,
                'fetchIsolatedBorrowRate': undefined,
                'fetchIsolatedBorrowRates': undefined,
                'fetchMarginAdjustmentHistory': undefined,
                'fetchIsolatedPositions': undefined,
                'fetchL2OrderBook': true,
                'fetchL3OrderBook': undefined,
                'fetchLastPrices': undefined,
                'fetchLedger': undefined,
                'fetchLedgerEntry': undefined,
                'fetchLeverage': undefined,
                'fetchLeverages': undefined,
                'fetchLeverageTiers': undefined,
                'fetchLiquidations': undefined,
                'fetchLongShortRatio': undefined,
                'fetchLongShortRatioHistory': undefined,
                'fetchMarginMode': undefined,
                'fetchMarginModes': undefined,
                'fetchMarketLeverageTiers': undefined,
                'fetchMarkets': true,
                'fetchMarketsWs': undefined,
                'fetchMarkOHLCV': undefined,
                'fetchMyLiquidations': undefined,
                'fetchMySettlementHistory': undefined,
                'fetchMyTrades': undefined,
                'fetchMyTradesWs': undefined,
                'fetchOHLCV': undefined,
                'fetchOHLCVWs': undefined,
                'fetchOpenInterest': undefined,
                'fetchOpenInterests': undefined,
                'fetchOpenInterestHistory': undefined,
                'fetchOpenOrder': undefined,
                'fetchOpenOrders': undefined,
                'fetchOpenOrdersWs': undefined,
                'fetchOption': undefined,
                'fetchOptionChain': undefined,
                'fetchOrder': undefined,
                'fetchOrderBook': true,
                'fetchOrderBooks': undefined,
                'fetchOrderBookWs': undefined,
                'fetchOrders': undefined,
                'fetchOrdersByStatus': undefined,
                'fetchOrdersWs': undefined,
                'fetchOrderTrades': undefined,
                'fetchOrderWs': undefined,
                'fetchPosition': undefined,
                'fetchPositionHistory': undefined,
                'fetchPositionsHistory': undefined,
                'fetchPositionWs': undefined,
                'fetchPositionMode': undefined,
                'fetchPositions': undefined,
                'fetchPositionsWs': undefined,
                'fetchPositionsForSymbol': undefined,
                'fetchPositionsForSymbolWs': undefined,
                'fetchPositionsRisk': undefined,
                'fetchPremiumIndexOHLCV': undefined,
                'fetchSettlementHistory': undefined,
                'fetchStatus': undefined,
                'fetchTicker': true,
                'fetchTickerWs': undefined,
                'fetchTickers': undefined,
                'fetchMarkPrices': undefined,
                'fetchTickersWs': undefined,
                'fetchTime': undefined,
                'fetchTrades': true,
                'fetchTradesWs': undefined,
                'fetchTradingFee': undefined,
                'fetchTradingFees': undefined,
                'fetchTradingFeesWs': undefined,
                'fetchTradingLimits': undefined,
                'fetchTransactionFee': undefined,
                'fetchTransactionFees': undefined,
                'fetchTransactions': undefined,
                'fetchTransfer': undefined,
                'fetchTransfers': undefined,
                'fetchUnderlyingAssets': undefined,
                'fetchVolatilityHistory': undefined,
                'fetchWithdrawAddresses': undefined,
                'fetchWithdrawal': undefined,
                'fetchWithdrawals': undefined,
                'fetchWithdrawalsWs': undefined,
                'fetchWithdrawalWhitelist': undefined,
                'reduceMargin': undefined,
                'repayCrossMargin': undefined,
                'repayIsolatedMargin': undefined,
                'setLeverage': undefined,
                'setMargin': undefined,
                'setMarginMode': undefined,
                'setPositionMode': undefined,
                'signIn': undefined,
                'transfer': undefined,
                'watchBalance': undefined,
                'watchMyTrades': undefined,
                'watchOHLCV': undefined,
                'watchOHLCVForSymbols': undefined,
                'watchOrderBook': undefined,
                'watchBidsAsks': undefined,
                'watchOrderBookForSymbols': undefined,
                'watchOrders': undefined,
                'watchOrdersForSymbols': undefined,
                'watchPosition': undefined,
                'watchPositions': undefined,
                'watchStatus': undefined,
                'watchTicker': undefined,
                'watchTickers': undefined,
                'watchTrades': undefined,
                'watchTradesForSymbols': undefined,
                'watchLiquidations': undefined,
                'watchLiquidationsForSymbols': undefined,
                'watchMyLiquidations': undefined,
                'watchMyLiquidationsForSymbols': undefined,
                'withdraw': undefined,
                'ws': undefined,
            },
            'urls': {
                'logo': undefined,
                'api': undefined,
                'www': undefined,
                'doc': undefined,
                'fees': undefined,
            },
            'api': undefined,
            'requiredCredentials': {
                'apiKey': true,
                'secret': true,
                'uid': false,
                'accountId': false,
                'login': false,
                'password': false,
                'twofa': false, // 2-factor authentication (one-time password key)
                'privateKey': false, // a "0x"-prefixed hexstring private key for a wallet
                'walletAddress': false, // the wallet address "0x"-prefixed hexstring
                'token': false, // reserved for HTTP auth in some cases
            },
            'markets': undefined, // to be filled manually or by fetchMarkets
            'currencies': {}, // to be filled manually or by fetchMarkets
            'timeframes': undefined, // redefine if the exchange has.fetchOHLCV
            'fees': {
                'trading': {
                    'tierBased': undefined,
                    'percentage': undefined,
                    'taker': undefined,
                    'maker': undefined,
                },
                'funding': {
                    'tierBased': undefined,
                    'percentage': undefined,
                    'withdraw': {},
                    'deposit': {},
                },
            },
            'status': {
                'status': 'ok',
                'updated': undefined,
                'eta': undefined,
                'url': undefined,
            },
            'exceptions': undefined,
            'httpExceptions': {
                '422': ExchangeError,
                '418': DDoSProtection,
                '429': RateLimitExceeded,
                '404': ExchangeNotAvailable,
                '409': ExchangeNotAvailable,
                '410': ExchangeNotAvailable,
                '451': ExchangeNotAvailable,
                '500': ExchangeNotAvailable,
                '501': ExchangeNotAvailable,
                '502': ExchangeNotAvailable,
                '520': ExchangeNotAvailable,
                '521': ExchangeNotAvailable,
                '522': ExchangeNotAvailable,
                '525': ExchangeNotAvailable,
                '526': ExchangeNotAvailable,
                '400': ExchangeNotAvailable,
                '403': ExchangeNotAvailable,
                '405': ExchangeNotAvailable,
                '503': ExchangeNotAvailable,
                '530': ExchangeNotAvailable,
                '408': RequestTimeout,
                '504': RequestTimeout,
                '401': AuthenticationError,
                '407': AuthenticationError,
                '511': AuthenticationError,
            },
            'commonCurrencies': {
                'XBT': 'BTC',
                'BCHSV': 'BSV',
            },
            'precisionMode': TICK_SIZE,
            'paddingMode': NO_PADDING,
            'limits': {
                'leverage': { 'min': undefined, 'max': undefined },
                'amount': { 'min': undefined, 'max': undefined },
                'price': { 'min': undefined, 'max': undefined },
                'cost': { 'min': undefined, 'max': undefined },
            },
        };
    }

    safeBoolN (dictionaryOrList, keys: IndexType[], defaultValue: boolean = undefined): boolean | undefined {
        /**
         * @ignore
         * @method
         * @description safely extract boolean value from dictionary or list
         * @returns {bool | undefined}
         */
        const value = this.safeValueN (dictionaryOrList, keys, defaultValue);
        if (typeof value === 'boolean') {
            return value;
        }
        return defaultValue;
    }

    safeBool2 (dictionary, key1: IndexType, key2: IndexType, defaultValue: boolean = undefined): boolean | undefined {
        /**
         * @ignore
         * @method
         * @description safely extract boolean value from dictionary or list
         * @returns {bool | undefined}
         */
        return this.safeBoolN (dictionary, [ key1, key2 ], defaultValue);
    }

    safeBool (dictionary, key: IndexType, defaultValue: boolean = undefined): boolean | undefined {
        /**
         * @ignore
         * @method
         * @description safely extract boolean value from dictionary or list
         * @returns {bool | undefined}
         */
        return this.safeBoolN (dictionary, [ key ], defaultValue);
    }

    safeDictN (dictionaryOrList, keys: IndexType[], defaultValue: Dictionary<any> = undefined): Dictionary<any> | undefined {
        /**
         * @ignore
         * @method
         * @description safely extract a dictionary from dictionary or list
         * @returns {object | undefined}
         */
        const value = this.safeValueN (dictionaryOrList, keys, defaultValue);
        if (value === undefined) {
            return defaultValue;
        }
        if ((typeof value === 'object')) {
            if (!Array.isArray (value)) {
                return value;
            }
        }
        return defaultValue;
    }

    safeDict (dictionary, key: IndexType, defaultValue: Dictionary<any> = undefined): Dictionary<any> | undefined {
        /**
         * @ignore
         * @method
         * @description safely extract a dictionary from dictionary or list
         * @returns {object | undefined}
         */
        return this.safeDictN (dictionary, [ key ], defaultValue);
    }

    safeDict2 (dictionary, key1: IndexType, key2: string, defaultValue: Dictionary<any> = undefined): Dictionary<any> | undefined {
        /**
         * @ignore
         * @method
         * @description safely extract a dictionary from dictionary or list
         * @returns {object | undefined}
         */
        return this.safeDictN (dictionary, [ key1, key2 ], defaultValue);
    }

    safeListN (dictionaryOrList, keys: IndexType[], defaultValue: any[] = undefined): any[] | undefined {
        /**
         * @ignore
         * @method
         * @description safely extract an Array from dictionary or list
         * @returns {Array | undefined}
         */
        const value = this.safeValueN (dictionaryOrList, keys, defaultValue);
        if (value === undefined) {
            return defaultValue;
        }
        if (Array.isArray (value)) {
            return value;
        }
        return defaultValue;
    }

    safeList2 (dictionaryOrList, key1: IndexType, key2: string, defaultValue: any[] = undefined): any[] | undefined {
        /**
         * @ignore
         * @method
         * @description safely extract an Array from dictionary or list
         * @returns {Array | undefined}
         */
        return this.safeListN (dictionaryOrList, [ key1, key2 ], defaultValue);
    }

    safeList (dictionaryOrList, key: IndexType, defaultValue: any[] = undefined): any[] | undefined {
        /**
         * @ignore
         * @method
         * @description safely extract an Array from dictionary or list
         * @returns {Array | undefined}
         */
        return this.safeListN (dictionaryOrList, [ key ], defaultValue);
    }

    handleDeltas (orderbook, deltas) {
        for (let i = 0; i < deltas.length; i++) {
            this.handleDelta (orderbook, deltas[i]);
        }
    }

    handleDelta (bookside, delta) {
        throw new NotSupported (this.id + ' handleDelta not supported yet');
    }

    handleDeltasWithKeys (bookSide: any, deltas, priceKey: IndexType = 0, amountKey: IndexType = 1, countOrIdKey: IndexType = 2) {
        for (let i = 0; i < deltas.length; i++) {
            const bidAsk = this.parseBidAsk (deltas[i], priceKey, amountKey, countOrIdKey);
            bookSide.storeArray (bidAsk);
        }
    }

    getCacheIndex (orderbook, deltas) {
        // return the first index of the cache that can be applied to the orderbook or -1 if not possible
        return -1;
    }

    findTimeframe (timeframe, timeframes = undefined) {
        if (timeframes === undefined) {
            timeframes = this.timeframes;
        }
        const keys = Object.keys (timeframes);
        for (let i = 0; i < keys.length; i++) {
            const key = keys[i];
            if (timeframes[key] === timeframe) {
                return key;
            }
        }
        return undefined;
    }

    checkProxyUrlSettings (url: Str = undefined, method: Str = undefined, headers = undefined, body = undefined) {
        const usedProxies = [];
        let proxyUrl = undefined;
        if (this.proxyUrl !== undefined) {
            usedProxies.push ('proxyUrl');
            proxyUrl = this.proxyUrl;
        }
        if (this.proxy_url !== undefined) {
            usedProxies.push ('proxy_url');
            proxyUrl = this.proxy_url;
        }
        if (this.proxyUrlCallback !== undefined) {
            usedProxies.push ('proxyUrlCallback');
            proxyUrl = this.proxyUrlCallback (url, method, headers, body);
        }
        if (this.proxy_url_callback !== undefined) {
            usedProxies.push ('proxy_url_callback');
            proxyUrl = this.proxy_url_callback (url, method, headers, body);
        }
        // backwards-compatibility
        if (this.proxy !== undefined) {
            usedProxies.push ('proxy');
            if (typeof this.proxy === 'function') {
                proxyUrl = this.proxy (url, method, headers, body);
            } else {
                proxyUrl = this.proxy;
            }
        }
        const length = usedProxies.length;
        if (length > 1) {
            const joinedProxyNames = usedProxies.join (',');
            throw new InvalidProxySettings (this.id + ' you have multiple conflicting proxy settings (' + joinedProxyNames + '), please use only one from : proxyUrl, proxy_url, proxyUrlCallback, proxy_url_callback');
        }
        return proxyUrl;
    }

    urlEncoderForProxyUrl (targetUrl: string) {
        // to be overriden
        const includesQuery = targetUrl.indexOf ('?') >= 0;
        const finalUrl = includesQuery ? this.encodeURIComponent (targetUrl) : targetUrl;
        return finalUrl;
    }

    checkProxySettings (url: Str = undefined, method: Str = undefined, headers = undefined, body = undefined) {
        const usedProxies = [];
        let httpProxy = undefined;
        let httpsProxy = undefined;
        let socksProxy = undefined;
        // httpProxy
        const isHttpProxyDefined = this.valueIsDefined (this.httpProxy);
        const isHttp_proxy_defined = this.valueIsDefined (this.http_proxy);
        if (isHttpProxyDefined || isHttp_proxy_defined) {
            usedProxies.push ('httpProxy');
            httpProxy = isHttpProxyDefined ? this.httpProxy : this.http_proxy;
        }
        const ishttpProxyCallbackDefined = this.valueIsDefined (this.httpProxyCallback);
        const ishttp_proxy_callback_defined = this.valueIsDefined (this.http_proxy_callback);
        if (ishttpProxyCallbackDefined || ishttp_proxy_callback_defined) {
            usedProxies.push ('httpProxyCallback');
            httpProxy = ishttpProxyCallbackDefined ? this.httpProxyCallback (url, method, headers, body) : this.http_proxy_callback (url, method, headers, body);
        }
        // httpsProxy
        const isHttpsProxyDefined = this.valueIsDefined (this.httpsProxy);
        const isHttps_proxy_defined = this.valueIsDefined (this.https_proxy);
        if (isHttpsProxyDefined || isHttps_proxy_defined) {
            usedProxies.push ('httpsProxy');
            httpsProxy = isHttpsProxyDefined ? this.httpsProxy : this.https_proxy;
        }
        const ishttpsProxyCallbackDefined = this.valueIsDefined (this.httpsProxyCallback);
        const ishttps_proxy_callback_defined = this.valueIsDefined (this.https_proxy_callback);
        if (ishttpsProxyCallbackDefined || ishttps_proxy_callback_defined) {
            usedProxies.push ('httpsProxyCallback');
            httpsProxy = ishttpsProxyCallbackDefined ? this.httpsProxyCallback (url, method, headers, body) : this.https_proxy_callback (url, method, headers, body);
        }
        // socksProxy
        const isSocksProxyDefined = this.valueIsDefined (this.socksProxy);
        const isSocks_proxy_defined = this.valueIsDefined (this.socks_proxy);
        if (isSocksProxyDefined || isSocks_proxy_defined) {
            usedProxies.push ('socksProxy');
            socksProxy = isSocksProxyDefined ? this.socksProxy : this.socks_proxy;
        }
        const issocksProxyCallbackDefined = this.valueIsDefined (this.socksProxyCallback);
        const issocks_proxy_callback_defined = this.valueIsDefined (this.socks_proxy_callback);
        if (issocksProxyCallbackDefined || issocks_proxy_callback_defined) {
            usedProxies.push ('socksProxyCallback');
            socksProxy = issocksProxyCallbackDefined ? this.socksProxyCallback (url, method, headers, body) : this.socks_proxy_callback (url, method, headers, body);
        }
        // check
        const length = usedProxies.length;
        if (length > 1) {
            const joinedProxyNames = usedProxies.join (',');
            throw new InvalidProxySettings (this.id + ' you have multiple conflicting proxy settings (' + joinedProxyNames + '), please use only one from: httpProxy, httpsProxy, httpProxyCallback, httpsProxyCallback, socksProxy, socksProxyCallback');
        }
        return [ httpProxy, httpsProxy, socksProxy ];
    }

    checkWsProxySettings () {
        const usedProxies = [];
        let wsProxy = undefined;
        let wssProxy = undefined;
        let wsSocksProxy = undefined;
        // ws proxy
        const isWsProxyDefined = this.valueIsDefined (this.wsProxy);
        const is_ws_proxy_defined = this.valueIsDefined (this.ws_proxy);
        if (isWsProxyDefined || is_ws_proxy_defined) {
            usedProxies.push ('wsProxy');
            wsProxy = (isWsProxyDefined) ? this.wsProxy : this.ws_proxy;
        }
        // wss proxy
        const isWssProxyDefined = this.valueIsDefined (this.wssProxy);
        const is_wss_proxy_defined = this.valueIsDefined (this.wss_proxy);
        if (isWssProxyDefined || is_wss_proxy_defined) {
            usedProxies.push ('wssProxy');
            wssProxy = (isWssProxyDefined) ? this.wssProxy : this.wss_proxy;
        }
        // ws socks proxy
        const isWsSocksProxyDefined = this.valueIsDefined (this.wsSocksProxy);
        const is_ws_socks_proxy_defined = this.valueIsDefined (this.ws_socks_proxy);
        if (isWsSocksProxyDefined || is_ws_socks_proxy_defined) {
            usedProxies.push ('wsSocksProxy');
            wsSocksProxy = (isWsSocksProxyDefined) ? this.wsSocksProxy : this.ws_socks_proxy;
        }
        // check
        const length = usedProxies.length;
        if (length > 1) {
            const joinedProxyNames = usedProxies.join (',');
            throw new InvalidProxySettings (this.id + ' you have multiple conflicting proxy settings (' + joinedProxyNames + '), please use only one from: wsProxy, wssProxy, wsSocksProxy');
        }
        return [ wsProxy, wssProxy, wsSocksProxy ];
    }

    checkConflictingProxies (proxyAgentSet, proxyUrlSet) {
        if (proxyAgentSet && proxyUrlSet) {
            throw new InvalidProxySettings (this.id + ' you have multiple conflicting proxy settings, please use only one from : proxyUrl, httpProxy, httpsProxy, socksProxy');
        }
    }

    checkAddress (address: Str = undefined): Str {
        if (address === undefined) {
            throw new InvalidAddress (this.id + ' address is undefined');
        }
        // check the address is not the same letter like 'aaaaa' nor too short nor has a space
        const uniqChars = (this.unique (this.stringToCharsArray (address)));
        const length = uniqChars.length; // py transpiler trick
        if (length === 1 || address.length < this.minFundingAddressLength || address.indexOf (' ') > -1) {
            throw new InvalidAddress (this.id + ' address is invalid or has less than ' + this.minFundingAddressLength.toString () + ' characters: "' + address.toString () + '"');
        }
        return address;
    }

    findMessageHashes (client, element: string): string[] {
        const result = [];
        const messageHashes = Object.keys (client.futures);
        for (let i = 0; i < messageHashes.length; i++) {
            const messageHash = messageHashes[i];
            if (messageHash.indexOf (element) >= 0) {
                result.push (messageHash);
            }
        }
        return result;
    }

    filterByLimit (array: object[], limit: Int = undefined, key: IndexType = 'timestamp', fromStart: boolean = false): any {
        if (this.valueIsDefined (limit)) {
            const arrayLength = array.length;
            if (arrayLength > 0) {
                let ascending = true;
                if ((key in array[0])) {
                    const first = array[0][key];
                    const last = array[arrayLength - 1][key];
                    if (first !== undefined && last !== undefined) {
                        ascending = first <= last;  // true if array is sorted in ascending order based on 'timestamp'
                    }
                }
                if (fromStart) {
                    if (limit > arrayLength) {
                        limit = arrayLength;
                    }
                    // array = ascending ? this.arraySlice (array, 0, limit) : this.arraySlice (array, -limit);
                    if (ascending) {
                        array = this.arraySlice (array, 0, limit);
                    } else {
                        array = this.arraySlice (array, -limit);
                    }
                } else {
                    // array = ascending ? this.arraySlice (array, -limit) : this.arraySlice (array, 0, limit);
                    if (ascending) {
                        array = this.arraySlice (array, -limit);
                    } else {
                        array = this.arraySlice (array, 0, limit);
                    }
                }
            }
        }
        return array;
    }

    filterBySinceLimit (array: object[], since: Int = undefined, limit: Int = undefined, key: IndexType = 'timestamp', tail = false): any {
        const sinceIsDefined = this.valueIsDefined (since);
        const parsedArray = this.toArray (array) as any;
        let result = parsedArray;
        if (sinceIsDefined) {
            result = [ ];
            for (let i = 0; i < parsedArray.length; i++) {
                const entry = parsedArray[i];
                const value = this.safeValue (entry, key);
                if (value && (value >= since)) {
                    result.push (entry);
                }
            }
        }
        if (tail && limit !== undefined) {
            return this.arraySlice (result, -limit);
        }
        // if the user provided a 'since' argument
        // we want to limit the result starting from the 'since'
        const shouldFilterFromStart = !tail && sinceIsDefined;
        return this.filterByLimit (result, limit, key, shouldFilterFromStart);
    }

    filterByValueSinceLimit (array: object[], field: IndexType, value = undefined, since: Int = undefined, limit: Int = undefined, key = 'timestamp', tail = false): any {
        const valueIsDefined = this.valueIsDefined (value);
        const sinceIsDefined = this.valueIsDefined (since);
        const parsedArray = this.toArray (array) as any;
        let result = parsedArray;
        // single-pass filter for both symbol and since
        if (valueIsDefined || sinceIsDefined) {
            result = [ ];
            for (let i = 0; i < parsedArray.length; i++) {
                const entry = parsedArray[i];
                const entryFiledEqualValue = entry[field] === value;
                const firstCondition = valueIsDefined ? entryFiledEqualValue : true;
                const entryKeyValue = this.safeValue (entry, key);
                const entryKeyGESince = (entryKeyValue) && (since !== undefined) && (entryKeyValue >= since);
                const secondCondition = sinceIsDefined ? entryKeyGESince : true;
                if (firstCondition && secondCondition) {
                    result.push (entry);
                }
            }
        }
        if (tail && limit !== undefined) {
            return this.arraySlice (result, -limit);
        }
        return this.filterByLimit (result, limit, key, sinceIsDefined);
    }

    /**
     * @method
     * @name Exchange#setSandboxMode
     * @description set the sandbox mode for the exchange
     * @param {boolean} enabled true to enable sandbox mode, false to disable it
     */
    setSandboxMode (enabled: boolean) {
        if (enabled) {
            if ('test' in this.urls) {
                if (typeof this.urls['api'] === 'string') {
                    this.urls['apiBackup'] = this.urls['api'];
                    this.urls['api'] = this.urls['test'];
                } else {
                    this.urls['apiBackup'] = this.clone (this.urls['api']);
                    this.urls['api'] = this.clone (this.urls['test']);
                }
            } else {
                throw new NotSupported (this.id + ' does not have a sandbox URL');
            }
            // set flag
            this.isSandboxModeEnabled = true;
        } else if ('apiBackup' in this.urls) {
            if (typeof this.urls['api'] === 'string') {
                this.urls['api'] = this.urls['apiBackup'] as any;
            } else {
                this.urls['api'] = this.clone (this.urls['apiBackup']);
            }
            const newUrls = this.omit (this.urls, 'apiBackup');
            this.urls = newUrls;
            // set flag
            this.isSandboxModeEnabled = false;
        }
    }

    sign (path, api: any = 'public', method = 'GET', params = {}, headers: any = undefined, body: any = undefined) {
        return {};
    }

    async fetchAccounts (params = {}): Promise<Account[]> {
        throw new NotSupported (this.id + ' fetchAccounts() is not supported yet');
    }

    async fetchTrades (symbol: string, since: Int = undefined, limit: Int = undefined, params = {}): Promise<Trade[]> {
        throw new NotSupported (this.id + ' fetchTrades() is not supported yet');
    }

    async fetchTradesWs (symbol: string, since: Int = undefined, limit: Int = undefined, params = {}): Promise<Trade[]> {
        throw new NotSupported (this.id + ' fetchTradesWs() is not supported yet');
    }

    async watchLiquidations (symbol: string, since: Int = undefined, limit: Int = undefined, params = {}): Promise<Liquidation[]> {
        if (this.has['watchLiquidationsForSymbols']) {
            return await this.watchLiquidationsForSymbols ([ symbol ], since, limit, params);
        }
        throw new NotSupported (this.id + ' watchLiquidations() is not supported yet');
    }

    async watchLiquidationsForSymbols (symbols: string[], since: Int = undefined, limit: Int = undefined, params = {}): Promise<Liquidation[]> {
        throw new NotSupported (this.id + ' watchLiquidationsForSymbols() is not supported yet');
    }

    async watchMyLiquidations (symbol: string, since: Int = undefined, limit: Int = undefined, params = {}): Promise<Liquidation[]> {
        if (this.has['watchMyLiquidationsForSymbols']) {
            return this.watchMyLiquidationsForSymbols ([ symbol ], since, limit, params);
        }
        throw new NotSupported (this.id + ' watchMyLiquidations() is not supported yet');
    }

    async watchMyLiquidationsForSymbols (symbols: string[], since: Int = undefined, limit: Int = undefined, params = {}): Promise<Liquidation[]> {
        throw new NotSupported (this.id + ' watchMyLiquidationsForSymbols() is not supported yet');
    }

    async watchTrades (symbol: string, since: Int = undefined, limit: Int = undefined, params = {}): Promise<Trade[]> {
        throw new NotSupported (this.id + ' watchTrades() is not supported yet');
    }

    async unWatchTrades (symbol: string, params = {}): Promise<any> {
        throw new NotSupported (this.id + ' unWatchTrades() is not supported yet');
    }

    async watchTradesForSymbols (symbols: string[], since: Int = undefined, limit: Int = undefined, params = {}): Promise<Trade[]> {
        throw new NotSupported (this.id + ' watchTradesForSymbols() is not supported yet');
    }

    async unWatchTradesForSymbols (symbols: string[], params = {}): Promise<any> {
        throw new NotSupported (this.id + ' unWatchTradesForSymbols() is not supported yet');
    }

    async watchMyTradesForSymbols (symbols: string[], since: Int = undefined, limit: Int = undefined, params = {}): Promise<Trade[]> {
        throw new NotSupported (this.id + ' watchMyTradesForSymbols() is not supported yet');
    }

    async watchOrdersForSymbols (symbols: string[], since: Int = undefined, limit: Int = undefined, params = {}): Promise<Order[]> {
        throw new NotSupported (this.id + ' watchOrdersForSymbols() is not supported yet');
    }

    async watchOHLCVForSymbols (symbolsAndTimeframes: string[][], since: Int = undefined, limit: Int = undefined, params = {}): Promise<Dictionary<Dictionary<OHLCV[]>>> {
        throw new NotSupported (this.id + ' watchOHLCVForSymbols() is not supported yet');
    }

    async unWatchOHLCVForSymbols (symbolsAndTimeframes: string[][], params = {}): Promise<any> {
        throw new NotSupported (this.id + ' unWatchOHLCVForSymbols() is not supported yet');
    }

    async watchOrderBookForSymbols (symbols: string[], limit: Int = undefined, params = {}): Promise<OrderBook> {
        throw new NotSupported (this.id + ' watchOrderBookForSymbols() is not supported yet');
    }

    async unWatchOrderBookForSymbols (symbols: string[], params = {}): Promise<any> {
        throw new NotSupported (this.id + ' unWatchOrderBookForSymbols() is not supported yet');
    }

    async fetchDepositAddresses (codes: Strings = undefined, params = {}): Promise<DepositAddress[]> {
        throw new NotSupported (this.id + ' fetchDepositAddresses() is not supported yet');
    }

    async fetchOrderBook (symbol: string, limit: Int = undefined, params = {}): Promise<OrderBook> {
        throw new NotSupported (this.id + ' fetchOrderBook() is not supported yet');
    }

    async fetchOrderBookWs (symbol: string, limit: Int = undefined, params = {}): Promise<OrderBook> {
        throw new NotSupported (this.id + ' fetchOrderBookWs() is not supported yet');
    }

    async fetchMarginMode (symbol: string, params = {}): Promise<MarginMode> {
        if (this.has['fetchMarginModes']) {
            const marginModes = await this.fetchMarginModes ([ symbol ], params);
            return this.safeDict (marginModes, symbol) as MarginMode;
        } else {
            throw new NotSupported (this.id + ' fetchMarginMode() is not supported yet');
        }
    }

    async fetchMarginModes (symbols: Strings = undefined, params = {}): Promise<MarginModes> {
        throw new NotSupported (this.id + ' fetchMarginModes () is not supported yet');
    }

    async fetchRestOrderBookSafe (symbol, limit = undefined, params = {}) {
        const fetchSnapshotMaxRetries = this.handleOption ('watchOrderBook', 'maxRetries', 3);
        for (let i = 0; i < fetchSnapshotMaxRetries; i++) {
            try {
                const orderBook = await this.fetchOrderBook (symbol, limit, params);
                return orderBook;
            } catch (e) {
                if ((i + 1) === fetchSnapshotMaxRetries) {
                    throw e;
                }
            }
        }
        return undefined;
    }

    async watchOrderBook (symbol: string, limit: Int = undefined, params = {}): Promise<OrderBook> {
        throw new NotSupported (this.id + ' watchOrderBook() is not supported yet');
    }

    async unWatchOrderBook (symbol: string, params = {}): Promise<any> {
        throw new NotSupported (this.id + ' unWatchOrderBook() is not supported yet');
    }

    async fetchTime (params = {}): Promise<Int> {
        throw new NotSupported (this.id + ' fetchTime() is not supported yet');
    }

    async fetchTradingLimits (symbols: Strings = undefined, params = {}): Promise<{}> {
        throw new NotSupported (this.id + ' fetchTradingLimits() is not supported yet');
    }

    parseCurrency (rawCurrency: Dict): Currency {
        throw new NotSupported (this.id + ' parseCurrency() is not supported yet');
    }

    parseCurrencies (rawCurrencies): Currencies {
        const result = {};
        const arr = this.toArray (rawCurrencies);
        for (let i = 0; i < arr.length; i++) {
            const parsed = this.parseCurrency (arr[i]);
            const code = parsed['code'];
            result[code] = parsed;
        }
        return result;
    }

    parseMarket (market: Dict): Market {
        throw new NotSupported (this.id + ' parseMarket() is not supported yet');
    }

    parseMarkets (markets): Market[] {
        const result = [];
        for (let i = 0; i < markets.length; i++) {
            result.push (this.parseMarket (markets[i]));
        }
        return result;
    }

    parseTicker (ticker: Dict, market: Market = undefined): Ticker {
        throw new NotSupported (this.id + ' parseTicker() is not supported yet');
    }

    parseDepositAddress (depositAddress, currency: Currency = undefined): DepositAddress {
        throw new NotSupported (this.id + ' parseDepositAddress() is not supported yet');
    }

    parseTrade (trade: Dict, market: Market = undefined): Trade {
        throw new NotSupported (this.id + ' parseTrade() is not supported yet');
    }

    parseTransaction (transaction: Dict, currency: Currency = undefined): Transaction {
        throw new NotSupported (this.id + ' parseTransaction() is not supported yet');
    }

    parseTransfer (transfer: Dict, currency: Currency = undefined): TransferEntry {
        throw new NotSupported (this.id + ' parseTransfer() is not supported yet');
    }

    parseAccount (account: Dict): Account {
        throw new NotSupported (this.id + ' parseAccount() is not supported yet');
    }

    parseLedgerEntry (item: Dict, currency: Currency = undefined): LedgerEntry {
        throw new NotSupported (this.id + ' parseLedgerEntry() is not supported yet');
    }

    parseOrder (order: Dict, market: Market = undefined): Order {
        throw new NotSupported (this.id + ' parseOrder() is not supported yet');
    }

    async fetchCrossBorrowRates (params = {}): Promise<CrossBorrowRates> {
        throw new NotSupported (this.id + ' fetchCrossBorrowRates() is not supported yet');
    }

    async fetchIsolatedBorrowRates (params = {}): Promise<IsolatedBorrowRates> {
        throw new NotSupported (this.id + ' fetchIsolatedBorrowRates() is not supported yet');
    }

    parseMarketLeverageTiers (info, market: Market = undefined): LeverageTier[] {
        throw new NotSupported (this.id + ' parseMarketLeverageTiers() is not supported yet');
    }

    async fetchLeverageTiers (symbols: Strings = undefined, params = {}): Promise<LeverageTiers> {
        throw new NotSupported (this.id + ' fetchLeverageTiers() is not supported yet');
    }

    parsePosition (position: Dict, market: Market = undefined): Position {
        throw new NotSupported (this.id + ' parsePosition() is not supported yet');
    }

    parseFundingRateHistory (info, market: Market = undefined): FundingRateHistory {
        throw new NotSupported (this.id + ' parseFundingRateHistory() is not supported yet');
    }

    parseBorrowInterest (info: Dict, market: Market = undefined): BorrowInterest {
        throw new NotSupported (this.id + ' parseBorrowInterest() is not supported yet');
    }

    parseIsolatedBorrowRate (info: Dict, market: Market = undefined): IsolatedBorrowRate {
        throw new NotSupported (this.id + ' parseIsolatedBorrowRate() is not supported yet');
    }

    parseWsTrade (trade: Dict, market: Market = undefined): Trade {
        throw new NotSupported (this.id + ' parseWsTrade() is not supported yet');
    }

    parseWsOrder (order: Dict, market: Market = undefined): Order {
        throw new NotSupported (this.id + ' parseWsOrder() is not supported yet');
    }

    parseWsOrderTrade (trade: Dict, market: Market = undefined): Trade {
        throw new NotSupported (this.id + ' parseWsOrderTrade() is not supported yet');
    }

    parseWsOHLCV (ohlcv, market: Market = undefined): OHLCV {
        return this.parseOHLCV (ohlcv, market);
    }

    async fetchFundingRates (symbols: Strings = undefined, params = {}): Promise<FundingRates> {
        throw new NotSupported (this.id + ' fetchFundingRates() is not supported yet');
    }

    async fetchFundingIntervals (symbols: Strings = undefined, params = {}): Promise<FundingRates> {
        throw new NotSupported (this.id + ' fetchFundingIntervals() is not supported yet');
    }

    async watchFundingRate (symbol: string, params = {}): Promise<FundingRate> {
        throw new NotSupported (this.id + ' watchFundingRate() is not supported yet');
    }

    async watchFundingRates (symbols: string[], params = {}): Promise<FundingRates> {
        throw new NotSupported (this.id + ' watchFundingRates() is not supported yet');
    }

    async watchFundingRatesForSymbols (symbols: string[], params = {}): Promise<{}> {
        return await this.watchFundingRates (symbols, params);
    }

    async transfer (code: string, amount: number, fromAccount: string, toAccount: string, params = {}): Promise<TransferEntry> {
        throw new NotSupported (this.id + ' transfer() is not supported yet');
    }

    async withdraw (code: string, amount: number, address: string, tag = undefined, params = {}): Promise<Transaction> {
        throw new NotSupported (this.id + ' withdraw() is not supported yet');
    }

    async createDepositAddress (code: string, params = {}): Promise<DepositAddress> {
        throw new NotSupported (this.id + ' createDepositAddress() is not supported yet');
    }

    async setLeverage (leverage: Int, symbol: Str = undefined, params = {}): Promise<{}> {
        throw new NotSupported (this.id + ' setLeverage() is not supported yet');
    }

    async fetchLeverage (symbol: string, params = {}): Promise<Leverage> {
        if (this.has['fetchLeverages']) {
            const leverages = await this.fetchLeverages ([ symbol ], params);
            return this.safeDict (leverages, symbol) as Leverage;
        } else {
            throw new NotSupported (this.id + ' fetchLeverage() is not supported yet');
        }
    }

    async fetchLeverages (symbols: Strings = undefined, params = {}): Promise<Leverages> {
        throw new NotSupported (this.id + ' fetchLeverages() is not supported yet');
    }

    async setPositionMode (hedged: boolean, symbol: Str = undefined, params = {}): Promise<{}> {
        throw new NotSupported (this.id + ' setPositionMode() is not supported yet');
    }

    async addMargin (symbol: string, amount: number, params = {}): Promise<MarginModification> {
        throw new NotSupported (this.id + ' addMargin() is not supported yet');
    }

    async reduceMargin (symbol: string, amount: number, params = {}): Promise<MarginModification> {
        throw new NotSupported (this.id + ' reduceMargin() is not supported yet');
    }

    async setMargin (symbol: string, amount: number, params = {}): Promise<{}> {
        throw new NotSupported (this.id + ' setMargin() is not supported yet');
    }

    async fetchLongShortRatio (symbol: string, timeframe: Str = undefined, params = {}): Promise<LongShortRatio> {
        throw new NotSupported (this.id + ' fetchLongShortRatio() is not supported yet');
    }

    async fetchLongShortRatioHistory (symbol: Str = undefined, timeframe: Str = undefined, since: Int = undefined, limit: Int = undefined, params = {}): Promise<LongShortRatio[]> {
        throw new NotSupported (this.id + ' fetchLongShortRatioHistory() is not supported yet');
    }

    async fetchMarginAdjustmentHistory (symbol: Str = undefined, type: Str = undefined, since: Num = undefined, limit: Num = undefined, params = {}): Promise<MarginModification[]> {
        /**
         * @method
         * @name exchange#fetchMarginAdjustmentHistory
         * @description fetches the history of margin added or reduced from contract isolated positions
         * @param {string} [symbol] unified market symbol
         * @param {string} [type] "add" or "reduce"
         * @param {int} [since] timestamp in ms of the earliest change to fetch
         * @param {int} [limit] the maximum amount of changes to fetch
         * @param {object} params extra parameters specific to the exchange api endpoint
         * @returns {object[]} a list of [margin structures]{@link https://docs.ccxt.com/#/?id=margin-loan-structure}
         */
        throw new NotSupported (this.id + ' fetchMarginAdjustmentHistory() is not supported yet');
    }

    async setMarginMode (marginMode: string, symbol: Str = undefined, params = {}): Promise<{}> {
        throw new NotSupported (this.id + ' setMarginMode() is not supported yet');
    }

    async fetchDepositAddressesByNetwork (code: string, params = {}): Promise<DepositAddress[]> {
        throw new NotSupported (this.id + ' fetchDepositAddressesByNetwork() is not supported yet');
    }

    async fetchOpenInterestHistory (symbol: string, timeframe = '1h', since: Int = undefined, limit: Int = undefined, params = {}): Promise<OpenInterest[]> {
        throw new NotSupported (this.id + ' fetchOpenInterestHistory() is not supported yet');
    }

    async fetchOpenInterest (symbol: string, params = {}): Promise<OpenInterest> {
        throw new NotSupported (this.id + ' fetchOpenInterest() is not supported yet');
    }

    async fetchOpenInterests (symbols: Strings = undefined, params = {}): Promise<OpenInterests> {
        throw new NotSupported (this.id + ' fetchOpenInterests() is not supported yet');
    }

    async signIn (params = {}): Promise<{}> {
        throw new NotSupported (this.id + ' signIn() is not supported yet');
    }

    async fetchPaymentMethods (params = {}): Promise<{}> {
        throw new NotSupported (this.id + ' fetchPaymentMethods() is not supported yet');
    }

    parseToInt (number) {
        // Solve Common parseInt misuse ex: parseInt ((since / 1000).toString ())
        // using a number as parameter which is not valid in ts
        const stringifiedNumber = this.numberToString (number);
        const convertedNumber = parseFloat (stringifiedNumber) as any;
        return parseInt (convertedNumber);
    }

    parseToNumeric (number) {
        const stringVersion = this.numberToString (number); // this will convert 1.0 and 1 to "1" and 1.1 to "1.1"
        // keep this in mind:
        // in JS: 1 == 1.0 is true;  1 === 1.0 is true
        // in Python: 1 == 1.0 is true
        // in PHP 1 == 1.0 is true, but 1 === 1.0 is false
        if (stringVersion.indexOf ('.') >= 0) {
            return parseFloat (stringVersion);
        }
        return parseInt (stringVersion);
    }

    isRoundNumber (value: number) {
        // this method is similar to isInteger, but this is more loyal and does not check for types.
        // i.e. isRoundNumber(1.000) returns true, while isInteger(1.000) returns false
        const res = this.parseToNumeric ((value % 1));
        return res === 0;
    }

    safeNumberOmitZero (obj: object, key: IndexType, defaultValue: Num = undefined): Num {
        const value = this.safeString (obj, key);
        const final = this.parseNumber (this.omitZero (value));
        return (final === undefined) ? defaultValue : final;
    }

    safeIntegerOmitZero (obj: object, key: IndexType, defaultValue: Int = undefined): Int {
        const timestamp = this.safeInteger (obj, key, defaultValue);
        if (timestamp === undefined || timestamp === 0) {
            return undefined;
        }
        return timestamp;
    }

    afterConstruct () {
        // networks
        this.createNetworksByIdObject ();
        this.featuresGenerator ();
        // init predefined markets if any
        if (this.markets) {
            this.setMarkets (this.markets);
        }
        // init the request rate limiter
        this.initRestRateLimiter ();
        // sanbox mode
        const isSandbox = this.safeBool2 (this.options, 'sandbox', 'testnet', false);
        if (isSandbox) {
            this.setSandboxMode (isSandbox);
        }
    }

    initRestRateLimiter () {
        if (this.rateLimit === undefined || (this.id !== undefined && this.rateLimit === -1)) {
            throw new ExchangeError (this.id + '.rateLimit property is not configured');
        }
        let refillRate = this.MAX_VALUE;
        if (this.rateLimit > 0) {
            refillRate = 1 / this.rateLimit;
        }
        const defaultBucket = {
            'delay': 0.001,
            'capacity': 1,
            'cost': 1,
            'maxCapacity': 1000,
            'refillRate': refillRate,
        };
        const existingBucket = (this.tokenBucket === undefined) ? {} : this.tokenBucket;
        this.tokenBucket = this.extend (defaultBucket, existingBucket);
        this.initThrottler ();
    }

    featuresGenerator () {
        //
        // in the exchange-specific features can be something like this, where we support 'string' aliases too:
        //
        //     {
        //         'my' : {
        //             'createOrder' : {...},
        //         },
        //         'swap': {
        //             'linear': {
        //                 'extends': my',
        //             },
        //         },
        //     }
        //
        if (this.features === undefined) {
            return;
        }
        // reconstruct
        const initialFeatures = this.features;
        this.features = {};
        const unifiedMarketTypes = [ 'spot', 'swap', 'future', 'option' ];
        const subTypes = [ 'linear', 'inverse' ];
        // atm only support basic methods, eg: 'createOrder', 'fetchOrder', 'fetchOrders', 'fetchMyTrades'
        for (let i = 0; i < unifiedMarketTypes.length; i++) {
            const marketType = unifiedMarketTypes[i];
            // if marketType is not filled for this exchange, don't add that in `features`
            if (!(marketType in initialFeatures)) {
                this.features[marketType] = undefined;
            } else {
                if (marketType === 'spot') {
                    this.features[marketType] = this.featuresMapper (initialFeatures, marketType, undefined);
                } else {
                    this.features[marketType] = {};
                    for (let j = 0; j < subTypes.length; j++) {
                        const subType = subTypes[j];
                        this.features[marketType][subType] = this.featuresMapper (initialFeatures, marketType, subType);
                    }
                }
            }
        }
    }

    featuresMapper (initialFeatures: any, marketType: Str, subType: Str = undefined) {
        let featuresObj = (subType !== undefined) ? initialFeatures[marketType][subType] : initialFeatures[marketType];
        // if exchange does not have that market-type (eg. future>inverse)
        if (featuresObj === undefined) {
            return undefined;
        }
        const extendsStr: Str = this.safeString (featuresObj, 'extends');
        if (extendsStr !== undefined) {
            featuresObj = this.omit (featuresObj, 'extends');
            const extendObj = this.featuresMapper (initialFeatures, extendsStr);
            featuresObj = this.deepExtend (extendObj, featuresObj);
        }
        //
        // ### corrections ###
        //
        // createOrder
        if ('createOrder' in featuresObj) {
            const value = this.safeDict (featuresObj['createOrder'], 'attachedStopLossTakeProfit');
            featuresObj['createOrder']['stopLoss'] = value;
            featuresObj['createOrder']['takeProfit'] = value;
            if (marketType === 'spot') {
                // default 'hedged': false
                featuresObj['createOrder']['hedged'] = false;
                // default 'leverage': false
                if (!('leverage' in featuresObj['createOrder'])) {
                    featuresObj['createOrder']['leverage'] = false;
                }
            }
            // default 'GTC' to true
            if (this.safeBool (featuresObj['createOrder']['timeInForce'], 'GTC') === undefined) {
                featuresObj['createOrder']['timeInForce']['GTC'] = true;
            }
        }
        // other methods
        const keys = Object.keys (featuresObj);
        for (let i = 0; i < keys.length; i++) {
            const key = keys[i];
            const featureBlock = featuresObj[key];
            if (!this.inArray (key, [ 'sandbox' ]) && featureBlock !== undefined) {
                // default "symbolRequired" to false to all methods (except `createOrder`)
                if (!('symbolRequired' in featureBlock)) {
                    featureBlock['symbolRequired'] = this.inArray (key, [ 'createOrder', 'createOrders', 'fetchOHLCV' ]);
                }
            }
        }
        return featuresObj;
    }

    orderbookChecksumMessage (symbol:Str) {
        return symbol + ' : ' + 'orderbook data checksum validation failed. You can reconnect by calling watchOrderBook again or you can mute the error by setting exchange.options["watchOrderBook"]["checksum"] = false';
    }

    createNetworksByIdObject () {
        // automatically generate network-id-to-code mappings
        const networkIdsToCodesGenerated = this.invertFlatStringDictionary (this.safeValue (this.options, 'networks', {})); // invert defined networks dictionary
        this.options['networksById'] = this.extend (networkIdsToCodesGenerated, this.safeValue (this.options, 'networksById', {})); // support manually overriden "networksById" dictionary too
    }

    getDefaultOptions () {
        return {
            'defaultNetworkCodeReplacements': {
                'ETH': { 'ERC20': 'ETH' },
                'TRX': { 'TRC20': 'TRX' },
                'CRO': { 'CRC20': 'CRONOS' },
                'BRC20': { 'BRC20': 'BTC' },
            },
        };
    }

    safeLedgerEntry (entry: object, currency: Currency = undefined) {
        currency = this.safeCurrency (undefined, currency);
        let direction = this.safeString (entry, 'direction');
        let before = this.safeString (entry, 'before');
        let after = this.safeString (entry, 'after');
        const amount = this.safeString (entry, 'amount');
        if (amount !== undefined) {
            if (before === undefined && after !== undefined) {
                before = Precise.stringSub (after, amount);
            } else if (before !== undefined && after === undefined) {
                after = Precise.stringAdd (before, amount);
            }
        }
        if (before !== undefined && after !== undefined) {
            if (direction === undefined) {
                if (Precise.stringGt (before, after)) {
                    direction = 'out';
                }
                if (Precise.stringGt (after, before)) {
                    direction = 'in';
                }
            }
        }
        const fee = this.safeValue (entry, 'fee');
        if (fee !== undefined) {
            fee['cost'] = this.safeNumber (fee, 'cost');
        }
        const timestamp = this.safeInteger (entry, 'timestamp');
        const info = this.safeDict (entry, 'info', {});
        return {
            'id': this.safeString (entry, 'id'),
            'timestamp': timestamp,
            'datetime': this.iso8601 (timestamp),
            'direction': direction,
            'account': this.safeString (entry, 'account'),
            'referenceId': this.safeString (entry, 'referenceId'),
            'referenceAccount': this.safeString (entry, 'referenceAccount'),
            'type': this.safeString (entry, 'type'),
            'currency': currency['code'],
            'amount': this.parseNumber (amount),
            'before': this.parseNumber (before),
            'after': this.parseNumber (after),
            'status': this.safeString (entry, 'status'),
            'fee': fee,
            'info': info,
        };
    }

    safeCurrencyStructure (currency: object): CurrencyInterface {
        // derive data from networks: deposit, withdraw, active, fee, limits, precision
        const networks = this.safeDict (currency, 'networks', {});
        const keys = Object.keys (networks);
        const length = keys.length;
        if (length !== 0) {
            for (let i = 0; i < length; i++) {
                const key = keys[i];
                const network = networks[key];
                const deposit = this.safeBool (network, 'deposit');
                const currencyDeposit = this.safeBool (currency, 'deposit');
                if (currencyDeposit === undefined || deposit) {
                    currency['deposit'] = deposit;
                }
                const withdraw = this.safeBool (network, 'withdraw');
                const currencyWithdraw = this.safeBool (currency, 'withdraw');
                if (currencyWithdraw === undefined || withdraw) {
                    currency['withdraw'] = withdraw;
                }
                // set network 'active' to false if D or W is disabled
                let active = this.safeBool (network, 'active');
                if (active === undefined) {
                    if (deposit && withdraw) {
                        currency['networks'][key]['active'] = true;
                    } else if (deposit !== undefined && withdraw !== undefined) {
                        currency['networks'][key]['active'] = false;
                    }
                }
                active = this.safeBool (currency['networks'][key], 'active'); // dict might have been updated on above lines, so access directly instead of `network` variable
                const currencyActive = this.safeBool (currency, 'active');
                if (currencyActive === undefined || active) {
                    currency['active'] = active;
                }
                // find lowest fee (which is more desired)
                const fee = this.safeString (network, 'fee');
                const feeMain = this.safeString (currency, 'fee');
                if (feeMain === undefined || Precise.stringLt (fee, feeMain)) {
                    currency['fee'] = this.parseNumber (fee);
                }
                // find lowest precision (which is more desired)
                const precision = this.safeString (network, 'precision');
                const precisionMain = this.safeString (currency, 'precision');
                if (precisionMain === undefined || Precise.stringGt (precision, precisionMain)) {
                    currency['precision'] = this.parseNumber (precision);
                }
                // limits
                const limits = this.safeDict (network, 'limits');
                const limitsMain = this.safeDict (currency, 'limits');
                if (limitsMain === undefined) {
                    currency['limits'] = {};
                }
                // deposits
                const limitsDeposit = this.safeDict (limits, 'deposit');
                const limitsDepositMain = this.safeDict (limitsMain, 'deposit');
                if (limitsDepositMain === undefined) {
                    currency['limits']['deposit'] = {};
                }
                const limitsDepositMin = this.safeString (limitsDeposit, 'min');
                const limitsDepositMax = this.safeString (limitsDeposit, 'max');
                const limitsDepositMinMain = this.safeString (limitsDepositMain, 'min');
                const limitsDepositMaxMain = this.safeString (limitsDepositMain, 'max');
                // find min
                if (limitsDepositMinMain === undefined || Precise.stringLt (limitsDepositMin, limitsDepositMinMain)) {
                    currency['limits']['deposit']['min'] = this.parseNumber (limitsDepositMin);
                }
                // find max
                if (limitsDepositMaxMain === undefined || Precise.stringGt (limitsDepositMax, limitsDepositMaxMain)) {
                    currency['limits']['deposit']['max'] = this.parseNumber (limitsDepositMax);
                }
                // withdrawals
                const limitsWithdraw = this.safeDict (limits, 'withdraw');
                const limitsWithdrawMain = this.safeDict (limitsMain, 'withdraw');
                if (limitsWithdrawMain === undefined) {
                    currency['limits']['withdraw'] = {};
                }
                const limitsWithdrawMin = this.safeString (limitsWithdraw, 'min');
                const limitsWithdrawMax = this.safeString (limitsWithdraw, 'max');
                const limitsWithdrawMinMain = this.safeString (limitsWithdrawMain, 'min');
                const limitsWithdrawMaxMain = this.safeString (limitsWithdrawMain, 'max');
                // find min
                if (limitsWithdrawMinMain === undefined || Precise.stringLt (limitsWithdrawMin, limitsWithdrawMinMain)) {
                    currency['limits']['withdraw']['min'] = this.parseNumber (limitsWithdrawMin);
                }
                // find max
                if (limitsWithdrawMaxMain === undefined || Precise.stringGt (limitsWithdrawMax, limitsWithdrawMaxMain)) {
                    currency['limits']['withdraw']['max'] = this.parseNumber (limitsWithdrawMax);
                }
            }
        }
        return this.extend ({
            'info': undefined,
            'id': undefined,
            'numericId': undefined,
            'code': undefined,
            'precision': undefined,
            'type': undefined,
            'name': undefined,
            'active': undefined,
            'deposit': undefined,
            'withdraw': undefined,
            'fee': undefined,
            'fees': {},
            'networks': {},
            'limits': {
                'deposit': {
                    'min': undefined,
                    'max': undefined,
                },
                'withdraw': {
                    'min': undefined,
                    'max': undefined,
                },
            },
        }, currency);
    }

    safeMarketStructure (market: Dict = undefined): MarketInterface {
        const cleanStructure = {
            'id': undefined,
            'lowercaseId': undefined,
            'symbol': undefined,
            'base': undefined,
            'quote': undefined,
            'settle': undefined,
            'baseId': undefined,
            'quoteId': undefined,
            'settleId': undefined,
            'type': undefined,
            'spot': undefined,
            'margin': undefined,
            'swap': undefined,
            'future': undefined,
            'option': undefined,
            'index': undefined,
            'active': undefined,
            'contract': undefined,
            'linear': undefined,
            'inverse': undefined,
            'subType': undefined,
            'taker': undefined,
            'maker': undefined,
            'contractSize': undefined,
            'expiry': undefined,
            'expiryDatetime': undefined,
            'strike': undefined,
            'optionType': undefined,
            'precision': {
                'amount': undefined,
                'price': undefined,
                'cost': undefined,
                'base': undefined,
                'quote': undefined,
            },
            'limits': {
                'leverage': {
                    'min': undefined,
                    'max': undefined,
                },
                'amount': {
                    'min': undefined,
                    'max': undefined,
                },
                'price': {
                    'min': undefined,
                    'max': undefined,
                },
                'cost': {
                    'min': undefined,
                    'max': undefined,
                },
            },
            'marginModes': {
                'cross': undefined,
                'isolated': undefined,
            },
            'created': undefined,
            'info': undefined,
        };
        if (market !== undefined) {
            const result = this.extend (cleanStructure, market);
            // set undefined swap/future/etc
            if (result['spot']) {
                if (result['contract'] === undefined) {
                    result['contract'] = false;
                }
                if (result['swap'] === undefined) {
                    result['swap'] = false;
                }
                if (result['future'] === undefined) {
                    result['future'] = false;
                }
                if (result['option'] === undefined) {
                    result['option'] = false;
                }
                if (result['index'] === undefined) {
                    result['index'] = false;
                }
            }
            return result;
        }
        return cleanStructure;
    }

    setMarkets (markets, currencies = undefined) {
        const values = [];
        this.markets_by_id = {};
        // handle marketId conflicts
        // we insert spot markets first
        const marketValues = this.sortBy (this.toArray (markets), 'spot', true, true);
        for (let i = 0; i < marketValues.length; i++) {
            const value = marketValues[i];
            if (value['id'] in this.markets_by_id) {
                const marketsByIdArray = (this.markets_by_id[value['id']] as any);
                marketsByIdArray.push (value);
                this.markets_by_id[value['id']] = marketsByIdArray;
            } else {
                this.markets_by_id[value['id']] = [ value ] as any;
            }
            const market = this.deepExtend (this.safeMarketStructure (), {
                'precision': this.precision,
                'limits': this.limits,
            }, this.fees['trading'], value);
            if (market['linear']) {
                market['subType'] = 'linear';
            } else if (market['inverse']) {
                market['subType'] = 'inverse';
            } else {
                market['subType'] = undefined;
            }
            values.push (market);
        }
        this.markets = this.indexBy (values, 'symbol') as any;
        const marketsSortedBySymbol = this.keysort (this.markets);
        const marketsSortedById = this.keysort (this.markets_by_id);
        this.symbols = Object.keys (marketsSortedBySymbol);
        this.ids = Object.keys (marketsSortedById);
        if (currencies !== undefined) {
            // currencies is always undefined when called in constructor but not when called from loadMarkets
            this.currencies = this.deepExtend (this.currencies, currencies);
        } else {
            let baseCurrencies = [];
            let quoteCurrencies = [];
            for (let i = 0; i < values.length; i++) {
                const market = values[i];
                const defaultCurrencyPrecision = (this.precisionMode === DECIMAL_PLACES) ? 8 : this.parseNumber ('1e-8');
                const marketPrecision = this.safeDict (market, 'precision', {});
                if ('base' in market) {
                    const currency = this.safeCurrencyStructure ({
                        'id': this.safeString2 (market, 'baseId', 'base'),
                        'numericId': this.safeInteger (market, 'baseNumericId'),
                        'code': this.safeString (market, 'base'),
                        'precision': this.safeValue2 (marketPrecision, 'base', 'amount', defaultCurrencyPrecision),
                    });
                    baseCurrencies.push (currency);
                }
                if ('quote' in market) {
                    const currency = this.safeCurrencyStructure ({
                        'id': this.safeString2 (market, 'quoteId', 'quote'),
                        'numericId': this.safeInteger (market, 'quoteNumericId'),
                        'code': this.safeString (market, 'quote'),
                        'precision': this.safeValue2 (marketPrecision, 'quote', 'price', defaultCurrencyPrecision),
                    });
                    quoteCurrencies.push (currency);
                }
            }
            baseCurrencies = this.sortBy (baseCurrencies, 'code', false, '');
            quoteCurrencies = this.sortBy (quoteCurrencies, 'code', false, '');
            this.baseCurrencies = this.indexBy (baseCurrencies, 'code');
            this.quoteCurrencies = this.indexBy (quoteCurrencies, 'code');
            const allCurrencies = this.arrayConcat (baseCurrencies, quoteCurrencies);
            const groupedCurrencies = this.groupBy (allCurrencies, 'code');
            const codes = Object.keys (groupedCurrencies);
            const resultingCurrencies = [];
            for (let i = 0; i < codes.length; i++) {
                const code = codes[i];
                const groupedCurrenciesCode = this.safeList (groupedCurrencies, code, []);
                let highestPrecisionCurrency = this.safeValue (groupedCurrenciesCode, 0);
                for (let j = 1; j < groupedCurrenciesCode.length; j++) {
                    const currentCurrency = groupedCurrenciesCode[j];
                    if (this.precisionMode === TICK_SIZE) {
                        highestPrecisionCurrency = (currentCurrency['precision'] < highestPrecisionCurrency['precision']) ? currentCurrency : highestPrecisionCurrency;
                    } else {
                        highestPrecisionCurrency = (currentCurrency['precision'] > highestPrecisionCurrency['precision']) ? currentCurrency : highestPrecisionCurrency;
                    }
                }
                resultingCurrencies.push (highestPrecisionCurrency);
            }
            const sortedCurrencies = this.sortBy (resultingCurrencies, 'code');
            this.currencies = this.deepExtend (this.currencies, this.indexBy (sortedCurrencies, 'code'));
        }
        this.currencies_by_id = this.indexBy (this.currencies, 'id');
        const currenciesSortedByCode = this.keysort (this.currencies);
        this.codes = Object.keys (currenciesSortedByCode);
        return this.markets;
    }

    getDescribeForExtendedWsExchange (currentRestInstance: any, parentRestInstance: any, wsBaseDescribe: Dictionary<any>) {
        const extendedRestDescribe = this.deepExtend (parentRestInstance.describe (), currentRestInstance.describe ());
        const superWithRestDescribe = this.deepExtend (extendedRestDescribe, wsBaseDescribe);
        return superWithRestDescribe;
    }

    safeBalance (balance: Dict): Balances {
        const balances = this.omit (balance, [ 'info', 'timestamp', 'datetime', 'free', 'used', 'total' ]);
        const codes = Object.keys (balances);
        balance['free'] = {};
        balance['used'] = {};
        balance['total'] = {};
        const debtBalance = {};
        for (let i = 0; i < codes.length; i++) {
            const code = codes[i];
            let total = this.safeString (balance[code], 'total');
            let free = this.safeString (balance[code], 'free');
            let used = this.safeString (balance[code], 'used');
            const debt = this.safeString (balance[code], 'debt');
            if ((total === undefined) && (free !== undefined) && (used !== undefined)) {
                total = Precise.stringAdd (free, used);
            }
            if ((free === undefined) && (total !== undefined) && (used !== undefined)) {
                free = Precise.stringSub (total, used);
            }
            if ((used === undefined) && (total !== undefined) && (free !== undefined)) {
                used = Precise.stringSub (total, free);
            }
            balance[code]['free'] = this.parseNumber (free);
            balance[code]['used'] = this.parseNumber (used);
            balance[code]['total'] = this.parseNumber (total);
            balance['free'][code] = balance[code]['free'];
            balance['used'][code] = balance[code]['used'];
            balance['total'][code] = balance[code]['total'];
            if (debt !== undefined) {
                balance[code]['debt'] = this.parseNumber (debt);
                debtBalance[code] = balance[code]['debt'];
            }
        }
        const debtBalanceArray = Object.keys (debtBalance);
        const length = debtBalanceArray.length;
        if (length) {
            balance['debt'] = debtBalance;
        }
        return balance as any;
    }

    safeOrder (order: Dict, market: Market = undefined): Order {
        // parses numbers as strings
        // * it is important pass the trades as unparsed rawTrades
        let amount = this.omitZero (this.safeString (order, 'amount'));
        let remaining = this.safeString (order, 'remaining');
        let filled = this.safeString (order, 'filled');
        let cost = this.safeString (order, 'cost');
        let average = this.omitZero (this.safeString (order, 'average'));
        let price = this.omitZero (this.safeString (order, 'price'));
        let lastTradeTimeTimestamp = this.safeInteger (order, 'lastTradeTimestamp');
        let symbol = this.safeString (order, 'symbol');
        let side = this.safeString (order, 'side');
        const status = this.safeString (order, 'status');
        const parseFilled = (filled === undefined);
        const parseCost = (cost === undefined);
        const parseLastTradeTimeTimestamp = (lastTradeTimeTimestamp === undefined);
        const fee = this.safeValue (order, 'fee');
        const parseFee = (fee === undefined);
        const parseFees = this.safeValue (order, 'fees') === undefined;
        const parseSymbol = symbol === undefined;
        const parseSide = side === undefined;
        const shouldParseFees = parseFee || parseFees;
        const fees = this.safeList (order, 'fees', []);
        let trades = [];
        const isTriggerOrSLTpOrder = ((this.safeString (order, 'triggerPrice') !== undefined || (this.safeString (order, 'stopLossPrice') !== undefined)) || (this.safeString (order, 'takeProfitPrice') !== undefined));
        if (parseFilled || parseCost || shouldParseFees) {
            const rawTrades = this.safeValue (order, 'trades', trades);
            // const oldNumber = this.number;
            // we parse trades as strings here!
            // i don't think this is needed anymore
            // (this as any).number = String;
            const firstTrade = this.safeValue (rawTrades, 0);
            // parse trades if they haven't already been parsed
            const tradesAreParsed = ((firstTrade !== undefined) && ('info' in firstTrade) && ('id' in firstTrade));
            if (!tradesAreParsed) {
                trades = this.parseTrades (rawTrades, market);
            } else {
                trades = rawTrades;
            }
            // this.number = oldNumber; why parse trades as strings if you read the value using `safeString` ?
            let tradesLength = 0;
            const isArray = Array.isArray (trades);
            if (isArray) {
                tradesLength = trades.length;
            }
            if (isArray && (tradesLength > 0)) {
                // move properties that are defined in trades up into the order
                if (order['symbol'] === undefined) {
                    order['symbol'] = trades[0]['symbol'];
                }
                if (order['side'] === undefined) {
                    order['side'] = trades[0]['side'];
                }
                if (order['type'] === undefined) {
                    order['type'] = trades[0]['type'];
                }
                if (order['id'] === undefined) {
                    order['id'] = trades[0]['order'];
                }
                if (parseFilled) {
                    filled = '0';
                }
                if (parseCost) {
                    cost = '0';
                }
                for (let i = 0; i < trades.length; i++) {
                    const trade = trades[i];
                    const tradeAmount = this.safeString (trade, 'amount');
                    if (parseFilled && (tradeAmount !== undefined)) {
                        filled = Precise.stringAdd (filled, tradeAmount);
                    }
                    const tradeCost = this.safeString (trade, 'cost');
                    if (parseCost && (tradeCost !== undefined)) {
                        cost = Precise.stringAdd (cost, tradeCost);
                    }
                    if (parseSymbol) {
                        symbol = this.safeString (trade, 'symbol');
                    }
                    if (parseSide) {
                        side = this.safeString (trade, 'side');
                    }
                    const tradeTimestamp = this.safeValue (trade, 'timestamp');
                    if (parseLastTradeTimeTimestamp && (tradeTimestamp !== undefined)) {
                        if (lastTradeTimeTimestamp === undefined) {
                            lastTradeTimeTimestamp = tradeTimestamp;
                        } else {
                            lastTradeTimeTimestamp = Math.max (lastTradeTimeTimestamp, tradeTimestamp);
                        }
                    }
                    if (shouldParseFees) {
                        const tradeFees = this.safeValue (trade, 'fees');
                        if (tradeFees !== undefined) {
                            for (let j = 0; j < tradeFees.length; j++) {
                                const tradeFee = tradeFees[j];
                                fees.push (this.extend ({}, tradeFee));
                            }
                        } else {
                            const tradeFee = this.safeValue (trade, 'fee');
                            if (tradeFee !== undefined) {
                                fees.push (this.extend ({}, tradeFee));
                            }
                        }
                    }
                }
            }
        }
        if (shouldParseFees) {
            const reducedFees = this.reduceFees ? this.reduceFeesByCurrency (fees) : fees;
            const reducedLength = reducedFees.length;
            for (let i = 0; i < reducedLength; i++) {
                reducedFees[i]['cost'] = this.safeNumber (reducedFees[i], 'cost');
                if ('rate' in reducedFees[i]) {
                    reducedFees[i]['rate'] = this.safeNumber (reducedFees[i], 'rate');
                }
            }
            if (!parseFee && (reducedLength === 0)) {
                // copy fee to avoid modification by reference
                const feeCopy = this.deepExtend (fee);
                feeCopy['cost'] = this.safeNumber (feeCopy, 'cost');
                if ('rate' in feeCopy) {
                    feeCopy['rate'] = this.safeNumber (feeCopy, 'rate');
                }
                reducedFees.push (feeCopy);
            }
            order['fees'] = reducedFees;
            if (parseFee && (reducedLength === 1)) {
                order['fee'] = reducedFees[0];
            }
        }
        if (amount === undefined) {
            // ensure amount = filled + remaining
            if (filled !== undefined && remaining !== undefined) {
                amount = Precise.stringAdd (filled, remaining);
            } else if (status === 'closed') {
                amount = filled;
            }
        }
        if (filled === undefined) {
            if (amount !== undefined && remaining !== undefined) {
                filled = Precise.stringSub (amount, remaining);
            } else if (status === 'closed' && amount !== undefined) {
                filled = amount;
            }
        }
        if (remaining === undefined) {
            if (amount !== undefined && filled !== undefined) {
                remaining = Precise.stringSub (amount, filled);
            } else if (status === 'closed') {
                remaining = '0';
            }
        }
        // ensure that the average field is calculated correctly
        const inverse = this.safeBool (market, 'inverse', false);
        const contractSize = this.numberToString (this.safeValue (market, 'contractSize', 1));
        // inverse
        // price = filled * contract size / cost
        //
        // linear
        // price = cost / (filled * contract size)
        if (average === undefined) {
            if ((filled !== undefined) && (cost !== undefined) && Precise.stringGt (filled, '0')) {
                const filledTimesContractSize = Precise.stringMul (filled, contractSize);
                if (inverse) {
                    average = Precise.stringDiv (filledTimesContractSize, cost);
                } else {
                    average = Precise.stringDiv (cost, filledTimesContractSize);
                }
            }
        }
        // similarly
        // inverse
        // cost = filled * contract size / price
        //
        // linear
        // cost = filled * contract size * price
        const costPriceExists = (average !== undefined) || (price !== undefined);
        if (parseCost && (filled !== undefined) && costPriceExists) {
            let multiplyPrice = undefined;
            if (average === undefined) {
                multiplyPrice = price;
            } else {
                multiplyPrice = average;
            }
            // contract trading
            const filledTimesContractSize = Precise.stringMul (filled, contractSize);
            if (inverse) {
                cost = Precise.stringDiv (filledTimesContractSize, multiplyPrice);
            } else {
                cost = Precise.stringMul (filledTimesContractSize, multiplyPrice);
            }
        }
        // support for market orders
        const orderType = this.safeValue (order, 'type');
        const emptyPrice = (price === undefined) || Precise.stringEquals (price, '0');
        if (emptyPrice && (orderType === 'market')) {
            price = average;
        }
        // we have trades with string values at this point so we will mutate them
        for (let i = 0; i < trades.length; i++) {
            const entry = trades[i];
            entry['amount'] = this.safeNumber (entry, 'amount');
            entry['price'] = this.safeNumber (entry, 'price');
            entry['cost'] = this.safeNumber (entry, 'cost');
            const tradeFee = this.safeDict (entry, 'fee', {});
            tradeFee['cost'] = this.safeNumber (tradeFee, 'cost');
            if ('rate' in tradeFee) {
                tradeFee['rate'] = this.safeNumber (tradeFee, 'rate');
            }
            const entryFees = this.safeList (entry, 'fees', []);
            for (let j = 0; j < entryFees.length; j++) {
                entryFees[j]['cost'] = this.safeNumber (entryFees[j], 'cost');
            }
            entry['fees'] = entryFees;
            entry['fee'] = tradeFee;
        }
        let timeInForce = this.safeString (order, 'timeInForce');
        let postOnly = this.safeValue (order, 'postOnly');
        // timeInForceHandling
        if (timeInForce === undefined) {
            if (!isTriggerOrSLTpOrder && (this.safeString (order, 'type') === 'market')) {
                timeInForce = 'IOC';
            }
            // allow postOnly override
            if (postOnly) {
                timeInForce = 'PO';
            }
        } else if (postOnly === undefined) {
            // timeInForce is not undefined here
            postOnly = timeInForce === 'PO';
        }
        const timestamp = this.safeInteger (order, 'timestamp');
        const lastUpdateTimestamp = this.safeInteger (order, 'lastUpdateTimestamp');
        let datetime = this.safeString (order, 'datetime');
        if (datetime === undefined) {
            datetime = this.iso8601 (timestamp);
        }
        const triggerPrice = this.parseNumber (this.safeString2 (order, 'triggerPrice', 'stopPrice'));
        const takeProfitPrice = this.parseNumber (this.safeString (order, 'takeProfitPrice'));
        const stopLossPrice = this.parseNumber (this.safeString (order, 'stopLossPrice'));
        return this.extend (order, {
            'id': this.safeString (order, 'id'),
            'clientOrderId': this.safeString (order, 'clientOrderId'),
            'timestamp': timestamp,
            'datetime': datetime,
            'symbol': symbol,
            'type': this.safeString (order, 'type'),
            'side': side,
            'lastTradeTimestamp': lastTradeTimeTimestamp,
            'lastUpdateTimestamp': lastUpdateTimestamp,
            'price': this.parseNumber (price),
            'amount': this.parseNumber (amount),
            'cost': this.parseNumber (cost),
            'average': this.parseNumber (average),
            'filled': this.parseNumber (filled),
            'remaining': this.parseNumber (remaining),
            'timeInForce': timeInForce,
            'postOnly': postOnly,
            'trades': trades,
            'reduceOnly': this.safeValue (order, 'reduceOnly'),
            'stopPrice': triggerPrice,  // ! deprecated, use triggerPrice instead
            'triggerPrice': triggerPrice,
            'takeProfitPrice': takeProfitPrice,
            'stopLossPrice': stopLossPrice,
            'status': status,
            'fee': this.safeValue (order, 'fee'),
        });
    }

    parseOrders (orders: object, market: Market = undefined, since: Int = undefined, limit: Int = undefined, params = {}): Order[] {
        //
        // the value of orders is either a dict or a list
        //
        // dict
        //
        //     {
        //         'id1': { ... },
        //         'id2': { ... },
        //         'id3': { ... },
        //         ...
        //     }
        //
        // list
        //
        //     [
        //         { 'id': 'id1', ... },
        //         { 'id': 'id2', ... },
        //         { 'id': 'id3', ... },
        //         ...
        //     ]
        //
        let results = [];
        if (Array.isArray (orders)) {
            for (let i = 0; i < orders.length; i++) {
                const parsed = this.parseOrder (orders[i], market); // don't inline this call
                const order = this.extend (parsed, params);
                results.push (order);
            }
        } else {
            const ids = Object.keys (orders);
            for (let i = 0; i < ids.length; i++) {
                const id = ids[i];
                const idExtended = this.extend ({ 'id': id }, orders[id]);
                const parsedOrder = this.parseOrder (idExtended, market); // don't  inline these calls
                const order = this.extend (parsedOrder, params);
                results.push (order);
            }
        }
        results = this.sortBy (results, 'timestamp');
        const symbol = (market !== undefined) ? market['symbol'] : undefined;
        return this.filterBySymbolSinceLimit (results, symbol, since, limit) as Order[];
    }

    calculateFee (symbol: string, type: string, side: string, amount: number, price: number, takerOrMaker = 'taker', params = {}) {
        /**
         * @method
         * @description calculates the presumptive fee that would be charged for an order
         * @param {string} symbol unified market symbol
         * @param {string} type 'market' or 'limit'
         * @param {string} side 'buy' or 'sell'
         * @param {float} amount how much you want to trade, in units of the base currency on most exchanges, or number of contracts
         * @param {float} price the price for the order to be filled at, in units of the quote currency
         * @param {string} takerOrMaker 'taker' or 'maker'
         * @param {object} params
         * @returns {object} contains the rate, the percentage multiplied to the order amount to obtain the fee amount, and cost, the total value of the fee in units of the quote currency, for the order
         */
        if (type === 'market' && takerOrMaker === 'maker') {
            throw new ArgumentsRequired (this.id + ' calculateFee() - you have provided incompatible arguments - "market" type order can not be "maker". Change either the "type" or the "takerOrMaker" argument to calculate the fee.');
        }
        const market = this.markets[symbol];
        const feeSide = this.safeString (market, 'feeSide', 'quote');
        let useQuote = undefined;
        if (feeSide === 'get') {
            // the fee is always in the currency you get
            useQuote = side === 'sell';
        } else if (feeSide === 'give') {
            // the fee is always in the currency you give
            useQuote = side === 'buy';
        } else {
            // the fee is always in feeSide currency
            useQuote = feeSide === 'quote';
        }
        let cost = this.numberToString (amount);
        let key = undefined;
        if (useQuote) {
            const priceString = this.numberToString (price);
            cost = Precise.stringMul (cost, priceString);
            key = 'quote';
        } else {
            key = 'base';
        }
        // for derivatives, the fee is in 'settle' currency
        if (!market['spot']) {
            key = 'settle';
        }
        // even if `takerOrMaker` argument was set to 'maker', for 'market' orders we should forcefully override it to 'taker'
        if (type === 'market') {
            takerOrMaker = 'taker';
        }
        const rate = this.safeString (market, takerOrMaker);
        cost = Precise.stringMul (cost, rate);
        return {
            'type': takerOrMaker,
            'currency': market[key],
            'rate': this.parseNumber (rate),
            'cost': this.parseNumber (cost),
        };
    }

    safeLiquidation (liquidation: Dict, market: Market = undefined): Liquidation {
        const contracts = this.safeString (liquidation, 'contracts');
        const contractSize = this.safeString (market, 'contractSize');
        const price = this.safeString (liquidation, 'price');
        let baseValue = this.safeString (liquidation, 'baseValue');
        let quoteValue = this.safeString (liquidation, 'quoteValue');
        if ((baseValue === undefined) && (contracts !== undefined) && (contractSize !== undefined) && (price !== undefined)) {
            baseValue = Precise.stringMul (contracts, contractSize);
        }
        if ((quoteValue === undefined) && (baseValue !== undefined) && (price !== undefined)) {
            quoteValue = Precise.stringMul (baseValue, price);
        }
        liquidation['contracts'] = this.parseNumber (contracts);
        liquidation['contractSize'] = this.parseNumber (contractSize);
        liquidation['price'] = this.parseNumber (price);
        liquidation['baseValue'] = this.parseNumber (baseValue);
        liquidation['quoteValue'] = this.parseNumber (quoteValue);
        return liquidation as Liquidation;
    }

    safeTrade (trade: Dict, market: Market = undefined): Trade {
        const amount = this.safeString (trade, 'amount');
        const price = this.safeString (trade, 'price');
        let cost = this.safeString (trade, 'cost');
        if (cost === undefined) {
            // contract trading
            const contractSize = this.safeString (market, 'contractSize');
            let multiplyPrice = price;
            if (contractSize !== undefined) {
                const inverse = this.safeBool (market, 'inverse', false);
                if (inverse) {
                    multiplyPrice = Precise.stringDiv ('1', price);
                }
                multiplyPrice = Precise.stringMul (multiplyPrice, contractSize);
            }
            cost = Precise.stringMul (multiplyPrice, amount);
        }
        const [ resultFee, resultFees ] = this.parsedFeeAndFees (trade);
        trade['fee'] = resultFee;
        trade['fees'] = resultFees;
        trade['amount'] = this.parseNumber (amount);
        trade['price'] = this.parseNumber (price);
        trade['cost'] = this.parseNumber (cost);
        return trade as Trade;
    }

    parsedFeeAndFees (container:any) {
        let fee = this.safeDict (container, 'fee');
        let fees = this.safeList (container, 'fees');
        const feeDefined = fee !== undefined;
        const feesDefined = fees !== undefined;
        // parsing only if at least one of them is defined
        const shouldParseFees = (feeDefined || feesDefined);
        if (shouldParseFees) {
            if (feeDefined) {
                fee = this.parseFeeNumeric (fee);
            }
            if (!feesDefined) {
                // just set it directly, no further processing needed
                fees = [ fee ];
            }
            // 'fees' were set, so reparse them
            const reducedFees = this.reduceFees ? this.reduceFeesByCurrency (fees) : fees;
            const reducedLength = reducedFees.length;
            for (let i = 0; i < reducedLength; i++) {
                reducedFees[i] = this.parseFeeNumeric (reducedFees[i]);
            }
            fees = reducedFees;
            if (reducedLength === 1) {
                fee = reducedFees[0];
            } else if (reducedLength === 0) {
                fee = undefined;
            }
        }
        // in case `fee & fees` are undefined, set `fees` as empty array
        if (fee === undefined) {
            fee = {
                'cost': undefined,
                'currency': undefined,
            };
        }
        if (fees === undefined) {
            fees = [];
        }
        return [ fee, fees ];
    }

    parseFeeNumeric (fee: any) {
        fee['cost'] = this.safeNumber (fee, 'cost'); // ensure numeric
        if ('rate' in fee) {
            fee['rate'] = this.safeNumber (fee, 'rate');
        }
        return fee;
    }

    findNearestCeiling (arr: number[], providedValue: number) {
        //  i.e. findNearestCeiling ([ 10, 30, 50],  23) returns 30
        const length = arr.length;
        for (let i = 0; i < length; i++) {
            const current = arr[i];
            if (providedValue <= current) {
                return current;
            }
        }
        return arr[length - 1];
    }

    invertFlatStringDictionary (dict) {
        const reversed = {};
        const keys = Object.keys (dict);
        for (let i = 0; i < keys.length; i++) {
            const key = keys[i];
            const value = dict[key];
            if (typeof value === 'string') {
                reversed[value] = key;
            }
        }
        return reversed;
    }

    reduceFeesByCurrency (fees) {
        //
        // this function takes a list of fee structures having the following format
        //
        //     string = true
        //
        //     [
        //         { 'currency': 'BTC', 'cost': '0.1' },
        //         { 'currency': 'BTC', 'cost': '0.2'  },
        //         { 'currency': 'BTC', 'cost': '0.2', 'rate': '0.00123' },
        //         { 'currency': 'BTC', 'cost': '0.4', 'rate': '0.00123' },
        //         { 'currency': 'BTC', 'cost': '0.5', 'rate': '0.00456' },
        //         { 'currency': 'USDT', 'cost': '12.3456' },
        //     ]
        //
        //     string = false
        //
        //     [
        //         { 'currency': 'BTC', 'cost': 0.1 },
        //         { 'currency': 'BTC', 'cost': 0.2 },
        //         { 'currency': 'BTC', 'cost': 0.2, 'rate': 0.00123 },
        //         { 'currency': 'BTC', 'cost': 0.4, 'rate': 0.00123 },
        //         { 'currency': 'BTC', 'cost': 0.5, 'rate': 0.00456 },
        //         { 'currency': 'USDT', 'cost': 12.3456 },
        //     ]
        //
        // and returns a reduced fee list, where fees are summed per currency and rate (if any)
        //
        //     string = true
        //
        //     [
        //         { 'currency': 'BTC', 'cost': '0.4'  },
        //         { 'currency': 'BTC', 'cost': '0.6', 'rate': '0.00123' },
        //         { 'currency': 'BTC', 'cost': '0.5', 'rate': '0.00456' },
        //         { 'currency': 'USDT', 'cost': '12.3456' },
        //     ]
        //
        //     string  = false
        //
        //     [
        //         { 'currency': 'BTC', 'cost': 0.3  },
        //         { 'currency': 'BTC', 'cost': 0.6, 'rate': 0.00123 },
        //         { 'currency': 'BTC', 'cost': 0.5, 'rate': 0.00456 },
        //         { 'currency': 'USDT', 'cost': 12.3456 },
        //     ]
        //
        const reduced = {};
        for (let i = 0; i < fees.length; i++) {
            const fee = fees[i];
            const code = this.safeString (fee, 'currency');
            const feeCurrencyCode = code !== undefined ? code : i.toString ();
            if (feeCurrencyCode !== undefined) {
                const rate = this.safeString (fee, 'rate');
                const cost = this.safeString (fee, 'cost');
                if (cost === undefined) {
                    // omit undefined cost, as it does not make sense, however, don't omit '0' costs, as they still make sense
                    continue;
                }
                if (!(feeCurrencyCode in reduced)) {
                    reduced[feeCurrencyCode] = {};
                }
                const rateKey = (rate === undefined) ? '' : rate;
                if (rateKey in reduced[feeCurrencyCode]) {
                    reduced[feeCurrencyCode][rateKey]['cost'] = Precise.stringAdd (reduced[feeCurrencyCode][rateKey]['cost'], cost);
                } else {
                    reduced[feeCurrencyCode][rateKey] = {
                        'currency': code,
                        'cost': cost,
                    };
                    if (rate !== undefined) {
                        reduced[feeCurrencyCode][rateKey]['rate'] = rate;
                    }
                }
            }
        }
        let result = [];
        const feeValues = Object.values (reduced);
        for (let i = 0; i < feeValues.length; i++) {
            const reducedFeeValues = Object.values (feeValues[i]);
            result = this.arrayConcat (result, reducedFeeValues);
        }
        return result;
    }

    safeTicker (ticker: Dict, market: Market = undefined): Ticker {
        let open = this.omitZero (this.safeString (ticker, 'open'));
        let close = this.omitZero (this.safeString (ticker, 'close'));
        let last = this.omitZero (this.safeString (ticker, 'last'));
        let change = this.omitZero (this.safeString (ticker, 'change'));
        let percentage = this.omitZero (this.safeString (ticker, 'percentage'));
        let average = this.omitZero (this.safeString (ticker, 'average'));
        let vwap = this.safeString (ticker, 'vwap');
        const baseVolume = this.safeString (ticker, 'baseVolume');
        const quoteVolume = this.safeString (ticker, 'quoteVolume');
        if (vwap === undefined) {
            vwap = Precise.stringDiv (this.omitZero (quoteVolume), baseVolume);
        }
        if ((last !== undefined) && (close === undefined)) {
            close = last;
        } else if ((last === undefined) && (close !== undefined)) {
            last = close;
        }
        if ((last !== undefined) && (open !== undefined)) {
            if (change === undefined) {
                change = Precise.stringSub (last, open);
            }
            if (average === undefined) {
                let precision = 18;
                if (market !== undefined && this.isTickPrecision ()) {
                    const marketPrecision = this.safeDict (market, 'precision');
                    const precisionPrice = this.safeString (marketPrecision, 'price');
                    if (precisionPrice !== undefined) {
                        precision = this.precisionFromString (precisionPrice);
                    }
                }
                average = Precise.stringDiv (Precise.stringAdd (last, open), '2', precision);
            }
        }
        if ((percentage === undefined) && (change !== undefined) && (open !== undefined) && Precise.stringGt (open, '0')) {
            percentage = Precise.stringMul (Precise.stringDiv (change, open), '100');
        }
        if ((change === undefined) && (percentage !== undefined) && (open !== undefined)) {
            change = Precise.stringDiv (Precise.stringMul (percentage, open), '100');
        }
        if ((open === undefined) && (last !== undefined) && (change !== undefined)) {
            open = Precise.stringSub (last, change);
        }
        // timestamp and symbol operations don't belong in safeTicker
        // they should be done in the derived classes
        return this.extend (ticker, {
            'bid': this.parseNumber (this.omitZero (this.safeString (ticker, 'bid'))),
            'bidVolume': this.safeNumber (ticker, 'bidVolume'),
            'ask': this.parseNumber (this.omitZero (this.safeString (ticker, 'ask'))),
            'askVolume': this.safeNumber (ticker, 'askVolume'),
            'high': this.parseNumber (this.omitZero (this.safeString (ticker, 'high'))),
            'low': this.parseNumber (this.omitZero (this.safeString (ticker, 'low'))),
            'open': this.parseNumber (this.omitZero (open)),
            'close': this.parseNumber (this.omitZero (close)),
            'last': this.parseNumber (this.omitZero (last)),
            'change': this.parseNumber (change),
            'percentage': this.parseNumber (percentage),
            'average': this.parseNumber (average),
            'vwap': this.parseNumber (vwap),
            'baseVolume': this.parseNumber (baseVolume),
            'quoteVolume': this.parseNumber (quoteVolume),
            'previousClose': this.safeNumber (ticker, 'previousClose'),
            'indexPrice': this.safeNumber (ticker, 'indexPrice'),
            'markPrice': this.safeNumber (ticker, 'markPrice'),
        });
    }

    async fetchBorrowRate (code: string, amount: number, params = {}): Promise<{}> {
        throw new NotSupported (this.id + ' fetchBorrowRate is deprecated, please use fetchCrossBorrowRate or fetchIsolatedBorrowRate instead');
    }

    async repayCrossMargin (code: string, amount: number, params = {}): Promise<{}> {
        throw new NotSupported (this.id + ' repayCrossMargin is not support yet');
    }

    async repayIsolatedMargin (symbol: string, code: string, amount: number, params = {}): Promise<{}> {
        throw new NotSupported (this.id + ' repayIsolatedMargin is not support yet');
    }

    async borrowCrossMargin (code: string, amount: number, params = {}): Promise<{}> {
        throw new NotSupported (this.id + ' borrowCrossMargin is not support yet');
    }

    async borrowIsolatedMargin (symbol: string, code: string, amount: number, params = {}): Promise<{}> {
        throw new NotSupported (this.id + ' borrowIsolatedMargin is not support yet');
    }

    async borrowMargin (code: string, amount: number, symbol: Str = undefined, params = {}): Promise<{}> {
        throw new NotSupported (this.id + ' borrowMargin is deprecated, please use borrowCrossMargin or borrowIsolatedMargin instead');
    }

    async repayMargin (code: string, amount: number, symbol: Str = undefined, params = {}): Promise<{}> {
        throw new NotSupported (this.id + ' repayMargin is deprecated, please use repayCrossMargin or repayIsolatedMargin instead');
    }

    async fetchOHLCV (symbol: string, timeframe = '1m', since: Int = undefined, limit: Int = undefined, params = {}): Promise<OHLCV[]> {
        let message = '';
        if (this.has['fetchTrades']) {
            message = '. If you want to build OHLCV candles from trade executions data, visit https://github.com/ccxt/ccxt/tree/master/examples/ and see "build-ohlcv-bars" file';
        }
        throw new NotSupported (this.id + ' fetchOHLCV() is not supported yet' + message);
    }

    async fetchOHLCVWs (symbol: string, timeframe = '1m', since: Int = undefined, limit: Int = undefined, params = {}): Promise<OHLCV[]> {
        let message = '';
        if (this.has['fetchTradesWs']) {
            message = '. If you want to build OHLCV candles from trade executions data, visit https://github.com/ccxt/ccxt/tree/master/examples/ and see "build-ohlcv-bars" file';
        }
        throw new NotSupported (this.id + ' fetchOHLCVWs() is not supported yet. Try using fetchOHLCV instead.' + message);
    }

    async watchOHLCV (symbol: string, timeframe = '1m', since: Int = undefined, limit: Int = undefined, params = {}): Promise<OHLCV[]> {
        throw new NotSupported (this.id + ' watchOHLCV() is not supported yet');
    }

    convertTradingViewToOHLCV (ohlcvs: number[][], timestamp = 't', open = 'o', high = 'h', low = 'l', close = 'c', volume = 'v', ms = false) {
        const result = [];
        const timestamps = this.safeList (ohlcvs, timestamp, []);
        const opens = this.safeList (ohlcvs, open, []);
        const highs = this.safeList (ohlcvs, high, []);
        const lows = this.safeList (ohlcvs, low, []);
        const closes = this.safeList (ohlcvs, close, []);
        const volumes = this.safeList (ohlcvs, volume, []);
        for (let i = 0; i < timestamps.length; i++) {
            result.push ([
                ms ? this.safeInteger (timestamps, i) : this.safeTimestamp (timestamps, i),
                this.safeValue (opens, i),
                this.safeValue (highs, i),
                this.safeValue (lows, i),
                this.safeValue (closes, i),
                this.safeValue (volumes, i),
            ]);
        }
        return result;
    }

    convertOHLCVToTradingView (ohlcvs: number[][], timestamp = 't', open = 'o', high = 'h', low = 'l', close = 'c', volume = 'v', ms = false) {
        const result = {};
        result[timestamp] = [];
        result[open] = [];
        result[high] = [];
        result[low] = [];
        result[close] = [];
        result[volume] = [];
        for (let i = 0; i < ohlcvs.length; i++) {
            const ts = ms ? ohlcvs[i][0] : this.parseToInt (ohlcvs[i][0] / 1000);
            const resultTimestamp = result[timestamp];
            resultTimestamp.push (ts);
            const resultOpen = result[open];
            resultOpen.push (ohlcvs[i][1]);
            const resultHigh = result[high];
            resultHigh.push (ohlcvs[i][2]);
            const resultLow = result[low];
            resultLow.push (ohlcvs[i][3]);
            const resultClose = result[close];
            resultClose.push (ohlcvs[i][4]);
            const resultVolume = result[volume];
            resultVolume.push (ohlcvs[i][5]);
        }
        return result;
    }

    async fetchWebEndpoint (method, endpointMethod, returnAsJson, startRegex = undefined, endRegex = undefined) {
        let errorMessage = '';
        const options = this.safeValue (this.options, method, {});
        const muteOnFailure = this.safeBool (options, 'webApiMuteFailure', true);
        try {
            // if it was not explicitly disabled, then don't fetch
            if (this.safeBool (options, 'webApiEnable', true) !== true) {
                return undefined;
            }
            const maxRetries = this.safeValue (options, 'webApiRetries', 10);
            let response = undefined;
            let retry = 0;
            let shouldBreak = false;
            while (retry < maxRetries) {
                try {
                    response = await this[endpointMethod] ({});
                    shouldBreak = true;
                    break;
                } catch (e) {
                    retry = retry + 1;
                    if (retry === maxRetries) {
                        throw e;
                    }
                }
                if (shouldBreak) {
                    break; // this is needed because of GO
                }
            }
            let content = response;
            if (startRegex !== undefined) {
                const splitted_by_start = content.split (startRegex);
                content = splitted_by_start[1]; // we need second part after start
            }
            if (endRegex !== undefined) {
                const splitted_by_end = content.split (endRegex);
                content = splitted_by_end[0]; // we need first part after start
            }
            if (returnAsJson && (typeof content === 'string')) {
                const jsoned = this.parseJson (content.trim ()); // content should be trimmed before json parsing
                if (jsoned) {
                    return jsoned; // if parsing was not successfull, exception should be thrown
                } else {
                    throw new BadResponse ('could not parse the response into json');
                }
            } else {
                return content;
            }
        } catch (e) {
            errorMessage = this.id + ' ' + method + '() failed to fetch correct data from website. Probably webpage markup has been changed, breaking the page custom parser.';
        }
        if (muteOnFailure) {
            return undefined;
        } else {
            throw new BadResponse (errorMessage);
        }
    }

    marketIds (symbols: Strings = undefined) {
        if (symbols === undefined) {
            return symbols;
        }
        const result = [];
        for (let i = 0; i < symbols.length; i++) {
            result.push (this.marketId (symbols[i]));
        }
        return result;
    }

    currencyIds (codes: Strings = undefined) {
        if (codes === undefined) {
            return codes;
        }
        const result = [];
        for (let i = 0; i < codes.length; i++) {
            result.push (this.currencyId (codes[i]));
        }
        return result;
    }

    marketsForSymbols (symbols: Strings = undefined) {
        if (symbols === undefined) {
            return symbols;
        }
        const result = [];
        for (let i = 0; i < symbols.length; i++) {
            result.push (this.market (symbols[i]));
        }
        return result;
    }

    marketSymbols (symbols: Strings = undefined, type: Str = undefined, allowEmpty = true, sameTypeOnly = false, sameSubTypeOnly = false) {
        if (symbols === undefined) {
            if (!allowEmpty) {
                throw new ArgumentsRequired (this.id + ' empty list of symbols is not supported');
            }
            return symbols;
        }
        const symbolsLength = symbols.length;
        if (symbolsLength === 0) {
            if (!allowEmpty) {
                throw new ArgumentsRequired (this.id + ' empty list of symbols is not supported');
            }
            return symbols;
        }
        const result = [];
        let marketType = undefined;
        let isLinearSubType = undefined;
        for (let i = 0; i < symbols.length; i++) {
            const market = this.market (symbols[i]);
            if (sameTypeOnly && (marketType !== undefined)) {
                if (market['type'] !== marketType) {
                    throw new BadRequest (this.id + ' symbols must be of the same type, either ' + marketType + ' or ' + market['type'] + '.');
                }
            }
            if (sameSubTypeOnly && (isLinearSubType !== undefined)) {
                if (market['linear'] !== isLinearSubType) {
                    throw new BadRequest (this.id + ' symbols must be of the same subType, either linear or inverse.');
                }
            }
            if (type !== undefined && market['type'] !== type) {
                throw new BadRequest (this.id + ' symbols must be of the same type ' + type + '. If the type is incorrect you can change it in options or the params of the request');
            }
            marketType = market['type'];
            if (!market['spot']) {
                isLinearSubType = market['linear'];
            }
            const symbol = this.safeString (market, 'symbol', symbols[i]);
            result.push (symbol);
        }
        return result;
    }

    marketCodes (codes: Strings = undefined) {
        if (codes === undefined) {
            return codes;
        }
        const result = [];
        for (let i = 0; i < codes.length; i++) {
            result.push (this.commonCurrencyCode (codes[i]));
        }
        return result;
    }

    parseBidsAsks (bidasks, priceKey: IndexType = 0, amountKey: IndexType = 1, countOrIdKey: IndexType = 2) {
        bidasks = this.toArray (bidasks);
        const result = [];
        for (let i = 0; i < bidasks.length; i++) {
            result.push (this.parseBidAsk (bidasks[i], priceKey, amountKey, countOrIdKey));
        }
        return result;
    }

    async fetchL2OrderBook (symbol: string, limit: Int = undefined, params = {}) {
        const orderbook = await this.fetchOrderBook (symbol, limit, params);
        return this.extend (orderbook, {
            'asks': this.sortBy (this.aggregate (orderbook['asks']), 0),
            'bids': this.sortBy (this.aggregate (orderbook['bids']), 0, true),
        });
    }

    filterBySymbol (objects, symbol: Str = undefined) {
        if (symbol === undefined) {
            return objects;
        }
        const result = [];
        for (let i = 0; i < objects.length; i++) {
            const objectSymbol = this.safeString (objects[i], 'symbol');
            if (objectSymbol === symbol) {
                result.push (objects[i]);
            }
        }
        return result;
    }

    parseOHLCV (ohlcv, market: Market = undefined) : OHLCV {
        if (Array.isArray (ohlcv)) {
            return [
                this.safeInteger (ohlcv, 0), // timestamp
                this.safeNumber (ohlcv, 1), // open
                this.safeNumber (ohlcv, 2), // high
                this.safeNumber (ohlcv, 3), // low
                this.safeNumber (ohlcv, 4), // close
                this.safeNumber (ohlcv, 5), // volume
            ];
        }
        return ohlcv;
    }

    networkCodeToId (networkCode: string, currencyCode: Str = undefined): string {
        /**
         * @ignore
         * @method
         * @name exchange#networkCodeToId
         * @description tries to convert the provided networkCode (which is expected to be an unified network code) to a network id. In order to achieve this, derived class needs to have 'options->networks' defined.
         * @param {string} networkCode unified network code
         * @param {string} currencyCode unified currency code, but this argument is not required by default, unless there is an exchange (like huobi) that needs an override of the method to be able to pass currencyCode argument additionally
         * @returns {string|undefined} exchange-specific network id
         */
        if (networkCode === undefined) {
            return undefined;
        }
        const networkIdsByCodes = this.safeValue (this.options, 'networks', {});
        let networkId = this.safeString (networkIdsByCodes, networkCode);
        // for example, if 'ETH' is passed for networkCode, but 'ETH' key not defined in `options->networks` object
        if (networkId === undefined) {
            if (currencyCode === undefined) {
                const currencies = Object.values (this.currencies);
                for (let i = 0; i < currencies.length; i++) {
                    const currency = currencies[i];
                    const networks = this.safeDict (currency, 'networks');
                    const network = this.safeDict (networks, networkCode);
                    networkId = this.safeString (network, 'id');
                    if (networkId !== undefined) {
                        break;
                    }
                }
            } else {
                // if currencyCode was provided, then we try to find if that currencyCode has a replacement (i.e. ERC20 for ETH) or is in the currency
                const defaultNetworkCodeReplacements = this.safeValue (this.options, 'defaultNetworkCodeReplacements', {});
                if (currencyCode in defaultNetworkCodeReplacements) {
                    // if there is a replacement for the passed networkCode, then we use it to find network-id in `options->networks` object
                    const replacementObject = defaultNetworkCodeReplacements[currencyCode]; // i.e. { 'ERC20': 'ETH' }
                    const keys = Object.keys (replacementObject);
                    for (let i = 0; i < keys.length; i++) {
                        const key = keys[i];
                        const value = replacementObject[key];
                        // if value matches to provided unified networkCode, then we use it's key to find network-id in `options->networks` object
                        if (value === networkCode) {
                            networkId = this.safeString (networkIdsByCodes, key);
                            break;
                        }
                    }
                } else {
                    // serach for network inside currency
                    const currency = this.safeDict (this.currencies, currencyCode);
                    const networks = this.safeDict (currency, 'networks');
                    const network = this.safeDict (networks, networkCode);
                    networkId = this.safeString (network, 'id');
                }
            }
            // if it wasn't found, we just set the provided value to network-id
            if (networkId === undefined) {
                networkId = networkCode;
            }
        }
        return networkId;
    }

    networkIdToCode (networkId: Str = undefined, currencyCode: Str = undefined): string {
        /**
         * @ignore
         * @method
         * @name exchange#networkIdToCode
         * @description tries to convert the provided exchange-specific networkId to an unified network Code. In order to achieve this, derived class needs to have "options['networksById']" defined.
         * @param {string} networkId exchange specific network id/title, like: TRON, Trc-20, usdt-erc20, etc
         * @param {string|undefined} currencyCode unified currency code, but this argument is not required by default, unless there is an exchange (like huobi) that needs an override of the method to be able to pass currencyCode argument additionally
         * @returns {string|undefined} unified network code
         */
        if (networkId === undefined) {
            return undefined;
        }
        const networkCodesByIds = this.safeDict (this.options, 'networksById', {});
        let networkCode = this.safeString (networkCodesByIds, networkId, networkId);
        // replace mainnet network-codes (i.e. ERC20->ETH)
        if (currencyCode !== undefined) {
            const defaultNetworkCodeReplacements = this.safeDict (this.options, 'defaultNetworkCodeReplacements', {});
            if (currencyCode in defaultNetworkCodeReplacements) {
                const replacementObject = this.safeDict (defaultNetworkCodeReplacements, currencyCode, {});
                networkCode = this.safeString (replacementObject, networkCode, networkCode);
            }
        }
        return networkCode;
    }

    handleNetworkCodeAndParams (params) {
        const networkCodeInParams = this.safeString2 (params, 'networkCode', 'network');
        if (networkCodeInParams !== undefined) {
            params = this.omit (params, [ 'networkCode', 'network' ]);
        }
        // if it was not defined by user, we should not set it from 'defaultNetworks', because handleNetworkCodeAndParams is for only request-side and thus we do not fill it with anything. We can only use 'defaultNetworks' after parsing response-side
        return [ networkCodeInParams, params ];
    }

    defaultNetworkCode (currencyCode: string) {
        let defaultNetworkCode = undefined;
        const defaultNetworks = this.safeDict (this.options, 'defaultNetworks', {});
        if (currencyCode in defaultNetworks) {
            // if currency had set its network in "defaultNetworks", use it
            defaultNetworkCode = defaultNetworks[currencyCode];
        } else {
            // otherwise, try to use the global-scope 'defaultNetwork' value (even if that network is not supported by currency, it doesn't make any problem, this will be just used "at first" if currency supports this network at all)
            const defaultNetwork = this.safeString (this.options, 'defaultNetwork');
            if (defaultNetwork !== undefined) {
                defaultNetworkCode = defaultNetwork;
            }
        }
        return defaultNetworkCode;
    }

    selectNetworkCodeFromUnifiedNetworks (currencyCode, networkCode, indexedNetworkEntries) {
        return this.selectNetworkKeyFromNetworks (currencyCode, networkCode, indexedNetworkEntries, true);
    }

    selectNetworkIdFromRawNetworks (currencyCode, networkCode, indexedNetworkEntries) {
        return this.selectNetworkKeyFromNetworks (currencyCode, networkCode, indexedNetworkEntries, false);
    }

    selectNetworkKeyFromNetworks (currencyCode, networkCode, indexedNetworkEntries, isIndexedByUnifiedNetworkCode = false) {
        // this method is used against raw & unparse network entries, which are just indexed by network id
        let chosenNetworkId = undefined;
        const availableNetworkIds = Object.keys (indexedNetworkEntries);
        const responseNetworksLength = availableNetworkIds.length;
        if (networkCode !== undefined) {
            if (responseNetworksLength === 0) {
                throw new NotSupported (this.id + ' - ' + networkCode + ' network did not return any result for ' + currencyCode);
            } else {
                // if networkCode was provided by user, we should check it after response, as the referenced exchange doesn't support network-code during request
                const networkIdOrCode = isIndexedByUnifiedNetworkCode ? networkCode : this.networkCodeToId (networkCode, currencyCode);
                if (networkIdOrCode in indexedNetworkEntries) {
                    chosenNetworkId = networkIdOrCode;
                } else {
                    throw new NotSupported (this.id + ' - ' + networkIdOrCode + ' network was not found for ' + currencyCode + ', use one of ' + availableNetworkIds.join (', '));
                }
            }
        } else {
            if (responseNetworksLength === 0) {
                throw new NotSupported (this.id + ' - no networks were returned for ' + currencyCode);
            } else {
                // if networkCode was not provided by user, then we try to use the default network (if it was defined in "defaultNetworks"), otherwise, we just return the first network entry
                const defaultNetworkCode = this.defaultNetworkCode (currencyCode);
                const defaultNetworkId = isIndexedByUnifiedNetworkCode ? defaultNetworkCode : this.networkCodeToId (defaultNetworkCode, currencyCode);
                if (defaultNetworkId in indexedNetworkEntries) {
                    return defaultNetworkId;
                }
                throw new NotSupported (this.id + ' - can not determine the default network, please pass param["network"] one from : ' + availableNetworkIds.join (', '));
            }
        }
        return chosenNetworkId;
    }

    safeNumber2 (dictionary: object, key1: IndexType, key2: IndexType, d = undefined) {
        const value = this.safeString2 (dictionary, key1, key2);
        return this.parseNumber (value, d);
    }

    parseOrderBook (orderbook: object, symbol: string, timestamp: Int = undefined, bidsKey = 'bids', asksKey = 'asks', priceKey: IndexType = 0, amountKey: IndexType = 1, countOrIdKey: IndexType = 2): OrderBook {
        const bids = this.parseBidsAsks (this.safeValue (orderbook, bidsKey, []), priceKey, amountKey, countOrIdKey);
        const asks = this.parseBidsAsks (this.safeValue (orderbook, asksKey, []), priceKey, amountKey, countOrIdKey);
        return {
            'symbol': symbol,
            'bids': this.sortBy (bids, 0, true),
            'asks': this.sortBy (asks, 0),
            'timestamp': timestamp,
            'datetime': this.iso8601 (timestamp),
            'nonce': undefined,
        } as any;
    }

    parseOHLCVs (ohlcvs: object[], market: any = undefined, timeframe: string = '1m', since: Int = undefined, limit: Int = undefined, tail: Bool = false): OHLCV[] {
        const results = [];
        for (let i = 0; i < ohlcvs.length; i++) {
            results.push (this.parseOHLCV (ohlcvs[i], market));
        }
        const sorted = this.sortBy (results, 0);
        return this.filterBySinceLimit (sorted, since, limit, 0, tail) as any;
    }

    parseLeverageTiers (response: any, symbols: string[] = undefined, marketIdKey = undefined): LeverageTiers {
        // marketIdKey should only be undefined when response is a dictionary
        symbols = this.marketSymbols (symbols);
        const tiers = {};
        let symbolsLength = 0;
        if (symbols !== undefined) {
            symbolsLength = symbols.length;
        }
        const noSymbols = (symbols === undefined) || (symbolsLength === 0);
        if (Array.isArray (response)) {
            for (let i = 0; i < response.length; i++) {
                const item = response[i];
                const id = this.safeString (item, marketIdKey);
                const market = this.safeMarket (id, undefined, undefined, 'swap');
                const symbol = market['symbol'];
                const contract = this.safeBool (market, 'contract', false);
                if (contract && (noSymbols || this.inArray (symbol, symbols))) {
                    tiers[symbol] = this.parseMarketLeverageTiers (item, market);
                }
            }
        } else {
            const keys = Object.keys (response);
            for (let i = 0; i < keys.length; i++) {
                const marketId = keys[i];
                const item = response[marketId];
                const market = this.safeMarket (marketId, undefined, undefined, 'swap');
                const symbol = market['symbol'];
                const contract = this.safeBool (market, 'contract', false);
                if (contract && (noSymbols || this.inArray (symbol, symbols))) {
                    tiers[symbol] = this.parseMarketLeverageTiers (item, market);
                }
            }
        }
        return tiers;
    }

    async loadTradingLimits (symbols: Strings = undefined, reload = false, params = {}) {
        if (this.has['fetchTradingLimits']) {
            if (reload || !('limitsLoaded' in this.options)) {
                const response = await this.fetchTradingLimits (symbols);
                for (let i = 0; i < symbols.length; i++) {
                    const symbol = symbols[i];
                    this.markets[symbol] = this.deepExtend (this.markets[symbol], response[symbol]);
                }
                this.options['limitsLoaded'] = this.milliseconds ();
            }
        }
        return this.markets;
    }

    safePosition (position: Dict): Position {
        // simplified version of: /pull/12765/
        const unrealizedPnlString = this.safeString (position, 'unrealisedPnl');
        const initialMarginString = this.safeString (position, 'initialMargin');
        //
        // PERCENTAGE
        //
        const percentage = this.safeValue (position, 'percentage');
        if ((percentage === undefined) && (unrealizedPnlString !== undefined) && (initialMarginString !== undefined)) {
            // as it was done in all implementations ( aax, btcex, bybit, deribit, ftx, gate, kucoinfutures, phemex )
            const percentageString = Precise.stringMul (Precise.stringDiv (unrealizedPnlString, initialMarginString, 4), '100');
            position['percentage'] = this.parseNumber (percentageString);
        }
        // if contractSize is undefined get from market
        let contractSize = this.safeNumber (position, 'contractSize');
        const symbol = this.safeString (position, 'symbol');
        let market = undefined;
        if (symbol !== undefined) {
            market = this.safeValue (this.markets, symbol);
        }
        if (contractSize === undefined && market !== undefined) {
            contractSize = this.safeNumber (market, 'contractSize');
            position['contractSize'] = contractSize;
        }
        return position as Position;
    }

    parsePositions (positions: any[], symbols: string[] = undefined, params = {}): Position[] {
        symbols = this.marketSymbols (symbols);
        positions = this.toArray (positions);
        const result = [];
        for (let i = 0; i < positions.length; i++) {
            const position = this.extend (this.parsePosition (positions[i], undefined), params);
            result.push (position);
        }
        return this.filterByArrayPositions (result, 'symbol', symbols, false);
    }

    parseAccounts (accounts: any[], params = {}): Account[] {
        accounts = this.toArray (accounts);
        const result = [];
        for (let i = 0; i < accounts.length; i++) {
            const account = this.extend (this.parseAccount (accounts[i]), params);
            result.push (account);
        }
        return result;
    }

    parseTrades (trades: any[], market: Market = undefined, since: Int = undefined, limit: Int = undefined, params = {}): Trade[] {
        trades = this.toArray (trades);
        let result = [];
        for (let i = 0; i < trades.length; i++) {
            const trade = this.extend (this.parseTrade (trades[i], market), params);
            result.push (trade);
        }
        result = this.sortBy2 (result, 'timestamp', 'id');
        const symbol = (market !== undefined) ? market['symbol'] : undefined;
        return this.filterBySymbolSinceLimit (result, symbol, since, limit) as Trade[];
    }

    parseTransactions (transactions: any[], currency: Currency = undefined, since: Int = undefined, limit: Int = undefined, params = {}): Transaction[] {
        transactions = this.toArray (transactions);
        let result = [];
        for (let i = 0; i < transactions.length; i++) {
            const transaction = this.extend (this.parseTransaction (transactions[i], currency), params);
            result.push (transaction);
        }
        result = this.sortBy (result, 'timestamp');
        const code = (currency !== undefined) ? currency['code'] : undefined;
        return this.filterByCurrencySinceLimit (result, code, since, limit);
    }

    parseTransfers (transfers: any[], currency: Currency = undefined, since: Int = undefined, limit: Int = undefined, params = {}): TransferEntry[] {
        transfers = this.toArray (transfers);
        let result = [];
        for (let i = 0; i < transfers.length; i++) {
            const transfer = this.extend (this.parseTransfer (transfers[i], currency), params);
            result.push (transfer);
        }
        result = this.sortBy (result, 'timestamp');
        const code = (currency !== undefined) ? currency['code'] : undefined;
        return this.filterByCurrencySinceLimit (result, code, since, limit);
    }

    parseLedger (data, currency: Currency = undefined, since: Int = undefined, limit: Int = undefined, params = {}): LedgerEntry[] {
        let result = [];
        const arrayData = this.toArray (data);
        for (let i = 0; i < arrayData.length; i++) {
            const itemOrItems = this.parseLedgerEntry (arrayData[i], currency);
            if (Array.isArray (itemOrItems)) {
                for (let j = 0; j < itemOrItems.length; j++) {
                    result.push (this.extend (itemOrItems[j], params));
                }
            } else {
                result.push (this.extend (itemOrItems, params));
            }
        }
        result = this.sortBy (result, 'timestamp');
        const code = (currency !== undefined) ? currency['code'] : undefined;
        return this.filterByCurrencySinceLimit (result, code, since, limit);
    }

    nonce () {
        return this.seconds ();
    }

    setHeaders (headers) {
        return headers;
    }

    currencyId (code: string): string {
        let currency = this.safeDict (this.currencies, code);
        if (currency === undefined) {
            currency = this.safeCurrency (code);
        }
        if (currency !== undefined) {
            return currency['id'];
        }
        return code;
    }

    marketId (symbol: string): string {
        const market = this.market (symbol);
        if (market !== undefined) {
            return market['id'];
        }
        return symbol;
    }

    symbol (symbol: string): string {
        const market = this.market (symbol);
        return this.safeString (market, 'symbol', symbol);
    }

    handleParamString (params: object, paramName: string, defaultValue: Str = undefined): [string, object] {
        const value = this.safeString (params, paramName, defaultValue);
        if (value !== undefined) {
            params = this.omit (params, paramName);
        }
        return [ value, params ];
    }

    handleParamString2 (params: object, paramName1: string, paramName2: string, defaultValue: Str = undefined): [string, object] {
        const value = this.safeString2 (params, paramName1, paramName2, defaultValue);
        if (value !== undefined) {
            params = this.omit (params, [ paramName1, paramName2 ]);
        }
        return [ value, params ];
    }

    handleParamInteger (params: object, paramName: string, defaultValue: Int = undefined): [Int, object] {
        const value = this.safeInteger (params, paramName, defaultValue);
        if (value !== undefined) {
            params = this.omit (params, paramName);
        }
        return [ value, params ];
    }

    handleParamInteger2 (params: object, paramName1: string, paramName2: string, defaultValue: Int = undefined): [Int, object] {
        const value = this.safeInteger2 (params, paramName1, paramName2, defaultValue);
        if (value !== undefined) {
            params = this.omit (params, [ paramName1, paramName2 ]);
        }
        return [ value, params ];
    }

    handleParamBool (params: object, paramName: string, defaultValue: Bool = undefined): [Bool, object] {
        const value = this.safeBool (params, paramName, defaultValue);
        if (value !== undefined) {
            params = this.omit (params, paramName);
        }
        return [ value, params ];
    }

    handleParamBool2 (params: object, paramName1: string, paramName2: string, defaultValue: Bool = undefined): [Bool, object] {
        const value = this.safeBool2 (params, paramName1, paramName2, defaultValue);
        if (value !== undefined) {
            params = this.omit (params, [ paramName1, paramName2 ]);
        }
        return [ value, params ];
    }

    /**
     * @param {object} params - extra parameters
     * @param {object} request - existing dictionary of request
     * @param {string} exchangeSpecificKey - the key for chain id to be set in request
     * @param {object} currencyCode - (optional) existing dictionary of request
     * @param {boolean} isRequired - (optional) whether that param is required to be present
     * @returns {object[]} - returns [request, params] where request is the modified request object and params is the modified params object
     */
    handleRequestNetwork (params: Dict, request: Dict, exchangeSpecificKey: string, currencyCode:Str = undefined, isRequired: boolean = false) {
        let networkCode = undefined;
        [ networkCode, params ] = this.handleNetworkCodeAndParams (params);
        if (networkCode !== undefined) {
            request[exchangeSpecificKey] = this.networkCodeToId (networkCode, currencyCode);
        } else if (isRequired) {
            throw new ArgumentsRequired (this.id + ' - "network" param is required for this request');
        }
        return [ request, params ];
    }

    resolvePath (path, params) {
        return [
            this.implodeParams (path, params),
            this.omit (params, this.extractParams (path)),
        ];
    }

    getListFromObjectValues (objects, key: IndexType) {
        let newArray = objects;
        if (!Array.isArray (objects)) {
            newArray = this.toArray (objects);
        }
        const results = [];
        for (let i = 0; i < newArray.length; i++) {
            results.push (newArray[i][key]);
        }
        return results;
    }

    getSymbolsForMarketType (marketType: Str = undefined, subType: Str = undefined, symbolWithActiveStatus: boolean = true, symbolWithUnknownStatus: boolean = true) {
        let filteredMarkets = this.markets;
        if (marketType !== undefined) {
            filteredMarkets = this.filterBy (filteredMarkets, 'type', marketType);
        }
        if (subType !== undefined) {
            this.checkRequiredArgument ('getSymbolsForMarketType', subType, 'subType', [ 'linear', 'inverse', 'quanto' ]);
            filteredMarkets = this.filterBy (filteredMarkets, 'subType', subType);
        }
        const activeStatuses = [];
        if (symbolWithActiveStatus) {
            activeStatuses.push (true);
        }
        if (symbolWithUnknownStatus) {
            activeStatuses.push (undefined);
        }
        filteredMarkets = this.filterByArray (filteredMarkets, 'active', activeStatuses, false);
        return this.getListFromObjectValues (filteredMarkets, 'symbol');
    }

    filterByArray (objects, key: IndexType, values = undefined, indexed = true) {
        objects = this.toArray (objects);
        // return all of them if no values were passed
        if (values === undefined || !values) {
            // return indexed ? this.indexBy (objects, key) : objects;
            if (indexed) {
                return this.indexBy (objects, key);
            } else {
                return objects;
            }
        }
        const results = [];
        for (let i = 0; i < objects.length; i++) {
            if (this.inArray (objects[i][key], values)) {
                results.push (objects[i]);
            }
        }
        // return indexed ? this.indexBy (results, key) : results;
        if (indexed) {
            return this.indexBy (results, key);
        }
        return results;
    }

    async fetch2 (path, api: any = 'public', method = 'GET', params = {}, headers: any = undefined, body: any = undefined, config = {}) {
        if (this.enableRateLimit) {
            const cost = this.calculateRateLimiterCost (api, method, path, params, config);
            await this.throttle (cost);
        }
        let retries = undefined;
        [ retries, params ] = this.handleOptionAndParams (params, path, 'maxRetriesOnFailure', 0);
        let retryDelay = undefined;
        [ retryDelay, params ] = this.handleOptionAndParams (params, path, 'maxRetriesOnFailureDelay', 0);
        this.lastRestRequestTimestamp = this.milliseconds ();
        const request = this.sign (path, api, method, params, headers, body);
        this.last_request_headers = request['headers'];
        this.last_request_body = request['body'];
        this.last_request_url = request['url'];
        for (let i = 0; i < retries + 1; i++) {
            try {
                return await this.fetch (request['url'], request['method'], request['headers'], request['body']);
            } catch (e) {
                if (e instanceof OperationFailed) {
                    if (i < retries) {
                        if (this.verbose) {
                            this.log ('Request failed with the error: ' + e.toString () + ', retrying ' + (i + 1).toString () + ' of ' + retries.toString () + '...');
                        }
                        if ((retryDelay !== undefined) && (retryDelay !== 0)) {
                            await this.sleep (retryDelay);
                        }
                    } else {
                        throw e;
                    }
                } else {
                    throw e;
                }
            }
        }
        return undefined; // this line is never reached, but exists for c# value return requirement
    }

    async request (path, api: any = 'public', method = 'GET', params = {}, headers: any = undefined, body: any = undefined, config = {}) {
        return await this.fetch2 (path, api, method, params, headers, body, config);
    }

    async loadAccounts (reload = false, params = {}) {
        if (reload) {
            this.accounts = await this.fetchAccounts (params);
        } else {
            if (this.accounts) {
                return this.accounts;
            } else {
                this.accounts = await this.fetchAccounts (params);
            }
        }
        this.accountsById = this.indexBy (this.accounts, 'id') as any;
        return this.accounts;
    }

    buildOHLCVC (trades: Trade[], timeframe: string = '1m', since: number = 0, limit: number = 2147483647): OHLCVC[] {
        // given a sorted arrays of trades (recent last) and a timeframe builds an array of OHLCV candles
        // note, default limit value (2147483647) is max int32 value
        const ms = this.parseTimeframe (timeframe) * 1000;
        const ohlcvs = [];
        const i_timestamp = 0;
        // const open = 1;
        const i_high = 2;
        const i_low = 3;
        const i_close = 4;
        const i_volume = 5;
        const i_count = 6;
        const tradesLength = trades.length;
        const oldest = Math.min (tradesLength, limit);
        for (let i = 0; i < oldest; i++) {
            const trade = trades[i];
            const ts = trade['timestamp'];
            if (ts < since) {
                continue;
            }
            const openingTime = Math.floor (ts / ms) * ms; // shift to the edge of m/h/d (but not M)
            if (openingTime < since) { // we don't need bars, that have opening time earlier than requested
                continue;
            }
            const ohlcv_length = ohlcvs.length;
            const candle = ohlcv_length - 1;
            if ((candle === -1) || (openingTime >= this.sum (ohlcvs[candle][i_timestamp], ms))) {
                // moved to a new timeframe -> create a new candle from opening trade
                ohlcvs.push ([
                    openingTime, // timestamp
                    trade['price'], // O
                    trade['price'], // H
                    trade['price'], // L
                    trade['price'], // C
                    trade['amount'], // V
                    1, // count
                ]);
            } else {
                // still processing the same timeframe -> update opening trade
                ohlcvs[candle][i_high] = Math.max (ohlcvs[candle][i_high], trade['price']);
                ohlcvs[candle][i_low] = Math.min (ohlcvs[candle][i_low], trade['price']);
                ohlcvs[candle][i_close] = trade['price'];
                ohlcvs[candle][i_volume] = this.sum (ohlcvs[candle][i_volume], trade['amount']);
                ohlcvs[candle][i_count] = this.sum (ohlcvs[candle][i_count], 1);
            }
        }
        return ohlcvs;
    }

    parseTradingViewOHLCV (ohlcvs, market = undefined, timeframe = '1m', since: Int = undefined, limit: Int = undefined) {
        const result = this.convertTradingViewToOHLCV (ohlcvs);
        return this.parseOHLCVs (result, market, timeframe, since, limit);
    }

    async editLimitBuyOrder (id: string, symbol: string, amount: number, price: Num = undefined, params = {}) {
        return await this.editLimitOrder (id, symbol, 'buy', amount, price, params);
    }

    async editLimitSellOrder (id: string, symbol: string, amount: number, price: Num = undefined, params = {}) {
        return await this.editLimitOrder (id, symbol, 'sell', amount, price, params);
    }

    async editLimitOrder (id: string, symbol: string, side: OrderSide, amount: number, price: Num = undefined, params = {}) {
        return await this.editOrder (id, symbol, 'limit', side, amount, price, params);
    }

    async editOrder (id: string, symbol: string, type: OrderType, side: OrderSide, amount: Num = undefined, price: Num = undefined, params = {}): Promise<Order> {
        await this.cancelOrder (id, symbol);
        return await this.createOrder (symbol, type, side, amount, price, params);
    }

    async editOrderWs (id: string, symbol: string, type: OrderType, side: OrderSide, amount: Num = undefined, price: Num = undefined, params = {}): Promise<Order> {
        await this.cancelOrderWs (id, symbol);
        return await this.createOrderWs (symbol, type, side, amount, price, params);
    }

    async fetchPosition (symbol: string, params = {}): Promise<Position> {
        throw new NotSupported (this.id + ' fetchPosition() is not supported yet');
    }

    async fetchPositionWs (symbol: string, params = {}): Promise<Position[]> {
        throw new NotSupported (this.id + ' fetchPositionWs() is not supported yet');
    }

    async watchPosition (symbol: Str = undefined, params = {}): Promise<Position> {
        throw new NotSupported (this.id + ' watchPosition() is not supported yet');
    }

    async watchPositions (symbols: Strings = undefined, since: Int = undefined, limit: Int = undefined, params = {}): Promise<Position[]> {
        throw new NotSupported (this.id + ' watchPositions() is not supported yet');
    }

    async watchPositionForSymbols (symbols: Strings = undefined, since: Int = undefined, limit: Int = undefined, params = {}): Promise<Position[]> {
        return await this.watchPositions (symbols, since, limit, params);
    }

    async fetchPositionsForSymbol (symbol: string, params = {}): Promise<Position[]> {
        /**
         * @method
         * @name exchange#fetchPositionsForSymbol
         * @description fetches all open positions for specific symbol, unlike fetchPositions (which is designed to work with multiple symbols) so this method might be preffered for one-market position, because of less rate-limit consumption and speed
         * @param {string} symbol unified market symbol
         * @param {object} params extra parameters specific to the endpoint
         * @returns {object[]} a list of [position structure]{@link https://docs.ccxt.com/#/?id=position-structure} with maximum 3 items - possible one position for "one-way" mode, and possible two positions (long & short) for "two-way" (a.k.a. hedge) mode
         */
        throw new NotSupported (this.id + ' fetchPositionsForSymbol() is not supported yet');
    }

    async fetchPositionsForSymbolWs (symbol: string, params = {}): Promise<Position[]> {
        /**
         * @method
         * @name exchange#fetchPositionsForSymbol
         * @description fetches all open positions for specific symbol, unlike fetchPositions (which is designed to work with multiple symbols) so this method might be preffered for one-market position, because of less rate-limit consumption and speed
         * @param {string} symbol unified market symbol
         * @param {object} params extra parameters specific to the endpoint
         * @returns {object[]} a list of [position structure]{@link https://docs.ccxt.com/#/?id=position-structure} with maximum 3 items - possible one position for "one-way" mode, and possible two positions (long & short) for "two-way" (a.k.a. hedge) mode
         */
        throw new NotSupported (this.id + ' fetchPositionsForSymbol() is not supported yet');
    }

    async fetchPositions (symbols: Strings = undefined, params = {}): Promise<Position[]> {
        throw new NotSupported (this.id + ' fetchPositions() is not supported yet');
    }

    async fetchPositionsWs (symbols: Strings = undefined, params = {}): Promise<Position[]> {
        throw new NotSupported (this.id + ' fetchPositions() is not supported yet');
    }

    async fetchPositionsRisk (symbols: Strings = undefined, params = {}): Promise<Position[]> {
        throw new NotSupported (this.id + ' fetchPositionsRisk() is not supported yet');
    }

    async fetchBidsAsks (symbols: Strings = undefined, params = {}): Promise<Tickers> {
        throw new NotSupported (this.id + ' fetchBidsAsks() is not supported yet');
    }

    async fetchBorrowInterest (code: Str = undefined, symbol: Str = undefined, since: Int = undefined, limit: Int = undefined, params = {}): Promise<BorrowInterest[]> {
        throw new NotSupported (this.id + ' fetchBorrowInterest() is not supported yet');
    }

    async fetchLedger (code: Str = undefined, since: Int = undefined, limit: Int = undefined, params = {}): Promise<LedgerEntry[]> {
        throw new NotSupported (this.id + ' fetchLedger() is not supported yet');
    }

    async fetchLedgerEntry (id: string, code: Str = undefined, params = {}): Promise<LedgerEntry> {
        throw new NotSupported (this.id + ' fetchLedgerEntry() is not supported yet');
    }

    parseBidAsk (bidask, priceKey: IndexType = 0, amountKey: IndexType = 1, countOrIdKey: IndexType = 2) {
        const price = this.safeNumber (bidask, priceKey);
        const amount = this.safeNumber (bidask, amountKey);
        const countOrId = this.safeInteger (bidask, countOrIdKey);
        const bidAsk = [ price, amount ];
        if (countOrId !== undefined) {
            bidAsk.push (countOrId);
        }
        return bidAsk;
    }

    safeCurrency (currencyId: Str, currency: Currency = undefined): CurrencyInterface {
        if ((currencyId === undefined) && (currency !== undefined)) {
            return currency;
        }
        if ((this.currencies_by_id !== undefined) && (currencyId in this.currencies_by_id) && (this.currencies_by_id[currencyId] !== undefined)) {
            return this.currencies_by_id[currencyId];
        }
        let code = currencyId;
        if (currencyId !== undefined) {
            code = this.commonCurrencyCode (currencyId.toUpperCase ());
        }
        return this.safeCurrencyStructure ({
            'id': currencyId,
            'code': code,
            'precision': undefined,
        });
    }

    safeMarket (marketId: Str = undefined, market: Market = undefined, delimiter: Str = undefined, marketType: Str = undefined): MarketInterface {
        const result = this.safeMarketStructure ({
            'symbol': marketId,
            'marketId': marketId,
        });
        if (marketId !== undefined) {
            if ((this.markets_by_id !== undefined) && (marketId in this.markets_by_id)) {
                const markets = this.markets_by_id[marketId];
                const numMarkets = markets.length;
                if (numMarkets === 1) {
                    return markets[0];
                } else {
                    if (marketType === undefined) {
                        if (market === undefined) {
                            throw new ArgumentsRequired (this.id + ' safeMarket() requires a fourth argument for ' + marketId + ' to disambiguate between different markets with the same market id');
                        } else {
                            marketType = market['type'];
                        }
                    }
                    for (let i = 0; i < markets.length; i++) {
                        const currentMarket = markets[i];
                        if (currentMarket[marketType]) {
                            return currentMarket;
                        }
                    }
                }
            } else if (delimiter !== undefined && delimiter !== '') {
                const parts = marketId.split (delimiter);
                const partsLength = parts.length;
                if (partsLength === 2) {
                    result['baseId'] = this.safeString (parts, 0);
                    result['quoteId'] = this.safeString (parts, 1);
                    result['base'] = this.safeCurrencyCode (result['baseId']);
                    result['quote'] = this.safeCurrencyCode (result['quoteId']);
                    result['symbol'] = result['base'] + '/' + result['quote'];
                    return result;
                } else {
                    return result;
                }
            }
        }
        if (market !== undefined) {
            return market;
        }
        return result;
    }

    checkRequiredCredentials (error = true) {
        /**
         * @ignore
         * @method
         * @param {boolean} error throw an error that a credential is required if true
         * @returns {boolean} true if all required credentials have been set, otherwise false or an error is thrown is param error=true
         */
        const keys = Object.keys (this.requiredCredentials);
        for (let i = 0; i < keys.length; i++) {
            const key = keys[i];
            if (this.requiredCredentials[key] && !this[key]) {
                if (error) {
                    throw new AuthenticationError (this.id + ' requires "' + key + '" credential');
                } else {
                    return false;
                }
            }
        }
        return true;
    }

    oath () {
        if (this.twofa !== undefined) {
            return totp (this.twofa);
        } else {
            throw new ExchangeError (this.id + ' exchange.twofa has not been set for 2FA Two-Factor Authentication');
        }
    }

    async fetchBalance (params = {}): Promise<Balances> {
        throw new NotSupported (this.id + ' fetchBalance() is not supported yet');
    }

    async fetchBalanceWs (params = {}): Promise<Balances> {
        throw new NotSupported (this.id + ' fetchBalanceWs() is not supported yet');
    }

    parseBalance (response): Balances {
        throw new NotSupported (this.id + ' parseBalance() is not supported yet');
    }

    async watchBalance (params = {}): Promise<Balances> {
        throw new NotSupported (this.id + ' watchBalance() is not supported yet');
    }

    async fetchPartialBalance (part, params = {}) {
        const balance = await this.fetchBalance (params);
        return balance[part];
    }

    async fetchFreeBalance (params = {}) {
        return await this.fetchPartialBalance ('free', params);
    }

    async fetchUsedBalance (params = {}) {
        return await this.fetchPartialBalance ('used', params);
    }

    async fetchTotalBalance (params = {}) {
        return await this.fetchPartialBalance ('total', params);
    }

    async fetchStatus (params = {}): Promise<any> {
        throw new NotSupported (this.id + ' fetchStatus() is not supported yet');
    }

    async fetchTransactionFee (code: string, params = {}) {
        if (!this.has['fetchTransactionFees']) {
            throw new NotSupported (this.id + ' fetchTransactionFee() is not supported yet');
        }
        return await this.fetchTransactionFees ([ code ], params);
    }

    async fetchTransactionFees (codes: Strings = undefined, params = {}): Promise<{}> {
        throw new NotSupported (this.id + ' fetchTransactionFees() is not supported yet');
    }

    async fetchDepositWithdrawFees (codes: Strings = undefined, params = {}): Promise<Dictionary<DepositWithdrawFeeNetwork>> {
        throw new NotSupported (this.id + ' fetchDepositWithdrawFees() is not supported yet');
    }

    async fetchDepositWithdrawFee (code: string, params = {}): Promise<DepositWithdrawFeeNetwork> {
        if (!this.has['fetchDepositWithdrawFees']) {
            throw new NotSupported (this.id + ' fetchDepositWithdrawFee() is not supported yet');
        }
        const fees = await this.fetchDepositWithdrawFees ([ code ], params);
        return this.safeValue (fees, code);
    }

    getSupportedMapping (key, mapping = {}) {
        if (key in mapping) {
            return mapping[key];
        } else {
            throw new NotSupported (this.id + ' ' + key + ' does not have a value in mapping');
        }
    }

    async fetchCrossBorrowRate (code: string, params = {}): Promise<CrossBorrowRate> {
        await this.loadMarkets ();
        if (!this.has['fetchBorrowRates']) {
            throw new NotSupported (this.id + ' fetchCrossBorrowRate() is not supported yet');
        }
        const borrowRates = await this.fetchCrossBorrowRates (params);
        const rate = this.safeValue (borrowRates, code);
        if (rate === undefined) {
            throw new ExchangeError (this.id + ' fetchCrossBorrowRate() could not find the borrow rate for currency code ' + code);
        }
        return rate;
    }

    async fetchIsolatedBorrowRate (symbol: string, params = {}): Promise<IsolatedBorrowRate> {
        await this.loadMarkets ();
        if (!this.has['fetchBorrowRates']) {
            throw new NotSupported (this.id + ' fetchIsolatedBorrowRate() is not supported yet');
        }
        const borrowRates = await this.fetchIsolatedBorrowRates (params);
        const rate = this.safeDict (borrowRates, symbol) as IsolatedBorrowRate;
        if (rate === undefined) {
            throw new ExchangeError (this.id + ' fetchIsolatedBorrowRate() could not find the borrow rate for market symbol ' + symbol);
        }
        return rate;
    }

    handleOptionAndParams (params: object, methodName: string, optionName: string, defaultValue = undefined) {
        // This method can be used to obtain method specific properties, i.e: this.handleOptionAndParams (params, 'fetchPosition', 'marginMode', 'isolated')
        const defaultOptionName = 'default' + this.capitalize (optionName); // we also need to check the 'defaultXyzWhatever'
        // check if params contain the key
        let value = this.safeValue2 (params, optionName, defaultOptionName);
        if (value !== undefined) {
            params = this.omit (params, [ optionName, defaultOptionName ]);
        } else {
            // handle routed methods like "watchTrades > watchTradesForSymbols" (or "watchTicker > watchTickers")
            [ methodName, params ] = this.handleParamString (params, 'callerMethodName', methodName);
            // check if exchange has properties for this method
            const exchangeWideMethodOptions = this.safeValue (this.options, methodName);
            if (exchangeWideMethodOptions !== undefined) {
                // check if the option is defined inside this method's props
                value = this.safeValue2 (exchangeWideMethodOptions, optionName, defaultOptionName);
            }
            if (value === undefined) {
                // if it's still undefined, check if global exchange-wide option exists
                value = this.safeValue2 (this.options, optionName, defaultOptionName);
            }
            // if it's still undefined, use the default value
            value = (value !== undefined) ? value : defaultValue;
        }
        return [ value, params ];
    }

    handleOptionAndParams2 (params: object, methodName1: string, optionName1: string, optionName2: string, defaultValue = undefined) {
        let value = undefined;
        [ value, params ] = this.handleOptionAndParams (params, methodName1, optionName1);
        if (value !== undefined) {
            // omit optionName2 too from params
            params = this.omit (params, optionName2);
            return [ value, params ];
        }
        // if still undefined, try optionName2
        let value2 = undefined;
        [ value2, params ] = this.handleOptionAndParams (params, methodName1, optionName2, defaultValue);
        return [ value2, params ];
    }

    handleOption (methodName: string, optionName: string, defaultValue = undefined) {
        const res = this.handleOptionAndParams ({}, methodName, optionName, defaultValue);
        return this.safeValue (res, 0);
    }

    handleMarketTypeAndParams (methodName: string, market: Market = undefined, params = {}, defaultValue = undefined): any {
        /**
         * @ignore
         * @method
         * @name exchange#handleMarketTypeAndParams
         * @param methodName the method calling handleMarketTypeAndParams
         * @param {Market} market
         * @param {object} params
         * @param {string} [params.type] type assigned by user
         * @param {string} [params.defaultType] same as params.type
         * @param {string} [defaultValue] assigned programatically in the method calling handleMarketTypeAndParams
         * @returns {[string, object]} the market type and params with type and defaultType omitted
         */
        // type from param
        const type = this.safeString2 (params, 'defaultType', 'type');
        if (type !== undefined) {
            params = this.omit (params, [ 'defaultType', 'type' ]);
            return [ type, params ];
        }
        // type from market
        if (market !== undefined) {
            return [ market['type'], params ];
        }
        // type from default-argument
        if (defaultValue !== undefined) {
            return [ defaultValue, params ];
        }
        const methodOptions = this.safeDict (this.options, methodName);
        if (methodOptions !== undefined) {
            if (typeof methodOptions === 'string') {
                return [ methodOptions, params ];
            } else {
                const typeFromMethod = this.safeString2 (methodOptions, 'defaultType', 'type');
                if (typeFromMethod !== undefined) {
                    return [ typeFromMethod, params ];
                }
            }
        }
        const defaultType = this.safeString2 (this.options, 'defaultType', 'type', 'spot');
        return [ defaultType, params ];
    }

    handleSubTypeAndParams (methodName: string, market = undefined, params = {}, defaultValue = undefined) {
        let subType = undefined;
        // if set in params, it takes precedence
        const subTypeInParams = this.safeString2 (params, 'subType', 'defaultSubType');
        // avoid omitting if it's not present
        if (subTypeInParams !== undefined) {
            subType = subTypeInParams;
            params = this.omit (params, [ 'subType', 'defaultSubType' ]);
        } else {
            // at first, check from market object
            if (market !== undefined) {
                if (market['linear']) {
                    subType = 'linear';
                } else if (market['inverse']) {
                    subType = 'inverse';
                }
            }
            // if it was not defined in market object
            if (subType === undefined) {
                const values = this.handleOptionAndParams ({}, methodName, 'subType', defaultValue); // no need to re-test params here
                subType = values[0];
            }
        }
        return [ subType, params ];
    }

    handleMarginModeAndParams (methodName: string, params = {}, defaultValue = undefined) {
        /**
         * @ignore
         * @method
         * @param {object} [params] extra parameters specific to the exchange API endpoint
         * @returns {Array} the marginMode in lowercase as specified by params["marginMode"], params["defaultMarginMode"] this.options["marginMode"] or this.options["defaultMarginMode"]
         */
        return this.handleOptionAndParams (params, methodName, 'marginMode', defaultValue);
    }

    throwExactlyMatchedException (exact, string, message) {
        if (string === undefined) {
            return;
        }
        if (string in exact) {
            throw new exact[string] (message);
        }
    }

    throwBroadlyMatchedException (broad, string, message) {
        const broadKey = this.findBroadlyMatchedKey (broad, string);
        if (broadKey !== undefined) {
            throw new broad[broadKey] (message);
        }
    }

    findBroadlyMatchedKey (broad, string) {
        // a helper for matching error strings exactly vs broadly
        const keys = Object.keys (broad);
        for (let i = 0; i < keys.length; i++) {
            const key = keys[i];
            if (string !== undefined) { // #issues/12698
                if (string.indexOf (key) >= 0) {
                    return key;
                }
            }
        }
        return undefined;
    }

    handleErrors (statusCode: int, statusText: string, url: string, method: string, responseHeaders: Dict, responseBody: string, response, requestHeaders, requestBody) {
        // it is a stub method that must be overrided in the derived exchange classes
        // throw new NotSupported (this.id + ' handleErrors() not implemented yet');
        return undefined;
    }

    calculateRateLimiterCost (api, method, path, params, config = {}) {
        return this.safeValue (config, 'cost', 1);
    }

    async fetchTicker (symbol: string, params = {}): Promise<Ticker> {
        if (this.has['fetchTickers']) {
            await this.loadMarkets ();
            const market = this.market (symbol);
            symbol = market['symbol'];
            const tickers = await this.fetchTickers ([ symbol ], params);
            const ticker = this.safeDict (tickers, symbol);
            if (ticker === undefined) {
                throw new NullResponse (this.id + ' fetchTickers() could not find a ticker for ' + symbol);
            } else {
                return ticker as Ticker;
            }
        } else {
            throw new NotSupported (this.id + ' fetchTicker() is not supported yet');
        }
    }

    async fetchMarkPrice (symbol: string, params = {}): Promise<Ticker> {
        if (this.has['fetchMarkPrices']) {
            await this.loadMarkets ();
            const market = this.market (symbol);
            symbol = market['symbol'];
            const tickers = await this.fetchMarkPrices ([ symbol ], params);
            const ticker = this.safeDict (tickers, symbol);
            if (ticker === undefined) {
                throw new NullResponse (this.id + ' fetchMarkPrices() could not find a ticker for ' + symbol);
            } else {
                return ticker as Ticker;
            }
        } else {
            throw new NotSupported (this.id + ' fetchMarkPrices() is not supported yet');
        }
    }

    async fetchTickerWs (symbol: string, params = {}): Promise<Ticker> {
        if (this.has['fetchTickersWs']) {
            await this.loadMarkets ();
            const market = this.market (symbol);
            symbol = market['symbol'];
            const tickers = await this.fetchTickersWs ([ symbol ], params);
            const ticker = this.safeDict (tickers, symbol);
            if (ticker === undefined) {
                throw new NullResponse (this.id + ' fetchTickerWs() could not find a ticker for ' + symbol);
            } else {
                return ticker as Ticker;
            }
        } else {
            throw new NotSupported (this.id + ' fetchTickerWs() is not supported yet');
        }
    }

    async watchTicker (symbol: string, params = {}): Promise<Ticker> {
        throw new NotSupported (this.id + ' watchTicker() is not supported yet');
    }

    async fetchTickers (symbols: Strings = undefined, params = {}): Promise<Tickers> {
        throw new NotSupported (this.id + ' fetchTickers() is not supported yet');
    }

    async fetchMarkPrices (symbols: Strings = undefined, params = {}): Promise<Tickers> {
        throw new NotSupported (this.id + ' fetchMarkPrices() is not supported yet');
    }

    async fetchTickersWs (symbols: Strings = undefined, params = {}): Promise<Tickers> {
        throw new NotSupported (this.id + ' fetchTickers() is not supported yet');
    }

    async fetchOrderBooks (symbols: Strings = undefined, limit: Int = undefined, params = {}): Promise<OrderBooks> {
        throw new NotSupported (this.id + ' fetchOrderBooks() is not supported yet');
    }

    async watchBidsAsks (symbols: Strings = undefined, params = {}): Promise<Tickers> {
        throw new NotSupported (this.id + ' watchBidsAsks() is not supported yet');
    }

    async watchTickers (symbols: Strings = undefined, params = {}): Promise<Tickers> {
        throw new NotSupported (this.id + ' watchTickers() is not supported yet');
    }

    async unWatchTickers (symbols: Strings = undefined, params = {}): Promise<any> {
        throw new NotSupported (this.id + ' unWatchTickers() is not supported yet');
    }

    async fetchOrder (id: string, symbol: Str = undefined, params = {}): Promise<Order> {
        throw new NotSupported (this.id + ' fetchOrder() is not supported yet');
    }

    async fetchOrderWs (id: string, symbol: Str = undefined, params = {}): Promise<Order> {
        throw new NotSupported (this.id + ' fetchOrderWs() is not supported yet');
    }

    async fetchOrderStatus (id: string, symbol: Str = undefined, params = {}): Promise<string> {
        // TODO: TypeScript: change method signature by replacing
        // Promise<string> with Promise<Order['status']>.
        const order = await this.fetchOrder (id, symbol, params);
        return order['status'];
    }

    async fetchUnifiedOrder (order, params = {}): Promise<Order> {
        return await this.fetchOrder (this.safeString (order, 'id'), this.safeString (order, 'symbol'), params);
    }

    async createOrder (symbol: string, type: OrderType, side: OrderSide, amount: number, price: Num = undefined, params = {}): Promise<Order> {
        throw new NotSupported (this.id + ' createOrder() is not supported yet');
    }

    async createConvertTrade (id: string, fromCode: string, toCode: string, amount: Num = undefined, params = {}): Promise<Conversion> {
        throw new NotSupported (this.id + ' createConvertTrade() is not supported yet');
    }

    async fetchConvertTrade (id: string, code: Str = undefined, params = {}): Promise<Conversion> {
        throw new NotSupported (this.id + ' fetchConvertTrade() is not supported yet');
    }

    async fetchConvertTradeHistory (code: Str = undefined, since: Int = undefined, limit: Int = undefined, params = {}): Promise<Conversion[]> {
        throw new NotSupported (this.id + ' fetchConvertTradeHistory() is not supported yet');
    }

    async fetchPositionMode (symbol: Str = undefined, params = {}): Promise<{}> {
        throw new NotSupported (this.id + ' fetchPositionMode() is not supported yet');
    }

    async createTrailingAmountOrder (symbol: string, type: OrderType, side: OrderSide, amount: number, price: Num = undefined, trailingAmount = undefined, trailingTriggerPrice = undefined, params = {}): Promise<Order> {
        /**
         * @method
         * @name createTrailingAmountOrder
         * @description create a trailing order by providing the symbol, type, side, amount, price and trailingAmount
         * @param {string} symbol unified symbol of the market to create an order in
         * @param {string} type 'market' or 'limit'
         * @param {string} side 'buy' or 'sell'
         * @param {float} amount how much you want to trade in units of the base currency, or number of contracts
         * @param {float} [price] the price for the order to be filled at, in units of the quote currency, ignored in market orders
         * @param {float} trailingAmount the quote amount to trail away from the current market price
         * @param {float} [trailingTriggerPrice] the price to activate a trailing order, default uses the price argument
         * @param {object} [params] extra parameters specific to the exchange API endpoint
         * @returns {object} an [order structure]{@link https://docs.ccxt.com/#/?id=order-structure}
         */
        if (trailingAmount === undefined) {
            throw new ArgumentsRequired (this.id + ' createTrailingAmountOrder() requires a trailingAmount argument');
        }
        params['trailingAmount'] = trailingAmount;
        if (trailingTriggerPrice !== undefined) {
            params['trailingTriggerPrice'] = trailingTriggerPrice;
        }
        if (this.has['createTrailingAmountOrder']) {
            return await this.createOrder (symbol, type, side, amount, price, params);
        }
        throw new NotSupported (this.id + ' createTrailingAmountOrder() is not supported yet');
    }

    async createTrailingAmountOrderWs (symbol: string, type: OrderType, side: OrderSide, amount: number, price: Num = undefined, trailingAmount = undefined, trailingTriggerPrice = undefined, params = {}): Promise<Order> {
        /**
         * @method
         * @name createTrailingAmountOrderWs
         * @description create a trailing order by providing the symbol, type, side, amount, price and trailingAmount
         * @param {string} symbol unified symbol of the market to create an order in
         * @param {string} type 'market' or 'limit'
         * @param {string} side 'buy' or 'sell'
         * @param {float} amount how much you want to trade in units of the base currency, or number of contracts
         * @param {float} [price] the price for the order to be filled at, in units of the quote currency, ignored in market orders
         * @param {float} trailingAmount the quote amount to trail away from the current market price
         * @param {float} [trailingTriggerPrice] the price to activate a trailing order, default uses the price argument
         * @param {object} [params] extra parameters specific to the exchange API endpoint
         * @returns {object} an [order structure]{@link https://docs.ccxt.com/#/?id=order-structure}
         */
        if (trailingAmount === undefined) {
            throw new ArgumentsRequired (this.id + ' createTrailingAmountOrderWs() requires a trailingAmount argument');
        }
        params['trailingAmount'] = trailingAmount;
        if (trailingTriggerPrice !== undefined) {
            params['trailingTriggerPrice'] = trailingTriggerPrice;
        }
        if (this.has['createTrailingAmountOrderWs']) {
            return await this.createOrderWs (symbol, type, side, amount, price, params);
        }
        throw new NotSupported (this.id + ' createTrailingAmountOrderWs() is not supported yet');
    }

    async createTrailingPercentOrder (symbol: string, type: OrderType, side: OrderSide, amount: number, price: Num = undefined, trailingPercent = undefined, trailingTriggerPrice = undefined, params = {}): Promise<Order> {
        /**
         * @method
         * @name createTrailingPercentOrder
         * @description create a trailing order by providing the symbol, type, side, amount, price and trailingPercent
         * @param {string} symbol unified symbol of the market to create an order in
         * @param {string} type 'market' or 'limit'
         * @param {string} side 'buy' or 'sell'
         * @param {float} amount how much you want to trade in units of the base currency, or number of contracts
         * @param {float} [price] the price for the order to be filled at, in units of the quote currency, ignored in market orders
         * @param {float} trailingPercent the percent to trail away from the current market price
         * @param {float} [trailingTriggerPrice] the price to activate a trailing order, default uses the price argument
         * @param {object} [params] extra parameters specific to the exchange API endpoint
         * @returns {object} an [order structure]{@link https://docs.ccxt.com/#/?id=order-structure}
         */
        if (trailingPercent === undefined) {
            throw new ArgumentsRequired (this.id + ' createTrailingPercentOrder() requires a trailingPercent argument');
        }
        params['trailingPercent'] = trailingPercent;
        if (trailingTriggerPrice !== undefined) {
            params['trailingTriggerPrice'] = trailingTriggerPrice;
        }
        if (this.has['createTrailingPercentOrder']) {
            return await this.createOrder (symbol, type, side, amount, price, params);
        }
        throw new NotSupported (this.id + ' createTrailingPercentOrder() is not supported yet');
    }

    async createTrailingPercentOrderWs (symbol: string, type: OrderType, side: OrderSide, amount: number, price: Num = undefined, trailingPercent = undefined, trailingTriggerPrice = undefined, params = {}): Promise<Order> {
        /**
         * @method
         * @name createTrailingPercentOrderWs
         * @description create a trailing order by providing the symbol, type, side, amount, price and trailingPercent
         * @param {string} symbol unified symbol of the market to create an order in
         * @param {string} type 'market' or 'limit'
         * @param {string} side 'buy' or 'sell'
         * @param {float} amount how much you want to trade in units of the base currency, or number of contracts
         * @param {float} [price] the price for the order to be filled at, in units of the quote currency, ignored in market orders
         * @param {float} trailingPercent the percent to trail away from the current market price
         * @param {float} [trailingTriggerPrice] the price to activate a trailing order, default uses the price argument
         * @param {object} [params] extra parameters specific to the exchange API endpoint
         * @returns {object} an [order structure]{@link https://docs.ccxt.com/#/?id=order-structure}
         */
        if (trailingPercent === undefined) {
            throw new ArgumentsRequired (this.id + ' createTrailingPercentOrderWs() requires a trailingPercent argument');
        }
        params['trailingPercent'] = trailingPercent;
        if (trailingTriggerPrice !== undefined) {
            params['trailingTriggerPrice'] = trailingTriggerPrice;
        }
        if (this.has['createTrailingPercentOrderWs']) {
            return await this.createOrderWs (symbol, type, side, amount, price, params);
        }
        throw new NotSupported (this.id + ' createTrailingPercentOrderWs() is not supported yet');
    }

    async createMarketOrderWithCost (symbol: string, side: OrderSide, cost: number, params = {}) {
        /**
         * @method
         * @name createMarketOrderWithCost
         * @description create a market order by providing the symbol, side and cost
         * @param {string} symbol unified symbol of the market to create an order in
         * @param {string} side 'buy' or 'sell'
         * @param {float} cost how much you want to trade in units of the quote currency
         * @param {object} [params] extra parameters specific to the exchange API endpoint
         * @returns {object} an [order structure]{@link https://docs.ccxt.com/#/?id=order-structure}
         */
        if (this.has['createMarketOrderWithCost'] || (this.has['createMarketBuyOrderWithCost'] && this.has['createMarketSellOrderWithCost'])) {
            return await this.createOrder (symbol, 'market', side, cost, 1, params);
        }
        throw new NotSupported (this.id + ' createMarketOrderWithCost() is not supported yet');
    }

    async createMarketBuyOrderWithCost (symbol: string, cost: number, params = {}): Promise<Order> {
        /**
         * @method
         * @name createMarketBuyOrderWithCost
         * @description create a market buy order by providing the symbol and cost
         * @param {string} symbol unified symbol of the market to create an order in
         * @param {float} cost how much you want to trade in units of the quote currency
         * @param {object} [params] extra parameters specific to the exchange API endpoint
         * @returns {object} an [order structure]{@link https://docs.ccxt.com/#/?id=order-structure}
         */
        if (this.options['createMarketBuyOrderRequiresPrice'] || this.has['createMarketBuyOrderWithCost']) {
            return await this.createOrder (symbol, 'market', 'buy', cost, 1, params);
        }
        throw new NotSupported (this.id + ' createMarketBuyOrderWithCost() is not supported yet');
    }

    async createMarketSellOrderWithCost (symbol: string, cost: number, params = {}): Promise<Order> {
        /**
         * @method
         * @name createMarketSellOrderWithCost
         * @description create a market sell order by providing the symbol and cost
         * @param {string} symbol unified symbol of the market to create an order in
         * @param {float} cost how much you want to trade in units of the quote currency
         * @param {object} [params] extra parameters specific to the exchange API endpoint
         * @returns {object} an [order structure]{@link https://docs.ccxt.com/#/?id=order-structure}
         */
        if (this.options['createMarketSellOrderRequiresPrice'] || this.has['createMarketSellOrderWithCost']) {
            return await this.createOrder (symbol, 'market', 'sell', cost, 1, params);
        }
        throw new NotSupported (this.id + ' createMarketSellOrderWithCost() is not supported yet');
    }

    async createMarketOrderWithCostWs (symbol: string, side: OrderSide, cost: number, params = {}) {
        /**
         * @method
         * @name createMarketOrderWithCostWs
         * @description create a market order by providing the symbol, side and cost
         * @param {string} symbol unified symbol of the market to create an order in
         * @param {string} side 'buy' or 'sell'
         * @param {float} cost how much you want to trade in units of the quote currency
         * @param {object} [params] extra parameters specific to the exchange API endpoint
         * @returns {object} an [order structure]{@link https://docs.ccxt.com/#/?id=order-structure}
         */
        if (this.has['createMarketOrderWithCostWs'] || (this.has['createMarketBuyOrderWithCostWs'] && this.has['createMarketSellOrderWithCostWs'])) {
            return await this.createOrderWs (symbol, 'market', side, cost, 1, params);
        }
        throw new NotSupported (this.id + ' createMarketOrderWithCostWs() is not supported yet');
    }

    async createTriggerOrder (symbol: string, type: OrderType, side: OrderSide, amount: number, price: Num = undefined, triggerPrice: Num = undefined, params = {}): Promise<Order> {
        /**
         * @method
         * @name createTriggerOrder
         * @description create a trigger stop order (type 1)
         * @param {string} symbol unified symbol of the market to create an order in
         * @param {string} type 'market' or 'limit'
         * @param {string} side 'buy' or 'sell'
         * @param {float} amount how much you want to trade in units of the base currency or the number of contracts
         * @param {float} [price] the price to fulfill the order, in units of the quote currency, ignored in market orders
         * @param {float} triggerPrice the price to trigger the stop order, in units of the quote currency
         * @param {object} [params] extra parameters specific to the exchange API endpoint
         * @returns {object} an [order structure]{@link https://docs.ccxt.com/#/?id=order-structure}
         */
        if (triggerPrice === undefined) {
            throw new ArgumentsRequired (this.id + ' createTriggerOrder() requires a triggerPrice argument');
        }
        params['triggerPrice'] = triggerPrice;
        if (this.has['createTriggerOrder']) {
            return await this.createOrder (symbol, type, side, amount, price, params);
        }
        throw new NotSupported (this.id + ' createTriggerOrder() is not supported yet');
    }

    async createTriggerOrderWs (symbol: string, type: OrderType, side: OrderSide, amount: number, price: Num = undefined, triggerPrice: Num = undefined, params = {}): Promise<Order> {
        /**
         * @method
         * @name createTriggerOrderWs
         * @description create a trigger stop order (type 1)
         * @param {string} symbol unified symbol of the market to create an order in
         * @param {string} type 'market' or 'limit'
         * @param {string} side 'buy' or 'sell'
         * @param {float} amount how much you want to trade in units of the base currency or the number of contracts
         * @param {float} [price] the price to fulfill the order, in units of the quote currency, ignored in market orders
         * @param {float} triggerPrice the price to trigger the stop order, in units of the quote currency
         * @param {object} [params] extra parameters specific to the exchange API endpoint
         * @returns {object} an [order structure]{@link https://docs.ccxt.com/#/?id=order-structure}
         */
        if (triggerPrice === undefined) {
            throw new ArgumentsRequired (this.id + ' createTriggerOrderWs() requires a triggerPrice argument');
        }
        params['triggerPrice'] = triggerPrice;
        if (this.has['createTriggerOrderWs']) {
            return await this.createOrderWs (symbol, type, side, amount, price, params);
        }
        throw new NotSupported (this.id + ' createTriggerOrderWs() is not supported yet');
    }

    async createStopLossOrder (symbol: string, type: OrderType, side: OrderSide, amount: number, price: Num = undefined, stopLossPrice: Num = undefined, params = {}): Promise<Order> {
        /**
         * @method
         * @name createStopLossOrder
         * @description create a trigger stop loss order (type 2)
         * @param {string} symbol unified symbol of the market to create an order in
         * @param {string} type 'market' or 'limit'
         * @param {string} side 'buy' or 'sell'
         * @param {float} amount how much you want to trade in units of the base currency or the number of contracts
         * @param {float} [price] the price to fulfill the order, in units of the quote currency, ignored in market orders
         * @param {float} stopLossPrice the price to trigger the stop loss order, in units of the quote currency
         * @param {object} [params] extra parameters specific to the exchange API endpoint
         * @returns {object} an [order structure]{@link https://docs.ccxt.com/#/?id=order-structure}
         */
        if (stopLossPrice === undefined) {
            throw new ArgumentsRequired (this.id + ' createStopLossOrder() requires a stopLossPrice argument');
        }
        params['stopLossPrice'] = stopLossPrice;
        if (this.has['createStopLossOrder']) {
            return await this.createOrder (symbol, type, side, amount, price, params);
        }
        throw new NotSupported (this.id + ' createStopLossOrder() is not supported yet');
    }

    async createStopLossOrderWs (symbol: string, type: OrderType, side: OrderSide, amount: number, price: Num = undefined, stopLossPrice: Num = undefined, params = {}): Promise<Order> {
        /**
         * @method
         * @name createStopLossOrderWs
         * @description create a trigger stop loss order (type 2)
         * @param {string} symbol unified symbol of the market to create an order in
         * @param {string} type 'market' or 'limit'
         * @param {string} side 'buy' or 'sell'
         * @param {float} amount how much you want to trade in units of the base currency or the number of contracts
         * @param {float} [price] the price to fulfill the order, in units of the quote currency, ignored in market orders
         * @param {float} stopLossPrice the price to trigger the stop loss order, in units of the quote currency
         * @param {object} [params] extra parameters specific to the exchange API endpoint
         * @returns {object} an [order structure]{@link https://docs.ccxt.com/#/?id=order-structure}
         */
        if (stopLossPrice === undefined) {
            throw new ArgumentsRequired (this.id + ' createStopLossOrderWs() requires a stopLossPrice argument');
        }
        params['stopLossPrice'] = stopLossPrice;
        if (this.has['createStopLossOrderWs']) {
            return await this.createOrderWs (symbol, type, side, amount, price, params);
        }
        throw new NotSupported (this.id + ' createStopLossOrderWs() is not supported yet');
    }

    async createTakeProfitOrder (symbol: string, type: OrderType, side: OrderSide, amount: number, price: Num = undefined, takeProfitPrice: Num = undefined, params = {}): Promise<Order> {
        /**
         * @method
         * @name createTakeProfitOrder
         * @description create a trigger take profit order (type 2)
         * @param {string} symbol unified symbol of the market to create an order in
         * @param {string} type 'market' or 'limit'
         * @param {string} side 'buy' or 'sell'
         * @param {float} amount how much you want to trade in units of the base currency or the number of contracts
         * @param {float} [price] the price to fulfill the order, in units of the quote currency, ignored in market orders
         * @param {float} takeProfitPrice the price to trigger the take profit order, in units of the quote currency
         * @param {object} [params] extra parameters specific to the exchange API endpoint
         * @returns {object} an [order structure]{@link https://docs.ccxt.com/#/?id=order-structure}
         */
        if (takeProfitPrice === undefined) {
            throw new ArgumentsRequired (this.id + ' createTakeProfitOrder() requires a takeProfitPrice argument');
        }
        params['takeProfitPrice'] = takeProfitPrice;
        if (this.has['createTakeProfitOrder']) {
            return await this.createOrder (symbol, type, side, amount, price, params);
        }
        throw new NotSupported (this.id + ' createTakeProfitOrder() is not supported yet');
    }

    async createTakeProfitOrderWs (symbol: string, type: OrderType, side: OrderSide, amount: number, price: Num = undefined, takeProfitPrice: Num = undefined, params = {}): Promise<Order> {
        /**
         * @method
         * @name createTakeProfitOrderWs
         * @description create a trigger take profit order (type 2)
         * @param {string} symbol unified symbol of the market to create an order in
         * @param {string} type 'market' or 'limit'
         * @param {string} side 'buy' or 'sell'
         * @param {float} amount how much you want to trade in units of the base currency or the number of contracts
         * @param {float} [price] the price to fulfill the order, in units of the quote currency, ignored in market orders
         * @param {float} takeProfitPrice the price to trigger the take profit order, in units of the quote currency
         * @param {object} [params] extra parameters specific to the exchange API endpoint
         * @returns {object} an [order structure]{@link https://docs.ccxt.com/#/?id=order-structure}
         */
        if (takeProfitPrice === undefined) {
            throw new ArgumentsRequired (this.id + ' createTakeProfitOrderWs() requires a takeProfitPrice argument');
        }
        params['takeProfitPrice'] = takeProfitPrice;
        if (this.has['createTakeProfitOrderWs']) {
            return await this.createOrderWs (symbol, type, side, amount, price, params);
        }
        throw new NotSupported (this.id + ' createTakeProfitOrderWs() is not supported yet');
    }

    async createOrderWithTakeProfitAndStopLoss (symbol: string, type: OrderType, side: OrderSide, amount: number, price: Num = undefined, takeProfit: Num = undefined, stopLoss: Num = undefined, params = {}): Promise<Order> {
        /**
         * @method
         * @name createOrderWithTakeProfitAndStopLoss
         * @description create an order with a stop loss or take profit attached (type 3)
         * @param {string} symbol unified symbol of the market to create an order in
         * @param {string} type 'market' or 'limit'
         * @param {string} side 'buy' or 'sell'
         * @param {float} amount how much you want to trade in units of the base currency or the number of contracts
         * @param {float} [price] the price to fulfill the order, in units of the quote currency, ignored in market orders
         * @param {float} [takeProfit] the take profit price, in units of the quote currency
         * @param {float} [stopLoss] the stop loss price, in units of the quote currency
         * @param {object} [params] extra parameters specific to the exchange API endpoint
         * @param {string} [params.takeProfitType] *not available on all exchanges* 'limit' or 'market'
         * @param {string} [params.stopLossType] *not available on all exchanges* 'limit' or 'market'
         * @param {string} [params.takeProfitPriceType] *not available on all exchanges* 'last', 'mark' or 'index'
         * @param {string} [params.stopLossPriceType] *not available on all exchanges* 'last', 'mark' or 'index'
         * @param {float} [params.takeProfitLimitPrice] *not available on all exchanges* limit price for a limit take profit order
         * @param {float} [params.stopLossLimitPrice] *not available on all exchanges* stop loss for a limit stop loss order
         * @param {float} [params.takeProfitAmount] *not available on all exchanges* the amount for a take profit
         * @param {float} [params.stopLossAmount] *not available on all exchanges* the amount for a stop loss
         * @returns {object} an [order structure]{@link https://docs.ccxt.com/#/?id=order-structure}
         */
        params = this.setTakeProfitAndStopLossParams (symbol, type, side, amount, price, takeProfit, stopLoss, params);
        if (this.has['createOrderWithTakeProfitAndStopLoss']) {
            return await this.createOrder (symbol, type, side, amount, price, params);
        }
        throw new NotSupported (this.id + ' createOrderWithTakeProfitAndStopLoss() is not supported yet');
    }

    setTakeProfitAndStopLossParams (symbol: string, type: OrderType, side: OrderSide, amount: number, price: Num = undefined, takeProfit: Num = undefined, stopLoss: Num = undefined, params = {}) {
        if ((takeProfit === undefined) && (stopLoss === undefined)) {
            throw new ArgumentsRequired (this.id + ' createOrderWithTakeProfitAndStopLoss() requires either a takeProfit or stopLoss argument');
        }
        if (takeProfit !== undefined) {
            params['takeProfit'] = {
                'triggerPrice': takeProfit,
            };
        }
        if (stopLoss !== undefined) {
            params['stopLoss'] = {
                'triggerPrice': stopLoss,
            };
        }
        const takeProfitType = this.safeString (params, 'takeProfitType');
        const takeProfitPriceType = this.safeString (params, 'takeProfitPriceType');
        const takeProfitLimitPrice = this.safeString (params, 'takeProfitLimitPrice');
        const takeProfitAmount = this.safeString (params, 'takeProfitAmount');
        const stopLossType = this.safeString (params, 'stopLossType');
        const stopLossPriceType = this.safeString (params, 'stopLossPriceType');
        const stopLossLimitPrice = this.safeString (params, 'stopLossLimitPrice');
        const stopLossAmount = this.safeString (params, 'stopLossAmount');
        if (takeProfitType !== undefined) {
            params['takeProfit']['type'] = takeProfitType;
        }
        if (takeProfitPriceType !== undefined) {
            params['takeProfit']['priceType'] = takeProfitPriceType;
        }
        if (takeProfitLimitPrice !== undefined) {
            params['takeProfit']['price'] = this.parseToNumeric (takeProfitLimitPrice);
        }
        if (takeProfitAmount !== undefined) {
            params['takeProfit']['amount'] = this.parseToNumeric (takeProfitAmount);
        }
        if (stopLossType !== undefined) {
            params['stopLoss']['type'] = stopLossType;
        }
        if (stopLossPriceType !== undefined) {
            params['stopLoss']['priceType'] = stopLossPriceType;
        }
        if (stopLossLimitPrice !== undefined) {
            params['stopLoss']['price'] = this.parseToNumeric (stopLossLimitPrice);
        }
        if (stopLossAmount !== undefined) {
            params['stopLoss']['amount'] = this.parseToNumeric (stopLossAmount);
        }
        params = this.omit (params, [ 'takeProfitType', 'takeProfitPriceType', 'takeProfitLimitPrice', 'takeProfitAmount', 'stopLossType', 'stopLossPriceType', 'stopLossLimitPrice', 'stopLossAmount' ]);
        return params;
    }

    async createOrderWithTakeProfitAndStopLossWs (symbol: string, type: OrderType, side: OrderSide, amount: number, price: Num = undefined, takeProfit: Num = undefined, stopLoss: Num = undefined, params = {}): Promise<Order> {
        /**
         * @method
         * @name createOrderWithTakeProfitAndStopLossWs
         * @description create an order with a stop loss or take profit attached (type 3)
         * @param {string} symbol unified symbol of the market to create an order in
         * @param {string} type 'market' or 'limit'
         * @param {string} side 'buy' or 'sell'
         * @param {float} amount how much you want to trade in units of the base currency or the number of contracts
         * @param {float} [price] the price to fulfill the order, in units of the quote currency, ignored in market orders
         * @param {float} [takeProfit] the take profit price, in units of the quote currency
         * @param {float} [stopLoss] the stop loss price, in units of the quote currency
         * @param {object} [params] extra parameters specific to the exchange API endpoint
         * @param {string} [params.takeProfitType] *not available on all exchanges* 'limit' or 'market'
         * @param {string} [params.stopLossType] *not available on all exchanges* 'limit' or 'market'
         * @param {string} [params.takeProfitPriceType] *not available on all exchanges* 'last', 'mark' or 'index'
         * @param {string} [params.stopLossPriceType] *not available on all exchanges* 'last', 'mark' or 'index'
         * @param {float} [params.takeProfitLimitPrice] *not available on all exchanges* limit price for a limit take profit order
         * @param {float} [params.stopLossLimitPrice] *not available on all exchanges* stop loss for a limit stop loss order
         * @param {float} [params.takeProfitAmount] *not available on all exchanges* the amount for a take profit
         * @param {float} [params.stopLossAmount] *not available on all exchanges* the amount for a stop loss
         * @returns {object} an [order structure]{@link https://docs.ccxt.com/#/?id=order-structure}
         */
        params = this.setTakeProfitAndStopLossParams (symbol, type, side, amount, price, takeProfit, stopLoss, params);
        if (this.has['createOrderWithTakeProfitAndStopLossWs']) {
            return await this.createOrderWs (symbol, type, side, amount, price, params);
        }
        throw new NotSupported (this.id + ' createOrderWithTakeProfitAndStopLossWs() is not supported yet');
    }

    async createOrders (orders: OrderRequest[], params = {}): Promise<Order[]> {
        throw new NotSupported (this.id + ' createOrders() is not supported yet');
    }

    async editOrders (orders: OrderRequest[], params = {}): Promise<Order[]> {
        throw new NotSupported (this.id + ' editOrders() is not supported yet');
    }

    async createOrderWs (symbol: string, type: OrderType, side: OrderSide, amount: number, price: Num = undefined, params = {}): Promise<Order> {
        throw new NotSupported (this.id + ' createOrderWs() is not supported yet');
    }

    async cancelOrder (id: string, symbol: Str = undefined, params = {}): Promise<{}> {
        throw new NotSupported (this.id + ' cancelOrder() is not supported yet');
    }

    async cancelOrderWs (id: string, symbol: Str = undefined, params = {}): Promise<{}> {
        throw new NotSupported (this.id + ' cancelOrderWs() is not supported yet');
    }

    async cancelOrdersWs (ids: string[], symbol: Str = undefined, params = {}): Promise<{}> {
        throw new NotSupported (this.id + ' cancelOrdersWs() is not supported yet');
    }

    async cancelAllOrders (symbol: Str = undefined, params = {}): Promise<{}> {
        throw new NotSupported (this.id + ' cancelAllOrders() is not supported yet');
    }

    async cancelAllOrdersAfter (timeout: Int, params = {}): Promise<{}> {
        throw new NotSupported (this.id + ' cancelAllOrdersAfter() is not supported yet');
    }

    async cancelOrdersForSymbols (orders: CancellationRequest[], params = {}): Promise<{}> {
        throw new NotSupported (this.id + ' cancelOrdersForSymbols() is not supported yet');
    }

    async cancelAllOrdersWs (symbol: Str = undefined, params = {}): Promise<{}> {
        throw new NotSupported (this.id + ' cancelAllOrdersWs() is not supported yet');
    }

    async cancelUnifiedOrder (order, params = {}): Promise<{}> {
        return this.cancelOrder (this.safeString (order, 'id'), this.safeString (order, 'symbol'), params);
    }

    async fetchOrders (symbol: Str = undefined, since: Int = undefined, limit: Int = undefined, params = {}): Promise<Order[]> {
        if (this.has['fetchOpenOrders'] && this.has['fetchClosedOrders']) {
            throw new NotSupported (this.id + ' fetchOrders() is not supported yet, consider using fetchOpenOrders() and fetchClosedOrders() instead');
        }
        throw new NotSupported (this.id + ' fetchOrders() is not supported yet');
    }

    async fetchOrdersWs (symbol: Str = undefined, since: Int = undefined, limit: Int = undefined, params = {}): Promise<Order[]> {
        throw new NotSupported (this.id + ' fetchOrdersWs() is not supported yet');
    }

    async fetchOrderTrades (id: string, symbol: Str = undefined, since: Int = undefined, limit: Int = undefined, params = {}): Promise<Trade[]> {
        throw new NotSupported (this.id + ' fetchOrderTrades() is not supported yet');
    }

    async watchOrders (symbol: Str = undefined, since: Int = undefined, limit: Int = undefined, params = {}): Promise<Order[]> {
        throw new NotSupported (this.id + ' watchOrders() is not supported yet');
    }

    async fetchOpenOrders (symbol: Str = undefined, since: Int = undefined, limit: Int = undefined, params = {}): Promise<Order[]> {
        if (this.has['fetchOrders']) {
            const orders = await this.fetchOrders (symbol, since, limit, params);
            return this.filterBy (orders, 'status', 'open') as Order[];
        }
        throw new NotSupported (this.id + ' fetchOpenOrders() is not supported yet');
    }

    async fetchOpenOrdersWs (symbol: Str = undefined, since: Int = undefined, limit: Int = undefined, params = {}): Promise<Order[]> {
        if (this.has['fetchOrdersWs']) {
            const orders = await this.fetchOrdersWs (symbol, since, limit, params);
            return this.filterBy (orders, 'status', 'open') as Order[];
        }
        throw new NotSupported (this.id + ' fetchOpenOrdersWs() is not supported yet');
    }

    async fetchClosedOrders (symbol: Str = undefined, since: Int = undefined, limit: Int = undefined, params = {}): Promise<Order[]> {
        if (this.has['fetchOrders']) {
            const orders = await this.fetchOrders (symbol, since, limit, params);
            return this.filterBy (orders, 'status', 'closed') as Order[];
        }
        throw new NotSupported (this.id + ' fetchClosedOrders() is not supported yet');
    }

    async fetchCanceledAndClosedOrders (symbol: Str = undefined, since: Int = undefined, limit: Int = undefined, params = {}): Promise<Order[]> {
        throw new NotSupported (this.id + ' fetchCanceledAndClosedOrders() is not supported yet');
    }

    async fetchClosedOrdersWs (symbol: Str = undefined, since: Int = undefined, limit: Int = undefined, params = {}): Promise<Order[]> {
        if (this.has['fetchOrdersWs']) {
            const orders = await this.fetchOrdersWs (symbol, since, limit, params);
            return this.filterBy (orders, 'status', 'closed') as Order[];
        }
        throw new NotSupported (this.id + ' fetchClosedOrdersWs() is not supported yet');
    }

    async fetchMyTrades (symbol: Str = undefined, since: Int = undefined, limit: Int = undefined, params = {}): Promise<Trade[]> {
        throw new NotSupported (this.id + ' fetchMyTrades() is not supported yet');
    }

    async fetchMyLiquidations (symbol: Str = undefined, since: Int = undefined, limit: Int = undefined, params = {}): Promise<Liquidation[]> {
        throw new NotSupported (this.id + ' fetchMyLiquidations() is not supported yet');
    }

    async fetchLiquidations (symbol: string, since: Int = undefined, limit: Int = undefined, params = {}): Promise<Liquidation[]> {
        throw new NotSupported (this.id + ' fetchLiquidations() is not supported yet');
    }

    async fetchMyTradesWs (symbol: Str = undefined, since: Int = undefined, limit: Int = undefined, params = {}): Promise<Trade[]> {
        throw new NotSupported (this.id + ' fetchMyTradesWs() is not supported yet');
    }

    async watchMyTrades (symbol: Str = undefined, since: Int = undefined, limit: Int = undefined, params = {}): Promise<Trade[]> {
        throw new NotSupported (this.id + ' watchMyTrades() is not supported yet');
    }

    async fetchGreeks (symbol: string, params = {}): Promise<Greeks> {
        throw new NotSupported (this.id + ' fetchGreeks() is not supported yet');
    }

    async fetchOptionChain (code: string, params = {}): Promise<OptionChain> {
        throw new NotSupported (this.id + ' fetchOptionChain() is not supported yet');
    }

    async fetchOption (symbol: string, params = {}): Promise<Option> {
        throw new NotSupported (this.id + ' fetchOption() is not supported yet');
    }

    async fetchConvertQuote (fromCode: string, toCode: string, amount: Num = undefined, params = {}): Promise<Conversion> {
        throw new NotSupported (this.id + ' fetchConvertQuote() is not supported yet');
    }

    async fetchDepositsWithdrawals (code: Str = undefined, since: Int = undefined, limit: Int = undefined, params = {}): Promise<Transaction[]> {
        /**
         * @method
         * @name exchange#fetchDepositsWithdrawals
         * @description fetch history of deposits and withdrawals
         * @param {string} [code] unified currency code for the currency of the deposit/withdrawals, default is undefined
         * @param {int} [since] timestamp in ms of the earliest deposit/withdrawal, default is undefined
         * @param {int} [limit] max number of deposit/withdrawals to return, default is undefined
         * @param {object} [params] extra parameters specific to the exchange API endpoint
         * @returns {object} a list of [transaction structures]{@link https://docs.ccxt.com/#/?id=transaction-structure}
         */
        throw new NotSupported (this.id + ' fetchDepositsWithdrawals() is not supported yet');
    }

    async fetchDeposits (symbol: Str = undefined, since: Int = undefined, limit: Int = undefined, params = {}): Promise<Transaction[]> {
        throw new NotSupported (this.id + ' fetchDeposits() is not supported yet');
    }

    async fetchWithdrawals (symbol: Str = undefined, since: Int = undefined, limit: Int = undefined, params = {}): Promise<Transaction[]> {
        throw new NotSupported (this.id + ' fetchWithdrawals() is not supported yet');
    }

    async fetchDepositsWs (code: Str = undefined, since: Int = undefined, limit: Int = undefined, params = {}): Promise<{}> {
        throw new NotSupported (this.id + ' fetchDepositsWs() is not supported yet');
    }

    async fetchWithdrawalsWs (code: Str = undefined, since: Int = undefined, limit: Int = undefined, params = {}): Promise<{}> {
        throw new NotSupported (this.id + ' fetchWithdrawalsWs() is not supported yet');
    }

    async fetchFundingRateHistory (symbol: Str = undefined, since: Int = undefined, limit: Int = undefined, params = {}): Promise<FundingRateHistory[]> {
        throw new NotSupported (this.id + ' fetchFundingRateHistory() is not supported yet');
    }

    async fetchFundingHistory (symbol: Str = undefined, since: Int = undefined, limit: Int = undefined, params = {}): Promise<FundingHistory[]> {
        throw new NotSupported (this.id + ' fetchFundingHistory() is not supported yet');
    }

    async closePosition (symbol: string, side: OrderSide = undefined, params = {}): Promise<Order> {
        throw new NotSupported (this.id + ' closePosition() is not supported yet');
    }

    async closeAllPositions (params = {}): Promise<Position[]> {
        throw new NotSupported (this.id + ' closeAllPositions() is not supported yet');
    }

    async fetchL3OrderBook (symbol: string, limit: Int = undefined, params = {}): Promise<OrderBook> {
        throw new BadRequest (this.id + ' fetchL3OrderBook() is not supported yet');
    }

    parseLastPrice (price, market: Market = undefined): LastPrice {
        throw new NotSupported (this.id + ' parseLastPrice() is not supported yet');
    }

    async fetchDepositAddress (code: string, params = {}): Promise<DepositAddress> {
        if (this.has['fetchDepositAddresses']) {
            const depositAddresses = await this.fetchDepositAddresses ([ code ], params);
            const depositAddress = this.safeValue (depositAddresses, code);
            if (depositAddress === undefined) {
                throw new InvalidAddress (this.id + ' fetchDepositAddress() could not find a deposit address for ' + code + ', make sure you have created a corresponding deposit address in your wallet on the exchange website');
            } else {
                return depositAddress;
            }
        } else if (this.has['fetchDepositAddressesByNetwork']) {
            const network = this.safeString (params, 'network');
            params = this.omit (params, 'network');
            const addressStructures = await this.fetchDepositAddressesByNetwork (code, params);
            if (network !== undefined) {
                return this.safeDict (addressStructures, network) as DepositAddress;
            } else {
                const keys = Object.keys (addressStructures);
                const key = this.safeString (keys, 0);
                return this.safeDict (addressStructures, key) as DepositAddress;
            }
        } else {
            throw new NotSupported (this.id + ' fetchDepositAddress() is not supported yet');
        }
    }

    account (): BalanceAccount {
        return {
            'free': undefined,
            'used': undefined,
            'total': undefined,
        };
    }

    commonCurrencyCode (code: string) {
        if (!this.substituteCommonCurrencyCodes) {
            return code;
        }
        return this.safeString (this.commonCurrencies, code, code);
    }

    currency (code: string) {
        if (this.currencies === undefined) {
            throw new ExchangeError (this.id + ' currencies not loaded');
        }
        if (typeof code === 'string') {
            if (code in this.currencies) {
                return this.currencies[code];
            } else if (code in this.currencies_by_id) {
                return this.currencies_by_id[code];
            }
        }
        throw new ExchangeError (this.id + ' does not have currency code ' + code);
    }

    market (symbol: string): MarketInterface {
        if (this.markets === undefined) {
            throw new ExchangeError (this.id + ' markets not loaded');
        }
        if (symbol in this.markets) {
            return this.markets[symbol];
        } else if (symbol in this.markets_by_id) {
            const markets = this.markets_by_id[symbol];
            const defaultType = this.safeString2 (this.options, 'defaultType', 'defaultSubType', 'spot');
            for (let i = 0; i < markets.length; i++) {
                const market = markets[i];
                if (market[defaultType]) {
                    return market;
                }
            }
            return markets[0];
        } else if ((symbol.endsWith ('-C')) || (symbol.endsWith ('-P')) || (symbol.startsWith ('C-')) || (symbol.startsWith ('P-'))) {
            return this.createExpiredOptionMarket (symbol);
        }
        throw new BadSymbol (this.id + ' does not have market symbol ' + symbol);
    }

    createExpiredOptionMarket (symbol: string): MarketInterface {
        throw new NotSupported (this.id + ' createExpiredOptionMarket () is not supported yet');
    }

    isLeveragedCurrency (currencyCode, checkBaseCoin: Bool = false, existingCurrencies: Dict = undefined): boolean {
        const leverageSuffixes = [
            '2L', '2S', '3L', '3S', '4L', '4S', '5L', '5S', // Leveraged Tokens (LT)
            'UP', 'DOWN', // exchange-specific (e.g. BLVT)
            'BULL', 'BEAR', // similar
        ];
        for (let i = 0; i < leverageSuffixes.length; i++) {
            const leverageSuffix = leverageSuffixes[i];
            if (currencyCode.endsWith (leverageSuffix)) {
                if (!checkBaseCoin) {
                    return true;
                } else {
                    // check if base currency is inside dict
                    const baseCurrencyCode = currencyCode.replace (leverageSuffix, '');
                    if (baseCurrencyCode in existingCurrencies) {
                        return true;
                    }
                }
            }
        }
        return false;
    }

    handleWithdrawTagAndParams (tag, params): any {
        if ((tag !== undefined) && (typeof tag === 'object')) {
            params = this.extend (tag, params);
            tag = undefined;
        }
        if (tag === undefined) {
            tag = this.safeString (params, 'tag');
            if (tag !== undefined) {
                params = this.omit (params, 'tag');
            }
        }
        return [ tag, params ];
    }

    async createLimitOrder (symbol: string, side: OrderSide, amount: number, price: number, params = {}): Promise<Order> {
        return await this.createOrder (symbol, 'limit', side, amount, price, params);
    }

    async createLimitOrderWs (symbol: string, side: OrderSide, amount: number, price: number, params = {}): Promise<Order> {
        return await this.createOrderWs (symbol, 'limit', side, amount, price, params);
    }

    async createMarketOrder (symbol: string, side: OrderSide, amount: number, price: Num = undefined, params = {}): Promise<Order> {
        return await this.createOrder (symbol, 'market', side, amount, price, params);
    }

    async createMarketOrderWs (symbol: string, side: OrderSide, amount: number, price: Num = undefined, params = {}): Promise<Order> {
        return await this.createOrderWs (symbol, 'market', side, amount, price, params);
    }

    async createLimitBuyOrder (symbol: string, amount: number, price: number, params = {}): Promise<Order> {
        return await this.createOrder (symbol, 'limit', 'buy', amount, price, params);
    }

    async createLimitBuyOrderWs (symbol: string, amount: number, price: number, params = {}): Promise<Order> {
        return await this.createOrderWs (symbol, 'limit', 'buy', amount, price, params);
    }

    async createLimitSellOrder (symbol: string, amount: number, price: number, params = {}): Promise<Order> {
        return await this.createOrder (symbol, 'limit', 'sell', amount, price, params);
    }

    async createLimitSellOrderWs (symbol: string, amount: number, price: number, params = {}): Promise<Order> {
        return await this.createOrderWs (symbol, 'limit', 'sell', amount, price, params);
    }

    async createMarketBuyOrder (symbol: string, amount: number, params = {}): Promise<Order> {
        return await this.createOrder (symbol, 'market', 'buy', amount, undefined, params);
    }

    async createMarketBuyOrderWs (symbol: string, amount: number, params = {}): Promise<Order> {
        return await this.createOrderWs (symbol, 'market', 'buy', amount, undefined, params);
    }

    async createMarketSellOrder (symbol: string, amount: number, params = {}): Promise<Order> {
        return await this.createOrder (symbol, 'market', 'sell', amount, undefined, params);
    }

    async createMarketSellOrderWs (symbol: string, amount: number, params = {}): Promise<Order> {
        return await this.createOrderWs (symbol, 'market', 'sell', amount, undefined, params);
    }

    costToPrecision (symbol: string, cost) {
        if (cost === undefined) {
            return undefined;
        }
        const market = this.market (symbol);
        return this.decimalToPrecision (cost, TRUNCATE, market['precision']['price'], this.precisionMode, this.paddingMode);
    }

    priceToPrecision (symbol: string, price): string {
        if (price === undefined) {
            return undefined;
        }
        const market = this.market (symbol);
        const result = this.decimalToPrecision (price, ROUND, market['precision']['price'], this.precisionMode, this.paddingMode);
        if (result === '0') {
            throw new InvalidOrder (this.id + ' price of ' + market['symbol'] + ' must be greater than minimum price precision of ' + this.numberToString (market['precision']['price']));
        }
        return result;
    }

    amountToPrecision (symbol: string, amount) {
        if (amount === undefined) {
            return undefined;
        }
        const market = this.market (symbol);
        const result = this.decimalToPrecision (amount, TRUNCATE, market['precision']['amount'], this.precisionMode, this.paddingMode);
        if (result === '0') {
            throw new InvalidOrder (this.id + ' amount of ' + market['symbol'] + ' must be greater than minimum amount precision of ' + this.numberToString (market['precision']['amount']));
        }
        return result;
    }

    feeToPrecision (symbol: string, fee) {
        if (fee === undefined) {
            return undefined;
        }
        const market = this.market (symbol);
        return this.decimalToPrecision (fee, ROUND, market['precision']['price'], this.precisionMode, this.paddingMode);
    }

    currencyToPrecision (code: string, fee, networkCode = undefined) {
        const currency = this.currencies[code];
        let precision = this.safeValue (currency, 'precision');
        if (networkCode !== undefined) {
            const networks = this.safeDict (currency, 'networks', {});
            const networkItem = this.safeDict (networks, networkCode, {});
            precision = this.safeValue (networkItem, 'precision', precision);
        }
        if (precision === undefined) {
            return this.forceString (fee);
        } else {
            const roundingMode = this.safeInteger (this.options, 'currencyToPrecisionRoundingMode', ROUND);
            return this.decimalToPrecision (fee, roundingMode, precision, this.precisionMode, this.paddingMode);
        }
    }

    forceString (value) {
        if (typeof value !== 'string') {
            return this.numberToString (value);
        }
        return value;
    }

    isTickPrecision () {
        return this.precisionMode === TICK_SIZE;
    }

    isDecimalPrecision () {
        return this.precisionMode === DECIMAL_PLACES;
    }

    isSignificantPrecision () {
        return this.precisionMode === SIGNIFICANT_DIGITS;
    }

    safeNumber (obj, key: IndexType, defaultNumber: Num = undefined): Num {
        const value = this.safeString (obj, key);
        return this.parseNumber (value, defaultNumber);
    }

    safeNumberN (obj: object, arr: IndexType[], defaultNumber: Num = undefined): Num {
        const value = this.safeStringN (obj, arr);
        return this.parseNumber (value, defaultNumber);
    }

    parsePrecision (precision?: string) {
        /**
         * @ignore
         * @method
         * @param {string} precision The number of digits to the right of the decimal
         * @returns {string} a string number equal to 1e-precision
         */
        if (precision === undefined) {
            return undefined;
        }
        const precisionNumber = parseInt (precision);
        if (precisionNumber === 0) {
            return '1';
        }
        let parsedPrecision = '0.';
        for (let i = 0; i < precisionNumber - 1; i++) {
            parsedPrecision = parsedPrecision + '0';
        }
        return parsedPrecision + '1';
    }

    integerPrecisionToAmount (precision: Str) {
        /**
         * @ignore
         * @method
         * @description handles positive & negative numbers too. parsePrecision() does not handle negative numbers, but this method handles
         * @param {string} precision The number of digits to the right of the decimal
         * @returns {string} a string number equal to 1e-precision
         */
        if (precision === undefined) {
            return undefined;
        }
        if (Precise.stringGe (precision, '0')) {
            return this.parsePrecision (precision);
        } else {
            const positivePrecisionString = Precise.stringAbs (precision);
            const positivePrecision = parseInt (positivePrecisionString);
            let parsedPrecision = '1';
            for (let i = 0; i < positivePrecision - 1; i++) {
                parsedPrecision = parsedPrecision + '0';
            }
            return parsedPrecision + '0';
        }
    }

    async loadTimeDifference (params = {}) {
        const serverTime = await this.fetchTime (params);
        const after = this.milliseconds ();
        this.options['timeDifference'] = after - serverTime;
        return this.options['timeDifference'];
    }

    implodeHostname (url: string) {
        return this.implodeParams (url, { 'hostname': this.hostname });
    }

    async fetchMarketLeverageTiers (symbol: string, params = {}): Promise<LeverageTier[]> {
        if (this.has['fetchLeverageTiers']) {
            const market = this.market (symbol);
            if (!market['contract']) {
                throw new BadSymbol (this.id + ' fetchMarketLeverageTiers() supports contract markets only');
            }
            const tiers = await this.fetchLeverageTiers ([ symbol ]);
            return this.safeValue (tiers, symbol);
        } else {
            throw new NotSupported (this.id + ' fetchMarketLeverageTiers() is not supported yet');
        }
    }

    async createPostOnlyOrder (symbol: string, type: OrderType, side: OrderSide, amount: number, price: Num = undefined, params = {}) {
        if (!this.has['createPostOnlyOrder']) {
            throw new NotSupported (this.id + ' createPostOnlyOrder() is not supported yet');
        }
        const query = this.extend (params, { 'postOnly': true });
        return await this.createOrder (symbol, type, side, amount, price, query);
    }

    async createPostOnlyOrderWs (symbol: string, type: OrderType, side: OrderSide, amount: number, price: Num = undefined, params = {}) {
        if (!this.has['createPostOnlyOrderWs']) {
            throw new NotSupported (this.id + ' createPostOnlyOrderWs() is not supported yet');
        }
        const query = this.extend (params, { 'postOnly': true });
        return await this.createOrderWs (symbol, type, side, amount, price, query);
    }

    async createReduceOnlyOrder (symbol: string, type: OrderType, side: OrderSide, amount: number, price: Num = undefined, params = {}) {
        if (!this.has['createReduceOnlyOrder']) {
            throw new NotSupported (this.id + ' createReduceOnlyOrder() is not supported yet');
        }
        const query = this.extend (params, { 'reduceOnly': true });
        return await this.createOrder (symbol, type, side, amount, price, query);
    }

    async createReduceOnlyOrderWs (symbol: string, type: OrderType, side: OrderSide, amount: number, price: Num = undefined, params = {}) {
        if (!this.has['createReduceOnlyOrderWs']) {
            throw new NotSupported (this.id + ' createReduceOnlyOrderWs() is not supported yet');
        }
        const query = this.extend (params, { 'reduceOnly': true });
        return await this.createOrderWs (symbol, type, side, amount, price, query);
    }

    async createStopOrder (symbol: string, type: OrderType, side: OrderSide, amount: number, price: Num = undefined, triggerPrice: Num = undefined, params = {}) {
        if (!this.has['createStopOrder']) {
            throw new NotSupported (this.id + ' createStopOrder() is not supported yet');
        }
        if (triggerPrice === undefined) {
            throw new ArgumentsRequired (this.id + ' create_stop_order() requires a stopPrice argument');
        }
        const query = this.extend (params, { 'stopPrice': triggerPrice });
        return await this.createOrder (symbol, type, side, amount, price, query);
    }

    async createStopOrderWs (symbol: string, type: OrderType, side: OrderSide, amount: number, price: Num = undefined, triggerPrice: Num = undefined, params = {}) {
        if (!this.has['createStopOrderWs']) {
            throw new NotSupported (this.id + ' createStopOrderWs() is not supported yet');
        }
        if (triggerPrice === undefined) {
            throw new ArgumentsRequired (this.id + ' createStopOrderWs() requires a stopPrice argument');
        }
        const query = this.extend (params, { 'stopPrice': triggerPrice });
        return await this.createOrderWs (symbol, type, side, amount, price, query);
    }

    async createStopLimitOrder (symbol: string, side: OrderSide, amount: number, price: number, triggerPrice: number, params = {}) {
        if (!this.has['createStopLimitOrder']) {
            throw new NotSupported (this.id + ' createStopLimitOrder() is not supported yet');
        }
        const query = this.extend (params, { 'stopPrice': triggerPrice });
        return await this.createOrder (symbol, 'limit', side, amount, price, query);
    }

    async createStopLimitOrderWs (symbol: string, side: OrderSide, amount: number, price: number, triggerPrice: number, params = {}) {
        if (!this.has['createStopLimitOrderWs']) {
            throw new NotSupported (this.id + ' createStopLimitOrderWs() is not supported yet');
        }
        const query = this.extend (params, { 'stopPrice': triggerPrice });
        return await this.createOrderWs (symbol, 'limit', side, amount, price, query);
    }

    async createStopMarketOrder (symbol: string, side: OrderSide, amount: number, triggerPrice: number, params = {}) {
        if (!this.has['createStopMarketOrder']) {
            throw new NotSupported (this.id + ' createStopMarketOrder() is not supported yet');
        }
        const query = this.extend (params, { 'stopPrice': triggerPrice });
        return await this.createOrder (symbol, 'market', side, amount, undefined, query);
    }

    async createStopMarketOrderWs (symbol: string, side: OrderSide, amount: number, triggerPrice: number, params = {}) {
        if (!this.has['createStopMarketOrderWs']) {
            throw new NotSupported (this.id + ' createStopMarketOrderWs() is not supported yet');
        }
        const query = this.extend (params, { 'stopPrice': triggerPrice });
        return await this.createOrderWs (symbol, 'market', side, amount, undefined, query);
    }

    safeCurrencyCode (currencyId: Str, currency: Currency = undefined): Str {
        currency = this.safeCurrency (currencyId, currency);
        return currency['code'];
    }

    filterBySymbolSinceLimit (array, symbol: Str = undefined, since: Int = undefined, limit: Int = undefined, tail = false) {
        return this.filterByValueSinceLimit (array, 'symbol', symbol, since, limit, 'timestamp', tail);
    }

    filterByCurrencySinceLimit (array, code = undefined, since: Int = undefined, limit: Int = undefined, tail = false) {
        return this.filterByValueSinceLimit (array, 'currency', code, since, limit, 'timestamp', tail);
    }

    filterBySymbolsSinceLimit (array, symbols: string[] = undefined, since: Int = undefined, limit: Int = undefined, tail = false) {
        const result = this.filterByArray (array, 'symbol', symbols, false);
        return this.filterBySinceLimit (result, since, limit, 'timestamp', tail);
    }

    parseLastPrices (pricesData, symbols: string[] = undefined, params = {}): LastPrices {
        //
        // the value of tickers is either a dict or a list
        //
        // dict
        //
        //     {
        //         'marketId1': { ... },
        //         'marketId2': { ... },
        //         ...
        //     }
        //
        // list
        //
        //     [
        //         { 'market': 'marketId1', ... },
        //         { 'market': 'marketId2', ... },
        //         ...
        //     ]
        //
        const results = [];
        if (Array.isArray (pricesData)) {
            for (let i = 0; i < pricesData.length; i++) {
                const priceData = this.extend (this.parseLastPrice (pricesData[i]), params);
                results.push (priceData);
            }
        } else {
            const marketIds = Object.keys (pricesData);
            for (let i = 0; i < marketIds.length; i++) {
                const marketId = marketIds[i];
                const market = this.safeMarket (marketId);
                const priceData = this.extend (this.parseLastPrice (pricesData[marketId], market), params);
                results.push (priceData);
            }
        }
        symbols = this.marketSymbols (symbols);
        return this.filterByArray (results, 'symbol', symbols);
    }

    parseTickers (tickers, symbols: Strings = undefined, params = {}): Tickers {
        //
        // the value of tickers is either a dict or a list
        //
        //
        // dict
        //
        //     {
        //         'marketId1': { ... },
        //         'marketId2': { ... },
        //         'marketId3': { ... },
        //         ...
        //     }
        //
        // list
        //
        //     [
        //         { 'market': 'marketId1', ... },
        //         { 'market': 'marketId2', ... },
        //         { 'market': 'marketId3', ... },
        //         ...
        //     ]
        //
        const results = [];
        if (Array.isArray (tickers)) {
            for (let i = 0; i < tickers.length; i++) {
                const parsedTicker = this.parseTicker (tickers[i]);
                const ticker = this.extend (parsedTicker, params);
                results.push (ticker);
            }
        } else {
            const marketIds = Object.keys (tickers);
            for (let i = 0; i < marketIds.length; i++) {
                const marketId = marketIds[i];
                const market = this.safeMarket (marketId);
                const parsed = this.parseTicker (tickers[marketId], market);
                const ticker = this.extend (parsed, params);
                results.push (ticker);
            }
        }
        symbols = this.marketSymbols (symbols);
        return this.filterByArray (results, 'symbol', symbols);
    }

    parseDepositAddresses (addresses, codes: Strings = undefined, indexed = true, params = {}): DepositAddress[] {
        let result = [];
        for (let i = 0; i < addresses.length; i++) {
            const address = this.extend (this.parseDepositAddress (addresses[i]), params);
            result.push (address);
        }
        if (codes !== undefined) {
            result = this.filterByArray (result, 'currency', codes, false);
        }
        if (indexed) {
            result = this.filterByArray (result, 'currency', undefined, indexed);
        }
        return result as DepositAddress[];
    }

    parseBorrowInterests (response, market: Market = undefined): BorrowInterest[] {
        const interests = [];
        for (let i = 0; i < response.length; i++) {
            const row = response[i];
            interests.push (this.parseBorrowInterest (row, market));
        }
        return interests as BorrowInterest[];
    }

    parseBorrowRate (info, currency: Currency = undefined): Dict {
        throw new NotSupported (this.id + ' parseBorrowRate() is not supported yet');
    }

    parseBorrowRateHistory (response, code: Str, since: Int, limit: Int) {
        const result = [];
        for (let i = 0; i < response.length; i++) {
            const item = response[i];
            const borrowRate = this.parseBorrowRate (item);
            result.push (borrowRate);
        }
        const sorted = this.sortBy (result, 'timestamp');
        return this.filterByCurrencySinceLimit (sorted, code, since, limit);
    }

    parseIsolatedBorrowRates (info: any): IsolatedBorrowRates {
        const result = {};
        for (let i = 0; i < info.length; i++) {
            const item = info[i];
            const borrowRate = this.parseIsolatedBorrowRate (item);
            const symbol = this.safeString (borrowRate, 'symbol');
            result[symbol] = borrowRate;
        }
        return result as any;
    }

    parseFundingRateHistories (response, market = undefined, since: Int = undefined, limit: Int = undefined): FundingRateHistory[] {
        const rates = [];
        for (let i = 0; i < response.length; i++) {
            const entry = response[i];
            rates.push (this.parseFundingRateHistory (entry, market));
        }
        const sorted = this.sortBy (rates, 'timestamp');
        const symbol = (market === undefined) ? undefined : market['symbol'];
        return this.filterBySymbolSinceLimit (sorted, symbol, since, limit) as FundingRateHistory[];
    }

    safeSymbol (marketId: Str, market: Market = undefined, delimiter: Str = undefined, marketType: Str = undefined): string {
        market = this.safeMarket (marketId, market, delimiter, marketType);
        return market['symbol'];
    }

    parseFundingRate (contract: string, market: Market = undefined): FundingRate {
        throw new NotSupported (this.id + ' parseFundingRate() is not supported yet');
    }

    parseFundingRates (response, symbols: Strings = undefined): FundingRates {
        const fundingRates = {};
        for (let i = 0; i < response.length; i++) {
            const entry = response[i];
            const parsed = this.parseFundingRate (entry);
            fundingRates[parsed['symbol']] = parsed;
        }
        return this.filterByArray (fundingRates, 'symbol', symbols);
    }

    parseLongShortRatio (info: Dict, market: Market = undefined): LongShortRatio {
        throw new NotSupported (this.id + ' parseLongShortRatio() is not supported yet');
    }

    parseLongShortRatioHistory (response, market = undefined, since: Int = undefined, limit: Int = undefined): LongShortRatio[] {
        const rates = [];
        for (let i = 0; i < response.length; i++) {
            const entry = response[i];
            rates.push (this.parseLongShortRatio (entry, market));
        }
        const sorted = this.sortBy (rates, 'timestamp');
        const symbol = (market === undefined) ? undefined : market['symbol'];
        return this.filterBySymbolSinceLimit (sorted, symbol, since, limit) as LongShortRatio[];
    }

    handleTriggerDirectionAndParams (params, exchangeSpecificKey: Str = undefined, allowEmpty: Bool = false) {
        /**
         * @ignore
         * @method
         * @returns {[string, object]} the trigger-direction value and omited params
         */
        let triggerDirection = this.safeString (params, 'triggerDirection');
        const exchangeSpecificDefined = (exchangeSpecificKey !== undefined) && (exchangeSpecificKey in params);
        if (triggerDirection !== undefined) {
            params = this.omit (params, 'triggerDirection');
        }
        // throw exception if:
        // A) if provided value is not unified (support old "up/down" strings too)
        // B) if exchange specific "trigger direction key" (eg. "stopPriceSide") was not provided
        if (!this.inArray (triggerDirection, [ 'ascending', 'descending', 'up', 'down', 'above', 'below' ]) && !exchangeSpecificDefined && !allowEmpty) {
            throw new ArgumentsRequired (this.id + ' createOrder() : trigger orders require params["triggerDirection"] to be either "ascending" or "descending"');
        }
        // if old format was provided, overwrite to new
        if (triggerDirection === 'up' || triggerDirection === 'above') {
            triggerDirection = 'ascending';
        } else if (triggerDirection === 'down' || triggerDirection === 'below') {
            triggerDirection = 'descending';
        }
        return [ triggerDirection, params ];
    }

    handleTriggerAndParams (params) {
        const isTrigger = this.safeBool2 (params, 'trigger', 'stop');
        if (isTrigger) {
            params = this.omit (params, [ 'trigger', 'stop' ]);
        }
        return [ isTrigger, params ];
    }

    isTriggerOrder (params) {
        // for backwards compatibility
        return this.handleTriggerAndParams (params);
    }

    isPostOnly (isMarketOrder: boolean, exchangeSpecificParam, params = {}) {
        /**
         * @ignore
         * @method
         * @param {string} type Order type
         * @param {boolean} exchangeSpecificParam exchange specific postOnly
         * @param {object} [params] exchange specific params
         * @returns {boolean} true if a post only order, false otherwise
         */
        const timeInForce = this.safeStringUpper (params, 'timeInForce');
        let postOnly = this.safeBool2 (params, 'postOnly', 'post_only', false);
        // we assume timeInForce is uppercase from safeStringUpper (params, 'timeInForce')
        const ioc = timeInForce === 'IOC';
        const fok = timeInForce === 'FOK';
        const timeInForcePostOnly = timeInForce === 'PO';
        postOnly = postOnly || timeInForcePostOnly || exchangeSpecificParam;
        if (postOnly) {
            if (ioc || fok) {
                throw new InvalidOrder (this.id + ' postOnly orders cannot have timeInForce equal to ' + timeInForce);
            } else if (isMarketOrder) {
                throw new InvalidOrder (this.id + ' market orders cannot be postOnly');
            } else {
                return true;
            }
        } else {
            return false;
        }
    }

    handlePostOnly (isMarketOrder: boolean, exchangeSpecificPostOnlyOption: boolean, params: any = {}) {
        /**
         * @ignore
         * @method
         * @param {string} type Order type
         * @param {boolean} exchangeSpecificBoolean exchange specific postOnly
         * @param {object} [params] exchange specific params
         * @returns {Array}
         */
        const timeInForce = this.safeStringUpper (params, 'timeInForce');
        let postOnly = this.safeBool (params, 'postOnly', false);
        const ioc = timeInForce === 'IOC';
        const fok = timeInForce === 'FOK';
        const po = timeInForce === 'PO';
        postOnly = postOnly || po || exchangeSpecificPostOnlyOption;
        if (postOnly) {
            if (ioc || fok) {
                throw new InvalidOrder (this.id + ' postOnly orders cannot have timeInForce equal to ' + timeInForce);
            } else if (isMarketOrder) {
                throw new InvalidOrder (this.id + ' market orders cannot be postOnly');
            } else {
                if (po) {
                    params = this.omit (params, 'timeInForce');
                }
                params = this.omit (params, 'postOnly');
                return [ true, params ];
            }
        }
        return [ false, params ];
    }

    async fetchLastPrices (symbols: Strings = undefined, params = {}): Promise<LastPrices> {
        throw new NotSupported (this.id + ' fetchLastPrices() is not supported yet');
    }

    async fetchTradingFees (params = {}): Promise<TradingFees> {
        throw new NotSupported (this.id + ' fetchTradingFees() is not supported yet');
    }

    async fetchTradingFeesWs (params = {}): Promise<TradingFees> {
        throw new NotSupported (this.id + ' fetchTradingFeesWs() is not supported yet');
    }

    async fetchTradingFee (symbol: string, params = {}): Promise<TradingFeeInterface> {
        if (!this.has['fetchTradingFees']) {
            throw new NotSupported (this.id + ' fetchTradingFee() is not supported yet');
        }
        const fees = await this.fetchTradingFees (params);
        return this.safeDict (fees, symbol) as TradingFeeInterface;
    }

    async fetchConvertCurrencies (params = {}): Promise<Currencies> {
        throw new NotSupported (this.id + ' fetchConvertCurrencies() is not supported yet');
    }

    parseOpenInterest (interest, market: Market = undefined): OpenInterest {
        throw new NotSupported (this.id + ' parseOpenInterest () is not supported yet');
    }

    parseOpenInterests (response, symbols: Strings = undefined): OpenInterests {
        const result = {};
        for (let i = 0; i < response.length; i++) {
            const entry = response[i];
            const parsed = this.parseOpenInterest (entry);
            result[parsed['symbol']] = parsed;
        }
        return this.filterByArray (result, 'symbol', symbols);
    }

    parseOpenInterestsHistory (response, market = undefined, since: Int = undefined, limit: Int = undefined): OpenInterest[] {
        const interests = [];
        for (let i = 0; i < response.length; i++) {
            const entry = response[i];
            const interest = this.parseOpenInterest (entry, market);
            interests.push (interest);
        }
        const sorted = this.sortBy (interests, 'timestamp');
        const symbol = this.safeString (market, 'symbol');
        return this.filterBySymbolSinceLimit (sorted, symbol, since, limit);
    }

    async fetchFundingRate (symbol: string, params = {}): Promise<FundingRate> {
        if (this.has['fetchFundingRates']) {
            await this.loadMarkets ();
            const market = this.market (symbol);
            symbol = market['symbol'];
            if (!market['contract']) {
                throw new BadSymbol (this.id + ' fetchFundingRate() supports contract markets only');
            }
            const rates = await this.fetchFundingRates ([ symbol ], params);
            const rate = this.safeValue (rates, symbol);
            if (rate === undefined) {
                throw new NullResponse (this.id + ' fetchFundingRate () returned no data for ' + symbol);
            } else {
                return rate;
            }
        } else {
            throw new NotSupported (this.id + ' fetchFundingRate () is not supported yet');
        }
    }

    async fetchFundingInterval (symbol: string, params = {}): Promise<FundingRate> {
        if (this.has['fetchFundingIntervals']) {
            await this.loadMarkets ();
            const market = this.market (symbol);
            symbol = market['symbol'];
            if (!market['contract']) {
                throw new BadSymbol (this.id + ' fetchFundingInterval() supports contract markets only');
            }
            const rates = await this.fetchFundingIntervals ([ symbol ], params);
            const rate = this.safeValue (rates, symbol);
            if (rate === undefined) {
                throw new NullResponse (this.id + ' fetchFundingInterval() returned no data for ' + symbol);
            } else {
                return rate;
            }
        } else {
            throw new NotSupported (this.id + ' fetchFundingInterval() is not supported yet');
        }
    }

    async fetchMarkOHLCV (symbol, timeframe = '1m', since: Int = undefined, limit: Int = undefined, params = {}): Promise<OHLCV[]> {
        /**
         * @method
         * @name exchange#fetchMarkOHLCV
         * @description fetches historical mark price candlestick data containing the open, high, low, and close price of a market
         * @param {string} symbol unified symbol of the market to fetch OHLCV data for
         * @param {string} timeframe the length of time each candle represents
         * @param {int} [since] timestamp in ms of the earliest candle to fetch
         * @param {int} [limit] the maximum amount of candles to fetch
         * @param {object} [params] extra parameters specific to the exchange API endpoint
         * @returns {float[][]} A list of candles ordered as timestamp, open, high, low, close, undefined
         */
        if (this.has['fetchMarkOHLCV']) {
            const request: Dict = {
                'price': 'mark',
            };
            return await this.fetchOHLCV (symbol, timeframe, since, limit, this.extend (request, params));
        } else {
            throw new NotSupported (this.id + ' fetchMarkOHLCV () is not supported yet');
        }
    }

    async fetchIndexOHLCV (symbol: string, timeframe = '1m', since: Int = undefined, limit: Int = undefined, params = {}): Promise<OHLCV[]> {
        /**
         * @method
         * @name exchange#fetchIndexOHLCV
         * @description fetches historical index price candlestick data containing the open, high, low, and close price of a market
         * @param {string} symbol unified symbol of the market to fetch OHLCV data for
         * @param {string} timeframe the length of time each candle represents
         * @param {int} [since] timestamp in ms of the earliest candle to fetch
         * @param {int} [limit] the maximum amount of candles to fetch
         * @param {object} [params] extra parameters specific to the exchange API endpoint
         * @returns {} A list of candles ordered as timestamp, open, high, low, close, undefined
         */
        if (this.has['fetchIndexOHLCV']) {
            const request: Dict = {
                'price': 'index',
            };
            return await this.fetchOHLCV (symbol, timeframe, since, limit, this.extend (request, params));
        } else {
            throw new NotSupported (this.id + ' fetchIndexOHLCV () is not supported yet');
        }
    }

    async fetchPremiumIndexOHLCV (symbol: string, timeframe = '1m', since: Int = undefined, limit: Int = undefined, params = {}): Promise<OHLCV[]> {
        /**
         * @method
         * @name exchange#fetchPremiumIndexOHLCV
         * @description fetches historical premium index price candlestick data containing the open, high, low, and close price of a market
         * @param {string} symbol unified symbol of the market to fetch OHLCV data for
         * @param {string} timeframe the length of time each candle represents
         * @param {int} [since] timestamp in ms of the earliest candle to fetch
         * @param {int} [limit] the maximum amount of candles to fetch
         * @param {object} [params] extra parameters specific to the exchange API endpoint
         * @returns {float[][]} A list of candles ordered as timestamp, open, high, low, close, undefined
         */
        if (this.has['fetchPremiumIndexOHLCV']) {
            const request: Dict = {
                'price': 'premiumIndex',
            };
            return await this.fetchOHLCV (symbol, timeframe, since, limit, this.extend (request, params));
        } else {
            throw new NotSupported (this.id + ' fetchPremiumIndexOHLCV () is not supported yet');
        }
    }

    handleTimeInForce (params = {}) {
        /**
         * @ignore
         * @method
         * Must add timeInForce to this.options to use this method
         * @returns {string} returns the exchange specific value for timeInForce
         */
        const timeInForce = this.safeStringUpper (params, 'timeInForce'); // supported values GTC, IOC, PO
        if (timeInForce !== undefined) {
            const exchangeValue = this.safeString (this.options['timeInForce'], timeInForce);
            if (exchangeValue === undefined) {
                throw new ExchangeError (this.id + ' does not support timeInForce "' + timeInForce + '"');
            }
            return exchangeValue;
        }
        return undefined;
    }

    convertTypeToAccount (account) {
        /**
         * @ignore
         * @method
         * Must add accountsByType to this.options to use this method
         * @param {string} account key for account name in this.options['accountsByType']
         * @returns the exchange specific account name or the isolated margin id for transfers
         */
        const accountsByType = this.safeDict (this.options, 'accountsByType', {});
        const lowercaseAccount = account.toLowerCase ();
        if (lowercaseAccount in accountsByType) {
            return accountsByType[lowercaseAccount];
        } else if ((account in this.markets) || (account in this.markets_by_id)) {
            const market = this.market (account);
            return market['id'];
        } else {
            return account;
        }
    }

    checkRequiredArgument (methodName: string, argument, argumentName, options = []) {
        /**
         * @ignore
         * @method
         * @param {string} methodName the name of the method that the argument is being checked for
         * @param {string} argument the argument's actual value provided
         * @param {string} argumentName the name of the argument being checked (for logging purposes)
         * @param {string[]} options a list of options that the argument can be
         * @returns {undefined}
         */
        const optionsLength = options.length;
        if ((argument === undefined) || ((optionsLength > 0) && (!(this.inArray (argument, options))))) {
            const messageOptions = options.join (', ');
            let message = this.id + ' ' + methodName + '() requires a ' + argumentName + ' argument';
            if (messageOptions !== '') {
                message += ', one of ' + '(' + messageOptions + ')';
            }
            throw new ArgumentsRequired (message);
        }
    }

    checkRequiredMarginArgument (methodName: string, symbol: Str, marginMode: string) {
        /**
         * @ignore
         * @method
         * @param {string} symbol unified symbol of the market
         * @param {string} methodName name of the method that requires a symbol
         * @param {string} marginMode is either 'isolated' or 'cross'
         */
        if ((marginMode === 'isolated') && (symbol === undefined)) {
            throw new ArgumentsRequired (this.id + ' ' + methodName + '() requires a symbol argument for isolated margin');
        } else if ((marginMode === 'cross') && (symbol !== undefined)) {
            throw new ArgumentsRequired (this.id + ' ' + methodName + '() cannot have a symbol argument for cross margin');
        }
    }

    parseDepositWithdrawFees (response, codes: Strings = undefined, currencyIdKey = undefined): any {
        /**
         * @ignore
         * @method
         * @param {object[]|object} response unparsed response from the exchange
         * @param {string[]|undefined} codes the unified currency codes to fetch transactions fees for, returns all currencies when undefined
         * @param {str} currencyIdKey *should only be undefined when response is a dictionary* the object key that corresponds to the currency id
         * @returns {object} objects with withdraw and deposit fees, indexed by currency codes
         */
        const depositWithdrawFees = {};
        const isArray = Array.isArray (response);
        let responseKeys = response;
        if (!isArray) {
            responseKeys = Object.keys (response);
        }
        for (let i = 0; i < responseKeys.length; i++) {
            const entry = responseKeys[i];
            const dictionary = isArray ? entry : response[entry];
            const currencyId = isArray ? this.safeString (dictionary, currencyIdKey) : entry;
            const currency = this.safeCurrency (currencyId);
            const code = this.safeString (currency, 'code');
            if ((codes === undefined) || (this.inArray (code, codes))) {
                depositWithdrawFees[code] = this.parseDepositWithdrawFee (dictionary, currency);
            }
        }
        return depositWithdrawFees;
    }

    parseDepositWithdrawFee (fee, currency: Currency = undefined): any {
        throw new NotSupported (this.id + ' parseDepositWithdrawFee() is not supported yet');
    }

    depositWithdrawFee (info): any {
        return {
            'info': info,
            'withdraw': {
                'fee': undefined,
                'percentage': undefined,
            },
            'deposit': {
                'fee': undefined,
                'percentage': undefined,
            },
            'networks': {},
        };
    }

    assignDefaultDepositWithdrawFees (fee, currency = undefined): any {
        /**
         * @ignore
         * @method
         * @description Takes a depositWithdrawFee structure and assigns the default values for withdraw and deposit
         * @param {object} fee A deposit withdraw fee structure
         * @param {object} currency A currency structure, the response from this.currency ()
         * @returns {object} A deposit withdraw fee structure
         */
        const networkKeys = Object.keys (fee['networks']);
        const numNetworks = networkKeys.length;
        if (numNetworks === 1) {
            fee['withdraw'] = fee['networks'][networkKeys[0]]['withdraw'];
            fee['deposit'] = fee['networks'][networkKeys[0]]['deposit'];
            return fee;
        }
        const currencyCode = this.safeString (currency, 'code');
        for (let i = 0; i < numNetworks; i++) {
            const network = networkKeys[i];
            if (network === currencyCode) {
                fee['withdraw'] = fee['networks'][networkKeys[i]]['withdraw'];
                fee['deposit'] = fee['networks'][networkKeys[i]]['deposit'];
            }
        }
        return fee;
    }

    parseIncome (info, market: Market = undefined): object {
        throw new NotSupported (this.id + ' parseIncome () is not supported yet');
    }

    parseIncomes (incomes, market = undefined, since: Int = undefined, limit: Int = undefined): FundingHistory[] {
        /**
         * @ignore
         * @method
         * @description parses funding fee info from exchange response
         * @param {object[]} incomes each item describes once instance of currency being received or paid
         * @param {object} market ccxt market
         * @param {int} [since] when defined, the response items are filtered to only include items after this timestamp
         * @param {int} [limit] limits the number of items in the response
         * @returns {object[]} an array of [funding history structures]{@link https://docs.ccxt.com/#/?id=funding-history-structure}
         */
        const result = [];
        for (let i = 0; i < incomes.length; i++) {
            const entry = incomes[i];
            const parsed = this.parseIncome (entry, market);
            result.push (parsed);
        }
        const sorted = this.sortBy (result, 'timestamp');
        const symbol = this.safeString (market, 'symbol');
        return this.filterBySymbolSinceLimit (sorted, symbol, since, limit);
    }

    getMarketFromSymbols (symbols: Strings = undefined) {
        if (symbols === undefined) {
            return undefined;
        }
        const firstMarket = this.safeString (symbols, 0);
        const market = this.market (firstMarket);
        return market;
    }

    parseWsOHLCVs (ohlcvs: object[], market: any = undefined, timeframe: string = '1m', since: Int = undefined, limit: Int = undefined) {
        const results = [];
        for (let i = 0; i < ohlcvs.length; i++) {
            results.push (this.parseWsOHLCV (ohlcvs[i], market));
        }
        return results;
    }

    async fetchTransactions (code: Str = undefined, since: Int = undefined, limit: Int = undefined, params = {}): Promise<Transaction[]> {
        /**
         * @method
         * @name exchange#fetchTransactions
         * @deprecated
         * @description *DEPRECATED* use fetchDepositsWithdrawals instead
         * @param {string} code unified currency code for the currency of the deposit/withdrawals, default is undefined
         * @param {int} [since] timestamp in ms of the earliest deposit/withdrawal, default is undefined
         * @param {int} [limit] max number of deposit/withdrawals to return, default is undefined
         * @param {object} [params] extra parameters specific to the exchange API endpoint
         * @returns {object} a list of [transaction structures]{@link https://docs.ccxt.com/#/?id=transaction-structure}
         */
        if (this.has['fetchDepositsWithdrawals']) {
            return await this.fetchDepositsWithdrawals (code, since, limit, params);
        } else {
            throw new NotSupported (this.id + ' fetchTransactions () is not supported yet');
        }
    }

    filterByArrayPositions (objects, key: IndexType, values = undefined, indexed = true): Position[] {
        /**
         * @ignore
         * @method
         * @description Typed wrapper for filterByArray that returns a list of positions
         */
        return this.filterByArray (objects, key, values, indexed) as Position[];
    }

    filterByArrayTickers (objects, key: IndexType, values = undefined, indexed = true): Dictionary<Ticker> {
        /**
         * @ignore
         * @method
         * @description Typed wrapper for filterByArray that returns a dictionary of tickers
         */
        return this.filterByArray (objects, key, values, indexed) as Dictionary<Ticker>;
    }

    createOHLCVObject (symbol: string, timeframe: string, data): Dictionary<Dictionary<OHLCV[]>> {
        const res = {};
        res[symbol] = {};
        res[symbol][timeframe] = data;
        return res;
    }

    handleMaxEntriesPerRequestAndParams (method: string, maxEntriesPerRequest: Int = undefined, params = {}): [Int, any] {
        let newMaxEntriesPerRequest = undefined;
        [ newMaxEntriesPerRequest, params ] = this.handleOptionAndParams (params, method, 'maxEntriesPerRequest');
        if ((newMaxEntriesPerRequest !== undefined) && (newMaxEntriesPerRequest !== maxEntriesPerRequest)) {
            maxEntriesPerRequest = newMaxEntriesPerRequest;
        }
        if (maxEntriesPerRequest === undefined) {
            maxEntriesPerRequest = 1000; // default to 1000
        }
        return [ maxEntriesPerRequest, params ];
    }

    async fetchPaginatedCallDynamic (method: string, symbol: Str = undefined, since: Int = undefined, limit: Int = undefined, params = {}, maxEntriesPerRequest: Int = undefined, removeRepeated = true): Promise<any> {
        let maxCalls = undefined;
        [ maxCalls, params ] = this.handleOptionAndParams (params, method, 'paginationCalls', 10);
        let maxRetries = undefined;
        [ maxRetries, params ] = this.handleOptionAndParams (params, method, 'maxRetries', 3);
        let paginationDirection = undefined;
        [ paginationDirection, params ] = this.handleOptionAndParams (params, method, 'paginationDirection', 'backward');
        let paginationTimestamp = undefined;
        let removeRepeatedOption = removeRepeated;
        [ removeRepeatedOption, params ] = this.handleOptionAndParams (params, method, 'removeRepeated', removeRepeated);
        let calls = 0;
        let result = [];
        let errors = 0;
        const until = this.safeInteger2 (params, 'untill', 'till'); // do not omit it from params here
        [ maxEntriesPerRequest, params ] = this.handleMaxEntriesPerRequestAndParams (method, maxEntriesPerRequest, params);
        if ((paginationDirection === 'forward')) {
            if (since === undefined) {
                throw new ArgumentsRequired (this.id + ' pagination requires a since argument when paginationDirection set to forward');
            }
            paginationTimestamp = since;
        }
        while ((calls < maxCalls)) {
            calls += 1;
            try {
                if (paginationDirection === 'backward') {
                    // do it backwards, starting from the last
                    // UNTIL filtering is required in order to work
                    if (paginationTimestamp !== undefined) {
                        params['until'] = paginationTimestamp - 1;
                    }
                    const response = await this[method] (symbol, undefined, maxEntriesPerRequest, params);
                    const responseLength = response.length;
                    if (this.verbose) {
                        let backwardMessage = 'Dynamic pagination call ' + this.numberToString (calls) + ' method ' + method + ' response length ' + this.numberToString (responseLength);
                        if (paginationTimestamp !== undefined) {
                            backwardMessage += ' timestamp ' + this.numberToString (paginationTimestamp);
                        }
                        this.log (backwardMessage);
                    }
                    if (responseLength === 0) {
                        break;
                    }
                    errors = 0;
                    result = this.arrayConcat (result, response);
                    const firstElement = this.safeValue (response, 0);
                    paginationTimestamp = this.safeInteger2 (firstElement, 'timestamp', 0);
                    if ((since !== undefined) && (paginationTimestamp <= since)) {
                        break;
                    }
                } else {
                    // do it forwards, starting from the since
                    const response = await this[method] (symbol, paginationTimestamp, maxEntriesPerRequest, params);
                    const responseLength = response.length;
                    if (this.verbose) {
                        let forwardMessage = 'Dynamic pagination call ' + this.numberToString (calls) + ' method ' + method + ' response length ' + this.numberToString (responseLength);
                        if (paginationTimestamp !== undefined) {
                            forwardMessage += ' timestamp ' + this.numberToString (paginationTimestamp);
                        }
                        this.log (forwardMessage);
                    }
                    if (responseLength === 0) {
                        break;
                    }
                    errors = 0;
                    result = this.arrayConcat (result, response);
                    const last = this.safeValue (response, responseLength - 1);
                    paginationTimestamp = this.safeInteger (last, 'timestamp') + 1;
                    if ((until !== undefined) && (paginationTimestamp >= until)) {
                        break;
                    }
                }
            } catch (e) {
                errors += 1;
                if (errors > maxRetries) {
                    throw e;
                }
            }
        }
        let uniqueResults = result;
        if (removeRepeatedOption) {
            uniqueResults = this.removeRepeatedElementsFromArray (result);
        }
        const key = (method === 'fetchOHLCV') ? 0 : 'timestamp';
        return this.filterBySinceLimit (uniqueResults, since, limit, key);
    }

    async safeDeterministicCall (method: string, symbol: Str = undefined, since: Int = undefined, limit: Int = undefined, timeframe: Str = undefined, params = {}) {
        let maxRetries = undefined;
        [ maxRetries, params ] = this.handleOptionAndParams (params, method, 'maxRetries', 3);
        let errors = 0;
        while (errors <= maxRetries) {
            try {
                if (timeframe && method !== 'fetchFundingRateHistory') {
                    return await this[method] (symbol, timeframe, since, limit, params);
                } else {
                    return await this[method] (symbol, since, limit, params);
                }
            } catch (e) {
                if (e instanceof RateLimitExceeded) {
                    throw e; // if we are rate limited, we should not retry and fail fast
                }
                errors += 1;
                if (errors > maxRetries) {
                    throw e;
                }
            }
        }
        return [];
    }

    async fetchPaginatedCallDeterministic (method: string, symbol: Str = undefined, since: Int = undefined, limit: Int = undefined, timeframe: Str = undefined, params = {}, maxEntriesPerRequest = undefined): Promise<any> {
        let maxCalls = undefined;
        [ maxCalls, params ] = this.handleOptionAndParams (params, method, 'paginationCalls', 10);
        [ maxEntriesPerRequest, params ] = this.handleMaxEntriesPerRequestAndParams (method, maxEntriesPerRequest, params);
        const current = this.milliseconds ();
        const tasks = [];
        const time = this.parseTimeframe (timeframe) * 1000;
        const step = time * maxEntriesPerRequest;
        let currentSince = current - (maxCalls * step) - 1;
        if (since !== undefined) {
            currentSince = Math.max (currentSince, since);
        } else {
            currentSince = Math.max (currentSince, 1241440531000); // avoid timestamps older than 2009
        }
        const until = this.safeInteger2 (params, 'until', 'till'); // do not omit it here
        if (until !== undefined) {
            const requiredCalls = Math.ceil ((until - since) / step);
            if (requiredCalls > maxCalls) {
                throw new BadRequest (this.id + ' the number of required calls is greater than the max number of calls allowed, either increase the paginationCalls or decrease the since-until gap. Current paginationCalls limit is ' + maxCalls.toString () + ' required calls is ' + requiredCalls.toString ());
            }
        }
        for (let i = 0; i < maxCalls; i++) {
            if ((until !== undefined) && (currentSince >= until)) {
                break;
            }
            if (currentSince >= current) {
                break;
            }
            tasks.push (this.safeDeterministicCall (method, symbol, currentSince, maxEntriesPerRequest, timeframe, params));
            currentSince = this.sum (currentSince, step) - 1;
        }
        const results = await Promise.all (tasks);
        let result = [];
        for (let i = 0; i < results.length; i++) {
            result = this.arrayConcat (result, results[i]);
        }
        const uniqueResults = this.removeRepeatedElementsFromArray (result) as any;
        const key = (method === 'fetchOHLCV') ? 0 : 'timestamp';
        return this.filterBySinceLimit (uniqueResults, since, limit, key);
    }

    async fetchPaginatedCallCursor (method: string, symbol: Str = undefined, since = undefined, limit = undefined, params = {}, cursorReceived = undefined, cursorSent = undefined, cursorIncrement = undefined, maxEntriesPerRequest = undefined): Promise<any> {
        let maxCalls = undefined;
        [ maxCalls, params ] = this.handleOptionAndParams (params, method, 'paginationCalls', 10);
        let maxRetries = undefined;
        [ maxRetries, params ] = this.handleOptionAndParams (params, method, 'maxRetries', 3);
        [ maxEntriesPerRequest, params ] = this.handleMaxEntriesPerRequestAndParams (method, maxEntriesPerRequest, params);
        let cursorValue = undefined;
        let i = 0;
        let errors = 0;
        let result = [];
        const timeframe = this.safeString (params, 'timeframe');
        params = this.omit (params, 'timeframe'); // reading the timeframe from the method arguments to avoid changing the signature
        while (i < maxCalls) {
            try {
                if (cursorValue !== undefined) {
                    if (cursorIncrement !== undefined) {
                        cursorValue = this.parseToInt (cursorValue) + cursorIncrement;
                    }
                    params[cursorSent] = cursorValue;
                }
                let response = undefined;
                if (method === 'fetchAccounts') {
                    response = await this[method] (params);
                } else if (method === 'getLeverageTiersPaginated' || method === 'fetchPositions') {
                    response = await this[method] (symbol, params);
                } else if (method === 'fetchOpenInterestHistory') {
                    response = await this[method] (symbol, timeframe, since, maxEntriesPerRequest, params);
                } else {
                    response = await this[method] (symbol, since, maxEntriesPerRequest, params);
                }
                errors = 0;
                const responseLength = response.length;
                if (this.verbose) {
                    const cursorString = (cursorValue === undefined) ? '' : cursorValue;
                    const iteration = (i + 1);
                    const cursorMessage = 'Cursor pagination call ' + iteration.toString () + ' method ' + method + ' response length ' + responseLength.toString () + ' cursor ' + cursorString;
                    this.log (cursorMessage);
                }
                if (responseLength === 0) {
                    break;
                }
                result = this.arrayConcat (result, response);
                const last = this.safeDict (response, responseLength - 1);
                // cursorValue = this.safeValue (last['info'], cursorReceived);
                cursorValue = undefined; // search for the cursor
                for (let j = 0; j < responseLength; j++) {
                    const index = responseLength - j - 1;
                    const entry = this.safeDict (response, index);
                    const info = this.safeDict (entry, 'info');
                    const cursor = this.safeValue (info, cursorReceived);
                    if (cursor !== undefined) {
                        cursorValue = cursor;
                        break;
                    }
                }
                if (cursorValue === undefined) {
                    break;
                }
                const lastTimestamp = this.safeInteger (last, 'timestamp');
                if (lastTimestamp !== undefined && lastTimestamp < since) {
                    break;
                }
            } catch (e) {
                errors += 1;
                if (errors > maxRetries) {
                    throw e;
                }
            }
            i += 1;
        }
        const sorted = this.sortCursorPaginatedResult (result);
        const key = (method === 'fetchOHLCV') ? 0 : 'timestamp';
        return this.filterBySinceLimit (sorted, since, limit, key);
    }

    async fetchPaginatedCallIncremental (method: string, symbol: Str = undefined, since = undefined, limit = undefined, params = {}, pageKey = undefined, maxEntriesPerRequest = undefined): Promise<any> {
        let maxCalls = undefined;
        [ maxCalls, params ] = this.handleOptionAndParams (params, method, 'paginationCalls', 10);
        let maxRetries = undefined;
        [ maxRetries, params ] = this.handleOptionAndParams (params, method, 'maxRetries', 3);
        [ maxEntriesPerRequest, params ] = this.handleMaxEntriesPerRequestAndParams (method, maxEntriesPerRequest, params);
        let i = 0;
        let errors = 0;
        let result = [];
        while (i < maxCalls) {
            try {
                params[pageKey] = i + 1;
                const response = await this[method] (symbol, since, maxEntriesPerRequest, params);
                errors = 0;
                const responseLength = response.length;
                if (this.verbose) {
                    const iteration = (i + 1).toString ();
                    const incrementalMessage = 'Incremental pagination call ' + iteration + ' method ' + method + ' response length ' + responseLength.toString ();
                    this.log (incrementalMessage);
                }
                if (responseLength === 0) {
                    break;
                }
                result = this.arrayConcat (result, response);
            } catch (e) {
                errors += 1;
                if (errors > maxRetries) {
                    throw e;
                }
            }
            i += 1;
        }
        const sorted = this.sortCursorPaginatedResult (result);
        const key = (method === 'fetchOHLCV') ? 0 : 'timestamp';
        return this.filterBySinceLimit (sorted, since, limit, key);
    }

    sortCursorPaginatedResult (result) {
        const first = this.safeValue (result, 0);
        if (first !== undefined) {
            if ('timestamp' in first) {
                return this.sortBy (result, 'timestamp', true);
            }
            if ('id' in first) {
                return this.sortBy (result, 'id', true);
            }
        }
        return result;
    }

    removeRepeatedElementsFromArray (input, fallbackToTimestamp: boolean = true) {
        const uniqueDic = {};
        const uniqueResult = [];
        for (let i = 0; i < input.length; i++) {
            const entry = input[i];
            const uniqValue = fallbackToTimestamp ? this.safeStringN (entry, [ 'id', 'timestamp', 0 ]) : this.safeString (entry, 'id');
            if (uniqValue !== undefined && !(uniqValue in uniqueDic)) {
                uniqueDic[uniqValue] = 1;
                uniqueResult.push (entry);
            }
        }
        const valuesLength = uniqueResult.length;
        if (valuesLength > 0) {
            return uniqueResult as any;
        }
        return input;
    }

    removeRepeatedTradesFromArray (input) {
        const uniqueResult = {};
        for (let i = 0; i < input.length; i++) {
            const entry = input[i];
            let id = this.safeString (entry, 'id');
            if (id === undefined) {
                const price = this.safeString (entry, 'price');
                const amount = this.safeString (entry, 'amount');
                const timestamp = this.safeString (entry, 'timestamp');
                const side = this.safeString (entry, 'side');
                // unique trade identifier
                id = 't_' + timestamp.toString () + '_' + side + '_' + price + '_' + amount;
            }
            if (id !== undefined && !(id in uniqueResult)) {
                uniqueResult[id] = entry;
            }
        }
        const values = Object.values (uniqueResult);
        return values as any;
    }

    handleUntilOption (key: string, request, params, multiplier = 1) {
        const until = this.safeInteger2 (params, 'until', 'till');
        if (until !== undefined) {
            request[key] = this.parseToInt (until * multiplier);
            params = this.omit (params, [ 'until', 'till' ]);
        }
        return [ request, params ];
    }

    safeOpenInterest (interest: Dict, market: Market = undefined): OpenInterest {
        let symbol = this.safeString (interest, 'symbol');
        if (symbol === undefined) {
            symbol = this.safeString (market, 'symbol');
        }
        return this.extend (interest, {
            'symbol': symbol,
            'baseVolume': this.safeNumber (interest, 'baseVolume'), // deprecated
            'quoteVolume': this.safeNumber (interest, 'quoteVolume'), // deprecated
            'openInterestAmount': this.safeNumber (interest, 'openInterestAmount'),
            'openInterestValue': this.safeNumber (interest, 'openInterestValue'),
            'timestamp': this.safeInteger (interest, 'timestamp'),
            'datetime': this.safeString (interest, 'datetime'),
            'info': this.safeValue (interest, 'info'),
        });
    }

    parseLiquidation (liquidation, market: Market = undefined): Liquidation {
        throw new NotSupported (this.id + ' parseLiquidation () is not supported yet');
    }

    parseLiquidations (liquidations: Dict[], market: Market = undefined, since: Int = undefined, limit: Int = undefined): Liquidation[] {
        /**
         * @ignore
         * @method
         * @description parses liquidation info from the exchange response
         * @param {object[]} liquidations each item describes an instance of a liquidation event
         * @param {object} market ccxt market
         * @param {int} [since] when defined, the response items are filtered to only include items after this timestamp
         * @param {int} [limit] limits the number of items in the response
         * @returns {object[]} an array of [liquidation structures]{@link https://docs.ccxt.com/#/?id=liquidation-structure}
         */
        const result = [];
        for (let i = 0; i < liquidations.length; i++) {
            const entry = liquidations[i];
            const parsed = this.parseLiquidation (entry, market);
            result.push (parsed);
        }
        const sorted = this.sortBy (result, 'timestamp');
        const symbol = this.safeString (market, 'symbol');
        return this.filterBySymbolSinceLimit (sorted, symbol, since, limit);
    }

    parseGreeks (greeks: Dict, market: Market = undefined): Greeks {
        throw new NotSupported (this.id + ' parseGreeks () is not supported yet');
    }

    parseOption (chain: Dict, currency: Currency = undefined, market: Market = undefined): Option {
        throw new NotSupported (this.id + ' parseOption () is not supported yet');
    }

    parseOptionChain (response: object[], currencyKey: Str = undefined, symbolKey: Str = undefined): OptionChain {
        const optionStructures = {};
        for (let i = 0; i < response.length; i++) {
            const info = response[i];
            const currencyId = this.safeString (info, currencyKey);
            const currency = this.safeCurrency (currencyId);
            const marketId = this.safeString (info, symbolKey);
            const market = this.safeMarket (marketId, undefined, undefined, 'option');
            optionStructures[market['symbol']] = this.parseOption (info, currency, market);
        }
        return optionStructures;
    }

    parseMarginModes (response: object[], symbols: string[] = undefined, symbolKey: Str = undefined, marketType: MarketType = undefined): MarginModes {
        const marginModeStructures = {};
        if (marketType === undefined) {
            marketType = 'swap'; // default to swap
        }
        for (let i = 0; i < response.length; i++) {
            const info = response[i];
            const marketId = this.safeString (info, symbolKey);
            const market = this.safeMarket (marketId, undefined, undefined, marketType);
            if ((symbols === undefined) || this.inArray (market['symbol'], symbols)) {
                marginModeStructures[market['symbol']] = this.parseMarginMode (info, market);
            }
        }
        return marginModeStructures;
    }

    parseMarginMode (marginMode: Dict, market: Market = undefined): MarginMode {
        throw new NotSupported (this.id + ' parseMarginMode () is not supported yet');
    }

    parseLeverages (response: object[], symbols: string[] = undefined, symbolKey: Str = undefined, marketType: MarketType = undefined): Leverages {
        const leverageStructures = {};
        if (marketType === undefined) {
            marketType = 'swap'; // default to swap
        }
        for (let i = 0; i < response.length; i++) {
            const info = response[i];
            const marketId = this.safeString (info, symbolKey);
            const market = this.safeMarket (marketId, undefined, undefined, marketType);
            if ((symbols === undefined) || this.inArray (market['symbol'], symbols)) {
                leverageStructures[market['symbol']] = this.parseLeverage (info, market);
            }
        }
        return leverageStructures;
    }

    parseLeverage (leverage: Dict, market: Market = undefined): Leverage {
        throw new NotSupported (this.id + ' parseLeverage () is not supported yet');
    }

    parseConversions (conversions: any[], code: Str = undefined, fromCurrencyKey: Str = undefined, toCurrencyKey: Str = undefined, since: Int = undefined, limit: Int = undefined, params = {}): Conversion[] {
        conversions = this.toArray (conversions);
        const result = [];
        let fromCurrency = undefined;
        let toCurrency = undefined;
        for (let i = 0; i < conversions.length; i++) {
            const entry = conversions[i];
            const fromId = this.safeString (entry, fromCurrencyKey);
            const toId = this.safeString (entry, toCurrencyKey);
            if (fromId !== undefined) {
                fromCurrency = this.safeCurrency (fromId);
            }
            if (toId !== undefined) {
                toCurrency = this.safeCurrency (toId);
            }
            const conversion = this.extend (this.parseConversion (entry, fromCurrency, toCurrency), params);
            result.push (conversion);
        }
        const sorted = this.sortBy (result, 'timestamp');
        let currency = undefined;
        if (code !== undefined) {
            currency = this.safeCurrency (code);
            code = currency['code'];
        }
        if (code === undefined) {
            return this.filterBySinceLimit (sorted, since, limit);
        }
        const fromConversion = this.filterBy (sorted, 'fromCurrency', code);
        const toConversion = this.filterBy (sorted, 'toCurrency', code);
        const both = this.arrayConcat (fromConversion, toConversion);
        return this.filterBySinceLimit (both, since, limit);
    }

    parseConversion (conversion: Dict, fromCurrency: Currency = undefined, toCurrency: Currency = undefined): Conversion {
        throw new NotSupported (this.id + ' parseConversion () is not supported yet');
    }

    convertExpireDate (date: string): string {
        // parse YYMMDD to datetime string
        const year = date.slice (0, 2);
        const month = date.slice (2, 4);
        const day = date.slice (4, 6);
        const reconstructedDate = '20' + year + '-' + month + '-' + day + 'T00:00:00Z';
        return reconstructedDate;
    }

    convertExpireDateToMarketIdDate (date: string): string {
        // parse 240119 to 19JAN24
        const year = date.slice (0, 2);
        const monthRaw = date.slice (2, 4);
        let month = undefined;
        const day = date.slice (4, 6);
        if (monthRaw === '01') {
            month = 'JAN';
        } else if (monthRaw === '02') {
            month = 'FEB';
        } else if (monthRaw === '03') {
            month = 'MAR';
        } else if (monthRaw === '04') {
            month = 'APR';
        } else if (monthRaw === '05') {
            month = 'MAY';
        } else if (monthRaw === '06') {
            month = 'JUN';
        } else if (monthRaw === '07') {
            month = 'JUL';
        } else if (monthRaw === '08') {
            month = 'AUG';
        } else if (monthRaw === '09') {
            month = 'SEP';
        } else if (monthRaw === '10') {
            month = 'OCT';
        } else if (monthRaw === '11') {
            month = 'NOV';
        } else if (monthRaw === '12') {
            month = 'DEC';
        }
        const reconstructedDate = day + month + year;
        return reconstructedDate;
    }

    convertMarketIdExpireDate (date: string): string {
        // parse 03JAN24 to 240103
        const monthMappping = {
            'JAN': '01',
            'FEB': '02',
            'MAR': '03',
            'APR': '04',
            'MAY': '05',
            'JUN': '06',
            'JUL': '07',
            'AUG': '08',
            'SEP': '09',
            'OCT': '10',
            'NOV': '11',
            'DEC': '12',
        };
        // if exchange omits first zero and provides i.e. '3JAN24' instead of '03JAN24'
        if (date.length === 6) {
            date = '0' + date;
        }
        const year = date.slice (0, 2);
        const monthName = date.slice (2, 5);
        const month = this.safeString (monthMappping, monthName);
        const day = date.slice (5, 7);
        const reconstructedDate = day + month + year;
        return reconstructedDate;
    }

    async fetchPositionHistory (symbol: string, since: Int = undefined, limit: Int = undefined, params = {}): Promise<Position[]> {
        /**
         * @method
         * @name exchange#fetchPositionHistory
         * @description fetches the history of margin added or reduced from contract isolated positions
         * @param {string} [symbol] unified market symbol
         * @param {int} [since] timestamp in ms of the position
         * @param {int} [limit] the maximum amount of candles to fetch, default=1000
         * @param {object} params extra parameters specific to the exchange api endpoint
         * @returns {object[]} a list of [position structures]{@link https://docs.ccxt.com/#/?id=position-structure}
         */
        if (this.has['fetchPositionsHistory']) {
            const positions = await this.fetchPositionsHistory ([ symbol ], since, limit, params);
            return positions as Position[];
        } else {
            throw new NotSupported (this.id + ' fetchPositionHistory () is not supported yet');
        }
    }

    async fetchPositionsHistory (symbols: Strings = undefined, since: Int = undefined, limit: Int = undefined, params = {}): Promise<Position[]> {
        /**
         * @method
         * @name exchange#fetchPositionsHistory
         * @description fetches the history of margin added or reduced from contract isolated positions
         * @param {string} [symbol] unified market symbol
         * @param {int} [since] timestamp in ms of the position
         * @param {int} [limit] the maximum amount of candles to fetch, default=1000
         * @param {object} params extra parameters specific to the exchange api endpoint
         * @returns {object[]} a list of [position structures]{@link https://docs.ccxt.com/#/?id=position-structure}
         */
        throw new NotSupported (this.id + ' fetchPositionsHistory () is not supported yet');
    }

    parseMarginModification (data: Dict, market: Market = undefined): MarginModification {
        throw new NotSupported (this.id + ' parseMarginModification() is not supported yet');
    }

    parseMarginModifications (response: object[], symbols: Strings = undefined, symbolKey: Str = undefined, marketType: MarketType = undefined): MarginModification[] {
        const marginModifications = [];
        for (let i = 0; i < response.length; i++) {
            const info = response[i];
            const marketId = this.safeString (info, symbolKey);
            const market = this.safeMarket (marketId, undefined, undefined, marketType);
            if ((symbols === undefined) || this.inArray (market['symbol'], symbols)) {
                marginModifications.push (this.parseMarginModification (info, market));
            }
        }
        return marginModifications;
    }

    async fetchTransfer (id: string, code: Str = undefined, params = {}): Promise<TransferEntry> {
        /**
         * @method
         * @name exchange#fetchTransfer
         * @description fetches a transfer
         * @param {string} id transfer id
         * @param {[string]} code unified currency code
         * @param {object} params extra parameters specific to the exchange api endpoint
         * @returns {object} a [transfer structure]{@link https://docs.ccxt.com/#/?id=transfer-structure}
         */
        throw new NotSupported (this.id + ' fetchTransfer () is not supported yet');
    }

    async fetchTransfers (code: Str = undefined, since: Int = undefined, limit: Int = undefined, params = {}): Promise<TransferEntry[]> {
        /**
         * @method
         * @name exchange#fetchTransfer
         * @description fetches a transfer
         * @param {string} id transfer id
         * @param {int} [since] timestamp in ms of the earliest transfer to fetch
         * @param {int} [limit] the maximum amount of transfers to fetch
         * @param {object} params extra parameters specific to the exchange api endpoint
         * @returns {object} a [transfer structure]{@link https://docs.ccxt.com/#/?id=transfer-structure}
         */
        throw new NotSupported (this.id + ' fetchTransfers () is not supported yet');
    }

    cleanUnsubscription (client, subHash: string, unsubHash: string) {
        if (unsubHash in client.subscriptions) {
            delete client.subscriptions[unsubHash];
        }
        if (subHash in client.subscriptions) {
            delete client.subscriptions[subHash];
        }
        if (subHash in client.futures) {
            const error = new UnsubscribeError (this.id + ' ' + subHash);
            client.reject (error, subHash);
        }
        client.resolve (true, unsubHash);
    }

    cleanCache (subscription: Dict) {
        const topic = this.safeString (subscription, 'topic');
        const symbols = this.safeList (subscription, 'symbols', []);
        const symbolsLength = symbols.length;
        if (topic === 'ohlcv') {
            const symbolsAndTimeFrames = this.safeList (subscription, 'symbolsAndTimeframes', []);
            for (let i = 0; i < symbolsAndTimeFrames.length; i++) {
                const symbolAndTimeFrame = symbolsAndTimeFrames[i];
                const symbol = this.safeString (symbolAndTimeFrame, 0);
                const timeframe = this.safeString (symbolAndTimeFrame, 1);
                if (symbol in this.ohlcvs) {
                    if (timeframe in this.ohlcvs[symbol]) {
                        delete this.ohlcvs[symbol][timeframe];
                    }
                }
            }
        } else if (symbolsLength > 0) {
            for (let i = 0; i < symbols.length; i++) {
                const symbol = symbols[i];
                if (topic === 'trades') {
                    if (symbol in this.trades) {
                        delete this.trades[symbol];
                    }
                } else if (topic === 'orderbook') {
                    if (symbol in this.orderbooks) {
                        delete this.orderbooks[symbol];
                    }
                } else if (topic === 'ticker') {
                    if (symbol in this.tickers) {
                        delete this.tickers[symbol];
                    }
                }
            }
        } else {
            if (topic === 'myTrades') {
                // don't reset this.myTrades directly here
                // because in c# we need to use a different object (thread-safe dict)
                const keys = Object.keys (this.myTrades);
                for (let i = 0; i < keys.length; i++) {
                    const key = keys[i];
                    if (key in this.myTrades) {
                        delete this.myTrades[key];
                    }
                }
            } else if (topic === 'orders') {
                const orderSymbols = Object.keys (this.orders);
                for (let i = 0; i < orderSymbols.length; i++) {
                    const orderSymbol = orderSymbols[i];
                    if (orderSymbol in this.orders) {
                        delete this.orders[orderSymbol];
                    }
                }
            } else if (topic === 'ticker') {
                const tickerSymbols = Object.keys (this.tickers);
                for (let i = 0; i < tickerSymbols.length; i++) {
                    const tickerSymbol = tickerSymbols[i];
                    if (tickerSymbol in this.tickers) {
                        delete this.tickers[tickerSymbol];
                    }
                }
            }
        }
    }
}

export {
    Exchange,
};<|MERGE_RESOLUTION|>--- conflicted
+++ resolved
@@ -1014,61 +1014,6 @@
                 return this.setMarkets (this.markets);
             }
             return this.markets;
-<<<<<<< HEAD
-        }
-        const leveragesFromOutside = this.safeValue (params, 'leveragesFromOutside', undefined);
-        if (leveragesFromOutside) {
-            this.options['leveragesFromOutside'] = leveragesFromOutside;
-        }
-        const fetchLeveragesCallback = this.safeValue (params, 'fetchLeveragesCallback', undefined);
-        if (fetchLeveragesCallback) {
-            this.options['fetchLeveragesCallback'] = fetchLeveragesCallback;
-        }
-        let cleanupOutside = false;
-        let currencies = undefined;
-        // only call if exchange API provides endpoint (true), thus avoid emulated versions ('emulated')
-        if (this.has['fetchCurrencies'] === true) {
-            const currenciesFromOutside = this.safeValue (params, 'currenciesFromOutside', undefined);
-            if (!currenciesFromOutside || reload) {
-                currencies = await this.fetchCurrencies ();
-                this.options['cachedCurrencies'] = currencies;
-                const fetchCurrenciesCallback = this.safeValue (params, 'fetchCurrenciesCallback', undefined);
-                if (fetchCurrenciesCallback) {
-                    currencies = fetchCurrenciesCallback (currencies)
-                    cleanupOutside = true;
-                }
-            } else {
-                currencies = currenciesFromOutside;
-                cleanupOutside = true;
-            }
-            if (cleanupOutside) {
-                this.omit (params, 'currenciesFromOutside');
-                this.omit (params, 'fetchCurrenciesCallback');
-            }
-        }
-        let markets;
-        const loadFromOutside = this.safeValue(params, 'loadFromOutside', undefined);
-        if (!loadFromOutside || reload) {
-            cleanupOutside = false;
-            markets = await this.fetchMarkets (params);
-            const loadedMarketCallback = this.safeValue (params, 'loadedMarketCallback', undefined);
-            if (loadedMarketCallback) {
-                loadedMarketCallback (markets);
-                cleanupOutside = true;
-            }
-        } else {
-            markets = this.fetchMarketsFromOutside (loadFromOutside);
-            cleanupOutside = true;
-        }
-        if (cleanupOutside) {
-            this.omit (params, 'loadFromOutside');
-            this.omit (params, 'loadedMarketCallback');
-        }
-
-        if ('cachedCurrencies' in this.options) {
-            delete this.options['cachedCurrencies'];
-        }
-=======
         }
         const leveragesFromOutside = this.safeValue (params, 'leveragesFromOutside', undefined);
         if (leveragesFromOutside) {
@@ -1170,7 +1115,6 @@
         if ('cachedCurrencies' in this.options) {
             delete this.options['cachedCurrencies'];
         }
->>>>>>> 5369145e
         return this.setMarkets (markets, currencies);
     }
 
