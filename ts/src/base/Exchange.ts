// ----------------------------------------------------------------------------
/* eslint-disable */

import * as functions from './functions.js'

const {
    aggregate,
    arrayConcat,
    base16ToBinary,
    base58ToBinary,
    base64ToBinary,
    base64ToString,
    binaryConcat,
    binaryConcatArray,
    binaryToBase16,
    binaryToBase64,
    capitalize,
    clone,
    crc32,
    DECIMAL_PLACES,
    decimalToPrecision,
    decode,
    deepExtend,
    ecdsa,
    encode,
    extend,
    extractParams,
    filterBy,
    flatten,
    groupBy,
    hash,
    hmac,
    implodeParams,
    inArray,
    indexBy,
    isArray,
    isEmpty,
    isJsonEncodedObject,
    isNode,
    iso8601,
    json,
    keys,
    keysort,
    merge,
    microseconds,
    milliseconds,
    NO_PADDING,
    now,
    numberToBE,
    numberToLE,
    numberToString,
    omit,
    omitZero,
    ordered,
    parse8601,
    parseDate,
    parseTimeframe,
    precisionFromString,
    rawencode,
    ROUND,
    safeFloat,
    safeFloat2,
    safeFloatN,
    safeInteger,
    safeInteger2,
    safeIntegerN,
    safeIntegerProduct,
    safeIntegerProduct2,
    safeIntegerProductN,
    safeString,
    safeString2,
    safeStringLower,
    safeStringLower2,
    safeStringLowerN,
    safeStringN,
    safeStringUpper,
    safeStringUpper2,
    safeStringUpperN,
    safeTimestamp,
    safeTimestamp2,
    safeTimestampN,
    safeValue,
    safeValue2,
    safeValueN,
    seconds,
    SIGNIFICANT_DIGITS,
    sortBy,
    sortBy2,
    stringToBase64,
    strip,
    sum,
    Throttler,
    TICK_SIZE,
    toArray,
    TRUNCATE,
    unCamelCase,
    unique,
    urlencode,
    urlencodeNested,
    urlencodeWithArrayRepeat,
    uuid,
    uuid16,
    uuid22,
    uuidv1,
    values,
    vwap,
    ymd,
    ymdhms,
    yymmdd,
    yyyymmdd
} = functions

// import exceptions from "./errors.js"

import { // eslint-disable-line object-curly-newline
    ArgumentsRequired,
    AuthenticationError,
    BadRequest,
    BadResponse,
    BadSymbol,
    DDoSProtection,
    ExchangeError,
    ExchangeNotAvailable,
    InvalidAddress,
    InvalidOrder,
    NetworkError,
    NotSupported,
    NullResponse,
    RateLimitExceeded,
    RequestTimeout
} from "./errors.js"

import { Precise } from './Precise.js'

//-----------------------------------------------------------------------------
import WsClient from './ws/WsClient.js';
import { createFuture, Future } from './ws/Future.js';
import { CountedOrderBook, IndexedOrderBook, OrderBook as WsOrderBook } from './ws/OrderBook.js';

// ----------------------------------------------------------------------------
//

// import types
import {
    Balance,
    Balances,
    Currency,
    DepositAddressResponse,
    Dictionary,
    Fee,
    IndexType,
    Int,
    Market,
    MinMax,
    OHLCV,
    OHLCVC,
    Order,
    OrderBook,
    OrderSide,
    OrderType,
    Ticker,
    Trade,
    Transaction
} from './types';

export { Fee, Market, Ticker, Trade } from './types'

// ----------------------------------------------------------------------------
// move this elsewhere
import { ArrayCache, ArrayCacheByTimestamp, ArrayCacheBySymbolById } from './ws/Cache.js'
import totp from './functions/totp.js';

// ----------------------------------------------------------------------------
/**
 * @class Exchange
 */
export default class Exchange {
    options: {
        [key: string]: any;
    }

    api = undefined

    // PROXY & USER-AGENTS (see "examples/proxy-usage" file for explanation)
    proxy: any; // maintained for backwards compatibility, no-one should use it from now on
    proxyUrl: string;
    proxy_url: string;
    proxyUrlCallback: any;
    proxy_url_callback: any;
    httpProxy: string;
    http_proxy: string;
    httpProxyCallback: any;
    http_proxy_callback: any;
    httpsProxy: string;
    https_proxy: string;
    httpsProxyCallback: any;
    https_proxy_callback: any;
    socksProxy: string;
    socks_proxy: string;
    socksProxyCallback: any;
    socks_proxy_callback: any;
    userAgent: { 'User-Agent': string } | false = undefined;
    user_agent: { 'User-Agent': string } | false = undefined;
    //
    userAgents: any = {
        'chrome': 'Mozilla/5.0 (Windows NT 10.0; Win64; x64) AppleWebKit/537.36 (KHTML, like Gecko) Chrome/62.0.3202.94 Safari/537.36',
        'chrome39': 'Mozilla/5.0 (Windows NT 6.1; WOW64) AppleWebKit/537.36 (KHTML, like Gecko) Chrome/39.0.2171.71 Safari/537.36',
        'chrome100': 'Mozilla/5.0 (Macintosh; Intel Mac OS X 10_15_7) AppleWebKit/537.36 (KHTML, like Gecko) Chrome/100.0.4896.75 Safari/537.36',
    };
    headers: any = {};
    origin = '*' // CORS origin
    //
    agent = undefined; // maintained for backwards compatibility

    minFundingAddressLength = 1 // used in checkAddress
    substituteCommonCurrencyCodes = true  // reserved
    quoteJsonNumbers = true // treat numbers in json as quoted precise strings
    number = Number // or String (a pointer to a function)
    handleContentTypeApplicationZip = false

    // whether fees should be summed by currency code
    reduceFees = true

    // do not delete this line, it is needed for users to be able to define their own fetchImplementation
    fetchImplementation: any
    AbortError: any
    FetchError: any

    validateServerSsl = true
    validateClientSsl = false

    timeout       = 10000 // milliseconds
    twofa         = undefined // two-factor authentication (2FA)
    verbose       = false

    apiKey: string;
    secret: string;
    uid: string;
    login: string;
    password: string;
    privateKey: string;// a "0x"-prefixed hexstring private key for a wallet
    walletAddress: string; // a wallet address "0x"-prefixed hexstring
    token: string; // reserved for HTTP auth in some cases

    balance = {}
    orderbooks = {}
    tickers = {}
    orders = undefined
    trades: any
    transactions = {}
    ohlcvs: any
    myTrades: any
    positions = {}
    urls: {
        logo?: string;
        api?: string | Dictionary<string>;
        test?: string | Dictionary<string>;
        www?: string;
        doc?: string[];
        api_management?: string;
        fees?: string;
        referral?: string;
    };

    precision: {
        amount: number | undefined,
        price: number | undefined
    };
    requiresEddsa = false
    requiresWeb3 = false

    enableLastHttpResponse = true
    enableLastJsonResponse = true
    enableLastResponseHeaders = true
    last_http_response = undefined
    last_json_response = undefined
    last_response_headers = undefined

    id: string = undefined

    has: Dictionary<boolean | 'emulated'>
    markets: Dictionary<any> = undefined

    status = undefined

    requiredCredentials: {
        apiKey: boolean;
        login: boolean;
        password: boolean;
        privateKey: boolean;
        secret: boolean;
        token: boolean;
        twofa: boolean;
        uid: boolean;
        walletAddress: boolean;
    };
    enableRateLimit: boolean = undefined;
    rateLimit: number = undefined; // milliseconds
    throttler = undefined
    tokenBucket = undefined

    httpExceptions = undefined

    limits: {
        amount?: MinMax,
        cost?: MinMax,
        leverage?: MinMax,
        price?: MinMax,
    };
    currencies: Dictionary<Currency> = undefined;
    fees: object;
    ids: string[] = undefined;
    markets_by_id: Dictionary<any> = undefined;
    symbols: string[] = undefined;

    baseCurrencies = undefined
    codes = undefined
    currencies_by_id = undefined
    quoteCurrencies = undefined

    marketsLoading = undefined
    reloadingMarkets = undefined

    accounts = undefined
    accountsById = undefined

    commonCurrencies = undefined

    hostname: string = undefined;

    paddingMode = undefined
    precisionMode: number = undefined;

    exceptions = {}
    timeframes: Dictionary<number | string> = {}

    version: string = undefined;

    marketsByAltname = undefined

    name: string = undefined

    lastRestRequestTimestamp: number;

    targetAccount = undefined

    stablePairs = {}

    // WS/PRO options
    clients = {}
    newUpdates = true
    streaming = {}

    deepExtend = deepExtend
    aggregate = aggregate
    arrayConcat = arrayConcat
    base16ToBinary = base16ToBinary
    base58ToBinary = base58ToBinary
    base64ToBinary = base64ToBinary
    base64ToString = base64ToString
    binaryConcat = binaryConcat
    binaryConcatArray = binaryConcatArray
    binaryToBase16 = binaryToBase16
    binaryToBase64 = binaryToBase64
    capitalize = capitalize
    clone = clone
    crc32 = crc32
    decimalToPrecision = decimalToPrecision
    decode = decode
    encode = encode
    extend = extend
    extractParams = extractParams
    filterBy = filterBy
    flatten = flatten
    groupBy = groupBy
    hash = hash
    hmac = hmac
    implodeParams = implodeParams
    inArray = inArray
    indexBy = indexBy
    isArray = isArray
    isEmpty = isEmpty
    isJsonEncodedObject = isJsonEncodedObject
    isNode = isNode
    iso8601 = iso8601
    json = json
    keys = keys
    keysort = keysort
    merge = merge
    microseconds = microseconds
    milliseconds = milliseconds
    now = now
    numberToBE = numberToBE
    numberToLE = numberToLE
    numberToString = numberToString
    omit = omit
    omitZero = omitZero
    ordered = ordered
    parse8601 = parse8601
    parseDate = parseDate
    parseTimeframe = parseTimeframe
    precisionFromString = precisionFromString
    rawencode = rawencode
    safeFloat = safeFloat
    safeFloat2 = safeFloat2
    safeFloatN = safeFloatN
    safeInteger = safeInteger
    safeInteger2 = safeInteger2
    safeIntegerN = safeIntegerN
    safeIntegerProduct = safeIntegerProduct
    safeIntegerProduct2 = safeIntegerProduct2
    safeIntegerProductN = safeIntegerProductN
    safeString = safeString
    safeString2 = safeString2
    safeStringLower = safeStringLower
    safeStringLower2 = safeStringLower2
    safeStringLowerN = safeStringLowerN
    safeStringN = safeStringN
    safeStringUpper = safeStringUpper
    safeStringUpper2 = safeStringUpper2
    safeStringUpperN = safeStringUpperN
    safeTimestamp = safeTimestamp
    safeTimestamp2 = safeTimestamp2
    safeTimestampN = safeTimestampN
    safeValue = safeValue
    safeValue2 = safeValue2
    safeValueN = safeValueN
    seconds = seconds
    sortBy = sortBy
    sortBy2 = sortBy2
    stringToBase64 = stringToBase64
    strip = strip
    sum = sum
    toArray = toArray
    unCamelCase = unCamelCase
    unique = unique
    urlencode = urlencode
    urlencodeNested = urlencodeNested
    urlencodeWithArrayRepeat = urlencodeWithArrayRepeat
    uuid = uuid
    uuid16 = uuid16
    uuid22 = uuid22
    uuidv1 = uuidv1
    values = values
    vwap = vwap
    ymd = ymd
    ymdhms = ymdhms
    yymmdd = yymmdd
    yyyymmdd = yyyymmdd

    describe () {
        return {
            'alias': false, // whether this exchange is an alias to another exchange
            'api': undefined,
            'certified': false, // if certified by the CCXT dev team
            'commonCurrencies': { // gets extended/overwritten in subclasses
                'BCC': 'BCH',
                'BCHABC': 'BCH',
                'BCHSV': 'BSV',
                'XBT': 'BTC',
            },
            'countries': undefined,
            'currencies': {}, // to be filled manually or by fetchMarkets
            'enableRateLimit': true,
            'exceptions': undefined,
            'fees': {
                'funding': {
                    'deposit': {},
                    'percentage': undefined,
                    'tierBased': undefined,
                    'withdraw': {},
                },
                'trading': {
                    'maker': undefined,
                    'percentage': undefined,
                    'taker': undefined,
                    'tierBased': undefined,
                },
            },
            'has': {
                'addMargin': undefined,
                'cancelAllOrders': undefined,
                'cancelAllOrdersWs': undefined,
                'cancelOrder': true,
                'cancelOrders': undefined,
                'cancelOrdersWs': undefined,
                'cancelOrderWs': undefined,
                'CORS': undefined,
                'createDepositAddress': undefined,
                'createLimitOrder': true,
                'createMarketOrder': true,
                'createOrder': true,
                'createOrderWs': undefined,
                'createPostOnlyOrder': undefined,
                'createReduceOnlyOrder': undefined,
                'createStopLimitOrder': undefined,
                'createStopMarketOrder': undefined,
                'createStopOrder': undefined,
                'editOrder': 'emulated',
                'editOrderWs': undefined,
                'fetchAccounts': undefined,
                'fetchBalance': true,
                'fetchBalanceWs': undefined,
                'fetchBidsAsks': undefined,
                'fetchBorrowInterest': undefined,
                'fetchBorrowRate': undefined,
                'fetchBorrowRateHistory': undefined,
                'fetchBorrowRates': undefined,
                'fetchBorrowRatesPerSymbol': undefined,
                'fetchCanceledOrders': undefined,
                'fetchClosedOrder': undefined,
                'fetchClosedOrders': undefined,
                'fetchCurrencies': 'emulated',
                'fetchDeposit': undefined,
                'fetchDepositAddress': undefined,
                'fetchDepositAddresses': undefined,
                'fetchDepositAddressesByNetwork': undefined,
                'fetchDeposits': undefined,
                'fetchDepositsWithdrawals': undefined,
                'fetchFundingHistory': undefined,
                'fetchFundingRate': undefined,
                'fetchFundingRateHistory': undefined,
                'fetchFundingRates': undefined,
                'fetchIndexOHLCV': undefined,
                'fetchL2OrderBook': true,
                'fetchLastPrices': undefined,
                'fetchLedger': undefined,
                'fetchLedgerEntry': undefined,
                'fetchLeverageTiers': undefined,
                'fetchMarketLeverageTiers': undefined,
                'fetchMarkets': true,
                'fetchMarkOHLCV': undefined,
                'fetchMyTrades': undefined,
                'fetchOHLCV': undefined,
                'fetchOpenInterest': undefined,
                'fetchOpenInterestHistory': undefined,
                'fetchOpenOrder': undefined,
                'fetchOpenOrders': undefined,
                'fetchOpenOrdersWs': undefined,
                'fetchOrder': undefined,
                'fetchOrderBook': true,
                'fetchOrderBooks': undefined,
                'fetchOrders': undefined,
                'fetchOrderTrades': undefined,
                'fetchOrderWs': undefined,
                'fetchPermissions': undefined,
                'fetchPosition': undefined,
                'fetchPositions': undefined,
                'fetchPositionsRisk': undefined,
                'fetchPremiumIndexOHLCV': undefined,
                'fetchStatus': 'emulated',
                'fetchTicker': true,
                'fetchTickers': undefined,
                'fetchTime': undefined,
                'fetchTrades': true,
                'fetchTradesWs': undefined,
                'fetchTradingFee': undefined,
                'fetchTradingFees': undefined,
                'fetchTradingLimits': undefined,
                'fetchTransactionFee': undefined,
                'fetchTransactionFees': undefined,
                'fetchTransactions': undefined,
                'fetchTransfers': undefined,
                'fetchWithdrawAddresses': undefined,
                'fetchWithdrawal': undefined,
                'fetchWithdrawals': undefined,
                'future': undefined,
                'margin': undefined,
                'option': undefined,
                'privateAPI': true,
                'publicAPI': true,
                'reduceMargin': undefined,
                'setLeverage': undefined,
                'setMargin': undefined,
                'setMarginMode': undefined,
                'setPositionMode': undefined,
                'signIn': undefined,
                'spot': undefined,
                'swap': undefined,
                'transfer': undefined,
                'withdraw': undefined,
            },
            'httpExceptions': {
                '400': ExchangeNotAvailable,
                '401': AuthenticationError,
                '403': ExchangeNotAvailable,
                '404': ExchangeNotAvailable,
                '405': ExchangeNotAvailable,
                '407': AuthenticationError,
                '408': RequestTimeout,
                '409': ExchangeNotAvailable,
                '410': ExchangeNotAvailable,
                '418': DDoSProtection,
                '422': ExchangeError,
                '429': RateLimitExceeded,
                '451': ExchangeNotAvailable,
                '500': ExchangeNotAvailable,
                '501': ExchangeNotAvailable,
                '502': ExchangeNotAvailable,
                '503': ExchangeNotAvailable,
                '504': RequestTimeout,
                '511': AuthenticationError,
                '520': ExchangeNotAvailable,
                '521': ExchangeNotAvailable,
                '522': ExchangeNotAvailable,
                '525': ExchangeNotAvailable,
                '526': ExchangeNotAvailable,
                '530': ExchangeNotAvailable,
            },
            'id': undefined,
            'limits': {
                'amount': { 'min': undefined, 'max': undefined },
                'cost': { 'min': undefined, 'max': undefined },
                'leverage': { 'min': undefined, 'max': undefined },
                'price': { 'min': undefined, 'max': undefined },
            },
            'markets': undefined, // to be filled manually or by fetchMarkets
            'name': undefined,
            'paddingMode': NO_PADDING,
            'precisionMode': DECIMAL_PLACES,
            'pro': false, // if it is integrated with CCXT Pro for WebSocket support
            'rateLimit': 2000, // milliseconds = seconds * 1000
            'requiredCredentials': {
                'apiKey': true,
                'login': false,
                'password': false,
                'privateKey': false, // a "0x"-prefixed hexstring private key for a wallet
                'secret': true,
                'token': false, // reserved for HTTP auth in some cases
                'twofa': false, // 2-factor authentication (one-time password key)
                'uid': false,
                'walletAddress': false, // the wallet address "0x"-prefixed hexstring
            },
            'status': {
                'eta': undefined,
                'status': 'ok',
                'updated': undefined,
                'url': undefined,
            },
            'timeframes': undefined, // redefine if the exchange has.fetchOHLCV
            'urls': {
                'api': undefined,
                'doc': undefined,
                'fees': undefined,
                'logo': undefined,
                'www': undefined,
            },
        } // return
    } // describe ()

    constructor (userConfig = {}) {
        Object.assign (this, functions)
        //
        //     if (isNode) {
        //         this.nodeVersion = process.version.match (/\d+\.\d+\.\d+/)[0]
        //         this.userAgent = {
        //             'User-Agent': 'ccxt/' + (Exchange as any).ccxtVersion +
        //                 ' (+https://github.com/ccxt/ccxt)' +
        //                 ' Node.js/' + this.nodeVersion + ' (JavaScript)'
        //         }
        //     }
        //
        this.options = this.getDefaultOptions (); // exchange-specific options, if any
        // fetch implementation options (JS only)
        // http properties
        this.headers = {}
        this.origin = '*' // CORS origin
        // underlying properties
        this.handleContentTypeApplicationZip = false
        this.minFundingAddressLength = 1 // used in checkAddress
        this.number = Number // or String (a pointer to a function)
        this.quoteJsonNumbers = true // treat numbers in json as quoted precise strings
        this.substituteCommonCurrencyCodes = true  // reserved
        // whether fees should be summed by currency code
        this.reduceFees = true
        // do not delete this line, it is needed for users to be able to define their own fetchImplementation
        this.fetchImplementation = undefined
        this.validateClientSsl = false
        this.validateServerSsl = true
        // default property values
        this.timeout       = 10000 // milliseconds
        this.twofa         = undefined // two-factor authentication (2FA)
        this.verbose       = false
        // default credentials
        this.apiKey = undefined
        this.login = undefined
        this.password = undefined
        this.privateKey = undefined // a "0x"-prefixed hexstring private key for a wallet
        this.secret = undefined
        this.token = undefined // reserved for HTTP auth in some cases
        this.uid = undefined
        this.walletAddress = undefined // a wallet address "0x"-prefixed hexstring
        // placeholders for cached data
        this.balance = {}
        this.myTrades = undefined
        this.ohlcvs = {}
        this.orderbooks = {}
        this.orders = undefined
        this.positions = {}
        this.tickers = {}
        this.trades = {}
        this.transactions = {}
        // web3 and cryptography flags
        this.requiresEddsa = false
        this.requiresWeb3 = false
        // response handling flags and properties
        this.enableLastHttpResponse = true
        this.enableLastJsonResponse = true
        this.enableLastResponseHeaders = true
        this.last_http_response = undefined
        this.last_json_response = undefined
        this.last_response_headers = undefined
        this.lastRestRequestTimestamp = 0
        // camelCase and snake_notation support
        const unCamelCaseProperties = (obj = this) => {
            if (obj !== null) {
                const ownPropertyNames = Object.getOwnPropertyNames (obj)
                for (let i = 0; i < ownPropertyNames.length; i++) {
                    const k = ownPropertyNames[i]
                    this[unCamelCase (k)] = this[k]
                }
                unCamelCaseProperties (Object.getPrototypeOf (obj))
            }
        }
        unCamelCaseProperties ()
        // merge constructor overrides to this instance
        const configEntries = Object.entries (this.describe ()).concat (Object.entries (userConfig))
        for (let i = 0; i < configEntries.length; i++) {
            const [ property, value ] = configEntries[i]
            if (value && Object.getPrototypeOf (value) === Object.prototype) {
                this[property] = this.deepExtend (this[property], value)
            } else {
                this[property] = value
            }
        }
        // http client options
        const agentOptions = {
            'keepAlive': true,
        }
        // ssl options
        if (!this.validateServerSsl) {
            agentOptions['rejectUnauthorized'] = false;
        }
        // generate old metainfo interface
        const hasKeys = Object.keys (this.has)
        for (let i = 0; i < hasKeys.length; i++) {
            const k = hasKeys[i]
            this['has' + this.capitalize (k)] = !!this.has[k] // converts 'emulated' to true
        }
        // generate implicit api
        if (this.api) {
            this.defineRestApi (this.api, 'request')
        }
        // init the request rate limiter
        this.initRestRateLimiter ()
        // init predefined markets if any
        if (this.markets) {
            this.setMarkets (this.markets)
        }
        this.newUpdates = ((this.options as any).newUpdates !== undefined) ? (this.options as any).newUpdates : true;

        this.afterConstruct ();
    }

    encodeURIComponent (... args) {
        // @ts-expect-error
        return encodeURIComponent (... args)
    }

    checkRequiredVersion (requiredVersion, error = true) {
        let result = true
        const [ major1, minor1, patch1 ] = requiredVersion.split ('.')
            , [ major2, minor2, patch2 ] = (Exchange as any).ccxtVersion.split ('.')
            , intMajor1 = this.parseToInt (major1)
            , intMinor1 = this.parseToInt (minor1)
            , intPatch1 = this.parseToInt (patch1)
            , intMajor2 = this.parseToInt (major2)
            , intMinor2 = this.parseToInt (minor2)
            , intPatch2 = this.parseToInt (patch2)
        if (intMajor1 > intMajor2) {
            result = false
        }
        if (intMajor1 === intMajor2) {
            if (intMinor1 > intMinor2) {
                result = false
            } else if (intMinor1 === intMinor2 && intPatch1 > intPatch2) {
                result = false
            }
        }
        if (!result) {
            if (error) {
                throw new NotSupported ('Your current version of CCXT is ' + (Exchange as any).ccxtVersion + ', a newer version ' + requiredVersion + ' is required, please, upgrade your version of CCXT')
            } else {
                return error
            }
        }
        return result
    }

    checkAddress (address) {
        if (address === undefined) {
            throw new InvalidAddress (this.id + ' address is undefined')
        }
        // check the address is not the same letter like 'aaaaa' nor too short nor has a space
        if ((this.unique (address).length === 1) || address.length < this.minFundingAddressLength || address.includes (' ')) {
            throw new InvalidAddress (this.id + ' address is invalid or has less than ' + this.minFundingAddressLength.toString () + ' characters: "' + this.json (address) + '"')
        }
        return address
    }

    initRestRateLimiter () {
        if (this.rateLimit === undefined) {
            throw new Error (this.id + '.rateLimit property is not configured');
        }
        this.tokenBucket = this.extend ({
            delay: 0.001,
            capacity: 1,
            cost: 1,
            maxCapacity: 1000,
            refillRate: (this.rateLimit > 0) ? 1 / this.rateLimit : Number.MAX_VALUE,
        }, this.tokenBucket);
        this.throttler = new Throttler (this.tokenBucket);
    }

    throttle (cost = undefined) {
        return this.throttler.throttle (cost)
    }

    defineRestApiEndpoint (methodName, uppercaseMethod, lowercaseMethod, camelcaseMethod, path, paths, config = {}) {
        const splitPath = path.split (/[^a-zA-Z0-9]/)
        const camelcaseSuffix = splitPath.map (this.capitalize).join ('')
        const underscoreSuffix = splitPath.map ((x) => x.trim ().toLowerCase ()).filter ((x) => x.length > 0).join ('_')
        const camelcasePrefix = [ paths[0] ].concat (paths.slice (1).map (this.capitalize)).join ('')
        const underscorePrefix = [ paths[0] ].concat (paths.slice (1).map ((x) => x.trim ()).filter ((x) => x.length > 0)).join ('_')
        const camelcase = camelcasePrefix + camelcaseMethod + this.capitalize (camelcaseSuffix)
        const underscore = underscorePrefix + '_' + lowercaseMethod + '_' + underscoreSuffix
        const typeArgument = (paths.length > 1) ? paths : paths[0]
        // handle call costs here
        const partial = async (params = {}, context = {}) => this[methodName] (path, typeArgument, uppercaseMethod, params, undefined, undefined, config, context)
        // const partial = async (params) => this[methodName] (path, typeArgument, uppercaseMethod, params || {})
        this[camelcase] = partial
        this[underscore] = partial
    }

    defineRestApi (api, methodName, paths = []) {
        const keys = Object.keys (api)
        for (let i = 0; i < keys.length; i++) {
            const key = keys[i]
            const value = api[key]
            const uppercaseMethod = key.toUpperCase ()
            const lowercaseMethod = key.toLowerCase ()
            const camelcaseMethod = this.capitalize (lowercaseMethod)
            if (Array.isArray (value)) {
                for (let k = 0; k < value.length; k++) {
                    const path = value[k].trim ()
                    this.defineRestApiEndpoint (methodName, uppercaseMethod, lowercaseMethod, camelcaseMethod, path, paths)
                }
                // the options HTTP method conflicts with the 'options' API url path
                // } else if (key.match (/^(?:get|post|put|delete|options|head|patch)$/i)) {
            } else if (key.match (/^(?:get|post|put|delete|head|patch)$/i)) {
                const endpoints = Object.keys (value);
                for (let j = 0; j < endpoints.length; j++) {
                    const endpoint = endpoints[j]
                    const path = endpoint.trim ()
                    const config = value[endpoint]
                    if (typeof config === 'object') {
                        this.defineRestApiEndpoint (methodName, uppercaseMethod, lowercaseMethod, camelcaseMethod, path, paths, config)
                    } else if (typeof config === 'number') {
                        this.defineRestApiEndpoint (methodName, uppercaseMethod, lowercaseMethod, camelcaseMethod, path, paths, { cost: config })
                    } else {
                        throw new NotSupported (this.id + ' defineRestApi() API format is not supported, API leafs must strings, objects or numbers');
                    }
                }
            } else {
                this.defineRestApi (value, methodName, paths.concat ([ key ]))
            }
        }
    }

    log (... args) {
        console.log (... args)
    }

    async fetch (url, method = 'GET', headers: any = undefined, body: any = undefined) {


        // ##### PROXY & HEADERS #####
        headers = this.extend (this.headers, headers);
        const [ proxyUrl, httpProxy, httpsProxy, socksProxy ] = this.checkProxySettings (url, method, headers, body);
        if (proxyUrl !== undefined) {
            // in node we need to set header to *
            if (isNode) {
                headers = this.extend ({ 'Origin': this.origin }, headers)
            }
            url = proxyUrl + url;
        } else if (httpProxy !== undefined) {
            const module = await import (/* webpackIgnore: true */ '../static_dependencies/proxies/http-proxy-agent/index.js')
            const proxyAgent = new module.HttpProxyAgent(httpProxy);
            this.agent = proxyAgent;
        }  else if (httpsProxy !== undefined) {
            const module = await import (/* webpackIgnore: true */ '../static_dependencies/proxies/https-proxy-agent/index.js')
            const proxyAgent = new module.HttpsProxyAgent(httpsProxy);
            proxyAgent.keepAlive = true;
            this.agent = proxyAgent;
        } else if (socksProxy !== undefined) {
            let module = undefined;
            try {
                // @ts-ignore
                module = await import (/* webpackIgnore: true */ 'socks-proxy-agent');
            } catch (e) {
                throw new NotSupported (this.id + ' - to use SOCKS proxy with ccxt, at first you need install module "npm i socks-proxy-agent" ');
            }
            this.agent = new module.SocksProxyAgent(socksProxy);
        }

        const userAgent = (this.userAgent !== undefined) ? this.userAgent : this.user_agent;
        if (userAgent && isNode) {
            if (typeof userAgent === 'string') {
                headers = this.extend ({ 'User-Agent': userAgent }, headers)
            } else if ((typeof userAgent === 'object') && ('User-Agent' in userAgent)) {
                headers = this.extend (userAgent, headers)
            }
        }
        headers = this.setHeaders (headers)
        // ######## end of proxies ########

        if (this.verbose) {
            this.log ("fetch Request:\n", this.id, method, url, "\nRequestHeaders:\n", headers, "\nRequestBody:\n", body, "\n")
        }
        if (this.fetchImplementation === undefined) {
            if (isNode) {
                const module = await import (/* webpackIgnore: true */'../static_dependencies/node-fetch/index.js')
                if (this.agent === undefined) {
                    const { Agent } = await import (/* webpackIgnore: true */'node:https')
                    this.agent = new Agent ({ keepAlive: true })
                }
                this.AbortError = module.AbortError
                this.fetchImplementation = module.default
                this.FetchError = module.FetchError
            } else {
                this.fetchImplementation = self.fetch
                this.AbortError = DOMException
                this.FetchError = TypeError
            }
        }
        // fetchImplementation cannot be called on this. in browsers:
        // TypeError Failed to execute 'fetch' on 'Window': Illegal invocation
        const fetchImplementation = this.fetchImplementation;
        const params = { method, headers, body, timeout: this.timeout };
        if (this.agent) {
            params['agent'] = this.agent;
        }
        const controller = new AbortController ()
        params['signal'] = controller.signal
        const timeout = setTimeout (() => {
            controller.abort ()
        }, this.timeout)
        try {
            const response = await fetchImplementation (url, params)
            clearTimeout (timeout)
            return this.handleRestResponse (response, url, method, headers, body);
        } catch (e) {
            if (e instanceof this.AbortError) {
                throw new RequestTimeout (this.id + ' ' + method + ' ' + url + ' request timed out (' + this.timeout + ' ms)');
            } else if (e instanceof this.FetchError) {
                throw new NetworkError (this.id + ' ' + method + ' ' + url + ' fetch failed');
            }
            throw e
        }
    }

    parseJson (jsonString) {
        try {
            if (this.isJsonEncodedObject (jsonString)) {
                return JSON.parse (this.onJsonResponse (jsonString))
            }
        } catch (e) {
            // SyntaxError
            return undefined
        }
    }

    getResponseHeaders (response) {
        const result = {}
        response.headers.forEach ((value, key) => {
            key = key.split ('-').map ((word) => this.capitalize (word)).join ('-')
            result[key] = value
        })
        return result
    }

    handleRestResponse (response, url, method = 'GET', requestHeaders = undefined, requestBody = undefined) {
        const responseHeaders = this.getResponseHeaders (response)
        if (this.handleContentTypeApplicationZip && (responseHeaders['Content-Type'] === 'application/zip')) {
            const responseBuffer = response.buffer ();
            if (this.enableLastResponseHeaders) {
                this.last_response_headers = responseHeaders
            }
            if (this.enableLastHttpResponse) {
                this.last_http_response = responseBuffer
            }
            if (this.verbose) {
                this.log ("handleRestResponse:\n", this.id, method, url, response.status, response.statusText, "\nResponseHeaders:\n", responseHeaders, "ZIP redacted", "\n")
            }
            // no error handler needed, because it would not be a zip response in case of an error
            return responseBuffer;
        }
        return response.text ().then ((responseBody) => {
            const bodyText = this.onRestResponse (response.status, response.statusText, url, method, responseHeaders, responseBody, requestHeaders, requestBody);
            const json = this.parseJson (bodyText)
            if (this.enableLastResponseHeaders) {
                this.last_response_headers = responseHeaders
            }
            if (this.enableLastHttpResponse) {
                this.last_http_response = responseBody
            }
            if (this.enableLastJsonResponse) {
                this.last_json_response = json
            }
            if (this.verbose) {
                this.log ("handleRestResponse:\n", this.id, method, url, response.status, response.statusText, "\nResponseHeaders:\n", responseHeaders, "\nResponseBody:\n", responseBody, "\n")
            }
            const skipFurtherErrorHandling = this.handleErrors (response.status, response.statusText, url, method, responseHeaders, responseBody, json, requestHeaders, requestBody)
            if (!skipFurtherErrorHandling) {
                this.handleHttpStatusCode (response.status, response.statusText, url, method, responseBody)
            }
            return json || responseBody
        })
    }

    onRestResponse (statusCode, statusText, url, method, responseHeaders, responseBody, requestHeaders, requestBody) {
        return responseBody.trim ()
    }

    onJsonResponse (responseBody) {
        return this.quoteJsonNumbers ? responseBody.replace (/":([+.0-9eE-]+)([,}])/g, '":"$1"$2') : responseBody;
    }

    async loadMarketsHelper (reload = false, params = {}) {
        if (!reload && this.markets) {
            if (!this.markets_by_id) {
                return this.setMarkets (this.markets)
            }
            return this.markets
        }
        let currencies = undefined
        // only call if exchange API provides endpoint (true), thus avoid emulated versions ('emulated')
        if (this.has['fetchCurrencies'] === true) {
            currencies = await this.fetchCurrencies ()
        }
        const markets = await this.fetchMarkets (params)
        return this.setMarkets (markets, currencies)
    }

    loadMarkets (reload = false, params = {}): Promise<Dictionary<Market>> {
        // this method is async, it returns a promise
        if ((reload && !this.reloadingMarkets) || !this.marketsLoading) {
            this.reloadingMarkets = true
            this.marketsLoading = this.loadMarketsHelper (reload, params).then ((resolved) => {
                this.reloadingMarkets = false
                return resolved
            }, (error) => {
                this.reloadingMarkets = false
                throw error
            })
        }
        return this.marketsLoading
    }

    fetchCurrencies (params = {}) {
        // markets are returned as a list
        // currencies are returned as a dict
        // this is for historical reasons
        // and may be changed for consistency later
        return new Promise ((resolve, reject) => resolve (this.currencies));
    }

    fetchMarkets (params = {}): Promise<Market[]> {
        // markets are returned as a list
        // currencies are returned as a dict
        // this is for historical reasons
        // and may be changed for consistency later
        return new Promise ((resolve, reject) => resolve (Object.values (this.markets)))
    }

    checkRequiredDependencies () {
        return
    }

    parseNumber (value, d: number = undefined): number {
        if (value === undefined) {
            return d
        } else {
            try {
                return this.number (value)
            } catch (e) {
                return d
            }
        }
    }

    checkOrderArguments (market, type, side, amount, price, params) {
        if (price === undefined) {
            if (type === 'limit') {
                throw new ArgumentsRequired (this.id + ' createOrder() requires a price argument for a limit order');
            }
        }
        if (amount <= 0) {
            throw new ArgumentsRequired (this.id + ' createOrder() amount should be above 0');
        }
    }

    handleHttpStatusCode (code, reason, url, method, body) {
        const codeAsString = code.toString ();
        if (codeAsString in this.httpExceptions) {
            const ErrorClass = this.httpExceptions[codeAsString];
            throw new ErrorClass (this.id + ' ' + method + ' ' + url + ' ' + codeAsString + ' ' + reason + ' ' + body);
        }
    }

    remove0xPrefix (hexData) {
        if (hexData.slice (0, 2) === '0x') {
            return hexData.slice (2);
        } else {
            return hexData;
        }
    }

    // method to override

    findTimeframe (timeframe, timeframes = undefined) {
        timeframes = timeframes || this.timeframes;
        const keys = Object.keys (timeframes);
        for (let i = 0; i < keys.length; i++) {
            const key = keys[i];
            if (timeframes[key] === timeframe) {
                return key;
            }
        }
        return undefined;
    }

    spawn (method, ... args): Future {
        const future = createFuture ()
        method.apply (this, args).then (future.resolve).catch (future.reject)
        return future
    }

    delay (timeout, method, ... args) {
        setTimeout (() => {
            this.spawn (method, ... args)
        }, timeout);
    }

    // -----------------------------------------------------------------------
    // -----------------------------------------------------------------------
    // WS/PRO methods

    orderBook (snapshot = {}, depth = Number.MAX_SAFE_INTEGER) {
        return new WsOrderBook (snapshot, depth);
    }

    indexedOrderBook (snapshot = {}, depth = Number.MAX_SAFE_INTEGER) {
        return new IndexedOrderBook (snapshot, depth);
    }

    countedOrderBook (snapshot = {}, depth = Number.MAX_SAFE_INTEGER) {
        return new CountedOrderBook (snapshot, depth);
    }

    handleMessage (client, message) {
    } // stub to override

    // ping (client) {} // stub to override

    client (url): WsClient {
        this.clients = this.clients || {};
        if (!this.clients[url]) {
            const onMessage = this.handleMessage.bind (this);
            const onError = this.onError.bind (this);
            const onClose = this.onClose.bind (this);
            const onConnected = this.onConnected.bind (this);
            // decide client type here: ws / signalr / socketio
            const wsOptions = this.safeValue (this.options, 'ws', {});
            const options = this.deepExtend (this.streaming, {
                'log': this.log ? this.log.bind (this) : this.log,
                'ping': (this as any).ping ? (this as any).ping.bind (this) : (this as any).ping,
                'verbose': this.verbose,
                'throttler': new Throttler (this.tokenBucket),
                // add support for proxies
                'options': {
                    'agent': this.agent,
                }
            }, wsOptions);
            this.clients[url] = new WsClient (url, onMessage, onError, onClose, onConnected, options);
        }
        return this.clients[url];
    }

    watch (url, messageHash, message = undefined, subscribeHash = undefined, subscription = undefined) {
        //
        // Without comments the code of this method is short and easy:
        //
        //     const client = this.client (url)
        //     const backoffDelay = 0
        //     const future = client.future (messageHash)
        //     const connected = client.connect (backoffDelay)
        //     connected.then (() => {
        //         if (message && !client.subscriptions[subscribeHash]) {
        //             client.subscriptions[subscribeHash] = true
        //             client.send (message)
        //         }
        //     }).catch ((error) => {})
        //     return future
        //
        // The following is a longer version of this method with comments
        //
        const client = this.client (url) as WsClient;
        // todo: calculate the backoff using the clients cache
        const backoffDelay = 0;
        //
        //  watchOrderBook ---- future ----+---------------+----→ user
        //                                 |               |
        //                                 ↓               ↑
        //                                 |               |
        //                              connect ......→ resolve
        //                                 |               |
        //                                 ↓               ↑
        //                                 |               |
        //                             subscribe -----→ receive
        //
        if ((subscribeHash === undefined) && (messageHash in client.futures)) {
            return client.futures[messageHash];
        }
        const future = client.future (messageHash);
        // read and write subscription, this is done before connecting the client
        // to avoid race conditions when other parts of the code read or write to the client.subscriptions
        const clientSubscription = client.subscriptions[subscribeHash];
        if (!clientSubscription) {
            client.subscriptions[subscribeHash] = subscription || true;
        }
        // we intentionally do not use await here to avoid unhandled exceptions
        // the policy is to make sure that 100% of promises are resolved or rejected
        // either with a call to client.resolve or client.reject with
        //  a proper exception class instance
        const connected = client.connect (backoffDelay);
        // the following is executed only if the catch-clause does not
        // catch any connection-level exceptions from the client
        // (connection established successfully)
        if (!clientSubscription) {
            connected.then (() => {
                    const options = this.safeValue (this.options, 'ws');
                    const cost = this.safeValue (options, 'cost', 1);
                    if (message) {
                        if (this.enableRateLimit && client.throttle) {
                            // add cost here |
                            //               |
                            //               V
                            client.throttle (cost).then (() => {
                                client.send (message);
                            }).catch ((e) => { throw e });
                        } else {
                            client.send (message)
                            .catch ((e) => { throw e });
                        }
                    }
                }).catch ((e)=> {
                    delete client.subscriptions[subscribeHash];
                    future.reject (e);
            });
        }
        return future;
    }

    onConnected (client, message = undefined) {
        // for user hooks
        // console.log ('Connected to', client.url)
    }

    onError (client, error) {
        if ((client.url in this.clients) && (this.clients[client.url].error)) {
            delete this.clients[client.url];
        }
    }

    onClose (client, error) {
        if (client.error) {
            // connection closed due to an error, do nothing
        } else {
            // server disconnected a working connection
            if (this.clients[client.url]) {
                delete this.clients[client.url];
            }
        }
    }

    async close () {
        const clients = Object.values (this.clients || {});
        for (let i = 0; i < clients.length; i++) {
            const client = clients[i] as WsClient;
            delete this.clients[client.url];
            await client.close ();
        }
    }

    handleDelta (bookside, delta, nonce = undefined) {
        //stub
    }

    async loadOrderBook (client, messageHash, symbol, limit = undefined, params = {}) {
        if (!(symbol in this.orderbooks)) {
            client.reject (new ExchangeError (this.id + ' loadOrderBook() orderbook is not initiated'), messageHash);
            return;
        }
        const maxRetries = this.handleOption ('watchOrderBook', 'maxRetries', 3);
        let tries = 0;
        try {
            const stored = this.orderbooks[symbol];
            while (tries < maxRetries) {
                const cache = stored.cache;
                const orderBook = await this.fetchOrderBook (symbol, limit, params);
                const index = this.getCacheIndex (orderBook, cache);
                if (index >= 0) {
                    stored.reset (orderBook);
                    this.handleDeltas (stored, cache.slice (index));
                    stored.cache.length = 0;
                    client.resolve (stored, messageHash);
                    return;
                }
                tries++;
            }
            client.reject (new ExchangeError (this.id + ' nonce is behind the cache after ' + maxRetries.toString () + ' tries.'), messageHash);
            delete this.clients[client.url];
        } catch (e) {
            client.reject (e, messageHash);
            await this.loadOrderBook (client, messageHash, symbol, limit, params);
        }
    }

    handleDeltas (orderbook, deltas, nonce = undefined) {
        for (let i = 0; i < deltas.length; i++) {
            this.handleDelta (orderbook, deltas[i]);
        }
    }

    // eslint-disable-next-line no-unused-vars
    getCacheIndex (orderbook, deltas) {
        // return the first index of the cache that can be applied to the orderbook or -1 if not possible
        return -1;
    }

    convertToBigInt (value: string) {
        return BigInt (value); // used on XT
    }

    valueIsDefined (value) {
        return value !== undefined && value !== null;
    }

    arraySlice (array, first, second = undefined) {
        if (second === undefined) {
            return array.slice (first);
        }
        return array.slice (first, second);
    }

    getProperty (obj, property, defaultValue = undefined) {
        return (property in obj ? obj[property] : defaultValue);
    }

    /* eslint-enable */
    // ------------------------------------------------------------------------

    // ########################################################################
    // ########################################################################
    // ########################################################################
    // ########################################################################
    // ########                        ########                        ########
    // ########                        ########                        ########
    // ########                        ########                        ########
    // ########                        ########                        ########
    // ########        ########################        ########################
    // ########        ########################        ########################
    // ########        ########################        ########################
    // ########        ########################        ########################
    // ########                        ########                        ########
    // ########                        ########                        ########
    // ########                        ########                        ########
    // ########                        ########                        ########
    // ########################################################################
    // ########################################################################
    // ########################################################################
    // ########################################################################
    // ########        ########        ########                        ########
    // ########        ########        ########                        ########
    // ########        ########        ########                        ########
    // ########        ########        ########                        ########
    // ################        ########################        ################
    // ################        ########################        ################
    // ################        ########################        ################
    // ################        ########################        ################
    // ########        ########        ################        ################
    // ########        ########        ################        ################
    // ########        ########        ################        ################
    // ########        ########        ################        ################
    // ########################################################################
    // ########################################################################
    // ########################################################################
    // ########################################################################

    // ------------------------------------------------------------------------
    // METHODS BELOW THIS LINE ARE TRANSPILED FROM JAVASCRIPT TO PYTHON AND PHP

    checkProxySettings (url, method, headers, body) {
        let proxyUrl = (this.proxyUrl !== undefined) ? this.proxyUrl : this.proxy_url;
        const proxyUrlCallback = (this.proxyUrlCallback !== undefined) ? this.proxyUrlCallback : this.proxy_url_callback;
        if (proxyUrlCallback !== undefined) {
            proxyUrl = proxyUrlCallback (url, method, headers, body);
        }
        // backwards-compatibility
        if (this.proxy !== undefined) {
            if (typeof this.proxy === 'function') {
                proxyUrl = this.proxy (url, method, headers, body);
            } else {
                proxyUrl = this.proxy;
            }
        }
        let httpProxy = (this.httpProxy !== undefined) ? this.httpProxy : this.http_proxy;
        const httpProxyCallback = (this.httpProxyCallback !== undefined) ? this.httpProxyCallback : this.http_proxy_callback;
        if (httpProxyCallback !== undefined) {
            httpProxy = httpProxyCallback (url, method, headers, body);
        }
        let httpsProxy = (this.httpsProxy !== undefined) ? this.httpsProxy : this.https_proxy;
        const httpsProxyCallback = (this.httpsProxyCallback !== undefined) ? this.httpsProxyCallback : this.https_proxy_callback;
        if (httpsProxyCallback !== undefined) {
            httpsProxy = httpsProxyCallback (url, method, headers, body);
        }
        let socksProxy = (this.socksProxy !== undefined) ? this.socksProxy : this.socks_proxy;
        const socksProxyCallback = (this.socksProxyCallback !== undefined) ? this.socksProxyCallback : this.socks_proxy_callback;
        if (socksProxyCallback !== undefined) {
            socksProxy = socksProxyCallback (url, method, headers, body);
        }
        let val = 0;
        if (proxyUrl !== undefined) {
            val = val + 1;
        }
        if (proxyUrlCallback !== undefined) {
            val = val + 1;
        }
        if (httpProxy !== undefined) {
            val = val + 1;
        }
        if (httpProxyCallback !== undefined) {
            val = val + 1;
        }
        if (httpsProxy !== undefined) {
            val = val + 1;
        }
        if (httpsProxyCallback !== undefined) {
            val = val + 1;
        }
        if (socksProxy !== undefined) {
            val = val + 1;
        }
        if (socksProxyCallback !== undefined) {
            val = val + 1;
        }
        if (val > 1) {
            throw new ExchangeError (this.id + ' you have multiple conflicting proxy settings, please use only one from : proxyUrl, httpProxy, httpsProxy, socksProxy, userAgent');
        }
        return [ proxyUrl, httpProxy, httpsProxy, socksProxy ];
    }

    findMessageHashes (client, element: string): string[] {
        const result = [];
        const messageHashes = Object.keys (client.futures);
        for (let i = 0; i < messageHashes.length; i++) {
            const messageHash = messageHashes[i];
            if (messageHash.indexOf (element) >= 0) {
                result.push (messageHash);
            }
        }
        return result;
    }

    filterByLimit (array: object[], limit: Int = undefined, key: IndexType = 'timestamp'): any {
        if (this.valueIsDefined (limit)) {
            const arrayLength = array.length;
            if (arrayLength > 0) {
                let ascending = true;
                if ((key in array[0])) {
                    const first = array[0][key];
                    const last = array[arrayLength - 1][key];
                    if (first !== undefined && last !== undefined) {
                        ascending = first <= last;  // true if array is sorted in ascending order based on 'timestamp'
                    }
                }
                array = ascending ? this.arraySlice (array, -limit) : this.arraySlice (array, 0, limit);
            }
        }
        return array;
    }

    filterBySinceLimit (array: object[], since: Int = undefined, limit: Int = undefined, key: IndexType = 'timestamp', tail = false): any {
        const sinceIsDefined = this.valueIsDefined (since);
        const parsedArray = this.toArray (array) as any;
        let result = parsedArray;
        if (sinceIsDefined) {
            result = [ ];
            for (let i = 0; i < parsedArray.length; i++) {
                const entry = parsedArray[i];
                const value = this.safeValue (entry, key);
                if (value && (value >= since)) {
                    result.push (entry);
                }
            }
        }
        if (tail && limit !== undefined) {
            return this.arraySlice (result, -limit);
        }
        return this.filterByLimit (result, limit, key);
    }

    filterByValueSinceLimit (array: object[], field: IndexType, value = undefined, since: Int = undefined, limit: Int = undefined, key = 'timestamp', tail = false): any {
        const valueIsDefined = this.valueIsDefined (value);
        const sinceIsDefined = this.valueIsDefined (since);
        const parsedArray = this.toArray (array) as any;
        let result = parsedArray;
        // single-pass filter for both symbol and since
        if (valueIsDefined || sinceIsDefined) {
            result = [ ];
            for (let i = 0; i < parsedArray.length; i++) {
                const entry = parsedArray[i];
                const entryFiledEqualValue = entry[field] === value;
                const firstCondition = valueIsDefined ? entryFiledEqualValue : true;
                const entryKeyValue = this.safeValue (entry, key);
                const entryKeyGESince = (entryKeyValue) && since && (entryKeyValue >= since);
                const secondCondition = sinceIsDefined ? entryKeyGESince : true;
                if (firstCondition && secondCondition) {
                    result.push (entry);
                }
            }
        }
        if (tail && limit !== undefined) {
            return this.arraySlice (result, -limit);
        }
        return this.filterByLimit (result, limit, key);
    }

    setSandboxMode (enabled) {
        if (enabled) {
            if ('test' in this.urls) {
                if (typeof this.urls['api'] === 'string') {
                    this.urls['apiBackup'] = this.urls['api'];
                    this.urls['api'] = this.urls['test'];
                } else {
                    this.urls['apiBackup'] = this.clone (this.urls['api']);
                    this.urls['api'] = this.clone (this.urls['test']);
                }
            } else {
                throw new NotSupported (this.id + ' does not have a sandbox URL');
            }
        } else if ('apiBackup' in this.urls) {
            if (typeof this.urls['api'] === 'string') {
                this.urls['api'] = this.urls['apiBackup'] as any;
            } else {
                this.urls['api'] = this.clone (this.urls['apiBackup']);
            }
            const newUrls = this.omit (this.urls, 'apiBackup');
            this.urls = newUrls;
        }
    }

    sign (path, api: any = 'public', method = 'GET', params = {}, headers: any = undefined, body: any = undefined) {
        return {};
    }

    async fetchAccounts (params = {}): Promise<any> {
        throw new NotSupported (this.id + ' fetchAccounts() is not supported yet');
    }

    async fetchTrades (symbol: string, since: Int = undefined, limit: Int = undefined, params = {}): Promise<Trade[]> {
        throw new NotSupported (this.id + ' fetchTrades() is not supported yet');
    }

    async fetchTradesWs (symbol: string, since: Int = undefined, limit: Int = undefined, params = {}): Promise<Trade[]> {
        throw new NotSupported (this.id + ' fetchTradesWs() is not supported yet');
    }

    async watchTrades (symbol: string, since: Int = undefined, limit: Int = undefined, params = {}): Promise<Trade[]> {
        throw new NotSupported (this.id + ' watchTrades() is not supported yet');
    }

    async fetchDepositAddresses (codes: string[] = undefined, params = {}): Promise<any> {
        throw new NotSupported (this.id + ' fetchDepositAddresses() is not supported yet');
    }

    async fetchOrderBook (symbol: string, limit: Int = undefined, params = {}): Promise<OrderBook> {
        throw new NotSupported (this.id + ' fetchOrderBook() is not supported yet');
    }

    async watchOrderBook (symbol: string, limit: Int = undefined, params = {}): Promise<OrderBook> {
        throw new NotSupported (this.id + ' watchOrderBook() is not supported yet');
    }

    async fetchTime (params = {}): Promise<number> {
        throw new NotSupported (this.id + ' fetchTime() is not supported yet');
    }

    async fetchTradingLimits (symbols: string[] = undefined, params = {}): Promise<any> {
        throw new NotSupported (this.id + ' fetchTradingLimits() is not supported yet');
    }

    parseTicker (ticker: object, market = undefined): Ticker {
        throw new NotSupported (this.id + ' parseTicker() is not supported yet');
    }

    parseDepositAddress (depositAddress, currency = undefined) {
        throw new NotSupported (this.id + ' parseDepositAddress() is not supported yet');
    }

    parseTrade (trade: object, market = undefined): Trade {
        throw new NotSupported (this.id + ' parseTrade() is not supported yet');
    }

    parseTransaction (transaction, currency = undefined) {
        throw new NotSupported (this.id + ' parseTransaction() is not supported yet');
    }

    parseTransfer (transfer, currency = undefined) {
        throw new NotSupported (this.id + ' parseTransfer() is not supported yet');
    }

    parseAccount (account) {
        throw new NotSupported (this.id + ' parseAccount() is not supported yet');
    }

    parseLedgerEntry (item, currency = undefined) {
        throw new NotSupported (this.id + ' parseLedgerEntry() is not supported yet');
    }

    parseOrder (order, market = undefined): Order {
        throw new NotSupported (this.id + ' parseOrder() is not supported yet');
    }

    async fetchBorrowRates (params = {}): Promise<any> {
        throw new NotSupported (this.id + ' fetchBorrowRates() is not supported yet');
    }

    parseMarketLeverageTiers (info, market = undefined) {
        throw new NotSupported (this.id + ' parseMarketLeverageTiers() is not supported yet');
    }

    async fetchLeverageTiers (symbols: string[] = undefined, params = {}): Promise<any> {
        throw new NotSupported (this.id + ' fetchLeverageTiers() is not supported yet');
    }

    parsePosition (position, market = undefined) {
        throw new NotSupported (this.id + ' parsePosition() is not supported yet');
    }

    parseFundingRateHistory (info, market = undefined) {
        throw new NotSupported (this.id + ' parseFundingRateHistory() is not supported yet');
    }

    parseBorrowInterest (info, market = undefined) {
        throw new NotSupported (this.id + ' parseBorrowInterest() is not supported yet');
    }

    parseWsTrade (trade, market = undefined): Trade {
        throw new NotSupported (this.id + ' parseWsTrade() is not supported yet');
    }

    parseWsOrder (order, market = undefined): Order {
        throw new NotSupported (this.id + ' parseWsOrder() is not supported yet');
    }

    parseWsOrderTrade (trade, market = undefined): Trade {
        throw new NotSupported (this.id + ' parseWsOrderTrade() is not supported yet');
    }

    parseWsOHLCV (ohlcv, market = undefined) {
        throw new NotSupported (this.id + ' parseWsOHLCV() is not supported yet');
    }

    async fetchFundingRates (symbols: string[] = undefined, params = {}): Promise<any> {
        throw new NotSupported (this.id + ' fetchFundingRates() is not supported yet');
    }

    async transfer (code: string, amount, fromAccount, toAccount, params = {}): Promise<any> {
        throw new NotSupported (this.id + ' transfer() is not supported yet');
    }

    async withdraw (code: string, amount, address, tag = undefined, params = {}): Promise<any> {
        throw new NotSupported (this.id + ' withdraw() is not supported yet');
    }

    async createDepositAddress (code: string, params = {}): Promise<DepositAddressResponse> {
        throw new NotSupported (this.id + ' createDepositAddress() is not supported yet');
    }

    async setLeverage (leverage, symbol: string = undefined, params = {}): Promise<any> {
        throw new NotSupported (this.id + ' setLeverage() is not supported yet');
    }

    parseToInt (number) {
        // Solve Common parseInt misuse ex: parseInt ((since / 1000).toString ())
        // using a number as parameter which is not valid in ts
        const stringifiedNumber = number.toString ();
        const convertedNumber = parseFloat (stringifiedNumber) as any;
        return parseInt (convertedNumber);
    }

    afterConstruct () {
        this.createNetworksByIdObject ();
    }

    createNetworksByIdObject () {
        // automatically generate network-id-to-code mappings
        const networkIdsToCodesGenerated = this.invertFlatStringDictionary (this.safeValue (this.options, 'networks', {})); // invert defined networks dictionary
        this.options['networksById'] = this.extend (networkIdsToCodesGenerated, this.safeValue (this.options, 'networksById', {})); // support manually overriden "networksById" dictionary too
    }

    getDefaultOptions () {
        return {
            'defaultNetworkCodeReplacements': {
                'ETH': { 'ERC20': 'ETH' },
                'TRX': { 'TRC20': 'TRX' },
                'CRO': { 'CRC20': 'CRONOS' },
            },
        };
    }

    safeLedgerEntry (entry: object, currency: object = undefined) {
        currency = this.safeCurrency (undefined, currency);
        let direction = this.safeString (entry, 'direction');
        let before = this.safeString (entry, 'before');
        let after = this.safeString (entry, 'after');
        const amount = this.safeString (entry, 'amount');
        if (amount !== undefined) {
            if (before === undefined && after !== undefined) {
                before = Precise.stringSub (after, amount);
            } else if (before !== undefined && after === undefined) {
                after = Precise.stringAdd (before, amount);
            }
        }
        if (before !== undefined && after !== undefined) {
            if (direction === undefined) {
                if (Precise.stringGt (before, after)) {
                    direction = 'out';
                }
                if (Precise.stringGt (after, before)) {
                    direction = 'in';
                }
            }
        }
        const fee = this.safeValue (entry, 'fee');
        if (fee !== undefined) {
            fee['cost'] = this.safeNumber (fee, 'cost');
        }
        const timestamp = this.safeInteger (entry, 'timestamp');
        return {
            'id': this.safeString (entry, 'id'),
            'timestamp': timestamp,
            'datetime': this.iso8601 (timestamp),
            'direction': direction,
            'account': this.safeString (entry, 'account'),
            'referenceId': this.safeString (entry, 'referenceId'),
            'referenceAccount': this.safeString (entry, 'referenceAccount'),
            'type': this.safeString (entry, 'type'),
            'currency': currency['code'],
            'amount': this.parseNumber (amount),
            'before': this.parseNumber (before),
            'after': this.parseNumber (after),
            'status': this.safeString (entry, 'status'),
            'fee': fee,
            'info': entry,
        };
    }

    safeCurrencyStructure (currency: object) {
        return this.extend ({
            'info': undefined,
            'id': undefined,
            'numericId': undefined,
            'code': undefined,
            'precision': undefined,
            'type': undefined,
            'name': undefined,
            'active': undefined,
            'deposit': undefined,
            'withdraw': undefined,
            'fee': undefined,
            'fees': {},
            'networks': {},
            'limits': {
                'deposit': {
                    'min': undefined,
                    'max': undefined,
                },
                'withdraw': {
                    'min': undefined,
                    'max': undefined,
                },
            },
        }, currency);
    }

    setMarkets (markets, currencies = undefined) {
        const values = [];
        this.markets_by_id = {};
        // handle marketId conflicts
        // we insert spot markets first
        const marketValues = this.sortBy (this.toArray (markets), 'spot', true);
        for (let i = 0; i < marketValues.length; i++) {
            const value = marketValues[i];
            if (value['id'] in this.markets_by_id) {
                (this.markets_by_id[value['id']] as any).push (value);
            } else {
                this.markets_by_id[value['id']] = [ value ] as any;
            }
            const market = this.deepExtend (this.safeMarket (), {
                'precision': this.precision,
                'limits': this.limits,
            }, this.fees['trading'], value);
            values.push (market);
        }
        this.markets = this.indexBy (values, 'symbol') as any;
        const marketsSortedBySymbol = this.keysort (this.markets);
        const marketsSortedById = this.keysort (this.markets_by_id);
        this.symbols = Object.keys (marketsSortedBySymbol);
        this.ids = Object.keys (marketsSortedById);
        if (currencies !== undefined) {
            // currencies is always undefined when called in constructor but not when called from loadMarkets
            this.currencies = this.deepExtend (this.currencies, currencies);
        } else {
            let baseCurrencies = [];
            let quoteCurrencies = [];
            for (let i = 0; i < values.length; i++) {
                const market = values[i];
                const defaultCurrencyPrecision = (this.precisionMode === DECIMAL_PLACES) ? 8 : this.parseNumber ('1e-8');
                const marketPrecision = this.safeValue (market, 'precision', {});
                if ('base' in market) {
                    const currency = this.safeCurrencyStructure ({
                        'id': this.safeString2 (market, 'baseId', 'base'),
                        'numericId': this.safeInteger (market, 'baseNumericId'),
                        'code': this.safeString (market, 'base'),
                        'precision': this.safeValue2 (marketPrecision, 'base', 'amount', defaultCurrencyPrecision),
                    });
                    baseCurrencies.push (currency);
                }
                if ('quote' in market) {
                    const currency = this.safeCurrencyStructure ({
                        'id': this.safeString2 (market, 'quoteId', 'quote'),
                        'numericId': this.safeInteger (market, 'quoteNumericId'),
                        'code': this.safeString (market, 'quote'),
                        'precision': this.safeValue2 (marketPrecision, 'quote', 'price', defaultCurrencyPrecision),
                    });
                    quoteCurrencies.push (currency);
                }
            }
            baseCurrencies = this.sortBy (baseCurrencies, 'code');
            quoteCurrencies = this.sortBy (quoteCurrencies, 'code');
            this.baseCurrencies = this.indexBy (baseCurrencies, 'code');
            this.quoteCurrencies = this.indexBy (quoteCurrencies, 'code');
            const allCurrencies = this.arrayConcat (baseCurrencies, quoteCurrencies);
            const groupedCurrencies = this.groupBy (allCurrencies, 'code');
            const codes = Object.keys (groupedCurrencies);
            const resultingCurrencies = [];
            for (let i = 0; i < codes.length; i++) {
                const code = codes[i];
                const groupedCurrenciesCode = this.safeValue (groupedCurrencies, code, []);
                let highestPrecisionCurrency = this.safeValue (groupedCurrenciesCode, 0);
                for (let j = 1; j < groupedCurrenciesCode.length; j++) {
                    const currentCurrency = groupedCurrenciesCode[j];
                    if (this.precisionMode === TICK_SIZE) {
                        highestPrecisionCurrency = (currentCurrency['precision'] < highestPrecisionCurrency['precision']) ? currentCurrency : highestPrecisionCurrency;
                    } else {
                        highestPrecisionCurrency = (currentCurrency['precision'] > highestPrecisionCurrency['precision']) ? currentCurrency : highestPrecisionCurrency;
                    }
                }
                resultingCurrencies.push (highestPrecisionCurrency);
            }
            const sortedCurrencies = this.sortBy (resultingCurrencies, 'code');
            this.currencies = this.deepExtend (this.currencies, this.indexBy (sortedCurrencies, 'code'));
        }
        this.currencies_by_id = this.indexBy (this.currencies, 'id');
        const currenciesSortedByCode = this.keysort (this.currencies);
        this.codes = Object.keys (currenciesSortedByCode);
        return this.markets;
    }

    safeBalance (balance: object): Balances {
        const balances = this.omit (balance, [ 'info', 'timestamp', 'datetime', 'free', 'used', 'total' ]);
        const codes = Object.keys (balances);
        balance['free'] = {};
        balance['used'] = {};
        balance['total'] = {};
        const debtBalance = {};
        for (let i = 0; i < codes.length; i++) {
            const code = codes[i];
            let total = this.safeString (balance[code], 'total');
            let free = this.safeString (balance[code], 'free');
            let used = this.safeString (balance[code], 'used');
            const debt = this.safeString (balance[code], 'debt');
            if ((total === undefined) && (free !== undefined) && (used !== undefined)) {
                total = Precise.stringAdd (free, used);
            }
            if ((free === undefined) && (total !== undefined) && (used !== undefined)) {
                free = Precise.stringSub (total, used);
            }
            if ((used === undefined) && (total !== undefined) && (free !== undefined)) {
                used = Precise.stringSub (total, free);
            }
            balance[code]['free'] = this.parseNumber (free);
            balance[code]['used'] = this.parseNumber (used);
            balance[code]['total'] = this.parseNumber (total);
            balance['free'][code] = balance[code]['free'];
            balance['used'][code] = balance[code]['used'];
            balance['total'][code] = balance[code]['total'];
            if (debt !== undefined) {
                balance[code]['debt'] = this.parseNumber (debt);
                debtBalance[code] = balance[code]['debt'];
            }
        }
        const debtBalanceArray = Object.keys (debtBalance);
        const length = debtBalanceArray.length;
        if (length) {
            balance['debt'] = debtBalance;
        }
        return balance as any;
    }

    safeOrder (order: object, market: object = undefined): Order {
        // parses numbers as strings
        // * it is important pass the trades as unparsed rawTrades
        let amount = this.omitZero (this.safeString (order, 'amount'));
        let remaining = this.safeString (order, 'remaining');
        let filled = this.safeString (order, 'filled');
        let cost = this.safeString (order, 'cost');
        let average = this.omitZero (this.safeString (order, 'average'));
        let price = this.omitZero (this.safeString (order, 'price'));
        let lastTradeTimeTimestamp = this.safeInteger (order, 'lastTradeTimestamp');
        let symbol = this.safeString (order, 'symbol');
        let side = this.safeString (order, 'side');
        const status = this.safeString (order, 'status');
        const parseFilled = (filled === undefined);
        const parseCost = (cost === undefined);
        const parseLastTradeTimeTimestamp = (lastTradeTimeTimestamp === undefined);
        const fee = this.safeValue (order, 'fee');
        const parseFee = (fee === undefined);
        const parseFees = this.safeValue (order, 'fees') === undefined;
        const parseSymbol = symbol === undefined;
        const parseSide = side === undefined;
        const shouldParseFees = parseFee || parseFees;
        const fees = this.safeValue (order, 'fees', []);
        let trades = [];
        if (parseFilled || parseCost || shouldParseFees) {
            const rawTrades = this.safeValue (order, 'trades', trades);
            const oldNumber = this.number;
            // we parse trades as strings here!
            (this as any).number = String;
            trades = this.parseTrades (rawTrades, market);
            this.number = oldNumber;
            let tradesLength = 0;
            const isArray = Array.isArray (trades);
            if (isArray) {
                tradesLength = trades.length;
            }
            if (isArray && (tradesLength > 0)) {
                // move properties that are defined in trades up into the order
                if (order['symbol'] === undefined) {
                    order['symbol'] = trades[0]['symbol'];
                }
                if (order['side'] === undefined) {
                    order['side'] = trades[0]['side'];
                }
                if (order['type'] === undefined) {
                    order['type'] = trades[0]['type'];
                }
                if (order['id'] === undefined) {
                    order['id'] = trades[0]['order'];
                }
                if (parseFilled) {
                    filled = '0';
                }
                if (parseCost) {
                    cost = '0';
                }
                for (let i = 0; i < trades.length; i++) {
                    const trade = trades[i];
                    const tradeAmount = this.safeString (trade, 'amount');
                    if (parseFilled && (tradeAmount !== undefined)) {
                        filled = Precise.stringAdd (filled, tradeAmount);
                    }
                    const tradeCost = this.safeString (trade, 'cost');
                    if (parseCost && (tradeCost !== undefined)) {
                        cost = Precise.stringAdd (cost, tradeCost);
                    }
                    if (parseSymbol) {
                        symbol = this.safeString (trade, 'symbol');
                    }
                    if (parseSide) {
                        side = this.safeString (trade, 'side');
                    }
                    const tradeTimestamp = this.safeValue (trade, 'timestamp');
                    if (parseLastTradeTimeTimestamp && (tradeTimestamp !== undefined)) {
                        if (lastTradeTimeTimestamp === undefined) {
                            lastTradeTimeTimestamp = tradeTimestamp;
                        } else {
                            lastTradeTimeTimestamp = Math.max (lastTradeTimeTimestamp, tradeTimestamp);
                        }
                    }
                    if (shouldParseFees) {
                        const tradeFees = this.safeValue (trade, 'fees');
                        if (tradeFees !== undefined) {
                            for (let j = 0; j < tradeFees.length; j++) {
                                const tradeFee = tradeFees[j];
                                fees.push (this.extend ({}, tradeFee));
                            }
                        } else {
                            const tradeFee = this.safeValue (trade, 'fee');
                            if (tradeFee !== undefined) {
                                fees.push (this.extend ({}, tradeFee));
                            }
                        }
                    }
                }
            }
        }
        if (shouldParseFees) {
            const reducedFees = this.reduceFees ? this.reduceFeesByCurrency (fees) : fees;
            const reducedLength = reducedFees.length;
            for (let i = 0; i < reducedLength; i++) {
                reducedFees[i]['cost'] = this.safeNumber (reducedFees[i], 'cost');
                if ('rate' in reducedFees[i]) {
                    reducedFees[i]['rate'] = this.safeNumber (reducedFees[i], 'rate');
                }
            }
            if (!parseFee && (reducedLength === 0)) {
                fee['cost'] = this.safeNumber (fee, 'cost');
                if ('rate' in fee) {
                    fee['rate'] = this.safeNumber (fee, 'rate');
                }
                reducedFees.push (fee);
            }
            order['fees'] = reducedFees;
            if (parseFee && (reducedLength === 1)) {
                order['fee'] = reducedFees[0];
            }
        }
        if (amount === undefined) {
            // ensure amount = filled + remaining
            if (filled !== undefined && remaining !== undefined) {
                amount = Precise.stringAdd (filled, remaining);
            } else if (status === 'closed') {
                amount = filled;
            }
        }
        if (filled === undefined) {
            if (amount !== undefined && remaining !== undefined) {
                filled = Precise.stringSub (amount, remaining);
            } else if (status === 'closed' && amount !== undefined) {
                filled = amount;
            }
        }
        if (remaining === undefined) {
            if (amount !== undefined && filled !== undefined) {
                remaining = Precise.stringSub (amount, filled);
            } else if (status === 'closed') {
                remaining = '0';
            }
        }
        // ensure that the average field is calculated correctly
        const inverse = this.safeValue (market, 'inverse', false);
        const contractSize = this.numberToString (this.safeValue (market, 'contractSize', 1));
        // inverse
        // price = filled * contract size / cost
        //
        // linear
        // price = cost / (filled * contract size)
        if (average === undefined) {
            if ((filled !== undefined) && (cost !== undefined) && Precise.stringGt (filled, '0')) {
                const filledTimesContractSize = Precise.stringMul (filled, contractSize);
                if (inverse) {
                    average = Precise.stringDiv (filledTimesContractSize, cost);
                } else {
                    average = Precise.stringDiv (cost, filledTimesContractSize);
                }
            }
        }
        // similarly
        // inverse
        // cost = filled * contract size / price
        //
        // linear
        // cost = filled * contract size * price
        const costPriceExists = (average !== undefined) || (price !== undefined);
        if (parseCost && (filled !== undefined) && costPriceExists) {
            let multiplyPrice = undefined;
            if (average === undefined) {
                multiplyPrice = price;
            } else {
                multiplyPrice = average;
            }
            // contract trading
            const filledTimesContractSize = Precise.stringMul (filled, contractSize);
            if (inverse) {
                cost = Precise.stringDiv (filledTimesContractSize, multiplyPrice);
            } else {
                cost = Precise.stringMul (filledTimesContractSize, multiplyPrice);
            }
        }
        // support for market orders
        const orderType = this.safeValue (order, 'type');
        const emptyPrice = (price === undefined) || Precise.stringEquals (price, '0');
        if (emptyPrice && (orderType === 'market')) {
            price = average;
        }
        // we have trades with string values at this point so we will mutate them
        for (let i = 0; i < trades.length; i++) {
            const entry = trades[i];
            entry['amount'] = this.safeNumber (entry, 'amount');
            entry['price'] = this.safeNumber (entry, 'price');
            entry['cost'] = this.safeNumber (entry, 'cost');
            const fee = this.safeValue (entry, 'fee', {});
            fee['cost'] = this.safeNumber (fee, 'cost');
            if ('rate' in fee) {
                fee['rate'] = this.safeNumber (fee, 'rate');
            }
            entry['fee'] = fee;
        }
        let timeInForce = this.safeString (order, 'timeInForce');
        let postOnly = this.safeValue (order, 'postOnly');
        // timeInForceHandling
        if (timeInForce === undefined) {
            if (this.safeString (order, 'type') === 'market') {
                timeInForce = 'IOC';
            }
            // allow postOnly override
            if (postOnly) {
                timeInForce = 'PO';
            }
        } else if (postOnly === undefined) {
            // timeInForce is not undefined here
            postOnly = timeInForce === 'PO';
        }
        const timestamp = this.safeInteger (order, 'timestamp');
        const lastUpdateTimestamp = this.safeInteger (order, 'lastUpdateTimestamp');
        let datetime = this.safeString (order, 'datetime');
        if (datetime === undefined) {
            datetime = this.iso8601 (timestamp);
        }
        const triggerPrice = this.parseNumber (this.safeString2 (order, 'triggerPrice', 'stopPrice'));
        const takeProfitPrice = this.parseNumber (this.safeString (order, 'takeProfitPrice'));
        const stopLossPrice = this.parseNumber (this.safeString (order, 'stopLossPrice'));
        return this.extend (order, {
            'amount': this.parseNumber (amount),
            'average': this.parseNumber (average),
            'clientOrderId': this.safeString (order, 'clientOrderId'),
            'cost': this.parseNumber (cost),
            'datetime': datetime,
            'fee': this.safeValue (order, 'fee'),
            'filled': this.parseNumber (filled),
            'id': this.safeString (order, 'id'),
            'lastTradeTimestamp': lastTradeTimeTimestamp,
            'lastUpdateTimestamp': lastUpdateTimestamp,
            'postOnly': postOnly,
            'price': this.parseNumber (price),
            'reduceOnly': this.safeValue (order, 'reduceOnly'),
            'remaining': this.parseNumber (remaining),
            'side': side,
            'status': this.safeString (order, 'status'),
            'stopLossPrice': stopLossPrice,
            'stopPrice': triggerPrice, // ! deprecated, use triggerPrice instead
            'symbol': symbol,
            'takeProfitPrice': takeProfitPrice,
            'timeInForce': timeInForce,
            'timestamp': timestamp,
            'trades': trades,
            'triggerPrice': triggerPrice,
<<<<<<< HEAD
            'type': this.safeString (order, 'type'),
=======
            'takeProfitPrice': takeProfitPrice,
            'stopLossPrice': stopLossPrice,
            'status': status,
            'fee': this.safeValue (order, 'fee'),
>>>>>>> 871feafa
        });
    }

    parseOrders (orders: object, market: object = undefined, since: Int = undefined, limit: Int = undefined, params = {}): Order[] {
        //
        // the value of orders is either a dict or a list
        //
        // dict
        //
        //     {
        //         'id1': { ... },
        //         'id2': { ... },
        //         'id3': { ... },
        //         ...
        //     }
        //
        // list
        //
        //     [
        //         { 'id': 'id1', ... },
        //         { 'id': 'id2', ... },
        //         { 'id': 'id3', ... },
        //         ...
        //     ]
        //
        let results = [];
        if (Array.isArray (orders)) {
            for (let i = 0; i < orders.length; i++) {
                const order = this.extend (this.parseOrder (orders[i], market), params);
                results.push (order);
            }
        } else {
            const ids = Object.keys (orders);
            for (let i = 0; i < ids.length; i++) {
                const id = ids[i];
                const order = this.extend (this.parseOrder (this.extend ({ 'id': id }, orders[id]), market), params);
                results.push (order);
            }
        }
        results = this.sortBy (results, 'timestamp');
        const symbol = (market !== undefined) ? market['symbol'] : undefined;
        return this.filterBySymbolSinceLimit (results, symbol, since, limit) as Order[];
    }

    calculateFee (symbol: string, type: string, side: string, amount: number, price: number, takerOrMaker = 'taker', params = {}) {
        if (type === 'market' && takerOrMaker === 'maker') {
            throw new ArgumentsRequired (this.id + ' calculateFee() - you have provided incompatible arguments - "market" type order can not be "maker". Change either the "type" or the "takerOrMaker" argument to calculate the fee.');
        }
        const market = this.markets[symbol];
        const feeSide = this.safeString (market, 'feeSide', 'quote');
        let useQuote = undefined;
        if (feeSide === 'get') {
            // the fee is always in the currency you get
            useQuote = side === 'sell';
        } else if (feeSide === 'give') {
            // the fee is always in the currency you give
            useQuote = side === 'buy';
        } else {
            // the fee is always in feeSide currency
            useQuote = feeSide === 'quote';
        }
        let cost = this.numberToString (amount);
        let key = undefined;
        if (useQuote) {
            const priceString = this.numberToString (price);
            cost = Precise.stringMul (cost, priceString);
            key = 'quote';
        } else {
            key = 'base';
        }
        // for derivatives, the fee is in 'settle' currency
        if (!market['spot']) {
            key = 'settle';
        }
        // even if `takerOrMaker` argument was set to 'maker', for 'market' orders we should forcefully override it to 'taker'
        if (type === 'market') {
            takerOrMaker = 'taker';
        }
        const rate = this.safeString (market, takerOrMaker);
        cost = Precise.stringMul (cost, rate);
        return {
            'cost': this.parseNumber (cost),
            'currency': market[key],
            'rate': this.parseNumber (rate),
            'type': takerOrMaker,
        };
    }

    safeTrade (trade: object, market: object = undefined): Trade {
        const amount = this.safeString (trade, 'amount');
        const price = this.safeString (trade, 'price');
        let cost = this.safeString (trade, 'cost');
        if (cost === undefined) {
            // contract trading
            const contractSize = this.safeString (market, 'contractSize');
            let multiplyPrice = price;
            if (contractSize !== undefined) {
                const inverse = this.safeValue (market, 'inverse', false);
                if (inverse) {
                    multiplyPrice = Precise.stringDiv ('1', price);
                }
                multiplyPrice = Precise.stringMul (multiplyPrice, contractSize);
            }
            cost = Precise.stringMul (multiplyPrice, amount);
        }
        const parseFee = this.safeValue (trade, 'fee') === undefined;
        const parseFees = this.safeValue (trade, 'fees') === undefined;
        const shouldParseFees = parseFee || parseFees;
        const fees = [];
        const fee = this.safeValue (trade, 'fee');
        if (shouldParseFees) {
            const reducedFees = this.reduceFees ? this.reduceFeesByCurrency (fees) : fees;
            const reducedLength = reducedFees.length;
            for (let i = 0; i < reducedLength; i++) {
                reducedFees[i]['cost'] = this.safeNumber (reducedFees[i], 'cost');
                if ('rate' in reducedFees[i]) {
                    reducedFees[i]['rate'] = this.safeNumber (reducedFees[i], 'rate');
                }
            }
            if (!parseFee && (reducedLength === 0)) {
                fee['cost'] = this.safeNumber (fee, 'cost');
                if ('rate' in fee) {
                    fee['rate'] = this.safeNumber (fee, 'rate');
                }
                reducedFees.push (fee);
            }
            if (parseFees) {
                trade['fees'] = reducedFees;
            }
            if (parseFee && (reducedLength === 1)) {
                trade['fee'] = reducedFees[0];
            }
            const tradeFee = this.safeValue (trade, 'fee');
            if (tradeFee !== undefined) {
                tradeFee['cost'] = this.safeNumber (tradeFee, 'cost');
                if ('rate' in tradeFee) {
                    tradeFee['rate'] = this.safeNumber (tradeFee, 'rate');
                }
                trade['fee'] = tradeFee;
            }
        }
        trade['amount'] = this.parseNumber (amount);
        trade['cost'] = this.parseNumber (cost);
        trade['price'] = this.parseNumber (price);
        return trade as Trade;
    }

    invertFlatStringDictionary (dict) {
        const reversed = {};
        const keys = Object.keys (dict);
        for (let i = 0; i < keys.length; i++) {
            const key = keys[i];
            const value = dict[key];
            if (typeof value === 'string') {
                reversed[value] = key;
            }
        }
        return reversed;
    }

    reduceFeesByCurrency (fees) {
        //
        // this function takes a list of fee structures having the following format
        //
        //     string = true
        //
        //     [
        //         { 'currency': 'BTC', 'cost': '0.1' },
        //         { 'currency': 'BTC', 'cost': '0.2'  },
        //         { 'currency': 'BTC', 'cost': '0.2', 'rate': '0.00123' },
        //         { 'currency': 'BTC', 'cost': '0.4', 'rate': '0.00123' },
        //         { 'currency': 'BTC', 'cost': '0.5', 'rate': '0.00456' },
        //         { 'currency': 'USDT', 'cost': '12.3456' },
        //     ]
        //
        //     string = false
        //
        //     [
        //         { 'currency': 'BTC', 'cost': 0.1 },
        //         { 'currency': 'BTC', 'cost': 0.2 },
        //         { 'currency': 'BTC', 'cost': 0.2, 'rate': 0.00123 },
        //         { 'currency': 'BTC', 'cost': 0.4, 'rate': 0.00123 },
        //         { 'currency': 'BTC', 'cost': 0.5, 'rate': 0.00456 },
        //         { 'currency': 'USDT', 'cost': 12.3456 },
        //     ]
        //
        // and returns a reduced fee list, where fees are summed per currency and rate (if any)
        //
        //     string = true
        //
        //     [
        //         { 'currency': 'BTC', 'cost': '0.3'  },
        //         { 'currency': 'BTC', 'cost': '0.6', 'rate': '0.00123' },
        //         { 'currency': 'BTC', 'cost': '0.5', 'rate': '0.00456' },
        //         { 'currency': 'USDT', 'cost': '12.3456' },
        //     ]
        //
        //     string  = false
        //
        //     [
        //         { 'currency': 'BTC', 'cost': 0.3  },
        //         { 'currency': 'BTC', 'cost': 0.6, 'rate': 0.00123 },
        //         { 'currency': 'BTC', 'cost': 0.5, 'rate': 0.00456 },
        //         { 'currency': 'USDT', 'cost': 12.3456 },
        //     ]
        //
        const reduced = {};
        for (let i = 0; i < fees.length; i++) {
            const fee = fees[i];
            const feeCurrencyCode = this.safeString (fee, 'currency');
            if (feeCurrencyCode !== undefined) {
                const rate = this.safeString (fee, 'rate');
                const cost = this.safeValue (fee, 'cost');
                if (Precise.stringEq (cost, '0')) {
                    // omit zero cost fees
                    continue;
                }
                if (!(feeCurrencyCode in reduced)) {
                    reduced[feeCurrencyCode] = {};
                }
                const rateKey = (rate === undefined) ? '' : rate;
                if (rateKey in reduced[feeCurrencyCode]) {
                    reduced[feeCurrencyCode][rateKey]['cost'] = Precise.stringAdd (reduced[feeCurrencyCode][rateKey]['cost'], cost);
                } else {
                    reduced[feeCurrencyCode][rateKey] = {
                        'cost': cost,
                        'currency': feeCurrencyCode,
                    };
                    if (rate !== undefined) {
                        reduced[feeCurrencyCode][rateKey]['rate'] = rate;
                    }
                }
            }
        }
        let result = [];
        const feeValues = Object.values (reduced);
        for (let i = 0; i < feeValues.length; i++) {
            const reducedFeeValues = Object.values (feeValues[i]);
            result = this.arrayConcat (result, reducedFeeValues);
        }
        return result;
    }

    safeTicker (ticker: object, market = undefined): Ticker {
        let open = this.safeValue (ticker, 'open');
        let close = this.safeValue (ticker, 'close');
        let last = this.safeValue (ticker, 'last');
        let change = this.safeValue (ticker, 'change');
        let percentage = this.safeValue (ticker, 'percentage');
        let average = this.safeValue (ticker, 'average');
        let vwap = this.safeValue (ticker, 'vwap');
        const baseVolume = this.safeString (ticker, 'baseVolume');
        const quoteVolume = this.safeString (ticker, 'quoteVolume');
        if (vwap === undefined) {
            vwap = Precise.stringDiv (quoteVolume, baseVolume);
        }
        if ((last !== undefined) && (close === undefined)) {
            close = last;
        } else if ((last === undefined) && (close !== undefined)) {
            last = close;
        }
        if ((last !== undefined) && (open !== undefined)) {
            if (change === undefined) {
                change = Precise.stringSub (last, open);
            }
            if (average === undefined) {
                average = Precise.stringDiv (Precise.stringAdd (last, open), '2');
            }
        }
        if ((percentage === undefined) && (change !== undefined) && (open !== undefined) && Precise.stringGt (open, '0')) {
            percentage = Precise.stringMul (Precise.stringDiv (change, open), '100');
        }
        if ((change === undefined) && (percentage !== undefined) && (open !== undefined)) {
            change = Precise.stringDiv (Precise.stringMul (percentage, open), '100');
        }
        if ((open === undefined) && (last !== undefined) && (change !== undefined)) {
            open = Precise.stringSub (last, change);
        }
        // timestamp and symbol operations don't belong in safeTicker
        // they should be done in the derived classes
        return this.extend (ticker, {
            'ask': this.omitZero (this.safeNumber (ticker, 'ask')),
            'askVolume': this.safeNumber (ticker, 'askVolume'),
            'average': this.omitZero (this.parseNumber (average)),
            'baseVolume': this.parseNumber (baseVolume),
            'bid': this.omitZero (this.safeNumber (ticker, 'bid')),
            'bidVolume': this.safeNumber (ticker, 'bidVolume'),
            'change': this.parseNumber (change),
            'close': this.omitZero (this.parseNumber (close)),
            'high': this.omitZero (this.safeNumber (ticker, 'high')),
            'last': this.omitZero (this.parseNumber (last)),
            'low': this.omitZero (this.safeNumber (ticker, 'low')),
            'open': this.omitZero (this.parseNumber (open)),
            'percentage': this.parseNumber (percentage),
            'previousClose': this.safeNumber (ticker, 'previousClose'),
            'quoteVolume': this.parseNumber (quoteVolume),
            'vwap': this.omitZero (this.parseNumber (vwap)),
        });
    }

    async fetchOHLCV (symbol: string, timeframe = '1m', since: Int = undefined, limit: Int = undefined, params = {}): Promise<OHLCV[]> {
        let message = '';
        if (this.has['fetchTrades']) {
            message = '. If you want to build OHLCV candles from trade executions data, visit https://github.com/ccxt/ccxt/tree/master/examples/ and see "build-ohlcv-bars" file';
        }
        throw new NotSupported (this.id + ' fetchOHLCV() is not supported yet' + message);
    }

    async watchOHLCV (symbol: string, timeframe = '1m', since: Int = undefined, limit: Int = undefined, params = {}): Promise<OHLCV[]> {
        throw new NotSupported (this.id + ' watchOHLCV() is not supported yet');
    }

    convertTradingViewToOHLCV (ohlcvs, timestamp = 't', open = 'o', high = 'h', low = 'l', close = 'c', volume = 'v', ms = false) {
        const result = [];
        const timestamps = this.safeValue (ohlcvs, timestamp, []);
        const opens = this.safeValue (ohlcvs, open, []);
        const highs = this.safeValue (ohlcvs, high, []);
        const lows = this.safeValue (ohlcvs, low, []);
        const closes = this.safeValue (ohlcvs, close, []);
        const volumes = this.safeValue (ohlcvs, volume, []);
        for (let i = 0; i < timestamps.length; i++) {
            result.push ([
                ms ? this.safeInteger (timestamps, i) : this.safeTimestamp (timestamps, i),
                this.safeValue (opens, i),
                this.safeValue (highs, i),
                this.safeValue (lows, i),
                this.safeValue (closes, i),
                this.safeValue (volumes, i),
            ]);
        }
        return result;
    }

    convertOHLCVToTradingView (ohlcvs, timestamp = 't', open = 'o', high = 'h', low = 'l', close = 'c', volume = 'v', ms = false) {
        const result = {};
        result[close] = [];
        result[high] = [];
        result[low] = [];
        result[open] = [];
        result[timestamp] = [];
        result[volume] = [];
        for (let i = 0; i < ohlcvs.length; i++) {
            const ts = ms ? ohlcvs[i][0] : this.parseToInt (ohlcvs[i][0] / 1000);
            result[timestamp].push (ts);
            result[open].push (ohlcvs[i][1]);
            result[high].push (ohlcvs[i][2]);
            result[low].push (ohlcvs[i][3]);
            result[close].push (ohlcvs[i][4]);
            result[volume].push (ohlcvs[i][5]);
        }
        return result;
    }

    async fetchWebEndpoint (method, endpointMethod, returnAsJson, startRegex = undefined, endRegex = undefined) {
        let errorMessage = '';
        const options = this.safeValue (this.options, method, {});
        const muteOnFailure = this.safeValue (options, 'webApiMuteFailure', true);
        try {
            // if it was not explicitly disabled, then don't fetch
            if (this.safeValue (options, 'webApiEnable', true) !== true) {
                return undefined;
            }
            const maxRetries = this.safeValue (options, 'webApiRetries', 10);
            let response = undefined;
            let retry = 0;
            while (retry < maxRetries) {
                try {
                    response = await this[endpointMethod] ({});
                    break;
                } catch (e) {
                    retry = retry + 1;
                    if (retry === maxRetries) {
                        throw e;
                    }
                }
            }
            let content = response;
            if (startRegex !== undefined) {
                const splitted_by_start = content.split (startRegex);
                content = splitted_by_start[1]; // we need second part after start
            }
            if (endRegex !== undefined) {
                const splitted_by_end = content.split (endRegex);
                content = splitted_by_end[0]; // we need first part after start
            }
            if (returnAsJson && (typeof content === 'string')) {
                const jsoned = this.parseJson (content.trim ()); // content should be trimmed before json parsing
                if (jsoned) {
                    return jsoned; // if parsing was not successfull, exception should be thrown
                } else {
                    throw new BadResponse ('could not parse the response into json');
                }
            } else {
                return content;
            }
        } catch (e) {
            errorMessage = this.id + ' ' + method + '() failed to fetch correct data from website. Probably webpage markup has been changed, breaking the page custom parser.';
        }
        if (muteOnFailure) {
            return undefined;
        } else {
            throw new BadResponse (errorMessage);
        }
    }

    marketIds (symbols) {
        if (symbols === undefined) {
            return symbols;
        }
        const result = [];
        for (let i = 0; i < symbols.length; i++) {
            result.push (this.marketId (symbols[i]));
        }
        return result;
    }

    marketSymbols (symbols, type: string = undefined) {
        if (symbols === undefined) {
            return symbols;
        }
        const result = [];
        for (let i = 0; i < symbols.length; i++) {
            const market = this.market (symbols[i]);
            if (type !== undefined && market['type'] !== type) {
                throw new BadRequest (this.id + ' symbols must be of same type ' + type + '. If the type is incorrect you can change it in options or the params of the request');
            }
            const symbol = this.safeString (market, 'symbol', symbols[i]);
            result.push (symbol);
        }
        return result;
    }

    marketCodes (codes) {
        if (codes === undefined) {
            return codes;
        }
        const result = [];
        for (let i = 0; i < codes.length; i++) {
            result.push (this.commonCurrencyCode (codes[i]));
        }
        return result;
    }

    parseBidsAsks (bidasks, priceKey: IndexType = 0, amountKey: IndexType = 1) {
        bidasks = this.toArray (bidasks);
        const result = [];
        for (let i = 0; i < bidasks.length; i++) {
            result.push (this.parseBidAsk (bidasks[i], priceKey, amountKey));
        }
        return result;
    }

    async fetchL2OrderBook (symbol: string, limit: Int = undefined, params = {}) {
        const orderbook = await this.fetchOrderBook (symbol, limit, params);
        return this.extend (orderbook, {
            'asks': this.sortBy (this.aggregate (orderbook['asks']), 0),
            'bids': this.sortBy (this.aggregate (orderbook['bids']), 0, true),
        });
    }

    filterBySymbol (objects, symbol: string = undefined) {
        if (symbol === undefined) {
            return objects;
        }
        const result = [];
        for (let i = 0; i < objects.length; i++) {
            const objectSymbol = this.safeString (objects[i], 'symbol');
            if (objectSymbol === symbol) {
                result.push (objects[i]);
            }
        }
        return result;
    }

    parseOHLCV (ohlcv, market = undefined) {
        if (Array.isArray (ohlcv)) {
            return [
                this.safeInteger (ohlcv, 0), // timestamp
                this.safeNumber (ohlcv, 1), // open
                this.safeNumber (ohlcv, 2), // high
                this.safeNumber (ohlcv, 3), // low
                this.safeNumber (ohlcv, 4), // close
                this.safeNumber (ohlcv, 5), // volume
            ];
        }
        return ohlcv;
    }

    networkCodeToId (networkCode, currencyCode = undefined) {
        /**
         * @ignore
         * @method
         * @name exchange#networkCodeToId
         * @description tries to convert the provided networkCode (which is expected to be an unified network code) to a network id. In order to achieve this, derived class needs to have 'options->networks' defined.
         * @param {string} networkCode unified network code
         * @param {string} currencyCode unified currency code, but this argument is not required by default, unless there is an exchange (like huobi) that needs an override of the method to be able to pass currencyCode argument additionally
         * @returns {string|undefined} exchange-specific network id
         */
        const networkIdsByCodes = this.safeValue (this.options, 'networks', {});
        let networkId = this.safeString (networkIdsByCodes, networkCode);
        // for example, if 'ETH' is passed for networkCode, but 'ETH' key not defined in `options->networks` object
        if (networkId === undefined) {
            if (currencyCode === undefined) {
                // if currencyCode was not provided, then we just set passed value to networkId
                networkId = networkCode;
            } else {
                // if currencyCode was provided, then we try to find if that currencyCode has a replacement (i.e. ERC20 for ETH)
                const defaultNetworkCodeReplacements = this.safeValue (this.options, 'defaultNetworkCodeReplacements', {});
                if (currencyCode in defaultNetworkCodeReplacements) {
                    // if there is a replacement for the passed networkCode, then we use it to find network-id in `options->networks` object
                    const replacementObject = defaultNetworkCodeReplacements[currencyCode]; // i.e. { 'ERC20': 'ETH' }
                    const keys = Object.keys (replacementObject);
                    for (let i = 0; i < keys.length; i++) {
                        const key = keys[i];
                        const value = replacementObject[key];
                        // if value matches to provided unified networkCode, then we use it's key to find network-id in `options->networks` object
                        if (value === networkCode) {
                            networkId = this.safeString (networkIdsByCodes, key);
                            break;
                        }
                    }
                }
                // if it wasn't found, we just set the provided value to network-id
                if (networkId === undefined) {
                    networkId = networkCode;
                }
            }
        }
        return networkId;
    }

    networkIdToCode (networkId, currencyCode = undefined) {
        /**
         * @ignore
         * @method
         * @name exchange#networkIdToCode
         * @description tries to convert the provided exchange-specific networkId to an unified network Code. In order to achieve this, derived class needs to have "options['networksById']" defined.
         * @param {string} networkId exchange specific network id/title, like: TRON, Trc-20, usdt-erc20, etc
         * @param {string|undefined} currencyCode unified currency code, but this argument is not required by default, unless there is an exchange (like huobi) that needs an override of the method to be able to pass currencyCode argument additionally
         * @returns {string|undefined} unified network code
         */
        const networkCodesByIds = this.safeValue (this.options, 'networksById', {});
        let networkCode = this.safeString (networkCodesByIds, networkId, networkId);
        // replace mainnet network-codes (i.e. ERC20->ETH)
        if (currencyCode !== undefined) {
            const defaultNetworkCodeReplacements = this.safeValue (this.options, 'defaultNetworkCodeReplacements', {});
            if (currencyCode in defaultNetworkCodeReplacements) {
                const replacementObject = this.safeValue (defaultNetworkCodeReplacements, currencyCode, {});
                networkCode = this.safeString (replacementObject, networkCode, networkCode);
            }
        }
        return networkCode;
    }

    handleNetworkCodeAndParams (params) {
        const networkCodeInParams = this.safeString2 (params, 'networkCode', 'network');
        if (networkCodeInParams !== undefined) {
            params = this.omit (params, [ 'networkCode', 'network' ]);
        }
        // if it was not defined by user, we should not set it from 'defaultNetworks', because handleNetworkCodeAndParams is for only request-side and thus we do not fill it with anything. We can only use 'defaultNetworks' after parsing response-side
        return [ networkCodeInParams, params ];
    }

    defaultNetworkCode (currencyCode) {
        let defaultNetworkCode = undefined;
        const defaultNetworks = this.safeValue (this.options, 'defaultNetworks', {});
        if (currencyCode in defaultNetworks) {
            // if currency had set its network in "defaultNetworks", use it
            defaultNetworkCode = defaultNetworks[currencyCode];
        } else {
            // otherwise, try to use the global-scope 'defaultNetwork' value (even if that network is not supported by currency, it doesn't make any problem, this will be just used "at first" if currency supports this network at all)
            const defaultNetwork = this.safeValue (this.options, 'defaultNetwork');
            if (defaultNetwork !== undefined) {
                defaultNetworkCode = defaultNetwork;
            }
        }
        return defaultNetworkCode;
    }

    selectNetworkCodeFromUnifiedNetworks (currencyCode, networkCode, indexedNetworkEntries) {
        return this.selectNetworkKeyFromNetworks (currencyCode, networkCode, indexedNetworkEntries, true);
    }

    selectNetworkIdFromRawNetworks (currencyCode, networkCode, indexedNetworkEntries) {
        return this.selectNetworkKeyFromNetworks (currencyCode, networkCode, indexedNetworkEntries, false);
    }

    selectNetworkKeyFromNetworks (currencyCode, networkCode, indexedNetworkEntries, isIndexedByUnifiedNetworkCode = false) {
        // this method is used against raw & unparse network entries, which are just indexed by network id
        let chosenNetworkId = undefined;
        const availableNetworkIds = Object.keys (indexedNetworkEntries);
        const responseNetworksLength = availableNetworkIds.length;
        if (networkCode !== undefined) {
            if (responseNetworksLength === 0) {
                throw new NotSupported (this.id + ' - ' + networkCode + ' network did not return any result for ' + currencyCode);
            } else {
                // if networkCode was provided by user, we should check it after response, as the referenced exchange doesn't support network-code during request
                const networkId = isIndexedByUnifiedNetworkCode ? networkCode : this.networkCodeToId (networkCode, currencyCode);
                if (networkId in indexedNetworkEntries) {
                    chosenNetworkId = networkId;
                } else {
                    throw new NotSupported (this.id + ' - ' + networkId + ' network was not found for ' + currencyCode + ', use one of ' + availableNetworkIds.join (', '));
                }
            }
        } else {
            if (responseNetworksLength === 0) {
                throw new NotSupported (this.id + ' - no networks were returned for ' + currencyCode);
            } else {
                // if networkCode was not provided by user, then we try to use the default network (if it was defined in "defaultNetworks"), otherwise, we just return the first network entry
                const defaultNetworkCode = this.defaultNetworkCode (currencyCode);
                const defaultNetworkId = isIndexedByUnifiedNetworkCode ? defaultNetworkCode : this.networkCodeToId (defaultNetworkCode, currencyCode);
                chosenNetworkId = (defaultNetworkId in indexedNetworkEntries) ? defaultNetworkId : availableNetworkIds[0];
            }
        }
        return chosenNetworkId;
    }

    safeNumber2 (dictionary, key1, key2, d = undefined) {
        const value = this.safeString2 (dictionary, key1, key2);
        return this.parseNumber (value, d);
    }

    parseOrderBook (orderbook: object, symbol: string, timestamp: number = undefined, bidsKey = 'bids', asksKey = 'asks', priceKey: IndexType = 0, amountKey: IndexType = 1): OrderBook {
        const bids = this.parseBidsAsks (this.safeValue (orderbook, bidsKey, []), priceKey, amountKey);
        const asks = this.parseBidsAsks (this.safeValue (orderbook, asksKey, []), priceKey, amountKey);
        return {
            'asks': this.sortBy (asks, 0),
            'bids': this.sortBy (bids, 0, true),
            'datetime': this.iso8601 (timestamp),
            'nonce': undefined,
            'symbol': symbol,
            'timestamp': timestamp,
        } as any;
    }

    parseOHLCVs (ohlcvs: object[], market: any = undefined, timeframe: string = '1m', since: Int = undefined, limit: Int = undefined): OHLCV[] {
        const results = [];
        for (let i = 0; i < ohlcvs.length; i++) {
            results.push (this.parseOHLCV (ohlcvs[i], market));
        }
        const sorted = this.sortBy (results, 0);
        return this.filterBySinceLimit (sorted, since, limit, 0) as any;
    }

    parseLeverageTiers (response, symbols: string[] = undefined, marketIdKey = undefined) {
        // marketIdKey should only be undefined when response is a dictionary
        symbols = this.marketSymbols (symbols);
        const tiers = {};
        for (let i = 0; i < response.length; i++) {
            const item = response[i];
            const id = this.safeString (item, marketIdKey);
            const market = this.safeMarket (id, undefined, undefined, this.safeString (this.options, 'defaultType'));
            const symbol = market['symbol'];
            const contract = this.safeValue (market, 'contract', false);
            if (contract && ((symbols === undefined) || this.inArray (symbol, symbols))) {
                tiers[symbol] = this.parseMarketLeverageTiers (item, market);
            }
        }
        return tiers;
    }

    async loadTradingLimits (symbols: string[] = undefined, reload = false, params = {}) {
        if (this.has['fetchTradingLimits']) {
            if (reload || !('limitsLoaded' in this.options)) {
                const response = await this.fetchTradingLimits (symbols);
                for (let i = 0; i < symbols.length; i++) {
                    const symbol = symbols[i];
                    this.markets[symbol] = this.deepExtend (this.markets[symbol], response[symbol]);
                }
                this.options['limitsLoaded'] = this.milliseconds ();
            }
        }
        return this.markets;
    }

    safePosition (position) {
        // simplified version of: /pull/12765/
        const unrealizedPnlString = this.safeString (position, 'unrealisedPnl');
        const initialMarginString = this.safeString (position, 'initialMargin');
        //
        // PERCENTAGE
        //
        const percentage = this.safeValue (position, 'percentage');
        if ((percentage === undefined) && (unrealizedPnlString !== undefined) && (initialMarginString !== undefined)) {
            // as it was done in all implementations ( aax, btcex, bybit, deribit, ftx, gate, kucoinfutures, phemex )
            const percentageString = Precise.stringMul (Precise.stringDiv (unrealizedPnlString, initialMarginString, 4), '100');
            position['percentage'] = this.parseNumber (percentageString);
        }
        return position;
    }

    parsePositions (positions, symbols: string[] = undefined, params = {}) {
        symbols = this.marketSymbols (symbols);
        positions = this.toArray (positions);
        const result = [];
        for (let i = 0; i < positions.length; i++) {
            const position = this.extend (this.parsePosition (positions[i], undefined), params);
            result.push (position);
        }
        return this.filterByArray (result, 'symbol', symbols, false);
    }

    parseAccounts (accounts, params = {}) {
        accounts = this.toArray (accounts);
        const result = [];
        for (let i = 0; i < accounts.length; i++) {
            const account = this.extend (this.parseAccount (accounts[i]), params);
            result.push (account);
        }
        return result;
    }

    parseTrades (trades, market: object = undefined, since: Int = undefined, limit: Int = undefined, params = {}): Trade[] {
        trades = this.toArray (trades);
        let result = [];
        for (let i = 0; i < trades.length; i++) {
            const trade = this.extend (this.parseTrade (trades[i], market), params);
            result.push (trade);
        }
        result = this.sortBy2 (result, 'timestamp', 'id');
        const symbol = (market !== undefined) ? market['symbol'] : undefined;
        return this.filterBySymbolSinceLimit (result, symbol, since, limit) as Trade[];
    }

    parseTransactions (transactions, currency: object = undefined, since: Int = undefined, limit: Int = undefined, params = {}) {
        transactions = this.toArray (transactions);
        let result = [];
        for (let i = 0; i < transactions.length; i++) {
            const transaction = this.extend (this.parseTransaction (transactions[i], currency), params);
            result.push (transaction);
        }
        result = this.sortBy (result, 'timestamp');
        const code = (currency !== undefined) ? currency['code'] : undefined;
        return this.filterByCurrencySinceLimit (result, code, since, limit);
    }

    parseTransfers (transfers, currency: object = undefined, since: Int = undefined, limit: Int = undefined, params = {}) {
        transfers = this.toArray (transfers);
        let result = [];
        for (let i = 0; i < transfers.length; i++) {
            const transfer = this.extend (this.parseTransfer (transfers[i], currency), params);
            result.push (transfer);
        }
        result = this.sortBy (result, 'timestamp');
        const code = (currency !== undefined) ? currency['code'] : undefined;
        return this.filterByCurrencySinceLimit (result, code, since, limit);
    }

    parseLedger (data, currency: object = undefined, since: Int = undefined, limit: Int = undefined, params = {}) {
        let result = [];
        const arrayData = this.toArray (data);
        for (let i = 0; i < arrayData.length; i++) {
            const itemOrItems = this.parseLedgerEntry (arrayData[i], currency);
            if (Array.isArray (itemOrItems)) {
                for (let j = 0; j < itemOrItems.length; j++) {
                    result.push (this.extend (itemOrItems[j], params));
                }
            } else {
                result.push (this.extend (itemOrItems, params));
            }
        }
        result = this.sortBy (result, 'timestamp');
        const code = (currency !== undefined) ? currency['code'] : undefined;
        return this.filterByCurrencySinceLimit (result, code, since, limit);
    }

    nonce () {
        return this.seconds ();
    }

    setHeaders (headers) {
        return headers;
    }

    marketId (symbol: string): string {
        const market = this.market (symbol);
        if (market !== undefined) {
            return market['id'];
        }
        return symbol;
    }

    symbol (symbol: string): string {
        const market = this.market (symbol);
        return this.safeString (market, 'symbol', symbol);
    }

    resolvePath (path, params) {
        return [
            this.implodeParams (path, params),
            this.omit (params, this.extractParams (path)),
        ];
    }

    filterByArray (objects, key: IndexType, values = undefined, indexed = true) {
        objects = this.toArray (objects);
        // return all of them if no values were passed
        if (values === undefined || !values) {
            return indexed ? this.indexBy (objects, key) : objects;
        }
        const results = [];
        for (let i = 0; i < objects.length; i++) {
            if (this.inArray (objects[i][key], values)) {
                results.push (objects[i]);
            }
        }
        return indexed ? this.indexBy (results, key) : results;
    }

    async fetch2 (path, api: any = 'public', method = 'GET', params = {}, headers: any = undefined, body: any = undefined, config = {}) {
        if (this.enableRateLimit) {
            const cost = this.calculateRateLimiterCost (api, method, path, params, config);
            await this.throttle (cost);
        }
        this.lastRestRequestTimestamp = this.milliseconds ();
        const request = this.sign (path, api, method, params, headers, body);
        return await this.fetch (request['url'], request['method'], request['headers'], request['body']);
    }

    async request (path, api: any = 'public', method = 'GET', params = {}, headers: any = undefined, body: any = undefined, config = {}) {
        return await this.fetch2 (path, api, method, params, headers, body, config);
    }

    async loadAccounts (reload = false, params = {}) {
        if (reload) {
            this.accounts = await this.fetchAccounts (params);
        } else {
            if (this.accounts) {
                return this.accounts;
            } else {
                this.accounts = await this.fetchAccounts (params);
            }
        }
        this.accountsById = this.indexBy (this.accounts, 'id') as any;
        return this.accounts;
    }

    buildOHLCVC (trades: Trade[], timeframe: string = '1m', since: number = 0, limit: number = 2147483647): OHLCVC[] {
        // given a sorted arrays of trades (recent last) and a timeframe builds an array of OHLCV candles
        // note, default limit value (2147483647) is max int32 value
        const ms = this.parseTimeframe (timeframe) * 1000;
        const ohlcvs = [];
        const i_timestamp = 0;
        // const open = 1;
        const i_high = 2;
        const i_low = 3;
        const i_close = 4;
        const i_volume = 5;
        const i_count = 6;
        const tradesLength = trades.length;
        const oldest = Math.min (tradesLength, limit);
        for (let i = 0; i < oldest; i++) {
            const trade = trades[i];
            const ts = trade['timestamp'];
            if (ts < since) {
                continue;
            }
            const openingTime = Math.floor (ts / ms) * ms; // shift to the edge of m/h/d (but not M)
            if (openingTime < since) { // we don't need bars, that have opening time earlier than requested
                continue;
            }
            const ohlcv_length = ohlcvs.length;
            const candle = ohlcv_length - 1;
            if ((candle === -1) || (openingTime >= this.sum (ohlcvs[candle][i_timestamp], ms))) {
                // moved to a new timeframe -> create a new candle from opening trade
                ohlcvs.push ([
                    openingTime, // timestamp
                    trade['price'], // O
                    trade['price'], // H
                    trade['price'], // L
                    trade['price'], // C
                    trade['amount'], // V
                    1, // count
                ]);
            } else {
                // still processing the same timeframe -> update opening trade
                ohlcvs[candle][i_high] = Math.max (ohlcvs[candle][i_high], trade['price']);
                ohlcvs[candle][i_low] = Math.min (ohlcvs[candle][i_low], trade['price']);
                ohlcvs[candle][i_close] = trade['price'];
                ohlcvs[candle][i_volume] = this.sum (ohlcvs[candle][i_volume], trade['amount']);
                ohlcvs[candle][i_count] = this.sum (ohlcvs[candle][i_count], 1);
            }
        }
        return ohlcvs;
    }

    parseTradingViewOHLCV (ohlcvs, market = undefined, timeframe = '1m', since: Int = undefined, limit: Int = undefined) {
        const result = this.convertTradingViewToOHLCV (ohlcvs);
        return this.parseOHLCVs (result, market, timeframe, since, limit);
    }

    async editLimitBuyOrder (id, symbol, amount, price = undefined, params = {}) {
        return await this.editLimitOrder (id, symbol, 'buy', amount, price, params);
    }

    async editLimitSellOrder (id, symbol, amount, price = undefined, params = {}) {
        return await this.editLimitOrder (id, symbol, 'sell', amount, price, params);
    }

    async editLimitOrder (id, symbol, side, amount, price = undefined, params = {}) {
        return await this.editOrder (id, symbol, 'limit', side, amount, price, params);
    }

    async editOrder (id: string, symbol, type, side, amount = undefined, price = undefined, params = {}): Promise<Order> {
        await this.cancelOrder (id, symbol);
        return await this.createOrder (symbol, type, side, amount, price, params);
    }

    async editOrderWs (id: string, symbol: string, type: OrderType, side: OrderSide, amount: number, price: number = undefined, params = {}): Promise<Order> {
        await this.cancelOrderWs (id, symbol);
        return await this.createOrderWs (symbol, type, side, amount, price, params);
    }

    async fetchPermissions (params = {}) {
        throw new NotSupported (this.id + ' fetchPermissions() is not supported yet');
    }

    async fetchPosition (symbol: string, params = {}): Promise<any> {
        throw new NotSupported (this.id + ' fetchPosition() is not supported yet');
    }

    async fetchPositions (symbols: string[] = undefined, params = {}): Promise<any> {
        throw new NotSupported (this.id + ' fetchPositions() is not supported yet');
    }

    async fetchPositionsRisk (symbols: string[] = undefined, params = {}) {
        throw new NotSupported (this.id + ' fetchPositionsRisk() is not supported yet');
    }

    async fetchBidsAsks (symbols: string[] = undefined, params = {}): Promise<Dictionary<Ticker>> {
        throw new NotSupported (this.id + ' fetchBidsAsks() is not supported yet');
    }

    parseBidAsk (bidask, priceKey: IndexType = 0, amountKey: IndexType = 1) {
        const price = this.safeNumber (bidask, priceKey);
        const amount = this.safeNumber (bidask, amountKey);
        return [ price, amount ];
    }

    safeCurrency (currencyId?: string, currency: any = undefined) {
        if ((currencyId === undefined) && (currency !== undefined)) {
            return currency;
        }
        if ((this.currencies_by_id !== undefined) && (currencyId in this.currencies_by_id) && (this.currencies_by_id[currencyId] !== undefined)) {
            return this.currencies_by_id[currencyId];
        }
        let code = currencyId;
        if (currencyId !== undefined) {
            code = this.commonCurrencyCode (currencyId.toUpperCase ());
        }
        return {
            'id': currencyId,
            'code': code,
        };
    }

    safeMarket (marketId = undefined, market = undefined, delimiter = undefined, marketType = undefined) {
        const result = {
            'active': undefined,
            'base': undefined,
            'baseId': undefined,
            'contract': false,
            'contractSize': undefined,
            'expiry': undefined,
            'expiryDatetime': undefined,
            'future': false,
            'id': marketId,
            'info': undefined,
            'inverse': undefined,
            'limits': {
                'amount': {
                    'min': undefined,
                    'max': undefined,
                },
                'cost': {
                    'min': undefined,
                    'max': undefined,
                },
                'price': {
                    'min': undefined,
                    'max': undefined,
                },
            },
            'linear': undefined,
            'margin': false,
            'option': false,
            'optionType': undefined,
            'precision': {
                'amount': undefined,
                'price': undefined,
            },
            'quote': undefined,
            'quoteId': undefined,
            'settle': undefined,
            'settleId': undefined,
            'spot': false,
            'strike': undefined,
            'swap': false,
            'symbol': marketId,
            'type': undefined,
        };
        if (marketId !== undefined) {
            if ((this.markets_by_id !== undefined) && (marketId in this.markets_by_id)) {
                const markets = this.markets_by_id[marketId];
                const numMarkets = markets.length;
                if (numMarkets === 1) {
                    return markets[0];
                } else {
                    if ((marketType === undefined) && (market === undefined)) {
                        throw new ArgumentsRequired (this.id + ' safeMarket() requires a fourth argument for ' + marketId + ' to disambiguate between different markets with the same market id');
                    }
                    const inferredMarketType = (marketType === undefined) ? market['type'] : marketType;
                    for (let i = 0; i < markets.length; i++) {
                        const market = markets[i];
                        if (market[inferredMarketType]) {
                            return market;
                        }
                    }
                }
            } else if (delimiter !== undefined) {
                const parts = marketId.split (delimiter);
                const partsLength = parts.length;
                if (partsLength === 2) {
                    result['baseId'] = this.safeString (parts, 0);
                    result['quoteId'] = this.safeString (parts, 1);
                    result['base'] = this.safeCurrencyCode (result['baseId']);
                    result['quote'] = this.safeCurrencyCode (result['quoteId']);
                    result['symbol'] = result['base'] + '/' + result['quote'];
                    return result;
                } else {
                    return result;
                }
            }
        }
        if (market !== undefined) {
            return market;
        }
        return result;
    }

    checkRequiredCredentials (error = true) {
        const keys = Object.keys (this.requiredCredentials);
        for (let i = 0; i < keys.length; i++) {
            const key = keys[i];
            if (this.requiredCredentials[key] && !this[key]) {
                if (error) {
                    throw new AuthenticationError (this.id + ' requires "' + key + '" credential');
                } else {
                    return false;
                }
            }
        }
        return true;
    }

    oath () {
        if (this.twofa !== undefined) {
            return totp (this.twofa);
        } else {
            throw new ExchangeError (this.id + ' exchange.twofa has not been set for 2FA Two-Factor Authentication');
        }
    }

    async fetchBalance (params = {}): Promise<Balances> {
        throw new NotSupported (this.id + ' fetchBalance() is not supported yet');
    }

    async fetchBalanceWs (params = {}): Promise<Balances> {
        throw new NotSupported (this.id + ' fetchBalanceWs() is not supported yet');
    }

    parseBalance (response): Balances {
        throw new NotSupported (this.id + ' parseBalance() is not supported yet');
    }

    async watchBalance (params = {}): Promise<Balances> {
        throw new NotSupported (this.id + ' watchBalance() is not supported yet');
    }

    async fetchPartialBalance (part, params = {}) {
        const balance = await this.fetchBalance (params);
        return balance[part];
    }

    async fetchFreeBalance (params = {}) {
        return await this.fetchPartialBalance ('free', params);
    }

    async fetchUsedBalance (params = {}) {
        return await this.fetchPartialBalance ('used', params);
    }

    async fetchTotalBalance (params = {}) {
        return await this.fetchPartialBalance ('total', params);
    }

    async fetchStatus (params = {}) {
        if (this.has['fetchTime']) {
            const time = await this.fetchTime (params);
            this.status = this.extend (this.status, {
                'updated': time,
                'info': time,
            });
        }
        if (!('info' in this.status)) {
            this.status['info'] = undefined;
        }
        return this.status;
    }

    async fetchFundingFee (code: string, params = {}) {
        const warnOnFetchFundingFee = this.safeValue (this.options, 'warnOnFetchFundingFee', true);
        if (warnOnFetchFundingFee) {
            throw new NotSupported (this.id + ' fetchFundingFee() method is deprecated, it will be removed in July 2022, please, use fetchTransactionFee() or set exchange.options["warnOnFetchFundingFee"] = false to suppress this warning');
        }
        return await this.fetchTransactionFee (code, params);
    }

    async fetchFundingFees (codes: string[] = undefined, params = {}) {
        const warnOnFetchFundingFees = this.safeValue (this.options, 'warnOnFetchFundingFees', true);
        if (warnOnFetchFundingFees) {
            throw new NotSupported (this.id + ' fetchFundingFees() method is deprecated, it will be removed in July 2022. Please, use fetchTransactionFees() or set exchange.options["warnOnFetchFundingFees"] = false to suppress this warning');
        }
        return await this.fetchTransactionFees (codes, params);
    }

    async fetchTransactionFee (code: string, params = {}) {
        if (!this.has['fetchTransactionFees']) {
            throw new NotSupported (this.id + ' fetchTransactionFee() is not supported yet');
        }
        return await this.fetchTransactionFees ([ code ], params);
    }

    async fetchTransactionFees (codes: string[] = undefined, params = {}): Promise<any> {
        throw new NotSupported (this.id + ' fetchTransactionFees() is not supported yet');
    }

    async fetchDepositWithdrawFees (codes: string[] = undefined, params = {}): Promise<any> {
        throw new NotSupported (this.id + ' fetchDepositWithdrawFees() is not supported yet');
    }

    async fetchDepositWithdrawFee (code: string, params = {}) {
        if (!this.has['fetchDepositWithdrawFees']) {
            throw new NotSupported (this.id + ' fetchDepositWithdrawFee() is not supported yet');
        }
        const fees = await this.fetchDepositWithdrawFees ([ code ], params);
        return this.safeValue (fees, code);
    }

    getSupportedMapping (key, mapping = {}) {
        if (key in mapping) {
            return mapping[key];
        } else {
            throw new NotSupported (this.id + ' ' + key + ' does not have a value in mapping');
        }
    }

    async fetchBorrowRate (code: string, params = {}) {
        await this.loadMarkets ();
        if (!this.has['fetchBorrowRates']) {
            throw new NotSupported (this.id + ' fetchBorrowRate() is not supported yet');
        }
        const borrowRates = await this.fetchBorrowRates (params);
        const rate = this.safeValue (borrowRates, code);
        if (rate === undefined) {
            throw new ExchangeError (this.id + ' fetchBorrowRate() could not find the borrow rate for currency code ' + code);
        }
        return rate;
    }

    handleOptionAndParams (params, methodName, optionName, defaultValue = undefined) {
        // This method can be used to obtain method specific properties, i.e: this.handleOptionAndParams (params, 'fetchPosition', 'marginMode', 'isolated')
        const defaultOptionName = 'default' + this.capitalize (optionName); // we also need to check the 'defaultXyzWhatever'
        // check if params contain the key
        let value = this.safeValue2 (params, optionName, defaultOptionName);
        if (value !== undefined) {
            params = this.omit (params, [ optionName, defaultOptionName ]);
        } else {
            // check if exchange has properties for this method
            const exchangeWideMethodOptions = this.safeValue (this.options, methodName);
            if (exchangeWideMethodOptions !== undefined) {
                // check if the option is defined inside this method's props
                value = this.safeValue2 (exchangeWideMethodOptions, optionName, defaultOptionName);
            }
            if (value === undefined) {
                // if it's still undefined, check if global exchange-wide option exists
                value = this.safeValue2 (this.options, optionName, defaultOptionName);
            }
            // if it's still undefined, use the default value
            value = (value !== undefined) ? value : defaultValue;
        }
        return [ value, params ];
    }

    handleOption (methodName, optionName, defaultValue = undefined) {
        // eslint-disable-next-line no-unused-vars
        const [ result, empty ] = this.handleOptionAndParams ({}, methodName, optionName, defaultValue);
        return result;
    }

    handleMarketTypeAndParams (methodName, market = undefined, params = {}): any {
        const defaultType = this.safeString2 (this.options, 'defaultType', 'type', 'spot');
        const methodOptions = this.safeValue (this.options, methodName);
        let methodType = defaultType;
        if (methodOptions !== undefined) {
            if (typeof methodOptions === 'string') {
                methodType = methodOptions;
            } else {
                methodType = this.safeString2 (methodOptions, 'defaultType', 'type', methodType);
            }
        }
        const marketType = (market === undefined) ? methodType : market['type'];
        const type = this.safeString2 (params, 'defaultType', 'type', marketType);
        params = this.omit (params, [ 'defaultType', 'type' ]);
        return [ type, params ];
    }

    handleSubTypeAndParams (methodName, market = undefined, params = {}, defaultValue = undefined) {
        let subType = undefined;
        // if set in params, it takes precedence
        const subTypeInParams = this.safeString2 (params, 'subType', 'defaultSubType');
        // avoid omitting if it's not present
        if (subTypeInParams !== undefined) {
            subType = subTypeInParams;
            params = this.omit (params, [ 'subType', 'defaultSubType' ]);
        } else {
            // at first, check from market object
            if (market !== undefined) {
                if (market['linear']) {
                    subType = 'linear';
                } else if (market['inverse']) {
                    subType = 'inverse';
                }
            }
            // if it was not defined in market object
            if (subType === undefined) {
                const values = this.handleOptionAndParams (undefined, methodName, 'subType', defaultValue); // no need to re-test params here
                subType = values[0];
            }
        }
        return [ subType, params ];
    }

    handleMarginModeAndParams (methodName, params = {}, defaultValue = undefined) {
        /**
         * @ignore
         * @method
         * @param {object} [params] extra parameters specific to the exchange api endpoint
         * @returns {Array} the marginMode in lowercase as specified by params["marginMode"], params["defaultMarginMode"] this.options["marginMode"] or this.options["defaultMarginMode"]
         */
        return this.handleOptionAndParams (params, methodName, 'marginMode', defaultValue);
    }

    throwExactlyMatchedException (exact, string, message) {
        if (string in exact) {
            throw new exact[string] (message);
        }
    }

    throwBroadlyMatchedException (broad, string, message) {
        const broadKey = this.findBroadlyMatchedKey (broad, string);
        if (broadKey !== undefined) {
            throw new broad[broadKey] (message);
        }
    }

    findBroadlyMatchedKey (broad, string) {
        // a helper for matching error strings exactly vs broadly
        const keys = Object.keys (broad);
        for (let i = 0; i < keys.length; i++) {
            const key = keys[i];
            if (string !== undefined) { // #issues/12698
                if (string.indexOf (key) >= 0) {
                    return key;
                }
            }
        }
        return undefined;
    }

    handleErrors (statusCode, statusText, url, method, responseHeaders, responseBody, response, requestHeaders, requestBody) {
        // it is a stub method that must be overrided in the derived exchange classes
        // throw new NotSupported (this.id + ' handleErrors() not implemented yet');
        return undefined;
    }

    calculateRateLimiterCost (api, method, path, params, config = {}) {
        return this.safeValue (config, 'cost', 1);
    }

    async fetchTicker (symbol: string, params = {}): Promise<Ticker> {
        if (this.has['fetchTickers']) {
            await this.loadMarkets ();
            const market = this.market (symbol);
            symbol = market['symbol'];
            const tickers = await this.fetchTickers ([ symbol ], params);
            const ticker = this.safeValue (tickers, symbol);
            if (ticker === undefined) {
                throw new NullResponse (this.id + ' fetchTickers() could not find a ticker for ' + symbol);
            } else {
                return ticker;
            }
        } else {
            throw new NotSupported (this.id + ' fetchTicker() is not supported yet');
        }
    }

    async watchTicker (symbol: string, params = {}): Promise<Ticker> {
        throw new NotSupported (this.id + ' watchTicker() is not supported yet');
    }

    async fetchTickers (symbols: string[] = undefined, params = {}): Promise<Dictionary<Ticker>> {
        throw new NotSupported (this.id + ' fetchTickers() is not supported yet');
    }

    async watchTickers (symbols: string[] = undefined, params = {}): Promise<Dictionary<Ticker>> {
        throw new NotSupported (this.id + ' watchTickers() is not supported yet');
    }

    async fetchOrder (id: string, symbol: string = undefined, params = {}): Promise<Order> {
        throw new NotSupported (this.id + ' fetchOrder() is not supported yet');
    }

    async fetchOrderWs (id: string, symbol: string = undefined, params = {}): Promise<Order> {
        throw new NotSupported (this.id + ' fetchOrderWs() is not supported yet');
    }

    async fetchOrderStatus (id: string, symbol: string = undefined, params = {}): Promise<string> {
        // TODO: TypeScript: change method signature by replacing
        // Promise<string> with Promise<Order['status']>.
        const order = await this.fetchOrder (id, symbol, params);
        return order['status'];
    }

    async fetchUnifiedOrder (order, params = {}): Promise<Order> {
        return await this.fetchOrder (this.safeValue (order, 'id'), this.safeValue (order, 'symbol'), params);
    }

    async createOrder (symbol: string, type: OrderType, side: OrderSide, amount, price = undefined, params = {}): Promise<Order> {
        throw new NotSupported (this.id + ' createOrder() is not supported yet');
    }

    async createOrderWs (symbol: string, type: OrderType, side: OrderSide, amount: number, price: number = undefined, params = {}): Promise<Order> {
        throw new NotSupported (this.id + ' createOrderWs() is not supported yet');
    }

    async cancelOrder (id: string, symbol: string = undefined, params = {}): Promise<any> {
        throw new NotSupported (this.id + ' cancelOrder() is not supported yet');
    }

    async cancelOrderWs (id: string, symbol: string = undefined, params = {}): Promise<any> {
        throw new NotSupported (this.id + ' cancelOrderWs() is not supported yet');
    }

    async cancelOrdersWs (ids: string[], symbol: string = undefined, params = {}): Promise<any> {
        throw new NotSupported (this.id + ' cancelOrdersWs() is not supported yet');
    }

    async cancelAllOrders (symbol: string = undefined, params = {}): Promise<any> {
        throw new NotSupported (this.id + ' cancelAllOrders() is not supported yet');
    }

    async cancelAllOrdersWs (symbol: string = undefined, params = {}): Promise<any> {
        throw new NotSupported (this.id + ' cancelAllOrdersWs() is not supported yet');
    }

    async cancelUnifiedOrder (order, params = {}) {
        return this.cancelOrder (this.safeValue (order, 'id'), this.safeValue (order, 'symbol'), params);
    }

    async fetchOrders (symbol: string = undefined, since: Int = undefined, limit: Int = undefined, params = {}): Promise<Order[]> {
        throw new NotSupported (this.id + ' fetchOrders() is not supported yet');
    }

    async fetchOrderTrades (id: string, symbol: string = undefined, since: Int = undefined, limit: Int = undefined, params = {}): Promise<Trade[]> {
        throw new NotSupported (this.id + ' fetchOrderTrades() is not supported yet');
    }

    async watchOrders (symbol: string = undefined, since: Int = undefined, limit: Int = undefined, params = {}): Promise<Order[]> {
        throw new NotSupported (this.id + ' watchOrders() is not supported yet');
    }

    async fetchOpenOrders (symbol: string = undefined, since: Int = undefined, limit: Int = undefined, params = {}): Promise<Order[]> {
        throw new NotSupported (this.id + ' fetchOpenOrders() is not supported yet');
    }

    async fetchOpenOrdersWs (symbol: string = undefined, since: Int = undefined, limit: Int = undefined, params = {}): Promise<Order[]> {
        throw new NotSupported (this.id + ' fetchOpenOrdersWs() is not supported yet');
    }

    async fetchClosedOrders (symbol: string = undefined, since: Int = undefined, limit: Int = undefined, params = {}): Promise<Order[]> {
        throw new NotSupported (this.id + ' fetchClosedOrders() is not supported yet');
    }

    async fetchMyTrades (symbol: string = undefined, since: Int = undefined, limit: Int = undefined, params = {}): Promise<Trade[]> {
        throw new NotSupported (this.id + ' fetchMyTrades() is not supported yet');
    }

    async fetchMyTradesWs (symbol: string = undefined, since: Int = undefined, limit: Int = undefined, params = {}): Promise<Trade[]> {
        throw new NotSupported (this.id + ' fetchMyTradesWs() is not supported yet');
    }

    async watchMyTrades (symbol: string = undefined, since: Int = undefined, limit: Int = undefined, params = {}): Promise<Trade[]> {
        throw new NotSupported (this.id + ' watchMyTrades() is not supported yet');
    }

    async fetchOHLCVWs (symbol: string, timeframe: string = '1m', since: Int = undefined, limit: Int = undefined, params = {}): Promise<OHLCV[]> {
        throw new NotSupported (this.id + ' fetchOHLCVWs() is not supported yet');
    }

    async fetchDepositsWithdrawals (code: string = undefined, since: Int = undefined, limit: Int = undefined, params = {}): Promise<any> {
        /**
         * @method
         * @name exchange#fetchDepositsWithdrawals
         * @description fetch history of deposits and withdrawals
         * @param {string} [code] unified currency code for the currency of the deposit/withdrawals, default is undefined
         * @param {int} [since] timestamp in ms of the earliest deposit/withdrawal, default is undefined
         * @param {int} [limit] max number of deposit/withdrawals to return, default is undefined
         * @param {object} [params] extra parameters specific to the exchange api endpoint
         * @returns {object} a list of [transaction structures]{@link https://docs.ccxt.com/en/latest/manual.html#transaction-structure}
         */
        throw new NotSupported (this.id + ' fetchDepositsWithdrawals() is not supported yet');
    }

    async fetchDeposits (symbol: string = undefined, since: Int = undefined, limit: Int = undefined, params = {}): Promise<any> {
        throw new NotSupported (this.id + ' fetchDeposits() is not supported yet');
    }

    async fetchWithdrawals (symbol: string = undefined, since: Int = undefined, limit: Int = undefined, params = {}): Promise<any> {
        throw new NotSupported (this.id + ' fetchWithdrawals() is not supported yet');
    }

    async fetchOpenInterest (symbol: string, params = {}): Promise<any> {
        throw new NotSupported (this.id + ' fetchOpenInterest() is not supported yet');
    }

    parseLastPrice (price, market = undefined): any {
        throw new NotSupported (this.id + ' parseLastPrice() is not supported yet');
    }

    async fetchDepositAddress (code: string, params = {}) {
        if (this.has['fetchDepositAddresses']) {
            const depositAddresses = await this.fetchDepositAddresses ([ code ], params);
            const depositAddress = this.safeValue (depositAddresses, code);
            if (depositAddress === undefined) {
                throw new InvalidAddress (this.id + ' fetchDepositAddress() could not find a deposit address for ' + code + ', make sure you have created a corresponding deposit address in your wallet on the exchange website');
            } else {
                return depositAddress;
            }
        } else {
            throw new NotSupported (this.id + ' fetchDepositAddress() is not supported yet');
        }
    }

    account (): Balance {
        return {
            'free': undefined,
            'used': undefined,
            'total': undefined,
        };
    }

    commonCurrencyCode (currency: string) {
        if (!this.substituteCommonCurrencyCodes) {
            return currency;
        }
        return this.safeString (this.commonCurrencies, currency, currency);
    }

    currency (code) {
        if (this.currencies === undefined) {
            throw new ExchangeError (this.id + ' currencies not loaded');
        }
        if (typeof code === 'string') {
            if (code in this.currencies) {
                return this.currencies[code];
            } else if (code in this.currencies_by_id) {
                return this.currencies_by_id[code];
            }
        }
        throw new ExchangeError (this.id + ' does not have currency code ' + code);
    }

    market (symbol: string) {
        if (this.markets === undefined) {
            throw new ExchangeError (this.id + ' markets not loaded');
        }
        if (typeof symbol === 'string') {
            if (symbol in this.markets) {
                return this.markets[symbol];
            } else if (symbol in this.markets_by_id) {
                const markets = this.markets_by_id[symbol];
                const defaultType = this.safeString2 (this.options, 'defaultType', 'defaultSubType', 'spot');
                for (let i = 0; i < markets.length; i++) {
                    const market = markets[i];
                    if (market[defaultType]) {
                        return market;
                    }
                }
                return markets[0];
            }
        }
        throw new BadSymbol (this.id + ' does not have market symbol ' + symbol);
    }

    handleWithdrawTagAndParams (tag, params): any {
        if (typeof tag === 'object') {
            params = this.extend (tag, params);
            tag = undefined;
        }
        if (tag === undefined) {
            tag = this.safeString (params, 'tag');
            if (tag !== undefined) {
                params = this.omit (params, 'tag');
            }
        }
        return [ tag, params ];
    }

    async createLimitOrder (symbol: string, side: OrderSide, amount, price, params = {}): Promise<Order> {
        return await this.createOrder (symbol, 'limit', side, amount, price, params);
    }

    async createMarketOrder (symbol: string, side: OrderSide, amount, price = undefined, params = {}): Promise<Order> {
        return await this.createOrder (symbol, 'market', side, amount, price, params);
    }

    async createLimitBuyOrder (symbol: string, amount, price, params = {}): Promise<Order> {
        return await this.createOrder (symbol, 'limit', 'buy', amount, price, params);
    }

    async createLimitSellOrder (symbol: string, amount, price, params = {}): Promise<Order> {
        return await this.createOrder (symbol, 'limit', 'sell', amount, price, params);
    }

    async createMarketBuyOrder (symbol: string, amount, params = {}): Promise<Order> {
        return await this.createOrder (symbol, 'market', 'buy', amount, undefined, params);
    }

    async createMarketSellOrder (symbol: string, amount, params = {}): Promise<Order> {
        return await this.createOrder (symbol, 'market', 'sell', amount, undefined, params);
    }

    costToPrecision (symbol: string, cost) {
        const market = this.market (symbol);
        return this.decimalToPrecision (cost, TRUNCATE, market['precision']['price'], this.precisionMode, this.paddingMode);
    }

    priceToPrecision (symbol: string, price): string {
        const market = this.market (symbol);
        const result = this.decimalToPrecision (price, ROUND, market['precision']['price'], this.precisionMode, this.paddingMode);
        if (result === '0') {
            throw new InvalidOrder (this.id + ' price of ' + market['symbol'] + ' must be greater than minimum price precision of ' + this.numberToString (market['precision']['price']));
        }
        return result;
    }

    amountToPrecision (symbol: string, amount) {
        const market = this.market (symbol);
        const result = this.decimalToPrecision (amount, TRUNCATE, market['precision']['amount'], this.precisionMode, this.paddingMode);
        if (result === '0') {
            throw new InvalidOrder (this.id + ' amount of ' + market['symbol'] + ' must be greater than minimum amount precision of ' + this.numberToString (market['precision']['amount']));
        }
        return result;
    }

    feeToPrecision (symbol: string, fee) {
        const market = this.market (symbol);
        return this.decimalToPrecision (fee, ROUND, market['precision']['price'], this.precisionMode, this.paddingMode);
    }

    currencyToPrecision (code: string, fee, networkCode = undefined) {
        const currency = this.currencies[code];
        let precision = this.safeValue (currency, 'precision');
        if (networkCode !== undefined) {
            const networks = this.safeValue (currency, 'networks', {});
            const networkItem = this.safeValue (networks, networkCode, {});
            precision = this.safeValue (networkItem, 'precision', precision);
        }
        if (precision === undefined) {
            return fee;
        } else {
            return this.decimalToPrecision (fee, ROUND, precision, this.precisionMode, this.paddingMode);
        }
    }

    isTickPrecision () {
        return this.precisionMode === TICK_SIZE;
    }

    isDecimalPrecision () {
        return this.precisionMode === DECIMAL_PLACES;
    }

    isSignificantPrecision () {
        return this.precisionMode === SIGNIFICANT_DIGITS;
    }

    safeNumber (obj: object, key: IndexType, defaultNumber: number = undefined): number {
        const value = this.safeString (obj, key);
        return this.parseNumber (value, defaultNumber);
    }

    safeNumberN (obj: object, arr: IndexType[], defaultNumber: number = undefined): number {
        const value = this.safeStringN (obj, arr);
        return this.parseNumber (value, defaultNumber);
    }

    parsePrecision (precision?: string) {
        /**
         * @ignore
         * @method
         * @param {string} precision The number of digits to the right of the decimal
         * @returns {string} a string number equal to 1e-precision
         */
        if (precision === undefined) {
            return undefined;
        }
        const precisionNumber = parseInt (precision);
        if (precisionNumber === 0) {
            return '1';
        }
        let parsedPrecision = '0.';
        for (let i = 0; i < precisionNumber - 1; i++) {
            parsedPrecision = parsedPrecision + '0';
        }
        return parsedPrecision + '1';
    }

    async loadTimeDifference (params = {}) {
        const serverTime = await this.fetchTime (params);
        const after = this.milliseconds ();
        this.options['timeDifference'] = after - serverTime;
        return this.options['timeDifference'];
    }

    implodeHostname (url: string) {
        return this.implodeParams (url, { 'hostname': this.hostname });
    }

    async fetchMarketLeverageTiers (symbol: string, params = {}) {
        if (this.has['fetchLeverageTiers']) {
            const market = this.market (symbol);
            if (!market['contract']) {
                throw new BadSymbol (this.id + ' fetchMarketLeverageTiers() supports contract markets only');
            }
            const tiers = await this.fetchLeverageTiers ([ symbol ]);
            return this.safeValue (tiers, symbol);
        } else {
            throw new NotSupported (this.id + ' fetchMarketLeverageTiers() is not supported yet');
        }
    }

    async createPostOnlyOrder (symbol: string, type: OrderType, side: OrderSide, amount, price, params = {}) {
        if (!this.has['createPostOnlyOrder']) {
            throw new NotSupported (this.id + 'createPostOnlyOrder() is not supported yet');
        }
        const query = this.extend (params, { 'postOnly': true });
        return await this.createOrder (symbol, type, side, amount, price, query);
    }

    async createReduceOnlyOrder (symbol: string, type: OrderType, side: OrderSide, amount, price, params = {}) {
        if (!this.has['createReduceOnlyOrder']) {
            throw new NotSupported (this.id + 'createReduceOnlyOrder() is not supported yet');
        }
        const query = this.extend (params, { 'reduceOnly': true });
        return await this.createOrder (symbol, type, side, amount, price, query);
    }

    async createStopOrder (symbol: string, type: OrderType, side: OrderSide, amount, price = undefined, stopPrice = undefined, params = {}) {
        if (!this.has['createStopOrder']) {
            throw new NotSupported (this.id + ' createStopOrder() is not supported yet');
        }
        if (stopPrice === undefined) {
            throw new ArgumentsRequired (this.id + ' create_stop_order() requires a stopPrice argument');
        }
        const query = this.extend (params, { 'stopPrice': stopPrice });
        return await this.createOrder (symbol, type, side, amount, price, query);
    }

    async createStopLimitOrder (symbol: string, side: OrderSide, amount, price, stopPrice, params = {}) {
        if (!this.has['createStopLimitOrder']) {
            throw new NotSupported (this.id + ' createStopLimitOrder() is not supported yet');
        }
        const query = this.extend (params, { 'stopPrice': stopPrice });
        return await this.createOrder (symbol, 'limit', side, amount, price, query);
    }

    async createStopMarketOrder (symbol: string, side: OrderSide, amount, stopPrice, params = {}) {
        if (!this.has['createStopMarketOrder']) {
            throw new NotSupported (this.id + ' createStopMarketOrder() is not supported yet');
        }
        const query = this.extend (params, { 'stopPrice': stopPrice });
        return await this.createOrder (symbol, 'market', side, amount, undefined, query);
    }

    safeCurrencyCode (currencyId?: string, currency: any = undefined) {
        currency = this.safeCurrency (currencyId, currency);
        return currency['code'];
    }

    filterBySymbolSinceLimit (array, symbol: string = undefined, since: Int = undefined, limit: Int = undefined, tail = false) {
        return this.filterByValueSinceLimit (array, 'symbol', symbol, since, limit, 'timestamp', tail);
    }

    filterByCurrencySinceLimit (array, code = undefined, since: Int = undefined, limit: Int = undefined, tail = false) {
        return this.filterByValueSinceLimit (array, 'currency', code, since, limit, 'timestamp', tail);
    }

    parseLastPrices (pricesData, symbols: string[] = undefined, params = {}) {
        //
        // the value of tickers is either a dict or a list
        //
        // dict
        //
        //     {
        //         'marketId1': { ... },
        //         'marketId2': { ... },
        //         ...
        //     }
        //
        // list
        //
        //     [
        //         { 'market': 'marketId1', ... },
        //         { 'market': 'marketId2', ... },
        //         ...
        //     ]
        //
        const results = [];
        if (Array.isArray (pricesData)) {
            for (let i = 0; i < pricesData.length; i++) {
                const priceData = this.extend (this.parseLastPrice (pricesData[i]), params);
                results.push (priceData);
            }
        } else {
            const marketIds = Object.keys (pricesData);
            for (let i = 0; i < marketIds.length; i++) {
                const marketId = marketIds[i];
                const market = this.safeMarket (marketId);
                const priceData = this.extend (this.parseLastPrice (pricesData[marketId], market), params);
                results.push (priceData);
            }
        }
        symbols = this.marketSymbols (symbols);
        return this.filterByArray (results, 'symbol', symbols);
    }

    parseTickers (tickers, symbols: string[] = undefined, params = {}): Dictionary<Ticker> {
        //
        // the value of tickers is either a dict or a list
        //
        // dict
        //
        //     {
        //         'marketId1': { ... },
        //         'marketId2': { ... },
        //         'marketId3': { ... },
        //         ...
        //     }
        //
        // list
        //
        //     [
        //         { 'market': 'marketId1', ... },
        //         { 'market': 'marketId2', ... },
        //         { 'market': 'marketId3', ... },
        //         ...
        //     ]
        //
        const results = [];
        if (Array.isArray (tickers)) {
            for (let i = 0; i < tickers.length; i++) {
                const ticker = this.extend (this.parseTicker (tickers[i]), params);
                results.push (ticker);
            }
        } else {
            const marketIds = Object.keys (tickers);
            for (let i = 0; i < marketIds.length; i++) {
                const marketId = marketIds[i];
                const market = this.safeMarket (marketId);
                const ticker = this.extend (this.parseTicker (tickers[marketId], market), params);
                results.push (ticker);
            }
        }
        symbols = this.marketSymbols (symbols);
        return this.filterByArray (results, 'symbol', symbols);
    }

    parseDepositAddresses (addresses, codes: string[] = undefined, indexed = true, params = {}) {
        let result = [];
        for (let i = 0; i < addresses.length; i++) {
            const address = this.extend (this.parseDepositAddress (addresses[i]), params);
            result.push (address);
        }
        if (codes !== undefined) {
            result = this.filterByArray (result, 'currency', codes, false);
        }
        if (indexed) {
            return this.indexBy (result, 'currency');
        }
        return result;
    }

    parseBorrowInterests (response, market = undefined) {
        const interests = [];
        for (let i = 0; i < response.length; i++) {
            const row = response[i];
            interests.push (this.parseBorrowInterest (row, market));
        }
        return interests;
    }

    parseFundingRateHistories (response, market = undefined, since: Int = undefined, limit: Int = undefined) {
        const rates = [];
        for (let i = 0; i < response.length; i++) {
            const entry = response[i];
            rates.push (this.parseFundingRateHistory (entry, market));
        }
        const sorted = this.sortBy (rates, 'timestamp');
        const symbol = (market === undefined) ? undefined : market['symbol'];
        return this.filterBySymbolSinceLimit (sorted, symbol, since, limit);
    }

    safeSymbol (marketId, market = undefined, delimiter = undefined, marketType = undefined) {
        market = this.safeMarket (marketId, market, delimiter, marketType);
        return market['symbol'];
    }

    parseFundingRate (contract: string, market = undefined) {
        throw new NotSupported (this.id + ' parseFundingRate() is not supported yet');
    }

    parseFundingRates (response, market = undefined) {
        const result = {};
        for (let i = 0; i < response.length; i++) {
            const parsed = this.parseFundingRate (response[i], market);
            result[parsed['symbol']] = parsed;
        }
        return result;
    }

    isTriggerOrder (params) {
        const isTrigger = this.safeValue2 (params, 'trigger', 'stop');
        if (isTrigger) {
            params = this.omit (params, [ 'trigger', 'stop' ]);
        }
        return [ isTrigger, params ];
    }

    isPostOnly (isMarketOrder: boolean, exchangeSpecificParam, params = {}) {
        /**
         * @ignore
         * @method
         * @param {string} type Order type
         * @param {boolean} exchangeSpecificParam exchange specific postOnly
         * @param {object} [params] exchange specific params
         * @returns {boolean} true if a post only order, false otherwise
         */
        const timeInForce = this.safeStringUpper (params, 'timeInForce');
        let postOnly = this.safeValue2 (params, 'postOnly', 'post_only', false);
        // we assume timeInForce is uppercase from safeStringUpper (params, 'timeInForce')
        const ioc = timeInForce === 'IOC';
        const fok = timeInForce === 'FOK';
        const timeInForcePostOnly = timeInForce === 'PO';
        postOnly = postOnly || timeInForcePostOnly || exchangeSpecificParam;
        if (postOnly) {
            if (ioc || fok) {
                throw new InvalidOrder (this.id + ' postOnly orders cannot have timeInForce equal to ' + timeInForce);
            } else if (isMarketOrder) {
                throw new InvalidOrder (this.id + ' market orders cannot be postOnly');
            } else {
                return true;
            }
        } else {
            return false;
        }
    }

    handlePostOnly (isMarketOrder: boolean, exchangeSpecificPostOnlyOption: boolean, params: any = {}) {
        /**
         * @ignore
         * @method
         * @param {string} type Order type
         * @param {boolean} exchangeSpecificBoolean exchange specific postOnly
         * @param {object} [params] exchange specific params
         * @returns {Array}
         */
        const timeInForce = this.safeStringUpper (params, 'timeInForce');
        let postOnly = this.safeValue (params, 'postOnly', false);
        const ioc = timeInForce === 'IOC';
        const fok = timeInForce === 'FOK';
        const po = timeInForce === 'PO';
        postOnly = postOnly || po || exchangeSpecificPostOnlyOption;
        if (postOnly) {
            if (ioc || fok) {
                throw new InvalidOrder (this.id + ' postOnly orders cannot have timeInForce equal to ' + timeInForce);
            } else if (isMarketOrder) {
                throw new InvalidOrder (this.id + ' market orders cannot be postOnly');
            } else {
                if (po) {
                    params = this.omit (params, 'timeInForce');
                }
                params = this.omit (params, 'postOnly');
                return [ true, params ];
            }
        }
        return [ false, params ];
    }

    async fetchLastPrices (symbols: string[] = undefined, params = {}) {
        throw new NotSupported (this.id + ' fetchLastPrices() is not supported yet');
    }

    async fetchTradingFees (params = {}): Promise<any> {
        throw new NotSupported (this.id + ' fetchTradingFees() is not supported yet');
    }

    async fetchTradingFee (symbol: string, params = {}) {
        if (!this.has['fetchTradingFees']) {
            throw new NotSupported (this.id + ' fetchTradingFee() is not supported yet');
        }
        return await this.fetchTradingFees (params);
    }

    parseOpenInterest (interest, market = undefined): any {
        throw new NotSupported (this.id + ' parseOpenInterest () is not supported yet');
    }

    parseOpenInterests (response, market = undefined, since: Int = undefined, limit: Int = undefined) {
        const interests = [];
        for (let i = 0; i < response.length; i++) {
            const entry = response[i];
            const interest = this.parseOpenInterest (entry, market);
            interests.push (interest);
        }
        const sorted = this.sortBy (interests, 'timestamp');
        const symbol = this.safeString (market, 'symbol');
        return this.filterBySymbolSinceLimit (sorted, symbol, since, limit);
    }

    async fetchFundingRate (symbol: string, params = {}) {
        if (this.has['fetchFundingRates']) {
            await this.loadMarkets ();
            const market = this.market (symbol);
            symbol = market['symbol'];
            if (!market['contract']) {
                throw new BadSymbol (this.id + ' fetchFundingRate() supports contract markets only');
            }
            const rates = await this.fetchFundingRates ([ symbol ], params);
            const rate = this.safeValue (rates, symbol);
            if (rate === undefined) {
                throw new NullResponse (this.id + ' fetchFundingRate () returned no data for ' + symbol);
            } else {
                return rate;
            }
        } else {
            throw new NotSupported (this.id + ' fetchFundingRate () is not supported yet');
        }
    }

    async fetchMarkOHLCV (symbol, timeframe = '1m', since: Int = undefined, limit: Int = undefined, params = {}): Promise<OHLCV[]> {
        /**
         * @method
         * @name exchange#fetchMarkOHLCV
         * @description fetches historical mark price candlestick data containing the open, high, low, and close price of a market
         * @param {string} symbol unified symbol of the market to fetch OHLCV data for
         * @param {string} timeframe the length of time each candle represents
         * @param {int} [since] timestamp in ms of the earliest candle to fetch
         * @param {int} [limit] the maximum amount of candles to fetch
         * @param {object} [params] extra parameters specific to the exchange api endpoint
         * @returns {float[][]} A list of candles ordered as timestamp, open, high, low, close, undefined
         */
        if (this.has['fetchMarkOHLCV']) {
            const request = {
                'price': 'mark',
            };
            return await this.fetchOHLCV (symbol, timeframe, since, limit, this.extend (request, params));
        } else {
            throw new NotSupported (this.id + ' fetchMarkOHLCV () is not supported yet');
        }
    }

    async fetchIndexOHLCV (symbol: string, timeframe = '1m', since: Int = undefined, limit: Int = undefined, params = {}): Promise<OHLCV[]> {
        /**
         * @method
         * @name exchange#fetchIndexOHLCV
         * @description fetches historical index price candlestick data containing the open, high, low, and close price of a market
         * @param {string} symbol unified symbol of the market to fetch OHLCV data for
         * @param {string} timeframe the length of time each candle represents
         * @param {int} [since] timestamp in ms of the earliest candle to fetch
         * @param {int} [limit] the maximum amount of candles to fetch
         * @param {object} [params] extra parameters specific to the exchange api endpoint
         * @returns {} A list of candles ordered as timestamp, open, high, low, close, undefined
         */
        if (this.has['fetchIndexOHLCV']) {
            const request = {
                'price': 'index',
            };
            return await this.fetchOHLCV (symbol, timeframe, since, limit, this.extend (request, params));
        } else {
            throw new NotSupported (this.id + ' fetchIndexOHLCV () is not supported yet');
        }
    }

    async fetchPremiumIndexOHLCV (symbol: string, timeframe = '1m', since: Int = undefined, limit: Int = undefined, params = {}): Promise<OHLCV[]> {
        /**
         * @method
         * @name exchange#fetchPremiumIndexOHLCV
         * @description fetches historical premium index price candlestick data containing the open, high, low, and close price of a market
         * @param {string} symbol unified symbol of the market to fetch OHLCV data for
         * @param {string} timeframe the length of time each candle represents
         * @param {int} [since] timestamp in ms of the earliest candle to fetch
         * @param {int} [limit] the maximum amount of candles to fetch
         * @param {object} [params] extra parameters specific to the exchange api endpoint
         * @returns {float[][]} A list of candles ordered as timestamp, open, high, low, close, undefined
         */
        if (this.has['fetchPremiumIndexOHLCV']) {
            const request = {
                'price': 'premiumIndex',
            };
            return await this.fetchOHLCV (symbol, timeframe, since, limit, this.extend (request, params));
        } else {
            throw new NotSupported (this.id + ' fetchPremiumIndexOHLCV () is not supported yet');
        }
    }

    handleTimeInForce (params = {}) {
        /**
         * @ignore
         * @method
         * * Must add timeInForce to this.options to use this method
         * @return {string} returns the exchange specific value for timeInForce
         */
        const timeInForce = this.safeStringUpper (params, 'timeInForce'); // supported values GTC, IOC, PO
        if (timeInForce !== undefined) {
            const exchangeValue = this.safeString (this.options['timeInForce'], timeInForce);
            if (exchangeValue === undefined) {
                throw new ExchangeError (this.id + ' does not support timeInForce "' + timeInForce + '"');
            }
            return exchangeValue;
        }
        return undefined;
    }

    convertTypeToAccount (account) {
        /**
         * @ignore
         * @method
         * * Must add accountsByType to this.options to use this method
         * @param {string} account key for account name in this.options['accountsByType']
         * @returns the exchange specific account name or the isolated margin id for transfers
         */
        const accountsByType = this.safeValue (this.options, 'accountsByType', {});
        const lowercaseAccount = account.toLowerCase ();
        if (lowercaseAccount in accountsByType) {
            return accountsByType[lowercaseAccount];
        } else if ((account in this.markets) || (account in this.markets_by_id)) {
            const market = this.market (account);
            return market['id'];
        } else {
            return account;
        }
    }

    checkRequiredArgument (methodName, argument, argumentName, options = []) {
        /**
         * @ignore
         * @method
         * @param {string} methodName the name of the method that the argument is being checked for
         * @param {string} argument the argument's actual value provided
         * @param {string} argumentName the name of the argument being checked (for logging purposes)
         * @param {string[]} options a list of options that the argument can be
         * @returns {undefined}
         */
        const optionsLength = options.length;
        if ((argument === undefined) || ((optionsLength > 0) && (!(this.inArray (argument, options))))) {
            const messageOptions = options.join (', ');
            let message = this.id + ' ' + methodName + '() requires a ' + argumentName + ' argument';
            if (messageOptions !== '') {
                message += ', one of ' + '(' + messageOptions + ')';
            }
            throw new ArgumentsRequired (message);
        }
    }

    checkRequiredMarginArgument (methodName: string, symbol: string, marginMode: string) {
        /**
         * @ignore
         * @method
         * @param {string} symbol unified symbol of the market
         * @param {string} methodName name of the method that requires a symbol
         * @param {string} marginMode is either 'isolated' or 'cross'
         */
        if ((marginMode === 'isolated') && (symbol === undefined)) {
            throw new ArgumentsRequired (this.id + ' ' + methodName + '() requires a symbol argument for isolated margin');
        } else if ((marginMode === 'cross') && (symbol !== undefined)) {
            throw new ArgumentsRequired (this.id + ' ' + methodName + '() cannot have a symbol argument for cross margin');
        }
    }

    checkRequiredSymbol (methodName: string, symbol: string) {
        /**
         * @ignore
         * @method
         * @param {string} symbol unified symbol of the market
         * @param {string} methodName name of the method that requires a symbol
         */
        this.checkRequiredArgument (methodName, symbol, 'symbol');
    }

    parseDepositWithdrawFees (response, codes: string[] = undefined, currencyIdKey = undefined): any {
        /**
         * @ignore
         * @method
         * @param {object[]|object} response unparsed response from the exchange
         * @param {string[]|undefined} codes the unified currency codes to fetch transactions fees for, returns all currencies when undefined
         * @param {str} currencyIdKey *should only be undefined when response is a dictionary* the object key that corresponds to the currency id
         * @returns {object} objects with withdraw and deposit fees, indexed by currency codes
         */
        const depositWithdrawFees = {};
        codes = this.marketCodes (codes);
        const isArray = Array.isArray (response);
        let responseKeys = response;
        if (!isArray) {
            responseKeys = Object.keys (response);
        }
        for (let i = 0; i < responseKeys.length; i++) {
            const entry = responseKeys[i];
            const dictionary = isArray ? entry : response[entry];
            const currencyId = isArray ? this.safeString (dictionary, currencyIdKey) : entry;
            const currency = this.safeValue (this.currencies_by_id, currencyId);
            const code = this.safeString (currency, 'code', currencyId);
            if ((codes === undefined) || (this.inArray (code, codes))) {
                depositWithdrawFees[code] = this.parseDepositWithdrawFee (dictionary, currency);
            }
        }
        return depositWithdrawFees;
    }

    parseDepositWithdrawFee (fee, currency = undefined): any {
        throw new NotSupported (this.id + ' parseDepositWithdrawFee() is not supported yet');
    }

    depositWithdrawFee (info): any {
        return {
            'deposit': {
                'fee': undefined,
                'percentage': undefined,
            },
            'info': info,
            'networks': {},
            'withdraw': {
                'fee': undefined,
                'percentage': undefined,
            },
        };
    }

    assignDefaultDepositWithdrawFees (fee, currency = undefined): any {
        /**
         * @ignore
         * @method
         * @description Takes a depositWithdrawFee structure and assigns the default values for withdraw and deposit
         * @param {object} fee A deposit withdraw fee structure
         * @param {object} currency A currency structure, the response from this.currency ()
         * @returns {object} A deposit withdraw fee structure
         */
        const networkKeys = Object.keys (fee['networks']);
        const numNetworks = networkKeys.length;
        if (numNetworks === 1) {
            fee['withdraw'] = fee['networks'][networkKeys[0]]['withdraw'];
            fee['deposit'] = fee['networks'][networkKeys[0]]['deposit'];
            return fee;
        }
        const currencyCode = this.safeString (currency, 'code');
        for (let i = 0; i < numNetworks; i++) {
            const network = networkKeys[i];
            if (network === currencyCode) {
                fee['deposit'] = fee['networks'][networkKeys[i]]['deposit'];
                fee['withdraw'] = fee['networks'][networkKeys[i]]['withdraw'];
            }
        }
        return fee;
    }

    parseIncome (info, market = undefined) {
        throw new NotSupported (this.id + ' parseIncome () is not supported yet');
    }

    parseIncomes (incomes, market = undefined, since: Int = undefined, limit: Int = undefined) {
        /**
         * @ignore
         * @method
         * @description parses funding fee info from exchange response
         * @param {object[]} incomes each item describes once instance of currency being received or paid
         * @param {object} market ccxt market
         * @param {int} [since] when defined, the response items are filtered to only include items after this timestamp
         * @param {int} [limit] limits the number of items in the response
         * @returns {object[]} an array of [funding history structures]{@link https://docs.ccxt.com/#/?id=funding-history-structure}
         */
        const result = [];
        for (let i = 0; i < incomes.length; i++) {
            const entry = incomes[i];
            const parsed = this.parseIncome (entry, market);
            result.push (parsed);
        }
        const sorted = this.sortBy (result, 'timestamp');
        return this.filterBySinceLimit (sorted, since, limit);
    }

    getMarketFromSymbols (symbols: string[] = undefined) {
        if (symbols === undefined) {
            return undefined;
        }
        const firstMarket = this.safeString (symbols, 0);
        const market = this.market (firstMarket);
        return market;
    }

    async fetchTransactions (code: string = undefined, since: Int = undefined, limit: Int = undefined, params = {}): Promise<any> {
        /**
         * @method
         * @name exchange#fetchTransactions
         * @deprecated
         * @description *DEPRECATED* use fetchDepositsWithdrawals instead
         * @param {string} code unified currency code for the currency of the deposit/withdrawals, default is undefined
         * @param {int} [since] timestamp in ms of the earliest deposit/withdrawal, default is undefined
         * @param {int} [limit] max number of deposit/withdrawals to return, default is undefined
         * @param {object} [params] extra parameters specific to the exchange api endpoint
         * @returns {object} a list of [transaction structures]{@link https://docs.ccxt.com/en/latest/manual.html#transaction-structure}
         */
        if (this.has['fetchDepositsWithdrawals']) {
            return await this.fetchDepositsWithdrawals (code, since, limit, params);
        } else {
            throw new NotSupported (this.id + ' fetchTransactions () is not supported yet');
        }
    }
}

export {
    Exchange,
};<|MERGE_RESOLUTION|>--- conflicted
+++ resolved
@@ -2170,7 +2170,7 @@
             'reduceOnly': this.safeValue (order, 'reduceOnly'),
             'remaining': this.parseNumber (remaining),
             'side': side,
-            'status': this.safeString (order, 'status'),
+            'status': status,
             'stopLossPrice': stopLossPrice,
             'stopPrice': triggerPrice, // ! deprecated, use triggerPrice instead
             'symbol': symbol,
@@ -2179,14 +2179,7 @@
             'timestamp': timestamp,
             'trades': trades,
             'triggerPrice': triggerPrice,
-<<<<<<< HEAD
             'type': this.safeString (order, 'type'),
-=======
-            'takeProfitPrice': takeProfitPrice,
-            'stopLossPrice': stopLossPrice,
-            'status': status,
-            'fee': this.safeValue (order, 'fee'),
->>>>>>> 871feafa
         });
     }
 
