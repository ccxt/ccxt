--- conflicted
+++ resolved
@@ -103,10 +103,9 @@
 import {OrderBook as Ob} from './ws/OrderBook.js';
 
 import totp from './functions/totp.js';
-
 import ethers from '../static_dependencies/ethers/index.js';
 import { TypedDataEncoder } from '../static_dependencies/ethers/hash/index.js';
-<<<<<<< HEAD
+import {SecureRandom} from "../static_dependencies/jsencrypt/lib/jsbn/rng.js";
 
 const {
     aggregate,
@@ -263,9 +262,6 @@
     Transaction,
     TransferEntry,
 } from './types.js';
-=======
-import {SecureRandom} from "../static_dependencies/jsencrypt/lib/jsbn/rng.js";
->>>>>>> 2592465b
 // ----------------------------------------------------------------------------
 /**
  * @class Exchange
