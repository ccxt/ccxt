// ----------------------------------------------------------------------------

import * as functions from './functions.js';
import {
    keys as keysFunc,
    values as valuesFunc,
    // inArray as inArrayFunc,
    vwap as vwapFunc,
} from './functions.js';
// import exceptions from "./errors.js"
<<<<<<< HEAD

 import { // eslint-disable-line object-curly-newline
    ExchangeError
    , BadSymbol
    , NullResponse
    , InvalidAddress
    , InvalidOrder
    , NotSupported
    , OperationFailed
    , BadResponse
    , AuthenticationError
    , DDoSProtection
    , RequestTimeout
    , NetworkError
    , InvalidProxySettings
    , ExchangeNotAvailable
    , ArgumentsRequired
    , RateLimitExceeded
    , BadRequest
    , UnsubscribeError
    , ConsumerFunctionError
} from "./errors.js"

import { Precise } from './Precise.js'


=======
import { // eslint-disable-line object-curly-newline
    ExchangeError,
    BadSymbol,
    NullResponse,
    InvalidAddress,
    InvalidOrder,
    NotSupported,
    OperationFailed,
    BadResponse,
    AuthenticationError,
    DDoSProtection,
    RequestTimeout,
    NetworkError,
    InvalidProxySettings,
    ExchangeNotAvailable,
    ArgumentsRequired,
    RateLimitExceeded,
    BadRequest,
    UnsubscribeError,
    ExchangeClosedByUser,
} from './errors.js';
import { Precise } from './Precise.js';
>>>>>>> b0a82de9
//-----------------------------------------------------------------------------
import WsClient from './ws/WsClient.js';
import { Future } from './ws/Future.js';
import { OrderBook as WsOrderBook, IndexedOrderBook, CountedOrderBook, OrderBook as Ob } from './ws/OrderBook.js';
// ----------------------------------------------------------------------------
//
import { axolotl } from './functions/crypto.js';
// import types
<<<<<<< HEAD
import type { Market, Trade, Fee, Ticker, OHLCV, OHLCVC, Order, OrderBook, Balance, Balances, Dictionary, Transaction, Currency, MinMax, IndexType, Int, OrderType, OrderSide, Position, FundingRate, DepositWithdrawFeeNetwork, LedgerEntry, BorrowInterest, OpenInterest, LeverageTier, TransferEntry, FundingRateHistory, Liquidation, FundingHistory, OrderRequest, MarginMode, Tickers, Greeks, Option, OptionChain, Str, Num, MarketInterface, CurrencyInterface, BalanceAccount, MarginModes, MarketType, Leverage, Leverages, LastPrice, LastPrices, Account, Strings, MarginModification, TradingFeeInterface, Currencies, TradingFees, Conversion, CancellationRequest, IsolatedBorrowRate, IsolatedBorrowRates, CrossBorrowRates, CrossBorrowRate, Dict, FundingRates, LeverageTiers, Bool, int, DepositAddress, LongShortRatio, OrderBooks, OpenInterests, ConstructorArgs, Message, Topic, ConsumerFunction }  from './types.js';
// export {Market, Trade, Fee, Ticker, OHLCV, OHLCVC, Order, OrderBook, Balance, Balances, Dictionary, Transaction, Currency, MinMax, IndexType, Int, OrderType, OrderSide, Position, FundingRateHistory, Liquidation, FundingHistory} from './types.js'
// import { Market, Trade, Fee, Ticker, OHLCV, OHLCVC, Order, OrderBook, Balance, Balances, Dictionary, Transaction, Currency, MinMax, IndexType, Int, OrderType, OrderSide, Position, FundingRateHistory, OpenInterest, Liquidation, OrderRequest, FundingHistory, MarginMode, Tickers, Greeks, Str, Num, MarketInterface, CurrencyInterface, Account } from './types.js';
export type { Market, Trade, Fee, Ticker, OHLCV, OHLCVC, Order, OrderBook, Balance, Balances, Dictionary, Transaction, Currency, MinMax, IndexType, Int, Bool, OrderType, OrderSide, Position, LedgerEntry, BorrowInterest, OpenInterest, LeverageTier, TransferEntry, CrossBorrowRate, FundingRateHistory, Liquidation, FundingHistory, OrderRequest, MarginMode, Tickers, Greeks, Option, OptionChain, Str, Num, MarketInterface, CurrencyInterface, BalanceAccount, MarginModes, MarketType, Leverage, Leverages, LastPrice, LastPrices, Account, Strings, Conversion, DepositAddress, LongShortRatio } from './types.js'

=======
import type { Market, Trade, Ticker, OHLCV, OHLCVC, Order, OrderBook, Balance, Balances, Dictionary, Transaction, Currency, MinMax, IndexType, Int, OrderType, OrderSide, Position, FundingRate, DepositWithdrawFee, LedgerEntry, BorrowInterest, OpenInterest, LeverageTier, TransferEntry, FundingRateHistory, Liquidation, FundingHistory, OrderRequest, MarginMode, Tickers, Greeks, Option, OptionChain, Str, Num, MarketInterface, CurrencyInterface, BalanceAccount, MarginModes, MarketType, Leverage, Leverages, LastPrice, LastPrices, Account, Strings, MarginModification, TradingFeeInterface, Currencies, TradingFees, Conversion, CancellationRequest, IsolatedBorrowRate, IsolatedBorrowRates, CrossBorrowRates, CrossBorrowRate, Dict, FundingRates, LeverageTiers, Bool, int, DepositAddress, LongShortRatio, OrderBooks, OpenInterests, ConstructorArgs } from './types.js';
>>>>>>> b0a82de9
// ----------------------------------------------------------------------------
// move this elsewhere
import Stream from './ws/Stream.js'

// move this elsewhere.
import { ArrayCache, ArrayCacheByTimestamp } from './ws/Cache.js';
import totp from './functions/totp.js';
import ethers from '../static_dependencies/ethers/index.js';
import { TypedDataEncoder } from '../static_dependencies/ethers/hash/index.js';
import { SecureRandom } from '../static_dependencies/jsencrypt/lib/jsbn/rng.js';
import { getStarkKey, ethSigToPrivate, sign as starknetCurveSign } from '../static_dependencies/scure-starknet/index.js';
import init, * as zklink from '../static_dependencies/zklink/zklink-sdk-web.js';
import * as Starknet from '../static_dependencies/starknet/index.js';
import Client from './ws/Client.js';
import { sha256 } from '../static_dependencies/noble-hashes/sha256.js';

const {
    isNode,
    selfIsDefined,
    deepExtend,
    extend,
    clone,
    flatten,
    unique,
    indexBy,
    sortBy,
    sortBy2,
    safeFloat2,
    groupBy,
    aggregate,
    uuid,
    unCamelCase,
    precisionFromString,
    Throttler,
    capitalize,
    now,
    decimalToPrecision,
    safeValue,
    safeValue2,
    safeString,
    safeString2,
    seconds,
    milliseconds,
    binaryToBase16,
    numberToBE,
    base16ToBinary,
    iso8601,
    omit,
    isJsonEncodedObject,
    safeInteger,
    sum,
    omitZero,
    implodeParams,
    extractParams,
    json,
    merge,
    binaryConcat,
    hash,
    // ecdsa,
    arrayConcat,
    encode,
    urlencode,
    hmac,
    numberToString,
    roundTimeframe,
    parseTimeframe,
    safeInteger2,
    safeStringLower,
    parse8601,
    yyyymmdd,
    safeStringUpper,
    safeTimestamp,
    binaryConcatArray,
    uuidv1,
    numberToLE,
    ymdhms,
    stringToBase64,
    decode,
    uuid22,
    safeIntegerProduct2,
    safeIntegerProduct,
    safeStringLower2,
    yymmdd,
    base58ToBinary,
    binaryToBase58,
    safeTimestamp2,
    rawencode,
    keysort,
    sort,
    inArray,
    isEmpty,
    ordered,
    filterBy,
    uuid16,
    safeFloat,
    base64ToBinary,
    safeStringUpper2,
    urlencodeWithArrayRepeat,
    microseconds,
    binaryToBase64,
    strip,
    toArray,
    safeFloatN,
    safeIntegerN,
    safeIntegerProductN,
    safeTimestampN,
    safeValueN,
    safeStringN,
    safeStringLowerN,
    safeStringUpperN,
    urlencodeNested,
    urlencodeBase64,
    parseDate,
    ymd,
    base64ToString,
    crc32,
    packb,
    TRUNCATE,
    ROUND,
    DECIMAL_PLACES,
    NO_PADDING,
    TICK_SIZE,
    SIGNIFICANT_DIGITS,
    sleep,
} = functions;

// export {Market, Trade, Fee, Ticker, OHLCV, OHLCVC, Order, OrderBook, Balance, Balances, Dictionary, Transaction, Currency, MinMax, IndexType, Int, OrderType, OrderSide, Position, FundingRateHistory, Liquidation, FundingHistory} from './types.js'
// import { Market, Trade, Fee, Ticker, OHLCV, OHLCVC, Order, OrderBook, Balance, Balances, Dictionary, Transaction, Currency, MinMax, IndexType, Int, OrderType, OrderSide, Position, FundingRateHistory, OpenInterest, Liquidation, OrderRequest, FundingHistory, MarginMode, Tickers, Greeks, Str, Num, MarketInterface, CurrencyInterface, Account } from './types.js';
export type { Market, Trade, Fee, Ticker, OHLCV, OHLCVC, Order, OrderBook, Balance, Balances, Dictionary, Transaction, Currency, MinMax, IndexType, Int, Bool, OrderType, OrderSide, Position, LedgerEntry, BorrowInterest, OpenInterest, LeverageTier, TransferEntry, CrossBorrowRate, FundingRateHistory, Liquidation, FundingHistory, OrderRequest, MarginMode, Tickers, Greeks, Option, OptionChain, Str, Num, MarketInterface, CurrencyInterface, BalanceAccount, MarginModes, MarketType, Leverage, Leverages, LastPrice, LastPrices, Account, Strings, Conversion, DepositAddress, LongShortRatio } from './types.js';
// ----------------------------------------------------------------------------
let protobufMexc = undefined;
(async () => {
    try {
        protobufMexc = await import ('../protobuf/mexc/compiled.cjs');
    } catch {
        // TODO: handle error
    }
}) ();

// -----------------------------------------------------------------------------
/**
 * @class Exchange
 */
export default class Exchange {
    options: {
        [key: string]: any;
    };

    isSandboxModeEnabled: boolean = false;

    api: Dictionary<any> = undefined;
    certified: boolean = false;
    pro: boolean = false;
    countries: Str[] = undefined;

    // PROXY & USER-AGENTS (see "examples/proxy-usage" file for explanation)
    proxy: any;  // maintained for backwards compatibility, no-one should use it from now on
    proxyUrl: string;
    proxy_url: string;
    proxyUrlCallback: any;
    proxy_url_callback: any;
    httpProxy: string;
    http_proxy: string;
    httpProxyCallback: any;
    http_proxy_callback: any;
    httpsProxy: string;
    https_proxy: string;
    httpsProxyCallback: any;
    https_proxy_callback: any;
    socksProxy: string;
    socks_proxy: string;
    socksProxyCallback: any;
    socks_proxy_callback: any;
    userAgent: { 'User-Agent': string } | false = undefined;
    user_agent: { 'User-Agent': string } | false = undefined;
    wsProxy: string;
    ws_proxy: string;
    wssProxy: string;
    wss_proxy: string;
    wsSocksProxy: string;
    ws_socks_proxy: string;
    //
    userAgents: Dictionary<string> = {
        'chrome': 'Mozilla/5.0 (Windows NT 10.0; Win64; x64) AppleWebKit/537.36 (KHTML, like Gecko) Chrome/62.0.3202.94 Safari/537.36',
        'chrome39': 'Mozilla/5.0 (Windows NT 6.1; WOW64) AppleWebKit/537.36 (KHTML, like Gecko) Chrome/39.0.2171.71 Safari/537.36',
        'chrome100': 'Mozilla/5.0 (Macintosh; Intel Mac OS X 10_15_7) AppleWebKit/537.36 (KHTML, like Gecko) Chrome/100.0.4896.75 Safari/537.36',
    };

    headers: Dictionary<string> = {};
    returnResponseHeaders: boolean = false;
    origin: string = '*';  // CORS origin
    MAX_VALUE: Num = Number.MAX_VALUE;
    //
    agent: any = undefined;  // maintained for backwards compatibility
    nodeHttpModuleLoaded: boolean = false;
    httpAgent: any = undefined;
    httpsAgent: any = undefined;

    minFundingAddressLength: Int = 1;  // used in checkAddress
    substituteCommonCurrencyCodes: boolean = true;  // reserved
    quoteJsonNumbers: boolean = true;  // treat numbers in json as quoted precise strings
    // eslint-disable-next-line no-unused-vars
    number: (numberString: string) => number = Number;  // or String (a pointer to a function)
    handleContentTypeApplicationZip: boolean = false;

    // whether fees should be summed by currency code
    reduceFees: boolean = true;

    // do not delete this line, it is needed for users to be able to define their own fetchImplementation
    fetchImplementation: any;
    AbortError: any;
    FetchError: any;

    validateServerSsl: boolean = true;
    validateClientSsl: boolean = false;

    timeout: Int = 10000;  // milliseconds
    verbose: boolean = false;
    twofa: string = undefined;  // two-factor authentication (2-FA)

    apiKey: string;
    secret: string;
    uid: string;
    accountId: string;
    login: string;
    password: string;
    privateKey: string;  // a "0x"-prefixed hexstring private key for a wallet
    walletAddress: string;  // a wallet address "0x"-prefixed hexstring
    token: string;  // reserved for HTTP auth in some cases

    balance: any = {};
    liquidations: Dictionary<Liquidation> = {};
    orderbooks: Dictionary<Ob> = {};
    tickers: Dictionary<Ticker> = {};
    fundingRates: Dictionary<FundingRate> = {};
    bidsasks: Dictionary<Ticker> = {};
    orders: ArrayCache = undefined;
    triggerOrders: ArrayCache = undefined;
    trades: Dictionary<ArrayCache>;
    transactions: Dictionary<Transaction> = {};
    ohlcvs: Dictionary<Dictionary<ArrayCacheByTimestamp>>;
    myLiquidations: Dictionary<Liquidation> = {};
    myTrades: ArrayCache;
    positions: any;
    urls: {
        logo?: string;
        api?: string | Dictionary<string>;
        test?: string | Dictionary<string>;
        www?: string;
        doc?: string[];
        api_management?: string;
        fees?: string;
        referral?: string;
    };

    requiresWeb3: boolean = false;
    requiresEddsa: boolean = false;
    precision: {
        amount: Num,
        price: Num,
        cost?: Num,
        base?: Num,
        quote?: Num,
    } = undefined;

    enableLastJsonResponse: boolean = false;
    enableLastHttpResponse: boolean = true;
    enableLastResponseHeaders: boolean = true;
    last_http_response: string = undefined;
    last_json_response: any = undefined;
    last_response_headers: Dictionary<string> = undefined;
    last_request_headers: Dictionary<string> = undefined;
    last_request_body: any = undefined;
    last_request_url: string = undefined;
    last_request_path: string = undefined;

    id: string = 'Exchange';

    markets: Dictionary<any> = undefined;
    has: Dictionary<boolean | 'emulated' | undefined>;
    features: Dictionary<Dictionary<any>> = undefined;
    status: {
        status: Str,
        updated: Num,
        eta: Num,
        url: Str,
        info: any,
    } = undefined;

    requiredCredentials: {
        apiKey: Bool,
        secret: Bool,
        uid: Bool,
        login: Bool,
        password: Bool,
        twofa: Bool,  // 2-factor authentication (one-time password key)
        privateKey: Bool,  // a "0x"-prefixed hexstring private key for a wallet
        walletAddress: Bool,  // the wallet address "0x"-prefixed hexstring
        token: Bool,  // reserved for HTTP auth in some cases
    };

    rateLimit: Num = undefined; // milliseconds
    tokenBucket: Dictionary<number> = undefined;
    throttler: any = undefined;
    enableRateLimit: boolean = undefined;

    httpExceptions: Dictionary<any> = undefined;

    limits: {
        amount?: MinMax,
        cost?: MinMax,
        leverage?: MinMax,
        price?: MinMax,
    } = undefined;

    fees: {
        trading: {
            tierBased: Bool,
            percentage: Bool,
            taker: Num,
            maker: Num,
        },
        funding: {
            tierBased: Bool,
            percentage: Bool,
            withdraw: {},
            deposit: {},
        },
    };

    markets_by_id: Dictionary<any> = undefined;
    symbols: string[] = undefined;
    ids: string[] = undefined;
    currencies: Currencies = {};

    baseCurrencies: Dictionary<CurrencyInterface> = undefined;
    quoteCurrencies: Dictionary<CurrencyInterface> = undefined;
    currencies_by_id: Dictionary<CurrencyInterface> = undefined;
    codes: string[] = undefined;

    reloadingMarkets: boolean = undefined;
    marketsLoading: Promise<Dictionary<Market>> = undefined;

    accounts: Account[] = undefined;
    accountsById: Dictionary<Account> = undefined;

    commonCurrencies: Dictionary<string> = undefined;

    hostname: Str = undefined;

    precisionMode: Num = undefined;
    paddingMode: Num = undefined;

    exceptions: Dictionary<string> = {};
    timeframes: Dictionary<number | string> = {};

    version: Str = undefined;

    marketsByAltname: Dictionary<Market> = undefined;

    name: Str = undefined;

    lastRestRequestTimestamp: number;

    targetAccount: string = undefined;

    stablePairs: Dictionary<boolean> = {};

    httpProxyAgentModule: any = undefined;
    httpsProxyAgentModule: any = undefined;
    socksProxyAgentModule: any = undefined;
    socksProxyAgentModuleChecked: boolean = false;
    proxyDictionaries: Dictionary<any> = {};
    proxiesModulesLoading: Promise<any> = undefined;
    alias: boolean = false;

<<<<<<< HEAD
    deepExtend = deepExtend
    deepExtendSafe = deepExtend
    isNode = isNode
    keys = keysFunc
    values = valuesFunc
    extend = extend
    clone = clone
    flatten = flatten
    unique = unique
    indexBy = indexBy
    indexBySafe = indexBy
    roundTimeframe = roundTimeframe
    sortBy = sortBy
    sortBy2 = sortBy2
    groupBy = groupBy
    aggregate = aggregate
    uuid = uuid
    unCamelCase = unCamelCase
    precisionFromString = precisionFromString
    capitalize = capitalize
    now = now
    decimalToPrecision = decimalToPrecision
    safeValue = safeValue
    safeValue2 = safeValue2
    safeString = safeString
    safeString2 = safeString2
    safeFloat = safeFloat
    safeFloat2 = safeFloat2
    seconds = seconds
    milliseconds = milliseconds
    binaryToBase16 = binaryToBase16
    numberToBE = numberToBE
    base16ToBinary = base16ToBinary
    iso8601 = iso8601
    omit = omit
    isJsonEncodedObject = isJsonEncodedObject
    safeInteger = safeInteger
    sum = sum
    omitZero = omitZero
    implodeParams = implodeParams
    extractParams = extractParams
    json = json
    vwap = vwapFunc
    merge = merge
    binaryConcat = binaryConcat
    hash = hash
    arrayConcat = arrayConcat
    encode = encode
    urlencode = urlencode
    hmac = hmac
    numberToString = numberToString
    parseTimeframe = parseTimeframe
    safeInteger2 = safeInteger2
    safeStringLower = safeStringLower
    parse8601 = parse8601
    yyyymmdd = yyyymmdd
    safeStringUpper = safeStringUpper
    safeTimestamp = safeTimestamp
    binaryConcatArray = binaryConcatArray
    uuidv1 = uuidv1
    numberToLE = numberToLE
    ymdhms = ymdhms
    yymmdd = yymmdd
    stringToBase64 = stringToBase64
    decode = decode
    uuid22 = uuid22
    safeIntegerProduct2 = safeIntegerProduct2
    safeIntegerProduct = safeIntegerProduct
    binaryToBase58 = binaryToBase58
    base58ToBinary = base58ToBinary
    base64ToBinary = base64ToBinary
    safeTimestamp2 = safeTimestamp2
    rawencode = rawencode
    keysort = keysort
    sort = sort
    inArray = inArray
    safeStringLower2 = safeStringLower2
    safeStringUpper2 = safeStringUpper2
    isEmpty = isEmpty
    ordered = ordered
    filterBy = filterBy
    uuid16 = uuid16
    urlencodeWithArrayRepeat = urlencodeWithArrayRepeat
    microseconds = microseconds
    binaryToBase64 = binaryToBase64
    strip = strip
    toArray = toArray
    safeFloatN = safeFloatN
    safeIntegerN = safeIntegerN
    safeIntegerProductN = safeIntegerProductN
    safeTimestampN = safeTimestampN
    safeValueN = safeValueN
    safeStringN = safeStringN
    safeStringLowerN = safeStringLowerN
    safeStringUpperN = safeStringUpperN
    urlencodeNested = urlencodeNested
    parseDate = parseDate
    ymd = ymd
    base64ToString = base64ToString
    crc32 = crc32
    stream: Stream = new Stream ();
    packb = packb
    urlencodeBase64 = urlencodeBase64
=======
    // WS/PRO options
    clients: Dictionary<WsClient> = {};
    newUpdates: boolean = true;
    streaming: Dictionary<any> = {};

    // INTERNAL METHODS
    sleep = sleep;
    deepExtend = deepExtend;
    deepExtendSafe = deepExtend;
    isNode = isNode;
    keys = keysFunc;
    values = valuesFunc;
    extend = extend;
    clone = clone;
    flatten = flatten;
    unique = unique;
    indexBy = indexBy;
    indexBySafe = indexBy;
    roundTimeframe = roundTimeframe;
    sortBy = sortBy;
    sortBy2 = sortBy2;
    groupBy = groupBy;
    aggregate = aggregate;
    uuid = uuid;
    unCamelCase = unCamelCase;
    precisionFromString = precisionFromString;
    capitalize = capitalize;
    now = now;
    decimalToPrecision = decimalToPrecision;
    safeValue = safeValue;
    safeValue2 = safeValue2;
    safeString = safeString;
    safeString2 = safeString2;
    safeFloat = safeFloat;
    safeFloat2 = safeFloat2;
    seconds = seconds;
    milliseconds = milliseconds;
    binaryToBase16 = binaryToBase16;
    numberToBE = numberToBE;
    base16ToBinary = base16ToBinary;
    iso8601 = iso8601;
    omit = omit;
    isJsonEncodedObject = isJsonEncodedObject;
    safeInteger = safeInteger;
    sum = sum;
    omitZero = omitZero;
    implodeParams = implodeParams;
    extractParams = extractParams;
    json = json;
    vwap = vwapFunc;
    merge = merge;
    binaryConcat = binaryConcat;
    hash = hash;
    arrayConcat = arrayConcat;
    encode = encode;
    urlencode = urlencode;
    hmac = hmac;
    numberToString = numberToString;
    parseTimeframe = parseTimeframe;
    safeInteger2 = safeInteger2;
    safeStringLower = safeStringLower;
    parse8601 = parse8601;
    yyyymmdd = yyyymmdd;
    safeStringUpper = safeStringUpper;
    safeTimestamp = safeTimestamp;
    binaryConcatArray = binaryConcatArray;
    uuidv1 = uuidv1;
    numberToLE = numberToLE;
    ymdhms = ymdhms;
    yymmdd = yymmdd;
    stringToBase64 = stringToBase64;
    decode = decode;
    uuid22 = uuid22;
    safeIntegerProduct2 = safeIntegerProduct2;
    safeIntegerProduct = safeIntegerProduct;
    binaryToBase58 = binaryToBase58;
    base58ToBinary = base58ToBinary;
    base64ToBinary = base64ToBinary;
    safeTimestamp2 = safeTimestamp2;
    rawencode = rawencode;
    keysort = keysort;
    sort = sort;
    inArray = inArray;
    safeStringLower2 = safeStringLower2;
    safeStringUpper2 = safeStringUpper2;
    isEmpty = isEmpty;
    ordered = ordered;
    filterBy = filterBy;
    uuid16 = uuid16;
    urlencodeWithArrayRepeat = urlencodeWithArrayRepeat;
    microseconds = microseconds;
    binaryToBase64 = binaryToBase64;
    strip = strip;
    toArray = toArray;
    safeFloatN = safeFloatN;
    safeIntegerN = safeIntegerN;
    safeIntegerProductN = safeIntegerProductN;
    safeTimestampN = safeTimestampN;
    safeValueN = safeValueN;
    safeStringN = safeStringN;
    safeStringLowerN = safeStringLowerN;
    safeStringUpperN = safeStringUpperN;
    urlencodeNested = urlencodeNested;
    parseDate = parseDate;
    ymd = ymd;
    base64ToString = base64ToString;
    crc32 = crc32;
    packb = packb;
    urlencodeBase64 = urlencodeBase64;
>>>>>>> b0a82de9

    constructor (userConfig: ConstructorArgs = {}) {
        Object.assign (this, functions);
        //
        //     if (isNode) {
        //         this.nodeVersion = process.version.match (/\d+\.\d+\.\d+/)[0]
        //         this.userAgent = {
        //             'User-Agent': 'ccxt/' + (Exchange as any).ccxtVersion +
        //                 ' (+https://github.com/ccxt/ccxt)' +
        //                 ' Node.js/' + this.nodeVersion + ' (JavaScript)'
        //         }
        //     }
        //
        this.options = this.getDefaultOptions (); // exchange-specific options if any
        // fetch implementation options (JS only)
        // http properties
        this.headers = {};
        this.origin = '*'; // CORS origin
        // underlying properties
        this.minFundingAddressLength = 1; // used in checkAddress
        this.substituteCommonCurrencyCodes = true;  // reserved
        this.quoteJsonNumbers = true; // treat numbers in json as quoted precise strings
        this.number = Number; // or String (a pointer to a function)
        this.handleContentTypeApplicationZip = false;
        // whether fees should be summed by currency code
        this.reduceFees = true;
        // do not delete this line, it is needed for users to be able to define their own fetchImplementation
        this.fetchImplementation = undefined;
        this.validateServerSsl = true;
        this.validateClientSsl = false;
        // default property values
        this.timeout = 10000; // milliseconds
        this.verbose = false;
        this.twofa = undefined; // two-factor authentication (2FA)
        // default credentials
        this.apiKey = undefined;
        this.secret = undefined;
        this.uid = undefined;
        this.login = undefined;
        this.password = undefined;
        this.privateKey = undefined; // a "0x"-prefixed hexstring private key for a wallet
        this.walletAddress = undefined; // a wallet address "0x"-prefixed hexstring
        this.token = undefined; // reserved for HTTP auth in some cases
        // placeholders for cached data
        this.balance = {};
        this.orderbooks = {};
        this.tickers = {};
        this.liquidations = {};
        this.orders = undefined;
        this.trades = {};
        this.transactions = {};
        this.ohlcvs = {};
        this.myLiquidations = {};
        this.myTrades = undefined;
        this.positions = undefined;
        // web3 and cryptography flags
        this.requiresWeb3 = false;
        this.requiresEddsa = false;
        // response handling flags and properties
        this.lastRestRequestTimestamp = 0;
        this.enableLastJsonResponse = false;
        this.enableLastHttpResponse = true;
        this.enableLastResponseHeaders = true;
        this.last_http_response = undefined;
        this.last_json_response = undefined;
        this.last_response_headers = undefined;
        this.last_request_headers = undefined;
        this.last_request_body = undefined;
        this.last_request_url = undefined;
        this.last_request_path = undefined;
        // camelCase and snake_notation support
        const unCamelCaseProperties = (obj = this) => {
            if (obj !== null) {
                const ownPropertyNames = Object.getOwnPropertyNames (obj);
                for (let i = 0; i < ownPropertyNames.length; i++) {
                    const k = ownPropertyNames[i];
                    this[unCamelCase (k)] = this[k];
                }
                unCamelCaseProperties (Object.getPrototypeOf (obj));
            }
        };
        unCamelCaseProperties ();
        // merge constructor overrides to this instance
        const configEntries = Object.entries (this.describe ()).concat (Object.entries (userConfig));
        for (let i = 0; i < configEntries.length; i++) {
            const [ property, value ] = configEntries[i];
            if (value && Object.getPrototypeOf (value) === Object.prototype) {
                this[property] = this.deepExtend (this[property], value);
            } else {
                this[property] = value;
            }
        }
        // http client options
        const agentOptions = {
            'keepAlive': true,
        };
        // ssl options
        if (!this.validateServerSsl) {
            agentOptions['rejectUnauthorized'] = false;
        }
        // generate old metainfo interface
        const hasKeys = Object.keys (this.has);
        for (let i = 0; i < hasKeys.length; i++) {
            const k = hasKeys[i];
            this['has' + this.capitalize (k)] = !!this.has[k]; // converts 'emulated' to true
        }
        // generate implicit api
        if (this.api) {
            this.defineRestApi (this.api, 'request');
        }
        this.newUpdates = ((this.options as any).newUpdates !== undefined) ? (this.options as any).newUpdates : true;
<<<<<<< HEAD
        const maxMessagesPerTopic = this.safeInteger (this.streaming, 'maxMessagesPerTopic', 0);
        const verbose = this.safeBool (this.streaming, 'verbose', this.verbose);
        this.stream = new Stream (maxMessagesPerTopic, verbose);
=======
>>>>>>> b0a82de9
        this.afterConstruct ();
        if (this.safeBool (userConfig, 'sandbox') || this.safeBool (userConfig, 'testnet')) {
            this.setSandboxMode (true);
        }
    }

    encodeURIComponent (...args) {
        // @ts-expect-error
        return encodeURIComponent (...args);
    }

    checkRequiredVersion (requiredVersion, error = true) {
        let result = true;
        const [ major1, minor1, patch1 ] = requiredVersion.split ('.');
        const [ major2, minor2, patch2 ] = (Exchange as any).ccxtVersion.split ('.');
        const intMajor1 = this.parseToInt (major1);
        const intMinor1 = this.parseToInt (minor1);
        const intPatch1 = this.parseToInt (patch1);
        const intMajor2 = this.parseToInt (major2);
        const intMinor2 = this.parseToInt (minor2);
        const intPatch2 = this.parseToInt (patch2);
        if (intMajor1 > intMajor2) {
            result = false;
        }
        if (intMajor1 === intMajor2) {
            if (intMinor1 > intMinor2) {
                result = false;
            } else if (intMinor1 === intMinor2 && intPatch1 > intPatch2) {
                result = false;
            }
        }
        if (!result) {
            if (error) {
                throw new NotSupported ('Your current version of CCXT is ' + (Exchange as any).ccxtVersion + ', a newer version ' + requiredVersion + ' is required, please, upgrade your version of CCXT');
            } else {
                return error;
            }
        }
        return result;
    }

    throttle (cost = undefined) {
        return this.throttler.throttle (cost);
    }

    initThrottler () {
        this.throttler = new Throttler (this.tokenBucket);
    }

    defineRestApiEndpoint (methodName, uppercaseMethod, lowercaseMethod, camelcaseMethod, path, paths, config = {}) {
        const splitPath = path.split (/[^a-zA-Z0-9]/);
        const camelcaseSuffix = splitPath.map (this.capitalize).join ('');
        const underscoreSuffix = splitPath.map ((x) => x.trim ().toLowerCase ()).filter ((x) => x.length > 0).join ('_');
        const camelcasePrefix = [ paths[0] ].concat (paths.slice (1).map (this.capitalize)).join ('');
        const underscorePrefix = [ paths[0] ].concat (paths.slice (1).map ((x) => x.trim ()).filter ((x) => x.length > 0)).join ('_');
        const camelcase = camelcasePrefix + camelcaseMethod + this.capitalize (camelcaseSuffix);
        const underscore = underscorePrefix + '_' + lowercaseMethod + '_' + underscoreSuffix;
        const typeArgument = (paths.length > 1) ? paths : paths[0];
        // handle call costs here
        const partial = async (params = {}, context = {}) => this[methodName] (path, typeArgument, uppercaseMethod, params, undefined, undefined, config, context);
        // const partial = async (params) => this[methodName] (path, typeArgument, uppercaseMethod, params || {})
        this[camelcase] = partial;
        this[underscore] = partial;
    }

    defineRestApi (api, methodName, paths = []) {
        const keys = Object.keys (api);
        for (let i = 0; i < keys.length; i++) {
            const key = keys[i];
            const value = api[key];
            const uppercaseMethod = key.toUpperCase ();
            const lowercaseMethod = key.toLowerCase ();
            const camelcaseMethod = this.capitalize (lowercaseMethod);
            if (Array.isArray (value)) {
                for (let k = 0; k < value.length; k++) {
                    const path = value[k].trim ();
                    this.defineRestApiEndpoint (methodName, uppercaseMethod, lowercaseMethod, camelcaseMethod, path, paths);
                }
            // the options HTTP method conflicts with the 'options' API url path
            // } else if (key.match (/^(?:get|post|put|delete|options|head|patch)$/i)) {
            } else if (key.match (/^(?:get|post|put|delete|head|patch)$/i)) {
                const endpoints = Object.keys (value);
                for (let j = 0; j < endpoints.length; j++) {
                    const endpoint = endpoints[j];
                    const path = endpoint.trim ();
                    const config = value[endpoint];
                    if (typeof config === 'object') {
                        this.defineRestApiEndpoint (methodName, uppercaseMethod, lowercaseMethod, camelcaseMethod, path, paths, config);
                    } else if (typeof config === 'number') {
                        this.defineRestApiEndpoint (methodName, uppercaseMethod, lowercaseMethod, camelcaseMethod, path, paths, { 'cost': config });
                    } else {
                        throw new NotSupported (this.id + ' defineRestApi() API format is not supported, API leafs must strings, objects or numbers');
                    }
                }
            } else {
                this.defineRestApi (value, methodName, paths.concat ([ key ]));
            }
        }
    }

    log (...args) {
        // eslint-disable-next-line no-console
        console.log (...args);
    }

    async loadProxyModules () {
        // when loading markets, multiple parallel calls are made, so need one promise
        if (this.proxiesModulesLoading === undefined) {
            this.proxiesModulesLoading = (async () => {
                // we have to handle it with below nested way, because of dynamic
                // import issues (https://github.com/ccxt/ccxt/pull/20687)
                try {
                    // todo: possible sync alternatives: https://stackoverflow.com/questions/51069002/convert-import-to-synchronous
                    this.httpProxyAgentModule = await import (/* webpackIgnore: true */ '../static_dependencies/proxies/http-proxy-agent/index.js');
                    this.httpsProxyAgentModule = await import (/* webpackIgnore: true */ '../static_dependencies/proxies/https-proxy-agent/index.js');
                } catch (e) {
                    // if several users are using those frameworks which cause exceptions,
                    // let them to be able to load modules still, by installing them
                    try {
                        // @ts-ignore
                        this.httpProxyAgentModule = await import (/* webpackIgnore: true */ 'http-proxy-agent');
                        // @ts-ignore
                        this.httpsProxyAgentModule = await import (/* webpackIgnore: true */ 'https-proxy-agent'); // eslint-disable-line
                    } catch (err) {
                        // TODO: handle error
                    }
                }
                if (this.socksProxyAgentModuleChecked === false) {
                    try {
                        // @ts-ignore
                        this.socksProxyAgentModule = await import (/* webpackIgnore: true */ 'socks-proxy-agent');
                    } catch (e) {
                        // TODO: handle error
                    }
                    this.socksProxyAgentModuleChecked = true;
                }
            }) ();
        }
        return await this.proxiesModulesLoading;
    }

    setProxyAgents (httpProxy, httpsProxy, socksProxy) {
        let chosenAgent = undefined;
        // in browser-side, proxy modules are not supported in 'fetch/ws' methods
        if (!isNode && (httpProxy || httpsProxy || socksProxy)) {
            throw new NotSupported (this.id + ' - proxies in browser-side projects are not supported. You have several choices: [A] Use `exchange.proxyUrl` property to redirect requests through local/remote cors-proxy server (find sample file named "sample-local-proxy-server-with-cors" in https://github.com/ccxt/ccxt/tree/master/examples/ folder, which can be used for REST requests only) [B] override `exchange.fetch` && `exchange.watch` methods to send requests through your custom proxy');
        }
        if (httpProxy) {
            if (this.httpProxyAgentModule === undefined) {
                throw new NotSupported (this.id + ' you need to load JS proxy modules with `await instance.loadProxyModules()` method at first to use proxies');
            }
            if (!(httpProxy in this.proxyDictionaries)) {
                this.proxyDictionaries[httpProxy] = new this.httpProxyAgentModule.HttpProxyAgent (httpProxy);
            }
            chosenAgent = this.proxyDictionaries[httpProxy];
        } else if (httpsProxy) {
            if (this.httpsProxyAgentModule === undefined) {
                throw new NotSupported (this.id + ' you need to load JS proxy modules with `await instance.loadProxyModules()` method at first to use proxies');
            }
            if (!(httpsProxy in this.proxyDictionaries)) {
                this.proxyDictionaries[httpsProxy] = new this.httpsProxyAgentModule.HttpsProxyAgent (httpsProxy);
            }
            chosenAgent = this.proxyDictionaries[httpsProxy];
            chosenAgent.keepAlive = true;
        } else if (socksProxy) {
            if (this.socksProxyAgentModule === undefined) {
                throw new NotSupported (this.id + ' - to use SOCKS proxy with ccxt, at first you need install module "npm i socks-proxy-agent" and then initialize proxies with `await instance.loadProxyModules()` method');
            }
            if (!(socksProxy in this.proxyDictionaries)) {
                this.proxyDictionaries[socksProxy] = new this.socksProxyAgentModule.SocksProxyAgent (socksProxy);
            }
            chosenAgent = this.proxyDictionaries[socksProxy];
        }
        return chosenAgent;
    }

    async loadHttpProxyAgent () {
        // for `http://` protocol proxy-urls, we need to load `http` module only on first call
        if (!this.httpAgent) {
            const httpModule = await import (/* webpackIgnore: true */'node:http');
            this.httpAgent = new httpModule.Agent ();
        }
        return this.httpAgent;
    }

    getHttpAgentIfNeeded (url) {
        if (isNode) {
            // only for non-ssl proxy
            if (url.substring (0, 5) === 'ws://') {
                if (this.httpAgent === undefined) {
                    throw new NotSupported (this.id + ' to use proxy with non-ssl ws:// urls, at first run  `await exchange.loadHttpProxyAgent()` method');
                }
                return this.httpAgent;
            }
        }
        return undefined;
    }

    isBinaryMessage (msg) {
        return msg instanceof Uint8Array;
    }

    decodeProtoMsg (data) {
        if (!protobufMexc) {
            throw new NotSupported (this.id + ' requires protobuf to decode messages, please install it with `npm install protobufjs`');
        }
        if (data instanceof Uint8Array) {
            const decoded = (protobufMexc.default as any).PushDataV3ApiWrapper.decode (data);
            const dict = decoded.toJSON ();
            //  {
            //    "channel":"spot@public.kline.v3.api.pb@BTCUSDT@Min1",
            //    "symbol":"BTCUSDT",
            //    "symbolId":"2fb942154ef44a4ab2ef98c8afb6a4a7",
            //    "createTime":"1754737941062",
            //    "publicSpotKline":{
            //       "interval":"Min1",
            //       "windowStart":"1754737920",
            //       "openingPrice":"117317.31",
            //       "closingPrice":"117325.26",
            //       "highestPrice":"117341",
            //       "lowestPrice":"117317.3",
            //       "volume":"3.12599854",
            //       "amount":"366804.43",
            //       "windowEnd":"1754737980"
            //    }
            // }
            return dict;
        }
        return data;
    }

    async fetch (url, method = 'GET', headers: any = undefined, body: any = undefined) {
        // load node-http(s) modules only on first call
        if (isNode) {
            if (!this.nodeHttpModuleLoaded) {
                this.nodeHttpModuleLoaded = true;
                const httpsModule = await import (/* webpackIgnore: true */'node:https');
                this.httpsAgent = new httpsModule.Agent ({ 'keepAlive': true });
            }
        }
        // ##### PROXY & HEADERS #####
        headers = this.extend (this.headers, headers);
        // proxy-url
        const proxyUrl = this.checkProxyUrlSettings (url, method, headers, body);
        let httpProxyAgent = false;
        if (proxyUrl !== undefined) {
            // part only for node-js
            if (isNode) {
                // in node-js we need to set header to *
                headers = this.extend ({ 'Origin': this.origin }, headers);
                // only for http proxy
                if (proxyUrl.substring (0, 5) === 'http:') {
                    await this.loadHttpProxyAgent ();
                    httpProxyAgent = this.httpAgent;
                }
            }
            url = proxyUrl + this.urlEncoderForProxyUrl (url);
        }
        // proxy agents
        const [ httpProxy, httpsProxy, socksProxy ] = this.checkProxySettings (url, method, headers, body);
        this.checkConflictingProxies (httpProxy || httpsProxy || socksProxy, proxyUrl);
        // skip proxies on the browser
        if (isNode) {
            // this is needed in JS, independently whether proxy properties were set or not, we have to load them because of necessity in WS, which would happen beyond 'fetch' method (WS/etc)
            await this.loadProxyModules ();
        }
        const chosenAgent = this.setProxyAgents (httpProxy, httpsProxy, socksProxy);
        // user-agent
        const userAgent = (this.userAgent !== undefined) ? this.userAgent : this.user_agent;
        if (userAgent && isNode) {
            if (typeof userAgent === 'string') {
                headers = this.extend ({ 'User-Agent': userAgent }, headers);
            } else if ((typeof userAgent === 'object') && ('User-Agent' in userAgent)) {
                headers = this.extend (userAgent, headers);
            }
        }
        // set final headers
        headers = this.setHeaders (headers);
        // log
        if (this.verbose) {
            this.log ('fetch Request:\n', this.id, method, url, '\nRequestHeaders:\n', headers, '\nRequestBody:\n', body, '\n');
        }
        // end of proxies & headers
        if (this.fetchImplementation === undefined) {
            if (isNode) {
                if (this.agent === undefined) {
                    this.agent = this.httpsAgent;
                }
                try {
                    const nodeFetchModule = await import (/* webpackIgnore: true */'../static_dependencies/node-fetch/index.js');
                    this.AbortError = nodeFetchModule.AbortError;
                    this.fetchImplementation = nodeFetchModule.default;
                    this.FetchError = nodeFetchModule.FetchError;
                } catch (e) {
                    // some users having issues with dynamic imports (https://github.com/ccxt/ccxt/pull/20687)
                    // so let them to fallback to node's native fetch
                    if (typeof fetch === 'function') {
                        this.fetchImplementation = fetch; // eslint-disable-line
                        // as it's browser-compatible implementation ( https://nodejs.org/dist/latest-v20.x/docs/api/globals.html#fetch )
                        // it throws same error types
                        this.AbortError = DOMException;
                        this.FetchError = TypeError;
                    } else {
                        throw new Error ('Seems, "fetch" function is not available in your node-js version, please use latest node-js version');
                    }
                }
            } else {
                // eslint-disable-next-line
                this.fetchImplementation = (selfIsDefined ()) ? self.fetch : fetch;
                this.AbortError = DOMException;
                this.FetchError = TypeError;
            }
        }
        // fetchImplementation cannot be called on this. in browsers:
        // TypeError Failed to execute 'fetch' on 'Window': Illegal invocation
        const fetchImplementation = this.fetchImplementation;
        const params = { method, headers, body, 'timeout': this.timeout };
        if (this.agent) {
            params['agent'] = this.agent;
        }
        // override agent, if needed
        if (httpProxyAgent) {
            // if proxyUrl is being used, then specifically in nodejs, we need http module, not https
            params['agent'] = httpProxyAgent;
        } else if (chosenAgent) {
            // if http(s)Proxy is being used
            params['agent'] = chosenAgent;
        }
        const controller = new AbortController ();
        params['signal'] = controller.signal;
        const timeout = setTimeout (() => {
            controller.abort ();
        }, this.timeout);
        try {
            const response = await fetchImplementation (url, params);
            clearTimeout (timeout);
            return this.handleRestResponse (response, url, method, headers, body);
        } catch (e) {
            if (e instanceof this.AbortError) {
                throw new RequestTimeout (this.id + ' ' + method + ' ' + url + ' request timed out (' + this.timeout + ' ms)');
            } else if (e instanceof this.FetchError) {
                throw new NetworkError (this.id + ' ' + method + ' ' + url + ' fetch failed');
            }
            throw e;
        }
    }

    parseJson (jsonString) {
        try {
            if (this.isJsonEncodedObject (jsonString)) {
                return JSON.parse (this.onJsonResponse (jsonString));
            }
        } catch (e) {
            // SyntaxError
            return undefined;
        }
    }

    getResponseHeaders (response) {
        const result = {};
        response.headers.forEach ((value, key) => {
            key = key.split ('-').map ((word) => this.capitalize (word)).join ('-');
            result[key] = value;
        });
        return result;
    }

    handleRestResponse (response, url, method = 'GET', requestHeaders = undefined, requestBody = undefined) {
        const responseHeaders = this.getResponseHeaders (response);
        if (this.handleContentTypeApplicationZip && (responseHeaders['Content-Type'] === 'application/zip')) {
            const responseBuffer = response.buffer ();
            if (this.enableLastResponseHeaders) {
                this.last_response_headers = responseHeaders;
            }
            if (this.enableLastHttpResponse) {
                this.last_http_response = responseBuffer;
            }
            if (this.verbose) {
                this.log ('handleRestResponse:\n', this.id, method, url, response.status, response.statusText, '\nResponseHeaders:\n', responseHeaders, 'ZIP redacted', '\n');
            }
            // no error handler needed, because it would not be a zip response in case of an error
            return responseBuffer;
        }
        return response.text ().then ((responseBody) => {
            const bodyText = this.onRestResponse (response.status, response.statusText, url, method, responseHeaders, responseBody, requestHeaders, requestBody);
            const parsedBody = this.parseJson (bodyText);
            if (this.enableLastResponseHeaders) {
                this.last_response_headers = responseHeaders;
            }
            if (this.enableLastHttpResponse) {
                this.last_http_response = responseBody;
            }
            if (this.enableLastJsonResponse) {
                this.last_json_response = parsedBody;
            }
            if (this.verbose) {
                this.log ('handleRestResponse:\n', this.id, method, url, response.status, response.statusText, '\nResponseHeaders:\n', responseHeaders, '\nResponseBody:\n', responseBody, '\n');
            }
            const skipFurtherErrorHandling = this.handleErrors (response.status, response.statusText, url, method, responseHeaders, responseBody, parsedBody, requestHeaders, requestBody);
            if (!skipFurtherErrorHandling) {
                this.handleHttpStatusCode (response.status, response.statusText, url, method, responseBody);
            }
            if (parsedBody && !Array.isArray (parsedBody) && this.returnResponseHeaders) {
                parsedBody['responseHeaders'] = responseHeaders;
            }
            return parsedBody || responseBody;
        });
    }

    onRestResponse (statusCode, statusText, url, method, responseHeaders, responseBody, requestHeaders, requestBody) {
        return responseBody.trim ();
    }

    onJsonResponse (responseBody) {
        return this.quoteJsonNumbers ? responseBody.replace (/":([+.0-9eE-]+)([,}])/g, '":"$1"$2') : responseBody;
    }

    async loadMarketsHelper (reload = false, params = {}) {
        if (!reload && this.markets) {
            if (!this.markets_by_id) {
                return this.setMarkets (this.markets);
            }
            return this.markets;
        }
        let currencies = undefined;
        // only call if exchange API provides endpoint (true), thus avoid emulated versions ('emulated')
        if (this.has['fetchCurrencies'] === true) {
            currencies = await this.fetchCurrencies ();
            this.options['cachedCurrencies'] = currencies;
        }
        const markets = await this.fetchMarkets (params);
        if ('cachedCurrencies' in this.options) {
            delete this.options['cachedCurrencies'];
        }
        return this.setMarkets (markets, currencies);
    }

    /**
     * @method
     * @name Exchange#loadMarkets
     * @description Loads and prepares the markets for trading.
     * @param {boolean} reload - If true, the markets will be reloaded from the exchange.
     * @param {object} params - Additional exchange-specific parameters for the request.
     * @returns A promise that resolves to a dictionary of markets.
     * @throws An error if the markets cannot be loaded or prepared.
     * @remarks This method is asynchronous and returns a promise.
     *          It ensures that the markets are only loaded once, even if the method is called multiple times.
     *          If the markets are already loaded and not reloading, the method returns the existing markets.
     *          If the markets are being reloaded, the method waits for the reload to complete before returning the markets.
     *          If an error occurs during the loading or preparation of the markets, the promise is rejected with the error.
     */
    async loadMarkets (reload: boolean = false, params: object = {}): Promise<Dictionary<Market>> {
        if ((reload && !this.reloadingMarkets) || !this.marketsLoading) {
            this.reloadingMarkets = true;
            this.marketsLoading = this.loadMarketsHelper (reload, params).then ((resolved) => {
                this.reloadingMarkets = false;
                return resolved;
            }, (error) => {
                this.reloadingMarkets = false;
                throw error;
            });
        }
        return this.marketsLoading;
    }

    async fetchCurrencies (params = {}): Promise<Currencies> {
        // markets are returned as a list
        // currencies are returned as a dict
        // this is for historical reasons
        // and may be changed for consistency later
        return new Promise ((resolve, reject) => {
            resolve (this.currencies);
        });
    }

    async fetchCurrenciesWs (params = {}) {
        // markets are returned as a list
        // currencies are returned as a dict
        // this is for historical reasons
        // and may be changed for consistency later
        return new Promise ((resolve, reject) => {
            resolve (this.currencies);
        });
    }

    async fetchMarkets (params = {}): Promise<Market[]> {
        // markets are returned as a list
        // currencies are returned as a dict
        // this is for historical reasons
        // and may be changed for consistency later
        return new Promise ((resolve, reject) => {
            resolve (Object.values (this.markets));
        });
    }

    async fetchMarketsWs (params = {}): Promise<Market[]> {
        // markets are returned as a list
        // currencies are returned as a dict
        // this is for historical reasons
        // and may be changed for consistency later
        return new Promise ((resolve, reject) => {
            resolve (Object.values (this.markets));
        });
    }

    checkRequiredDependencies () {

    }

    parseNumber (value, d: Num = undefined): number {
        if (value === undefined) {
            return d;
        } else {
            try {
                // we should handle scientific notation here
                // so if the exchanges returns 1e-8
                // this function will return 0.00000001
                // check https://github.com/ccxt/ccxt/issues/24135
                const numberNormalized = this.numberToString (value);
                if (numberNormalized.indexOf ('e-') > -1) {
                    return this.number (numberToString (parseFloat (numberNormalized)));
                }
                const result = this.number (numberNormalized);
                return Number.isNaN (result) ? d : result;
            } catch (e) {
                return d;
            }
        }
    }

    checkOrderArguments (market, type, side, amount, price, params) {
        if (price === undefined) {
            if (type === 'limit') {
                throw new ArgumentsRequired (this.id + ' createOrder() requires a price argument for a limit order');
            }
        }
        if (amount <= 0) {
            throw new ArgumentsRequired (this.id + ' createOrder() amount should be above 0');
        }
    }

    handleHttpStatusCode (code, reason, url, method, body) {
        const codeAsString = code.toString ();
        if (codeAsString in this.httpExceptions) {
            const ErrorClass = this.httpExceptions[codeAsString];
            throw new ErrorClass (this.id + ' ' + method + ' ' + url + ' ' + codeAsString + ' ' + reason + ' ' + body);
        }
    }

    remove0xPrefix (hexData) {
        if (hexData.slice (0, 2) === '0x') {
            return hexData.slice (2);
        } else {
            return hexData;
        }
    }

    mapToSafeMap (dict) {
        return dict; // wrapper for go
    }

    safeMapToMap (dict) {
        return dict; // wrapper for go
    }

    spawn (method, ...args) {
        const future = Future ();
        // using setTimeout 0 to force the execution to run after the future is returned
        setTimeout (() => {
            method.apply (this, args).then (future.resolve).catch (future.reject);
        }, 0);
        return future;
    }

    delay (timeout, method, ...args) {
        setTimeout (() => {
            this.spawn (method, ...args);
        }, timeout);
    }

    // -----------------------------------------------------------------------
    // -----------------------------------------------------------------------
    // WS/PRO methods

    orderBook (snapshot = {}, depth = Number.MAX_SAFE_INTEGER) {
        return new WsOrderBook (snapshot, depth);
    }

    indexedOrderBook (snapshot = {}, depth = Number.MAX_SAFE_INTEGER) {
        return new IndexedOrderBook (snapshot, depth);
    }

    countedOrderBook (snapshot = {}, depth = Number.MAX_SAFE_INTEGER) {
        return new CountedOrderBook (snapshot, depth);
    }

    handleMessage (client, message) {} // stub to override

    // ping (client: Client) {} // stub to override

    ping (client: Client) {
        return undefined;
    }

    client (url: string): WsClient {
        this.clients = this.clients || {};
        if (!this.clients[url]) {
            const onMessage = this.handleMessage.bind (this);
            const onError = this.onError.bind (this);
            const onClose = this.onClose.bind (this);
            const onConnected = this.onConnected.bind (this);
            // decide client type here: ws / signalr / socketio
            const wsOptions = this.safeValue (this.options, 'ws', {});
            // proxy agents
            const [ httpProxy, httpsProxy, socksProxy ] = this.checkWsProxySettings ();
            const chosenAgent = this.setProxyAgents (httpProxy, httpsProxy, socksProxy);
            // part only for node-js
            const httpProxyAgent = this.getHttpAgentIfNeeded (url);
            // eslint-disable-next-line no-nested-ternary
            const finalAgent = chosenAgent ? chosenAgent : (httpProxyAgent ? httpProxyAgent : this.agent);
            //
            const options = this.deepExtend (this.streaming, {
                'log': this.log ? this.log.bind (this) : this.log,
                'ping': (this as any).ping ? (this as any).ping.bind (this) : (this as any).ping,
                'verbose': this.verbose,
                'throttler': new Throttler (this.tokenBucket),
                // add support for proxies
                'options': {
                    'agent': finalAgent,
                },
                'decompressBinary': this.safeBool (this.options, 'decompressBinary', true),
            }, wsOptions);
            this.clients[url] = new WsClient (url, onMessage, onError, onClose, onConnected, options);
        }
        return this.clients[url];
    }

    watchMultiple (url: string, messageHashes: string[], message = undefined, subscribeHashes = undefined, subscription = undefined) {
        //
        // Without comments the code of this method is short and easy:
        //
        //     const client = this.client (url)
        //     const backoffDelay = 0
        //     const future = client.future (messageHash)
        //     const connected = client.connect (backoffDelay)
        //     connected.then (() => {
        //         if (message && !client.subscriptions[subscribeHash]) {
        //             client.subscriptions[subscribeHash] = true
        //             client.send (message)
        //         }
        //     }).catch ((error) => {})
        //     return future
        //
        // The following is a longer version of this method with comments
        //
        const client = this.client (url) as WsClient;
        // todo: calculate the backoff using the clients cache
        const backoffDelay = 0;
        //
        //  watchOrderBook ---- future ----+---------------+----→ user
        //                                 |               |
        //                                 ↓               ↑
        //                                 |               |
        //                              connect ......→ resolve
        //                                 |               |
        //                                 ↓               ↑
        //                                 |               |
        //                             subscribe -----→ receive
        //
        const future = Future.race (messageHashes.map ((messageHash) => client.future (messageHash)));
        // read and write subscription, this is done before connecting the client
        // to avoid race conditions when other parts of the code read or write to the client.subscriptions
        const missingSubscriptions = [];
        if (subscribeHashes !== undefined) {
            for (let i = 0; i < subscribeHashes.length; i++) {
                const subscribeHash = subscribeHashes[i];
                if (!client.subscriptions[subscribeHash]) {
                    missingSubscriptions.push (subscribeHash);
                    client.subscriptions[subscribeHash] = subscription || true;
                }
            }
        }
        // we intentionally do not use await here to avoid unhandled exceptions
        // the policy is to make sure that 100% of promises are resolved or rejected
        // either with a call to client.resolve or client.reject with
        //  a proper exception class instance
        const connected = client.connect (backoffDelay);
        // the following is executed only if the catch-clause does not
        // catch any connection-level exceptions from the client
        // (connection established successfully)
        if ((subscribeHashes === undefined) || missingSubscriptions.length) {
            connected.then (() => {
                const options = this.safeValue (this.options, 'ws');
                const cost = this.safeValue (options, 'cost', 1);
                if (message) {
                    if (this.enableRateLimit && client.throttle) {
                        // add cost here |
                        //               |
                        //               V
                        client.throttle (cost).then (() => {
                            client.send (message);
                        }).catch ((e) => {
                            for (let i = 0; i < missingSubscriptions.length; i++) {
                                const subscribeHash = missingSubscriptions[i];
                                delete client.subscriptions[subscribeHash];
                            }
                            future.reject (e);
                        });
                    } else {
                        client.send (message)
                            .catch ((e) => {
                                for (let i = 0; i < missingSubscriptions.length; i++) {
                                    const subscribeHash = missingSubscriptions[i];
                                    delete client.subscriptions[subscribeHash];
                                }
                                future.reject (e);
                            });
                    }
                }
            }).catch ((e) => {
                for (let i = 0; i < missingSubscriptions.length; i++) {
                    const subscribeHash = missingSubscriptions[i];
                    delete client.subscriptions[subscribeHash];
                }
                future.reject (e);
            });
        }
        return future;
    }

    watch (url: string, messageHash: string, message = undefined, subscribeHash = undefined, subscription = undefined) {
        //
        // Without comments the code of this method is short and easy:
        //
        //     const client = this.client (url)
        //     const backoffDelay = 0
        //     const future = client.future (messageHash)
        //     const connected = client.connect (backoffDelay)
        //     connected.then (() => {
        //         if (message && !client.subscriptions[subscribeHash]) {
        //             client.subscriptions[subscribeHash] = true
        //             client.send (message)
        //         }
        //     }).catch ((error) => {})
        //     return future
        //
        // The following is a longer version of this method with comments
        //
        const client = this.client (url) as WsClient;
        // todo: calculate the backoff using the clients cache
        const backoffDelay = 0;
        //
        //  watchOrderBook ---- future ----+---------------+----→ user
        //                                 |               |
        //                                 ↓               ↑
        //                                 |               |
        //                              connect ......→ resolve
        //                                 |               |
        //                                 ↓               ↑
        //                                 |               |
        //                             subscribe -----→ receive
        //
        if ((subscribeHash === undefined) && (messageHash in client.futures)) {
            return client.futures[messageHash];
        }
        const future = client.future (messageHash);
        // read and write subscription, this is done before connecting the client
        // to avoid race conditions when other parts of the code read or write to the client.subscriptions
        const clientSubscription = client.subscriptions[subscribeHash];
        if (!clientSubscription) {
            client.subscriptions[subscribeHash] = subscription || true;
        }
        // we intentionally do not use await here to avoid unhandled exceptions
        // the policy is to make sure that 100% of promises are resolved or rejected
        // either with a call to client.resolve or client.reject with
        //  a proper exception class instance
        const connected = client.connect (backoffDelay);
        // the following is executed only if the catch-clause does not
        // catch any connection-level exceptions from the client
        // (connection established successfully)
        if (!clientSubscription) {
            connected.then (() => {
                const options = this.safeValue (this.options, 'ws');
                const cost = this.safeValue (options, 'cost', 1);
                if (message) {
                    if (this.enableRateLimit && client.throttle) {
                        // add cost here |
                        //               |
                        //               V
                        client.throttle (cost).then (() => {
                            client.send (message);
                        }).catch ((e) => {
                            client.onError (e);
                        });
                    } else {
                        client.send (message)
                            .catch ((e) => {
                                client.onError (e);
                            });
                    }
                }
            }).catch ((e) => {
                delete client.subscriptions[subscribeHash];
                future.reject (e);
            });
        }
        return future;
    }

    onConnected (client, message = undefined) {
        // for user hooks
        // console.log ('Connected to', client.url)
    }

    onError (client, error) {
        this.stream.produce ('errors', 'onError', error);
        if ((client.url in this.clients) && (this.clients[client.url].error)) {
            delete this.clients[client.url];
        }
    }

    onClose (client, error) {
        if (client.error) {
            this.streamProduce ('errors', undefined, client.error);
            // connection closed due to an error, do nothing
        } else {
            // server disconnected a working connection
            if (this.clients[client.url]) {
                delete this.clients[client.url];
            }
            this.streamProduce ('errors', undefined, new NetworkError ('connection closed by remote server'));
        }
    }

    async close () {
        // test by running ts/src/pro/test/base/test.close.ts
        await this.sleep (0); // allow other futures to run
        const clients = Object.values (this.clients || {});
        const closedClients = [];
        for (let i = 0; i < clients.length; i++) {
            const client = clients[i] as WsClient;
            client.error = new ExchangeClosedByUser (this.id + ' closedByUser');
            closedClients.push (client.close ());
        }
        for (let i = 0; i < clients.length; i++) {
            const client = clients[i] as WsClient;
            delete this.clients[client.url];
            closedClients.push (client.close ());
        }
        const stream = this.stream;
        stream.close ();
        return Promise.all (closedClients);
    }

    async loadOrderBook (client, messageHash: string, symbol: string, limit: Int = undefined, params = {}) {
        if (!(symbol in this.orderbooks)) {
            client.reject (new ExchangeError (this.id + ' loadOrderBook() orderbook is not initiated'), messageHash);
            return;
        }
        const maxRetries = this.handleOption ('watchOrderBook', 'snapshotMaxRetries', 3);
        let tries = 0;
        try {
            const stored = this.orderbooks[symbol];
            while (tries < maxRetries) {
                const cache = stored.cache;
                const orderBook = await this.fetchRestOrderBookSafe (symbol, limit, params);
                const index = this.getCacheIndex (orderBook, cache);
                if (index >= 0) {
                    stored.reset (orderBook);
                    this.handleDeltas (stored, cache.slice (index));
                    stored.cache.length = 0;
                    client.resolve (stored, messageHash);
                    return;
                }
                tries++;
            }
            client.reject (new ExchangeError (this.id + ' nonce is behind the cache after ' + maxRetries.toString () + ' tries.'), messageHash);
            delete this.clients[client.url];
            this.orderbooks[symbol] = this.orderBook (); // clear the orderbook and its cache - issue https://github.com/ccxt/ccxt/issues/26753
        } catch (e) {
            client.reject (e, messageHash);
            await this.loadOrderBook (client, messageHash, symbol, limit, params);
        }
    }

    convertToBigInt (value: string) {
        return BigInt (value); // used on XT
    }

    stringToCharsArray (value: string) {
        return value.split ('');
    }

    valueIsDefined (value: any) {
        return value !== undefined && value !== null;
    }

    arraySlice (array, first, second = undefined) {
        if (second === undefined) {
            return array.slice (first);
        }
        return array.slice (first, second);
    }

    getProperty (obj, property, defaultValue: any = undefined) {
        return (property in obj ? obj[property] : defaultValue);
    }

    setProperty (obj, property, defaultValue: any = undefined) {
        obj[property] = defaultValue;
    }

    axolotl (payload, hexKey, ed25519) {
        return axolotl (payload, hexKey, ed25519);
    }

    fixStringifiedJsonMembers (content: string) {
        // used for instance in bingx
        // when stringified json has members with their values also stringified, like:
        // '{"code":0, "data":{"order":{"orderId":1742968678528512345,"symbol":"BTC-USDT", "takeProfit":"{\"type\":\"TAKE_PROFIT\",\"stopPrice\":43320.1}","reduceOnly":false}}}'
        // we can fix with below manipulations
        // @ts-ignore
        let modifiedContent = content.replaceAll ('\\', '');
        modifiedContent = modifiedContent.replaceAll ('"{', '{');
        modifiedContent = modifiedContent.replaceAll ('}"', '}');
        return modifiedContent;
    }

    streamToSymbol (topic: Topic) {
        const callback = (message: Message) => {
            const payload = message.payload;
            const symbol = safeString (payload, 'symbol');
            this.stream.produce (topic + '::' + symbol, payload);
        }
        return callback.bind (this);
    }

    streamReconnectOnError () {
        const callback = async (message: Message) => {
            const error = message.payload;
            if (error !== undefined && !(message.error instanceof ConsumerFunctionError)) {
                try{
                    await this.streamReconnect ();
                } catch (e) {
                    this.log ('Failed to reconnect to stream: ', e);
                }
            }
        }
        return callback.bind(this);
    }

    streamOHLCVS () {
        /**
         * @ignore
         * @method
         * @description parses ohlcvs topic and produces to ohlcvs symbol and timeframe topics
         */
        const callback = (message: Message) => {
            const payload = message.payload;
            const err = message.error;
            const symbol = this.safeString (payload, 'symbol');
            const ohlcv = this.safeValue (payload, 'ohlcv');
            if (symbol !== undefined) {
                this.streamProduce ('ohlcvs::' + symbol, ohlcv, err);
                const timeframe = this.safeString (payload, 'timeframe');
                if (timeframe !== undefined) {
                    this.streamProduce ('ohlcvs::' + symbol + '::' + timeframe, ohlcv, err);
                }
            }
        }
        return callback.bind(this);
    }

    ethAbiEncode (types, args) {
        return this.base16ToBinary (ethers.encode (types, args).slice (2));
    }

    ethEncodeStructuredData (domain, messageTypes, messageData) {
        return this.base16ToBinary (TypedDataEncoder.encode (domain, messageTypes, messageData).slice (-132));
    }

    retrieveStarkAccount (signature, accountClassHash, accountProxyClassHash) {
        const privateKey = ethSigToPrivate (signature);
        const publicKey = getStarkKey (privateKey);
        const callData = Starknet.CallData.compile ({
            'implementation': accountClassHash,
            'selector': Starknet.hash.getSelectorFromName ('initialize'),
            'calldata': Starknet.CallData.compile ({
                'signer': publicKey,
                'guardian': '0',
            }),
        });
        const address = Starknet.hash.calculateContractAddressFromHash (
            publicKey,
            accountProxyClassHash,
            callData,
            0
        );
        return {
            privateKey,
            publicKey,
            address,
        };
    }

    starknetEncodeStructuredData (domain, messageTypes, messageData, address) {
        const types = Object.keys (messageTypes);
        if (types.length > 1) {
            throw new NotSupported (this.id + ' starknetEncodeStructuredData only support single type');
        }
        const request = {
            'domain': domain,
            'primaryType': types[0],
            'types': this.extend ({
                'StarkNetDomain': [
                    { 'name': 'name', 'type': 'felt' },
                    { 'name': 'chainId', 'type': 'felt' },
                    { 'name': 'version', 'type': 'felt' },
                ],
            }, messageTypes),
            'message': messageData,
        };
        const msgHash = Starknet.typedData.getMessageHash (request, address);
        return msgHash;
    }

    starknetSign (msgHash, pri) {
        // TODO: unify to ecdsa
        const signature = starknetCurveSign (msgHash.replace ('0x', ''), pri.slice (-64));
        return this.json ([ signature.r.toString (), signature.s.toString () ]);
    }

    async getZKContractSignatureObj (seed, params = {}) {
        const formattedSlotId = BigInt ('0x' + this.remove0xPrefix (this.hash (this.encode (this.safeString (params, 'slotId')), sha256, 'hex'))).toString ();
        const formattedNonce = BigInt ('0x' + this.remove0xPrefix (this.hash (this.encode (this.safeString (params, 'nonce')), sha256, 'hex'))).toString ();
        const formattedUint64 = '18446744073709551615';
        const formattedUint32 = '4294967295';
        const accountId = parseInt (Precise.stringMod (this.safeString (params, 'accountId'), formattedUint32), 10);
        const slotId = parseInt (Precise.stringDiv (Precise.stringMod (formattedSlotId, formattedUint64), formattedUint32), 10);
        const nonce = parseInt (Precise.stringMod (formattedNonce, formattedUint32), 10);
        await init ();
        const _signer = zklink.newRpcSignerWithProvider ({});
        await _signer.initZklinkSigner (seed);
        const tx_builder = new zklink.ContractBuilder (
            accountId,
            0,
            slotId,
            nonce,
            this.safeInteger (params, 'pairId'),
            Precise.stringMul (this.safeString (params, 'size'), '1e18'),
            Precise.stringMul (this.safeString (params, 'price'), '1e18'),
            this.safeString (params, 'direction') === 'BUY',
            parseInt (Precise.stringMul (this.safeString (params, 'makerFeeRate'), '10000')),
            parseInt (Precise.stringMul (this.safeString (params, 'takerFeeRate'), '10000')),
            false
        );
        const contractor = zklink.newContract (tx_builder);
        // const signer = ZkLinkSigner.ethSig(seed);
        // const signer = new Signer(seed);
        contractor?.sign (_signer?.getZkLinkSigner ());
        const tx = contractor.jsValue ();
        const zkSign = tx?.signature?.signature;
        return zkSign;
    }

    async getZKTransferSignatureObj (seed, params = {}) {
        await init ();
        const _signer = zklink.newRpcSignerWithProvider ({});
        await _signer.initZklinkSigner (seed);
        let nonce = this.safeString (params, 'nonce', '0');
        if (this.safeBool (params, 'isContract') === true) {
            const formattedUint32 = '4294967295';
            const formattedNonce = BigInt ('0x' + this.remove0xPrefix (this.hash (this.encode (nonce), sha256, 'hex'))).toString ();
            nonce = Precise.stringMod (formattedNonce, formattedUint32);
        }
        const tx_builder = new zklink.TransferBuilder (
            this.safeNumber (params, 'zkAccountId', 0),
            this.safeString (params, 'receiverAddress'),
            this.safeNumber (params, 'subAccountId', 0),
            this.safeNumber (params, 'receiverSubAccountId', 0),
            this.safeNumber (params, 'tokenId', 0),
            this.safeString (params, 'fee', '0'),
            this.safeString (params, 'amount', '0'),
            this.parseToInt (nonce),
            this.safeNumber (params, 'timestampSeconds', 0)
        );
        const contractor = zklink.newTransfer (tx_builder);
        // const signer = ZkLinkSigner.ethSig(seed);
        // const signer = new Signer(seed);
        contractor?.sign (_signer?.getZkLinkSigner ());
        const tx = contractor.jsValue ();
        const zkSign = tx?.signature?.signature;
        return zkSign;
    }

    intToBase16 (elem): string {
        return elem.toString (16);
    }

    extendExchangeOptions (newOptions: Dict) {
        this.options = this.extend (this.options, newOptions);
    }

    createSafeDictionary () {
        return {};
    }

    convertToSafeDictionary (dict) {
        return dict;
    }

    randomBytes (length: number) {
        const rng = new SecureRandom ();
        const x:number[] = [];
        x.length = length;
        rng.nextBytes (x);
        return Buffer.from (x).toString ('hex');
    }

    randNumber (size: number) {
        let number = '';
        for (let i = 0; i < size; i++) {
            number += Math.floor (Math.random () * 10);
        }
        return parseInt (number, 10);
    }

    binaryLength (binary: Uint8Array) {
        return binary.length;
    }

    /* eslint-enable */
    // ------------------------------------------------------------------------

    // ########################################################################
    // ########################################################################
    // ########################################################################
    // ########################################################################
    // ########                        ########                        ########
    // ########                        ########                        ########
    // ########                        ########                        ########
    // ########                        ########                        ########
    // ########        ########################        ########################
    // ########        ########################        ########################
    // ########        ########################        ########################
    // ########        ########################        ########################
    // ########                        ########                        ########
    // ########                        ########                        ########
    // ########                        ########                        ########
    // ########                        ########                        ########
    // ########################################################################
    // ########################################################################
    // ########################################################################
    // ########################################################################
    // ########        ########        ########                        ########
    // ########        ########        ########                        ########
    // ########        ########        ########                        ########
    // ########        ########        ########                        ########
    // ################        ########################        ################
    // ################        ########################        ################
    // ################        ########################        ################
    // ################        ########################        ################
    // ########        ########        ################        ################
    // ########        ########        ################        ################
    // ########        ########        ################        ################
    // ########        ########        ################        ################
    // ########################################################################
    // ########################################################################
    // ########################################################################
    // ########################################################################

    // ------------------------------------------------------------------------
    // METHODS BELOW THIS LINE ARE TRANSPILED FROM JAVASCRIPT TO PYTHON AND PHP

    setupStream () {
        /**
         * @ignore
         * @method
         * @description setup the stream object options and create subscriptions so the streams of multiple symbols publish to the individual ones
         */
        const stream = this.stream;
        if (this.stream === undefined) {
            throw new ExchangeError ('Stream is not initialized');
        }
        if (this.isStreamingEnabled ()) {
            return;
        }
        this.options['enableStreaming'] = true;
        stream.subscribe ('tickers', this.streamToSymbol ('tickers'), true);
        stream.subscribe ('orderbooks', this.streamToSymbol ('orderbooks'), true);
        stream.subscribe ('orders', this.streamToSymbol ('orders'), true);
        stream.subscribe ('positions', this.streamToSymbol ('positions'), true);
        stream.subscribe ('trades', this.streamToSymbol ('trades'), true);
        stream.subscribe ('myTrades', this.streamToSymbol ('myTrades'), true);
        stream.subscribe ('ohlcvs', this.streamOHLCVS (), true);
        stream.subscribe ('liquidations', this.streamToSymbol ('liquidations'), true);
        stream.subscribe ('myLiquidations', this.streamToSymbol ('myLiquidations'), true);
        const options = this.safeDict (this.options, 'streaming', {});
        const reconnect = this.safeBool (options, 'autoreconnect', true);
        if (reconnect) {
            stream.subscribe ('errors', this.streamReconnectOnError (), true);
        }
    }

    streamProduce (topic: Topic, payload: any = undefined, error: any = undefined) {
        /**
         * @ignore
         * @method
         * @description produce a message to a topic of the stream
         * @returns {bool | undefined}
         */
        const stream = this.stream;
        stream.produce (topic, payload, error);
    }

    async streamReconnect () {
        /**
         * @ignore
         * @method
         * @description Calls all watchFunctions that were being used.
         * @returns {bool | undefined}
         */
        if (this.verbose) {
            this.log ('Stream reconnecting active watch functions');
        }
        const stream = this.stream;
        const activeFunctions = stream.activeWatchFunctions;
        const tasks = [];
        for (let i = 0; i < activeFunctions.length; i++) {
            const activeFunction = activeFunctions[i];
            const method = this.safeString (activeFunction, 'method');
            const args = this.safeList (activeFunction, 'args');
            const future = this.spawn (this[method], ...args);
            tasks.push (future);
        }
        return Promise.all (tasks);
    }

    describe (): any {
        return {
            'id': undefined,
            'name': undefined,
            'countries': undefined,
            'enableRateLimit': true,
            'rateLimit': 2000, // milliseconds = seconds * 1000
            'timeout': this.timeout, // milliseconds = seconds * 1000
            'certified': false, // if certified by the CCXT dev team
            'pro': false, // if it is integrated with CCXT Pro for WebSocket support
            'alias': false, // whether this exchange is an alias to another exchange
            'dex': false,
            'has': {
                'publicAPI': true,
                'privateAPI': true,
                'CORS': undefined,
                'sandbox': undefined,
                'spot': undefined,
                'margin': undefined,
                'swap': undefined,
                'future': undefined,
                'option': undefined,
                'addMargin': undefined,
                'borrowCrossMargin': undefined,
                'borrowIsolatedMargin': undefined,
                'borrowMargin': undefined,
                'cancelAllOrders': undefined,
                'cancelAllOrdersWs': undefined,
                'cancelOrder': true,
                'cancelOrderWs': undefined,
                'cancelOrders': undefined,
                'cancelOrdersWs': undefined,
                'closeAllPositions': undefined,
                'closePosition': undefined,
                'createDepositAddress': undefined,
                'createLimitBuyOrder': undefined,
                'createLimitBuyOrderWs': undefined,
                'createLimitOrder': true,
                'createLimitOrderWs': undefined,
                'createLimitSellOrder': undefined,
                'createLimitSellOrderWs': undefined,
                'createMarketBuyOrder': undefined,
                'createMarketBuyOrderWs': undefined,
                'createMarketBuyOrderWithCost': undefined,
                'createMarketBuyOrderWithCostWs': undefined,
                'createMarketOrder': true,
                'createMarketOrderWs': true,
                'createMarketOrderWithCost': undefined,
                'createMarketOrderWithCostWs': undefined,
                'createMarketSellOrder': undefined,
                'createMarketSellOrderWs': undefined,
                'createMarketSellOrderWithCost': undefined,
                'createMarketSellOrderWithCostWs': undefined,
                'createOrder': true,
                'createOrderWs': undefined,
                'createOrders': undefined,
                'createOrderWithTakeProfitAndStopLoss': undefined,
                'createOrderWithTakeProfitAndStopLossWs': undefined,
                'createPostOnlyOrder': undefined,
                'createPostOnlyOrderWs': undefined,
                'createReduceOnlyOrder': undefined,
                'createReduceOnlyOrderWs': undefined,
                'createStopLimitOrder': undefined,
                'createStopLimitOrderWs': undefined,
                'createStopLossOrder': undefined,
                'createStopLossOrderWs': undefined,
                'createStopMarketOrder': undefined,
                'createStopMarketOrderWs': undefined,
                'createStopOrder': undefined,
                'createStopOrderWs': undefined,
                'createTakeProfitOrder': undefined,
                'createTakeProfitOrderWs': undefined,
                'createTrailingAmountOrder': undefined,
                'createTrailingAmountOrderWs': undefined,
                'createTrailingPercentOrder': undefined,
                'createTrailingPercentOrderWs': undefined,
                'createTriggerOrder': undefined,
                'createTriggerOrderWs': undefined,
                'deposit': undefined,
                'editOrder': 'emulated',
                'editOrders': undefined,
                'editOrderWs': undefined,
                'fetchAccounts': undefined,
                'fetchBalance': true,
                'fetchBalanceWs': undefined,
                'fetchBidsAsks': undefined,
                'fetchBorrowInterest': undefined,
                'fetchBorrowRate': undefined,
                'fetchBorrowRateHistories': undefined,
                'fetchBorrowRateHistory': undefined,
                'fetchBorrowRates': undefined,
                'fetchBorrowRatesPerSymbol': undefined,
                'fetchCanceledAndClosedOrders': undefined,
                'fetchCanceledOrders': undefined,
                'fetchClosedOrder': undefined,
                'fetchClosedOrders': undefined,
                'fetchClosedOrdersWs': undefined,
                'fetchConvertCurrencies': undefined,
                'fetchConvertQuote': undefined,
                'fetchConvertTrade': undefined,
                'fetchConvertTradeHistory': undefined,
                'fetchCrossBorrowRate': undefined,
                'fetchCrossBorrowRates': undefined,
                'fetchCurrencies': 'emulated',
                'fetchCurrenciesWs': 'emulated',
                'fetchDeposit': undefined,
                'fetchDepositAddress': undefined,
                'fetchDepositAddresses': undefined,
                'fetchDepositAddressesByNetwork': undefined,
                'fetchDeposits': undefined,
                'fetchDepositsWithdrawals': undefined,
                'fetchDepositsWs': undefined,
                'fetchDepositWithdrawFee': undefined,
                'fetchDepositWithdrawFees': undefined,
                'fetchFundingHistory': undefined,
                'fetchFundingRate': undefined,
                'fetchFundingRateHistory': undefined,
                'fetchFundingInterval': undefined,
                'fetchFundingIntervals': undefined,
                'fetchFundingRates': undefined,
                'fetchGreeks': undefined,
                'fetchIndexOHLCV': undefined,
                'fetchIsolatedBorrowRate': undefined,
                'fetchIsolatedBorrowRates': undefined,
                'fetchMarginAdjustmentHistory': undefined,
                'fetchIsolatedPositions': undefined,
                'fetchL2OrderBook': true,
                'fetchL3OrderBook': undefined,
                'fetchLastPrices': undefined,
                'fetchLedger': undefined,
                'fetchLedgerEntry': undefined,
                'fetchLeverage': undefined,
                'fetchLeverages': undefined,
                'fetchLeverageTiers': undefined,
                'fetchLiquidations': undefined,
                'fetchLongShortRatio': undefined,
                'fetchLongShortRatioHistory': undefined,
                'fetchMarginMode': undefined,
                'fetchMarginModes': undefined,
                'fetchMarketLeverageTiers': undefined,
                'fetchMarkets': true,
                'fetchMarketsWs': undefined,
                'fetchMarkOHLCV': undefined,
                'fetchMyLiquidations': undefined,
                'fetchMySettlementHistory': undefined,
                'fetchMyTrades': undefined,
                'fetchMyTradesWs': undefined,
                'fetchOHLCV': undefined,
                'fetchOHLCVWs': undefined,
                'fetchOpenInterest': undefined,
                'fetchOpenInterests': undefined,
                'fetchOpenInterestHistory': undefined,
                'fetchOpenOrder': undefined,
                'fetchOpenOrders': undefined,
                'fetchOpenOrdersWs': undefined,
                'fetchOption': undefined,
                'fetchOptionChain': undefined,
                'fetchOrder': undefined,
                'fetchOrderBook': true,
                'fetchOrderBooks': undefined,
                'fetchOrderBookWs': undefined,
                'fetchOrders': undefined,
                'fetchOrdersByStatus': undefined,
                'fetchOrdersWs': undefined,
                'fetchOrderTrades': undefined,
                'fetchOrderWs': undefined,
                'fetchPosition': undefined,
                'fetchPositionHistory': undefined,
                'fetchPositionsHistory': undefined,
                'fetchPositionWs': undefined,
                'fetchPositionMode': undefined,
                'fetchPositions': undefined,
                'fetchPositionsWs': undefined,
                'fetchPositionsForSymbol': undefined,
                'fetchPositionsForSymbolWs': undefined,
                'fetchPositionsRisk': undefined,
                'fetchPremiumIndexOHLCV': undefined,
                'fetchSettlementHistory': undefined,
                'fetchStatus': undefined,
                'fetchTicker': true,
                'fetchTickerWs': undefined,
                'fetchTickers': undefined,
                'fetchMarkPrices': undefined,
                'fetchTickersWs': undefined,
                'fetchTime': undefined,
                'fetchTrades': true,
                'fetchTradesWs': undefined,
                'fetchTradingFee': undefined,
                'fetchTradingFees': undefined,
                'fetchTradingFeesWs': undefined,
                'fetchTradingLimits': undefined,
                'fetchTransactionFee': undefined,
                'fetchTransactionFees': undefined,
                'fetchTransactions': undefined,
                'fetchTransfer': undefined,
                'fetchTransfers': undefined,
                'fetchUnderlyingAssets': undefined,
                'fetchVolatilityHistory': undefined,
                'fetchWithdrawAddresses': undefined,
                'fetchWithdrawal': undefined,
                'fetchWithdrawals': undefined,
                'fetchWithdrawalsWs': undefined,
                'fetchWithdrawalWhitelist': undefined,
                'reduceMargin': undefined,
                'repayCrossMargin': undefined,
                'repayIsolatedMargin': undefined,
                'setLeverage': undefined,
                'setMargin': undefined,
                'setMarginMode': undefined,
                'setPositionMode': undefined,
                'signIn': undefined,
                'transfer': undefined,
                'watchBalance': undefined,
                'watchMyTrades': undefined,
                'watchOHLCV': undefined,
                'watchOHLCVForSymbols': undefined,
                'watchOrderBook': undefined,
                'watchBidsAsks': undefined,
                'watchOrderBookForSymbols': undefined,
                'watchOrders': undefined,
                'watchOrdersForSymbols': undefined,
                'watchPosition': undefined,
                'watchPositions': undefined,
                'watchStatus': undefined,
                'watchTicker': undefined,
                'watchTickers': undefined,
                'watchTrades': undefined,
                'watchTradesForSymbols': undefined,
                'watchLiquidations': undefined,
                'watchLiquidationsForSymbols': undefined,
                'watchMyLiquidations': undefined,
                'unWatchOrders': undefined,
                'unWatchTrades': undefined,
                'unWatchTradesForSymbols': undefined,
                'unWatchOHLCVForSymbols': undefined,
                'unWatchOrderBookForSymbols': undefined,
                'unWatchPositions': undefined,
                'unWatchOrderBook': undefined,
                'unWatchTickers': undefined,
                'unWatchMyTrades': undefined,
                'unWatchTicker': undefined,
                'unWatchOHLCV': undefined,
                'watchMyLiquidationsForSymbols': undefined,
                'withdraw': undefined,
                'ws': undefined,
            },
            'urls': {
                'logo': undefined,
                'api': undefined,
                'www': undefined,
                'doc': undefined,
                'fees': undefined,
            },
            'api': undefined,
            'requiredCredentials': {
                'apiKey': true,
                'secret': true,
                'uid': false,
                'accountId': false,
                'login': false,
                'password': false,
                'twofa': false, // 2-factor authentication (one-time password key)
                'privateKey': false, // a "0x"-prefixed hexstring private key for a wallet
                'walletAddress': false, // the wallet address "0x"-prefixed hexstring
                'token': false, // reserved for HTTP auth in some cases
            },
            'markets': undefined, // to be filled manually or by fetchMarkets
            'currencies': {}, // to be filled manually or by fetchMarkets
            'timeframes': undefined, // redefine if the exchange has.fetchOHLCV
            'fees': {
                'trading': {
                    'tierBased': undefined,
                    'percentage': undefined,
                    'taker': undefined,
                    'maker': undefined,
                },
                'funding': {
                    'tierBased': undefined,
                    'percentage': undefined,
                    'withdraw': {},
                    'deposit': {},
                },
            },
            'status': {
                'status': 'ok',
                'updated': undefined,
                'eta': undefined,
                'url': undefined,
            },
            'exceptions': undefined,
            'httpExceptions': {
                '422': ExchangeError,
                '418': DDoSProtection,
                '429': RateLimitExceeded,
                '404': ExchangeNotAvailable,
                '409': ExchangeNotAvailable,
                '410': ExchangeNotAvailable,
                '451': ExchangeNotAvailable,
                '500': ExchangeNotAvailable,
                '501': ExchangeNotAvailable,
                '502': ExchangeNotAvailable,
                '520': ExchangeNotAvailable,
                '521': ExchangeNotAvailable,
                '522': ExchangeNotAvailable,
                '525': ExchangeNotAvailable,
                '526': ExchangeNotAvailable,
                '400': ExchangeNotAvailable,
                '403': ExchangeNotAvailable,
                '405': ExchangeNotAvailable,
                '503': ExchangeNotAvailable,
                '530': ExchangeNotAvailable,
                '408': RequestTimeout,
                '504': RequestTimeout,
                '401': AuthenticationError,
                '407': AuthenticationError,
                '511': AuthenticationError,
            },
            'commonCurrencies': {
                'XBT': 'BTC',
                'BCHSV': 'BSV',
            },
            'precisionMode': TICK_SIZE,
            'paddingMode': NO_PADDING,
            'limits': {
                'leverage': { 'min': undefined, 'max': undefined },
                'amount': { 'min': undefined, 'max': undefined },
                'price': { 'min': undefined, 'max': undefined },
                'cost': { 'min': undefined, 'max': undefined },
            },
        };
    }

    safeBoolN (dictionaryOrList, keys: IndexType[], defaultValue: boolean = undefined): boolean | undefined {
        /**
         * @ignore
         * @method
         * @description safely extract boolean value from dictionary or list
         * @returns {bool | undefined}
         */
        const value = this.safeValueN (dictionaryOrList, keys, defaultValue);
        if (typeof value === 'boolean') {
            return value;
        }
        return defaultValue;
    }

    safeBool2 (dictionary, key1: IndexType, key2: IndexType, defaultValue: boolean = undefined): boolean | undefined {
        /**
         * @ignore
         * @method
         * @description safely extract boolean value from dictionary or list
         * @returns {bool | undefined}
         */
        return this.safeBoolN (dictionary, [ key1, key2 ], defaultValue);
    }

    safeBool (dictionary, key: IndexType, defaultValue: boolean = undefined): boolean | undefined {
        /**
         * @ignore
         * @method
         * @description safely extract boolean value from dictionary or list
         * @returns {bool | undefined}
         */
        return this.safeBoolN (dictionary, [ key ], defaultValue);
    }

    safeDictN (dictionaryOrList, keys: IndexType[], defaultValue: Dictionary<any> = undefined): Dictionary<any> | undefined {
        /**
         * @ignore
         * @method
         * @description safely extract a dictionary from dictionary or list
         * @returns {object | undefined}
         */
        const value = this.safeValueN (dictionaryOrList, keys, defaultValue);
        if (value === undefined) {
            return defaultValue;
        }
        if ((typeof value === 'object')) {
            if (!Array.isArray (value)) {
                return value;
            }
        }
        return defaultValue;
    }

    safeDict (dictionary, key: IndexType, defaultValue: Dictionary<any> = undefined): Dictionary<any> | undefined {
        /**
         * @ignore
         * @method
         * @description safely extract a dictionary from dictionary or list
         * @returns {object | undefined}
         */
        return this.safeDictN (dictionary, [ key ], defaultValue);
    }

    safeDict2 (dictionary, key1: IndexType, key2: string, defaultValue: Dictionary<any> = undefined): Dictionary<any> | undefined {
        /**
         * @ignore
         * @method
         * @description safely extract a dictionary from dictionary or list
         * @returns {object | undefined}
         */
        return this.safeDictN (dictionary, [ key1, key2 ], defaultValue);
    }

    safeListN (dictionaryOrList, keys: IndexType[], defaultValue: any[] = undefined): any[] | undefined {
        /**
         * @ignore
         * @method
         * @description safely extract an Array from dictionary or list
         * @returns {Array | undefined}
         */
        const value = this.safeValueN (dictionaryOrList, keys, defaultValue);
        if (value === undefined) {
            return defaultValue;
        }
        if (Array.isArray (value)) {
            return value;
        }
        return defaultValue;
    }

    safeList2 (dictionaryOrList, key1: IndexType, key2: string, defaultValue: any[] = undefined): any[] | undefined {
        /**
         * @ignore
         * @method
         * @description safely extract an Array from dictionary or list
         * @returns {Array | undefined}
         */
        return this.safeListN (dictionaryOrList, [ key1, key2 ], defaultValue);
    }

    safeList (dictionaryOrList, key: IndexType, defaultValue: any[] = undefined): any[] | undefined {
        /**
         * @ignore
         * @method
         * @description safely extract an Array from dictionary or list
         * @returns {Array | undefined}
         */
        return this.safeListN (dictionaryOrList, [ key ], defaultValue);
    }

    handleDeltas (orderbook, deltas) {
        for (let i = 0; i < deltas.length; i++) {
            this.handleDelta (orderbook, deltas[i]);
        }
    }

    handleDelta (bookside, delta) {
        throw new NotSupported (this.id + ' handleDelta not supported yet');
    }

    handleDeltasWithKeys (bookSide: any, deltas, priceKey: IndexType = 0, amountKey: IndexType = 1, countOrIdKey: IndexType = 2) {
        for (let i = 0; i < deltas.length; i++) {
            const bidAsk = this.parseBidAsk (deltas[i], priceKey, amountKey, countOrIdKey);
            bookSide.storeArray (bidAsk);
        }
    }

    getCacheIndex (orderbook, deltas) {
        // return the first index of the cache that can be applied to the orderbook or -1 if not possible
        return -1;
    }

    arraysConcat (arraysOfArrays: any[]) {
        let result = [];
        for (let i = 0; i < arraysOfArrays.length; i++) {
            result = this.arrayConcat (result, arraysOfArrays[i]);
        }
        return result;
    }

    findTimeframe (timeframe, timeframes = undefined) {
        if (timeframes === undefined) {
            timeframes = this.timeframes;
        }
        const keys = Object.keys (timeframes);
        for (let i = 0; i < keys.length; i++) {
            const key = keys[i];
            if (timeframes[key] === timeframe) {
                return key;
            }
        }
        return undefined;
    }

    checkProxyUrlSettings (url: Str = undefined, method: Str = undefined, headers = undefined, body = undefined) {
        const usedProxies = [];
        let proxyUrl = undefined;
        if (this.proxyUrl !== undefined) {
            usedProxies.push ('proxyUrl');
            proxyUrl = this.proxyUrl;
        }
        if (this.proxy_url !== undefined) {
            usedProxies.push ('proxy_url');
            proxyUrl = this.proxy_url;
        }
        if (this.proxyUrlCallback !== undefined) {
            usedProxies.push ('proxyUrlCallback');
            proxyUrl = this.proxyUrlCallback (url, method, headers, body);
        }
        if (this.proxy_url_callback !== undefined) {
            usedProxies.push ('proxy_url_callback');
            proxyUrl = this.proxy_url_callback (url, method, headers, body);
        }
        // backwards-compatibility
        if (this.proxy !== undefined) {
            usedProxies.push ('proxy');
            if (typeof this.proxy === 'function') {
                proxyUrl = this.proxy (url, method, headers, body);
            } else {
                proxyUrl = this.proxy;
            }
        }
        const length = usedProxies.length;
        if (length > 1) {
            const joinedProxyNames = usedProxies.join (',');
            throw new InvalidProxySettings (this.id + ' you have multiple conflicting proxy settings (' + joinedProxyNames + '), please use only one from : proxyUrl, proxy_url, proxyUrlCallback, proxy_url_callback');
        }
        return proxyUrl;
    }

    urlEncoderForProxyUrl (targetUrl: string) {
        // to be overriden
        const includesQuery = targetUrl.indexOf ('?') >= 0;
        const finalUrl = includesQuery ? this.encodeURIComponent (targetUrl) : targetUrl;
        return finalUrl;
    }

    checkProxySettings (url: Str = undefined, method: Str = undefined, headers = undefined, body = undefined) {
        const usedProxies = [];
        let httpProxy = undefined;
        let httpsProxy = undefined;
        let socksProxy = undefined;
        // httpProxy
        const isHttpProxyDefined = this.valueIsDefined (this.httpProxy);
        const isHttp_proxy_defined = this.valueIsDefined (this.http_proxy);
        if (isHttpProxyDefined || isHttp_proxy_defined) {
            usedProxies.push ('httpProxy');
            httpProxy = isHttpProxyDefined ? this.httpProxy : this.http_proxy;
        }
        const ishttpProxyCallbackDefined = this.valueIsDefined (this.httpProxyCallback);
        const ishttp_proxy_callback_defined = this.valueIsDefined (this.http_proxy_callback);
        if (ishttpProxyCallbackDefined || ishttp_proxy_callback_defined) {
            usedProxies.push ('httpProxyCallback');
            httpProxy = ishttpProxyCallbackDefined ? this.httpProxyCallback (url, method, headers, body) : this.http_proxy_callback (url, method, headers, body);
        }
        // httpsProxy
        const isHttpsProxyDefined = this.valueIsDefined (this.httpsProxy);
        const isHttps_proxy_defined = this.valueIsDefined (this.https_proxy);
        if (isHttpsProxyDefined || isHttps_proxy_defined) {
            usedProxies.push ('httpsProxy');
            httpsProxy = isHttpsProxyDefined ? this.httpsProxy : this.https_proxy;
        }
        const ishttpsProxyCallbackDefined = this.valueIsDefined (this.httpsProxyCallback);
        const ishttps_proxy_callback_defined = this.valueIsDefined (this.https_proxy_callback);
        if (ishttpsProxyCallbackDefined || ishttps_proxy_callback_defined) {
            usedProxies.push ('httpsProxyCallback');
            httpsProxy = ishttpsProxyCallbackDefined ? this.httpsProxyCallback (url, method, headers, body) : this.https_proxy_callback (url, method, headers, body);
        }
        // socksProxy
        const isSocksProxyDefined = this.valueIsDefined (this.socksProxy);
        const isSocks_proxy_defined = this.valueIsDefined (this.socks_proxy);
        if (isSocksProxyDefined || isSocks_proxy_defined) {
            usedProxies.push ('socksProxy');
            socksProxy = isSocksProxyDefined ? this.socksProxy : this.socks_proxy;
        }
        const issocksProxyCallbackDefined = this.valueIsDefined (this.socksProxyCallback);
        const issocks_proxy_callback_defined = this.valueIsDefined (this.socks_proxy_callback);
        if (issocksProxyCallbackDefined || issocks_proxy_callback_defined) {
            usedProxies.push ('socksProxyCallback');
            socksProxy = issocksProxyCallbackDefined ? this.socksProxyCallback (url, method, headers, body) : this.socks_proxy_callback (url, method, headers, body);
        }
        // check
        const length = usedProxies.length;
        if (length > 1) {
            const joinedProxyNames = usedProxies.join (',');
            throw new InvalidProxySettings (this.id + ' you have multiple conflicting proxy settings (' + joinedProxyNames + '), please use only one from: httpProxy, httpsProxy, httpProxyCallback, httpsProxyCallback, socksProxy, socksProxyCallback');
        }
        return [ httpProxy, httpsProxy, socksProxy ];
    }

    checkWsProxySettings () {
        const usedProxies = [];
        let wsProxy = undefined;
        let wssProxy = undefined;
        let wsSocksProxy = undefined;
        // ws proxy
        const isWsProxyDefined = this.valueIsDefined (this.wsProxy);
        const is_ws_proxy_defined = this.valueIsDefined (this.ws_proxy);
        if (isWsProxyDefined || is_ws_proxy_defined) {
            usedProxies.push ('wsProxy');
            wsProxy = (isWsProxyDefined) ? this.wsProxy : this.ws_proxy;
        }
        // wss proxy
        const isWssProxyDefined = this.valueIsDefined (this.wssProxy);
        const is_wss_proxy_defined = this.valueIsDefined (this.wss_proxy);
        if (isWssProxyDefined || is_wss_proxy_defined) {
            usedProxies.push ('wssProxy');
            wssProxy = (isWssProxyDefined) ? this.wssProxy : this.wss_proxy;
        }
        // ws socks proxy
        const isWsSocksProxyDefined = this.valueIsDefined (this.wsSocksProxy);
        const is_ws_socks_proxy_defined = this.valueIsDefined (this.ws_socks_proxy);
        if (isWsSocksProxyDefined || is_ws_socks_proxy_defined) {
            usedProxies.push ('wsSocksProxy');
            wsSocksProxy = (isWsSocksProxyDefined) ? this.wsSocksProxy : this.ws_socks_proxy;
        }
        // check
        const length = usedProxies.length;
        if (length > 1) {
            const joinedProxyNames = usedProxies.join (',');
            throw new InvalidProxySettings (this.id + ' you have multiple conflicting proxy settings (' + joinedProxyNames + '), please use only one from: wsProxy, wssProxy, wsSocksProxy');
        }
        return [ wsProxy, wssProxy, wsSocksProxy ];
    }

    checkConflictingProxies (proxyAgentSet, proxyUrlSet) {
        if (proxyAgentSet && proxyUrlSet) {
            throw new InvalidProxySettings (this.id + ' you have multiple conflicting proxy settings, please use only one from : proxyUrl, httpProxy, httpsProxy, socksProxy');
        }
    }

    checkAddress (address: Str = undefined): Str {
        if (address === undefined) {
            throw new InvalidAddress (this.id + ' address is undefined');
        }
        // check the address is not the same letter like 'aaaaa' nor too short nor has a space
        const uniqChars = (this.unique (this.stringToCharsArray (address)));
        const length = uniqChars.length; // py transpiler trick
        if (length === 1 || address.length < this.minFundingAddressLength || address.indexOf (' ') > -1) {
            throw new InvalidAddress (this.id + ' address is invalid or has less than ' + this.minFundingAddressLength.toString () + ' characters: "' + address.toString () + '"');
        }
        return address;
    }

    findMessageHashes (client, element: string): string[] {
        const result = [];
        const messageHashes = Object.keys (client.futures);
        for (let i = 0; i < messageHashes.length; i++) {
            const messageHash = messageHashes[i];
            if (messageHash.indexOf (element) >= 0) {
                result.push (messageHash);
            }
        }
        return result;
    }

    filterByLimit (array: object[], limit: Int = undefined, key: IndexType = 'timestamp', fromStart: boolean = false): any {
        if (this.valueIsDefined (limit)) {
            const arrayLength = array.length;
            if (arrayLength > 0) {
                let ascending = true;
                if ((key in array[0])) {
                    const first = array[0][key];
                    const last = array[arrayLength - 1][key];
                    if (first !== undefined && last !== undefined) {
                        ascending = first <= last;  // true if array is sorted in ascending order based on 'timestamp'
                    }
                }
                if (fromStart) {
                    if (limit > arrayLength) {
                        limit = arrayLength;
                    }
                    // array = ascending ? this.arraySlice (array, 0, limit) : this.arraySlice (array, -limit);
                    if (ascending) {
                        array = this.arraySlice (array, 0, limit);
                    } else {
                        array = this.arraySlice (array, -limit);
                    }
                } else {
                    // array = ascending ? this.arraySlice (array, -limit) : this.arraySlice (array, 0, limit);
                    if (ascending) {
                        array = this.arraySlice (array, -limit);
                    } else {
                        array = this.arraySlice (array, 0, limit);
                    }
                }
            }
        }
        return array;
    }

    filterBySinceLimit (array: object[], since: Int = undefined, limit: Int = undefined, key: IndexType = 'timestamp', tail = false): any {
        const sinceIsDefined = this.valueIsDefined (since);
        const parsedArray = this.toArray (array) as any;
        let result = parsedArray;
        if (sinceIsDefined) {
            result = [ ];
            for (let i = 0; i < parsedArray.length; i++) {
                const entry = parsedArray[i];
                const value = this.safeValue (entry, key);
                if (value && (value >= since)) {
                    result.push (entry);
                }
            }
        }
        if (tail && limit !== undefined) {
            return this.arraySlice (result, -limit);
        }
        // if the user provided a 'since' argument
        // we want to limit the result starting from the 'since'
        const shouldFilterFromStart = !tail && sinceIsDefined;
        return this.filterByLimit (result, limit, key, shouldFilterFromStart);
    }

    filterByValueSinceLimit (array: object[], field: IndexType, value = undefined, since: Int = undefined, limit: Int = undefined, key = 'timestamp', tail = false): any {
        const valueIsDefined = this.valueIsDefined (value);
        const sinceIsDefined = this.valueIsDefined (since);
        const parsedArray = this.toArray (array) as any;
        let result = parsedArray;
        // single-pass filter for both symbol and since
        if (valueIsDefined || sinceIsDefined) {
            result = [ ];
            for (let i = 0; i < parsedArray.length; i++) {
                const entry = parsedArray[i];
                const entryFiledEqualValue = entry[field] === value;
                const firstCondition = valueIsDefined ? entryFiledEqualValue : true;
                const entryKeyValue = this.safeValue (entry, key);
                const entryKeyGESince = (entryKeyValue) && (since !== undefined) && (entryKeyValue >= since);
                const secondCondition = sinceIsDefined ? entryKeyGESince : true;
                if (firstCondition && secondCondition) {
                    result.push (entry);
                }
            }
        }
        if (tail && limit !== undefined) {
            return this.arraySlice (result, -limit);
        }
        return this.filterByLimit (result, limit, key, sinceIsDefined);
    }

    /**
     * @method
     * @name Exchange#setSandboxMode
     * @description set the sandbox mode for the exchange
     * @param {boolean} enabled true to enable sandbox mode, false to disable it
     */
    setSandboxMode (enabled: boolean) {
        if (enabled) {
            if ('test' in this.urls) {
                if (typeof this.urls['api'] === 'string') {
                    this.urls['apiBackup'] = this.urls['api'];
                    this.urls['api'] = this.urls['test'];
                } else {
                    this.urls['apiBackup'] = this.clone (this.urls['api']);
                    this.urls['api'] = this.clone (this.urls['test']);
                }
            } else {
                throw new NotSupported (this.id + ' does not have a sandbox URL');
            }
            // set flag
            this.isSandboxModeEnabled = true;
        } else if ('apiBackup' in this.urls) {
            if (typeof this.urls['api'] === 'string') {
                this.urls['api'] = this.urls['apiBackup'] as any;
            } else {
                this.urls['api'] = this.clone (this.urls['apiBackup']);
            }
            const newUrls = this.omit (this.urls, 'apiBackup');
            this.urls = newUrls;
            // set flag
            this.isSandboxModeEnabled = false;
        }
    }

    sign (path, api: any = 'public', method = 'GET', params = {}, headers: any = undefined, body: any = undefined) {
        return {};
    }

    async fetchAccounts (params = {}): Promise<Account[]> {
        throw new NotSupported (this.id + ' fetchAccounts() is not supported yet');
    }

    async fetchTrades (symbol: string, since: Int = undefined, limit: Int = undefined, params = {}): Promise<Trade[]> {
        throw new NotSupported (this.id + ' fetchTrades() is not supported yet');
    }

    async fetchTradesWs (symbol: string, since: Int = undefined, limit: Int = undefined, params = {}): Promise<Trade[]> {
        throw new NotSupported (this.id + ' fetchTradesWs() is not supported yet');
    }

    async watchLiquidations (symbol: string, since: Int = undefined, limit: Int = undefined, params = {}): Promise<Liquidation[]> {
        if (this.has['watchLiquidationsForSymbols']) {
            return await this.watchLiquidationsForSymbols ([ symbol ], since, limit, params);
        }
        throw new NotSupported (this.id + ' watchLiquidations() is not supported yet');
    }

    async subscribeLiquidations (symbol: string, callback: ConsumerFunction, synchronous = true, params = {}): Promise<any> {
        /**
         * @method
         * @name exchange#subscribeLiquidations
         * @description watch the public liquidations of a trading pair
         * @param {string} symbol unified CCXT market symbol
         * @param {Function} callback Consumer function to be called with each update
         * @param {boolean} synchronous if set to true, the callback will wait to finish before passing next message
         * @param {object} [params] exchange specific parameters for the bitmex api endpoint
         */
        if (!this.isStreamingEnabled ()) {
            this.setupStream ();
        }
        await this.loadMarkets ();
        const stream = this.stream;
        if (callback !== undefined) {
            stream.subscribe ('liquidations::' + symbol, callback, synchronous);
        }
        stream.addWatchFunction ('liquidations', [ symbol, undefined, undefined, params ]);
        return await this.watchLiquidations (symbol, undefined, undefined, params);
    }

    async watchLiquidationsForSymbols (symbols: string[], since: Int = undefined, limit: Int = undefined, params = {}): Promise<Liquidation[]> {
        throw new NotSupported (this.id + ' watchLiquidationsForSymbols() is not supported yet');
    }

    async subscribeLiquidationsForSymbols (symbols: string[], callback: ConsumerFunction, synchronous = true, params = {}): Promise<any> {
        /**
         * @method
         * @name exchange#subscribeLiquidationsForSymbols
         * @description watch the public liquidations of trading pairs
         * @param {string[]} symbols unified CCXT market symbol
         * @param {Function} callback Consumer function to be called with each update
         * @param {boolean} synchronous if set to true, the callback will wait to finish before passing next message
         * @param {object} [params] exchange specific parameters for the bitmex api endpoint
         */
        if (!this.isStreamingEnabled ()) {
            this.setupStream ();
        }
        await this.loadMarkets ();
        symbols = this.marketSymbols (symbols, undefined, true);
        const stream = this.stream;
        if (callback !== undefined) {
            for (let i = 0; i < symbols.length; i++) {
                stream.subscribe ('liquidations::' + symbols[i], callback, synchronous);
            }
            if (this.isEmpty (symbols)) {
                stream.subscribe ('liquidations', callback, synchronous);
            }
        }
        stream.addWatchFunction ('watchLiquidationsForSymbols', [ symbols, undefined, undefined, params ]);
        return await this.watchTradesForSymbols (symbols, undefined, undefined, params);
    }

    async watchMyLiquidations (symbol: string, since: Int = undefined, limit: Int = undefined, params = {}): Promise<Liquidation[]> {
        if (this.has['watchMyLiquidationsForSymbols']) {
            return this.watchMyLiquidationsForSymbols ([ symbol ], since, limit, params);
        }
        throw new NotSupported (this.id + ' watchMyLiquidations() is not supported yet');
    }

    async watchMyLiquidationsForSymbols (symbols: string[], since: Int = undefined, limit: Int = undefined, params = {}): Promise<Liquidation[]> {
        throw new NotSupported (this.id + ' watchMyLiquidationsForSymbols() is not supported yet');
    }

    async watchTrades (symbol: string, since: Int = undefined, limit: Int = undefined, params = {}): Promise<Trade[]> {
        throw new NotSupported (this.id + ' watchTrades() is not supported yet');
    }

    async subscribeTrades (symbol: string, callback: ConsumerFunction = undefined, synchronous: boolean = true, params = {}): Promise<any> {
        /**
         * @method
         * @name subscribeTrades
         * @description subscribe callback to be called with each trade
         * @param {string[]} symbols unified symbol of the market to fetch trades for
         * @param {Function} callback Consumer function to be called with each update
         * @param {boolean} synchronous if set to true, the callback will wait to finish before passing next message
         * @param {object} [params] extra parameters specific to the exchange API endpoint
         */
        if (!this.isStreamingEnabled ()) {
            this.setupStream ();
        }
        await this.loadMarkets ();
        const stream = this.stream;
        if (callback !== undefined) {
            stream.subscribe ('trades::' + symbol, callback, synchronous);
        }
        stream.addWatchFunction ('watchTrades', [ symbol, undefined, undefined, params ]);
        return await this.watchTrades (symbol, undefined, undefined, params);
    }

    async unWatchOrders (symbol: Str = undefined, params = {}): Promise<any> {
        throw new NotSupported (this.id + ' unWatchOrders() is not supported yet');
    }

    async unWatchTrades (symbol: string, params = {}): Promise<any> {
        throw new NotSupported (this.id + ' unWatchTrades() is not supported yet');
    }

    async watchTradesForSymbols (symbols: string[], since: Int = undefined, limit: Int = undefined, params = {}): Promise<Trade[]> {
        throw new NotSupported (this.id + ' watchTradesForSymbols() is not supported yet');
    }

    async subscribeTradesForSymbols (symbols: string[], callback: ConsumerFunction = undefined, synchronous: boolean = true, params = {}): Promise<any> {
        /**
         * @method
         * @name subscribeTradesForSymbols
         * @description subscribe callback to be called with each trade
         * @param {string[]} symbols unified symbol of the market to fetch trades for
         * @param {Function} callback Consumer function to be called with each update
         * @param {boolean} synchronous if set to true, the callback will wait to finish before passing next message
         * @param {object} [params] extra parameters specific to the exchange API endpoint
         */
        if (!this.isStreamingEnabled ()) {
            this.setupStream ();
        }
        await this.loadMarkets ();
        symbols = this.marketSymbols (symbols, undefined, true);
        const stream = this.stream;
        if (callback !== undefined) {
            for (let i = 0; i < symbols.length; i++) {
                stream.subscribe ('trades::' + symbols[i], callback, synchronous);
            }
            if (this.isEmpty (symbols)) {
                stream.subscribe ('trades', callback, synchronous);
            }
        }
        stream.addWatchFunction ('watchTradesForSymbols', [ symbols, undefined, undefined, params ]);
        return await this.watchTradesForSymbols (symbols, undefined, undefined, params);
    }

    async unWatchTradesForSymbols (symbols: string[], params = {}): Promise<any> {
        throw new NotSupported (this.id + ' unWatchTradesForSymbols() is not supported yet');
    }

    async watchMyTradesForSymbols (symbols: string[], since: Int = undefined, limit: Int = undefined, params = {}): Promise<Trade[]> {
        throw new NotSupported (this.id + ' watchMyTradesForSymbols() is not supported yet');
    }

    async subscribeMyTradesForSymbols (symbols: string[], callback: ConsumerFunction = undefined, synchronous: boolean = true, params = {}): Promise<any> {
        /**
         * @method
         * @name subscribeMyTradesForSymbols
         * @description subscribe callback to be called with each user trade
         * @param {string[]} symbols unified symbol of the market to fetch trades for
         * @param {Function} callback Consumer function to be called with each update
         * @param {boolean} synchronous if set to true, the callback will wait to finish before passing next message
         * @param {object} [params] extra parameters specific to the exchange API endpoint
         */
        if (!this.isStreamingEnabled ()) {
            this.setupStream ();
        }
        await this.loadMarkets ();
        symbols = this.marketSymbols (symbols, undefined, true);
        const stream = this.stream;
        if (callback !== undefined) {
            if (this.isEmpty (symbols)) {
                stream.subscribe ('myTrades', callback, synchronous);
            } else {
                for (let i = 0; i < symbols.length; i++) {
                    stream.subscribe ('myTrades::' + symbols[i], callback, synchronous);
                }
            }
        }
        stream.addWatchFunction ('watchMyTradesForSymbols', [ symbols, undefined, undefined, params ]);
        return await this.watchMyTradesForSymbols (symbols, undefined, undefined, params);
    }

    async watchOrdersForSymbols (symbols: string[], since: Int = undefined, limit: Int = undefined, params = {}): Promise<Order[]> {
        throw new NotSupported (this.id + ' watchOrdersForSymbols() is not supported yet');
    }

    async subscribeOrdersForSymbols (symbols: string[], callback: ConsumerFunction = undefined, synchronous: boolean = true, params = {}): Promise<any> {
        /**
         * @method
         * @name subscribeOrdersForSymbols
         * @description subscribe callback to be called with order
         * @param {string[]} symbols unified symbol of the market to fetch orders for
         * @param {Function} callback Consumer function to be called with each update
         * @param {boolean} synchronous if set to true, the callback will wait to finish before passing next message
         * @param {object} [params] extra parameters specific to the exchange API endpoint
         */
        if (!this.isStreamingEnabled ()) {
            this.setupStream ();
        }
        await this.loadMarkets ();
        symbols = this.marketSymbols (symbols, undefined, true);
        const stream = this.stream;
        if (callback !== undefined) {
            for (let i = 0; i < symbols.length; i++) {
                stream.subscribe ('orders::' + symbols[i], callback, synchronous);
            }
            if (this.isEmpty (symbols)) {
                stream.subscribe ('orders', callback, synchronous);
            }
        }
        stream.addWatchFunction ('watchOrdersForSymbols', [ symbols, undefined, undefined, params ]);
        return await this.watchOrdersForSymbols (symbols, undefined, undefined, params);
    }

    async watchOHLCVForSymbols (symbolsAndTimeframes: string[][], since: Int = undefined, limit: Int = undefined, params = {}): Promise<Dictionary<Dictionary<OHLCV[]>>> {
        throw new NotSupported (this.id + ' watchOHLCVForSymbols() is not supported yet');
    }

    async subscribeOHLCVForSymbols (symbolsAndTimeframes: string[][], callback: ConsumerFunction = undefined, synchronous: boolean = true, params = {}): Promise<any> {
        /**
         * @method
         * @name subscribeOHLCVForSymbols
         * @description subscribe callback to be called with order
         * @param {string[]} symbols unified symbol of the market to fetch orders for
         * @param {Function} callback Consumer function to be called with each update
         * @param {boolean} synchronous if set to true, the callback will wait to finish before passing next message
         * @param {object} [params] extra parameters specific to the exchange API endpoint
         */
        if (!this.isStreamingEnabled ()) {
            this.setupStream ();
        }
        await this.loadMarkets ();
        const stream = this.stream;
        if (callback !== undefined) {
            for (let i = 0; i < symbolsAndTimeframes.length; i++) {
                const symbol = this.symbol (symbolsAndTimeframes[i][0]);
                const timeframe = symbolsAndTimeframes[i][1];
                stream.subscribe ('ohlcvs' + '::' + symbol + '::' + timeframe, callback, synchronous);
            }
            if (this.isEmpty (symbolsAndTimeframes)) {
                stream.subscribe ('ohlcvs', callback, synchronous);
            }
        }
        stream.addWatchFunction ('watchOHLCVForSymbols', [ symbolsAndTimeframes, undefined, undefined, params ]);
        return await this.watchOHLCVForSymbols (symbolsAndTimeframes, undefined, undefined, params);
    }

    async unWatchOHLCVForSymbols (symbolsAndTimeframes: string[][], params = {}): Promise<any> {
        throw new NotSupported (this.id + ' unWatchOHLCVForSymbols() is not supported yet');
    }

    async watchOrderBookForSymbols (symbols: string[], limit: Int = undefined, params = {}): Promise<OrderBook> {
        throw new NotSupported (this.id + ' watchOrderBookForSymbols() is not supported yet');
    }

    async subscribeOrderBookForSymbols (symbols: string[], callback: ConsumerFunction = undefined, synchronous: boolean = true, params = {}): Promise<any> {
        /**
         * @method
         * @name subscribeOrderBookForSymbols
         * @description subscribes to information on open orders with bid (buy) and ask (sell) prices, volumes and other data
         * @param {string[]} symbols unified array of symbols
         * @param {Function} callback function to call when receiving an update
         * @param {boolean} synchronous if set to true, the callback will wait to finish before passing next message
         * @param {object} [params] extra parameters specific to the exchange API endpoint
         * @returns {object} A dictionary of [order book structures]{@link https://docs.ccxt.com/#/?id=order-book-structure} indexed by market symbols
         */
        if (!this.isStreamingEnabled ()) {
            this.setupStream ();
        }
        await this.loadMarkets ();
        const stream = this.stream;
        symbols = this.marketSymbols (symbols, undefined, true);
        if (callback !== undefined) {
            for (let i = 0; i < symbols.length; i++) {
                stream.subscribe ('orderbooks::' + symbols[i], callback, synchronous);
            }
            if (this.isEmpty (symbols)) {
                stream.subscribe ('orderbooks', callback, synchronous);
            }
        }
        stream.addWatchFunction ('watchOrderBookForSymbols', [ symbols, undefined, params ]);
        return await this.watchOrderBookForSymbols (symbols, undefined, params);
    }

    async unWatchOrderBookForSymbols (symbols: string[], params = {}): Promise<any> {
        throw new NotSupported (this.id + ' unWatchOrderBookForSymbols() is not supported yet');
    }

    async unWatchPositions (symbols: Strings = undefined, params = {}): Promise<any> {
        throw new NotSupported (this.id + ' unWatchPositions() is not supported yet');
    }

    async unWatchTicker (symbol: string, params = {}): Promise<any> {
        throw new NotSupported (this.id + ' unWatchTicker() is not supported yet');
    }

    async fetchDepositAddresses (codes: Strings = undefined, params = {}): Promise<DepositAddress[]> {
        throw new NotSupported (this.id + ' fetchDepositAddresses() is not supported yet');
    }

    async fetchOrderBook (symbol: string, limit: Int = undefined, params = {}): Promise<OrderBook> {
        throw new NotSupported (this.id + ' fetchOrderBook() is not supported yet');
    }

    async fetchOrderBookWs (symbol: string, limit: Int = undefined, params = {}): Promise<OrderBook> {
        throw new NotSupported (this.id + ' fetchOrderBookWs() is not supported yet');
    }

    async fetchMarginMode (symbol: string, params = {}): Promise<MarginMode> {
        if (this.has['fetchMarginModes']) {
            const marginModes = await this.fetchMarginModes ([ symbol ], params);
            return this.safeDict (marginModes, symbol) as MarginMode;
        } else {
            throw new NotSupported (this.id + ' fetchMarginMode() is not supported yet');
        }
    }

    async fetchMarginModes (symbols: Strings = undefined, params = {}): Promise<MarginModes> {
        throw new NotSupported (this.id + ' fetchMarginModes () is not supported yet');
    }

    async fetchRestOrderBookSafe (symbol, limit = undefined, params = {}) {
        const fetchSnapshotMaxRetries = this.handleOption ('watchOrderBook', 'maxRetries', 3);
        for (let i = 0; i < fetchSnapshotMaxRetries; i++) {
            try {
                const orderBook = await this.fetchOrderBook (symbol, limit, params);
                return orderBook;
            } catch (e) {
                if ((i + 1) === fetchSnapshotMaxRetries) {
                    throw e;
                }
            }
        }
        return undefined;
    }

    async watchOrderBook (symbol: string, limit: Int = undefined, params = {}): Promise<OrderBook> {
        throw new NotSupported (this.id + ' watchOrderBook() is not supported yet');
    }

    async subscribeOrderBook (symbol: string, callback: ConsumerFunction = undefined, synchronous: boolean = true, params = {}): Promise<any> {
        /**
         * @method
         * @name subscribeOrderBook
         * @description subscribe to information on open orders with bid (buy) and ask (sell) prices, volumes and other data
         * @param {string} symbol unified symbol of the market to fetch the order book for
         * @param {Function} callback Consumer function to be called with each update
         * @param {boolean} synchronous if set to true, the callback will wait to finish before passing next message
         * @returns {object} A dictionary of [order book structures]{@link https://docs.ccxt.com/#/?id=order-book-structure} indexed by market symbols
         */
        if (!this.isStreamingEnabled ()) {
            this.setupStream ();
        }
        return await this.subscribeOrderBookForSymbols ([ symbol ], callback, synchronous, params);
    }

    async unWatchOrderBook (symbol: string, params = {}): Promise<any> {
        throw new NotSupported (this.id + ' unWatchOrderBook() is not supported yet');
    }

    async fetchTime (params = {}): Promise<Int> {
        throw new NotSupported (this.id + ' fetchTime() is not supported yet');
    }

    async fetchTradingLimits (symbols: Strings = undefined, params = {}): Promise<{}> {
        throw new NotSupported (this.id + ' fetchTradingLimits() is not supported yet');
    }

    parseCurrency (rawCurrency: Dict): Currency {
        throw new NotSupported (this.id + ' parseCurrency() is not supported yet');
    }

    parseCurrencies (rawCurrencies): Currencies {
        const result = {};
        const arr = this.toArray (rawCurrencies);
        for (let i = 0; i < arr.length; i++) {
            const parsed = this.parseCurrency (arr[i]);
            const code = parsed['code'];
            result[code] = parsed;
        }
        return result;
    }

    parseMarket (market: Dict): Market {
        throw new NotSupported (this.id + ' parseMarket() is not supported yet');
    }

    parseMarkets (markets): Market[] {
        const result = [];
        for (let i = 0; i < markets.length; i++) {
            result.push (this.parseMarket (markets[i]));
        }
        return result;
    }

    parseTicker (ticker: Dict, market: Market = undefined): Ticker {
        throw new NotSupported (this.id + ' parseTicker() is not supported yet');
    }

    parseDepositAddress (depositAddress, currency: Currency = undefined): DepositAddress {
        throw new NotSupported (this.id + ' parseDepositAddress() is not supported yet');
    }

    parseTrade (trade: Dict, market: Market = undefined): Trade {
        throw new NotSupported (this.id + ' parseTrade() is not supported yet');
    }

    parseTransaction (transaction: Dict, currency: Currency = undefined): Transaction {
        throw new NotSupported (this.id + ' parseTransaction() is not supported yet');
    }

    parseTransfer (transfer: Dict, currency: Currency = undefined): TransferEntry {
        throw new NotSupported (this.id + ' parseTransfer() is not supported yet');
    }

    parseAccount (account: Dict): Account {
        throw new NotSupported (this.id + ' parseAccount() is not supported yet');
    }

    parseLedgerEntry (item: Dict, currency: Currency = undefined): LedgerEntry {
        throw new NotSupported (this.id + ' parseLedgerEntry() is not supported yet');
    }

    parseOrder (order: Dict, market: Market = undefined): Order {
        throw new NotSupported (this.id + ' parseOrder() is not supported yet');
    }

    async fetchCrossBorrowRates (params = {}): Promise<CrossBorrowRates> {
        throw new NotSupported (this.id + ' fetchCrossBorrowRates() is not supported yet');
    }

    async fetchIsolatedBorrowRates (params = {}): Promise<IsolatedBorrowRates> {
        throw new NotSupported (this.id + ' fetchIsolatedBorrowRates() is not supported yet');
    }

    parseMarketLeverageTiers (info, market: Market = undefined): LeverageTier[] {
        throw new NotSupported (this.id + ' parseMarketLeverageTiers() is not supported yet');
    }

    async fetchLeverageTiers (symbols: Strings = undefined, params = {}): Promise<LeverageTiers> {
        throw new NotSupported (this.id + ' fetchLeverageTiers() is not supported yet');
    }

    parsePosition (position: Dict, market: Market = undefined): Position {
        throw new NotSupported (this.id + ' parsePosition() is not supported yet');
    }

    parseFundingRateHistory (info, market: Market = undefined): FundingRateHistory {
        throw new NotSupported (this.id + ' parseFundingRateHistory() is not supported yet');
    }

    parseBorrowInterest (info: Dict, market: Market = undefined): BorrowInterest {
        throw new NotSupported (this.id + ' parseBorrowInterest() is not supported yet');
    }

    parseIsolatedBorrowRate (info: Dict, market: Market = undefined): IsolatedBorrowRate {
        throw new NotSupported (this.id + ' parseIsolatedBorrowRate() is not supported yet');
    }

    parseWsTrade (trade: Dict, market: Market = undefined): Trade {
        throw new NotSupported (this.id + ' parseWsTrade() is not supported yet');
    }

    parseWsOrder (order: Dict, market: Market = undefined): Order {
        throw new NotSupported (this.id + ' parseWsOrder() is not supported yet');
    }

    parseWsOrderTrade (trade: Dict, market: Market = undefined): Trade {
        throw new NotSupported (this.id + ' parseWsOrderTrade() is not supported yet');
    }

    parseWsOHLCV (ohlcv, market: Market = undefined): OHLCV {
        return this.parseOHLCV (ohlcv, market);
    }

    async fetchFundingRates (symbols: Strings = undefined, params = {}): Promise<FundingRates> {
        throw new NotSupported (this.id + ' fetchFundingRates() is not supported yet');
    }

    async fetchFundingIntervals (symbols: Strings = undefined, params = {}): Promise<FundingRates> {
        throw new NotSupported (this.id + ' fetchFundingIntervals() is not supported yet');
    }

    async watchFundingRate (symbol: string, params = {}): Promise<FundingRate> {
        throw new NotSupported (this.id + ' watchFundingRate() is not supported yet');
    }

    async watchFundingRates (symbols: string[], params = {}): Promise<FundingRates> {
        throw new NotSupported (this.id + ' watchFundingRates() is not supported yet');
    }

    async watchFundingRatesForSymbols (symbols: string[], params = {}): Promise<{}> {
        return await this.watchFundingRates (symbols, params);
    }

    async transfer (code: string, amount: number, fromAccount: string, toAccount: string, params = {}): Promise<TransferEntry> {
        throw new NotSupported (this.id + ' transfer() is not supported yet');
    }

    async withdraw (code: string, amount: number, address: string, tag: Str = undefined, params = {}): Promise<Transaction> {
        throw new NotSupported (this.id + ' withdraw() is not supported yet');
    }

    async createDepositAddress (code: string, params = {}): Promise<DepositAddress> {
        throw new NotSupported (this.id + ' createDepositAddress() is not supported yet');
    }

    async setLeverage (leverage: int, symbol: Str = undefined, params = {}): Promise<{}> {
        throw new NotSupported (this.id + ' setLeverage() is not supported yet');
    }

    async fetchLeverage (symbol: string, params = {}): Promise<Leverage> {
        if (this.has['fetchLeverages']) {
            const leverages = await this.fetchLeverages ([ symbol ], params);
            return this.safeDict (leverages, symbol) as Leverage;
        } else {
            throw new NotSupported (this.id + ' fetchLeverage() is not supported yet');
        }
    }

    async fetchLeverages (symbols: Strings = undefined, params = {}): Promise<Leverages> {
        throw new NotSupported (this.id + ' fetchLeverages() is not supported yet');
    }

    async setPositionMode (hedged: boolean, symbol: Str = undefined, params = {}): Promise<{}> {
        throw new NotSupported (this.id + ' setPositionMode() is not supported yet');
    }

    async addMargin (symbol: string, amount: number, params = {}): Promise<MarginModification> {
        throw new NotSupported (this.id + ' addMargin() is not supported yet');
    }

    async reduceMargin (symbol: string, amount: number, params = {}): Promise<MarginModification> {
        throw new NotSupported (this.id + ' reduceMargin() is not supported yet');
    }

    async setMargin (symbol: string, amount: number, params = {}): Promise<MarginModification> {
        throw new NotSupported (this.id + ' setMargin() is not supported yet');
    }

    async fetchLongShortRatio (symbol: string, timeframe: Str = undefined, params = {}): Promise<LongShortRatio> {
        throw new NotSupported (this.id + ' fetchLongShortRatio() is not supported yet');
    }

    async fetchLongShortRatioHistory (symbol: Str = undefined, timeframe: Str = undefined, since: Int = undefined, limit: Int = undefined, params = {}): Promise<LongShortRatio[]> {
        throw new NotSupported (this.id + ' fetchLongShortRatioHistory() is not supported yet');
    }

    async fetchMarginAdjustmentHistory (symbol: Str = undefined, type: Str = undefined, since: Num = undefined, limit: Num = undefined, params = {}): Promise<MarginModification[]> {
        /**
         * @method
         * @name exchange#fetchMarginAdjustmentHistory
         * @description fetches the history of margin added or reduced from contract isolated positions
         * @param {string} [symbol] unified market symbol
         * @param {string} [type] "add" or "reduce"
         * @param {int} [since] timestamp in ms of the earliest change to fetch
         * @param {int} [limit] the maximum amount of changes to fetch
         * @param {object} params extra parameters specific to the exchange api endpoint
         * @returns {object[]} a list of [margin structures]{@link https://docs.ccxt.com/#/?id=margin-loan-structure}
         */
        throw new NotSupported (this.id + ' fetchMarginAdjustmentHistory() is not supported yet');
    }

    async setMarginMode (marginMode: string, symbol: Str = undefined, params = {}): Promise<{}> {
        throw new NotSupported (this.id + ' setMarginMode() is not supported yet');
    }

    async fetchDepositAddressesByNetwork (code: string, params = {}): Promise<DepositAddress[]> {
        throw new NotSupported (this.id + ' fetchDepositAddressesByNetwork() is not supported yet');
    }

    async fetchOpenInterestHistory (symbol: string, timeframe: string = '1h', since: Int = undefined, limit: Int = undefined, params = {}): Promise<OpenInterest[]> {
        throw new NotSupported (this.id + ' fetchOpenInterestHistory() is not supported yet');
    }

    async fetchOpenInterest (symbol: string, params = {}): Promise<OpenInterest> {
        throw new NotSupported (this.id + ' fetchOpenInterest() is not supported yet');
    }

    async fetchOpenInterests (symbols: Strings = undefined, params = {}): Promise<OpenInterests> {
        throw new NotSupported (this.id + ' fetchOpenInterests() is not supported yet');
    }

    async signIn (params = {}): Promise<{}> {
        throw new NotSupported (this.id + ' signIn() is not supported yet');
    }

    async fetchPaymentMethods (params = {}): Promise<{}> {
        throw new NotSupported (this.id + ' fetchPaymentMethods() is not supported yet');
    }

    parseToInt (number) {
        // Solve Common parseInt misuse ex: parseInt ((since / 1000).toString ())
        // using a number as parameter which is not valid in ts
        const stringifiedNumber = this.numberToString (number);
        const convertedNumber = parseFloat (stringifiedNumber) as any;
        return parseInt (convertedNumber);
    }

    parseToNumeric (number) {
        const stringVersion = this.numberToString (number); // this will convert 1.0 and 1 to "1" and 1.1 to "1.1"
        // keep this in mind:
        // in JS:     1 === 1.0 is true
        // in Python: 1 == 1.0 is true
        // in PHP:    1 == 1.0 is true, but 1 === 1.0 is false.
        if (stringVersion.indexOf ('.') >= 0) {
            return parseFloat (stringVersion);
        }
        return parseInt (stringVersion);
    }

    isRoundNumber (value: number) {
        // this method is similar to isInteger, but this is more loyal and does not check for types.
        // i.e. isRoundNumber(1.000) returns true, while isInteger(1.000) returns false
        const res = this.parseToNumeric ((value % 1));
        return res === 0;
    }

    safeNumberOmitZero (obj: object, key: IndexType, defaultValue: Num = undefined): Num {
        const value = this.safeString (obj, key);
        const final = this.parseNumber (this.omitZero (value));
        return (final === undefined) ? defaultValue : final;
    }

    safeIntegerOmitZero (obj: object, key: IndexType, defaultValue: Int = undefined): Int {
        const timestamp = this.safeInteger (obj, key, defaultValue);
        if (timestamp === undefined || timestamp === 0) {
            return undefined;
        }
        return timestamp;
    }

    afterConstruct () {
        // networks
        this.createNetworksByIdObject ();
        if (this.isStreamingEnabled ()) {
            this.setupStream ();
        }
        this.featuresGenerator ();
        // init predefined markets if any
        if (this.markets) {
            this.setMarkets (this.markets);
        }
        // init the request rate limiter
        this.initRestRateLimiter ();
        // sanbox mode
        const isSandbox = this.safeBool2 (this.options, 'sandbox', 'testnet', false);
        if (isSandbox) {
            this.setSandboxMode (isSandbox);
        }
    }

    initRestRateLimiter () {
        if (this.rateLimit === undefined || (this.id !== undefined && this.rateLimit === -1)) {
            throw new ExchangeError (this.id + '.rateLimit property is not configured');
        }
        let refillRate = this.MAX_VALUE;
        if (this.rateLimit > 0) {
            refillRate = 1 / this.rateLimit;
        }
        const defaultBucket = {
            'delay': 0.001,
            'capacity': 1,
            'cost': 1,
            'maxCapacity': 1000,
            'refillRate': refillRate,
        };
        const existingBucket = (this.tokenBucket === undefined) ? {} : this.tokenBucket;
        this.tokenBucket = this.extend (defaultBucket, existingBucket);
        this.initThrottler ();
    }

    featuresGenerator () {
        //
        // in the exchange-specific features can be something like this, where we support 'string' aliases too:
        //
        //     {
        //         'my' : {
        //             'createOrder' : {...},
        //         },
        //         'swap': {
        //             'linear': {
        //                 'extends': my',
        //             },
        //         },
        //     }
        //
        if (this.features === undefined) {
            return;
        }
        // reconstruct
        const initialFeatures = this.features;
        this.features = {};
        const unifiedMarketTypes = [ 'spot', 'swap', 'future', 'option' ];
        const subTypes = [ 'linear', 'inverse' ];
        // atm only support basic methods, eg: 'createOrder', 'fetchOrder', 'fetchOrders', 'fetchMyTrades'
        for (let i = 0; i < unifiedMarketTypes.length; i++) {
            const marketType = unifiedMarketTypes[i];
            // if marketType is not filled for this exchange, don't add that in `features`
            if (!(marketType in initialFeatures)) {
                this.features[marketType] = undefined;
            } else {
                if (marketType === 'spot') {
                    this.features[marketType] = this.featuresMapper (initialFeatures, marketType, undefined);
                } else {
                    this.features[marketType] = {};
                    for (let j = 0; j < subTypes.length; j++) {
                        const subType = subTypes[j];
                        this.features[marketType][subType] = this.featuresMapper (initialFeatures, marketType, subType);
                    }
                }
            }
        }
    }

    featuresMapper (initialFeatures: any, marketType: Str, subType: Str = undefined) {
        let featuresObj = (subType !== undefined) ? initialFeatures[marketType][subType] : initialFeatures[marketType];
        // if exchange does not have that market-type (eg. future>inverse)
        if (featuresObj === undefined) {
            return undefined;
        }
        const extendsStr: Str = this.safeString (featuresObj, 'extends');
        if (extendsStr !== undefined) {
            featuresObj = this.omit (featuresObj, 'extends');
            const extendObj = this.featuresMapper (initialFeatures, extendsStr);
            featuresObj = this.deepExtend (extendObj, featuresObj);
        }
        //
        // ### corrections ###
        //
        // createOrder
        if ('createOrder' in featuresObj) {
            const value = this.safeDict (featuresObj['createOrder'], 'attachedStopLossTakeProfit');
            featuresObj['createOrder']['stopLoss'] = value;
            featuresObj['createOrder']['takeProfit'] = value;
            if (marketType === 'spot') {
                // default 'hedged': false
                featuresObj['createOrder']['hedged'] = false;
                // default 'leverage': false
                if (!('leverage' in featuresObj['createOrder'])) {
                    featuresObj['createOrder']['leverage'] = false;
                }
            }
            // default 'GTC' to true
            if (this.safeBool (featuresObj['createOrder']['timeInForce'], 'GTC') === undefined) {
                featuresObj['createOrder']['timeInForce']['GTC'] = true;
            }
        }
        // other methods
        const keys = Object.keys (featuresObj);
        for (let i = 0; i < keys.length; i++) {
            const key = keys[i];
            const featureBlock = featuresObj[key];
            if (!this.inArray (key, [ 'sandbox' ]) && featureBlock !== undefined) {
                // default "symbolRequired" to false to all methods (except `createOrder`)
                if (!('symbolRequired' in featureBlock)) {
                    featureBlock['symbolRequired'] = this.inArray (key, [ 'createOrder', 'createOrders', 'fetchOHLCV' ]);
                }
            }
        }
        return featuresObj;
    }

    orderbookChecksumMessage (symbol:Str) {
        return symbol + ' : ' + 'orderbook data checksum validation failed. You can reconnect by calling watchOrderBook again or you can mute the error by setting exchange.options["watchOrderBook"]["checksum"] = false';
    }

    createNetworksByIdObject () {
        // automatically generate network-id-to-code mappings
        const networkIdsToCodesGenerated = this.invertFlatStringDictionary (this.safeValue (this.options, 'networks', {})); // invert defined networks dictionary
        this.options['networksById'] = this.extend (networkIdsToCodesGenerated, this.safeValue (this.options, 'networksById', {})); // support manually overriden "networksById" dictionary too
    }

    getDefaultOptions () {
        return {
            'defaultNetworkCodeReplacements': {
                'ETH': { 'ERC20': 'ETH' },
                'TRX': { 'TRC20': 'TRX' },
                'CRO': { 'CRC20': 'CRONOS' },
                'BRC20': { 'BRC20': 'BTC' },
            },
            'enableStreaming': false, // flag to enable or disable streaming functionality
        };
    }

    isStreamingEnabled (): boolean {
        return this.safeBool (this.options, 'enableStreaming', false);
    }

    safeLedgerEntry (entry: object, currency: Currency = undefined) {
        currency = this.safeCurrency (undefined, currency);
        let direction = this.safeString (entry, 'direction');
        let before = this.safeString (entry, 'before');
        let after = this.safeString (entry, 'after');
        const amount = this.safeString (entry, 'amount');
        if (amount !== undefined) {
            if (before === undefined && after !== undefined) {
                before = Precise.stringSub (after, amount);
            } else if (before !== undefined && after === undefined) {
                after = Precise.stringAdd (before, amount);
            }
        }
        if (before !== undefined && after !== undefined) {
            if (direction === undefined) {
                if (Precise.stringGt (before, after)) {
                    direction = 'out';
                }
                if (Precise.stringGt (after, before)) {
                    direction = 'in';
                }
            }
        }
        const fee = this.safeValue (entry, 'fee');
        if (fee !== undefined) {
            fee['cost'] = this.safeNumber (fee, 'cost');
        }
        const timestamp = this.safeInteger (entry, 'timestamp');
        const info = this.safeDict (entry, 'info', {});
        return {
            'id': this.safeString (entry, 'id'),
            'timestamp': timestamp,
            'datetime': this.iso8601 (timestamp),
            'direction': direction,
            'account': this.safeString (entry, 'account'),
            'referenceId': this.safeString (entry, 'referenceId'),
            'referenceAccount': this.safeString (entry, 'referenceAccount'),
            'type': this.safeString (entry, 'type'),
            'currency': currency['code'],
            'amount': this.parseNumber (amount),
            'before': this.parseNumber (before),
            'after': this.parseNumber (after),
            'status': this.safeString (entry, 'status'),
            'fee': fee,
            'info': info,
        };
    }

    safeCurrencyStructure (currency: object): CurrencyInterface {
        // derive data from networks: deposit, withdraw, active, fee, limits, precision
        const networks = this.safeDict (currency, 'networks', {});
        const keys = Object.keys (networks);
        const length = keys.length;
        if (length !== 0) {
            for (let i = 0; i < length; i++) {
                const key = keys[i];
                const network = networks[key];
                const deposit = this.safeBool (network, 'deposit');
                const currencyDeposit = this.safeBool (currency, 'deposit');
                if (currencyDeposit === undefined || deposit) {
                    currency['deposit'] = deposit;
                }
                const withdraw = this.safeBool (network, 'withdraw');
                const currencyWithdraw = this.safeBool (currency, 'withdraw');
                if (currencyWithdraw === undefined || withdraw) {
                    currency['withdraw'] = withdraw;
                }
                // set network 'active' to false if D or W is disabled
                let active = this.safeBool (network, 'active');
                if (active === undefined) {
                    if (deposit && withdraw) {
                        currency['networks'][key]['active'] = true;
                    } else if (deposit !== undefined && withdraw !== undefined) {
                        currency['networks'][key]['active'] = false;
                    }
                }
                active = this.safeBool (currency['networks'][key], 'active'); // dict might have been updated on above lines, so access directly instead of `network` variable
                const currencyActive = this.safeBool (currency, 'active');
                if (currencyActive === undefined || active) {
                    currency['active'] = active;
                }
                // find lowest fee (which is more desired)
                const fee = this.safeString (network, 'fee');
                const feeMain = this.safeString (currency, 'fee');
                if (feeMain === undefined || Precise.stringLt (fee, feeMain)) {
                    currency['fee'] = this.parseNumber (fee);
                }
                // find lowest precision (which is more desired)
                const precision = this.safeString (network, 'precision');
                const precisionMain = this.safeString (currency, 'precision');
                if (precisionMain === undefined || Precise.stringGt (precision, precisionMain)) {
                    currency['precision'] = this.parseNumber (precision);
                }
                // limits
                const limits = this.safeDict (network, 'limits');
                const limitsMain = this.safeDict (currency, 'limits');
                if (limitsMain === undefined) {
                    currency['limits'] = {};
                }
                // deposits
                const limitsDeposit = this.safeDict (limits, 'deposit');
                const limitsDepositMain = this.safeDict (limitsMain, 'deposit');
                if (limitsDepositMain === undefined) {
                    currency['limits']['deposit'] = {};
                }
                const limitsDepositMin = this.safeString (limitsDeposit, 'min');
                const limitsDepositMax = this.safeString (limitsDeposit, 'max');
                const limitsDepositMinMain = this.safeString (limitsDepositMain, 'min');
                const limitsDepositMaxMain = this.safeString (limitsDepositMain, 'max');
                // find min
                if (limitsDepositMinMain === undefined || Precise.stringLt (limitsDepositMin, limitsDepositMinMain)) {
                    currency['limits']['deposit']['min'] = this.parseNumber (limitsDepositMin);
                }
                // find max
                if (limitsDepositMaxMain === undefined || Precise.stringGt (limitsDepositMax, limitsDepositMaxMain)) {
                    currency['limits']['deposit']['max'] = this.parseNumber (limitsDepositMax);
                }
                // withdrawals
                const limitsWithdraw = this.safeDict (limits, 'withdraw');
                const limitsWithdrawMain = this.safeDict (limitsMain, 'withdraw');
                if (limitsWithdrawMain === undefined) {
                    currency['limits']['withdraw'] = {};
                }
                const limitsWithdrawMin = this.safeString (limitsWithdraw, 'min');
                const limitsWithdrawMax = this.safeString (limitsWithdraw, 'max');
                const limitsWithdrawMinMain = this.safeString (limitsWithdrawMain, 'min');
                const limitsWithdrawMaxMain = this.safeString (limitsWithdrawMain, 'max');
                // find min
                if (limitsWithdrawMinMain === undefined || Precise.stringLt (limitsWithdrawMin, limitsWithdrawMinMain)) {
                    currency['limits']['withdraw']['min'] = this.parseNumber (limitsWithdrawMin);
                }
                // find max
                if (limitsWithdrawMaxMain === undefined || Precise.stringGt (limitsWithdrawMax, limitsWithdrawMaxMain)) {
                    currency['limits']['withdraw']['max'] = this.parseNumber (limitsWithdrawMax);
                }
            }
        }
        return this.extend ({
            'info': undefined,
            'id': undefined,
            'numericId': undefined,
            'code': undefined,
            'precision': undefined,
            'type': undefined,
            'name': undefined,
            'active': undefined,
            'deposit': undefined,
            'withdraw': undefined,
            'fee': undefined,
            'fees': {},
            'networks': {},
            'limits': {
                'deposit': {
                    'min': undefined,
                    'max': undefined,
                },
                'withdraw': {
                    'min': undefined,
                    'max': undefined,
                },
            },
        }, currency);
    }

    safeMarketStructure (market: Dict = undefined): MarketInterface {
        const cleanStructure = {
            'id': undefined,
            'lowercaseId': undefined,
            'symbol': undefined,
            'base': undefined,
            'quote': undefined,
            'settle': undefined,
            'baseId': undefined,
            'quoteId': undefined,
            'settleId': undefined,
            'type': undefined,
            'spot': undefined,
            'margin': undefined,
            'swap': undefined,
            'future': undefined,
            'option': undefined,
            'index': undefined,
            'active': undefined,
            'contract': undefined,
            'linear': undefined,
            'inverse': undefined,
            'subType': undefined,
            'taker': undefined,
            'maker': undefined,
            'contractSize': undefined,
            'expiry': undefined,
            'expiryDatetime': undefined,
            'strike': undefined,
            'optionType': undefined,
            'precision': {
                'amount': undefined,
                'price': undefined,
                'cost': undefined,
                'base': undefined,
                'quote': undefined,
            },
            'limits': {
                'leverage': {
                    'min': undefined,
                    'max': undefined,
                },
                'amount': {
                    'min': undefined,
                    'max': undefined,
                },
                'price': {
                    'min': undefined,
                    'max': undefined,
                },
                'cost': {
                    'min': undefined,
                    'max': undefined,
                },
            },
            'marginModes': {
                'cross': undefined,
                'isolated': undefined,
            },
            'created': undefined,
            'info': undefined,
        };
        if (market !== undefined) {
            const result = this.extend (cleanStructure, market);
            // set undefined swap/future/etc
            if (result['spot']) {
                if (result['contract'] === undefined) {
                    result['contract'] = false;
                }
                if (result['swap'] === undefined) {
                    result['swap'] = false;
                }
                if (result['future'] === undefined) {
                    result['future'] = false;
                }
                if (result['option'] === undefined) {
                    result['option'] = false;
                }
                if (result['index'] === undefined) {
                    result['index'] = false;
                }
            }
            return result;
        }
        return cleanStructure;
    }

    setMarkets (markets, currencies = undefined) {
        const values = [];
        this.markets_by_id = this.createSafeDictionary ();
        // handle marketId conflicts
        // we insert spot markets first
        const marketValues = this.sortBy (this.toArray (markets), 'spot', true, true);
        for (let i = 0; i < marketValues.length; i++) {
            const value = marketValues[i];
            if (value['id'] in this.markets_by_id) {
                const marketsByIdArray = (this.markets_by_id[value['id']] as any);
                marketsByIdArray.push (value);
                this.markets_by_id[value['id']] = marketsByIdArray;
            } else {
                this.markets_by_id[value['id']] = [ value ] as any;
            }
            const market = this.deepExtend (this.safeMarketStructure (), {
                'precision': this.precision,
                'limits': this.limits,
            }, this.fees['trading'], value);
            if (market['linear']) {
                market['subType'] = 'linear';
            } else if (market['inverse']) {
                market['subType'] = 'inverse';
            } else {
                market['subType'] = undefined;
            }
            values.push (market);
        }
        this.markets = this.mapToSafeMap (this.indexBy (values, 'symbol') as any);
        const marketsSortedBySymbol = this.keysort (this.markets);
        const marketsSortedById = this.keysort (this.markets_by_id);
        this.symbols = Object.keys (marketsSortedBySymbol);
        this.ids = Object.keys (marketsSortedById);
        if (currencies !== undefined) {
            // currencies is always undefined when called in constructor but not when called from loadMarkets
            this.currencies = this.mapToSafeMap (this.deepExtend (this.currencies, currencies));
        } else {
            let baseCurrencies = [];
            let quoteCurrencies = [];
            for (let i = 0; i < values.length; i++) {
                const market = values[i];
                const defaultCurrencyPrecision = (this.precisionMode === DECIMAL_PLACES) ? 8 : this.parseNumber ('1e-8');
                const marketPrecision = this.safeDict (market, 'precision', {});
                if ('base' in market) {
                    const currency = this.safeCurrencyStructure ({
                        'id': this.safeString2 (market, 'baseId', 'base'),
                        'numericId': this.safeInteger (market, 'baseNumericId'),
                        'code': this.safeString (market, 'base'),
                        'precision': this.safeValue2 (marketPrecision, 'base', 'amount', defaultCurrencyPrecision),
                    });
                    baseCurrencies.push (currency);
                }
                if ('quote' in market) {
                    const currency = this.safeCurrencyStructure ({
                        'id': this.safeString2 (market, 'quoteId', 'quote'),
                        'numericId': this.safeInteger (market, 'quoteNumericId'),
                        'code': this.safeString (market, 'quote'),
                        'precision': this.safeValue2 (marketPrecision, 'quote', 'price', defaultCurrencyPrecision),
                    });
                    quoteCurrencies.push (currency);
                }
            }
            baseCurrencies = this.sortBy (baseCurrencies, 'code', false, '');
            quoteCurrencies = this.sortBy (quoteCurrencies, 'code', false, '');
            this.baseCurrencies = this.mapToSafeMap (this.indexBy (baseCurrencies, 'code'));
            this.quoteCurrencies = this.mapToSafeMap (this.indexBy (quoteCurrencies, 'code'));
            const allCurrencies = this.arrayConcat (baseCurrencies, quoteCurrencies);
            const groupedCurrencies = this.groupBy (allCurrencies, 'code');
            const codes = Object.keys (groupedCurrencies);
            const resultingCurrencies = [];
            for (let i = 0; i < codes.length; i++) {
                const code = codes[i];
                const groupedCurrenciesCode = this.safeList (groupedCurrencies, code, []);
                let highestPrecisionCurrency = this.safeValue (groupedCurrenciesCode, 0);
                for (let j = 1; j < groupedCurrenciesCode.length; j++) {
                    const currentCurrency = groupedCurrenciesCode[j];
                    if (this.precisionMode === TICK_SIZE) {
                        highestPrecisionCurrency = (currentCurrency['precision'] < highestPrecisionCurrency['precision']) ? currentCurrency : highestPrecisionCurrency;
                    } else {
                        highestPrecisionCurrency = (currentCurrency['precision'] > highestPrecisionCurrency['precision']) ? currentCurrency : highestPrecisionCurrency;
                    }
                }
                resultingCurrencies.push (highestPrecisionCurrency);
            }
            const sortedCurrencies = this.sortBy (resultingCurrencies, 'code');
            this.currencies = this.mapToSafeMap (this.deepExtend (this.currencies, this.indexBy (sortedCurrencies, 'code')));
        }
        this.currencies_by_id = this.indexBySafe (this.currencies, 'id');
        const currenciesSortedByCode = this.keysort (this.currencies);
        this.codes = Object.keys (currenciesSortedByCode);
        return this.markets;
    }

    setMarketsFromExchange (sourceExchange) {
        // Validate that both exchanges are of the same type
        if (this.id !== sourceExchange.id) {
            throw new ArgumentsRequired (this.id + ' shareMarkets() can only share markets with exchanges of the same type (got ' + sourceExchange['id'] + ')');
        }
        // Validate that source exchange has loaded markets
        if (!sourceExchange.markets) {
            throw new ExchangeError ('setMarketsFromExchange() source exchange must have loaded markets first. Can call by using loadMarkets function');
        }
        // Set all market-related data
        this.markets = sourceExchange.markets;
        this.markets_by_id = sourceExchange.markets_by_id;
        this.symbols = sourceExchange.symbols;
        this.ids = sourceExchange.ids;
        this.currencies = sourceExchange.currencies;
        this.baseCurrencies = sourceExchange.baseCurrencies;
        this.quoteCurrencies = sourceExchange.quoteCurrencies;
        this.codes = sourceExchange.codes;
        return this;
    }

    getDescribeForExtendedWsExchange (currentRestInstance: any, parentRestInstance: any, wsBaseDescribe: Dictionary<any>) {
        const extendedRestDescribe = this.deepExtend (parentRestInstance.describe (), currentRestInstance.describe ());
        const superWithRestDescribe = this.deepExtend (extendedRestDescribe, wsBaseDescribe);
        return superWithRestDescribe;
    }

    safeBalance (balance: Dict): Balances {
        const balances = this.omit (balance, [ 'info', 'timestamp', 'datetime', 'free', 'used', 'total' ]);
        const codes = Object.keys (balances);
        balance['free'] = {};
        balance['used'] = {};
        balance['total'] = {};
        const debtBalance = {};
        for (let i = 0; i < codes.length; i++) {
            const code = codes[i];
            let total = this.safeString (balance[code], 'total');
            let free = this.safeString (balance[code], 'free');
            let used = this.safeString (balance[code], 'used');
            const debt = this.safeString (balance[code], 'debt');
            if ((total === undefined) && (free !== undefined) && (used !== undefined)) {
                total = Precise.stringAdd (free, used);
            }
            if ((free === undefined) && (total !== undefined) && (used !== undefined)) {
                free = Precise.stringSub (total, used);
            }
            if ((used === undefined) && (total !== undefined) && (free !== undefined)) {
                used = Precise.stringSub (total, free);
            }
            balance[code]['free'] = this.parseNumber (free);
            balance[code]['used'] = this.parseNumber (used);
            balance[code]['total'] = this.parseNumber (total);
            balance['free'][code] = balance[code]['free'];
            balance['used'][code] = balance[code]['used'];
            balance['total'][code] = balance[code]['total'];
            if (debt !== undefined) {
                balance[code]['debt'] = this.parseNumber (debt);
                debtBalance[code] = balance[code]['debt'];
            }
        }
        const debtBalanceArray = Object.keys (debtBalance);
        const length = debtBalanceArray.length;
        if (length) {
            balance['debt'] = debtBalance;
        }
        return balance as any;
    }

    safeOrder (order: Dict, market: Market = undefined): Order {
        // parses numbers as strings
        // * it is important pass the trades as unparsed rawTrades
        let amount = this.omitZero (this.safeString (order, 'amount'));
        let remaining = this.safeString (order, 'remaining');
        let filled = this.safeString (order, 'filled');
        let cost = this.safeString (order, 'cost');
        let average = this.omitZero (this.safeString (order, 'average'));
        let price = this.omitZero (this.safeString (order, 'price'));
        let lastTradeTimeTimestamp = this.safeInteger (order, 'lastTradeTimestamp');
        let symbol = this.safeString (order, 'symbol');
        let side = this.safeString (order, 'side');
        const status = this.safeString (order, 'status');
        const parseFilled = (filled === undefined);
        const parseCost = (cost === undefined);
        const parseLastTradeTimeTimestamp = (lastTradeTimeTimestamp === undefined);
        const fee = this.safeValue (order, 'fee');
        const parseFee = (fee === undefined);
        const parseFees = this.safeValue (order, 'fees') === undefined;
        const parseSymbol = symbol === undefined;
        const parseSide = side === undefined;
        const shouldParseFees = parseFee || parseFees;
        const fees = this.safeList (order, 'fees', []);
        let trades = [];
        const isTriggerOrSLTpOrder = ((this.safeString (order, 'triggerPrice') !== undefined || (this.safeString (order, 'stopLossPrice') !== undefined)) || (this.safeString (order, 'takeProfitPrice') !== undefined));
        if (parseFilled || parseCost || shouldParseFees) {
            const rawTrades = this.safeValue (order, 'trades', trades);
            // const oldNumber = this.number;
            // we parse trades as strings here!
            // i don't think this is needed anymore
            // (this as any).number = String;
            const firstTrade = this.safeValue (rawTrades, 0);
            // parse trades if they haven't already been parsed
            const tradesAreParsed = ((firstTrade !== undefined) && ('info' in firstTrade) && ('id' in firstTrade));
            if (!tradesAreParsed) {
                trades = this.parseTrades (rawTrades, market);
            } else {
                trades = rawTrades;
            }
            // this.number = oldNumber; why parse trades as strings if you read the value using `safeString` ?
            let tradesLength = 0;
            const isArray = Array.isArray (trades);
            if (isArray) {
                tradesLength = trades.length;
            }
            if (isArray && (tradesLength > 0)) {
                // move properties that are defined in trades up into the order
                if (order['symbol'] === undefined) {
                    order['symbol'] = trades[0]['symbol'];
                }
                if (order['side'] === undefined) {
                    order['side'] = trades[0]['side'];
                }
                if (order['type'] === undefined) {
                    order['type'] = trades[0]['type'];
                }
                if (order['id'] === undefined) {
                    order['id'] = trades[0]['order'];
                }
                if (parseFilled) {
                    filled = '0';
                }
                if (parseCost) {
                    cost = '0';
                }
                for (let i = 0; i < trades.length; i++) {
                    const trade = trades[i];
                    const tradeAmount = this.safeString (trade, 'amount');
                    if (parseFilled && (tradeAmount !== undefined)) {
                        filled = Precise.stringAdd (filled, tradeAmount);
                    }
                    const tradeCost = this.safeString (trade, 'cost');
                    if (parseCost && (tradeCost !== undefined)) {
                        cost = Precise.stringAdd (cost, tradeCost);
                    }
                    if (parseSymbol) {
                        symbol = this.safeString (trade, 'symbol');
                    }
                    if (parseSide) {
                        side = this.safeString (trade, 'side');
                    }
                    const tradeTimestamp = this.safeValue (trade, 'timestamp');
                    if (parseLastTradeTimeTimestamp && (tradeTimestamp !== undefined)) {
                        if (lastTradeTimeTimestamp === undefined) {
                            lastTradeTimeTimestamp = tradeTimestamp;
                        } else {
                            lastTradeTimeTimestamp = Math.max (lastTradeTimeTimestamp, tradeTimestamp);
                        }
                    }
                    if (shouldParseFees) {
                        const tradeFees = this.safeValue (trade, 'fees');
                        if (tradeFees !== undefined) {
                            for (let j = 0; j < tradeFees.length; j++) {
                                const tradeFee = tradeFees[j];
                                fees.push (this.extend ({}, tradeFee));
                            }
                        } else {
                            const tradeFee = this.safeValue (trade, 'fee');
                            if (tradeFee !== undefined) {
                                fees.push (this.extend ({}, tradeFee));
                            }
                        }
                    }
                }
            }
        }
        if (shouldParseFees) {
            const reducedFees = this.reduceFees ? this.reduceFeesByCurrency (fees) : fees;
            const reducedLength = reducedFees.length;
            for (let i = 0; i < reducedLength; i++) {
                reducedFees[i]['cost'] = this.safeNumber (reducedFees[i], 'cost');
                if ('rate' in reducedFees[i]) {
                    reducedFees[i]['rate'] = this.safeNumber (reducedFees[i], 'rate');
                }
            }
            if (!parseFee && (reducedLength === 0)) {
                // copy fee to avoid modification by reference
                const feeCopy = this.deepExtend (fee);
                feeCopy['cost'] = this.safeNumber (feeCopy, 'cost');
                if ('rate' in feeCopy) {
                    feeCopy['rate'] = this.safeNumber (feeCopy, 'rate');
                }
                reducedFees.push (feeCopy);
            }
            order['fees'] = reducedFees;
            if (parseFee && (reducedLength === 1)) {
                order['fee'] = reducedFees[0];
            }
        }
        if (amount === undefined) {
            // ensure amount = filled + remaining
            if (filled !== undefined && remaining !== undefined) {
                amount = Precise.stringAdd (filled, remaining);
            } else if (status === 'closed') {
                amount = filled;
            }
        }
        if (filled === undefined) {
            if (amount !== undefined && remaining !== undefined) {
                filled = Precise.stringSub (amount, remaining);
            } else if (status === 'closed' && amount !== undefined) {
                filled = amount;
            }
        }
        if (remaining === undefined) {
            if (amount !== undefined && filled !== undefined) {
                remaining = Precise.stringSub (amount, filled);
            } else if (status === 'closed') {
                remaining = '0';
            }
        }
        // ensure that the average field is calculated correctly
        const inverse = this.safeBool (market, 'inverse', false);
        const contractSize = this.numberToString (this.safeValue (market, 'contractSize', 1));
        // inverse
        // price = filled * contract size / cost
        //
        // linear
        // price = cost / (filled * contract size)
        if (average === undefined) {
            if ((filled !== undefined) && (cost !== undefined) && Precise.stringGt (filled, '0')) {
                const filledTimesContractSize = Precise.stringMul (filled, contractSize);
                if (inverse) {
                    average = Precise.stringDiv (filledTimesContractSize, cost);
                } else {
                    average = Precise.stringDiv (cost, filledTimesContractSize);
                }
            }
        }
        // similarly
        // inverse
        // cost = filled * contract size / price
        //
        // linear
        // cost = filled * contract size * price
        const costPriceExists = (average !== undefined) || (price !== undefined);
        if (parseCost && (filled !== undefined) && costPriceExists) {
            let multiplyPrice = undefined;
            if (average === undefined) {
                multiplyPrice = price;
            } else {
                multiplyPrice = average;
            }
            // contract trading
            const filledTimesContractSize = Precise.stringMul (filled, contractSize);
            if (inverse) {
                cost = Precise.stringDiv (filledTimesContractSize, multiplyPrice);
            } else {
                cost = Precise.stringMul (filledTimesContractSize, multiplyPrice);
            }
        }
        // support for market orders
        const orderType = this.safeValue (order, 'type');
        const emptyPrice = (price === undefined) || Precise.stringEquals (price, '0');
        if (emptyPrice && (orderType === 'market')) {
            price = average;
        }
        // we have trades with string values at this point so we will mutate them
        for (let i = 0; i < trades.length; i++) {
            const entry = trades[i];
            entry['amount'] = this.safeNumber (entry, 'amount');
            entry['price'] = this.safeNumber (entry, 'price');
            entry['cost'] = this.safeNumber (entry, 'cost');
            const tradeFee = this.safeDict (entry, 'fee', {});
            tradeFee['cost'] = this.safeNumber (tradeFee, 'cost');
            if ('rate' in tradeFee) {
                tradeFee['rate'] = this.safeNumber (tradeFee, 'rate');
            }
            const entryFees = this.safeList (entry, 'fees', []);
            for (let j = 0; j < entryFees.length; j++) {
                entryFees[j]['cost'] = this.safeNumber (entryFees[j], 'cost');
            }
            entry['fees'] = entryFees;
            entry['fee'] = tradeFee;
        }
        let timeInForce = this.safeString (order, 'timeInForce');
        let postOnly = this.safeValue (order, 'postOnly');
        // timeInForceHandling
        if (timeInForce === undefined) {
            if (!isTriggerOrSLTpOrder && (this.safeString (order, 'type') === 'market')) {
                timeInForce = 'IOC';
            }
            // allow postOnly override
            if (postOnly) {
                timeInForce = 'PO';
            }
        } else if (postOnly === undefined) {
            // timeInForce is not undefined here
            postOnly = timeInForce === 'PO';
        }
        const timestamp = this.safeInteger (order, 'timestamp');
        const lastUpdateTimestamp = this.safeInteger (order, 'lastUpdateTimestamp');
        let datetime = this.safeString (order, 'datetime');
        if (datetime === undefined) {
            datetime = this.iso8601 (timestamp);
        }
        const triggerPrice = this.parseNumber (this.safeString2 (order, 'triggerPrice', 'stopPrice'));
        const takeProfitPrice = this.parseNumber (this.safeString (order, 'takeProfitPrice'));
        const stopLossPrice = this.parseNumber (this.safeString (order, 'stopLossPrice'));
        return this.extend (order, {
            'id': this.safeString (order, 'id'),
            'clientOrderId': this.safeString (order, 'clientOrderId'),
            'timestamp': timestamp,
            'datetime': datetime,
            'symbol': symbol,
            'type': this.safeString (order, 'type'),
            'side': side,
            'lastTradeTimestamp': lastTradeTimeTimestamp,
            'lastUpdateTimestamp': lastUpdateTimestamp,
            'price': this.parseNumber (price),
            'amount': this.parseNumber (amount),
            'cost': this.parseNumber (cost),
            'average': this.parseNumber (average),
            'filled': this.parseNumber (filled),
            'remaining': this.parseNumber (remaining),
            'timeInForce': timeInForce,
            'postOnly': postOnly,
            'trades': trades,
            'reduceOnly': this.safeValue (order, 'reduceOnly'),
            'stopPrice': triggerPrice,  // ! deprecated, use triggerPrice instead
            'triggerPrice': triggerPrice,
            'takeProfitPrice': takeProfitPrice,
            'stopLossPrice': stopLossPrice,
            'status': status,
            'fee': this.safeValue (order, 'fee'),
        });
    }

    parseOrders (orders: object, market: Market = undefined, since: Int = undefined, limit: Int = undefined, params = {}): Order[] {
        //
        // the value of orders is either a dict or a list
        //
        // dict
        //
        //     {
        //         'id1': { ... },
        //         'id2': { ... },
        //         'id3': { ... },
        //         ...
        //     }
        //
        // list
        //
        //     [
        //         { 'id': 'id1', ... },
        //         { 'id': 'id2', ... },
        //         { 'id': 'id3', ... },
        //         ...
        //     ]
        //
        let results = [];
        if (Array.isArray (orders)) {
            for (let i = 0; i < orders.length; i++) {
                const parsed = this.parseOrder (orders[i], market); // don't inline this call
                const order = this.extend (parsed, params);
                results.push (order);
            }
        } else {
            const ids = Object.keys (orders);
            for (let i = 0; i < ids.length; i++) {
                const id = ids[i];
                const idExtended = this.extend ({ 'id': id }, orders[id]);
                const parsedOrder = this.parseOrder (idExtended, market); // don't  inline these calls
                const order = this.extend (parsedOrder, params);
                results.push (order);
            }
        }
        results = this.sortBy (results, 'timestamp');
        const symbol = (market !== undefined) ? market['symbol'] : undefined;
        return this.filterBySymbolSinceLimit (results, symbol, since, limit) as Order[];
    }

    calculateFeeWithRate (symbol: string, type: string, side: string, amount: number, price: number, takerOrMaker = 'taker', feeRate: Num = undefined, params = {}) {
        if (type === 'market' && takerOrMaker === 'maker') {
            throw new ArgumentsRequired (this.id + ' calculateFee() - you have provided incompatible arguments - "market" type order can not be "maker". Change either the "type" or the "takerOrMaker" argument to calculate the fee.');
        }
        const market = this.markets[symbol];
        const feeSide = this.safeString (market, 'feeSide', 'quote');
        let useQuote = undefined;
        if (feeSide === 'get') {
            // the fee is always in the currency you get
            useQuote = side === 'sell';
        } else if (feeSide === 'give') {
            // the fee is always in the currency you give
            useQuote = side === 'buy';
        } else {
            // the fee is always in feeSide currency
            useQuote = feeSide === 'quote';
        }
        let cost = this.numberToString (amount);
        let key = undefined;
        if (useQuote) {
            const priceString = this.numberToString (price);
            cost = Precise.stringMul (cost, priceString);
            key = 'quote';
        } else {
            key = 'base';
        }
        // for derivatives, the fee is in 'settle' currency
        if (!market['spot']) {
            key = 'settle';
        }
        // even if `takerOrMaker` argument was set to 'maker', for 'market' orders we should forcefully override it to 'taker'
        if (type === 'market') {
            takerOrMaker = 'taker';
        }
        const rate = (feeRate !== undefined) ? this.numberToString (feeRate) : this.safeString (market, takerOrMaker);
        cost = Precise.stringMul (cost, rate);
        return {
            'type': takerOrMaker,
            'currency': market[key],
            'rate': this.parseNumber (rate),
            'cost': this.parseNumber (cost),
        };
    }

    calculateFee (symbol: string, type: string, side: string, amount: number, price: number, takerOrMaker = 'taker', params = {}) {
        /**
         * @method
         * @description calculates the presumptive fee that would be charged for an order
         * @param {string} symbol unified market symbol
         * @param {string} type 'market' or 'limit'
         * @param {string} side 'buy' or 'sell'
         * @param {float} amount how much you want to trade, in units of the base currency on most exchanges, or number of contracts
         * @param {float} price the price for the order to be filled at, in units of the quote currency
         * @param {string} takerOrMaker 'taker' or 'maker'
         * @param {object} params
         * @returns {object} contains the rate, the percentage multiplied to the order amount to obtain the fee amount, and cost, the total value of the fee in units of the quote currency, for the order
         */
        return this.calculateFeeWithRate (symbol, type, side, amount, price, takerOrMaker, undefined, params);
    }

    safeLiquidation (liquidation: Dict, market: Market = undefined): Liquidation {
        const contracts = this.safeString (liquidation, 'contracts');
        const contractSize = this.safeString (market, 'contractSize');
        const price = this.safeString (liquidation, 'price');
        let baseValue = this.safeString (liquidation, 'baseValue');
        let quoteValue = this.safeString (liquidation, 'quoteValue');
        if ((baseValue === undefined) && (contracts !== undefined) && (contractSize !== undefined) && (price !== undefined)) {
            baseValue = Precise.stringMul (contracts, contractSize);
        }
        if ((quoteValue === undefined) && (baseValue !== undefined) && (price !== undefined)) {
            quoteValue = Precise.stringMul (baseValue, price);
        }
        liquidation['contracts'] = this.parseNumber (contracts);
        liquidation['contractSize'] = this.parseNumber (contractSize);
        liquidation['price'] = this.parseNumber (price);
        liquidation['baseValue'] = this.parseNumber (baseValue);
        liquidation['quoteValue'] = this.parseNumber (quoteValue);
        return liquidation as Liquidation;
    }

    safeTrade (trade: Dict, market: Market = undefined): Trade {
        const amount = this.safeString (trade, 'amount');
        const price = this.safeString (trade, 'price');
        let cost = this.safeString (trade, 'cost');
        if (cost === undefined) {
            // contract trading
            const contractSize = this.safeString (market, 'contractSize');
            let multiplyPrice = price;
            if (contractSize !== undefined) {
                const inverse = this.safeBool (market, 'inverse', false);
                if (inverse) {
                    multiplyPrice = Precise.stringDiv ('1', price);
                }
                multiplyPrice = Precise.stringMul (multiplyPrice, contractSize);
            }
            cost = Precise.stringMul (multiplyPrice, amount);
        }
        const [ resultFee, resultFees ] = this.parsedFeeAndFees (trade);
        trade['fee'] = resultFee;
        trade['fees'] = resultFees;
        trade['amount'] = this.parseNumber (amount);
        trade['price'] = this.parseNumber (price);
        trade['cost'] = this.parseNumber (cost);
        return trade as Trade;
    }

    createCcxtTradeId (timestamp = undefined, side = undefined, amount = undefined, price = undefined, takerOrMaker = undefined) {
        // this approach is being used by multiple exchanges (mexc, woo, coinsbit, dydx, ...)
        let id = undefined;
        if (timestamp !== undefined) {
            id = this.numberToString (timestamp);
            if (side !== undefined) {
                id += '-' + side;
            }
            if (amount !== undefined) {
                id += '-' + this.numberToString (amount);
            }
            if (price !== undefined) {
                id += '-' + this.numberToString (price);
            }
            if (takerOrMaker !== undefined) {
                id += '-' + takerOrMaker;
            }
        }
        return id;
    }

    parsedFeeAndFees (container:any) {
        let fee = this.safeDict (container, 'fee');
        let fees = this.safeList (container, 'fees');
        const feeDefined = fee !== undefined;
        const feesDefined = fees !== undefined;
        // parsing only if at least one of them is defined
        const shouldParseFees = (feeDefined || feesDefined);
        if (shouldParseFees) {
            if (feeDefined) {
                fee = this.parseFeeNumeric (fee);
            }
            if (!feesDefined) {
                // just set it directly, no further processing needed
                fees = [ fee ];
            }
            // 'fees' were set, so reparse them
            const reducedFees = this.reduceFees ? this.reduceFeesByCurrency (fees) : fees;
            const reducedLength = reducedFees.length;
            for (let i = 0; i < reducedLength; i++) {
                reducedFees[i] = this.parseFeeNumeric (reducedFees[i]);
            }
            fees = reducedFees;
            if (reducedLength === 1) {
                fee = reducedFees[0];
            } else if (reducedLength === 0) {
                fee = undefined;
            }
        }
        // in case `fee & fees` are undefined, set `fees` as empty array
        if (fee === undefined) {
            fee = {
                'cost': undefined,
                'currency': undefined,
            };
        }
        if (fees === undefined) {
            fees = [];
        }
        return [ fee, fees ];
    }

    parseFeeNumeric (fee: any) {
        fee['cost'] = this.safeNumber (fee, 'cost'); // ensure numeric
        if ('rate' in fee) {
            fee['rate'] = this.safeNumber (fee, 'rate');
        }
        return fee;
    }

    findNearestCeiling (arr: number[], providedValue: number) {
        //  i.e. findNearestCeiling ([ 10, 30, 50],  23) returns 30
        const length = arr.length;
        for (let i = 0; i < length; i++) {
            const current = arr[i];
            if (providedValue <= current) {
                return current;
            }
        }
        return arr[length - 1];
    }

    invertFlatStringDictionary (dict) {
        const reversed = {};
        const keys = Object.keys (dict);
        for (let i = 0; i < keys.length; i++) {
            const key = keys[i];
            const value = dict[key];
            if (typeof value === 'string') {
                reversed[value] = key;
            }
        }
        return reversed;
    }

    reduceFeesByCurrency (fees) {
        //
        // this function takes a list of fee structures having the following format
        //
        //     string = true
        //
        //     [
        //         { 'currency': 'BTC', 'cost': '0.1' },
        //         { 'currency': 'BTC', 'cost': '0.2'  },
        //         { 'currency': 'BTC', 'cost': '0.2', 'rate': '0.00123' },
        //         { 'currency': 'BTC', 'cost': '0.4', 'rate': '0.00123' },
        //         { 'currency': 'BTC', 'cost': '0.5', 'rate': '0.00456' },
        //         { 'currency': 'USDT', 'cost': '12.3456' },
        //     ]
        //
        //     string = false
        //
        //     [
        //         { 'currency': 'BTC', 'cost': 0.1 },
        //         { 'currency': 'BTC', 'cost': 0.2 },
        //         { 'currency': 'BTC', 'cost': 0.2, 'rate': 0.00123 },
        //         { 'currency': 'BTC', 'cost': 0.4, 'rate': 0.00123 },
        //         { 'currency': 'BTC', 'cost': 0.5, 'rate': 0.00456 },
        //         { 'currency': 'USDT', 'cost': 12.3456 },
        //     ]
        //
        // and returns a reduced fee list, where fees are summed per currency and rate (if any)
        //
        //     string = true
        //
        //     [
        //         { 'currency': 'BTC', 'cost': '0.4'  },
        //         { 'currency': 'BTC', 'cost': '0.6', 'rate': '0.00123' },
        //         { 'currency': 'BTC', 'cost': '0.5', 'rate': '0.00456' },
        //         { 'currency': 'USDT', 'cost': '12.3456' },
        //     ]
        //
        //     string  = false
        //
        //     [
        //         { 'currency': 'BTC', 'cost': 0.3  },
        //         { 'currency': 'BTC', 'cost': 0.6, 'rate': 0.00123 },
        //         { 'currency': 'BTC', 'cost': 0.5, 'rate': 0.00456 },
        //         { 'currency': 'USDT', 'cost': 12.3456 },
        //     ]
        //
        const reduced = {};
        for (let i = 0; i < fees.length; i++) {
            const fee = fees[i];
            const code = this.safeString (fee, 'currency');
            const feeCurrencyCode = (code !== undefined) ? code : i.toString ();
            if (feeCurrencyCode !== undefined) {
                const rate = this.safeString (fee, 'rate');
                const cost = this.safeString (fee, 'cost');
                if (cost === undefined) {
                    // omit undefined cost, as it does not make sense, however, don't omit '0' costs, as they still make sense
                    continue;
                }
                if (!(feeCurrencyCode in reduced)) {
                    reduced[feeCurrencyCode] = {};
                }
                const rateKey = (rate === undefined) ? '' : rate;
                if (rateKey in reduced[feeCurrencyCode]) {
                    reduced[feeCurrencyCode][rateKey]['cost'] = Precise.stringAdd (reduced[feeCurrencyCode][rateKey]['cost'], cost);
                } else {
                    reduced[feeCurrencyCode][rateKey] = {
                        'currency': code,
                        'cost': cost,
                    };
                    if (rate !== undefined) {
                        reduced[feeCurrencyCode][rateKey]['rate'] = rate;
                    }
                }
            }
        }
        let result = [];
        const feeValues = Object.values (reduced);
        for (let i = 0; i < feeValues.length; i++) {
            const reducedFeeValues = Object.values (feeValues[i]);
            result = this.arrayConcat (result, reducedFeeValues);
        }
        return result;
    }

    safeTicker (ticker: Dict, market: Market = undefined): Ticker {
        let open = this.omitZero (this.safeString (ticker, 'open'));
        let close = this.omitZero (this.safeString2 (ticker, 'close', 'last'));
        let change = this.omitZero (this.safeString (ticker, 'change'));
        let percentage = this.omitZero (this.safeString (ticker, 'percentage'));
        let average = this.omitZero (this.safeString (ticker, 'average'));
        let vwap = this.safeString (ticker, 'vwap');
        const baseVolume = this.safeString (ticker, 'baseVolume');
        const quoteVolume = this.safeString (ticker, 'quoteVolume');
        if (vwap === undefined) {
            vwap = Precise.stringDiv (this.omitZero (quoteVolume), baseVolume);
        }
        // calculate open
        if (change !== undefined) {
            if (close === undefined && average !== undefined) {
                close = Precise.stringAdd (average, Precise.stringDiv (change, '2'));
            }
            if (open === undefined && close !== undefined) {
                open = Precise.stringSub (close, change);
            }
        } else if (percentage !== undefined) {
            if (close === undefined && average !== undefined) {
                const openAddClose = Precise.stringMul (average, '2');
                // openAddClose = open * (1 + (100 + percentage)/100)
                const denominator = Precise.stringAdd ('2', Precise.stringDiv (percentage, '100'));
                const calcOpen = (open !== undefined) ? open : Precise.stringDiv (openAddClose, denominator);
                close = Precise.stringMul (calcOpen, Precise.stringAdd ('1', Precise.stringDiv (percentage, '100')));
            }
            if (open === undefined && close !== undefined) {
                open = Precise.stringDiv (close, Precise.stringAdd ('1', Precise.stringDiv (percentage, '100')));
            }
        }
        // change
        if (change === undefined) {
            if (close !== undefined && open !== undefined) {
                change = Precise.stringSub (close, open);
            } else if (close !== undefined && percentage !== undefined) {
                change = Precise.stringMul (Precise.stringDiv (percentage, '100'), Precise.stringDiv (close, '100'));
            } else if (open !== undefined && percentage !== undefined) {
                change = Precise.stringMul (open, Precise.stringDiv (percentage, '100'));
            }
        }
        // calculate things according to "open" (similar can be done with "close")
        if (open !== undefined) {
            // percentage (using change)
            if (percentage === undefined && change !== undefined) {
                percentage = Precise.stringMul (Precise.stringDiv (change, open), '100');
            }
            // close (using change)
            if (close === undefined && change !== undefined) {
                close = Precise.stringAdd (open, change);
            }
            // close (using average)
            if (close === undefined && average !== undefined) {
                close = Precise.stringMul (average, '2');
            }
            // average
            if (average === undefined && close !== undefined) {
                let precision = 18;
                if (market !== undefined && this.isTickPrecision ()) {
                    const marketPrecision = this.safeDict (market, 'precision');
                    const precisionPrice = this.safeString (marketPrecision, 'price');
                    if (precisionPrice !== undefined) {
                        precision = this.precisionFromString (precisionPrice);
                    }
                }
                average = Precise.stringDiv (Precise.stringAdd (open, close), '2', precision);
            }
        }
        // timestamp and symbol operations don't belong in safeTicker
        // they should be done in the derived classes
        const closeParsed = this.parseNumber (this.omitZero (close));
        return this.extend (ticker, {
            'bid': this.parseNumber (this.omitZero (this.safeString (ticker, 'bid'))),
            'bidVolume': this.safeNumber (ticker, 'bidVolume'),
            'ask': this.parseNumber (this.omitZero (this.safeString (ticker, 'ask'))),
            'askVolume': this.safeNumber (ticker, 'askVolume'),
            'high': this.parseNumber (this.omitZero (this.safeString (ticker, 'high'))),
            'low': this.parseNumber (this.omitZero (this.safeString (ticker, 'low'))),
            'open': this.parseNumber (this.omitZero (open)),
            'close': closeParsed,
            'last': closeParsed,
            'change': this.parseNumber (change),
            'percentage': this.parseNumber (percentage),
            'average': this.parseNumber (average),
            'vwap': this.parseNumber (vwap),
            'baseVolume': this.parseNumber (baseVolume),
            'quoteVolume': this.parseNumber (quoteVolume),
            'previousClose': this.safeNumber (ticker, 'previousClose'),
            'indexPrice': this.safeNumber (ticker, 'indexPrice'),
            'markPrice': this.safeNumber (ticker, 'markPrice'),
        });
    }

    async fetchBorrowRate (code: string, amount: number, params = {}): Promise<{}> {
        throw new NotSupported (this.id + ' fetchBorrowRate is deprecated, please use fetchCrossBorrowRate or fetchIsolatedBorrowRate instead');
    }

    async repayCrossMargin (code: string, amount: number, params = {}): Promise<{}> {
        throw new NotSupported (this.id + ' repayCrossMargin is not support yet');
    }

    async repayIsolatedMargin (symbol: string, code: string, amount: number, params = {}): Promise<{}> {
        throw new NotSupported (this.id + ' repayIsolatedMargin is not support yet');
    }

    async borrowCrossMargin (code: string, amount: number, params = {}): Promise<{}> {
        throw new NotSupported (this.id + ' borrowCrossMargin is not support yet');
    }

    async borrowIsolatedMargin (symbol: string, code: string, amount: number, params = {}): Promise<{}> {
        throw new NotSupported (this.id + ' borrowIsolatedMargin is not support yet');
    }

    async borrowMargin (code: string, amount: number, symbol: Str = undefined, params = {}): Promise<{}> {
        throw new NotSupported (this.id + ' borrowMargin is deprecated, please use borrowCrossMargin or borrowIsolatedMargin instead');
    }

    async repayMargin (code: string, amount: number, symbol: Str = undefined, params = {}): Promise<{}> {
        throw new NotSupported (this.id + ' repayMargin is deprecated, please use repayCrossMargin or repayIsolatedMargin instead');
    }

    async fetchOHLCV (symbol: string, timeframe: string = '1m', since: Int = undefined, limit: Int = undefined, params = {}): Promise<OHLCV[]> {
        let message = '';
        if (this.has['fetchTrades']) {
            message = '. If you want to build OHLCV candles from trade executions data, visit https://github.com/ccxt/ccxt/tree/master/examples/ and see "build-ohlcv-bars" file';
        }
        throw new NotSupported (this.id + ' fetchOHLCV() is not supported yet' + message);
    }

    async fetchOHLCVWs (symbol: string, timeframe: string = '1m', since: Int = undefined, limit: Int = undefined, params = {}): Promise<OHLCV[]> {
        let message = '';
        if (this.has['fetchTradesWs']) {
            message = '. If you want to build OHLCV candles from trade executions data, visit https://github.com/ccxt/ccxt/tree/master/examples/ and see "build-ohlcv-bars" file';
        }
        throw new NotSupported (this.id + ' fetchOHLCVWs() is not supported yet. Try using fetchOHLCV instead.' + message);
    }

    async watchOHLCV (symbol: string, timeframe: string = '1m', since: Int = undefined, limit: Int = undefined, params = {}): Promise<OHLCV[]> {
        throw new NotSupported (this.id + ' watchOHLCV() is not supported yet');
    }

    async subscribeOHLCV (symbol: string, timeframe = '1m', callback: ConsumerFunction = undefined, synchronous: boolean = true, params = {}): Promise<any> {
        /**
         * @method
         * @name subscribeOHLCV
         * @description watches historical candlestick data containing the open, high, low, and close price, and the volume of a market
         * @param {string} symbol unified symbol of the market to fetch OHLCV data for
         * @param {string} timeframe the length of time each candle represents
         * @param {Function} callback Consumer function to be called with each update
         * @param {boolean} synchronous if set to true, the callback will wait to finish before passing next message
         * @param {object} [params] extra parameters specific to the exchange API endpoint
         * @returns {int[][]} A list of candles ordered as timestamp, open, high, low, close, volume
         */
        if (!this.isStreamingEnabled ()) {
            this.setupStream ();
        }
        await this.loadMarkets ();
        symbol = this.symbol (symbol);
        const stream = this.stream;
        if (callback !== undefined) {
            stream.subscribe ('ohlcvs::' + symbol + '::' + timeframe, callback, synchronous);
        }
        stream.addWatchFunction ('watchOHLCV', [ symbol, timeframe, undefined, undefined, params ]);
        return await this.watchOHLCV (symbol, timeframe, undefined, undefined, params);
    }

    convertTradingViewToOHLCV (ohlcvs: number[][], timestamp = 't', open = 'o', high = 'h', low = 'l', close = 'c', volume = 'v', ms = false) {
        const result = [];
        const timestamps = this.safeList (ohlcvs, timestamp, []);
        const opens = this.safeList (ohlcvs, open, []);
        const highs = this.safeList (ohlcvs, high, []);
        const lows = this.safeList (ohlcvs, low, []);
        const closes = this.safeList (ohlcvs, close, []);
        const volumes = this.safeList (ohlcvs, volume, []);
        for (let i = 0; i < timestamps.length; i++) {
            result.push ([
                ms ? this.safeInteger (timestamps, i) : this.safeTimestamp (timestamps, i),
                this.safeValue (opens, i),
                this.safeValue (highs, i),
                this.safeValue (lows, i),
                this.safeValue (closes, i),
                this.safeValue (volumes, i),
            ]);
        }
        return result;
    }

    convertOHLCVToTradingView (ohlcvs: number[][], timestamp = 't', open = 'o', high = 'h', low = 'l', close = 'c', volume = 'v', ms = false) {
        const result = {};
        result[timestamp] = [];
        result[open] = [];
        result[high] = [];
        result[low] = [];
        result[close] = [];
        result[volume] = [];
        for (let i = 0; i < ohlcvs.length; i++) {
            const ts = ms ? ohlcvs[i][0] : this.parseToInt (ohlcvs[i][0] / 1000);
            const resultTimestamp = result[timestamp];
            resultTimestamp.push (ts);
            const resultOpen = result[open];
            resultOpen.push (ohlcvs[i][1]);
            const resultHigh = result[high];
            resultHigh.push (ohlcvs[i][2]);
            const resultLow = result[low];
            resultLow.push (ohlcvs[i][3]);
            const resultClose = result[close];
            resultClose.push (ohlcvs[i][4]);
            const resultVolume = result[volume];
            resultVolume.push (ohlcvs[i][5]);
        }
        return result;
    }

    async fetchWebEndpoint (method, endpointMethod, returnAsJson, startRegex = undefined, endRegex = undefined) {
        let errorMessage = '';
        const options = this.safeValue (this.options, method, {});
        const muteOnFailure = this.safeBool (options, 'webApiMuteFailure', true);
        try {
            // if it was not explicitly disabled, then don't fetch
            if (this.safeBool (options, 'webApiEnable', true) !== true) {
                return undefined;
            }
            const maxRetries = this.safeValue (options, 'webApiRetries', 10);
            let response = undefined;
            let retry = 0;
            let shouldBreak = false;
            while (retry < maxRetries) {
                try {
                    response = await this[endpointMethod] ({});
                    shouldBreak = true;
                    break;
                } catch (e) {
                    retry = retry + 1;
                    if (retry === maxRetries) {
                        throw e;
                    }
                }
                if (shouldBreak) {
                    break; // this is needed because of GO
                }
            }
            let content = response;
            if (startRegex !== undefined) {
                const splitted_by_start = content.split (startRegex);
                content = splitted_by_start[1]; // we need second part after start
            }
            if (endRegex !== undefined) {
                const splitted_by_end = content.split (endRegex);
                content = splitted_by_end[0]; // we need first part after start
            }
            if (returnAsJson && (typeof content === 'string')) {
                const jsoned = this.parseJson (content.trim ()); // content should be trimmed before json parsing
                if (jsoned) {
                    return jsoned; // if parsing was not successfull, exception should be thrown
                } else {
                    throw new BadResponse ('could not parse the response into json');
                }
            } else {
                return content;
            }
        } catch (e) {
            errorMessage = this.id + ' ' + method + '() failed to fetch correct data from website. Probably webpage markup has been changed, breaking the page custom parser.';
        }
        if (muteOnFailure) {
            return undefined;
        } else {
            throw new BadResponse (errorMessage);
        }
    }

    marketIds (symbols: Strings = undefined) {
        if (symbols === undefined) {
            return symbols;
        }
        const result = [];
        for (let i = 0; i < symbols.length; i++) {
            result.push (this.marketId (symbols[i]));
        }
        return result;
    }

    currencyIds (codes: Strings = undefined) {
        if (codes === undefined) {
            return codes;
        }
        const result = [];
        for (let i = 0; i < codes.length; i++) {
            result.push (this.currencyId (codes[i]));
        }
        return result;
    }

    marketsForSymbols (symbols: Strings = undefined) {
        if (symbols === undefined) {
            return symbols;
        }
        const result = [];
        for (let i = 0; i < symbols.length; i++) {
            result.push (this.market (symbols[i]));
        }
        return result;
    }

    marketSymbols (symbols: Strings = undefined, type: Str = undefined, allowEmpty = true, sameTypeOnly = false, sameSubTypeOnly = false) {
        if (symbols === undefined) {
            if (!allowEmpty) {
                throw new ArgumentsRequired (this.id + ' empty list of symbols is not supported');
            }
            return symbols;
        }
        const symbolsLength = symbols.length;
        if (symbolsLength === 0) {
            if (!allowEmpty) {
                throw new ArgumentsRequired (this.id + ' empty list of symbols is not supported');
            }
            return symbols;
        }
        const result = [];
        let marketType = undefined;
        let isLinearSubType = undefined;
        for (let i = 0; i < symbols.length; i++) {
            const market = this.market (symbols[i]);
            if (sameTypeOnly && (marketType !== undefined)) {
                if (market['type'] !== marketType) {
                    throw new BadRequest (this.id + ' symbols must be of the same type, either ' + marketType + ' or ' + market['type'] + '.');
                }
            }
            if (sameSubTypeOnly && (isLinearSubType !== undefined)) {
                if (market['linear'] !== isLinearSubType) {
                    throw new BadRequest (this.id + ' symbols must be of the same subType, either linear or inverse.');
                }
            }
            if (type !== undefined && market['type'] !== type) {
                throw new BadRequest (this.id + ' symbols must be of the same type ' + type + '. If the type is incorrect you can change it in options or the params of the request');
            }
            marketType = market['type'];
            if (!market['spot']) {
                isLinearSubType = market['linear'];
            }
            const symbol = this.safeString (market, 'symbol', symbols[i]);
            result.push (symbol);
        }
        return result;
    }

    marketCodes (codes: Strings = undefined) {
        if (codes === undefined) {
            return codes;
        }
        const result = [];
        for (let i = 0; i < codes.length; i++) {
            result.push (this.commonCurrencyCode (codes[i]));
        }
        return result;
    }

    parseBidsAsks (bidasks, priceKey: IndexType = 0, amountKey: IndexType = 1, countOrIdKey: IndexType = 2) {
        bidasks = this.toArray (bidasks);
        const result = [];
        for (let i = 0; i < bidasks.length; i++) {
            result.push (this.parseBidAsk (bidasks[i], priceKey, amountKey, countOrIdKey));
        }
        return result;
    }

    async fetchL2OrderBook (symbol: string, limit: Int = undefined, params = {}) {
        const orderbook = await this.fetchOrderBook (symbol, limit, params);
        return this.extend (orderbook, {
            'asks': this.sortBy (this.aggregate (orderbook['asks']), 0),
            'bids': this.sortBy (this.aggregate (orderbook['bids']), 0, true),
        });
    }

    filterBySymbol (objects, symbol: Str = undefined) {
        if (symbol === undefined) {
            return objects;
        }
        const result = [];
        for (let i = 0; i < objects.length; i++) {
            const objectSymbol = this.safeString (objects[i], 'symbol');
            if (objectSymbol === symbol) {
                result.push (objects[i]);
            }
        }
        return result;
    }

    parseOHLCV (ohlcv, market: Market = undefined) : OHLCV {
        if (Array.isArray (ohlcv)) {
            return [
                this.safeInteger (ohlcv, 0), // timestamp
                this.safeNumber (ohlcv, 1), // open
                this.safeNumber (ohlcv, 2), // high
                this.safeNumber (ohlcv, 3), // low
                this.safeNumber (ohlcv, 4), // close
                this.safeNumber (ohlcv, 5), // volume
            ];
        }
        return ohlcv;
    }

    networkCodeToId (networkCode: string, currencyCode: Str = undefined): string {
        /**
         * @ignore
         * @method
         * @name exchange#networkCodeToId
         * @description tries to convert the provided networkCode (which is expected to be an unified network code) to a network id. In order to achieve this, derived class needs to have 'options->networks' defined.
         * @param {string} networkCode unified network code
         * @param {string} currencyCode unified currency code, but this argument is not required by default, unless there is an exchange (like huobi) that needs an override of the method to be able to pass currencyCode argument additionally
         * @returns {string|undefined} exchange-specific network id
         */
        if (networkCode === undefined) {
            return undefined;
        }
        const networkIdsByCodes = this.safeValue (this.options, 'networks', {});
        let networkId = this.safeString (networkIdsByCodes, networkCode);
        // for example, if 'ETH' is passed for networkCode, but 'ETH' key not defined in `options->networks` object
        if (networkId === undefined) {
            if (currencyCode === undefined) {
                const currencies = Object.values (this.currencies);
                for (let i = 0; i < currencies.length; i++) {
                    const currency = currencies[i];
                    const networks = this.safeDict (currency, 'networks');
                    const network = this.safeDict (networks, networkCode);
                    networkId = this.safeString (network, 'id');
                    if (networkId !== undefined) {
                        break;
                    }
                }
            } else {
                // if currencyCode was provided, then we try to find if that currencyCode has a replacement (i.e. ERC20 for ETH) or is in the currency
                const defaultNetworkCodeReplacements = this.safeValue (this.options, 'defaultNetworkCodeReplacements', {});
                if (currencyCode in defaultNetworkCodeReplacements) {
                    // if there is a replacement for the passed networkCode, then we use it to find network-id in `options->networks` object
                    const replacementObject = defaultNetworkCodeReplacements[currencyCode]; // i.e. { 'ERC20': 'ETH' }
                    const keys = Object.keys (replacementObject);
                    for (let i = 0; i < keys.length; i++) {
                        const key = keys[i];
                        const value = replacementObject[key];
                        // if value matches to provided unified networkCode, then we use it's key to find network-id in `options->networks` object
                        if (value === networkCode) {
                            networkId = this.safeString (networkIdsByCodes, key);
                            break;
                        }
                    }
                } else {
                    // serach for network inside currency
                    const currency = this.safeDict (this.currencies, currencyCode);
                    const networks = this.safeDict (currency, 'networks');
                    const network = this.safeDict (networks, networkCode);
                    networkId = this.safeString (network, 'id');
                }
            }
            // if it wasn't found, we just set the provided value to network-id
            if (networkId === undefined) {
                networkId = networkCode;
            }
        }
        return networkId;
    }

    networkIdToCode (networkId: Str = undefined, currencyCode: Str = undefined): string {
        /**
         * @ignore
         * @method
         * @name exchange#networkIdToCode
         * @description tries to convert the provided exchange-specific networkId to an unified network Code. In order to achieve this, derived class needs to have "options['networksById']" defined.
         * @param {string} networkId exchange specific network id/title, like: TRON, Trc-20, usdt-erc20, etc
         * @param {string|undefined} currencyCode unified currency code, but this argument is not required by default, unless there is an exchange (like huobi) that needs an override of the method to be able to pass currencyCode argument additionally
         * @returns {string|undefined} unified network code
         */
        if (networkId === undefined) {
            return undefined;
        }
        const networkCodesByIds = this.safeDict (this.options, 'networksById', {});
        let networkCode = this.safeString (networkCodesByIds, networkId, networkId);
        // replace mainnet network-codes (i.e. ERC20->ETH)
        if (currencyCode !== undefined) {
            const defaultNetworkCodeReplacements = this.safeDict (this.options, 'defaultNetworkCodeReplacements', {});
            if (currencyCode in defaultNetworkCodeReplacements) {
                const replacementObject = this.safeDict (defaultNetworkCodeReplacements, currencyCode, {});
                networkCode = this.safeString (replacementObject, networkCode, networkCode);
            }
        }
        return networkCode;
    }

    handleNetworkCodeAndParams (params) {
        const networkCodeInParams = this.safeString2 (params, 'networkCode', 'network');
        if (networkCodeInParams !== undefined) {
            params = this.omit (params, [ 'networkCode', 'network' ]);
        }
        // if it was not defined by user, we should not set it from 'defaultNetworks', because handleNetworkCodeAndParams is for only request-side and thus we do not fill it with anything. We can only use 'defaultNetworks' after parsing response-side
        return [ networkCodeInParams, params ];
    }

    defaultNetworkCode (currencyCode: string) {
        let defaultNetworkCode = undefined;
        const defaultNetworks = this.safeDict (this.options, 'defaultNetworks', {});
        if (currencyCode in defaultNetworks) {
            // if currency had set its network in "defaultNetworks", use it
            defaultNetworkCode = defaultNetworks[currencyCode];
        } else {
            // otherwise, try to use the global-scope 'defaultNetwork' value (even if that network is not supported by currency, it doesn't make any problem, this will be just used "at first" if currency supports this network at all)
            const defaultNetwork = this.safeString (this.options, 'defaultNetwork');
            if (defaultNetwork !== undefined) {
                defaultNetworkCode = defaultNetwork;
            }
        }
        return defaultNetworkCode;
    }

    selectNetworkCodeFromUnifiedNetworks (currencyCode, networkCode, indexedNetworkEntries) {
        return this.selectNetworkKeyFromNetworks (currencyCode, networkCode, indexedNetworkEntries, true);
    }

    selectNetworkIdFromRawNetworks (currencyCode, networkCode, indexedNetworkEntries) {
        return this.selectNetworkKeyFromNetworks (currencyCode, networkCode, indexedNetworkEntries, false);
    }

    selectNetworkKeyFromNetworks (currencyCode, networkCode, indexedNetworkEntries, isIndexedByUnifiedNetworkCode = false) {
        // this method is used against raw & unparse network entries, which are just indexed by network id
        let chosenNetworkId = undefined;
        const availableNetworkIds = Object.keys (indexedNetworkEntries);
        const responseNetworksLength = availableNetworkIds.length;
        if (networkCode !== undefined) {
            if (responseNetworksLength === 0) {
                throw new NotSupported (this.id + ' - ' + networkCode + ' network did not return any result for ' + currencyCode);
            } else {
                // if networkCode was provided by user, we should check it after response, as the referenced exchange doesn't support network-code during request
                const networkIdOrCode = isIndexedByUnifiedNetworkCode ? networkCode : this.networkCodeToId (networkCode, currencyCode);
                if (networkIdOrCode in indexedNetworkEntries) {
                    chosenNetworkId = networkIdOrCode;
                } else {
                    throw new NotSupported (this.id + ' - ' + networkIdOrCode + ' network was not found for ' + currencyCode + ', use one of ' + availableNetworkIds.join (', '));
                }
            }
        } else {
            if (responseNetworksLength === 0) {
                throw new NotSupported (this.id + ' - no networks were returned for ' + currencyCode);
            } else {
                // if networkCode was not provided by user, then we try to use the default network (if it was defined in "defaultNetworks"), otherwise, we just return the first network entry
                const defaultNetworkCode = this.defaultNetworkCode (currencyCode);
                const defaultNetworkId = isIndexedByUnifiedNetworkCode ? defaultNetworkCode : this.networkCodeToId (defaultNetworkCode, currencyCode);
                if (defaultNetworkId in indexedNetworkEntries) {
                    return defaultNetworkId;
                }
                throw new NotSupported (this.id + ' - can not determine the default network, please pass param["network"] one from : ' + availableNetworkIds.join (', '));
            }
        }
        return chosenNetworkId;
    }

    safeNumber2 (dictionary: object, key1: IndexType, key2: IndexType, d = undefined) {
        const value = this.safeString2 (dictionary, key1, key2);
        return this.parseNumber (value, d);
    }

    parseOrderBook (orderbook: object, symbol: string, timestamp: Int = undefined, bidsKey = 'bids', asksKey = 'asks', priceKey: IndexType = 0, amountKey: IndexType = 1, countOrIdKey: IndexType = 2): OrderBook {
        const bids = this.parseBidsAsks (this.safeValue (orderbook, bidsKey, []), priceKey, amountKey, countOrIdKey);
        const asks = this.parseBidsAsks (this.safeValue (orderbook, asksKey, []), priceKey, amountKey, countOrIdKey);
        return {
            'symbol': symbol,
            'bids': this.sortBy (bids, 0, true),
            'asks': this.sortBy (asks, 0),
            'timestamp': timestamp,
            'datetime': this.iso8601 (timestamp),
            'nonce': undefined,
        } as any;
    }

    parseOHLCVs (ohlcvs: object[], market: any = undefined, timeframe: string = '1m', since: Int = undefined, limit: Int = undefined, tail: Bool = false): OHLCV[] {
        const results = [];
        for (let i = 0; i < ohlcvs.length; i++) {
            results.push (this.parseOHLCV (ohlcvs[i], market));
        }
        const sorted = this.sortBy (results, 0);
        return this.filterBySinceLimit (sorted, since, limit, 0, tail) as any;
    }

    parseLeverageTiers (response: any, symbols: string[] = undefined, marketIdKey = undefined): LeverageTiers {
        // marketIdKey should only be undefined when response is a dictionary.
        symbols = this.marketSymbols (symbols);
        const tiers = {};
        let symbolsLength = 0;
        if (symbols !== undefined) {
            symbolsLength = symbols.length;
        }
        const noSymbols = (symbols === undefined) || (symbolsLength === 0);
        if (Array.isArray (response)) {
            for (let i = 0; i < response.length; i++) {
                const item = response[i];
                const id = this.safeString (item, marketIdKey);
                const market = this.safeMarket (id, undefined, undefined, 'swap');
                const symbol = market['symbol'];
                const contract = this.safeBool (market, 'contract', false);
                if (contract && (noSymbols || this.inArray (symbol, symbols))) {
                    tiers[symbol] = this.parseMarketLeverageTiers (item, market);
                }
            }
        } else {
            const keys = Object.keys (response);
            for (let i = 0; i < keys.length; i++) {
                const marketId = keys[i];
                const item = response[marketId];
                const market = this.safeMarket (marketId, undefined, undefined, 'swap');
                const symbol = market['symbol'];
                const contract = this.safeBool (market, 'contract', false);
                if (contract && (noSymbols || this.inArray (symbol, symbols))) {
                    tiers[symbol] = this.parseMarketLeverageTiers (item, market);
                }
            }
        }
        return tiers;
    }

    async loadTradingLimits (symbols: Strings = undefined, reload = false, params = {}) {
        if (this.has['fetchTradingLimits']) {
            if (reload || !('limitsLoaded' in this.options)) {
                const response = await this.fetchTradingLimits (symbols);
                for (let i = 0; i < symbols.length; i++) {
                    const symbol = symbols[i];
                    this.markets[symbol] = this.deepExtend (this.markets[symbol], response[symbol]);
                }
                this.options['limitsLoaded'] = this.milliseconds ();
            }
        }
        return this.markets;
    }

    safePosition (position: Dict): Position {
        // simplified version of: /pull/12765/
        const unrealizedPnlString = this.safeString (position, 'unrealisedPnl');
        const initialMarginString = this.safeString (position, 'initialMargin');
        //
        // PERCENTAGE
        //
        const percentage = this.safeValue (position, 'percentage');
        if ((percentage === undefined) && (unrealizedPnlString !== undefined) && (initialMarginString !== undefined)) {
            // as it was done in all implementations ( aax, btcex, bybit, deribit, ftx, gate, kucoinfutures, phemex )
            const percentageString = Precise.stringMul (Precise.stringDiv (unrealizedPnlString, initialMarginString, 4), '100');
            position['percentage'] = this.parseNumber (percentageString);
        }
        // if contractSize is undefined get from market
        let contractSize = this.safeNumber (position, 'contractSize');
        const symbol = this.safeString (position, 'symbol');
        let market = undefined;
        if (symbol !== undefined) {
            market = this.safeValue (this.markets, symbol);
        }
        if (contractSize === undefined && market !== undefined) {
            contractSize = this.safeNumber (market, 'contractSize');
            position['contractSize'] = contractSize;
        }
        return position as Position;
    }

    parsePositions (positions: any[], symbols: string[] = undefined, params = {}): Position[] {
        symbols = this.marketSymbols (symbols);
        positions = this.toArray (positions);
        const result = [];
        for (let i = 0; i < positions.length; i++) {
            const position = this.extend (this.parsePosition (positions[i], undefined), params);
            result.push (position);
        }
        return this.filterByArrayPositions (result, 'symbol', symbols, false);
    }

    parseAccounts (accounts: any[], params = {}): Account[] {
        accounts = this.toArray (accounts);
        const result = [];
        for (let i = 0; i < accounts.length; i++) {
            const account = this.extend (this.parseAccount (accounts[i]), params);
            result.push (account);
        }
        return result;
    }

    parseTradesHelper (isWs: boolean, trades: any[], market: Market = undefined, since: Int = undefined, limit: Int = undefined, params = {}): Trade[] {
        trades = this.toArray (trades);
        let result = [];
        for (let i = 0; i < trades.length; i++) {
            let parsed = undefined;
            if (isWs) {
                parsed = this.parseWsTrade (trades[i], market);
            } else {
                parsed = this.parseTrade (trades[i], market);
            }
            const trade = this.extend (parsed, params);
            result.push (trade);
        }
        result = this.sortBy2 (result, 'timestamp', 'id');
        const symbol = (market !== undefined) ? market['symbol'] : undefined;
        return this.filterBySymbolSinceLimit (result, symbol, since, limit) as Trade[];
    }

    parseTrades (trades: any[], market: Market = undefined, since: Int = undefined, limit: Int = undefined, params = {}): Trade[] {
        return this.parseTradesHelper (false, trades, market, since, limit, params);
    }

    parseWsTrades (trades: any[], market: Market = undefined, since: Int = undefined, limit: Int = undefined, params = {}): Trade[] {
        return this.parseTradesHelper (true, trades, market, since, limit, params);
    }

    parseTransactions (transactions: any[], currency: Currency = undefined, since: Int = undefined, limit: Int = undefined, params = {}): Transaction[] {
        transactions = this.toArray (transactions);
        let result = [];
        for (let i = 0; i < transactions.length; i++) {
            const transaction = this.extend (this.parseTransaction (transactions[i], currency), params);
            result.push (transaction);
        }
        result = this.sortBy (result, 'timestamp');
        const code = (currency !== undefined) ? currency['code'] : undefined;
        return this.filterByCurrencySinceLimit (result, code, since, limit);
    }

    parseTransfers (transfers: any[], currency: Currency = undefined, since: Int = undefined, limit: Int = undefined, params = {}): TransferEntry[] {
        transfers = this.toArray (transfers);
        let result = [];
        for (let i = 0; i < transfers.length; i++) {
            const transfer = this.extend (this.parseTransfer (transfers[i], currency), params);
            result.push (transfer);
        }
        result = this.sortBy (result, 'timestamp');
        const code = (currency !== undefined) ? currency['code'] : undefined;
        return this.filterByCurrencySinceLimit (result, code, since, limit);
    }

    parseLedger (data, currency: Currency = undefined, since: Int = undefined, limit: Int = undefined, params = {}): LedgerEntry[] {
        let result = [];
        const arrayData = this.toArray (data);
        for (let i = 0; i < arrayData.length; i++) {
            const itemOrItems = this.parseLedgerEntry (arrayData[i], currency);
            if (Array.isArray (itemOrItems)) {
                for (let j = 0; j < itemOrItems.length; j++) {
                    result.push (this.extend (itemOrItems[j], params));
                }
            } else {
                result.push (this.extend (itemOrItems, params));
            }
        }
        result = this.sortBy (result, 'timestamp');
        const code = (currency !== undefined) ? currency['code'] : undefined;
        return this.filterByCurrencySinceLimit (result, code, since, limit);
    }

    nonce () {
        return this.seconds ();
    }

    setHeaders (headers) {
        return headers;
    }

    currencyId (code: string): string {
        let currency = this.safeDict (this.currencies, code);
        if (currency === undefined) {
            currency = this.safeCurrency (code);
        }
        if (currency !== undefined) {
            return currency['id'];
        }
        return code;
    }

    marketId (symbol: string): string {
        const market = this.market (symbol);
        if (market !== undefined) {
            return market['id'];
        }
        return symbol;
    }

    symbol (symbol: string): string {
        const market = this.market (symbol);
        return this.safeString (market, 'symbol', symbol);
    }

    handleParamString (params: object, paramName: string, defaultValue: Str = undefined): [string, object] {
        const value = this.safeString (params, paramName, defaultValue);
        if (value !== undefined) {
            params = this.omit (params, paramName);
        }
        return [ value, params ];
    }

    handleParamString2 (params: object, paramName1: string, paramName2: string, defaultValue: Str = undefined): [string, object] {
        const value = this.safeString2 (params, paramName1, paramName2, defaultValue);
        if (value !== undefined) {
            params = this.omit (params, [ paramName1, paramName2 ]);
        }
        return [ value, params ];
    }

    handleParamInteger (params: object, paramName: string, defaultValue: Int = undefined): [Int, object] {
        const value = this.safeInteger (params, paramName, defaultValue);
        if (value !== undefined) {
            params = this.omit (params, paramName);
        }
        return [ value, params ];
    }

    handleParamInteger2 (params: object, paramName1: string, paramName2: string, defaultValue: Int = undefined): [Int, object] {
        const value = this.safeInteger2 (params, paramName1, paramName2, defaultValue);
        if (value !== undefined) {
            params = this.omit (params, [ paramName1, paramName2 ]);
        }
        return [ value, params ];
    }

    handleParamBool (params: object, paramName: string, defaultValue: Bool = undefined): [Bool, object] {
        const value = this.safeBool (params, paramName, defaultValue);
        if (value !== undefined) {
            params = this.omit (params, paramName);
        }
        return [ value, params ];
    }

    handleParamBool2 (params: object, paramName1: string, paramName2: string, defaultValue: Bool = undefined): [Bool, object] {
        const value = this.safeBool2 (params, paramName1, paramName2, defaultValue);
        if (value !== undefined) {
            params = this.omit (params, [ paramName1, paramName2 ]);
        }
        return [ value, params ];
    }

    /**
     * @param {object} params - extra parameters
     * @param {object} request - existing dictionary of request
     * @param {string} exchangeSpecificKey - the key for chain id to be set in request
     * @param {object} currencyCode - (optional) existing dictionary of request
     * @param {boolean} isRequired - (optional) whether that param is required to be present
     * @returns {object[]} - returns [request, params] where request is the modified request object and params is the modified params object
     */
    handleRequestNetwork (params: Dict, request: Dict, exchangeSpecificKey: string, currencyCode:Str = undefined, isRequired: boolean = false) {
        let networkCode = undefined;
        [ networkCode, params ] = this.handleNetworkCodeAndParams (params);
        if (networkCode !== undefined) {
            request[exchangeSpecificKey] = this.networkCodeToId (networkCode, currencyCode);
        } else if (isRequired) {
            throw new ArgumentsRequired (this.id + ' - "network" param is required for this request');
        }
        return [ request, params ];
    }

    resolvePath (path, params) {
        return [
            this.implodeParams (path, params),
            this.omit (params, this.extractParams (path)),
        ];
    }

    getListFromObjectValues (objects, key: IndexType) {
        let newArray = objects;
        if (!Array.isArray (objects)) {
            newArray = this.toArray (objects);
        }
        const results = [];
        for (let i = 0; i < newArray.length; i++) {
            results.push (newArray[i][key]);
        }
        return results;
    }

    getSymbolsForMarketType (marketType: Str = undefined, subType: Str = undefined, symbolWithActiveStatus: boolean = true, symbolWithUnknownStatus: boolean = true) {
        let filteredMarkets = this.markets;
        if (marketType !== undefined) {
            filteredMarkets = this.filterBy (filteredMarkets, 'type', marketType);
        }
        if (subType !== undefined) {
            this.checkRequiredArgument ('getSymbolsForMarketType', subType, 'subType', [ 'linear', 'inverse', 'quanto' ]);
            filteredMarkets = this.filterBy (filteredMarkets, 'subType', subType);
        }
        const activeStatuses = [];
        if (symbolWithActiveStatus) {
            activeStatuses.push (true);
        }
        if (symbolWithUnknownStatus) {
            activeStatuses.push (undefined);
        }
        filteredMarkets = this.filterByArray (filteredMarkets, 'active', activeStatuses, false);
        return this.getListFromObjectValues (filteredMarkets, 'symbol');
    }

    filterByArray (objects, key: IndexType, values = undefined, indexed = true) {
        objects = this.toArray (objects);
        // return all of them if no values were passed
        if (values === undefined || !values) {
            // return indexed ? this.indexBy (objects, key) : objects;
            if (indexed) {
                return this.indexBy (objects, key);
            } else {
                return objects;
            }
        }
        const results = [];
        for (let i = 0; i < objects.length; i++) {
            if (this.inArray (objects[i][key], values)) {
                results.push (objects[i]);
            }
        }
        // return indexed ? this.indexBy (results, key) : results;
        if (indexed) {
            return this.indexBy (results, key);
        }
        return results;
    }

    async fetch2 (path, api: any = 'public', method = 'GET', params = {}, headers: any = undefined, body: any = undefined, config = {}) {
        if (this.enableRateLimit) {
            const cost = this.calculateRateLimiterCost (api, method, path, params, config);
            await this.throttle (cost);
        }
        let retries = undefined;
        [ retries, params ] = this.handleOptionAndParams (params, path, 'maxRetriesOnFailure', 0);
        let retryDelay = undefined;
        [ retryDelay, params ] = this.handleOptionAndParams (params, path, 'maxRetriesOnFailureDelay', 0);
        this.lastRestRequestTimestamp = this.milliseconds ();
        const request = this.sign (path, api, method, params, headers, body);
        this.last_request_headers = request['headers'];
        this.last_request_body = request['body'];
        this.last_request_url = request['url'];
        for (let i = 0; i < retries + 1; i++) {
            try {
                return await this.fetch (request['url'], request['method'], request['headers'], request['body']);
            } catch (e) {
                if (e instanceof OperationFailed) {
                    if (i < retries) {
                        if (this.verbose) {
                            this.log ('Request failed with the error: ' + e.toString () + ', retrying ' + (i + 1).toString () + ' of ' + retries.toString () + '...');
                        }
                        if ((retryDelay !== undefined) && (retryDelay !== 0)) {
                            await this.sleep (retryDelay);
                        }
                    } else {
                        throw e;
                    }
                } else {
                    throw e;
                }
            }
        }
        return undefined; // this line is never reached, but exists for c# value return requirement
    }

    async request (path, api: any = 'public', method = 'GET', params = {}, headers: any = undefined, body: any = undefined, config = {}) {
        return await this.fetch2 (path, api, method, params, headers, body, config);
    }

    async loadAccounts (reload = false, params = {}) {
        if (reload) {
            this.accounts = await this.fetchAccounts (params);
        } else {
            if (this.accounts) {
                return this.accounts;
            } else {
                this.accounts = await this.fetchAccounts (params);
            }
        }
        this.accountsById = this.indexBy (this.accounts, 'id') as any;
        return this.accounts;
    }

    buildOHLCVC (trades: Trade[], timeframe: string = '1m', since: number = 0, limit: number = 2147483647): OHLCVC[] {
        // given a sorted arrays of trades (recent last) and a timeframe builds an array of OHLCV candles
        // note, default limit value (2147483647) is max int32 value
        const ms = this.parseTimeframe (timeframe) * 1000;
        const ohlcvs = [];
        const i_timestamp = 0;
        // const open = 1;
        const i_high = 2;
        const i_low = 3;
        const i_close = 4;
        const i_volume = 5;
        const i_count = 6;
        const tradesLength = trades.length;
        const oldest = Math.min (tradesLength, limit);
        for (let i = 0; i < oldest; i++) {
            const trade = trades[i];
            const ts = trade['timestamp'];
            if (ts < since) {
                continue;
            }
            const openingTime = Math.floor (ts / ms) * ms; // shift to the edge of m/h/d (but not M)
            if (openingTime < since) { // we don't need bars, that have opening time earlier than requested
                continue;
            }
            const ohlcv_length = ohlcvs.length;
            const candle = ohlcv_length - 1;
            if ((candle === -1) || (openingTime >= this.sum (ohlcvs[candle][i_timestamp], ms))) {
                // moved to a new timeframe -> create a new candle from opening trade
                ohlcvs.push ([
                    openingTime, // timestamp
                    trade['price'], // O
                    trade['price'], // H
                    trade['price'], // L
                    trade['price'], // C
                    trade['amount'], // V
                    1, // count
                ]);
            } else {
                // still processing the same timeframe -> update opening trade
                ohlcvs[candle][i_high] = Math.max (ohlcvs[candle][i_high], trade['price']);
                ohlcvs[candle][i_low] = Math.min (ohlcvs[candle][i_low], trade['price']);
                ohlcvs[candle][i_close] = trade['price'];
                ohlcvs[candle][i_volume] = this.sum (ohlcvs[candle][i_volume], trade['amount']);
                ohlcvs[candle][i_count] = this.sum (ohlcvs[candle][i_count], 1);
            }
        }
        return ohlcvs;
    }

    parseTradingViewOHLCV (ohlcvs, market = undefined, timeframe = '1m', since: Int = undefined, limit: Int = undefined) {
        const result = this.convertTradingViewToOHLCV (ohlcvs);
        return this.parseOHLCVs (result, market, timeframe, since, limit);
    }

    async editLimitBuyOrder (id: string, symbol: string, amount: number, price: Num = undefined, params = {}) {
        return await this.editLimitOrder (id, symbol, 'buy', amount, price, params);
    }

    async editLimitSellOrder (id: string, symbol: string, amount: number, price: Num = undefined, params = {}) {
        return await this.editLimitOrder (id, symbol, 'sell', amount, price, params);
    }

    async editLimitOrder (id: string, symbol: string, side: OrderSide, amount: number, price: Num = undefined, params = {}) {
        return await this.editOrder (id, symbol, 'limit', side, amount, price, params);
    }

    async editOrder (id: string, symbol: string, type: OrderType, side: OrderSide, amount: Num = undefined, price: Num = undefined, params = {}): Promise<Order> {
        await this.cancelOrder (id, symbol);
        return await this.createOrder (symbol, type, side, amount, price, params);
    }

    async editOrderWs (id: string, symbol: string, type: OrderType, side: OrderSide, amount: Num = undefined, price: Num = undefined, params = {}): Promise<Order> {
        await this.cancelOrderWs (id, symbol);
        return await this.createOrderWs (symbol, type, side, amount, price, params);
    }

    async fetchPosition (symbol: string, params = {}): Promise<Position> {
        throw new NotSupported (this.id + ' fetchPosition() is not supported yet');
    }

    async fetchPositionWs (symbol: string, params = {}): Promise<Position[]> {
        throw new NotSupported (this.id + ' fetchPositionWs() is not supported yet');
    }

    async watchPosition (symbol: Str = undefined, params = {}): Promise<Position> {
        throw new NotSupported (this.id + ' watchPosition() is not supported yet');
    }

    async subscribePosition (symbol: string, callback: ConsumerFunction = undefined, synchronous: boolean = true, params = {}): Promise<any> {
        /**
         * @method
         * @name subscribePosition
         * @description subscribe to information on open positions with bid (buy) and ask (sell) prices, volumes and other data
         * @param {string} symbol unified symbol of the market to fetch the position for
         * @param {Function} callback Consumer function to be called with each update
         * @param {boolean} synchronous if set to true, the callback will wait to finish before passing next message
         * @param {object} [params] extra parameters specific to the exchange API endpoint
         */
        if (!this.isStreamingEnabled ()) {
            this.setupStream ();
        }
        await this.loadMarkets ();
        symbol = this.symbol (symbol);
        const stream = this.stream;
        if (callback !== undefined) {
            stream.subscribe ('positions::' + symbol, callback, synchronous);
        }
        stream.addWatchFunction ('watchPosition', [ symbol, undefined, params ]);
        return await this.watchPosition (symbol, params);
    }

    async watchPositions (symbols: Strings = undefined, since: Int = undefined, limit: Int = undefined, params = {}): Promise<Position[]> {
        throw new NotSupported (this.id + ' watchPositions() is not supported yet');
    }

    async subscribePositions (symbols: string[] = undefined, callback: ConsumerFunction = undefined, synchronous: boolean = true, params = {}): Promise<any> {
        await this.loadMarkets ();
        symbols = this.marketSymbols (symbols, undefined, true);
        if (callback !== undefined) {
            const stream = this.stream;
            if (this.isEmpty (symbols)) {
                stream.subscribe ('positions', callback, synchronous);
            } else {
                for (let i = 0; i < symbols.length; i++) {
                    stream.subscribe ('positions::' + symbols[i], callback, synchronous);
                }
            }
        }
        return await this.watchPositions (symbols, undefined, undefined, params);
    }

    async watchPositionForSymbols (symbols: Strings = undefined, since: Int = undefined, limit: Int = undefined, params = {}): Promise<Position[]> {
        return await this.watchPositions (symbols, since, limit, params);
    }

    async subscribePositionForSymbols (symbols: string[] = undefined, callback: ConsumerFunction = undefined, synchronous: boolean = true, params = {}): Promise<any> {
        return await this.subscribePositions (symbols, callback, synchronous, params);
    }

    async fetchPositionsForSymbol (symbol: string, params = {}): Promise<Position[]> {
        /**
         * @method
         * @name exchange#fetchPositionsForSymbol
         * @description fetches all open positions for specific symbol, unlike fetchPositions (which is designed to work with multiple symbols) so this method might be preffered for one-market position, because of less rate-limit consumption and speed
         * @param {string} symbol unified market symbol
         * @param {object} params extra parameters specific to the endpoint
         * @returns {object[]} a list of [position structure]{@link https://docs.ccxt.com/#/?id=position-structure} with maximum 3 items - possible one position for "one-way" mode, and possible two positions (long & short) for "two-way" (a.k.a. hedge) mode
         */
        throw new NotSupported (this.id + ' fetchPositionsForSymbol() is not supported yet');
    }

    async fetchPositionsForSymbolWs (symbol: string, params = {}): Promise<Position[]> {
        /**
         * @method
         * @name exchange#fetchPositionsForSymbol
         * @description fetches all open positions for specific symbol, unlike fetchPositions (which is designed to work with multiple symbols) so this method might be preffered for one-market position, because of less rate-limit consumption and speed
         * @param {string} symbol unified market symbol
         * @param {object} params extra parameters specific to the endpoint
         * @returns {object[]} a list of [position structure]{@link https://docs.ccxt.com/#/?id=position-structure} with maximum 3 items - possible one position for "one-way" mode, and possible two positions (long & short) for "two-way" (a.k.a. hedge) mode
         */
        throw new NotSupported (this.id + ' fetchPositionsForSymbol() is not supported yet');
    }

    async fetchPositions (symbols: Strings = undefined, params = {}): Promise<Position[]> {
        throw new NotSupported (this.id + ' fetchPositions() is not supported yet');
    }

    async fetchPositionsWs (symbols: Strings = undefined, params = {}): Promise<Position[]> {
        throw new NotSupported (this.id + ' fetchPositions() is not supported yet');
    }

    async fetchPositionsRisk (symbols: Strings = undefined, params = {}): Promise<Position[]> {
        throw new NotSupported (this.id + ' fetchPositionsRisk() is not supported yet');
    }

    async fetchBidsAsks (symbols: Strings = undefined, params = {}): Promise<Tickers> {
        throw new NotSupported (this.id + ' fetchBidsAsks() is not supported yet');
    }

    async fetchBorrowInterest (code: Str = undefined, symbol: Str = undefined, since: Int = undefined, limit: Int = undefined, params = {}): Promise<BorrowInterest[]> {
        throw new NotSupported (this.id + ' fetchBorrowInterest() is not supported yet');
    }

    async fetchLedger (code: Str = undefined, since: Int = undefined, limit: Int = undefined, params = {}): Promise<LedgerEntry[]> {
        throw new NotSupported (this.id + ' fetchLedger() is not supported yet');
    }

    async fetchLedgerEntry (id: string, code: Str = undefined, params = {}): Promise<LedgerEntry> {
        throw new NotSupported (this.id + ' fetchLedgerEntry() is not supported yet');
    }

    parseBidAsk (bidask, priceKey: IndexType = 0, amountKey: IndexType = 1, countOrIdKey: IndexType = 2) {
        const price = this.safeNumber (bidask, priceKey);
        const amount = this.safeNumber (bidask, amountKey);
        const countOrId = this.safeInteger (bidask, countOrIdKey);
        const bidAsk = [ price, amount ];
        if (countOrId !== undefined) {
            bidAsk.push (countOrId);
        }
        return bidAsk;
    }

    safeCurrency (currencyId: Str, currency: Currency = undefined): CurrencyInterface {
        if ((currencyId === undefined) && (currency !== undefined)) {
            return currency;
        }
        if ((this.currencies_by_id !== undefined) && (currencyId in this.currencies_by_id) && (this.currencies_by_id[currencyId] !== undefined)) {
            return this.currencies_by_id[currencyId];
        }
        let code = currencyId;
        if (currencyId !== undefined) {
            code = this.commonCurrencyCode (currencyId.toUpperCase ());
        }
        return this.safeCurrencyStructure ({
            'id': currencyId,
            'code': code,
            'precision': undefined,
        });
    }

    safeMarket (marketId: Str = undefined, market: Market = undefined, delimiter: Str = undefined, marketType: Str = undefined): MarketInterface {
        const result = this.safeMarketStructure ({
            'symbol': marketId,
            'marketId': marketId,
        });
        if (marketId !== undefined) {
            if ((this.markets_by_id !== undefined) && (marketId in this.markets_by_id)) {
                const markets = this.markets_by_id[marketId];
                const numMarkets = markets.length;
                if (numMarkets === 1) {
                    return markets[0];
                } else {
                    if (marketType === undefined) {
                        if (market === undefined) {
                            throw new ArgumentsRequired (this.id + ' safeMarket() requires a fourth argument for ' + marketId + ' to disambiguate between different markets with the same market id');
                        } else {
                            marketType = market['type'];
                        }
                    }
                    for (let i = 0; i < markets.length; i++) {
                        const currentMarket = markets[i];
                        if (currentMarket[marketType]) {
                            return currentMarket;
                        }
                    }
                }
            } else if (delimiter !== undefined && delimiter !== '') {
                const parts = marketId.split (delimiter);
                const partsLength = parts.length;
                if (partsLength === 2) {
                    result['baseId'] = this.safeString (parts, 0);
                    result['quoteId'] = this.safeString (parts, 1);
                    result['base'] = this.safeCurrencyCode (result['baseId']);
                    result['quote'] = this.safeCurrencyCode (result['quoteId']);
                    result['symbol'] = result['base'] + '/' + result['quote'];
                    return result;
                } else {
                    return result;
                }
            }
        }
        if (market !== undefined) {
            return market;
        }
        return result;
    }

    marketOrNull (symbol: string): MarketInterface {
        if (symbol === undefined) {
            return undefined;
        }
        return this.market (symbol);
    }

    checkRequiredCredentials (error = true) {
        /**
         * @ignore
         * @method
         * @param {boolean} error throw an error that a credential is required if true
         * @returns {boolean} true if all required credentials have been set, otherwise false or an error is thrown is param error=true
         */
        const keys = Object.keys (this.requiredCredentials);
        for (let i = 0; i < keys.length; i++) {
            const key = keys[i];
            if (this.requiredCredentials[key] && !this[key]) {
                if (error) {
                    throw new AuthenticationError (this.id + ' requires "' + key + '" credential');
                } else {
                    return false;
                }
            }
        }
        return true;
    }

    oath () {
        if (this.twofa !== undefined) {
            return totp (this.twofa);
        } else {
            throw new ExchangeError (this.id + ' exchange.twofa has not been set for 2FA Two-Factor Authentication');
        }
    }

    async fetchBalance (params = {}): Promise<Balances> {
        throw new NotSupported (this.id + ' fetchBalance() is not supported yet');
    }

    async fetchBalanceWs (params = {}): Promise<Balances> {
        throw new NotSupported (this.id + ' fetchBalanceWs() is not supported yet');
    }

    parseBalance (response): Balances {
        throw new NotSupported (this.id + ' parseBalance() is not supported yet');
    }

    async watchBalance (params = {}): Promise<Balances> {
        throw new NotSupported (this.id + ' watchBalance() is not supported yet');
    }

    async subscribeBalance (callback: ConsumerFunction = undefined, synchronous: boolean = true, params = {}): Promise<any> {
        /**
         * @method
         * @name subscribeBalance
         * @description subscribe to balance updates
         * @param {Function} callback Consumer function to be called with each update
         * @param {boolean} synchronous if set to true, the callback will wait to finish before passing next message
         * @param {object} [params] extra parameters specific to the exchange API endpoint
         */
        if (!this.isStreamingEnabled ()) {
            this.setupStream ();
        }
        await this.loadMarkets ();
        const stream = this.stream;
        if (callback !== undefined) {
            stream.subscribe ('balances', callback, synchronous);
        }
        stream.addWatchFunction ('watchBalance', [ params ]);
        return await this.watchBalance (params);
    }

    async fetchPartialBalance (part, params = {}) {
        const balance = await this.fetchBalance (params);
        return balance[part];
    }

    async fetchFreeBalance (params = {}): Promise<Balance> {
        return await this.fetchPartialBalance ('free', params);
    }

    async fetchUsedBalance (params = {}): Promise<Balance> {
        return await this.fetchPartialBalance ('used', params);
    }

    async fetchTotalBalance (params = {}): Promise<Balance> {
        return await this.fetchPartialBalance ('total', params);
    }

    async fetchStatus (params = {}): Promise<any> {
        throw new NotSupported (this.id + ' fetchStatus() is not supported yet');
    }

    async fetchTransactionFee (code: string, params = {}) {
        if (!this.has['fetchTransactionFees']) {
            throw new NotSupported (this.id + ' fetchTransactionFee() is not supported yet');
        }
        return await this.fetchTransactionFees ([ code ], params);
    }

    async fetchTransactionFees (codes: Strings = undefined, params = {}): Promise<{}> {
        throw new NotSupported (this.id + ' fetchTransactionFees() is not supported yet');
    }

    async fetchDepositWithdrawFees (codes: Strings = undefined, params = {}): Promise<Dictionary<DepositWithdrawFee>> {
        throw new NotSupported (this.id + ' fetchDepositWithdrawFees() is not supported yet');
    }

    async fetchDepositWithdrawFee (code: string, params = {}): Promise<DepositWithdrawFee> {
        if (!this.has['fetchDepositWithdrawFees']) {
            throw new NotSupported (this.id + ' fetchDepositWithdrawFee() is not supported yet');
        }
        const fees = await this.fetchDepositWithdrawFees ([ code ], params);
        return this.safeValue (fees, code);
    }

    getSupportedMapping (key, mapping = {}) {
        if (key in mapping) {
            return mapping[key];
        } else {
            throw new NotSupported (this.id + ' ' + key + ' does not have a value in mapping');
        }
    }

    async fetchCrossBorrowRate (code: string, params = {}): Promise<CrossBorrowRate> {
        await this.loadMarkets ();
        if (!this.has['fetchBorrowRates']) {
            throw new NotSupported (this.id + ' fetchCrossBorrowRate() is not supported yet');
        }
        const borrowRates = await this.fetchCrossBorrowRates (params);
        const rate = this.safeValue (borrowRates, code);
        if (rate === undefined) {
            throw new ExchangeError (this.id + ' fetchCrossBorrowRate() could not find the borrow rate for currency code ' + code);
        }
        return rate;
    }

    async fetchIsolatedBorrowRate (symbol: string, params = {}): Promise<IsolatedBorrowRate> {
        await this.loadMarkets ();
        if (!this.has['fetchBorrowRates']) {
            throw new NotSupported (this.id + ' fetchIsolatedBorrowRate() is not supported yet');
        }
        const borrowRates = await this.fetchIsolatedBorrowRates (params);
        const rate = this.safeDict (borrowRates, symbol) as IsolatedBorrowRate;
        if (rate === undefined) {
            throw new ExchangeError (this.id + ' fetchIsolatedBorrowRate() could not find the borrow rate for market symbol ' + symbol);
        }
        return rate;
    }

    handleOptionAndParams (params: object, methodName: string, optionName: string, defaultValue = undefined) {
        // This method can be used to obtain method specific properties, i.e: this.handleOptionAndParams (params, 'fetchPosition', 'marginMode', 'isolated')
        const defaultOptionName = 'default' + this.capitalize (optionName); // we also need to check the 'defaultXyzWhatever'
        // check if params contain the key
        let value = this.safeValue2 (params, optionName, defaultOptionName);
        if (value !== undefined) {
            params = this.omit (params, [ optionName, defaultOptionName ]);
        } else {
            // handle routed methods like "watchTrades > watchTradesForSymbols" (or "watchTicker > watchTickers")
            [ methodName, params ] = this.handleParamString (params, 'callerMethodName', methodName);
            // check if exchange has properties for this method
            const exchangeWideMethodOptions = this.safeValue (this.options, methodName);
            if (exchangeWideMethodOptions !== undefined) {
                // check if the option is defined inside this method's props
                value = this.safeValue2 (exchangeWideMethodOptions, optionName, defaultOptionName);
            }
            if (value === undefined) {
                // if it's still undefined, check if global exchange-wide option exists
                value = this.safeValue2 (this.options, optionName, defaultOptionName);
            }
            // if it's still undefined, use the default value
            value = (value !== undefined) ? value : defaultValue;
        }
        return [ value, params ];
    }

    handleOptionAndParams2 (params: object, methodName1: string, optionName1: string, optionName2: string, defaultValue = undefined) {
        let value = undefined;
        [ value, params ] = this.handleOptionAndParams (params, methodName1, optionName1);
        if (value !== undefined) {
            // omit optionName2 too from params
            params = this.omit (params, optionName2);
            return [ value, params ];
        }
        // if still undefined, try optionName2
        let value2 = undefined;
        [ value2, params ] = this.handleOptionAndParams (params, methodName1, optionName2, defaultValue);
        return [ value2, params ];
    }

    handleOption (methodName: string, optionName: string, defaultValue = undefined) {
        const res = this.handleOptionAndParams ({}, methodName, optionName, defaultValue);
        return this.safeValue (res, 0);
    }

    handleMarketTypeAndParams (methodName: string, market: Market = undefined, params = {}, defaultValue = undefined): any {
        /**
         * @ignore
         * @method
         * @name exchange#handleMarketTypeAndParams
         * @param methodName the method calling handleMarketTypeAndParams
         * @param {Market} market
         * @param {object} params
         * @param {string} [params.type] type assigned by user
         * @param {string} [params.defaultType] same as params.type
         * @param {string} [defaultValue] assigned programatically in the method calling handleMarketTypeAndParams
         * @returns {[string, object]} the market type and params with type and defaultType omitted
         */
        // type from param
        const type = this.safeString2 (params, 'defaultType', 'type');
        if (type !== undefined) {
            params = this.omit (params, [ 'defaultType', 'type' ]);
            return [ type, params ];
        }
        // type from market
        if (market !== undefined) {
            return [ market['type'], params ];
        }
        // type from default-argument
        if (defaultValue !== undefined) {
            return [ defaultValue, params ];
        }
        const methodOptions = this.safeDict (this.options, methodName);
        if (methodOptions !== undefined) {
            if (typeof methodOptions === 'string') {
                return [ methodOptions, params ];
            } else {
                const typeFromMethod = this.safeString2 (methodOptions, 'defaultType', 'type');
                if (typeFromMethod !== undefined) {
                    return [ typeFromMethod, params ];
                }
            }
        }
        const defaultType = this.safeString2 (this.options, 'defaultType', 'type', 'spot');
        return [ defaultType, params ];
    }

    handleSubTypeAndParams (methodName: string, market = undefined, params = {}, defaultValue = undefined) {
        let subType = undefined;
        // if set in params, it takes precedence
        const subTypeInParams = this.safeString2 (params, 'subType', 'defaultSubType');
        // avoid omitting if it's not present
        if (subTypeInParams !== undefined) {
            subType = subTypeInParams;
            params = this.omit (params, [ 'subType', 'defaultSubType' ]);
        } else {
            // at first, check from market object
            if (market !== undefined) {
                if (market['linear']) {
                    subType = 'linear';
                } else if (market['inverse']) {
                    subType = 'inverse';
                }
            }
            // if it was not defined in market object
            if (subType === undefined) {
                const values = this.handleOptionAndParams ({}, methodName, 'subType', defaultValue); // no need to re-test params here
                subType = values[0];
            }
        }
        return [ subType, params ];
    }

    handleMarginModeAndParams (methodName: string, params = {}, defaultValue = undefined) {
        /**
         * @ignore
         * @method
         * @param {object} [params] extra parameters specific to the exchange API endpoint
         * @returns {Array} the marginMode in lowercase as specified by params["marginMode"], params["defaultMarginMode"] this.options["marginMode"] or this.options["defaultMarginMode"]
         */
        return this.handleOptionAndParams (params, methodName, 'marginMode', defaultValue);
    }

    throwExactlyMatchedException (exact, string, message) {
        if (string === undefined) {
            return;
        }
        if (string in exact) {
            throw new exact[string] (message);
        }
    }

    throwBroadlyMatchedException (broad, string, message) {
        const broadKey = this.findBroadlyMatchedKey (broad, string);
        if (broadKey !== undefined) {
            throw new broad[broadKey] (message);
        }
    }

    findBroadlyMatchedKey (broad, string) {
        // a helper for matching error strings exactly vs broadly
        const keys = Object.keys (broad);
        for (let i = 0; i < keys.length; i++) {
            const key = keys[i];
            if (string !== undefined) { // #issues/12698
                if (string.indexOf (key) >= 0) {
                    return key;
                }
            }
        }
        return undefined;
    }

    handleErrors (statusCode: int, statusText: string, url: string, method: string, responseHeaders: Dict, responseBody: string, response, requestHeaders, requestBody) {
        // it is a stub method that must be overrided in the derived exchange classes
        // throw new NotSupported (this.id + ' handleErrors() not implemented yet');
        return undefined;
    }

    calculateRateLimiterCost (api, method, path, params, config = {}) {
        return this.safeValue (config, 'cost', 1);
    }

    async fetchTicker (symbol: string, params = {}): Promise<Ticker> {
        if (this.has['fetchTickers']) {
            await this.loadMarkets ();
            const market = this.market (symbol);
            symbol = market['symbol'];
            const tickers = await this.fetchTickers ([ symbol ], params);
            const ticker = this.safeDict (tickers, symbol);
            if (ticker === undefined) {
                throw new NullResponse (this.id + ' fetchTickers() could not find a ticker for ' + symbol);
            } else {
                return ticker as Ticker;
            }
        } else {
            throw new NotSupported (this.id + ' fetchTicker() is not supported yet');
        }
    }

    async fetchMarkPrice (symbol: string, params = {}): Promise<Ticker> {
        if (this.has['fetchMarkPrices']) {
            await this.loadMarkets ();
            const market = this.market (symbol);
            symbol = market['symbol'];
            const tickers = await this.fetchMarkPrices ([ symbol ], params);
            const ticker = this.safeDict (tickers, symbol);
            if (ticker === undefined) {
                throw new NullResponse (this.id + ' fetchMarkPrices() could not find a ticker for ' + symbol);
            } else {
                return ticker as Ticker;
            }
        } else {
            throw new NotSupported (this.id + ' fetchMarkPrices() is not supported yet');
        }
    }

    async fetchTickerWs (symbol: string, params = {}): Promise<Ticker> {
        if (this.has['fetchTickersWs']) {
            await this.loadMarkets ();
            const market = this.market (symbol);
            symbol = market['symbol'];
            const tickers = await this.fetchTickersWs ([ symbol ], params);
            const ticker = this.safeDict (tickers, symbol);
            if (ticker === undefined) {
                throw new NullResponse (this.id + ' fetchTickerWs() could not find a ticker for ' + symbol);
            } else {
                return ticker as Ticker;
            }
        } else {
            throw new NotSupported (this.id + ' fetchTickerWs() is not supported yet');
        }
    }

    async watchTicker (symbol: string, params = {}): Promise<Ticker> {
        throw new NotSupported (this.id + ' watchTicker() is not supported yet');
    }

    async subscribeTicker (symbol: string, callback: ConsumerFunction = undefined, synchronous: boolean = true, params = {}): Promise<any> {
        /**
         * @method
         * @name subscribeTicker
         * @description subscribe to watchTicker
         * @param {string} symbol unified symbol of the market to watch ticker
         * @param {Function} callback function to call when receiving an update
         * @param {boolean} synchronous if set to true, the callback will wait to finish before passing next message
         * @param {object} [params] extra parameters specific to the exchange API endpoint
         */
        if (!this.isStreamingEnabled ()) {
            this.setupStream ();
        }
        await this.loadMarkets ();
        symbol = this.symbol (symbol);
        const stream = this.stream;
        if (callback !== undefined) {
            stream.subscribe ('tickers::' + symbol, callback, synchronous);
        }
        stream.addWatchFunction ('watchTicker', [ symbol, params ]);
        return await this.watchTicker (symbol, params);
    }

    async fetchTickers (symbols: Strings = undefined, params = {}): Promise<Tickers> {
        throw new NotSupported (this.id + ' fetchTickers() is not supported yet');
    }

    async fetchMarkPrices (symbols: Strings = undefined, params = {}): Promise<Tickers> {
        throw new NotSupported (this.id + ' fetchMarkPrices() is not supported yet');
    }

    async fetchTickersWs (symbols: Strings = undefined, params = {}): Promise<Tickers> {
        throw new NotSupported (this.id + ' fetchTickers() is not supported yet');
    }

    async fetchOrderBooks (symbols: Strings = undefined, limit: Int = undefined, params = {}): Promise<OrderBooks> {
        throw new NotSupported (this.id + ' fetchOrderBooks() is not supported yet');
    }

    async watchBidsAsks (symbols: Strings = undefined, params = {}): Promise<Tickers> {
        throw new NotSupported (this.id + ' watchBidsAsks() is not supported yet');
    }

    async watchTickers (symbols: Strings = undefined, params = {}): Promise<Tickers> {
        throw new NotSupported (this.id + ' watchTickers() is not supported yet');
    }

    async subscribeTickers (symbols: string[] = undefined, callback: ConsumerFunction = undefined, synchronous: boolean = true, params = {}): Promise<any> {
        /**
         * @method
         * @name subscribeTicker
         * @description subscribe to watchTickers
         * @param {string[]} symbols unified symbols of the market to watch tickers
         * @param {Function} callback function to call when receiving an update
         * @param {boolean} synchronous if set to true, the callback will wait to finish before passing next message
         * @param {object} [params] extra parameters specific to the exchange API endpoint
         */
        if (!this.isStreamingEnabled ()) {
            this.setupStream ();
        }
        await this.loadMarkets ();
        symbols = this.marketSymbols (symbols, undefined, true);
        const stream = this.stream;
        if (callback !== undefined) {
            if (this.isEmpty (symbols)) {
                stream.subscribe ('tickers', callback, synchronous);
            } else {
                for (let i = 0; i < symbols.length; i++) {
                    stream.subscribe ('tickers::' + symbols[i], callback, synchronous);
                }
            }
        }
        stream.addWatchFunction ('watchTickers', [ symbols, params ]);
        return await this.watchTickers (symbols, params);
    }

    async unWatchTickers (symbols: Strings = undefined, params = {}): Promise<any> {
        throw new NotSupported (this.id + ' unWatchTickers() is not supported yet');
    }

    async fetchOrder (id: string, symbol: Str = undefined, params = {}): Promise<Order> {
        throw new NotSupported (this.id + ' fetchOrder() is not supported yet');
    }

    async fetchOrderWs (id: string, symbol: Str = undefined, params = {}): Promise<Order> {
        throw new NotSupported (this.id + ' fetchOrderWs() is not supported yet');
    }

    async fetchOrderStatus (id: string, symbol: Str = undefined, params = {}): Promise<string> {
        // TODO: TypeScript: change method signature by replacing
        // Promise<string> with Promise<Order['status']>.
        const order = await this.fetchOrder (id, symbol, params);
        return order['status'];
    }

    async fetchUnifiedOrder (order, params = {}): Promise<Order> {
        return await this.fetchOrder (this.safeString (order, 'id'), this.safeString (order, 'symbol'), params);
    }

    async createOrder (symbol: string, type: OrderType, side: OrderSide, amount: number, price: Num = undefined, params = {}): Promise<Order> {
        throw new NotSupported (this.id + ' createOrder() is not supported yet');
    }

    async createConvertTrade (id: string, fromCode: string, toCode: string, amount: Num = undefined, params = {}): Promise<Conversion> {
        throw new NotSupported (this.id + ' createConvertTrade() is not supported yet');
    }

    async fetchConvertTrade (id: string, code: Str = undefined, params = {}): Promise<Conversion> {
        throw new NotSupported (this.id + ' fetchConvertTrade() is not supported yet');
    }

    async fetchConvertTradeHistory (code: Str = undefined, since: Int = undefined, limit: Int = undefined, params = {}): Promise<Conversion[]> {
        throw new NotSupported (this.id + ' fetchConvertTradeHistory() is not supported yet');
    }

    async fetchPositionMode (symbol: Str = undefined, params = {}): Promise<{}> {
        throw new NotSupported (this.id + ' fetchPositionMode() is not supported yet');
    }

    async createTrailingAmountOrder (symbol: string, type: OrderType, side: OrderSide, amount: number, price: Num = undefined, trailingAmount: Num = undefined, trailingTriggerPrice: Num = undefined, params = {}): Promise<Order> {
        /**
         * @method
         * @name createTrailingAmountOrder
         * @description create a trailing order by providing the symbol, type, side, amount, price and trailingAmount
         * @param {string} symbol unified symbol of the market to create an order in
         * @param {string} type 'market' or 'limit'
         * @param {string} side 'buy' or 'sell'
         * @param {float} amount how much you want to trade in units of the base currency, or number of contracts
         * @param {float} [price] the price for the order to be filled at, in units of the quote currency, ignored in market orders
         * @param {float} trailingAmount the quote amount to trail away from the current market price
         * @param {float} [trailingTriggerPrice] the price to activate a trailing order, default uses the price argument
         * @param {object} [params] extra parameters specific to the exchange API endpoint
         * @returns {object} an [order structure]{@link https://docs.ccxt.com/#/?id=order-structure}
         */
        if (trailingAmount === undefined) {
            throw new ArgumentsRequired (this.id + ' createTrailingAmountOrder() requires a trailingAmount argument');
        }
        params['trailingAmount'] = trailingAmount;
        if (trailingTriggerPrice !== undefined) {
            params['trailingTriggerPrice'] = trailingTriggerPrice;
        }
        if (this.has['createTrailingAmountOrder']) {
            return await this.createOrder (symbol, type, side, amount, price, params);
        }
        throw new NotSupported (this.id + ' createTrailingAmountOrder() is not supported yet');
    }

    async createTrailingAmountOrderWs (symbol: string, type: OrderType, side: OrderSide, amount: number, price: Num = undefined, trailingAmount: Num = undefined, trailingTriggerPrice: Num = undefined, params = {}): Promise<Order> {
        /**
         * @method
         * @name createTrailingAmountOrderWs
         * @description create a trailing order by providing the symbol, type, side, amount, price and trailingAmount
         * @param {string} symbol unified symbol of the market to create an order in
         * @param {string} type 'market' or 'limit'
         * @param {string} side 'buy' or 'sell'
         * @param {float} amount how much you want to trade in units of the base currency, or number of contracts
         * @param {float} [price] the price for the order to be filled at, in units of the quote currency, ignored in market orders
         * @param {float} trailingAmount the quote amount to trail away from the current market price
         * @param {float} [trailingTriggerPrice] the price to activate a trailing order, default uses the price argument
         * @param {object} [params] extra parameters specific to the exchange API endpoint
         * @returns {object} an [order structure]{@link https://docs.ccxt.com/#/?id=order-structure}
         */
        if (trailingAmount === undefined) {
            throw new ArgumentsRequired (this.id + ' createTrailingAmountOrderWs() requires a trailingAmount argument');
        }
        params['trailingAmount'] = trailingAmount;
        if (trailingTriggerPrice !== undefined) {
            params['trailingTriggerPrice'] = trailingTriggerPrice;
        }
        if (this.has['createTrailingAmountOrderWs']) {
            return await this.createOrderWs (symbol, type, side, amount, price, params);
        }
        throw new NotSupported (this.id + ' createTrailingAmountOrderWs() is not supported yet');
    }

    async createTrailingPercentOrder (symbol: string, type: OrderType, side: OrderSide, amount: number, price: Num = undefined, trailingPercent: Num = undefined, trailingTriggerPrice: Num = undefined, params = {}): Promise<Order> {
        /**
         * @method
         * @name createTrailingPercentOrder
         * @description create a trailing order by providing the symbol, type, side, amount, price and trailingPercent
         * @param {string} symbol unified symbol of the market to create an order in
         * @param {string} type 'market' or 'limit'
         * @param {string} side 'buy' or 'sell'
         * @param {float} amount how much you want to trade in units of the base currency, or number of contracts
         * @param {float} [price] the price for the order to be filled at, in units of the quote currency, ignored in market orders
         * @param {float} trailingPercent the percent to trail away from the current market price
         * @param {float} [trailingTriggerPrice] the price to activate a trailing order, default uses the price argument
         * @param {object} [params] extra parameters specific to the exchange API endpoint
         * @returns {object} an [order structure]{@link https://docs.ccxt.com/#/?id=order-structure}
         */
        if (trailingPercent === undefined) {
            throw new ArgumentsRequired (this.id + ' createTrailingPercentOrder() requires a trailingPercent argument');
        }
        params['trailingPercent'] = trailingPercent;
        if (trailingTriggerPrice !== undefined) {
            params['trailingTriggerPrice'] = trailingTriggerPrice;
        }
        if (this.has['createTrailingPercentOrder']) {
            return await this.createOrder (symbol, type, side, amount, price, params);
        }
        throw new NotSupported (this.id + ' createTrailingPercentOrder() is not supported yet');
    }

    async createTrailingPercentOrderWs (symbol: string, type: OrderType, side: OrderSide, amount: number, price: Num = undefined, trailingPercent: Num = undefined, trailingTriggerPrice: Num = undefined, params = {}): Promise<Order> {
        /**
         * @method
         * @name createTrailingPercentOrderWs
         * @description create a trailing order by providing the symbol, type, side, amount, price and trailingPercent
         * @param {string} symbol unified symbol of the market to create an order in
         * @param {string} type 'market' or 'limit'
         * @param {string} side 'buy' or 'sell'
         * @param {float} amount how much you want to trade in units of the base currency, or number of contracts
         * @param {float} [price] the price for the order to be filled at, in units of the quote currency, ignored in market orders
         * @param {float} trailingPercent the percent to trail away from the current market price
         * @param {float} [trailingTriggerPrice] the price to activate a trailing order, default uses the price argument
         * @param {object} [params] extra parameters specific to the exchange API endpoint
         * @returns {object} an [order structure]{@link https://docs.ccxt.com/#/?id=order-structure}
         */
        if (trailingPercent === undefined) {
            throw new ArgumentsRequired (this.id + ' createTrailingPercentOrderWs() requires a trailingPercent argument');
        }
        params['trailingPercent'] = trailingPercent;
        if (trailingTriggerPrice !== undefined) {
            params['trailingTriggerPrice'] = trailingTriggerPrice;
        }
        if (this.has['createTrailingPercentOrderWs']) {
            return await this.createOrderWs (symbol, type, side, amount, price, params);
        }
        throw new NotSupported (this.id + ' createTrailingPercentOrderWs() is not supported yet');
    }

    async createMarketOrderWithCost (symbol: string, side: OrderSide, cost: number, params = {}) {
        /**
         * @method
         * @name createMarketOrderWithCost
         * @description create a market order by providing the symbol, side and cost
         * @param {string} symbol unified symbol of the market to create an order in
         * @param {string} side 'buy' or 'sell'
         * @param {float} cost how much you want to trade in units of the quote currency
         * @param {object} [params] extra parameters specific to the exchange API endpoint
         * @returns {object} an [order structure]{@link https://docs.ccxt.com/#/?id=order-structure}
         */
        if (this.has['createMarketOrderWithCost'] || (this.has['createMarketBuyOrderWithCost'] && this.has['createMarketSellOrderWithCost'])) {
            return await this.createOrder (symbol, 'market', side, cost, 1, params);
        }
        throw new NotSupported (this.id + ' createMarketOrderWithCost() is not supported yet');
    }

    async createMarketBuyOrderWithCost (symbol: string, cost: number, params = {}): Promise<Order> {
        /**
         * @method
         * @name createMarketBuyOrderWithCost
         * @description create a market buy order by providing the symbol and cost
         * @param {string} symbol unified symbol of the market to create an order in
         * @param {float} cost how much you want to trade in units of the quote currency
         * @param {object} [params] extra parameters specific to the exchange API endpoint
         * @returns {object} an [order structure]{@link https://docs.ccxt.com/#/?id=order-structure}
         */
        if (this.options['createMarketBuyOrderRequiresPrice'] || this.has['createMarketBuyOrderWithCost']) {
            return await this.createOrder (symbol, 'market', 'buy', cost, 1, params);
        }
        throw new NotSupported (this.id + ' createMarketBuyOrderWithCost() is not supported yet');
    }

    async createMarketSellOrderWithCost (symbol: string, cost: number, params = {}): Promise<Order> {
        /**
         * @method
         * @name createMarketSellOrderWithCost
         * @description create a market sell order by providing the symbol and cost
         * @param {string} symbol unified symbol of the market to create an order in
         * @param {float} cost how much you want to trade in units of the quote currency
         * @param {object} [params] extra parameters specific to the exchange API endpoint
         * @returns {object} an [order structure]{@link https://docs.ccxt.com/#/?id=order-structure}
         */
        if (this.options['createMarketSellOrderRequiresPrice'] || this.has['createMarketSellOrderWithCost']) {
            return await this.createOrder (symbol, 'market', 'sell', cost, 1, params);
        }
        throw new NotSupported (this.id + ' createMarketSellOrderWithCost() is not supported yet');
    }

    async createMarketOrderWithCostWs (symbol: string, side: OrderSide, cost: number, params = {}) {
        /**
         * @method
         * @name createMarketOrderWithCostWs
         * @description create a market order by providing the symbol, side and cost
         * @param {string} symbol unified symbol of the market to create an order in
         * @param {string} side 'buy' or 'sell'
         * @param {float} cost how much you want to trade in units of the quote currency
         * @param {object} [params] extra parameters specific to the exchange API endpoint
         * @returns {object} an [order structure]{@link https://docs.ccxt.com/#/?id=order-structure}
         */
        if (this.has['createMarketOrderWithCostWs'] || (this.has['createMarketBuyOrderWithCostWs'] && this.has['createMarketSellOrderWithCostWs'])) {
            return await this.createOrderWs (symbol, 'market', side, cost, 1, params);
        }
        throw new NotSupported (this.id + ' createMarketOrderWithCostWs() is not supported yet');
    }

    async createTriggerOrder (symbol: string, type: OrderType, side: OrderSide, amount: number, price: Num = undefined, triggerPrice: Num = undefined, params = {}): Promise<Order> {
        /**
         * @method
         * @name createTriggerOrder
         * @description create a trigger stop order (type 1)
         * @param {string} symbol unified symbol of the market to create an order in
         * @param {string} type 'market' or 'limit'
         * @param {string} side 'buy' or 'sell'
         * @param {float} amount how much you want to trade in units of the base currency or the number of contracts
         * @param {float} [price] the price to fulfill the order, in units of the quote currency, ignored in market orders
         * @param {float} triggerPrice the price to trigger the stop order, in units of the quote currency
         * @param {object} [params] extra parameters specific to the exchange API endpoint
         * @returns {object} an [order structure]{@link https://docs.ccxt.com/#/?id=order-structure}
         */
        if (triggerPrice === undefined) {
            throw new ArgumentsRequired (this.id + ' createTriggerOrder() requires a triggerPrice argument');
        }
        params['triggerPrice'] = triggerPrice;
        if (this.has['createTriggerOrder']) {
            return await this.createOrder (symbol, type, side, amount, price, params);
        }
        throw new NotSupported (this.id + ' createTriggerOrder() is not supported yet');
    }

    async createTriggerOrderWs (symbol: string, type: OrderType, side: OrderSide, amount: number, price: Num = undefined, triggerPrice: Num = undefined, params = {}): Promise<Order> {
        /**
         * @method
         * @name createTriggerOrderWs
         * @description create a trigger stop order (type 1)
         * @param {string} symbol unified symbol of the market to create an order in
         * @param {string} type 'market' or 'limit'
         * @param {string} side 'buy' or 'sell'
         * @param {float} amount how much you want to trade in units of the base currency or the number of contracts
         * @param {float} [price] the price to fulfill the order, in units of the quote currency, ignored in market orders
         * @param {float} triggerPrice the price to trigger the stop order, in units of the quote currency
         * @param {object} [params] extra parameters specific to the exchange API endpoint
         * @returns {object} an [order structure]{@link https://docs.ccxt.com/#/?id=order-structure}
         */
        if (triggerPrice === undefined) {
            throw new ArgumentsRequired (this.id + ' createTriggerOrderWs() requires a triggerPrice argument');
        }
        params['triggerPrice'] = triggerPrice;
        if (this.has['createTriggerOrderWs']) {
            return await this.createOrderWs (symbol, type, side, amount, price, params);
        }
        throw new NotSupported (this.id + ' createTriggerOrderWs() is not supported yet');
    }

    async createStopLossOrder (symbol: string, type: OrderType, side: OrderSide, amount: number, price: Num = undefined, stopLossPrice: Num = undefined, params = {}): Promise<Order> {
        /**
         * @method
         * @name createStopLossOrder
         * @description create a trigger stop loss order (type 2)
         * @param {string} symbol unified symbol of the market to create an order in
         * @param {string} type 'market' or 'limit'
         * @param {string} side 'buy' or 'sell'
         * @param {float} amount how much you want to trade in units of the base currency or the number of contracts
         * @param {float} [price] the price to fulfill the order, in units of the quote currency, ignored in market orders
         * @param {float} stopLossPrice the price to trigger the stop loss order, in units of the quote currency
         * @param {object} [params] extra parameters specific to the exchange API endpoint
         * @returns {object} an [order structure]{@link https://docs.ccxt.com/#/?id=order-structure}
         */
        if (stopLossPrice === undefined) {
            throw new ArgumentsRequired (this.id + ' createStopLossOrder() requires a stopLossPrice argument');
        }
        params['stopLossPrice'] = stopLossPrice;
        if (this.has['createStopLossOrder']) {
            return await this.createOrder (symbol, type, side, amount, price, params);
        }
        throw new NotSupported (this.id + ' createStopLossOrder() is not supported yet');
    }

    async createStopLossOrderWs (symbol: string, type: OrderType, side: OrderSide, amount: number, price: Num = undefined, stopLossPrice: Num = undefined, params = {}): Promise<Order> {
        /**
         * @method
         * @name createStopLossOrderWs
         * @description create a trigger stop loss order (type 2)
         * @param {string} symbol unified symbol of the market to create an order in
         * @param {string} type 'market' or 'limit'
         * @param {string} side 'buy' or 'sell'
         * @param {float} amount how much you want to trade in units of the base currency or the number of contracts
         * @param {float} [price] the price to fulfill the order, in units of the quote currency, ignored in market orders
         * @param {float} stopLossPrice the price to trigger the stop loss order, in units of the quote currency
         * @param {object} [params] extra parameters specific to the exchange API endpoint
         * @returns {object} an [order structure]{@link https://docs.ccxt.com/#/?id=order-structure}
         */
        if (stopLossPrice === undefined) {
            throw new ArgumentsRequired (this.id + ' createStopLossOrderWs() requires a stopLossPrice argument');
        }
        params['stopLossPrice'] = stopLossPrice;
        if (this.has['createStopLossOrderWs']) {
            return await this.createOrderWs (symbol, type, side, amount, price, params);
        }
        throw new NotSupported (this.id + ' createStopLossOrderWs() is not supported yet');
    }

    async createTakeProfitOrder (symbol: string, type: OrderType, side: OrderSide, amount: number, price: Num = undefined, takeProfitPrice: Num = undefined, params = {}): Promise<Order> {
        /**
         * @method
         * @name createTakeProfitOrder
         * @description create a trigger take profit order (type 2)
         * @param {string} symbol unified symbol of the market to create an order in
         * @param {string} type 'market' or 'limit'
         * @param {string} side 'buy' or 'sell'
         * @param {float} amount how much you want to trade in units of the base currency or the number of contracts
         * @param {float} [price] the price to fulfill the order, in units of the quote currency, ignored in market orders
         * @param {float} takeProfitPrice the price to trigger the take profit order, in units of the quote currency
         * @param {object} [params] extra parameters specific to the exchange API endpoint
         * @returns {object} an [order structure]{@link https://docs.ccxt.com/#/?id=order-structure}
         */
        if (takeProfitPrice === undefined) {
            throw new ArgumentsRequired (this.id + ' createTakeProfitOrder() requires a takeProfitPrice argument');
        }
        params['takeProfitPrice'] = takeProfitPrice;
        if (this.has['createTakeProfitOrder']) {
            return await this.createOrder (symbol, type, side, amount, price, params);
        }
        throw new NotSupported (this.id + ' createTakeProfitOrder() is not supported yet');
    }

    async createTakeProfitOrderWs (symbol: string, type: OrderType, side: OrderSide, amount: number, price: Num = undefined, takeProfitPrice: Num = undefined, params = {}): Promise<Order> {
        /**
         * @method
         * @name createTakeProfitOrderWs
         * @description create a trigger take profit order (type 2)
         * @param {string} symbol unified symbol of the market to create an order in
         * @param {string} type 'market' or 'limit'
         * @param {string} side 'buy' or 'sell'
         * @param {float} amount how much you want to trade in units of the base currency or the number of contracts
         * @param {float} [price] the price to fulfill the order, in units of the quote currency, ignored in market orders
         * @param {float} takeProfitPrice the price to trigger the take profit order, in units of the quote currency
         * @param {object} [params] extra parameters specific to the exchange API endpoint
         * @returns {object} an [order structure]{@link https://docs.ccxt.com/#/?id=order-structure}
         */
        if (takeProfitPrice === undefined) {
            throw new ArgumentsRequired (this.id + ' createTakeProfitOrderWs() requires a takeProfitPrice argument');
        }
        params['takeProfitPrice'] = takeProfitPrice;
        if (this.has['createTakeProfitOrderWs']) {
            return await this.createOrderWs (symbol, type, side, amount, price, params);
        }
        throw new NotSupported (this.id + ' createTakeProfitOrderWs() is not supported yet');
    }

    async createOrderWithTakeProfitAndStopLoss (symbol: string, type: OrderType, side: OrderSide, amount: number, price: Num = undefined, takeProfit: Num = undefined, stopLoss: Num = undefined, params = {}): Promise<Order> {
        /**
         * @method
         * @name createOrderWithTakeProfitAndStopLoss
         * @description create an order with a stop loss or take profit attached (type 3)
         * @param {string} symbol unified symbol of the market to create an order in
         * @param {string} type 'market' or 'limit'
         * @param {string} side 'buy' or 'sell'
         * @param {float} amount how much you want to trade in units of the base currency or the number of contracts
         * @param {float} [price] the price to fulfill the order, in units of the quote currency, ignored in market orders
         * @param {float} [takeProfit] the take profit price, in units of the quote currency
         * @param {float} [stopLoss] the stop loss price, in units of the quote currency
         * @param {object} [params] extra parameters specific to the exchange API endpoint
         * @param {string} [params.takeProfitType] *not available on all exchanges* 'limit' or 'market'
         * @param {string} [params.stopLossType] *not available on all exchanges* 'limit' or 'market'
         * @param {string} [params.takeProfitPriceType] *not available on all exchanges* 'last', 'mark' or 'index'
         * @param {string} [params.stopLossPriceType] *not available on all exchanges* 'last', 'mark' or 'index'
         * @param {float} [params.takeProfitLimitPrice] *not available on all exchanges* limit price for a limit take profit order
         * @param {float} [params.stopLossLimitPrice] *not available on all exchanges* stop loss for a limit stop loss order
         * @param {float} [params.takeProfitAmount] *not available on all exchanges* the amount for a take profit
         * @param {float} [params.stopLossAmount] *not available on all exchanges* the amount for a stop loss
         * @returns {object} an [order structure]{@link https://docs.ccxt.com/#/?id=order-structure}
         */
        params = this.setTakeProfitAndStopLossParams (symbol, type, side, amount, price, takeProfit, stopLoss, params);
        if (this.has['createOrderWithTakeProfitAndStopLoss']) {
            return await this.createOrder (symbol, type, side, amount, price, params);
        }
        throw new NotSupported (this.id + ' createOrderWithTakeProfitAndStopLoss() is not supported yet');
    }

    setTakeProfitAndStopLossParams (symbol: string, type: OrderType, side: OrderSide, amount: number, price: Num = undefined, takeProfit: Num = undefined, stopLoss: Num = undefined, params = {}) {
        if ((takeProfit === undefined) && (stopLoss === undefined)) {
            throw new ArgumentsRequired (this.id + ' createOrderWithTakeProfitAndStopLoss() requires either a takeProfit or stopLoss argument');
        }
        if (takeProfit !== undefined) {
            params['takeProfit'] = {
                'triggerPrice': takeProfit,
            };
        }
        if (stopLoss !== undefined) {
            params['stopLoss'] = {
                'triggerPrice': stopLoss,
            };
        }
        const takeProfitType = this.safeString (params, 'takeProfitType');
        const takeProfitPriceType = this.safeString (params, 'takeProfitPriceType');
        const takeProfitLimitPrice = this.safeString (params, 'takeProfitLimitPrice');
        const takeProfitAmount = this.safeString (params, 'takeProfitAmount');
        const stopLossType = this.safeString (params, 'stopLossType');
        const stopLossPriceType = this.safeString (params, 'stopLossPriceType');
        const stopLossLimitPrice = this.safeString (params, 'stopLossLimitPrice');
        const stopLossAmount = this.safeString (params, 'stopLossAmount');
        if (takeProfitType !== undefined) {
            params['takeProfit']['type'] = takeProfitType;
        }
        if (takeProfitPriceType !== undefined) {
            params['takeProfit']['priceType'] = takeProfitPriceType;
        }
        if (takeProfitLimitPrice !== undefined) {
            params['takeProfit']['price'] = this.parseToNumeric (takeProfitLimitPrice);
        }
        if (takeProfitAmount !== undefined) {
            params['takeProfit']['amount'] = this.parseToNumeric (takeProfitAmount);
        }
        if (stopLossType !== undefined) {
            params['stopLoss']['type'] = stopLossType;
        }
        if (stopLossPriceType !== undefined) {
            params['stopLoss']['priceType'] = stopLossPriceType;
        }
        if (stopLossLimitPrice !== undefined) {
            params['stopLoss']['price'] = this.parseToNumeric (stopLossLimitPrice);
        }
        if (stopLossAmount !== undefined) {
            params['stopLoss']['amount'] = this.parseToNumeric (stopLossAmount);
        }
        params = this.omit (params, [ 'takeProfitType', 'takeProfitPriceType', 'takeProfitLimitPrice', 'takeProfitAmount', 'stopLossType', 'stopLossPriceType', 'stopLossLimitPrice', 'stopLossAmount' ]);
        return params;
    }

    async createOrderWithTakeProfitAndStopLossWs (symbol: string, type: OrderType, side: OrderSide, amount: number, price: Num = undefined, takeProfit: Num = undefined, stopLoss: Num = undefined, params = {}): Promise<Order> {
        /**
         * @method
         * @name createOrderWithTakeProfitAndStopLossWs
         * @description create an order with a stop loss or take profit attached (type 3)
         * @param {string} symbol unified symbol of the market to create an order in
         * @param {string} type 'market' or 'limit'
         * @param {string} side 'buy' or 'sell'
         * @param {float} amount how much you want to trade in units of the base currency or the number of contracts
         * @param {float} [price] the price to fulfill the order, in units of the quote currency, ignored in market orders
         * @param {float} [takeProfit] the take profit price, in units of the quote currency
         * @param {float} [stopLoss] the stop loss price, in units of the quote currency
         * @param {object} [params] extra parameters specific to the exchange API endpoint
         * @param {string} [params.takeProfitType] *not available on all exchanges* 'limit' or 'market'
         * @param {string} [params.stopLossType] *not available on all exchanges* 'limit' or 'market'
         * @param {string} [params.takeProfitPriceType] *not available on all exchanges* 'last', 'mark' or 'index'
         * @param {string} [params.stopLossPriceType] *not available on all exchanges* 'last', 'mark' or 'index'
         * @param {float} [params.takeProfitLimitPrice] *not available on all exchanges* limit price for a limit take profit order
         * @param {float} [params.stopLossLimitPrice] *not available on all exchanges* stop loss for a limit stop loss order
         * @param {float} [params.takeProfitAmount] *not available on all exchanges* the amount for a take profit
         * @param {float} [params.stopLossAmount] *not available on all exchanges* the amount for a stop loss
         * @returns {object} an [order structure]{@link https://docs.ccxt.com/#/?id=order-structure}
         */
        params = this.setTakeProfitAndStopLossParams (symbol, type, side, amount, price, takeProfit, stopLoss, params);
        if (this.has['createOrderWithTakeProfitAndStopLossWs']) {
            return await this.createOrderWs (symbol, type, side, amount, price, params);
        }
        throw new NotSupported (this.id + ' createOrderWithTakeProfitAndStopLossWs() is not supported yet');
    }

    async createOrders (orders: OrderRequest[], params = {}): Promise<Order[]> {
        throw new NotSupported (this.id + ' createOrders() is not supported yet');
    }

    async editOrders (orders: OrderRequest[], params = {}): Promise<Order[]> {
        throw new NotSupported (this.id + ' editOrders() is not supported yet');
    }

    async createOrderWs (symbol: string, type: OrderType, side: OrderSide, amount: number, price: Num = undefined, params = {}): Promise<Order> {
        throw new NotSupported (this.id + ' createOrderWs() is not supported yet');
    }

    async cancelOrder (id: string, symbol: Str = undefined, params = {}): Promise<Order> {
        throw new NotSupported (this.id + ' cancelOrder() is not supported yet');
    }

    async cancelOrderWs (id: string, symbol: Str = undefined, params = {}): Promise<{}> {
        throw new NotSupported (this.id + ' cancelOrderWs() is not supported yet');
    }

    async cancelOrdersWs (ids: string[], symbol: Str = undefined, params = {}): Promise<{}> {
        throw new NotSupported (this.id + ' cancelOrdersWs() is not supported yet');
    }

    async cancelAllOrders (symbol: Str = undefined, params = {}): Promise<Order[]> {
        throw new NotSupported (this.id + ' cancelAllOrders() is not supported yet');
    }

    async cancelAllOrdersAfter (timeout: Int, params = {}): Promise<{}> {
        throw new NotSupported (this.id + ' cancelAllOrdersAfter() is not supported yet');
    }

    async cancelOrdersForSymbols (orders: CancellationRequest[], params = {}): Promise<Order[]> {
        throw new NotSupported (this.id + ' cancelOrdersForSymbols() is not supported yet');
    }

    async cancelAllOrdersWs (symbol: Str = undefined, params = {}): Promise<{}> {
        throw new NotSupported (this.id + ' cancelAllOrdersWs() is not supported yet');
    }

    async cancelUnifiedOrder (order, params = {}): Promise<{}> {
        return this.cancelOrder (this.safeString (order, 'id'), this.safeString (order, 'symbol'), params);
    }

    async fetchOrders (symbol: Str = undefined, since: Int = undefined, limit: Int = undefined, params = {}): Promise<Order[]> {
        if (this.has['fetchOpenOrders'] && this.has['fetchClosedOrders']) {
            throw new NotSupported (this.id + ' fetchOrders() is not supported yet, consider using fetchOpenOrders() and fetchClosedOrders() instead');
        }
        throw new NotSupported (this.id + ' fetchOrders() is not supported yet');
    }

    async fetchOrdersWs (symbol: Str = undefined, since: Int = undefined, limit: Int = undefined, params = {}): Promise<Order[]> {
        throw new NotSupported (this.id + ' fetchOrdersWs() is not supported yet');
    }

    async fetchOrderTrades (id: string, symbol: Str = undefined, since: Int = undefined, limit: Int = undefined, params = {}): Promise<Trade[]> {
        throw new NotSupported (this.id + ' fetchOrderTrades() is not supported yet');
    }

    async watchOrders (symbol: Str = undefined, since: Int = undefined, limit: Int = undefined, params = {}): Promise<Order[]> {
        throw new NotSupported (this.id + ' watchOrders() is not supported yet');
    }

    subscribeRaw (callback: ConsumerFunction, synchronous: boolean = true): void {
        /**
         * @method
         * @name subscribeRaw
         * @description subscribe to all raw messages received from websocket
         * @param {Function} callback function to call when receiving an update
         * @param {boolean} synchronous if set to true, the callback will wait to finish before passing next message
         */
        if (!this.isStreamingEnabled ()) {
            this.setupStream ();
        }
        const stream = this.stream;
        stream.subscribe ('raw', callback, synchronous);
    }

    subscribeErrors (callback: ConsumerFunction, synchronous: boolean = true): void {
        /**
         * @method
         * @name subscribeErrors
         * @description subscribe to all errors thrown by stream
         * @param {Function} callback function to call when receiving an update
         * @param {boolean} synchronous if set to true, the callback will wait to finish before passing next message
         */
        if (!this.isStreamingEnabled ()) {
            this.setupStream ();
        }
        const stream = this.stream;
        stream.subscribe ('errors', callback, synchronous);
    }

    async subscribeOrders (symbol: string = undefined, callback: ConsumerFunction = undefined, synchronous: boolean = true, params = {}): Promise<any> {
        /**
         * @method
         * @name subscribeOrders
         * @description subscribes information on multiple orders made by the user
         * @param {string} symbol unified market symbol of the market the orders were made in
         * @param {Function} callback function to call when receiving an update
         * @param {boolean} synchronous if set to true, the callback will wait to finish before passing next message
         * @param {object} [params] extra parameters specific to the exchange API endpoint
         */
        if (!this.isStreamingEnabled ()) {
            this.setupStream ();
        }
        await this.loadMarkets ();
        symbol = this.symbol (symbol);
        const stream = this.stream;
        if (callback !== undefined) {
            if (symbol === undefined) {
                stream.subscribe ('orders', callback, synchronous);
            } else {
                stream.subscribe ('orders::' + symbol, callback, synchronous);
            }
        }
        stream.addWatchFunction ('watchOrders', [ symbol, undefined, undefined, params ]);
        return await this.watchOrders (symbol, undefined, undefined, params);
    }

    async fetchOpenOrders (symbol: Str = undefined, since: Int = undefined, limit: Int = undefined, params = {}): Promise<Order[]> {
        if (this.has['fetchOrders']) {
            const orders = await this.fetchOrders (symbol, since, limit, params);
            return this.filterBy (orders, 'status', 'open') as Order[];
        }
        throw new NotSupported (this.id + ' fetchOpenOrders() is not supported yet');
    }

    async fetchOpenOrdersWs (symbol: Str = undefined, since: Int = undefined, limit: Int = undefined, params = {}): Promise<Order[]> {
        if (this.has['fetchOrdersWs']) {
            const orders = await this.fetchOrdersWs (symbol, since, limit, params);
            return this.filterBy (orders, 'status', 'open') as Order[];
        }
        throw new NotSupported (this.id + ' fetchOpenOrdersWs() is not supported yet');
    }

    async fetchClosedOrders (symbol: Str = undefined, since: Int = undefined, limit: Int = undefined, params = {}): Promise<Order[]> {
        if (this.has['fetchOrders']) {
            const orders = await this.fetchOrders (symbol, since, limit, params);
            return this.filterBy (orders, 'status', 'closed') as Order[];
        }
        throw new NotSupported (this.id + ' fetchClosedOrders() is not supported yet');
    }

    async fetchCanceledAndClosedOrders (symbol: Str = undefined, since: Int = undefined, limit: Int = undefined, params = {}): Promise<Order[]> {
        throw new NotSupported (this.id + ' fetchCanceledAndClosedOrders() is not supported yet');
    }

    async fetchClosedOrdersWs (symbol: Str = undefined, since: Int = undefined, limit: Int = undefined, params = {}): Promise<Order[]> {
        if (this.has['fetchOrdersWs']) {
            const orders = await this.fetchOrdersWs (symbol, since, limit, params);
            return this.filterBy (orders, 'status', 'closed') as Order[];
        }
        throw new NotSupported (this.id + ' fetchClosedOrdersWs() is not supported yet');
    }

    async fetchMyTrades (symbol: Str = undefined, since: Int = undefined, limit: Int = undefined, params = {}): Promise<Trade[]> {
        throw new NotSupported (this.id + ' fetchMyTrades() is not supported yet');
    }

    async fetchMyLiquidations (symbol: Str = undefined, since: Int = undefined, limit: Int = undefined, params = {}): Promise<Liquidation[]> {
        throw new NotSupported (this.id + ' fetchMyLiquidations() is not supported yet');
    }

    async fetchLiquidations (symbol: string, since: Int = undefined, limit: Int = undefined, params = {}): Promise<Liquidation[]> {
        throw new NotSupported (this.id + ' fetchLiquidations() is not supported yet');
    }

    async fetchMyTradesWs (symbol: Str = undefined, since: Int = undefined, limit: Int = undefined, params = {}): Promise<Trade[]> {
        throw new NotSupported (this.id + ' fetchMyTradesWs() is not supported yet');
    }

    async watchMyTrades (symbol: Str = undefined, since: Int = undefined, limit: Int = undefined, params = {}): Promise<Trade[]> {
        throw new NotSupported (this.id + ' watchMyTrades() is not supported yet');
    }

    async subscribeMyTrades (symbol: string = undefined, callback: ConsumerFunction = undefined, synchronous: boolean = true, params = {}): Promise<any> {
        /**
         * @method
         * @name subscribeMyTrades
         * @description watches information on multiple trades made by the user
         * @param {string} symbol unified market symbol of the market orders were made in
         * @param {Function} callback function to call when receiving an update
         * @param {boolean} synchronous if set to true, the callback will wait to finish before passing next message
         * @param {object} [params] extra parameters specific to the exchange API endpoint
         */
        if (!this.isStreamingEnabled ()) {
            this.setupStream ();
        }
        await this.loadMarkets ();
        symbol = this.symbol (symbol);
        const stream = this.stream;
        if (callback !== undefined) {
            stream.subscribe ('myTrades::' + symbol, callback, synchronous);
        }
        stream.addWatchFunction ('watchMyTrades', [ symbol, undefined, undefined, params ]);
        return await this.watchMyTrades (symbol, undefined, undefined, params);
    }

    async fetchGreeks (symbol: string, params = {}): Promise<Greeks> {
        throw new NotSupported (this.id + ' fetchGreeks() is not supported yet');
    }

    async fetchAllGreeks (symbols: Strings = undefined, params = {}): Promise<Greeks[]> {
        throw new NotSupported (this.id + ' fetchAllGreeks() is not supported yet');
    }

    async fetchOptionChain (code: string, params = {}): Promise<OptionChain> {
        throw new NotSupported (this.id + ' fetchOptionChain() is not supported yet');
    }

    async fetchOption (symbol: string, params = {}): Promise<Option> {
        throw new NotSupported (this.id + ' fetchOption() is not supported yet');
    }

    async fetchConvertQuote (fromCode: string, toCode: string, amount: Num = undefined, params = {}): Promise<Conversion> {
        throw new NotSupported (this.id + ' fetchConvertQuote() is not supported yet');
    }

    async fetchDepositsWithdrawals (code: Str = undefined, since: Int = undefined, limit: Int = undefined, params = {}): Promise<Transaction[]> {
        /**
         * @method
         * @name exchange#fetchDepositsWithdrawals
         * @description fetch history of deposits and withdrawals
         * @param {string} [code] unified currency code for the currency of the deposit/withdrawals, default is undefined
         * @param {int} [since] timestamp in ms of the earliest deposit/withdrawal, default is undefined
         * @param {int} [limit] max number of deposit/withdrawals to return, default is undefined
         * @param {object} [params] extra parameters specific to the exchange API endpoint
         * @returns {object} a list of [transaction structures]{@link https://docs.ccxt.com/#/?id=transaction-structure}
         */
        throw new NotSupported (this.id + ' fetchDepositsWithdrawals() is not supported yet');
    }

    async fetchDeposits (code: Str = undefined, since: Int = undefined, limit: Int = undefined, params = {}): Promise<Transaction[]> {
        throw new NotSupported (this.id + ' fetchDeposits() is not supported yet');
    }

    async fetchWithdrawals (code: Str = undefined, since: Int = undefined, limit: Int = undefined, params = {}): Promise<Transaction[]> {
        throw new NotSupported (this.id + ' fetchWithdrawals() is not supported yet');
    }

    async fetchDepositsWs (code: Str = undefined, since: Int = undefined, limit: Int = undefined, params = {}): Promise<{}> {
        throw new NotSupported (this.id + ' fetchDepositsWs() is not supported yet');
    }

    async fetchWithdrawalsWs (code: Str = undefined, since: Int = undefined, limit: Int = undefined, params = {}): Promise<{}> {
        throw new NotSupported (this.id + ' fetchWithdrawalsWs() is not supported yet');
    }

    async fetchFundingRateHistory (symbol: Str = undefined, since: Int = undefined, limit: Int = undefined, params = {}): Promise<FundingRateHistory[]> {
        throw new NotSupported (this.id + ' fetchFundingRateHistory() is not supported yet');
    }

    async fetchFundingHistory (symbol: Str = undefined, since: Int = undefined, limit: Int = undefined, params = {}): Promise<FundingHistory[]> {
        throw new NotSupported (this.id + ' fetchFundingHistory() is not supported yet');
    }

    async closePosition (symbol: string, side: OrderSide = undefined, params = {}): Promise<Order> {
        throw new NotSupported (this.id + ' closePosition() is not supported yet');
    }

    async closeAllPositions (params = {}): Promise<Position[]> {
        throw new NotSupported (this.id + ' closeAllPositions() is not supported yet');
    }

    async fetchL3OrderBook (symbol: string, limit: Int = undefined, params = {}): Promise<OrderBook> {
        throw new BadRequest (this.id + ' fetchL3OrderBook() is not supported yet');
    }

    parseLastPrice (price, market: Market = undefined): LastPrice {
        throw new NotSupported (this.id + ' parseLastPrice() is not supported yet');
    }

    async fetchDepositAddress (code: string, params = {}): Promise<DepositAddress> {
        if (this.has['fetchDepositAddresses']) {
            const depositAddresses = await this.fetchDepositAddresses ([ code ], params);
            const depositAddress = this.safeValue (depositAddresses, code);
            if (depositAddress === undefined) {
                throw new InvalidAddress (this.id + ' fetchDepositAddress() could not find a deposit address for ' + code + ', make sure you have created a corresponding deposit address in your wallet on the exchange website');
            } else {
                return depositAddress;
            }
        } else if (this.has['fetchDepositAddressesByNetwork']) {
            const network = this.safeString (params, 'network');
            params = this.omit (params, 'network');
            const addressStructures = await this.fetchDepositAddressesByNetwork (code, params);
            if (network !== undefined) {
                return this.safeDict (addressStructures, network) as DepositAddress;
            } else {
                const keys = Object.keys (addressStructures);
                const key = this.safeString (keys, 0);
                return this.safeDict (addressStructures, key) as DepositAddress;
            }
        } else {
            throw new NotSupported (this.id + ' fetchDepositAddress() is not supported yet');
        }
    }

    account (): BalanceAccount {
        return {
            'free': undefined,
            'used': undefined,
            'total': undefined,
        };
    }

    commonCurrencyCode (code: string) {
        if (!this.substituteCommonCurrencyCodes) {
            return code;
        }
        return this.safeString (this.commonCurrencies, code, code);
    }

    currency (code: string) {
        if (this.currencies === undefined) {
            throw new ExchangeError (this.id + ' currencies not loaded');
        }
        if (typeof code === 'string') {
            if (code in this.currencies) {
                return this.currencies[code];
            } else if (code in this.currencies_by_id) {
                return this.currencies_by_id[code];
            }
        }
        throw new ExchangeError (this.id + ' does not have currency code ' + code);
    }

    market (symbol: string): MarketInterface {
        if (this.markets === undefined) {
            throw new ExchangeError (this.id + ' markets not loaded');
        }
        if (symbol in this.markets) {
            return this.markets[symbol];
        } else if (symbol in this.markets_by_id) {
            const markets = this.markets_by_id[symbol];
            const defaultType = this.safeString2 (this.options, 'defaultType', 'defaultSubType', 'spot');
            for (let i = 0; i < markets.length; i++) {
                const market = markets[i];
                if (market[defaultType]) {
                    return market;
                }
            }
            return markets[0];
        } else if ((symbol.endsWith ('-C')) || (symbol.endsWith ('-P')) || (symbol.startsWith ('C-')) || (symbol.startsWith ('P-'))) {
            return this.createExpiredOptionMarket (symbol);
        }
        throw new BadSymbol (this.id + ' does not have market symbol ' + symbol);
    }

    createExpiredOptionMarket (symbol: string): MarketInterface {
        throw new NotSupported (this.id + ' createExpiredOptionMarket () is not supported yet');
    }

    isLeveragedCurrency (currencyCode, checkBaseCoin: Bool = false, existingCurrencies: Dict = undefined): boolean {
        const leverageSuffixes = [
            '2L', '2S', '3L', '3S', '4L', '4S', '5L', '5S', // Leveraged Tokens (LT)
            'UP', 'DOWN', // exchange-specific (e.g. BLVT)
            'BULL', 'BEAR', // similar
        ];
        for (let i = 0; i < leverageSuffixes.length; i++) {
            const leverageSuffix = leverageSuffixes[i];
            if (currencyCode.endsWith (leverageSuffix)) {
                if (!checkBaseCoin) {
                    return true;
                } else {
                    // check if base currency is inside dict
                    const baseCurrencyCode = currencyCode.replace (leverageSuffix, '');
                    if (baseCurrencyCode in existingCurrencies) {
                        return true;
                    }
                }
            }
        }
        return false;
    }

    handleWithdrawTagAndParams (tag, params): any {
        if ((tag !== undefined) && (typeof tag === 'object')) {
            params = this.extend (tag, params);
            tag = undefined;
        }
        if (tag === undefined) {
            tag = this.safeString (params, 'tag');
            if (tag !== undefined) {
                params = this.omit (params, 'tag');
            }
        }
        return [ tag, params ];
    }

    async createLimitOrder (symbol: string, side: OrderSide, amount: number, price: number, params = {}): Promise<Order> {
        return await this.createOrder (symbol, 'limit', side, amount, price, params);
    }

    async createLimitOrderWs (symbol: string, side: OrderSide, amount: number, price: number, params = {}): Promise<Order> {
        return await this.createOrderWs (symbol, 'limit', side, amount, price, params);
    }

    async createMarketOrder (symbol: string, side: OrderSide, amount: number, price: Num = undefined, params = {}): Promise<Order> {
        return await this.createOrder (symbol, 'market', side, amount, price, params);
    }

    async createMarketOrderWs (symbol: string, side: OrderSide, amount: number, price: Num = undefined, params = {}): Promise<Order> {
        return await this.createOrderWs (symbol, 'market', side, amount, price, params);
    }

    async createLimitBuyOrder (symbol: string, amount: number, price: number, params = {}): Promise<Order> {
        return await this.createOrder (symbol, 'limit', 'buy', amount, price, params);
    }

    async createLimitBuyOrderWs (symbol: string, amount: number, price: number, params = {}): Promise<Order> {
        return await this.createOrderWs (symbol, 'limit', 'buy', amount, price, params);
    }

    async createLimitSellOrder (symbol: string, amount: number, price: number, params = {}): Promise<Order> {
        return await this.createOrder (symbol, 'limit', 'sell', amount, price, params);
    }

    async createLimitSellOrderWs (symbol: string, amount: number, price: number, params = {}): Promise<Order> {
        return await this.createOrderWs (symbol, 'limit', 'sell', amount, price, params);
    }

    async createMarketBuyOrder (symbol: string, amount: number, params = {}): Promise<Order> {
        return await this.createOrder (symbol, 'market', 'buy', amount, undefined, params);
    }

    async createMarketBuyOrderWs (symbol: string, amount: number, params = {}): Promise<Order> {
        return await this.createOrderWs (symbol, 'market', 'buy', amount, undefined, params);
    }

    async createMarketSellOrder (symbol: string, amount: number, params = {}): Promise<Order> {
        return await this.createOrder (symbol, 'market', 'sell', amount, undefined, params);
    }

    async createMarketSellOrderWs (symbol: string, amount: number, params = {}): Promise<Order> {
        return await this.createOrderWs (symbol, 'market', 'sell', amount, undefined, params);
    }

    costToPrecision (symbol: string, cost) {
        if (cost === undefined) {
            return undefined;
        }
        const market = this.market (symbol);
        return this.decimalToPrecision (cost, TRUNCATE, market['precision']['price'], this.precisionMode, this.paddingMode);
    }

    priceToPrecision (symbol: string, price): string {
        if (price === undefined) {
            return undefined;
        }
        const market = this.market (symbol);
        const result = this.decimalToPrecision (price, ROUND, market['precision']['price'], this.precisionMode, this.paddingMode);
        if (result === '0') {
            throw new InvalidOrder (this.id + ' price of ' + market['symbol'] + ' must be greater than minimum price precision of ' + this.numberToString (market['precision']['price']));
        }
        return result;
    }

    amountToPrecision (symbol: string, amount) {
        if (amount === undefined) {
            return undefined;
        }
        const market = this.market (symbol);
        const result = this.decimalToPrecision (amount, TRUNCATE, market['precision']['amount'], this.precisionMode, this.paddingMode);
        if (result === '0') {
            throw new InvalidOrder (this.id + ' amount of ' + market['symbol'] + ' must be greater than minimum amount precision of ' + this.numberToString (market['precision']['amount']));
        }
        return result;
    }

    feeToPrecision (symbol: string, fee) {
        if (fee === undefined) {
            return undefined;
        }
        const market = this.market (symbol);
        return this.decimalToPrecision (fee, ROUND, market['precision']['price'], this.precisionMode, this.paddingMode);
    }

    currencyToPrecision (code: string, fee, networkCode = undefined) {
        const currency = this.currencies[code];
        let precision = this.safeValue (currency, 'precision');
        if (networkCode !== undefined) {
            const networks = this.safeDict (currency, 'networks', {});
            const networkItem = this.safeDict (networks, networkCode, {});
            precision = this.safeValue (networkItem, 'precision', precision);
        }
        if (precision === undefined) {
            return this.forceString (fee);
        } else {
            const roundingMode = this.safeInteger (this.options, 'currencyToPrecisionRoundingMode', ROUND);
            return this.decimalToPrecision (fee, roundingMode, precision, this.precisionMode, this.paddingMode);
        }
    }

    forceString (value) {
        if (typeof value !== 'string') {
            return this.numberToString (value);
        }
        return value;
    }

    isTickPrecision () {
        return this.precisionMode === TICK_SIZE;
    }

    isDecimalPrecision () {
        return this.precisionMode === DECIMAL_PLACES;
    }

    isSignificantPrecision () {
        return this.precisionMode === SIGNIFICANT_DIGITS;
    }

    safeNumber (obj, key: IndexType, defaultNumber: Num = undefined): Num {
        const value = this.safeString (obj, key);
        return this.parseNumber (value, defaultNumber);
    }

    safeNumberN (obj: object, arr: IndexType[], defaultNumber: Num = undefined): Num {
        const value = this.safeStringN (obj, arr);
        return this.parseNumber (value, defaultNumber);
    }

    parsePrecision (precision?: string) {
        /**
         * @ignore
         * @method
         * @param {string} precision The number of digits to the right of the decimal
         * @returns {string} a string number equal to 1e-precision
         */
        if (precision === undefined) {
            return undefined;
        }
        const precisionNumber = parseInt (precision);
        if (precisionNumber === 0) {
            return '1';
        }
        if (precisionNumber > 0) {
            let parsedPrecision = '0.';
            for (let i = 0; i < precisionNumber - 1; i++) {
                parsedPrecision = parsedPrecision + '0';
            }
            return parsedPrecision + '1';
        } else {
            let parsedPrecision = '1';
            for (let i = 0; i < precisionNumber * -1 - 1; i++) {
                parsedPrecision = parsedPrecision + '0';
            }
            return parsedPrecision + '0';
        }
    }

    integerPrecisionToAmount (precision: Str) {
        /**
         * @ignore
         * @method
         * @description handles positive & negative numbers too. parsePrecision() does not handle negative numbers, but this method handles
         * @param {string} precision The number of digits to the right of the decimal
         * @returns {string} a string number equal to 1e-precision
         */
        if (precision === undefined) {
            return undefined;
        }
        if (Precise.stringGe (precision, '0')) {
            return this.parsePrecision (precision);
        } else {
            const positivePrecisionString = Precise.stringAbs (precision);
            const positivePrecision = parseInt (positivePrecisionString);
            let parsedPrecision = '1';
            for (let i = 0; i < positivePrecision - 1; i++) {
                parsedPrecision = parsedPrecision + '0';
            }
            return parsedPrecision + '0';
        }
    }

    async loadTimeDifference (params = {}) {
        const serverTime = await this.fetchTime (params);
        const after = this.milliseconds ();
        this.options['timeDifference'] = after - serverTime;
        return this.options['timeDifference'];
    }

    implodeHostname (url: string) {
        return this.implodeParams (url, { 'hostname': this.hostname });
    }

    async fetchMarketLeverageTiers (symbol: string, params = {}): Promise<LeverageTier[]> {
        if (this.has['fetchLeverageTiers']) {
            const market = this.market (symbol);
            if (!market['contract']) {
                throw new BadSymbol (this.id + ' fetchMarketLeverageTiers() supports contract markets only');
            }
            const tiers = await this.fetchLeverageTiers ([ symbol ]);
            return this.safeValue (tiers, symbol);
        } else {
            throw new NotSupported (this.id + ' fetchMarketLeverageTiers() is not supported yet');
        }
    }

    async createPostOnlyOrder (symbol: string, type: OrderType, side: OrderSide, amount: number, price: Num = undefined, params = {}) {
        if (!this.has['createPostOnlyOrder']) {
            throw new NotSupported (this.id + ' createPostOnlyOrder() is not supported yet');
        }
        const query = this.extend (params, { 'postOnly': true });
        return await this.createOrder (symbol, type, side, amount, price, query);
    }

    async createPostOnlyOrderWs (symbol: string, type: OrderType, side: OrderSide, amount: number, price: Num = undefined, params = {}) {
        if (!this.has['createPostOnlyOrderWs']) {
            throw new NotSupported (this.id + ' createPostOnlyOrderWs() is not supported yet');
        }
        const query = this.extend (params, { 'postOnly': true });
        return await this.createOrderWs (symbol, type, side, amount, price, query);
    }

    async createReduceOnlyOrder (symbol: string, type: OrderType, side: OrderSide, amount: number, price: Num = undefined, params = {}) {
        if (!this.has['createReduceOnlyOrder']) {
            throw new NotSupported (this.id + ' createReduceOnlyOrder() is not supported yet');
        }
        const query = this.extend (params, { 'reduceOnly': true });
        return await this.createOrder (symbol, type, side, amount, price, query);
    }

    async createReduceOnlyOrderWs (symbol: string, type: OrderType, side: OrderSide, amount: number, price: Num = undefined, params = {}) {
        if (!this.has['createReduceOnlyOrderWs']) {
            throw new NotSupported (this.id + ' createReduceOnlyOrderWs() is not supported yet');
        }
        const query = this.extend (params, { 'reduceOnly': true });
        return await this.createOrderWs (symbol, type, side, amount, price, query);
    }

    async createStopOrder (symbol: string, type: OrderType, side: OrderSide, amount: number, price: Num = undefined, triggerPrice: Num = undefined, params = {}) {
        if (!this.has['createStopOrder']) {
            throw new NotSupported (this.id + ' createStopOrder() is not supported yet');
        }
        if (triggerPrice === undefined) {
            throw new ArgumentsRequired (this.id + ' create_stop_order() requires a stopPrice argument');
        }
        const query = this.extend (params, { 'stopPrice': triggerPrice });
        return await this.createOrder (symbol, type, side, amount, price, query);
    }

    async createStopOrderWs (symbol: string, type: OrderType, side: OrderSide, amount: number, price: Num = undefined, triggerPrice: Num = undefined, params = {}) {
        if (!this.has['createStopOrderWs']) {
            throw new NotSupported (this.id + ' createStopOrderWs() is not supported yet');
        }
        if (triggerPrice === undefined) {
            throw new ArgumentsRequired (this.id + ' createStopOrderWs() requires a stopPrice argument');
        }
        const query = this.extend (params, { 'stopPrice': triggerPrice });
        return await this.createOrderWs (symbol, type, side, amount, price, query);
    }

    async createStopLimitOrder (symbol: string, side: OrderSide, amount: number, price: number, triggerPrice: number, params = {}) {
        if (!this.has['createStopLimitOrder']) {
            throw new NotSupported (this.id + ' createStopLimitOrder() is not supported yet');
        }
        const query = this.extend (params, { 'stopPrice': triggerPrice });
        return await this.createOrder (symbol, 'limit', side, amount, price, query);
    }

    async createStopLimitOrderWs (symbol: string, side: OrderSide, amount: number, price: number, triggerPrice: number, params = {}) {
        if (!this.has['createStopLimitOrderWs']) {
            throw new NotSupported (this.id + ' createStopLimitOrderWs() is not supported yet');
        }
        const query = this.extend (params, { 'stopPrice': triggerPrice });
        return await this.createOrderWs (symbol, 'limit', side, amount, price, query);
    }

    async createStopMarketOrder (symbol: string, side: OrderSide, amount: number, triggerPrice: number, params = {}) {
        if (!this.has['createStopMarketOrder']) {
            throw new NotSupported (this.id + ' createStopMarketOrder() is not supported yet');
        }
        const query = this.extend (params, { 'stopPrice': triggerPrice });
        return await this.createOrder (symbol, 'market', side, amount, undefined, query);
    }

    async createStopMarketOrderWs (symbol: string, side: OrderSide, amount: number, triggerPrice: number, params = {}) {
        if (!this.has['createStopMarketOrderWs']) {
            throw new NotSupported (this.id + ' createStopMarketOrderWs() is not supported yet');
        }
        const query = this.extend (params, { 'stopPrice': triggerPrice });
        return await this.createOrderWs (symbol, 'market', side, amount, undefined, query);
    }

    safeCurrencyCode (currencyId: Str, currency: Currency = undefined): Str {
        currency = this.safeCurrency (currencyId, currency);
        return currency['code'];
    }

    filterBySymbolSinceLimit (array, symbol: Str = undefined, since: Int = undefined, limit: Int = undefined, tail = false) {
        return this.filterByValueSinceLimit (array, 'symbol', symbol, since, limit, 'timestamp', tail);
    }

    filterByCurrencySinceLimit (array, code = undefined, since: Int = undefined, limit: Int = undefined, tail = false) {
        return this.filterByValueSinceLimit (array, 'currency', code, since, limit, 'timestamp', tail);
    }

    filterBySymbolsSinceLimit (array, symbols: string[] = undefined, since: Int = undefined, limit: Int = undefined, tail = false) {
        const result = this.filterByArray (array, 'symbol', symbols, false);
        return this.filterBySinceLimit (result, since, limit, 'timestamp', tail);
    }

    parseLastPrices (pricesData, symbols: string[] = undefined, params = {}): LastPrices {
        //
        // the value of tickers is either a dict or a list
        //
        // dict
        //
        //     {
        //         'marketId1': { ... },
        //         'marketId2': { ... },
        //         ...
        //     }
        //
        // list
        //
        //     [
        //         { 'market': 'marketId1', ... },
        //         { 'market': 'marketId2', ... },
        //         ...
        //     ]
        //
        const results = [];
        if (Array.isArray (pricesData)) {
            for (let i = 0; i < pricesData.length; i++) {
                const priceData = this.extend (this.parseLastPrice (pricesData[i]), params);
                results.push (priceData);
            }
        } else {
            const marketIds = Object.keys (pricesData);
            for (let i = 0; i < marketIds.length; i++) {
                const marketId = marketIds[i];
                const market = this.safeMarket (marketId);
                const priceData = this.extend (this.parseLastPrice (pricesData[marketId], market), params);
                results.push (priceData);
            }
        }
        symbols = this.marketSymbols (symbols);
        return this.filterByArray (results, 'symbol', symbols);
    }

    parseTickers (tickers, symbols: Strings = undefined, params = {}): Tickers {
        //
        // the value of tickers is either a dict or a list
        //
        //
        // dict
        //
        //     {
        //         'marketId1': { ... },
        //         'marketId2': { ... },
        //         'marketId3': { ... },
        //         ...
        //     }
        //
        // list
        //
        //     [
        //         { 'market': 'marketId1', ... },
        //         { 'market': 'marketId2', ... },
        //         { 'market': 'marketId3', ... },
        //         ...
        //     ]
        //
        const results = [];
        if (Array.isArray (tickers)) {
            for (let i = 0; i < tickers.length; i++) {
                const parsedTicker = this.parseTicker (tickers[i]);
                const ticker = this.extend (parsedTicker, params);
                results.push (ticker);
            }
        } else {
            const marketIds = Object.keys (tickers);
            for (let i = 0; i < marketIds.length; i++) {
                const marketId = marketIds[i];
                const market = this.safeMarket (marketId);
                const parsed = this.parseTicker (tickers[marketId], market);
                const ticker = this.extend (parsed, params);
                results.push (ticker);
            }
        }
        symbols = this.marketSymbols (symbols);
        return this.filterByArray (results, 'symbol', symbols);
    }

    parseDepositAddresses (addresses, codes: Strings = undefined, indexed = true, params = {}): DepositAddress[] {
        let result = [];
        for (let i = 0; i < addresses.length; i++) {
            const address = this.extend (this.parseDepositAddress (addresses[i]), params);
            result.push (address);
        }
        if (codes !== undefined) {
            result = this.filterByArray (result, 'currency', codes, false);
        }
        if (indexed) {
            result = this.filterByArray (result, 'currency', undefined, indexed);
        }
        return result as DepositAddress[];
    }

    parseBorrowInterests (response, market: Market = undefined): BorrowInterest[] {
        const interests = [];
        for (let i = 0; i < response.length; i++) {
            const row = response[i];
            interests.push (this.parseBorrowInterest (row, market));
        }
        return interests as BorrowInterest[];
    }

    parseBorrowRate (info, currency: Currency = undefined): Dict {
        throw new NotSupported (this.id + ' parseBorrowRate() is not supported yet');
    }

    parseBorrowRateHistory (response, code: Str, since: Int, limit: Int) {
        const result = [];
        for (let i = 0; i < response.length; i++) {
            const item = response[i];
            const borrowRate = this.parseBorrowRate (item);
            result.push (borrowRate);
        }
        const sorted = this.sortBy (result, 'timestamp');
        return this.filterByCurrencySinceLimit (sorted, code, since, limit);
    }

    parseIsolatedBorrowRates (info: any): IsolatedBorrowRates {
        const result = {};
        for (let i = 0; i < info.length; i++) {
            const item = info[i];
            const borrowRate = this.parseIsolatedBorrowRate (item);
            const symbol = this.safeString (borrowRate, 'symbol');
            result[symbol] = borrowRate;
        }
        return result as any;
    }

    parseFundingRateHistories (response, market = undefined, since: Int = undefined, limit: Int = undefined): FundingRateHistory[] {
        const rates = [];
        for (let i = 0; i < response.length; i++) {
            const entry = response[i];
            rates.push (this.parseFundingRateHistory (entry, market));
        }
        const sorted = this.sortBy (rates, 'timestamp');
        const symbol = (market === undefined) ? undefined : market['symbol'];
        return this.filterBySymbolSinceLimit (sorted, symbol, since, limit) as FundingRateHistory[];
    }

    safeSymbol (marketId: Str, market: Market = undefined, delimiter: Str = undefined, marketType: Str = undefined): string {
        market = this.safeMarket (marketId, market, delimiter, marketType);
        return market['symbol'];
    }

    parseFundingRate (contract: string, market: Market = undefined): FundingRate {
        throw new NotSupported (this.id + ' parseFundingRate() is not supported yet');
    }

    parseFundingRates (response, symbols: Strings = undefined): FundingRates {
        const fundingRates = {};
        for (let i = 0; i < response.length; i++) {
            const entry = response[i];
            const parsed = this.parseFundingRate (entry);
            fundingRates[parsed['symbol']] = parsed;
        }
        return this.filterByArray (fundingRates, 'symbol', symbols);
    }

    parseLongShortRatio (info: Dict, market: Market = undefined): LongShortRatio {
        throw new NotSupported (this.id + ' parseLongShortRatio() is not supported yet');
    }

    parseLongShortRatioHistory (response, market = undefined, since: Int = undefined, limit: Int = undefined): LongShortRatio[] {
        const rates = [];
        for (let i = 0; i < response.length; i++) {
            const entry = response[i];
            rates.push (this.parseLongShortRatio (entry, market));
        }
        const sorted = this.sortBy (rates, 'timestamp');
        const symbol = (market === undefined) ? undefined : market['symbol'];
        return this.filterBySymbolSinceLimit (sorted, symbol, since, limit) as LongShortRatio[];
    }

    handleTriggerPricesAndParams (symbol, params, omitParams = true) {
        //
        const triggerPrice = this.safeString2 (params, 'triggerPrice', 'stopPrice');
        let triggerPriceStr: Str = undefined;
        const stopLossPrice = this.safeString (params, 'stopLossPrice');
        let stopLossPriceStr: Str = undefined;
        const takeProfitPrice = this.safeString (params, 'takeProfitPrice');
        let takeProfitPriceStr: Str = undefined;
        //
        if (triggerPrice !== undefined) {
            if (omitParams) {
                params = this.omit (params, [ 'triggerPrice', 'stopPrice' ]);
            }
            triggerPriceStr = this.priceToPrecision (symbol, parseFloat (triggerPrice));
        }
        if (stopLossPrice !== undefined) {
            if (omitParams) {
                params = this.omit (params, 'stopLossPrice');
            }
            stopLossPriceStr = this.priceToPrecision (symbol, parseFloat (stopLossPrice));
        }
        if (takeProfitPrice !== undefined) {
            if (omitParams) {
                params = this.omit (params, 'takeProfitPrice');
            }
            takeProfitPriceStr = this.priceToPrecision (symbol, parseFloat (takeProfitPrice));
        }
        return [ triggerPriceStr, stopLossPriceStr, takeProfitPriceStr, params ];
    }

    handleTriggerDirectionAndParams (params, exchangeSpecificKey: Str = undefined, allowEmpty: Bool = false) {
        /**
         * @ignore
         * @method
         * @returns {[string, object]} the trigger-direction value and omited params
         */
        let triggerDirection = this.safeString (params, 'triggerDirection');
        const exchangeSpecificDefined = (exchangeSpecificKey !== undefined) && (exchangeSpecificKey in params);
        if (triggerDirection !== undefined) {
            params = this.omit (params, 'triggerDirection');
        }
        // throw exception if:
        // A) if provided value is not unified (support old "up/down" strings too)
        // B) if exchange specific "trigger direction key" (eg. "stopPriceSide") was not provided
        if (!this.inArray (triggerDirection, [ 'ascending', 'descending', 'up', 'down', 'above', 'below' ]) && !exchangeSpecificDefined && !allowEmpty) {
            throw new ArgumentsRequired (this.id + ' createOrder() : trigger orders require params["triggerDirection"] to be either "ascending" or "descending"');
        }
        // if old format was provided, overwrite to new
        if (triggerDirection === 'up' || triggerDirection === 'above') {
            triggerDirection = 'ascending';
        } else if (triggerDirection === 'down' || triggerDirection === 'below') {
            triggerDirection = 'descending';
        }
        return [ triggerDirection, params ];
    }

    handleTriggerAndParams (params) {
        const isTrigger = this.safeBool2 (params, 'trigger', 'stop');
        if (isTrigger) {
            params = this.omit (params, [ 'trigger', 'stop' ]);
        }
        return [ isTrigger, params ];
    }

    isTriggerOrder (params) {
        // for backwards compatibility
        return this.handleTriggerAndParams (params);
    }

    isPostOnly (isMarketOrder: boolean, exchangeSpecificParam, params = {}) {
        /**
         * @ignore
         * @method
         * @param {string} type Order type
         * @param {boolean} exchangeSpecificParam exchange specific postOnly
         * @param {object} [params] exchange specific params
         * @returns {boolean} true if a post only order, false otherwise
         */
        const timeInForce = this.safeStringUpper (params, 'timeInForce');
        let postOnly = this.safeBool2 (params, 'postOnly', 'post_only', false);
        // we assume timeInForce is uppercase from safeStringUpper (params, 'timeInForce')
        const ioc = timeInForce === 'IOC';
        const fok = timeInForce === 'FOK';
        const timeInForcePostOnly = timeInForce === 'PO';
        postOnly = postOnly || timeInForcePostOnly || exchangeSpecificParam;
        if (postOnly) {
            if (ioc || fok) {
                throw new InvalidOrder (this.id + ' postOnly orders cannot have timeInForce equal to ' + timeInForce);
            } else if (isMarketOrder) {
                throw new InvalidOrder (this.id + ' market orders cannot be postOnly');
            } else {
                return true;
            }
        } else {
            return false;
        }
    }

    handlePostOnly (isMarketOrder: boolean, exchangeSpecificPostOnlyOption: boolean, params: any = {}) {
        /**
         * @ignore
         * @method
         * @param {string} type Order type
         * @param {boolean} exchangeSpecificBoolean exchange specific postOnly
         * @param {object} [params] exchange specific params
         * @returns {Array}
         */
        const timeInForce = this.safeStringUpper (params, 'timeInForce');
        let postOnly = this.safeBool (params, 'postOnly', false);
        const ioc = timeInForce === 'IOC';
        const fok = timeInForce === 'FOK';
        const po = timeInForce === 'PO';
        postOnly = postOnly || po || exchangeSpecificPostOnlyOption;
        if (postOnly) {
            if (ioc || fok) {
                throw new InvalidOrder (this.id + ' postOnly orders cannot have timeInForce equal to ' + timeInForce);
            } else if (isMarketOrder) {
                throw new InvalidOrder (this.id + ' market orders cannot be postOnly');
            } else {
                if (po) {
                    params = this.omit (params, 'timeInForce');
                }
                params = this.omit (params, 'postOnly');
                return [ true, params ];
            }
        }
        return [ false, params ];
    }

    async fetchLastPrices (symbols: Strings = undefined, params = {}): Promise<LastPrices> {
        throw new NotSupported (this.id + ' fetchLastPrices() is not supported yet');
    }

    async fetchTradingFees (params = {}): Promise<TradingFees> {
        throw new NotSupported (this.id + ' fetchTradingFees() is not supported yet');
    }

    async fetchTradingFeesWs (params = {}): Promise<TradingFees> {
        throw new NotSupported (this.id + ' fetchTradingFeesWs() is not supported yet');
    }

    async fetchTradingFee (symbol: string, params = {}): Promise<TradingFeeInterface> {
        if (!this.has['fetchTradingFees']) {
            throw new NotSupported (this.id + ' fetchTradingFee() is not supported yet');
        }
        const fees = await this.fetchTradingFees (params);
        return this.safeDict (fees, symbol) as TradingFeeInterface;
    }

    async fetchConvertCurrencies (params = {}): Promise<Currencies> {
        throw new NotSupported (this.id + ' fetchConvertCurrencies() is not supported yet');
    }

    parseOpenInterest (interest, market: Market = undefined): OpenInterest {
        throw new NotSupported (this.id + ' parseOpenInterest () is not supported yet');
    }

    parseOpenInterests (response, symbols: Strings = undefined): OpenInterests {
        const result = {};
        for (let i = 0; i < response.length; i++) {
            const entry = response[i];
            const parsed = this.parseOpenInterest (entry);
            result[parsed['symbol']] = parsed;
        }
        return this.filterByArray (result, 'symbol', symbols);
    }

    parseOpenInterestsHistory (response, market = undefined, since: Int = undefined, limit: Int = undefined): OpenInterest[] {
        const interests = [];
        for (let i = 0; i < response.length; i++) {
            const entry = response[i];
            const interest = this.parseOpenInterest (entry, market);
            interests.push (interest);
        }
        const sorted = this.sortBy (interests, 'timestamp');
        const symbol = this.safeString (market, 'symbol');
        return this.filterBySymbolSinceLimit (sorted, symbol, since, limit);
    }

    async fetchFundingRate (symbol: string, params = {}): Promise<FundingRate> {
        if (this.has['fetchFundingRates']) {
            await this.loadMarkets ();
            const market = this.market (symbol);
            symbol = market['symbol'];
            if (!market['contract']) {
                throw new BadSymbol (this.id + ' fetchFundingRate() supports contract markets only');
            }
            const rates = await this.fetchFundingRates ([ symbol ], params);
            const rate = this.safeValue (rates, symbol);
            if (rate === undefined) {
                throw new NullResponse (this.id + ' fetchFundingRate () returned no data for ' + symbol);
            } else {
                return rate;
            }
        } else {
            throw new NotSupported (this.id + ' fetchFundingRate () is not supported yet');
        }
    }

    async fetchFundingInterval (symbol: string, params = {}): Promise<FundingRate> {
        if (this.has['fetchFundingIntervals']) {
            await this.loadMarkets ();
            const market = this.market (symbol);
            symbol = market['symbol'];
            if (!market['contract']) {
                throw new BadSymbol (this.id + ' fetchFundingInterval() supports contract markets only');
            }
            const rates = await this.fetchFundingIntervals ([ symbol ], params);
            const rate = this.safeValue (rates, symbol);
            if (rate === undefined) {
                throw new NullResponse (this.id + ' fetchFundingInterval() returned no data for ' + symbol);
            } else {
                return rate;
            }
        } else {
            throw new NotSupported (this.id + ' fetchFundingInterval() is not supported yet');
        }
    }

    async fetchMarkOHLCV (symbol: string, timeframe: string = '1m', since: Int = undefined, limit: Int = undefined, params = {}): Promise<OHLCV[]> {
        /**
         * @method
         * @name exchange#fetchMarkOHLCV
         * @description fetches historical mark price candlestick data containing the open, high, low, and close price of a market
         * @param {string} symbol unified symbol of the market to fetch OHLCV data for
         * @param {string} timeframe the length of time each candle represents
         * @param {int} [since] timestamp in ms of the earliest candle to fetch
         * @param {int} [limit] the maximum amount of candles to fetch
         * @param {object} [params] extra parameters specific to the exchange API endpoint
         * @returns {float[][]} A list of candles ordered as timestamp, open, high, low, close, undefined
         */
        if (this.has['fetchMarkOHLCV']) {
            const request: Dict = {
                'price': 'mark',
            };
            return await this.fetchOHLCV (symbol, timeframe, since, limit, this.extend (request, params));
        } else {
            throw new NotSupported (this.id + ' fetchMarkOHLCV () is not supported yet');
        }
    }

    async fetchIndexOHLCV (symbol: string, timeframe: string = '1m', since: Int = undefined, limit: Int = undefined, params = {}): Promise<OHLCV[]> {
        /**
         * @method
         * @name exchange#fetchIndexOHLCV
         * @description fetches historical index price candlestick data containing the open, high, low, and close price of a market
         * @param {string} symbol unified symbol of the market to fetch OHLCV data for
         * @param {string} timeframe the length of time each candle represents
         * @param {int} [since] timestamp in ms of the earliest candle to fetch
         * @param {int} [limit] the maximum amount of candles to fetch
         * @param {object} [params] extra parameters specific to the exchange API endpoint
         * @returns {} A list of candles ordered as timestamp, open, high, low, close, undefined
         */
        if (this.has['fetchIndexOHLCV']) {
            const request: Dict = {
                'price': 'index',
            };
            return await this.fetchOHLCV (symbol, timeframe, since, limit, this.extend (request, params));
        } else {
            throw new NotSupported (this.id + ' fetchIndexOHLCV () is not supported yet');
        }
    }

    async fetchPremiumIndexOHLCV (symbol: string, timeframe: string = '1m', since: Int = undefined, limit: Int = undefined, params = {}): Promise<OHLCV[]> {
        /**
         * @method
         * @name exchange#fetchPremiumIndexOHLCV
         * @description fetches historical premium index price candlestick data containing the open, high, low, and close price of a market
         * @param {string} symbol unified symbol of the market to fetch OHLCV data for
         * @param {string} timeframe the length of time each candle represents
         * @param {int} [since] timestamp in ms of the earliest candle to fetch
         * @param {int} [limit] the maximum amount of candles to fetch
         * @param {object} [params] extra parameters specific to the exchange API endpoint
         * @returns {float[][]} A list of candles ordered as timestamp, open, high, low, close, undefined
         */
        if (this.has['fetchPremiumIndexOHLCV']) {
            const request: Dict = {
                'price': 'premiumIndex',
            };
            return await this.fetchOHLCV (symbol, timeframe, since, limit, this.extend (request, params));
        } else {
            throw new NotSupported (this.id + ' fetchPremiumIndexOHLCV () is not supported yet');
        }
    }

    handleTimeInForce (params = {}) {
        /**
         * @ignore
         * @method
         * Must add timeInForce to this.options to use this method
         * @returns {string} returns the exchange specific value for timeInForce
         */
        const timeInForce = this.safeStringUpper (params, 'timeInForce'); // supported values GTC, IOC, PO
        if (timeInForce !== undefined) {
            const exchangeValue = this.safeString (this.options['timeInForce'], timeInForce);
            if (exchangeValue === undefined) {
                throw new ExchangeError (this.id + ' does not support timeInForce "' + timeInForce + '"');
            }
            return exchangeValue;
        }
        return undefined;
    }

    convertTypeToAccount (account) {
        /**
         * @ignore
         * @method
         * Must add accountsByType to this.options to use this method
         * @param {string} account key for account name in this.options['accountsByType']
         * @returns the exchange specific account name or the isolated margin id for transfers
         */
        const accountsByType = this.safeDict (this.options, 'accountsByType', {});
        const lowercaseAccount = account.toLowerCase ();
        if (lowercaseAccount in accountsByType) {
            return accountsByType[lowercaseAccount];
        } else if ((account in this.markets) || (account in this.markets_by_id)) {
            const market = this.market (account);
            return market['id'];
        } else {
            return account;
        }
    }

    checkRequiredArgument (methodName: string, argument, argumentName, options = []) {
        /**
         * @ignore
         * @method
         * @param {string} methodName the name of the method that the argument is being checked for
         * @param {string} argument the argument's actual value provided
         * @param {string} argumentName the name of the argument being checked (for logging purposes)
         * @param {string[]} options a list of options that the argument can be
         * @returns {undefined}
         */
        const optionsLength = options.length;
        if ((argument === undefined) || ((optionsLength > 0) && (!(this.inArray (argument, options))))) {
            const messageOptions = options.join (', ');
            let message = this.id + ' ' + methodName + '() requires a ' + argumentName + ' argument';
            if (messageOptions !== '') {
                message += ', one of ' + '(' + messageOptions + ')';
            }
            throw new ArgumentsRequired (message);
        }
    }

    checkRequiredMarginArgument (methodName: string, symbol: Str, marginMode: string) {
        /**
         * @ignore
         * @method
         * @param {string} symbol unified symbol of the market
         * @param {string} methodName name of the method that requires a symbol
         * @param {string} marginMode is either 'isolated' or 'cross'
         */
        if ((marginMode === 'isolated') && (symbol === undefined)) {
            throw new ArgumentsRequired (this.id + ' ' + methodName + '() requires a symbol argument for isolated margin');
        } else if ((marginMode === 'cross') && (symbol !== undefined)) {
            throw new ArgumentsRequired (this.id + ' ' + methodName + '() cannot have a symbol argument for cross margin');
        }
    }

    parseDepositWithdrawFees (response, codes: Strings = undefined, currencyIdKey = undefined): any {
        /**
         * @ignore
         * @method
         * @param {object[]|object} response unparsed response from the exchange
         * @param {string[]|undefined} codes the unified currency codes to fetch transactions fees for, returns all currencies when undefined
         * @param {str} currencyIdKey *should only be undefined when response is a dictionary* the object key that corresponds to the currency id
         * @returns {object} objects with withdraw and deposit fees, indexed by currency codes
         */
        const depositWithdrawFees = {};
        const isArray = Array.isArray (response);
        let responseKeys = response;
        if (!isArray) {
            responseKeys = Object.keys (response);
        }
        for (let i = 0; i < responseKeys.length; i++) {
            const entry = responseKeys[i];
            const dictionary = isArray ? entry : response[entry];
            const currencyId = isArray ? this.safeString (dictionary, currencyIdKey) : entry;
            const currency = this.safeCurrency (currencyId);
            const code = this.safeString (currency, 'code');
            if ((codes === undefined) || (this.inArray (code, codes))) {
                depositWithdrawFees[code] = this.parseDepositWithdrawFee (dictionary, currency);
            }
        }
        return depositWithdrawFees;
    }

    parseDepositWithdrawFee (fee, currency: Currency = undefined): any {
        throw new NotSupported (this.id + ' parseDepositWithdrawFee() is not supported yet');
    }

    depositWithdrawFee (info): any {
        return {
            'info': info,
            'withdraw': {
                'fee': undefined,
                'percentage': undefined,
            },
            'deposit': {
                'fee': undefined,
                'percentage': undefined,
            },
            'networks': {},
        };
    }

    assignDefaultDepositWithdrawFees (fee, currency = undefined): any {
        /**
         * @ignore
         * @method
         * @description Takes a depositWithdrawFee structure and assigns the default values for withdraw and deposit
         * @param {object} fee A deposit withdraw fee structure
         * @param {object} currency A currency structure, the response from this.currency ()
         * @returns {object} A deposit withdraw fee structure
         */
        const networkKeys = Object.keys (fee['networks']);
        const numNetworks = networkKeys.length;
        if (numNetworks === 1) {
            fee['withdraw'] = fee['networks'][networkKeys[0]]['withdraw'];
            fee['deposit'] = fee['networks'][networkKeys[0]]['deposit'];
            return fee;
        }
        const currencyCode = this.safeString (currency, 'code');
        for (let i = 0; i < numNetworks; i++) {
            const network = networkKeys[i];
            if (network === currencyCode) {
                fee['withdraw'] = fee['networks'][networkKeys[i]]['withdraw'];
                fee['deposit'] = fee['networks'][networkKeys[i]]['deposit'];
            }
        }
        return fee;
    }

    parseIncome (info, market: Market = undefined): object {
        throw new NotSupported (this.id + ' parseIncome () is not supported yet');
    }

    parseIncomes (incomes, market = undefined, since: Int = undefined, limit: Int = undefined): FundingHistory[] {
        /**
         * @ignore
         * @method
         * @description parses funding fee info from exchange response
         * @param {object[]} incomes each item describes once instance of currency being received or paid
         * @param {object} market ccxt market
         * @param {int} [since] when defined, the response items are filtered to only include items after this timestamp
         * @param {int} [limit] limits the number of items in the response
         * @returns {object[]} an array of [funding history structures]{@link https://docs.ccxt.com/#/?id=funding-history-structure}
         */
        const result = [];
        for (let i = 0; i < incomes.length; i++) {
            const entry = incomes[i];
            const parsed = this.parseIncome (entry, market);
            result.push (parsed);
        }
        const sorted = this.sortBy (result, 'timestamp');
        const symbol = this.safeString (market, 'symbol');
        return this.filterBySymbolSinceLimit (sorted, symbol, since, limit);
    }

    getMarketFromSymbols (symbols: Strings = undefined) {
        if (symbols === undefined) {
            return undefined;
        }
        const firstMarket = this.safeString (symbols, 0);
        const market = this.market (firstMarket);
        return market;
    }

    parseWsOHLCVs (ohlcvs: object[], market: any = undefined, timeframe: string = '1m', since: Int = undefined, limit: Int = undefined) {
        const results = [];
        for (let i = 0; i < ohlcvs.length; i++) {
            results.push (this.parseWsOHLCV (ohlcvs[i], market));
        }
        return results;
    }

    async fetchTransactions (code: Str = undefined, since: Int = undefined, limit: Int = undefined, params = {}): Promise<Transaction[]> {
        /**
         * @method
         * @name exchange#fetchTransactions
         * @deprecated
         * @description *DEPRECATED* use fetchDepositsWithdrawals instead
         * @param {string} code unified currency code for the currency of the deposit/withdrawals, default is undefined
         * @param {int} [since] timestamp in ms of the earliest deposit/withdrawal, default is undefined
         * @param {int} [limit] max number of deposit/withdrawals to return, default is undefined
         * @param {object} [params] extra parameters specific to the exchange API endpoint
         * @returns {object} a list of [transaction structures]{@link https://docs.ccxt.com/#/?id=transaction-structure}
         */
        if (this.has['fetchDepositsWithdrawals']) {
            return await this.fetchDepositsWithdrawals (code, since, limit, params);
        } else {
            throw new NotSupported (this.id + ' fetchTransactions () is not supported yet');
        }
    }

    filterByArrayPositions (objects, key: IndexType, values = undefined, indexed = true): Position[] {
        /**
         * @ignore
         * @method
         * @description Typed wrapper for filterByArray that returns a list of positions
         */
        return this.filterByArray (objects, key, values, indexed) as Position[];
    }

    filterByArrayTickers (objects, key: IndexType, values = undefined, indexed = true): Dictionary<Ticker> {
        /**
         * @ignore
         * @method
         * @description Typed wrapper for filterByArray that returns a dictionary of tickers
         */
        return this.filterByArray (objects, key, values, indexed) as Dictionary<Ticker>;
    }

    createStreamOHLCV (symbol: Str, timeframe: Str, data): Dictionary<any> {
        return {
            'symbol': symbol,
            'timeframe': timeframe,
            'ohlcv': data,
        };
    }

    createOHLCVObject (symbol: string, timeframe: string, data): Dictionary<Dictionary<OHLCV[]>> {
        const res = {};
        res[symbol] = {};
        res[symbol][timeframe] = data;
        return res;
    }

    handleMaxEntriesPerRequestAndParams (method: string, maxEntriesPerRequest: Int = undefined, params = {}): [Int, any] {
        let newMaxEntriesPerRequest = undefined;
        [ newMaxEntriesPerRequest, params ] = this.handleOptionAndParams (params, method, 'maxEntriesPerRequest');
        if ((newMaxEntriesPerRequest !== undefined) && (newMaxEntriesPerRequest !== maxEntriesPerRequest)) {
            maxEntriesPerRequest = newMaxEntriesPerRequest;
        }
        if (maxEntriesPerRequest === undefined) {
            maxEntriesPerRequest = 1000; // default to 1000
        }
        return [ maxEntriesPerRequest, params ];
    }

    async fetchPaginatedCallDynamic (method: string, symbol: Str = undefined, since: Int = undefined, limit: Int = undefined, params = {}, maxEntriesPerRequest: Int = undefined, removeRepeated = true): Promise<any> {
        let maxCalls = undefined;
        [ maxCalls, params ] = this.handleOptionAndParams (params, method, 'paginationCalls', 10);
        let maxRetries = undefined;
        [ maxRetries, params ] = this.handleOptionAndParams (params, method, 'maxRetries', 3);
        let paginationDirection = undefined;
        [ paginationDirection, params ] = this.handleOptionAndParams (params, method, 'paginationDirection', 'backward');
        let paginationTimestamp = undefined;
        let removeRepeatedOption = removeRepeated;
        [ removeRepeatedOption, params ] = this.handleOptionAndParams (params, method, 'removeRepeated', removeRepeated);
        let calls = 0;
        let result = [];
        let errors = 0;
        const until = this.safeIntegerN (params, [ 'until', 'untill', 'till' ]); // do not omit it from params here
        [ maxEntriesPerRequest, params ] = this.handleMaxEntriesPerRequestAndParams (method, maxEntriesPerRequest, params);
        if ((paginationDirection === 'forward')) {
            if (since === undefined) {
                throw new ArgumentsRequired (this.id + ' pagination requires a since argument when paginationDirection set to forward');
            }
            paginationTimestamp = since;
        }
        while ((calls < maxCalls)) {
            calls += 1;
            try {
                if (paginationDirection === 'backward') {
                    // do it backwards, starting from the last
                    // UNTIL filtering is required in order to work
                    if (paginationTimestamp !== undefined) {
                        params['until'] = paginationTimestamp - 1;
                    }
                    const response = await this[method] (symbol, undefined, maxEntriesPerRequest, params);
                    const responseLength = response.length;
                    if (this.verbose) {
                        let backwardMessage = 'Dynamic pagination call ' + this.numberToString (calls) + ' method ' + method + ' response length ' + this.numberToString (responseLength);
                        if (paginationTimestamp !== undefined) {
                            backwardMessage += ' timestamp ' + this.numberToString (paginationTimestamp);
                        }
                        this.log (backwardMessage);
                    }
                    if (responseLength === 0) {
                        break;
                    }
                    errors = 0;
                    result = this.arrayConcat (result, response);
                    const firstElement = this.safeValue (response, 0);
                    paginationTimestamp = this.safeInteger2 (firstElement, 'timestamp', 0);
                    if ((since !== undefined) && (paginationTimestamp <= since)) {
                        break;
                    }
                } else {
                    // do it forwards, starting from the since
                    const response = await this[method] (symbol, paginationTimestamp, maxEntriesPerRequest, params);
                    const responseLength = response.length;
                    if (this.verbose) {
                        let forwardMessage = 'Dynamic pagination call ' + this.numberToString (calls) + ' method ' + method + ' response length ' + this.numberToString (responseLength);
                        if (paginationTimestamp !== undefined) {
                            forwardMessage += ' timestamp ' + this.numberToString (paginationTimestamp);
                        }
                        this.log (forwardMessage);
                    }
                    if (responseLength === 0) {
                        break;
                    }
                    errors = 0;
                    result = this.arrayConcat (result, response);
                    const last = this.safeValue (response, responseLength - 1);
                    paginationTimestamp = this.safeInteger (last, 'timestamp') + 1;
                    if ((until !== undefined) && (paginationTimestamp >= until)) {
                        break;
                    }
                }
            } catch (e) {
                errors += 1;
                if (errors > maxRetries) {
                    throw e;
                }
            }
        }
        let uniqueResults = result;
        if (removeRepeatedOption) {
            uniqueResults = this.removeRepeatedElementsFromArray (result);
        }
        const key = (method === 'fetchOHLCV') ? 0 : 'timestamp';
        return this.filterBySinceLimit (uniqueResults, since, limit, key);
    }

    async safeDeterministicCall (method: string, symbol: Str = undefined, since: Int = undefined, limit: Int = undefined, timeframe: Str = undefined, params = {}) {
        let maxRetries = undefined;
        [ maxRetries, params ] = this.handleOptionAndParams (params, method, 'maxRetries', 3);
        let errors = 0;
        while (errors <= maxRetries) {
            try {
                if (timeframe && method !== 'fetchFundingRateHistory') {
                    return await this[method] (symbol, timeframe, since, limit, params);
                } else {
                    return await this[method] (symbol, since, limit, params);
                }
            } catch (e) {
                if (e instanceof RateLimitExceeded) {
                    throw e; // if we are rate limited, we should not retry and fail fast
                }
                errors += 1;
                if (errors > maxRetries) {
                    throw e;
                }
            }
        }
        return [];
    }

    async fetchPaginatedCallDeterministic (method: string, symbol: Str = undefined, since: Int = undefined, limit: Int = undefined, timeframe: Str = undefined, params = {}, maxEntriesPerRequest = undefined): Promise<any> {
        let maxCalls = undefined;
        [ maxCalls, params ] = this.handleOptionAndParams (params, method, 'paginationCalls', 10);
        [ maxEntriesPerRequest, params ] = this.handleMaxEntriesPerRequestAndParams (method, maxEntriesPerRequest, params);
        const current = this.milliseconds ();
        const tasks = [];
        const time = this.parseTimeframe (timeframe) * 1000;
        const step = time * maxEntriesPerRequest;
        let currentSince = current - (maxCalls * step) - 1;
        if (since !== undefined) {
            currentSince = Math.max (currentSince, since);
        } else {
            currentSince = Math.max (currentSince, 1241440531000); // avoid timestamps older than 2009
        }
        const until = this.safeInteger2 (params, 'until', 'till'); // do not omit it here
        if (until !== undefined) {
            const requiredCalls = Math.ceil ((until - since) / step);
            if (requiredCalls > maxCalls) {
                throw new BadRequest (this.id + ' the number of required calls is greater than the max number of calls allowed, either increase the paginationCalls or decrease the since-until gap. Current paginationCalls limit is ' + maxCalls.toString () + ' required calls is ' + requiredCalls.toString ());
            }
        }
        for (let i = 0; i < maxCalls; i++) {
            if ((until !== undefined) && (currentSince >= until)) {
                break;
            }
            if (currentSince >= current) {
                break;
            }
            tasks.push (this.safeDeterministicCall (method, symbol, currentSince, maxEntriesPerRequest, timeframe, params));
            currentSince = this.sum (currentSince, step) - 1;
        }
        const results = await Promise.all (tasks);
        let result = [];
        for (let i = 0; i < results.length; i++) {
            result = this.arrayConcat (result, results[i]);
        }
        const uniqueResults = this.removeRepeatedElementsFromArray (result) as any;
        const key = (method === 'fetchOHLCV') ? 0 : 'timestamp';
        return this.filterBySinceLimit (uniqueResults, since, limit, key);
    }

    async fetchPaginatedCallCursor (method: string, symbol: Str = undefined, since = undefined, limit = undefined, params = {}, cursorReceived = undefined, cursorSent = undefined, cursorIncrement = undefined, maxEntriesPerRequest = undefined): Promise<any> {
        let maxCalls = undefined;
        [ maxCalls, params ] = this.handleOptionAndParams (params, method, 'paginationCalls', 10);
        let maxRetries = undefined;
        [ maxRetries, params ] = this.handleOptionAndParams (params, method, 'maxRetries', 3);
        [ maxEntriesPerRequest, params ] = this.handleMaxEntriesPerRequestAndParams (method, maxEntriesPerRequest, params);
        let cursorValue = undefined;
        let i = 0;
        let errors = 0;
        let result = [];
        const timeframe = this.safeString (params, 'timeframe');
        params = this.omit (params, 'timeframe'); // reading the timeframe from the method arguments to avoid changing the signature
        while (i < maxCalls) {
            try {
                if (cursorValue !== undefined) {
                    if (cursorIncrement !== undefined) {
                        cursorValue = this.parseToInt (cursorValue) + cursorIncrement;
                    }
                    params[cursorSent] = cursorValue;
                }
                let response = undefined;
                if (method === 'fetchAccounts') {
                    response = await this[method] (params);
                } else if (method === 'getLeverageTiersPaginated' || method === 'fetchPositions') {
                    response = await this[method] (symbol, params);
                } else if (method === 'fetchOpenInterestHistory') {
                    response = await this[method] (symbol, timeframe, since, maxEntriesPerRequest, params);
                } else {
                    response = await this[method] (symbol, since, maxEntriesPerRequest, params);
                }
                errors = 0;
                const responseLength = response.length;
                if (this.verbose) {
                    const cursorString = (cursorValue === undefined) ? '' : cursorValue;
                    const iteration = (i + 1);
                    const cursorMessage = 'Cursor pagination call ' + iteration.toString () + ' method ' + method + ' response length ' + responseLength.toString () + ' cursor ' + cursorString;
                    this.log (cursorMessage);
                }
                if (responseLength === 0) {
                    break;
                }
                result = this.arrayConcat (result, response);
                const last = this.safeDict (response, responseLength - 1);
                // cursorValue = this.safeValue (last['info'], cursorReceived);
                cursorValue = undefined; // search for the cursor
                for (let j = 0; j < responseLength; j++) {
                    const index = responseLength - j - 1;
                    const entry = this.safeDict (response, index);
                    const info = this.safeDict (entry, 'info');
                    const cursor = this.safeValue (info, cursorReceived);
                    if (cursor !== undefined) {
                        cursorValue = cursor;
                        break;
                    }
                }
                if (cursorValue === undefined) {
                    break;
                }
                const lastTimestamp = this.safeInteger (last, 'timestamp');
                if (lastTimestamp !== undefined && lastTimestamp < since) {
                    break;
                }
            } catch (e) {
                errors += 1;
                if (errors > maxRetries) {
                    throw e;
                }
            }
            i += 1;
        }
        const sorted = this.sortCursorPaginatedResult (result);
        const key = (method === 'fetchOHLCV') ? 0 : 'timestamp';
        return this.filterBySinceLimit (sorted, since, limit, key);
    }

    async fetchPaginatedCallIncremental (method: string, symbol: Str = undefined, since = undefined, limit = undefined, params = {}, pageKey = undefined, maxEntriesPerRequest = undefined): Promise<any> {
        let maxCalls = undefined;
        [ maxCalls, params ] = this.handleOptionAndParams (params, method, 'paginationCalls', 10);
        let maxRetries = undefined;
        [ maxRetries, params ] = this.handleOptionAndParams (params, method, 'maxRetries', 3);
        [ maxEntriesPerRequest, params ] = this.handleMaxEntriesPerRequestAndParams (method, maxEntriesPerRequest, params);
        let i = 0;
        let errors = 0;
        let result = [];
        while (i < maxCalls) {
            try {
                params[pageKey] = i + 1;
                const response = await this[method] (symbol, since, maxEntriesPerRequest, params);
                errors = 0;
                const responseLength = response.length;
                if (this.verbose) {
                    const iteration = (i + 1).toString ();
                    const incrementalMessage = 'Incremental pagination call ' + iteration + ' method ' + method + ' response length ' + responseLength.toString ();
                    this.log (incrementalMessage);
                }
                if (responseLength === 0) {
                    break;
                }
                result = this.arrayConcat (result, response);
            } catch (e) {
                errors += 1;
                if (errors > maxRetries) {
                    throw e;
                }
            }
            i += 1;
        }
        const sorted = this.sortCursorPaginatedResult (result);
        const key = (method === 'fetchOHLCV') ? 0 : 'timestamp';
        return this.filterBySinceLimit (sorted, since, limit, key);
    }

    sortCursorPaginatedResult (result) {
        const first = this.safeValue (result, 0);
        if (first !== undefined) {
            if ('timestamp' in first) {
                return this.sortBy (result, 'timestamp', true);
            }
            if ('id' in first) {
                return this.sortBy (result, 'id', true);
            }
        }
        return result;
    }

    removeRepeatedElementsFromArray (input, fallbackToTimestamp: boolean = true) {
        const uniqueDic = {};
        const uniqueResult = [];
        for (let i = 0; i < input.length; i++) {
            const entry = input[i];
            const uniqValue = fallbackToTimestamp ? this.safeStringN (entry, [ 'id', 'timestamp', 0 ]) : this.safeString (entry, 'id');
            if (uniqValue !== undefined && !(uniqValue in uniqueDic)) {
                uniqueDic[uniqValue] = 1;
                uniqueResult.push (entry);
            }
        }
        const valuesLength = uniqueResult.length;
        if (valuesLength > 0) {
            return uniqueResult as any;
        }
        return input;
    }

    removeRepeatedTradesFromArray (input) {
        const uniqueResult = {};
        for (let i = 0; i < input.length; i++) {
            const entry = input[i];
            let id = this.safeString (entry, 'id');
            if (id === undefined) {
                const price = this.safeString (entry, 'price');
                const amount = this.safeString (entry, 'amount');
                const timestamp = this.safeString (entry, 'timestamp');
                const side = this.safeString (entry, 'side');
                // unique trade identifier
                id = 't_' + timestamp.toString () + '_' + side + '_' + price + '_' + amount;
            }
            if (id !== undefined && !(id in uniqueResult)) {
                uniqueResult[id] = entry;
            }
        }
        const values = Object.values (uniqueResult);
        return values as any;
    }

    removeKeysFromDict (dict:Dict, removeKeys: string[]) {
        const keys = Object.keys (dict);
        const newDict = {};
        for (let i = 0; i < keys.length; i++) {
            const key = keys[i];
            if (!this.inArray (key, removeKeys)) {
                newDict[key] = dict[key];
            }
        }
        return newDict;
    }

    handleUntilOption (key: string, request, params, multiplier = 1) {
        const until = this.safeInteger2 (params, 'until', 'till');
        if (until !== undefined) {
            request[key] = this.parseToInt (until * multiplier);
            params = this.omit (params, [ 'until', 'till' ]);
        }
        return [ request, params ];
    }

    safeOpenInterest (interest: Dict, market: Market = undefined): OpenInterest {
        let symbol = this.safeString (interest, 'symbol');
        if (symbol === undefined) {
            symbol = this.safeString (market, 'symbol');
        }
        return this.extend (interest, {
            'symbol': symbol,
            'baseVolume': this.safeNumber (interest, 'baseVolume'), // deprecated
            'quoteVolume': this.safeNumber (interest, 'quoteVolume'), // deprecated
            'openInterestAmount': this.safeNumber (interest, 'openInterestAmount'),
            'openInterestValue': this.safeNumber (interest, 'openInterestValue'),
            'timestamp': this.safeInteger (interest, 'timestamp'),
            'datetime': this.safeString (interest, 'datetime'),
            'info': this.safeValue (interest, 'info'),
        });
    }

    parseLiquidation (liquidation, market: Market = undefined): Liquidation {
        throw new NotSupported (this.id + ' parseLiquidation () is not supported yet');
    }

    parseLiquidations (liquidations: Dict[], market: Market = undefined, since: Int = undefined, limit: Int = undefined): Liquidation[] {
        /**
         * @ignore
         * @method
         * @description parses liquidation info from the exchange response
         * @param {object[]} liquidations each item describes an instance of a liquidation event
         * @param {object} market ccxt market
         * @param {int} [since] when defined, the response items are filtered to only include items after this timestamp
         * @param {int} [limit] limits the number of items in the response
         * @returns {object[]} an array of [liquidation structures]{@link https://docs.ccxt.com/#/?id=liquidation-structure}
         */
        const result = [];
        for (let i = 0; i < liquidations.length; i++) {
            const entry = liquidations[i];
            const parsed = this.parseLiquidation (entry, market);
            result.push (parsed);
        }
        const sorted = this.sortBy (result, 'timestamp');
        const symbol = this.safeString (market, 'symbol');
        return this.filterBySymbolSinceLimit (sorted, symbol, since, limit);
    }

    parseGreeks (greeks: Dict, market: Market = undefined): Greeks {
        throw new NotSupported (this.id + ' parseGreeks () is not supported yet');
    }

    parseAllGreeks (greeks, symbols: Strings = undefined, params = {}): Greeks[] {
        //
        // the value of greeks is either a dict or a list
        //
        const results = [];
        if (Array.isArray (greeks)) {
            for (let i = 0; i < greeks.length; i++) {
                const parsedTicker = this.parseGreeks (greeks[i]);
                const greek = this.extend (parsedTicker, params);
                results.push (greek);
            }
        } else {
            const marketIds = Object.keys (greeks);
            for (let i = 0; i < marketIds.length; i++) {
                const marketId = marketIds[i];
                const market = this.safeMarket (marketId);
                const parsed = this.parseGreeks (greeks[marketId], market);
                const greek = this.extend (parsed, params);
                results.push (greek);
            }
        }
        symbols = this.marketSymbols (symbols);
        return this.filterByArray (results, 'symbol', symbols);
    }

    parseOption (chain: Dict, currency: Currency = undefined, market: Market = undefined): Option {
        throw new NotSupported (this.id + ' parseOption () is not supported yet');
    }

    parseOptionChain (response: object[], currencyKey: Str = undefined, symbolKey: Str = undefined): OptionChain {
        const optionStructures = {};
        for (let i = 0; i < response.length; i++) {
            const info = response[i];
            const currencyId = this.safeString (info, currencyKey);
            const currency = this.safeCurrency (currencyId);
            const marketId = this.safeString (info, symbolKey);
            const market = this.safeMarket (marketId, undefined, undefined, 'option');
            optionStructures[market['symbol']] = this.parseOption (info, currency, market);
        }
        return optionStructures;
    }

    parseMarginModes (response: object[], symbols: string[] = undefined, symbolKey: Str = undefined, marketType: MarketType = undefined): MarginModes {
        const marginModeStructures = {};
        if (marketType === undefined) {
            marketType = 'swap'; // default to swap
        }
        for (let i = 0; i < response.length; i++) {
            const info = response[i];
            const marketId = this.safeString (info, symbolKey);
            const market = this.safeMarket (marketId, undefined, undefined, marketType);
            if ((symbols === undefined) || this.inArray (market['symbol'], symbols)) {
                marginModeStructures[market['symbol']] = this.parseMarginMode (info, market);
            }
        }
        return marginModeStructures;
    }

    parseMarginMode (marginMode: Dict, market: Market = undefined): MarginMode {
        throw new NotSupported (this.id + ' parseMarginMode () is not supported yet');
    }

    parseLeverages (response: object[], symbols: string[] = undefined, symbolKey: Str = undefined, marketType: MarketType = undefined): Leverages {
        const leverageStructures = {};
        if (marketType === undefined) {
            marketType = 'swap'; // default to swap
        }
        for (let i = 0; i < response.length; i++) {
            const info = response[i];
            const marketId = this.safeString (info, symbolKey);
            const market = this.safeMarket (marketId, undefined, undefined, marketType);
            if ((symbols === undefined) || this.inArray (market['symbol'], symbols)) {
                leverageStructures[market['symbol']] = this.parseLeverage (info, market);
            }
        }
        return leverageStructures;
    }

    parseLeverage (leverage: Dict, market: Market = undefined): Leverage {
        throw new NotSupported (this.id + ' parseLeverage () is not supported yet');
    }

    parseConversions (conversions: any[], code: Str = undefined, fromCurrencyKey: Str = undefined, toCurrencyKey: Str = undefined, since: Int = undefined, limit: Int = undefined, params = {}): Conversion[] {
        conversions = this.toArray (conversions);
        const result = [];
        let fromCurrency = undefined;
        let toCurrency = undefined;
        for (let i = 0; i < conversions.length; i++) {
            const entry = conversions[i];
            const fromId = this.safeString (entry, fromCurrencyKey);
            const toId = this.safeString (entry, toCurrencyKey);
            if (fromId !== undefined) {
                fromCurrency = this.safeCurrency (fromId);
            }
            if (toId !== undefined) {
                toCurrency = this.safeCurrency (toId);
            }
            const conversion = this.extend (this.parseConversion (entry, fromCurrency, toCurrency), params);
            result.push (conversion);
        }
        const sorted = this.sortBy (result, 'timestamp');
        let currency = undefined;
        if (code !== undefined) {
            currency = this.safeCurrency (code);
            code = currency['code'];
        }
        if (code === undefined) {
            return this.filterBySinceLimit (sorted, since, limit);
        }
        const fromConversion = this.filterBy (sorted, 'fromCurrency', code);
        const toConversion = this.filterBy (sorted, 'toCurrency', code);
        const both = this.arrayConcat (fromConversion, toConversion);
        return this.filterBySinceLimit (both, since, limit);
    }

    parseConversion (conversion: Dict, fromCurrency: Currency = undefined, toCurrency: Currency = undefined): Conversion {
        throw new NotSupported (this.id + ' parseConversion () is not supported yet');
    }

    convertExpireDate (date: string): string {
        // parse YYMMDD to datetime string
        const year = date.slice (0, 2);
        const month = date.slice (2, 4);
        const day = date.slice (4, 6);
        const reconstructedDate = '20' + year + '-' + month + '-' + day + 'T00:00:00Z';
        return reconstructedDate;
    }

    convertExpireDateToMarketIdDate (date: string): string {
        // parse 240119 to 19JAN24
        const year = date.slice (0, 2);
        const monthRaw = date.slice (2, 4);
        let month = undefined;
        const day = date.slice (4, 6);
        if (monthRaw === '01') {
            month = 'JAN';
        } else if (monthRaw === '02') {
            month = 'FEB';
        } else if (monthRaw === '03') {
            month = 'MAR';
        } else if (monthRaw === '04') {
            month = 'APR';
        } else if (monthRaw === '05') {
            month = 'MAY';
        } else if (monthRaw === '06') {
            month = 'JUN';
        } else if (monthRaw === '07') {
            month = 'JUL';
        } else if (monthRaw === '08') {
            month = 'AUG';
        } else if (monthRaw === '09') {
            month = 'SEP';
        } else if (monthRaw === '10') {
            month = 'OCT';
        } else if (monthRaw === '11') {
            month = 'NOV';
        } else if (monthRaw === '12') {
            month = 'DEC';
        }
        const reconstructedDate = day + month + year;
        return reconstructedDate;
    }

    convertMarketIdExpireDate (date: string): string {
        // parse 03JAN24 to 240103.
        const monthMappping = {
            'JAN': '01',
            'FEB': '02',
            'MAR': '03',
            'APR': '04',
            'MAY': '05',
            'JUN': '06',
            'JUL': '07',
            'AUG': '08',
            'SEP': '09',
            'OCT': '10',
            'NOV': '11',
            'DEC': '12',
        };
        // if exchange omits first zero and provides i.e. '3JAN24' instead of '03JAN24'
        if (date.length === 6) {
            date = '0' + date;
        }
        const year = date.slice (0, 2);
        const monthName = date.slice (2, 5);
        const month = this.safeString (monthMappping, monthName);
        const day = date.slice (5, 7);
        const reconstructedDate = day + month + year;
        return reconstructedDate;
    }

    async fetchPositionHistory (symbol: string, since: Int = undefined, limit: Int = undefined, params = {}): Promise<Position[]> {
        /**
         * @method
         * @name exchange#fetchPositionHistory
         * @description fetches the history of margin added or reduced from contract isolated positions
         * @param {string} [symbol] unified market symbol
         * @param {int} [since] timestamp in ms of the position
         * @param {int} [limit] the maximum amount of candles to fetch, default=1000
         * @param {object} params extra parameters specific to the exchange api endpoint
         * @returns {object[]} a list of [position structures]{@link https://docs.ccxt.com/#/?id=position-structure}
         */
        if (this.has['fetchPositionsHistory']) {
            const positions = await this.fetchPositionsHistory ([ symbol ], since, limit, params);
            return positions as Position[];
        } else {
            throw new NotSupported (this.id + ' fetchPositionHistory () is not supported yet');
        }
    }

    async fetchPositionsHistory (symbols: Strings = undefined, since: Int = undefined, limit: Int = undefined, params = {}): Promise<Position[]> {
        /**
         * @method
         * @name exchange#fetchPositionsHistory
         * @description fetches the history of margin added or reduced from contract isolated positions
         * @param {string} [symbol] unified market symbol
         * @param {int} [since] timestamp in ms of the position
         * @param {int} [limit] the maximum amount of candles to fetch, default=1000
         * @param {object} params extra parameters specific to the exchange api endpoint
         * @returns {object[]} a list of [position structures]{@link https://docs.ccxt.com/#/?id=position-structure}
         */
        throw new NotSupported (this.id + ' fetchPositionsHistory () is not supported yet');
    }

    parseMarginModification (data: Dict, market: Market = undefined): MarginModification {
        throw new NotSupported (this.id + ' parseMarginModification() is not supported yet');
    }

    parseMarginModifications (response: object[], symbols: Strings = undefined, symbolKey: Str = undefined, marketType: MarketType = undefined): MarginModification[] {
        const marginModifications = [];
        for (let i = 0; i < response.length; i++) {
            const info = response[i];
            const marketId = this.safeString (info, symbolKey);
            const market = this.safeMarket (marketId, undefined, undefined, marketType);
            if ((symbols === undefined) || this.inArray (market['symbol'], symbols)) {
                marginModifications.push (this.parseMarginModification (info, market));
            }
        }
        return marginModifications;
    }

    async fetchTransfer (id: string, code: Str = undefined, params = {}): Promise<TransferEntry> {
        /**
         * @method
         * @name exchange#fetchTransfer
         * @description fetches a transfer
         * @param {string} id transfer id
         * @param {[string]} code unified currency code
         * @param {object} params extra parameters specific to the exchange api endpoint
         * @returns {object} a [transfer structure]{@link https://docs.ccxt.com/#/?id=transfer-structure}
         */
        throw new NotSupported (this.id + ' fetchTransfer () is not supported yet');
    }

    async fetchTransfers (code: Str = undefined, since: Int = undefined, limit: Int = undefined, params = {}): Promise<TransferEntry[]> {
        /**
         * @method
         * @name exchange#fetchTransfer
         * @description fetches a transfer
         * @param {string} id transfer id
         * @param {int} [since] timestamp in ms of the earliest transfer to fetch
         * @param {int} [limit] the maximum amount of transfers to fetch
         * @param {object} params extra parameters specific to the exchange api endpoint
         * @returns {object} a [transfer structure]{@link https://docs.ccxt.com/#/?id=transfer-structure}
         */
        throw new NotSupported (this.id + ' fetchTransfers () is not supported yet');
    }

    cleanUnsubscription (client, subHash: string, unsubHash: string, subHashIsPrefix = false) {
        if (unsubHash in client.subscriptions) {
            delete client.subscriptions[unsubHash];
        }
        if (!subHashIsPrefix) {
            if (subHash in client.subscriptions) {
                delete client.subscriptions[subHash];
            }
            if (subHash in client.futures) {
                const error = new UnsubscribeError (this.id + ' ' + subHash);
                client.reject (error, subHash);
            }
        } else {
            const clientSubscriptions = Object.keys (client.subscriptions);
            for (let i = 0; i < clientSubscriptions.length; i++) {
                const sub = clientSubscriptions[i];
                if (sub.startsWith (subHash)) {
                    delete client.subscriptions[sub];
                }
            }
            const clientFutures = Object.keys (client.futures);
            for (let i = 0; i < clientFutures.length; i++) {
                const future = clientFutures[i];
                if (future.startsWith (subHash)) {
                    const error = new UnsubscribeError (this.id + ' ' + future);
                    client.reject (error, future);
                }
            }
        }
        client.resolve (true, unsubHash);
    }

    cleanCache (subscription: Dict) {
        const topic = this.safeString (subscription, 'topic');
        const symbols = this.safeList (subscription, 'symbols', []);
        const symbolsLength = symbols.length;
        if (topic === 'ohlcv') {
            const symbolsAndTimeFrames = this.safeList (subscription, 'symbolsAndTimeframes', []);
            for (let i = 0; i < symbolsAndTimeFrames.length; i++) {
                const symbolAndTimeFrame = symbolsAndTimeFrames[i];
                const symbol = this.safeString (symbolAndTimeFrame, 0);
                const timeframe = this.safeString (symbolAndTimeFrame, 1);
                if ((this.ohlcvs !== undefined) && (symbol in this.ohlcvs)) {
                    if (timeframe in this.ohlcvs[symbol]) {
                        delete this.ohlcvs[symbol][timeframe];
                    }
                }
            }
        } else if (symbolsLength > 0) {
            for (let i = 0; i < symbols.length; i++) {
                const symbol = symbols[i];
                if (topic === 'trades') {
                    if (symbol in this.trades) {
                        delete this.trades[symbol];
                    }
                } else if (topic === 'orderbook') {
                    if (symbol in this.orderbooks) {
                        delete this.orderbooks[symbol];
                    }
                } else if (topic === 'ticker') {
                    if (symbol in this.tickers) {
                        delete this.tickers[symbol];
                    }
                }
            }
        } else {
            if (topic === 'myTrades' && (this.myTrades !== undefined)) {
                this.myTrades = undefined;
            } else if (topic === 'orders' && (this.orders !== undefined)) {
                this.orders = undefined;
            } else if (topic === 'positions' && (this.positions !== undefined)) {
                this.positions = undefined;
                const clients = Object.values (this.clients);
                for (let i = 0; i < clients.length; i++) {
                    const client = clients[i];
                    const futures = client.futures;
                    if ((futures !== undefined) && ('fetchPositionsSnapshot' in futures)) {
                        delete futures['fetchPositionsSnapshot'];
                    }
                }
            } else if (topic === 'ticker' && (this.tickers !== undefined)) {
                const tickerSymbols = Object.keys (this.tickers);
                for (let i = 0; i < tickerSymbols.length; i++) {
                    const tickerSymbol = tickerSymbols[i];
                    if (tickerSymbol in this.tickers) {
                        delete this.tickers[tickerSymbol];
                    }
                }
            }
        }
    }
}

export {
    Exchange,
};
<|MERGE_RESOLUTION|>--- conflicted
+++ resolved
@@ -8,7 +8,6 @@
     vwap as vwapFunc,
 } from './functions.js';
 // import exceptions from "./errors.js"
-<<<<<<< HEAD
 
  import { // eslint-disable-line object-curly-newline
     ExchangeError
@@ -35,30 +34,6 @@
 import { Precise } from './Precise.js'
 
 
-=======
-import { // eslint-disable-line object-curly-newline
-    ExchangeError,
-    BadSymbol,
-    NullResponse,
-    InvalidAddress,
-    InvalidOrder,
-    NotSupported,
-    OperationFailed,
-    BadResponse,
-    AuthenticationError,
-    DDoSProtection,
-    RequestTimeout,
-    NetworkError,
-    InvalidProxySettings,
-    ExchangeNotAvailable,
-    ArgumentsRequired,
-    RateLimitExceeded,
-    BadRequest,
-    UnsubscribeError,
-    ExchangeClosedByUser,
-} from './errors.js';
-import { Precise } from './Precise.js';
->>>>>>> b0a82de9
 //-----------------------------------------------------------------------------
 import WsClient from './ws/WsClient.js';
 import { Future } from './ws/Future.js';
@@ -67,15 +42,11 @@
 //
 import { axolotl } from './functions/crypto.js';
 // import types
-<<<<<<< HEAD
 import type { Market, Trade, Fee, Ticker, OHLCV, OHLCVC, Order, OrderBook, Balance, Balances, Dictionary, Transaction, Currency, MinMax, IndexType, Int, OrderType, OrderSide, Position, FundingRate, DepositWithdrawFeeNetwork, LedgerEntry, BorrowInterest, OpenInterest, LeverageTier, TransferEntry, FundingRateHistory, Liquidation, FundingHistory, OrderRequest, MarginMode, Tickers, Greeks, Option, OptionChain, Str, Num, MarketInterface, CurrencyInterface, BalanceAccount, MarginModes, MarketType, Leverage, Leverages, LastPrice, LastPrices, Account, Strings, MarginModification, TradingFeeInterface, Currencies, TradingFees, Conversion, CancellationRequest, IsolatedBorrowRate, IsolatedBorrowRates, CrossBorrowRates, CrossBorrowRate, Dict, FundingRates, LeverageTiers, Bool, int, DepositAddress, LongShortRatio, OrderBooks, OpenInterests, ConstructorArgs, Message, Topic, ConsumerFunction }  from './types.js';
 // export {Market, Trade, Fee, Ticker, OHLCV, OHLCVC, Order, OrderBook, Balance, Balances, Dictionary, Transaction, Currency, MinMax, IndexType, Int, OrderType, OrderSide, Position, FundingRateHistory, Liquidation, FundingHistory} from './types.js'
 // import { Market, Trade, Fee, Ticker, OHLCV, OHLCVC, Order, OrderBook, Balance, Balances, Dictionary, Transaction, Currency, MinMax, IndexType, Int, OrderType, OrderSide, Position, FundingRateHistory, OpenInterest, Liquidation, OrderRequest, FundingHistory, MarginMode, Tickers, Greeks, Str, Num, MarketInterface, CurrencyInterface, Account } from './types.js';
 export type { Market, Trade, Fee, Ticker, OHLCV, OHLCVC, Order, OrderBook, Balance, Balances, Dictionary, Transaction, Currency, MinMax, IndexType, Int, Bool, OrderType, OrderSide, Position, LedgerEntry, BorrowInterest, OpenInterest, LeverageTier, TransferEntry, CrossBorrowRate, FundingRateHistory, Liquidation, FundingHistory, OrderRequest, MarginMode, Tickers, Greeks, Option, OptionChain, Str, Num, MarketInterface, CurrencyInterface, BalanceAccount, MarginModes, MarketType, Leverage, Leverages, LastPrice, LastPrices, Account, Strings, Conversion, DepositAddress, LongShortRatio } from './types.js'
 
-=======
-import type { Market, Trade, Ticker, OHLCV, OHLCVC, Order, OrderBook, Balance, Balances, Dictionary, Transaction, Currency, MinMax, IndexType, Int, OrderType, OrderSide, Position, FundingRate, DepositWithdrawFee, LedgerEntry, BorrowInterest, OpenInterest, LeverageTier, TransferEntry, FundingRateHistory, Liquidation, FundingHistory, OrderRequest, MarginMode, Tickers, Greeks, Option, OptionChain, Str, Num, MarketInterface, CurrencyInterface, BalanceAccount, MarginModes, MarketType, Leverage, Leverages, LastPrice, LastPrices, Account, Strings, MarginModification, TradingFeeInterface, Currencies, TradingFees, Conversion, CancellationRequest, IsolatedBorrowRate, IsolatedBorrowRates, CrossBorrowRates, CrossBorrowRate, Dict, FundingRates, LeverageTiers, Bool, int, DepositAddress, LongShortRatio, OrderBooks, OpenInterests, ConstructorArgs } from './types.js';
->>>>>>> b0a82de9
 // ----------------------------------------------------------------------------
 // move this elsewhere
 import Stream from './ws/Stream.js'
@@ -452,111 +423,6 @@
     proxiesModulesLoading: Promise<any> = undefined;
     alias: boolean = false;
 
-<<<<<<< HEAD
-    deepExtend = deepExtend
-    deepExtendSafe = deepExtend
-    isNode = isNode
-    keys = keysFunc
-    values = valuesFunc
-    extend = extend
-    clone = clone
-    flatten = flatten
-    unique = unique
-    indexBy = indexBy
-    indexBySafe = indexBy
-    roundTimeframe = roundTimeframe
-    sortBy = sortBy
-    sortBy2 = sortBy2
-    groupBy = groupBy
-    aggregate = aggregate
-    uuid = uuid
-    unCamelCase = unCamelCase
-    precisionFromString = precisionFromString
-    capitalize = capitalize
-    now = now
-    decimalToPrecision = decimalToPrecision
-    safeValue = safeValue
-    safeValue2 = safeValue2
-    safeString = safeString
-    safeString2 = safeString2
-    safeFloat = safeFloat
-    safeFloat2 = safeFloat2
-    seconds = seconds
-    milliseconds = milliseconds
-    binaryToBase16 = binaryToBase16
-    numberToBE = numberToBE
-    base16ToBinary = base16ToBinary
-    iso8601 = iso8601
-    omit = omit
-    isJsonEncodedObject = isJsonEncodedObject
-    safeInteger = safeInteger
-    sum = sum
-    omitZero = omitZero
-    implodeParams = implodeParams
-    extractParams = extractParams
-    json = json
-    vwap = vwapFunc
-    merge = merge
-    binaryConcat = binaryConcat
-    hash = hash
-    arrayConcat = arrayConcat
-    encode = encode
-    urlencode = urlencode
-    hmac = hmac
-    numberToString = numberToString
-    parseTimeframe = parseTimeframe
-    safeInteger2 = safeInteger2
-    safeStringLower = safeStringLower
-    parse8601 = parse8601
-    yyyymmdd = yyyymmdd
-    safeStringUpper = safeStringUpper
-    safeTimestamp = safeTimestamp
-    binaryConcatArray = binaryConcatArray
-    uuidv1 = uuidv1
-    numberToLE = numberToLE
-    ymdhms = ymdhms
-    yymmdd = yymmdd
-    stringToBase64 = stringToBase64
-    decode = decode
-    uuid22 = uuid22
-    safeIntegerProduct2 = safeIntegerProduct2
-    safeIntegerProduct = safeIntegerProduct
-    binaryToBase58 = binaryToBase58
-    base58ToBinary = base58ToBinary
-    base64ToBinary = base64ToBinary
-    safeTimestamp2 = safeTimestamp2
-    rawencode = rawencode
-    keysort = keysort
-    sort = sort
-    inArray = inArray
-    safeStringLower2 = safeStringLower2
-    safeStringUpper2 = safeStringUpper2
-    isEmpty = isEmpty
-    ordered = ordered
-    filterBy = filterBy
-    uuid16 = uuid16
-    urlencodeWithArrayRepeat = urlencodeWithArrayRepeat
-    microseconds = microseconds
-    binaryToBase64 = binaryToBase64
-    strip = strip
-    toArray = toArray
-    safeFloatN = safeFloatN
-    safeIntegerN = safeIntegerN
-    safeIntegerProductN = safeIntegerProductN
-    safeTimestampN = safeTimestampN
-    safeValueN = safeValueN
-    safeStringN = safeStringN
-    safeStringLowerN = safeStringLowerN
-    safeStringUpperN = safeStringUpperN
-    urlencodeNested = urlencodeNested
-    parseDate = parseDate
-    ymd = ymd
-    base64ToString = base64ToString
-    crc32 = crc32
-    stream: Stream = new Stream ();
-    packb = packb
-    urlencodeBase64 = urlencodeBase64
-=======
     // WS/PRO options
     clients: Dictionary<WsClient> = {};
     newUpdates: boolean = true;
@@ -666,7 +532,7 @@
     crc32 = crc32;
     packb = packb;
     urlencodeBase64 = urlencodeBase64;
->>>>>>> b0a82de9
+    stream: Stream = new Stream ();
 
     constructor (userConfig: ConstructorArgs = {}) {
         Object.assign (this, functions);
@@ -778,12 +644,9 @@
             this.defineRestApi (this.api, 'request');
         }
         this.newUpdates = ((this.options as any).newUpdates !== undefined) ? (this.options as any).newUpdates : true;
-<<<<<<< HEAD
         const maxMessagesPerTopic = this.safeInteger (this.streaming, 'maxMessagesPerTopic', 0);
         const verbose = this.safeBool (this.streaming, 'verbose', this.verbose);
         this.stream = new Stream (maxMessagesPerTopic, verbose);
-=======
->>>>>>> b0a82de9
         this.afterConstruct ();
         if (this.safeBool (userConfig, 'sandbox') || this.safeBool (userConfig, 'testnet')) {
             this.setSandboxMode (true);
