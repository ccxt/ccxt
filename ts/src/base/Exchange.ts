--- conflicted
+++ resolved
@@ -36,7 +36,6 @@
 //
 import { axolotl } from './functions/crypto.js';
 // import types
-<<<<<<< HEAD
 import type {
     Account,
     Balance,
@@ -80,19 +79,13 @@
     OrderType,
     Position,
     Str,
+    Strings,
     Ticker,
     Tickers,
     Trade,
     Transaction,
     TransferEntry,
 } from './types.js';
-=======
-import type { Market, Trade, Fee, Ticker, OHLCV, OHLCVC, Order, OrderBook, Balance, Balances, Dictionary, Transaction, DepositAddressResponse, Currency, MinMax, IndexType, Int, OrderType, OrderSide, Position, FundingRate, DepositWithdrawFeeNetwork, LedgerEntry, BorrowInterest, OpenInterest, LeverageTier, TransferEntry, BorrowRate, FundingRateHistory, Liquidation, FundingHistory, OrderRequest, MarginMode, Tickers, Greeks,  Str, Num, MarketInterface, CurrencyInterface, BalanceAccount, MarginModes, MarketType, Leverage, Leverages, LastPrice, LastPrices, Account, Strings } from './types.js';
-// export {Market, Trade, Fee, Ticker, OHLCV, OHLCVC, Order, OrderBook, Balance, Balances, Dictionary, Transaction, DepositAddressResponse, Currency, MinMax, IndexType, Int, OrderType, OrderSide, Position, FundingRateHistory, Liquidation, FundingHistory} from './types.js'
-// import { Market, Trade, Fee, Ticker, OHLCV, OHLCVC, Order, OrderBook, Balance, Balances, Dictionary, Transaction, DepositAddressResponse, Currency, MinMax, IndexType, Int, OrderType, OrderSide, Position, FundingRateHistory, OpenInterest, Liquidation, OrderRequest, FundingHistory, MarginMode, Tickers, Greeks, Str, Num, MarketInterface, CurrencyInterface, Account } from './types.js';
-export type { Market, Trade, Fee, Ticker, OHLCV, OHLCVC, Order, OrderBook, Balance, Balances, Dictionary, Transaction, DepositAddressResponse, Currency, MinMax, IndexType, Int, OrderType, OrderSide, Position, LedgerEntry, BorrowInterest, OpenInterest, LeverageTier, TransferEntry, BorrowRate, FundingRateHistory, Liquidation, FundingHistory, OrderRequest, MarginMode, Tickers, Greeks,  Str, Num, MarketInterface, CurrencyInterface, BalanceAccount, MarginModes, MarketType, Leverage, Leverages, LastPrice, LastPrices, Account, Strings } from './types.js'
-
->>>>>>> d85239c7
 // ----------------------------------------------------------------------------
 // move this elsewhere.
 import {
@@ -214,9 +207,14 @@
 } = functions;
 
 export type {
+    Account,
     Balance,
+    BalanceAccount,
     Balances,
+    BorrowInterest,
+    BorrowRate,
     Currency,
+    CurrencyInterface,
     DepositAddressResponse,
     Dictionary,
     Fee,
@@ -225,21 +223,36 @@
     Greeks,
     IndexType,
     Int,
+    LastPrice,
+    LastPrices,
+    LedgerEntry,
     Leverage,
     Leverages,
+    LeverageTier,
     Liquidation,
+    MarginMode,
+    MarginModes,
     Market,
+    MarketInterface,
+    MarketType,
     MinMax,
+    Num,
     OHLCV,
     OHLCVC,
+    OpenInterest,
     Order,
     OrderBook,
+    OrderRequest,
     OrderSide,
     OrderType,
     Position,
+    Str,
+    Strings,
     Ticker,
+    Tickers,
     Trade,
-    Transaction
+    Transaction,
+    TransferEntry,
 } from './types.js';
 // ----------------------------------------------------------------------------
 /**
