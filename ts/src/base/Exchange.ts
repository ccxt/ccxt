--- conflicted
+++ resolved
@@ -672,12 +672,7 @@
         this.walletAddress = undefined; // a wallet address "0x"-prefixed hexstring
         // placeholders for cached data
         this.balance = {};
-<<<<<<< HEAD
-=======
         this.bidsasks = {};
-        this.orderbooks = {};
-        this.tickers = {};
->>>>>>> e8d05f96
         this.liquidations = {};
         this.myLiquidations = {};
         this.myTrades = undefined;
