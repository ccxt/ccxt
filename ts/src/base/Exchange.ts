// ----------------------------------------------------------------------------
/* eslint-disable */

import * as functions from './functions.js'
const {
    isNode
    , selfIsDefined
    , deepExtend
    , extend
    , clone
    , flatten
    , unique
    , indexBy
    , sortBy
    , sortBy2
    , safeFloat2
    , groupBy
    , aggregate
    , uuid
    , unCamelCase
    , precisionFromString
    , Throttler
    , capitalize
    , now
    , decimalToPrecision
    , safeValue
    , safeValue2
    , safeString
    , safeString2
    , seconds
    , milliseconds
    , binaryToBase16
    , numberToBE
    , base16ToBinary
    , iso8601
    , omit
    , isJsonEncodedObject
    , safeInteger
    , sum
    , omitZero
    , implodeParams
    , extractParams
    , json
    , merge
    , binaryConcat
    , hash
    , ecdsa
    , arrayConcat
    , encode
    , urlencode
    , hmac
    , numberToString
    , roundTimeframe
    , parseTimeframe
    , safeInteger2
    , safeStringLower
    , parse8601
    , yyyymmdd
    , safeStringUpper
    , safeTimestamp
    , binaryConcatArray
    , uuidv1
    , numberToLE
    , ymdhms
    , stringToBase64
    , decode
    , uuid22
    , safeIntegerProduct2
    , safeIntegerProduct
    , safeStringLower2
    , yymmdd
    , base58ToBinary
    , binaryToBase58
    , safeTimestamp2
    , rawencode
    , keysort
    , sort
    , inArray
    , isEmpty
    , ordered
    , filterBy
    , uuid16
    , safeFloat
    , base64ToBinary
    , safeStringUpper2
    , urlencodeWithArrayRepeat
    , microseconds
    , binaryToBase64
    , strip
    , toArray
    , safeFloatN
    , safeIntegerN
    , safeIntegerProductN
    , safeTimestampN
    , safeValueN
    , safeStringN
    , safeStringLowerN
    , safeStringUpperN
    , urlencodeNested
    , urlencodeBase64
    , parseDate
    , ymd
    , base64ToString
    , crc32
    , packb
    , TRUNCATE
    , ROUND
    , DECIMAL_PLACES
    , NO_PADDING
    , TICK_SIZE
    , SIGNIFICANT_DIGITS
    , sleep
} = functions

import {
    keys as keysFunc,
    values as valuesFunc,
    inArray as inArrayFunc,
    vwap as vwapFunc
} from './functions.js'
// import exceptions from "./errors.js"

 import { // eslint-disable-line object-curly-newline
    ExchangeError
    , BadSymbol
    , NullResponse
    , InvalidAddress
    , InvalidOrder
    , NotSupported
    , OperationFailed
    , BadResponse
    , AuthenticationError
    , DDoSProtection
    , RequestTimeout
    , NetworkError
    , InvalidProxySettings
    , ExchangeNotAvailable
    , ArgumentsRequired
    , RateLimitExceeded
    , BadRequest
    , UnsubscribeError
} from "./errors.js"

import { Precise } from './Precise.js'


//-----------------------------------------------------------------------------
import WsClient from './ws/WsClient.js';
import { Future } from './ws/Future.js';
import { OrderBook as WsOrderBook, IndexedOrderBook, CountedOrderBook } from './ws/OrderBook.js';

// ----------------------------------------------------------------------------
//
import { axolotl } from './functions/crypto.js';
// import types
import type { Market, Trade, Fee, Ticker, OHLCV, OHLCVC, Order, OrderBook, Balance, Balances, Dictionary, Transaction, Currency, MinMax, IndexType, Int, OrderType, OrderSide, Position, FundingRate, DepositWithdrawFee, LedgerEntry, BorrowInterest, OpenInterest, LeverageTier, TransferEntry, FundingRateHistory, Liquidation, FundingHistory, OrderRequest, MarginMode, Tickers, Greeks, Option, OptionChain, Str, Num, MarketInterface, CurrencyInterface, BalanceAccount, MarginModes, MarketType, Leverage, Leverages, LastPrice, LastPrices, Account, Strings, MarginModification, TradingFeeInterface, Currencies, TradingFees, Conversion, CancellationRequest, IsolatedBorrowRate, IsolatedBorrowRates, CrossBorrowRates, CrossBorrowRate, Dict, FundingRates, LeverageTiers, Bool, int, DepositAddress, LongShortRatio, OrderBooks, OpenInterests, ConstructorArgs }  from './types.js';
// export {Market, Trade, Fee, Ticker, OHLCV, OHLCVC, Order, OrderBook, Balance, Balances, Dictionary, Transaction, Currency, MinMax, IndexType, Int, OrderType, OrderSide, Position, FundingRateHistory, Liquidation, FundingHistory} from './types.js'
// import { Market, Trade, Fee, Ticker, OHLCV, OHLCVC, Order, OrderBook, Balance, Balances, Dictionary, Transaction, Currency, MinMax, IndexType, Int, OrderType, OrderSide, Position, FundingRateHistory, OpenInterest, Liquidation, OrderRequest, FundingHistory, MarginMode, Tickers, Greeks, Str, Num, MarketInterface, CurrencyInterface, Account } from './types.js';
export type { Market, Trade, Fee, Ticker, OHLCV, OHLCVC, Order, OrderBook, Balance, Balances, Dictionary, Transaction, Currency, MinMax, IndexType, Int, Bool, OrderType, OrderSide, Position, LedgerEntry, BorrowInterest, OpenInterest, LeverageTier, TransferEntry, CrossBorrowRate, FundingRateHistory, Liquidation, FundingHistory, OrderRequest, MarginMode, Tickers, Greeks, Option, OptionChain, Str, Num, MarketInterface, CurrencyInterface, BalanceAccount, MarginModes, MarketType, Leverage, Leverages, LastPrice, LastPrices, Account, Strings, Conversion, DepositAddress, LongShortRatio } from './types.js'

// ----------------------------------------------------------------------------
// move this elsewhere.
import { ArrayCache, ArrayCacheByTimestamp, ArrayCacheBySymbolById, ArrayCacheBySymbolBySide } from './ws/Cache.js'
import {OrderBook as Ob} from './ws/OrderBook.js';

import totp from './functions/totp.js';
import ethers from '../static_dependencies/ethers/index.js';
import { TypedDataEncoder } from '../static_dependencies/ethers/hash/index.js';
import {SecureRandom} from "../static_dependencies/jsencrypt/lib/jsbn/rng.js";
import {getStarkKey, ethSigToPrivate, sign as starknetCurveSign} from '../static_dependencies/scure-starknet/index.js';
import init, * as zklink from '../static_dependencies/zklink/zklink-sdk-web.js';
import * as Starknet from '../static_dependencies/starknet/index.js';
import Client from './ws/Client.js'
import { sha256 } from '../static_dependencies/noble-hashes/sha256.js'
// ----------------------------------------------------------------------------
/**
 * @class Exchange
 */
export default class Exchange {
    options: {
        [key: string]: any;
    }
    isSandboxModeEnabled: boolean = false

    throttleProp = undefined
    sleep = sleep;
    api = undefined
    certified: boolean = false;
    pro: boolean = false;
    countries: Str[] = undefined;

    // PROXY & USER-AGENTS (see "examples/proxy-usage" file for explanation)
    proxy: any; // maintained for backwards compatibility, no-one should use it from now on
    proxyUrl: string;
    proxy_url: string;
    proxyUrlCallback: any;
    proxy_url_callback: any;
    httpProxy: string;
    http_proxy: string;
    httpProxyCallback: any;
    http_proxy_callback: any;
    httpsProxy: string;
    https_proxy: string;
    httpsProxyCallback: any;
    https_proxy_callback: any;
    socksProxy: string;
    socks_proxy: string;
    socksProxyCallback: any;
    socks_proxy_callback: any;
    userAgent: { 'User-Agent': string } | false = undefined;
    user_agent: { 'User-Agent': string } | false = undefined;
    wsProxy: string;
    ws_proxy: string;
    wssProxy: string;
    wss_proxy: string;
    wsSocksProxy: string;
    ws_socks_proxy: string;
    //
    userAgents: any = {
        'chrome': 'Mozilla/5.0 (Windows NT 10.0; Win64; x64) AppleWebKit/537.36 (KHTML, like Gecko) Chrome/62.0.3202.94 Safari/537.36',
        'chrome39': 'Mozilla/5.0 (Windows NT 6.1; WOW64) AppleWebKit/537.36 (KHTML, like Gecko) Chrome/39.0.2171.71 Safari/537.36',
        'chrome100': 'Mozilla/5.0 (Macintosh; Intel Mac OS X 10_15_7) AppleWebKit/537.36 (KHTML, like Gecko) Chrome/100.0.4896.75 Safari/537.36',
    };
    headers: any = {};
    returnResponseHeaders: boolean = false;
    origin = '*' // CORS origin
    MAX_VALUE: Num = Number.MAX_VALUE;
    //
    agent = undefined; // maintained for backwards compatibility
    nodeHttpModuleLoaded: boolean = false;
    httpAgent = undefined;
    httpsAgent = undefined;

    minFundingAddressLength: Int = 1 // used in checkAddress
    substituteCommonCurrencyCodes: boolean = true  // reserved
    quoteJsonNumbers: boolean = true // treat numbers in json as quoted precise strings
    number: (numberString: string) => number = Number // or String (a pointer to a function)
    handleContentTypeApplicationZip: boolean = false

    // whether fees should be summed by currency code
    reduceFees: boolean = true

    // do not delete this line, it is needed for users to be able to define their own fetchImplementation
    fetchImplementation: any
    AbortError: any
    FetchError: any

    validateServerSsl: boolean = true
    validateClientSsl: boolean = false

    timeout: Int      = 10000 // milliseconds
    verbose: boolean  = false
    twofa             = undefined // two-factor authentication (2-FA)

    apiKey: string;
    secret: string;
    uid: string;
    accountId: string;
    login:string;
    password: string;
    privateKey: string;// a "0x"-prefixed hexstring private key for a wallet
    walletAddress: string; // a wallet address "0x"-prefixed hexstring
    token: string; // reserved for HTTP auth in some cases

    balance      = {}
    liquidations: Dictionary<Liquidation> = {}
    orderbooks: Dictionary<Ob>   = {}
    tickers: Dictionary<Ticker>  = {}
    fundingRates: Dictionary<FundingRate> = {}
    bidsasks: Dictionary<Ticker>  = {}
    orders: ArrayCache       = undefined
    triggerOrders: ArrayCache = undefined
    trades: Dictionary<ArrayCache>
    transactions = {}
    ohlcvs: Dictionary<Dictionary<ArrayCacheByTimestamp>>
    myLiquidations: Dictionary<Liquidation> = {}
    myTrades: ArrayCache;
    positions: any;
    urls: {
        logo?: string;
        api?: string | Dictionary<string>;
        test?: string | Dictionary<string>;
        www?: string;
        doc?: string[];
        api_management?: string;
        fees?: string;
        referral?: string;
    };

    requiresWeb3: boolean = false
    requiresEddsa: boolean = false
    precision: {
        amount: Num,
        price: Num,
        cost?: Num,
        base?: Num,
        quote?: Num,
    } = undefined

    enableLastJsonResponse: boolean = false
    enableLastHttpResponse: boolean = true
    enableLastResponseHeaders: boolean = true
    last_http_response    = undefined
    last_json_response    = undefined
    last_response_headers = undefined
    last_request_headers  = undefined
    last_request_body     = undefined
    last_request_url      = undefined
    last_request_path     = undefined

    id: string = 'Exchange';

    markets: Dictionary<any> = undefined
    has: Dictionary<boolean | 'emulated'>;
    features: Dictionary<Dictionary<any>> = undefined;
    status: {
        status: Str,
        updated: Num,
        eta: Num,
        url: Str,
        info: any,
    } = undefined;

    requiredCredentials: {
        apiKey: Bool,
        secret: Bool,
        uid: Bool,
        login: Bool,
        password: Bool,
        twofa: Bool, // 2-factor authentication (one-time password key)
        privateKey: Bool, // a "0x"-prefixed hexstring private key for a wallet
        walletAddress: Bool, // the wallet address "0x"-prefixed hexstring
        token: Bool, // reserved for HTTP auth in some cases
    };
    rateLimit: Num = undefined; // milliseconds
    tokenBucket = undefined
    throttler = undefined
    enableRateLimit: boolean = undefined;

    httpExceptions = undefined

    limits: {
        amount?: MinMax,
        cost?: MinMax,
        leverage?: MinMax,
        price?: MinMax,
    } = undefined;

    fees: {
        trading: {
            tierBased: Bool,
            percentage: Bool,
            taker: Num,
            maker: Num,
        },
        funding: {
            tierBased: Bool,
            percentage: Bool,
            withdraw: {},
            deposit: {},
        },
    };
    markets_by_id: Dictionary<any> = undefined;
    symbols: string[] = undefined;
    ids: string[] = undefined;
    currencies: Currencies = {};

    baseCurrencies = undefined
    quoteCurrencies = undefined
    currencies_by_id = undefined
    codes = undefined

    reloadingMarkets: boolean = undefined
    marketsLoading: Promise<Dictionary<any>> = undefined

    accounts = undefined
    accountsById = undefined

    commonCurrencies: Dictionary<string> = undefined

    hostname: Str = undefined;

    precisionMode: Num = undefined;
    paddingMode: Num = undefined

    exceptions: Dictionary<string> = {}
    timeframes: Dictionary<number | string> = {}

    version: Str = undefined;

    marketsByAltname: Dictionary<any> = undefined

    name:Str = undefined

    lastRestRequestTimestamp:number;

    targetAccount = undefined

    stablePairs = {}

    // WS/PRO options
    clients: Dictionary<WsClient> = {}
    newUpdates: boolean = true
    streaming = {}

    alias: boolean = false;

    deepExtend = deepExtend
    deepExtendSafe = deepExtend
    isNode = isNode
    keys = keysFunc
    values = valuesFunc
    extend = extend
    clone = clone
    flatten = flatten
    unique = unique
    indexBy = indexBy
    indexBySafe = indexBy
    roundTimeframe = roundTimeframe
    sortBy = sortBy
    sortBy2 = sortBy2
    groupBy = groupBy
    aggregate = aggregate
    uuid = uuid
    unCamelCase = unCamelCase
    precisionFromString = precisionFromString
    capitalize = capitalize
    now = now
    decimalToPrecision = decimalToPrecision
    safeValue = safeValue
    safeValue2 = safeValue2
    safeString = safeString
    safeString2 = safeString2
    safeFloat = safeFloat
    safeFloat2 = safeFloat2
    seconds = seconds
    milliseconds = milliseconds
    binaryToBase16 = binaryToBase16
    numberToBE = numberToBE
    base16ToBinary = base16ToBinary
    iso8601 = iso8601
    omit = omit
    isJsonEncodedObject = isJsonEncodedObject
    safeInteger = safeInteger
    sum = sum
    omitZero = omitZero
    implodeParams = implodeParams
    extractParams = extractParams
    json = json
    vwap = vwapFunc
    merge = merge
    binaryConcat = binaryConcat
    hash = hash
    arrayConcat = arrayConcat
    encode = encode
    urlencode = urlencode
    hmac = hmac
    numberToString = numberToString
    parseTimeframe = parseTimeframe
    safeInteger2 = safeInteger2
    safeStringLower = safeStringLower
    parse8601 = parse8601
    yyyymmdd = yyyymmdd
    safeStringUpper = safeStringUpper
    safeTimestamp = safeTimestamp
    binaryConcatArray = binaryConcatArray
    uuidv1 = uuidv1
    numberToLE = numberToLE
    ymdhms = ymdhms
    yymmdd = yymmdd
    stringToBase64 = stringToBase64
    decode = decode
    uuid22 = uuid22
    safeIntegerProduct2 = safeIntegerProduct2
    safeIntegerProduct = safeIntegerProduct
    binaryToBase58 = binaryToBase58
    base58ToBinary = base58ToBinary
    base64ToBinary = base64ToBinary
    safeTimestamp2 = safeTimestamp2
    rawencode = rawencode
    keysort = keysort
    sort = sort
    inArray = inArray
    safeStringLower2 = safeStringLower2
    safeStringUpper2 = safeStringUpper2
    isEmpty = isEmpty
    ordered = ordered
    filterBy = filterBy
    uuid16 = uuid16
    urlencodeWithArrayRepeat = urlencodeWithArrayRepeat
    microseconds = microseconds
    binaryToBase64 = binaryToBase64
    strip = strip
    toArray = toArray
    safeFloatN = safeFloatN
    safeIntegerN = safeIntegerN
    safeIntegerProductN = safeIntegerProductN
    safeTimestampN = safeTimestampN
    safeValueN = safeValueN
    safeStringN = safeStringN
    safeStringLowerN = safeStringLowerN
    safeStringUpperN = safeStringUpperN
    urlencodeNested = urlencodeNested
    parseDate = parseDate
    ymd = ymd
    base64ToString = base64ToString
    crc32 = crc32
    packb = packb
    urlencodeBase64 = urlencodeBase64

    constructor (userConfig: ConstructorArgs = {}) {
        Object.assign (this, functions)
        //
        //     if (isNode) {
        //         this.nodeVersion = process.version.match (/\d+\.\d+\.\d+/)[0]
        //         this.userAgent = {
        //             'User-Agent': 'ccxt/' + (Exchange as any).ccxtVersion +
        //                 ' (+https://github.com/ccxt/ccxt)' +
        //                 ' Node.js/' + this.nodeVersion + ' (JavaScript)'
        //         }
        //     }
        //
        this.options = this.getDefaultOptions(); // exchange-specific options if any
        // fetch implementation options (JS only)
        // http properties
        this.headers = {}
        this.origin = '*' // CORS origin
        // underlying properties
        this.minFundingAddressLength = 1 // used in checkAddress
        this.substituteCommonCurrencyCodes = true  // reserved
        this.quoteJsonNumbers = true // treat numbers in json as quoted precise strings
        this.number = Number // or String (a pointer to a function)
        this.handleContentTypeApplicationZip = false
        // whether fees should be summed by currency code
        this.reduceFees = true
        // do not delete this line, it is needed for users to be able to define their own fetchImplementation
        this.fetchImplementation = undefined
        this.validateServerSsl = true
        this.validateClientSsl = false
        // default property values
        this.timeout       = 10000 // milliseconds
        this.verbose       = false
        this.twofa         = undefined // two-factor authentication (2FA)
        // default credentials
        this.apiKey        = undefined
        this.secret        = undefined
        this.uid           = undefined
        this.login         = undefined
        this.password      = undefined
        this.privateKey    = undefined // a "0x"-prefixed hexstring private key for a wallet
        this.walletAddress = undefined // a wallet address "0x"-prefixed hexstring
        this.token         = undefined // reserved for HTTP auth in some cases
        // placeholders for cached data
        this.balance      = {}
        this.orderbooks   = {}
        this.tickers      = {}
        this.liquidations = {}
        this.orders       = undefined
        this.trades       = {}
        this.transactions = {}
        this.ohlcvs       = {}
        this.myLiquidations = {}
        this.myTrades     = undefined
        this.positions    = undefined
        // web3 and cryptography flags
        this.requiresWeb3 = false
        this.requiresEddsa = false
        // response handling flags and properties
        this.lastRestRequestTimestamp = 0
        this.enableLastJsonResponse = false
        this.enableLastHttpResponse = true
        this.enableLastResponseHeaders = true
        this.last_http_response    = undefined
        this.last_json_response    = undefined
        this.last_response_headers = undefined
        this.last_request_headers  = undefined
        this.last_request_body     = undefined
        this.last_request_url      = undefined
        this.last_request_path     = undefined
        // camelCase and snake_notation support
        const unCamelCaseProperties = (obj = this) => {
            if (obj !== null) {
                const ownPropertyNames = Object.getOwnPropertyNames (obj)
                for (let i = 0; i < ownPropertyNames.length; i++) {
                    const k = ownPropertyNames[i]
                    this[unCamelCase (k)] = this[k]
                }
                unCamelCaseProperties (Object.getPrototypeOf (obj))
            }
        }
        unCamelCaseProperties ()
        // merge constructor overrides to this instance
        const configEntries = Object.entries (this.describe ()).concat (Object.entries (userConfig))
        for (let i = 0; i < configEntries.length; i++) {
            const [property, value] = configEntries[i]
            if (value && Object.getPrototypeOf (value) === Object.prototype) {
                this[property] = this.deepExtend (this[property], value)
            } else {
                this[property] = value
            }
        }
        // http client options
        const agentOptions = {
            'keepAlive': true,
        }
        // ssl options
        if (!this.validateServerSsl) {
            agentOptions['rejectUnauthorized'] = false;
        }
        // generate old metainfo interface
        const hasKeys = Object.keys (this.has)
        for (let i = 0; i < hasKeys.length; i++) {
            const k = hasKeys[i]
            this['has' + this.capitalize (k)] = !!this.has[k] // converts 'emulated' to true
        }
        // generate implicit api
        if (this.api) {
            this.defineRestApi (this.api, 'request')
        }
        this.newUpdates = ((this.options as any).newUpdates !== undefined) ? (this.options as any).newUpdates : true;

        this.afterConstruct ();

        if (this.safeBool(userConfig, 'sandbox') || this.safeBool(userConfig, 'testnet')) {
            this.setSandboxMode(true);
        }
    }

    encodeURIComponent (...args) {
        // @ts-expect-error
        return encodeURIComponent (...args)
    }

    checkRequiredVersion (requiredVersion, error = true) {
        let result = true
        const [ major1, minor1, patch1 ] = requiredVersion.split ('.')
            , [ major2, minor2, patch2 ] = (Exchange as any).ccxtVersion.split ('.')
            , intMajor1 = this.parseToInt (major1)
            , intMinor1 = this.parseToInt (minor1)
            , intPatch1 = this.parseToInt (patch1)
            , intMajor2 = this.parseToInt (major2)
            , intMinor2 = this.parseToInt (minor2)
            , intPatch2 = this.parseToInt (patch2)
        if (intMajor1 > intMajor2) {
            result = false
        }
        if (intMajor1 === intMajor2) {
            if (intMinor1 > intMinor2) {
                result = false
            } else if (intMinor1 === intMinor2 && intPatch1 > intPatch2) {
                result = false
            }
        }
        if (!result) {
            if (error) {
                throw new NotSupported ('Your current version of CCXT is ' + (Exchange as any).ccxtVersion + ', a newer version ' + requiredVersion + ' is required, please, upgrade your version of CCXT')
            } else {
                return error
            }
        }
        return result
    }

    throttle (cost = undefined) {
        return this.throttler.throttle (cost)
    }

    initThrottler () {
        this.throttler = new Throttler (this.tokenBucket);
    }

    defineRestApiEndpoint (methodName, uppercaseMethod, lowercaseMethod, camelcaseMethod, path, paths, config = {}) {
        const splitPath = path.split (/[^a-zA-Z0-9]/)
        const camelcaseSuffix  = splitPath.map (this.capitalize).join ('')
        const underscoreSuffix = splitPath.map ((x) => x.trim ().toLowerCase ()).filter ((x) => x.length > 0).join ('_')
        const camelcasePrefix = [ paths[0] ].concat (paths.slice (1).map (this.capitalize)).join ('')
        const underscorePrefix = [ paths[0] ].concat (paths.slice (1).map ((x) => x.trim ()).filter ((x) => x.length > 0)).join ('_')
        const camelcase  = camelcasePrefix + camelcaseMethod + this.capitalize (camelcaseSuffix)
        const underscore = underscorePrefix + '_' + lowercaseMethod + '_' + underscoreSuffix
        const typeArgument = (paths.length > 1) ? paths : paths[0]
        // handle call costs here
        const partial = async (params = {}, context = {}) => this[methodName] (path, typeArgument, uppercaseMethod, params, undefined, undefined, config, context)
        // const partial = async (params) => this[methodName] (path, typeArgument, uppercaseMethod, params || {})
        this[camelcase]  = partial
        this[underscore] = partial
    }

    defineRestApi (api, methodName, paths = []) {
        const keys = Object.keys (api)
        for (let i = 0; i < keys.length; i++) {
            const key = keys[i]
            const value = api[key]
            const uppercaseMethod = key.toUpperCase ()
            const lowercaseMethod = key.toLowerCase ()
            const camelcaseMethod = this.capitalize (lowercaseMethod)
            if (Array.isArray (value)) {
                for (let k = 0; k < value.length; k++) {
                    const path = value[k].trim ()
                    this.defineRestApiEndpoint (methodName, uppercaseMethod, lowercaseMethod, camelcaseMethod, path, paths)
                }
            // the options HTTP method conflicts with the 'options' API url path
            // } else if (key.match (/^(?:get|post|put|delete|options|head|patch)$/i)) {
            } else if (key.match (/^(?:get|post|put|delete|head|patch)$/i)) {
                const endpoints = Object.keys (value);
                for (let j = 0; j < endpoints.length; j++) {
                    const endpoint = endpoints[j]
                    const path = endpoint.trim ()
                    const config = value[endpoint]
                    if (typeof config === 'object') {
                        this.defineRestApiEndpoint (methodName, uppercaseMethod, lowercaseMethod, camelcaseMethod, path, paths, config)
                    } else if (typeof config === 'number') {
                        this.defineRestApiEndpoint (methodName, uppercaseMethod, lowercaseMethod, camelcaseMethod, path, paths, { cost: config })
                    } else {
                        throw new NotSupported (this.id + ' defineRestApi() API format is not supported, API leafs must strings, objects or numbers');
                    }
                }
            } else {
                this.defineRestApi (value, methodName, paths.concat ([ key ]))
            }
        }
    }

    log (... args) {
        console.log (... args)
    }

    httpProxyAgentModule:any = undefined;
    httpsProxyAgentModule:any = undefined;
    socksProxyAgentModule:any = undefined;
    socksProxyAgentModuleChecked:boolean = false;
    proxyDictionaries:any = {};
    proxiesModulesLoading:Promise<any> = undefined

    async loadProxyModules () {
        // when loading markets, multiple parallel calls are made, so need one promise
        if (this.proxiesModulesLoading === undefined) {
            this.proxiesModulesLoading = (async () => {
                // we have to handle it with below nested way, because of dynamic
                // import issues (https://github.com/ccxt/ccxt/pull/20687)
                try {
                    // todo: possible sync alternatives: https://stackoverflow.com/questions/51069002/convert-import-to-synchronous
                    this.httpProxyAgentModule = await import (/* webpackIgnore: true */ '../static_dependencies/proxies/http-proxy-agent/index.js');
                    this.httpsProxyAgentModule = await import (/* webpackIgnore: true */ '../static_dependencies/proxies/https-proxy-agent/index.js');
                } catch (e) {
                    // if several users are using those frameworks which cause exceptions,
                    // let them to be able to load modules still, by installing them
                    try {
                        // @ts-ignore
                        this.httpProxyAgentModule = await import (/* webpackIgnore: true */ 'http-proxy-agent');
                        // @ts-ignore
                        this.httpsProxyAgentModule = await import (/* webpackIgnore: true */ 'https-proxy-agent');
                    } catch (e) { }
                }
                if (this.socksProxyAgentModuleChecked === false) {
                    try {
                        // @ts-ignore
                        this.socksProxyAgentModule = await import (/* webpackIgnore: true */ 'socks-proxy-agent');
                    } catch (e) {}
                    this.socksProxyAgentModuleChecked = true;
                }
            })();
        }
        return await this.proxiesModulesLoading;
    }

    setProxyAgents (httpProxy, httpsProxy, socksProxy) {
        let chosenAgent = undefined;
        // in browser-side, proxy modules are not supported in 'fetch/ws' methods
        if (!isNode && (httpProxy || httpsProxy || socksProxy)) {
            throw new NotSupported (this.id + ' - proxies in browser-side projects are not supported. You have several choices: [A] Use `exchange.proxyUrl` property to redirect requests through local/remote cors-proxy server (find sample file named "sample-local-proxy-server-with-cors" in https://github.com/ccxt/ccxt/tree/master/examples/ folder, which can be used for REST requests only) [B] override `exchange.fetch` && `exchange.watch` methods to send requests through your custom proxy');
        }
        if (httpProxy) {
            if (this.httpProxyAgentModule === undefined) {
                throw new NotSupported (this.id + ' you need to load JS proxy modules with `await instance.loadProxyModules()` method at first to use proxies');
            }
            if (!(httpProxy in this.proxyDictionaries)) {
                this.proxyDictionaries[httpProxy] = new this.httpProxyAgentModule.HttpProxyAgent(httpProxy);
            }
            chosenAgent = this.proxyDictionaries[httpProxy];
        } else if (httpsProxy) {
            if (this.httpsProxyAgentModule === undefined) {
                throw new NotSupported (this.id + ' you need to load JS proxy modules with `await instance.loadProxyModules()` method at first to use proxies');
            }
            if (!(httpsProxy in this.proxyDictionaries)) {
                this.proxyDictionaries[httpsProxy] = new this.httpsProxyAgentModule.HttpsProxyAgent(httpsProxy);
            }
            chosenAgent = this.proxyDictionaries[httpsProxy];
            chosenAgent.keepAlive = true;
        } else if (socksProxy) {
            if (this.socksProxyAgentModule === undefined) {
                throw new NotSupported (this.id + ' - to use SOCKS proxy with ccxt, at first you need install module "npm i socks-proxy-agent" and then initialize proxies with `await instance.loadProxyModules()` method');
            }
            if (!(socksProxy in this.proxyDictionaries)) {
                this.proxyDictionaries[socksProxy] = new this.socksProxyAgentModule.SocksProxyAgent(socksProxy);
            }
            chosenAgent = this.proxyDictionaries[socksProxy];
        }
        return chosenAgent;
    }

    async loadHttpProxyAgent () {
        // for `http://` protocol proxy-urls, we need to load `http` module only on first call
        if (!this.httpAgent) {
            const httpModule = await import (/* webpackIgnore: true */'node:http')
            this.httpAgent = new httpModule.Agent ();
        }
        return this.httpAgent;
    }

    getHttpAgentIfNeeded (url) {
        if (isNode) {
            // only for non-ssl proxy
            if (url.substring(0, 5) === 'ws://') {
                if (this.httpAgent === undefined) {
                    throw new NotSupported (this.id + ' to use proxy with non-ssl ws:// urls, at first run  `await exchange.loadHttpProxyAgent()` method');
                }
                return this.httpAgent;
            }
        }
        return undefined;
    }


    async fetch (url, method = 'GET', headers: any = undefined, body: any = undefined) {

        // load node-http(s) modules only on first call
        if (isNode) {
            if (!this.nodeHttpModuleLoaded) {
                this.nodeHttpModuleLoaded = true;
                const httpsModule = await import (/* webpackIgnore: true */'node:https')
                this.httpsAgent = new httpsModule.Agent ({ keepAlive: true });
            }
        }

        // ##### PROXY & HEADERS #####
        headers = this.extend (this.headers, headers);
        // proxy-url
        const proxyUrl = this.checkProxyUrlSettings (url, method, headers, body);
        let httpProxyAgent = false;
        if (proxyUrl !== undefined) {
            // part only for node-js
            if (isNode) {
                // in node-js we need to set header to *
                headers = this.extend ({ 'Origin': this.origin }, headers);
                // only for http proxy
                if (proxyUrl.substring(0, 5) === 'http:') {
                    await this.loadHttpProxyAgent ();
                    httpProxyAgent = this.httpAgent;
                }
            }
            url = proxyUrl + this.urlEncoderForProxyUrl (url);
        }
        // proxy agents
        const [ httpProxy, httpsProxy, socksProxy ] = this.checkProxySettings (url, method, headers, body);
        this.checkConflictingProxies (httpProxy || httpsProxy || socksProxy, proxyUrl);
        // skip proxies on the browser
        if (isNode) {
            // this is needed in JS, independently whether proxy properties were set or not, we have to load them because of necessity in WS, which would happen beyond 'fetch' method (WS/etc)
            await this.loadProxyModules ();
        }
        const chosenAgent = this.setProxyAgents (httpProxy, httpsProxy, socksProxy);
        // user-agent
        const userAgent = (this.userAgent !== undefined) ? this.userAgent : this.user_agent;
        if (userAgent && isNode) {
            if (typeof userAgent === 'string') {
                headers = this.extend ({ 'User-Agent': userAgent }, headers);
            } else if ((typeof userAgent === 'object') && ('User-Agent' in userAgent)) {
                headers = this.extend (userAgent, headers);
            }
        }
        // set final headers
        headers = this.setHeaders (headers);
        // log
        if (this.verbose) {
            this.log ("fetch Request:\n", this.id, method, url, "\nRequestHeaders:\n", headers, "\nRequestBody:\n", body, "\n")
        }
        // end of proxies & headers

        if (this.fetchImplementation === undefined) {
            if (isNode) {
                if (this.agent === undefined) {
                    this.agent = this.httpsAgent;
                }
                try {
                    const module = await import (/* webpackIgnore: true */'../static_dependencies/node-fetch/index.js')
                    this.AbortError = module.AbortError
                    this.fetchImplementation = module.default
                    this.FetchError = module.FetchError
                }
                catch (e) {
                    // some users having issues with dynamic imports (https://github.com/ccxt/ccxt/pull/20687)
                    // so let them to fallback to node's native fetch
                    if (typeof fetch === 'function') {
                        this.fetchImplementation = fetch
                        // as it's browser-compatible implementation ( https://nodejs.org/dist/latest-v20.x/docs/api/globals.html#fetch )
                        // it throws same error types
                        this.AbortError = DOMException
                        this.FetchError = TypeError
                    } else {
                        throw new Error ('Seems, "fetch" function is not available in your node-js version, please use latest node-js version');
                    }
                }
            } else {
                this.fetchImplementation = (selfIsDefined()) ? self.fetch: fetch
                this.AbortError = DOMException
                this.FetchError = TypeError
            }
        }
        // fetchImplementation cannot be called on this. in browsers:
        // TypeError Failed to execute 'fetch' on 'Window': Illegal invocation
        const fetchImplementation = this.fetchImplementation;
        const params = { method, headers, body, timeout: this.timeout };
        if (this.agent) {
            params['agent'] = this.agent;
        }
        // override agent, if needed
        if (httpProxyAgent) {
            // if proxyUrl is being used, then specifically in nodejs, we need http module, not https
            params['agent'] = httpProxyAgent;
        } else if (chosenAgent) {
            // if http(s)Proxy is being used
            params['agent'] = chosenAgent;
        }
        const controller = new AbortController ()
        params['signal'] = controller.signal
        const timeout = setTimeout (() => {
            controller.abort ()
        }, this.timeout)
        try {
            const response = await fetchImplementation (url, params)
            clearTimeout (timeout)
            return this.handleRestResponse (response, url, method, headers, body);
        } catch (e) {
            if (e instanceof this.AbortError) {
                throw new RequestTimeout (this.id + ' ' + method + ' ' + url + ' request timed out (' + this.timeout + ' ms)');
            } else if (e instanceof this.FetchError) {
                throw new NetworkError (this.id + ' ' + method + ' ' + url + ' fetch failed');
            }
            throw e
        }
    }

    parseJson (jsonString) {
        try {
            if (this.isJsonEncodedObject (jsonString)) {
                return JSON.parse (this.onJsonResponse (jsonString))
            }
        } catch (e) {
            // SyntaxError
            return undefined
        }
    }

    getResponseHeaders (response) {
        const result = {}
        response.headers.forEach ((value, key) => {
            key = key.split ('-').map ((word) => this.capitalize (word)).join ('-')
            result[key] = value
        })
        return result
    }

    handleRestResponse (response, url, method = 'GET', requestHeaders = undefined, requestBody = undefined) {
        const responseHeaders = this.getResponseHeaders (response)
        if (this.handleContentTypeApplicationZip && (responseHeaders['Content-Type'] === 'application/zip')) {
            const responseBuffer = response.buffer ();
            if (this.enableLastResponseHeaders) {
                this.last_response_headers = responseHeaders
            }
            if (this.enableLastHttpResponse) {
                this.last_http_response = responseBuffer
            }
            if (this.verbose) {
                this.log ("handleRestResponse:\n", this.id, method, url, response.status, response.statusText, "\nResponseHeaders:\n", responseHeaders, "ZIP redacted", "\n")
            }
            // no error handler needed, because it would not be a zip response in case of an error
            return responseBuffer;
        }
        return response.text ().then ((responseBody) => {
            const bodyText = this.onRestResponse (response.status, response.statusText, url, method, responseHeaders, responseBody, requestHeaders, requestBody);
            const json = this.parseJson (bodyText)
            if (this.enableLastResponseHeaders) {
                this.last_response_headers = responseHeaders
            }
            if (this.enableLastHttpResponse) {
                this.last_http_response = responseBody
            }
            if (this.enableLastJsonResponse) {
                this.last_json_response = json
            }
            if (this.verbose) {
                this.log ("handleRestResponse:\n", this.id, method, url, response.status, response.statusText, "\nResponseHeaders:\n", responseHeaders, "\nResponseBody:\n", responseBody, "\n")
            }
            const skipFurtherErrorHandling = this.handleErrors (response.status, response.statusText, url, method, responseHeaders, responseBody, json, requestHeaders, requestBody)
            if (!skipFurtherErrorHandling) {
                this.handleHttpStatusCode (response.status, response.statusText, url, method, responseBody)
            }
            if (json && !Array.isArray(json) && this.returnResponseHeaders) {
                json['responseHeaders'] = responseHeaders;
            }
            return json || responseBody
        })
    }

    onRestResponse (statusCode, statusText, url, method, responseHeaders, responseBody, requestHeaders, requestBody) {
        return responseBody.trim ()
    }

    onJsonResponse (responseBody) {
        return this.quoteJsonNumbers ? responseBody.replace (/":([+.0-9eE-]+)([,}])/g, '":"$1"$2') : responseBody;
    }

    async loadMarketsHelper (reload = false, params = {}) {
        if (!reload && this.markets) {
            if (!this.markets_by_id) {
                return this.setMarkets (this.markets)
            }
            return this.markets
        }
        let currencies = undefined
        // only call if exchange API provides endpoint (true), thus avoid emulated versions ('emulated')
        if (this.has['fetchCurrencies'] === true) {
            currencies = await this.fetchCurrencies ()
            this.options['cachedCurrencies'] = currencies;
        }
        const markets = await this.fetchMarkets (params);
        if ('cachedCurrencies' in this.options) {
            delete this.options['cachedCurrencies'];
        }
        return this.setMarkets (markets, currencies)
    }

    /**
     * @method
     * @name Exchange#loadMarkets
     * @description Loads and prepares the markets for trading.
     * @param {boolean} reload - If true, the markets will be reloaded from the exchange.
     * @param {object} params - Additional exchange-specific parameters for the request.
     * @returns A promise that resolves to a dictionary of markets.
     * @throws An error if the markets cannot be loaded or prepared.
     * @remarks This method is asynchronous and returns a promise.
     *          It ensures that the markets are only loaded once, even if the method is called multiple times.
     *          If the markets are already loaded and not reloading, the method returns the existing markets.
     *          If the markets are being reloaded, the method waits for the reload to complete before returning the markets.
     *          If an error occurs during the loading or preparation of the markets, the promise is rejected with the error.
     */
    async loadMarkets (reload: boolean = false, params: object = {}): Promise<Dictionary<Market>> {
        if ((reload && !this.reloadingMarkets) || !this.marketsLoading) {
            this.reloadingMarkets = true
            this.marketsLoading = this.loadMarketsHelper (reload, params).then ((resolved) => {
                this.reloadingMarkets = false
                return resolved
            }, (error) => {
                this.reloadingMarkets = false
                throw error
            })
        }
        return this.marketsLoading
    }

    async fetchCurrencies (params = {}): Promise<Currencies> {
        // markets are returned as a list
        // currencies are returned as a dict
        // this is for historical reasons
        // and may be changed for consistency later
        return new Promise ((resolve, reject) => resolve (this.currencies));
    }

    async fetchCurrenciesWs (params = {}) {
        // markets are returned as a list
        // currencies are returned as a dict
        // this is for historical reasons
        // and may be changed for consistency later
        return new Promise ((resolve, reject) => resolve (this.currencies));
    }

    async fetchMarkets (params = {}): Promise<Market[]> {
        // markets are returned as a list
        // currencies are returned as a dict
        // this is for historical reasons
        // and may be changed for consistency later
        return new Promise ((resolve, reject) => resolve (Object.values (this.markets)))
    }

    async fetchMarketsWs (params = {}): Promise<Market[]> {
        // markets are returned as a list
        // currencies are returned as a dict
        // this is for historical reasons
        // and may be changed for consistency later
        return new Promise ((resolve, reject) => resolve (Object.values (this.markets)))
    }

    checkRequiredDependencies () {
        return
    }

    parseNumber (value, d: Num = undefined): number {
        if (value === undefined) {
            return d
        } else {
            try {
                // we should handle scientific notation here
                // so if the exchanges returns 1e-8
                // this function will return 0.00000001
                // check https://github.com/ccxt/ccxt/issues/24135
                const numberNormalized = this.numberToString(value)
                if (numberNormalized.indexOf('e-') > -1) {
                    return this.number(numberToString(parseFloat(numberNormalized)))
                }
                const result = this.number (numberNormalized)
                return isNaN (result) ? d : result
            } catch (e) {
                return d
            }
        }
    }

    checkOrderArguments (market, type, side, amount, price, params) {
        if (price === undefined) {
            if (type === 'limit') {
                  throw new ArgumentsRequired (this.id + ' createOrder() requires a price argument for a limit order');
            }
        }
        if (amount <= 0) {
            throw new ArgumentsRequired (this.id + ' createOrder() amount should be above 0');
        }
    }

    handleHttpStatusCode (code, reason, url, method, body) {
        const codeAsString = code.toString ();
        if (codeAsString in this.httpExceptions) {
            const ErrorClass = this.httpExceptions[codeAsString];
            throw new ErrorClass (this.id + ' ' + method + ' ' + url + ' ' + codeAsString + ' ' + reason + ' ' + body);
        }
    }

    remove0xPrefix (hexData) {
        if (hexData.slice (0, 2) === '0x') {
            return hexData.slice (2);
        } else {
            return hexData;
        }
    }

    mapToSafeMap(dict) {
        return dict; // wrapper for go
    }

    safeMapToMap(dict) {
        return dict; // wrapper for go
    }

    spawn(method, ...args) {
        const future = Future();
        // using setTimeout 0 to force the execution to run after the future is returned
        setTimeout(() => {
            method.apply(this, args).then(future.resolve).catch(future.reject);
        }, 0);
        return future;
    }

    delay (timeout, method, ... args) {
        setTimeout (() => {
            this.spawn (method, ... args)
        }, timeout);
    }

    // -----------------------------------------------------------------------
    // -----------------------------------------------------------------------
    // WS/PRO methods

    orderBook (snapshot = {}, depth = Number.MAX_SAFE_INTEGER) {
        return new WsOrderBook (snapshot, depth);
    }

    indexedOrderBook (snapshot = {}, depth = Number.MAX_SAFE_INTEGER) {
        return new IndexedOrderBook (snapshot, depth);
    }

    countedOrderBook (snapshot = {}, depth = Number.MAX_SAFE_INTEGER) {
        return new CountedOrderBook (snapshot, depth);
    }

    handleMessage (client, message) {} // stub to override

    // ping (client: Client) {} // stub to override

    ping (client: Client) {
        return undefined;
    }

    client (url: string): WsClient {
        this.clients = this.clients || {};
        if (!this.clients[url]) {
            const onMessage = this.handleMessage.bind (this);
            const onError = this.onError.bind (this);
            const onClose = this.onClose.bind (this);
            const onConnected = this.onConnected.bind (this);
            // decide client type here: ws / signalr / socketio
            const wsOptions = this.safeValue (this.options, 'ws', {});
            // proxy agents
            const [ httpProxy, httpsProxy, socksProxy ] = this.checkWsProxySettings ();
            const chosenAgent = this.setProxyAgents (httpProxy, httpsProxy, socksProxy);
            // part only for node-js
            const httpProxyAgent = this.getHttpAgentIfNeeded (url);
            const finalAgent = chosenAgent ? chosenAgent : (httpProxyAgent ? httpProxyAgent : this.agent);
            //
            const options = this.deepExtend (this.streaming, {
                'log': this.log ? this.log.bind (this) : this.log,
                'ping': (this as any).ping ? (this as any).ping.bind (this) : (this as any).ping,
                'verbose': this.verbose,
                'throttler': new Throttler (this.tokenBucket),
                // add support for proxies
                'options': {
                    'agent': finalAgent,
                }
            }, wsOptions);
            this.clients[url] = new WsClient (url, onMessage, onError, onClose, onConnected, options);
        }
        return this.clients[url];
    }

    watchMultiple (url: string, messageHashes: string[], message = undefined, subscribeHashes = undefined, subscription = undefined) {
        //
        // Without comments the code of this method is short and easy:
        //
        //     const client = this.client (url)
        //     const backoffDelay = 0
        //     const future = client.future (messageHash)
        //     const connected = client.connect (backoffDelay)
        //     connected.then (() => {
        //         if (message && !client.subscriptions[subscribeHash]) {
        //             client.subscriptions[subscribeHash] = true
        //             client.send (message)
        //         }
        //     }).catch ((error) => {})
        //     return future
        //
        // The following is a longer version of this method with comments
        //
        const client = this.client (url) as WsClient;
        // todo: calculate the backoff using the clients cache
        const backoffDelay = 0;
        //
        //  watchOrderBook ---- future ----+---------------+----→ user
        //                                 |               |
        //                                 ↓               ↑
        //                                 |               |
        //                              connect ......→ resolve
        //                                 |               |
        //                                 ↓               ↑
        //                                 |               |
        //                             subscribe -----→ receive
        //
        const future = Future.race (messageHashes.map (messageHash => client.future (messageHash)))
        // read and write subscription, this is done before connecting the client
        // to avoid race conditions when other parts of the code read or write to the client.subscriptions
        let missingSubscriptions = []
        if (subscribeHashes !== undefined) {
            for (let i = 0; i < subscribeHashes.length; i++) {
                const subscribeHash = subscribeHashes[i];
                if (!client.subscriptions[subscribeHash]) {
                    missingSubscriptions.push (subscribeHash)
                    client.subscriptions[subscribeHash] = subscription || true
                }
            }
        }
        // we intentionally do not use await here to avoid unhandled exceptions
        // the policy is to make sure that 100% of promises are resolved or rejected
        // either with a call to client.resolve or client.reject with
        //  a proper exception class instance
        const connected = client.connect (backoffDelay);
        // the following is executed only if the catch-clause does not
        // catch any connection-level exceptions from the client
        // (connection established successfully)
        if ((subscribeHashes === undefined) || missingSubscriptions.length) {
            connected.then (() => {
                const options = this.safeValue (this.options, 'ws');
                const cost = this.safeValue (options, 'cost', 1);
                if (message) {
                    if (this.enableRateLimit && client.throttle) {
                        // add cost here |
                        //               |
                        //               V
                        client.throttle (cost).then (() => {
                            client.send (message);
                        }).catch ((e) => {
                            for (let i = 0; i < missingSubscriptions.length; i++) {
                                const subscribeHash = missingSubscriptions[i];
                                delete client.subscriptions[subscribeHash]
                            }
                            future.reject (e);
                        });
                    } else {
                        client.send (message)
                        .catch ((e) => {
                            for (let i = 0; i < missingSubscriptions.length; i++) {
                                const subscribeHash = missingSubscriptions[i];
                                delete client.subscriptions[subscribeHash]
                            }
                            future.reject (e);
                        });
                    }
                }
            }).catch ((e)=> {
                for (let i = 0; i < missingSubscriptions.length; i++) {
                    const subscribeHash = missingSubscriptions[i];
                    delete client.subscriptions[subscribeHash]
                }
                future.reject (e);
            });
        }
        return future;
    }

    watch (url: string, messageHash: string, message = undefined, subscribeHash = undefined, subscription = undefined) {
        //
        // Without comments the code of this method is short and easy:
        //
        //     const client = this.client (url)
        //     const backoffDelay = 0
        //     const future = client.future (messageHash)
        //     const connected = client.connect (backoffDelay)
        //     connected.then (() => {
        //         if (message && !client.subscriptions[subscribeHash]) {
        //             client.subscriptions[subscribeHash] = true
        //             client.send (message)
        //         }
        //     }).catch ((error) => {})
        //     return future
        //
        // The following is a longer version of this method with comments
        //
        const client = this.client (url) as WsClient;
        // todo: calculate the backoff using the clients cache
        const backoffDelay = 0;
        //
        //  watchOrderBook ---- future ----+---------------+----→ user
        //                                 |               |
        //                                 ↓               ↑
        //                                 |               |
        //                              connect ......→ resolve
        //                                 |               |
        //                                 ↓               ↑
        //                                 |               |
        //                             subscribe -----→ receive
        //
        if ((subscribeHash === undefined) && (messageHash in client.futures)) {
            return client.futures[messageHash];
        }
        const future = client.future (messageHash);
        // read and write subscription, this is done before connecting the client
        // to avoid race conditions when other parts of the code read or write to the client.subscriptions
        const clientSubscription = client.subscriptions[subscribeHash];
        if (!clientSubscription) {
            client.subscriptions[subscribeHash] = subscription || true;
        }
        // we intentionally do not use await here to avoid unhandled exceptions
        // the policy is to make sure that 100% of promises are resolved or rejected
        // either with a call to client.resolve or client.reject with
        //  a proper exception class instance
        const connected = client.connect (backoffDelay);
        // the following is executed only if the catch-clause does not
        // catch any connection-level exceptions from the client
        // (connection established successfully)
        if (!clientSubscription) {
            connected.then (() => {
                const options = this.safeValue (this.options, 'ws');
                const cost = this.safeValue (options, 'cost', 1);
                if (message) {
                    if (this.enableRateLimit && client.throttle) {
                        // add cost here |
                        //               |
                        //               V
                        client.throttle (cost).then (() => {
                            client.send (message);
                        }).catch ((e) => {
                            client.onError (e);
                        });
                    } else {
                        client.send (message)
                        .catch ((e) => {
                            client.onError (e);
                        });
                    }
                }
            }).catch ((e)=> {
                delete client.subscriptions[subscribeHash];
                future.reject (e);
            });
        }
        return future;
    }

    onConnected (client, message = undefined) {
        // for user hooks
        // console.log ('Connected to', client.url)
    }

    onError (client, error) {
        if ((client.url in this.clients) && (this.clients[client.url].error)) {
            delete this.clients[client.url];
        }
    }

    onClose (client, error) {
        if (client.error) {
            // connection closed due to an error, do nothing
        } else {
            // server disconnected a working connection
            if (this.clients[client.url]) {
                delete this.clients[client.url];
            }
        }
    }

    async close () {
        const clients = Object.values (this.clients || {});
        const closedClients = [];
        for (let i = 0; i < clients.length; i++) {
            const client = clients[i] as WsClient;
            delete this.clients[client.url];
            closedClients.push(client.close ());
        }
        return Promise.all (closedClients);
    }

    async loadOrderBook (client, messageHash: string, symbol: string, limit: Int = undefined, params = {}) {
        if (!(symbol in this.orderbooks)) {
            client.reject (new ExchangeError (this.id + ' loadOrderBook() orderbook is not initiated'), messageHash);
            return;
        }
        const maxRetries = this.handleOption ('watchOrderBook', 'snapshotMaxRetries', 3);
        let tries = 0;
        try {
            const stored = this.orderbooks[symbol];
            while (tries < maxRetries) {
                const cache = stored.cache;
                const orderBook = await this.fetchRestOrderBookSafe (symbol, limit, params);
                const index = this.getCacheIndex (orderBook, cache);
                if (index >= 0) {
                    stored.reset (orderBook);
                    this.handleDeltas (stored, cache.slice (index));
                    stored.cache.length = 0;
                    client.resolve (stored, messageHash);
                    return;
                }
                tries++;
            }
            client.reject (new ExchangeError (this.id + ' nonce is behind the cache after ' + maxRetries.toString () + ' tries.'), messageHash);
            delete this.clients[client.url];
        } catch (e) {
            client.reject (e, messageHash);
            await this.loadOrderBook (client, messageHash, symbol, limit, params);
        }
    }

    convertToBigInt(value: string) {
        return BigInt(value); // used on XT
    }

    stringToCharsArray (value: string) {
        return value.split ('');
    }

    valueIsDefined (value: any){
        return value !== undefined && value !== null;
    }

    arraySlice(array, first, second = undefined) {
        if (second === undefined) {
            return array.slice(first);
        }
        return array.slice(first, second);
    }

    getProperty (obj, property, defaultValue: any = undefined) {
        return (property in obj ? obj[property] : defaultValue);
    }

    setProperty (obj, property, defaultValue: any = undefined) {
        obj[property] = defaultValue;
    }

    axolotl(payload, hexKey, ed25519) {
        return axolotl(payload, hexKey, ed25519);
    }

    fixStringifiedJsonMembers (content: string) {
        // used for instance in bingx
        // when stringified json has members with their values also stringified, like:
        // '{"code":0, "data":{"order":{"orderId":1742968678528512345,"symbol":"BTC-USDT", "takeProfit":"{\"type\":\"TAKE_PROFIT\",\"stopPrice\":43320.1}","reduceOnly":false}}}'
        // we can fix with below manipulations
        // @ts-ignore
        let modifiedContent = content.replaceAll ('\\', '');
        modifiedContent = modifiedContent.replaceAll ('"{', '{');
        modifiedContent = modifiedContent.replaceAll ('}"', '}');
        return modifiedContent;
    }

    ethAbiEncode (types, args) {
        return this.base16ToBinary (ethers.encode (types, args).slice (2));
    }

    ethEncodeStructuredData (domain, messageTypes, messageData) {
        return this.base16ToBinary (TypedDataEncoder.encode (domain, messageTypes, messageData).slice (-132));
    }

    retrieveStarkAccount (signature, accountClassHash, accountProxyClassHash) {
        const privateKey = ethSigToPrivate (signature);
        const publicKey = getStarkKey (privateKey);
        const callData = Starknet.CallData.compile({
            implementation: accountClassHash,
            selector: Starknet.hash.getSelectorFromName('initialize'),
            calldata: Starknet.CallData.compile({
              signer: publicKey,
              guardian: '0',
            }),
        });

        const address = Starknet.hash.calculateContractAddressFromHash(
            publicKey,
            accountProxyClassHash,
            callData,
            0,
        );
        return {
            privateKey,
            publicKey,
            address
        };
    }

    starknetEncodeStructuredData (domain, messageTypes, messageData, address) {
        const types = Object.keys (messageTypes);
        if (types.length > 1) {
            throw new NotSupported (this.id + ' starknetEncodeStructuredData only support single type');
        }
        const request = {
            'domain': domain,
            'primaryType': types[0],
            'types': this.extend ({
                'StarkNetDomain': [
                    { 'name': "name", 'type': "felt" },
                    { 'name': "chainId", 'type': "felt" },
                    { 'name': "version", 'type': "felt" },
                ],
            }, messageTypes),
            'message': messageData,
        };
        const msgHash = Starknet.typedData.getMessageHash (request, address);
        return msgHash;
    }

    starknetSign (hash, pri) {
        // TODO: unify to ecdsa
        const signature = starknetCurveSign (hash.replace ('0x', ''), pri.slice (-64));
        return this.json ([ signature.r.toString (), signature.s.toString () ]);
    }

    async getZKContractSignatureObj (seed, params = {}) {
        const formattedSlotId = BigInt ('0x' + this.remove0xPrefix (this.hash (this.encode(this.safeString (params, 'slotId')), sha256, 'hex'))).toString ();
        const formattedNonce = BigInt ('0x' + this.remove0xPrefix (this.hash (this.encode(this.safeString (params, 'nonce')), sha256, 'hex'))).toString ();
        const formattedUint64 = '18446744073709551615';
        const formattedUint32 = '4294967295';
        const accountId = parseInt (Precise.stringMod (this.safeString (params, 'accountId'), formattedUint32), 10);
        const slotId = parseInt (Precise.stringDiv (Precise.stringMod (formattedSlotId, formattedUint64), formattedUint32), 10);
        const nonce = parseInt (Precise.stringMod (formattedNonce, formattedUint32), 10);
        await init ();
        const _signer = zklink.newRpcSignerWithProvider ({});
        await _signer.initZklinkSigner (seed);
        let tx_builder = new zklink.ContractBuilder (accountId, 0, slotId, nonce,
            this.safeInteger (params, 'pairId'),
            Precise.stringMul (this.safeString(params, 'size'), '1e18'),
            Precise.stringMul (this.safeString(params, 'price'), '1e18'),
            this.safeString (params, 'direction') === 'BUY',
            parseInt (Precise.stringMul(this.safeString(params, 'makerFeeRate'), '10000')),
            parseInt (Precise.stringMul(this.safeString (params, 'takerFeeRate'), '10000')), false);
        let contractor = zklink.newContract (tx_builder);
        //const signer = ZkLinkSigner.ethSig(seed);
        //const signer = new Signer(seed);
        contractor?.sign (_signer?.getZkLinkSigner ());
        const tx = contractor.jsValue ();
        const zkSign = tx?.signature?.signature;
        return zkSign;
    }

    async getZKTransferSignatureObj (seed, params = {}) {
        await init ();
        const _signer = zklink.newRpcSignerWithProvider ({});
        await _signer.initZklinkSigner (seed);
        let nonce = this.safeString (params, 'nonce', '0')
        if (this.safeBool(params, 'isContract') === true){
            const formattedUint32 = '4294967295';
            const formattedNonce = BigInt ('0x' + this.remove0xPrefix (this.hash (this.encode (nonce), sha256, 'hex'))).toString ();
            nonce = Precise.stringMod (formattedNonce, formattedUint32);
        }
        let tx_builder = new zklink.TransferBuilder (this.safeNumber (params, 'zkAccountId', 0),
            this.safeString (params, 'receiverAddress'),
            this.safeNumber (params, 'subAccountId', 0),
            this.safeNumber (params, 'receiverSubAccountId', 0),
            this.safeNumber (params, 'tokenId', 0),
            this.safeString (params, 'fee','0'),
            this.safeString (params, 'amount','0'),
            this.parseToInt(nonce),
            this.safeNumber (params, 'timestampSeconds', 0));
        let contractor = zklink.newTransfer (tx_builder);
        //const signer = ZkLinkSigner.ethSig(seed);
        //const signer = new Signer(seed);
        contractor?.sign (_signer?.getZkLinkSigner ());
        const tx = contractor.jsValue ();
        const zkSign = tx?.signature?.signature;
        return zkSign;
    }

    intToBase16(elem): string {
        return elem.toString(16);

    }

    extendExchangeOptions (newOptions: Dict) {
        this.options = this.extend (this.options, newOptions);
    }

    createSafeDictionary () {
        return {};
    }

    convertToSafeDictionary(dict) {
        return dict;
    }

    randomBytes (length: number) {
        const rng = new SecureRandom();
        const x:number[] = [];
        x.length = length;
        rng.nextBytes(x);
        return Buffer.from (x).toString ('hex');
    }

    randNumber(size: number) {
        let number = '';
        for (let i = 0; i < size; i++) {
            number += Math.floor(Math.random() * 10);
        }
        return parseInt(number, 10);
    }

    binaryLength (binary: Uint8Array) {
        return binary.length;
    }

    /* eslint-enable */
    // ------------------------------------------------------------------------

    // ########################################################################
    // ########################################################################
    // ########################################################################
    // ########################################################################
    // ########                        ########                        ########
    // ########                        ########                        ########
    // ########                        ########                        ########
    // ########                        ########                        ########
    // ########        ########################        ########################
    // ########        ########################        ########################
    // ########        ########################        ########################
    // ########        ########################        ########################
    // ########                        ########                        ########
    // ########                        ########                        ########
    // ########                        ########                        ########
    // ########                        ########                        ########
    // ########################################################################
    // ########################################################################
    // ########################################################################
    // ########################################################################
    // ########        ########        ########                        ########
    // ########        ########        ########                        ########
    // ########        ########        ########                        ########
    // ########        ########        ########                        ########
    // ################        ########################        ################
    // ################        ########################        ################
    // ################        ########################        ################
    // ################        ########################        ################
    // ########        ########        ################        ################
    // ########        ########        ################        ################
    // ########        ########        ################        ################
    // ########        ########        ################        ################
    // ########################################################################
    // ########################################################################
    // ########################################################################
    // ########################################################################

    // ------------------------------------------------------------------------
    // METHODS BELOW THIS LINE ARE TRANSPILED FROM JAVASCRIPT TO PYTHON AND PHP

    describe (): any {
        return {
            'id': undefined,
            'name': undefined,
            'countries': undefined,
            'enableRateLimit': true,
            'rateLimit': 2000, // milliseconds = seconds * 1000
            'timeout': this.timeout, // milliseconds = seconds * 1000
            'certified': false, // if certified by the CCXT dev team
            'pro': false, // if it is integrated with CCXT Pro for WebSocket support
            'alias': false, // whether this exchange is an alias to another exchange
            'dex': false,
            'has': {
                'publicAPI': true,
                'privateAPI': true,
                'CORS': undefined,
                'sandbox': undefined,
                'spot': undefined,
                'margin': undefined,
                'swap': undefined,
                'future': undefined,
                'option': undefined,
                'addMargin': undefined,
                'borrowCrossMargin': undefined,
                'borrowIsolatedMargin': undefined,
                'borrowMargin': undefined,
                'cancelAllOrders': undefined,
                'cancelAllOrdersWs': undefined,
                'cancelOrder': true,
                'cancelOrderWs': undefined,
                'cancelOrders': undefined,
                'cancelOrdersWs': undefined,
                'closeAllPositions': undefined,
                'closePosition': undefined,
                'createDepositAddress': undefined,
                'createLimitBuyOrder': undefined,
                'createLimitBuyOrderWs': undefined,
                'createLimitOrder': true,
                'createLimitOrderWs': undefined,
                'createLimitSellOrder': undefined,
                'createLimitSellOrderWs': undefined,
                'createMarketBuyOrder': undefined,
                'createMarketBuyOrderWs': undefined,
                'createMarketBuyOrderWithCost': undefined,
                'createMarketBuyOrderWithCostWs': undefined,
                'createMarketOrder': true,
                'createMarketOrderWs': true,
                'createMarketOrderWithCost': undefined,
                'createMarketOrderWithCostWs': undefined,
                'createMarketSellOrder': undefined,
                'createMarketSellOrderWs': undefined,
                'createMarketSellOrderWithCost': undefined,
                'createMarketSellOrderWithCostWs': undefined,
                'createOrder': true,
                'createOrderWs': undefined,
                'createOrders': undefined,
                'createOrderWithTakeProfitAndStopLoss': undefined,
                'createOrderWithTakeProfitAndStopLossWs': undefined,
                'createPostOnlyOrder': undefined,
                'createPostOnlyOrderWs': undefined,
                'createReduceOnlyOrder': undefined,
                'createReduceOnlyOrderWs': undefined,
                'createStopLimitOrder': undefined,
                'createStopLimitOrderWs': undefined,
                'createStopLossOrder': undefined,
                'createStopLossOrderWs': undefined,
                'createStopMarketOrder': undefined,
                'createStopMarketOrderWs': undefined,
                'createStopOrder': undefined,
                'createStopOrderWs': undefined,
                'createTakeProfitOrder': undefined,
                'createTakeProfitOrderWs': undefined,
                'createTrailingAmountOrder': undefined,
                'createTrailingAmountOrderWs': undefined,
                'createTrailingPercentOrder': undefined,
                'createTrailingPercentOrderWs': undefined,
                'createTriggerOrder': undefined,
                'createTriggerOrderWs': undefined,
                'deposit': undefined,
                'editOrder': 'emulated',
                'editOrders': undefined,
                'editOrderWs': undefined,
                'fetchAccounts': undefined,
                'fetchBalance': true,
                'fetchBalanceWs': undefined,
                'fetchBidsAsks': undefined,
                'fetchBorrowInterest': undefined,
                'fetchBorrowRate': undefined,
                'fetchBorrowRateHistories': undefined,
                'fetchBorrowRateHistory': undefined,
                'fetchBorrowRates': undefined,
                'fetchBorrowRatesPerSymbol': undefined,
                'fetchCanceledAndClosedOrders': undefined,
                'fetchCanceledOrders': undefined,
                'fetchClosedOrder': undefined,
                'fetchClosedOrders': undefined,
                'fetchClosedOrdersWs': undefined,
                'fetchConvertCurrencies': undefined,
                'fetchConvertQuote': undefined,
                'fetchConvertTrade': undefined,
                'fetchConvertTradeHistory': undefined,
                'fetchCrossBorrowRate': undefined,
                'fetchCrossBorrowRates': undefined,
                'fetchCurrencies': 'emulated',
                'fetchCurrenciesWs': 'emulated',
                'fetchDeposit': undefined,
                'fetchDepositAddress': undefined,
                'fetchDepositAddresses': undefined,
                'fetchDepositAddressesByNetwork': undefined,
                'fetchDeposits': undefined,
                'fetchDepositsWithdrawals': undefined,
                'fetchDepositsWs': undefined,
                'fetchDepositWithdrawFee': undefined,
                'fetchDepositWithdrawFees': undefined,
                'fetchFundingHistory': undefined,
                'fetchFundingRate': undefined,
                'fetchFundingRateHistory': undefined,
                'fetchFundingInterval': undefined,
                'fetchFundingIntervals': undefined,
                'fetchFundingRates': undefined,
                'fetchGreeks': undefined,
                'fetchIndexOHLCV': undefined,
                'fetchIsolatedBorrowRate': undefined,
                'fetchIsolatedBorrowRates': undefined,
                'fetchMarginAdjustmentHistory': undefined,
                'fetchIsolatedPositions': undefined,
                'fetchL2OrderBook': true,
                'fetchL3OrderBook': undefined,
                'fetchLastPrices': undefined,
                'fetchLedger': undefined,
                'fetchLedgerEntry': undefined,
                'fetchLeverage': undefined,
                'fetchLeverages': undefined,
                'fetchLeverageTiers': undefined,
                'fetchLiquidations': undefined,
                'fetchLongShortRatio': undefined,
                'fetchLongShortRatioHistory': undefined,
                'fetchMarginMode': undefined,
                'fetchMarginModes': undefined,
                'fetchMarketLeverageTiers': undefined,
                'fetchMarkets': true,
                'fetchMarketsWs': undefined,
                'fetchMarkOHLCV': undefined,
                'fetchMyLiquidations': undefined,
                'fetchMySettlementHistory': undefined,
                'fetchMyTrades': undefined,
                'fetchMyTradesWs': undefined,
                'fetchOHLCV': undefined,
                'fetchOHLCVWs': undefined,
                'fetchOpenInterest': undefined,
                'fetchOpenInterests': undefined,
                'fetchOpenInterestHistory': undefined,
                'fetchOpenOrder': undefined,
                'fetchOpenOrders': undefined,
                'fetchOpenOrdersWs': undefined,
                'fetchOption': undefined,
                'fetchOptionChain': undefined,
                'fetchOrder': undefined,
                'fetchOrderBook': true,
                'fetchOrderBooks': undefined,
                'fetchOrderBookWs': undefined,
                'fetchOrders': undefined,
                'fetchOrdersByStatus': undefined,
                'fetchOrdersWs': undefined,
                'fetchOrderTrades': undefined,
                'fetchOrderWs': undefined,
                'fetchPosition': undefined,
                'fetchPositionHistory': undefined,
                'fetchPositionsHistory': undefined,
                'fetchPositionWs': undefined,
                'fetchPositionMode': undefined,
                'fetchPositions': undefined,
                'fetchPositionsWs': undefined,
                'fetchPositionsForSymbol': undefined,
                'fetchPositionsForSymbolWs': undefined,
                'fetchPositionsRisk': undefined,
                'fetchPremiumIndexOHLCV': undefined,
                'fetchSettlementHistory': undefined,
                'fetchStatus': undefined,
                'fetchTicker': true,
                'fetchTickerWs': undefined,
                'fetchTickers': undefined,
                'fetchMarkPrices': undefined,
                'fetchTickersWs': undefined,
                'fetchTime': undefined,
                'fetchTrades': true,
                'fetchTradesWs': undefined,
                'fetchTradingFee': undefined,
                'fetchTradingFees': undefined,
                'fetchTradingFeesWs': undefined,
                'fetchTradingLimits': undefined,
                'fetchTransactionFee': undefined,
                'fetchTransactionFees': undefined,
                'fetchTransactions': undefined,
                'fetchTransfer': undefined,
                'fetchTransfers': undefined,
                'fetchUnderlyingAssets': undefined,
                'fetchVolatilityHistory': undefined,
                'fetchWithdrawAddresses': undefined,
                'fetchWithdrawal': undefined,
                'fetchWithdrawals': undefined,
                'fetchWithdrawalsWs': undefined,
                'fetchWithdrawalWhitelist': undefined,
                'reduceMargin': undefined,
                'repayCrossMargin': undefined,
                'repayIsolatedMargin': undefined,
                'setLeverage': undefined,
                'setMargin': undefined,
                'setMarginMode': undefined,
                'setPositionMode': undefined,
                'signIn': undefined,
                'transfer': undefined,
                'watchBalance': undefined,
                'watchMyTrades': undefined,
                'watchOHLCV': undefined,
                'watchOHLCVForSymbols': undefined,
                'watchOrderBook': undefined,
                'watchBidsAsks': undefined,
                'watchOrderBookForSymbols': undefined,
                'watchOrders': undefined,
                'watchOrdersForSymbols': undefined,
                'watchPosition': undefined,
                'watchPositions': undefined,
                'watchStatus': undefined,
                'watchTicker': undefined,
                'watchTickers': undefined,
                'watchTrades': undefined,
                'watchTradesForSymbols': undefined,
                'watchLiquidations': undefined,
                'watchLiquidationsForSymbols': undefined,
                'watchMyLiquidations': undefined,
                'unWatchOrders': undefined,
                'unWatchTrades': undefined,
                'unWatchTradesForSymbols': undefined,
                'unWatchOHLCVForSymbols': undefined,
                'unWatchOrderBookForSymbols': undefined,
                'unWatchPositions': undefined,
                'unWatchOrderBook': undefined,
                'unWatchTickers': undefined,
                'unWatchMyTrades': undefined,
                'unWatchTicker': undefined,
                'unWatchOHLCV': undefined,
                'watchMyLiquidationsForSymbols': undefined,
                'withdraw': undefined,
                'ws': undefined,
            },
            'urls': {
                'logo': undefined,
                'api': undefined,
                'www': undefined,
                'doc': undefined,
                'fees': undefined,
            },
            'api': undefined,
            'requiredCredentials': {
                'apiKey': true,
                'secret': true,
                'uid': false,
                'accountId': false,
                'login': false,
                'password': false,
                'twofa': false, // 2-factor authentication (one-time password key)
                'privateKey': false, // a "0x"-prefixed hexstring private key for a wallet
                'walletAddress': false, // the wallet address "0x"-prefixed hexstring
                'token': false, // reserved for HTTP auth in some cases
            },
            'markets': undefined, // to be filled manually or by fetchMarkets
            'currencies': {}, // to be filled manually or by fetchMarkets
            'timeframes': undefined, // redefine if the exchange has.fetchOHLCV
            'fees': {
                'trading': {
                    'tierBased': undefined,
                    'percentage': undefined,
                    'taker': undefined,
                    'maker': undefined,
                },
                'funding': {
                    'tierBased': undefined,
                    'percentage': undefined,
                    'withdraw': {},
                    'deposit': {},
                },
            },
            'status': {
                'status': 'ok',
                'updated': undefined,
                'eta': undefined,
                'url': undefined,
            },
            'exceptions': undefined,
            'httpExceptions': {
                '422': ExchangeError,
                '418': DDoSProtection,
                '429': RateLimitExceeded,
                '404': ExchangeNotAvailable,
                '409': ExchangeNotAvailable,
                '410': ExchangeNotAvailable,
                '451': ExchangeNotAvailable,
                '500': ExchangeNotAvailable,
                '501': ExchangeNotAvailable,
                '502': ExchangeNotAvailable,
                '520': ExchangeNotAvailable,
                '521': ExchangeNotAvailable,
                '522': ExchangeNotAvailable,
                '525': ExchangeNotAvailable,
                '526': ExchangeNotAvailable,
                '400': ExchangeNotAvailable,
                '403': ExchangeNotAvailable,
                '405': ExchangeNotAvailable,
                '503': ExchangeNotAvailable,
                '530': ExchangeNotAvailable,
                '408': RequestTimeout,
                '504': RequestTimeout,
                '401': AuthenticationError,
                '407': AuthenticationError,
                '511': AuthenticationError,
            },
            'commonCurrencies': {
                'XBT': 'BTC',
                'BCHSV': 'BSV',
            },
            'precisionMode': TICK_SIZE,
            'paddingMode': NO_PADDING,
            'limits': {
                'leverage': { 'min': undefined, 'max': undefined },
                'amount': { 'min': undefined, 'max': undefined },
                'price': { 'min': undefined, 'max': undefined },
                'cost': { 'min': undefined, 'max': undefined },
            },
        };
    }

    safeBoolN (dictionaryOrList, keys: IndexType[], defaultValue: boolean = undefined): boolean | undefined {
        /**
         * @ignore
         * @method
         * @description safely extract boolean value from dictionary or list
         * @returns {bool | undefined}
         */
        const value = this.safeValueN (dictionaryOrList, keys, defaultValue);
        if (typeof value === 'boolean') {
            return value;
        }
        return defaultValue;
    }

    safeBool2 (dictionary, key1: IndexType, key2: IndexType, defaultValue: boolean = undefined): boolean | undefined {
        /**
         * @ignore
         * @method
         * @description safely extract boolean value from dictionary or list
         * @returns {bool | undefined}
         */
        return this.safeBoolN (dictionary, [ key1, key2 ], defaultValue);
    }

    safeBool (dictionary, key: IndexType, defaultValue: boolean = undefined): boolean | undefined {
        /**
         * @ignore
         * @method
         * @description safely extract boolean value from dictionary or list
         * @returns {bool | undefined}
         */
        return this.safeBoolN (dictionary, [ key ], defaultValue);
    }

    safeDictN (dictionaryOrList, keys: IndexType[], defaultValue: Dictionary<any> = undefined): Dictionary<any> | undefined {
        /**
         * @ignore
         * @method
         * @description safely extract a dictionary from dictionary or list
         * @returns {object | undefined}
         */
        const value = this.safeValueN (dictionaryOrList, keys, defaultValue);
        if (value === undefined) {
            return defaultValue;
        }
        if ((typeof value === 'object')) {
            if (!Array.isArray (value)) {
                return value;
            }
        }
        return defaultValue;
    }

    safeDict (dictionary, key: IndexType, defaultValue: Dictionary<any> = undefined): Dictionary<any> | undefined {
        /**
         * @ignore
         * @method
         * @description safely extract a dictionary from dictionary or list
         * @returns {object | undefined}
         */
        return this.safeDictN (dictionary, [ key ], defaultValue);
    }

    safeDict2 (dictionary, key1: IndexType, key2: string, defaultValue: Dictionary<any> = undefined): Dictionary<any> | undefined {
        /**
         * @ignore
         * @method
         * @description safely extract a dictionary from dictionary or list
         * @returns {object | undefined}
         */
        return this.safeDictN (dictionary, [ key1, key2 ], defaultValue);
    }

    safeListN (dictionaryOrList, keys: IndexType[], defaultValue: any[] = undefined): any[] | undefined {
        /**
         * @ignore
         * @method
         * @description safely extract an Array from dictionary or list
         * @returns {Array | undefined}
         */
        const value = this.safeValueN (dictionaryOrList, keys, defaultValue);
        if (value === undefined) {
            return defaultValue;
        }
        if (Array.isArray (value)) {
            return value;
        }
        return defaultValue;
    }

    safeList2 (dictionaryOrList, key1: IndexType, key2: string, defaultValue: any[] = undefined): any[] | undefined {
        /**
         * @ignore
         * @method
         * @description safely extract an Array from dictionary or list
         * @returns {Array | undefined}
         */
        return this.safeListN (dictionaryOrList, [ key1, key2 ], defaultValue);
    }

    safeList (dictionaryOrList, key: IndexType, defaultValue: any[] = undefined): any[] | undefined {
        /**
         * @ignore
         * @method
         * @description safely extract an Array from dictionary or list
         * @returns {Array | undefined}
         */
        return this.safeListN (dictionaryOrList, [ key ], defaultValue);
    }

    handleDeltas (orderbook, deltas) {
        for (let i = 0; i < deltas.length; i++) {
            this.handleDelta (orderbook, deltas[i]);
        }
    }

    handleDelta (bookside, delta) {
        throw new NotSupported (this.id + ' handleDelta not supported yet');
    }

    handleDeltasWithKeys (bookSide: any, deltas, priceKey: IndexType = 0, amountKey: IndexType = 1, countOrIdKey: IndexType = 2) {
        for (let i = 0; i < deltas.length; i++) {
            const bidAsk = this.parseBidAsk (deltas[i], priceKey, amountKey, countOrIdKey);
            bookSide.storeArray (bidAsk);
        }
    }

    getCacheIndex (orderbook, deltas) {
        // return the first index of the cache that can be applied to the orderbook or -1 if not possible
        return -1;
    }

    findTimeframe (timeframe, timeframes = undefined) {
        if (timeframes === undefined) {
            timeframes = this.timeframes;
        }
        const keys = Object.keys (timeframes);
        for (let i = 0; i < keys.length; i++) {
            const key = keys[i];
            if (timeframes[key] === timeframe) {
                return key;
            }
        }
        return undefined;
    }

    checkProxyUrlSettings (url: Str = undefined, method: Str = undefined, headers = undefined, body = undefined) {
        const usedProxies = [];
        let proxyUrl = undefined;
        if (this.proxyUrl !== undefined) {
            usedProxies.push ('proxyUrl');
            proxyUrl = this.proxyUrl;
        }
        if (this.proxy_url !== undefined) {
            usedProxies.push ('proxy_url');
            proxyUrl = this.proxy_url;
        }
        if (this.proxyUrlCallback !== undefined) {
            usedProxies.push ('proxyUrlCallback');
            proxyUrl = this.proxyUrlCallback (url, method, headers, body);
        }
        if (this.proxy_url_callback !== undefined) {
            usedProxies.push ('proxy_url_callback');
            proxyUrl = this.proxy_url_callback (url, method, headers, body);
        }
        // backwards-compatibility
        if (this.proxy !== undefined) {
            usedProxies.push ('proxy');
            if (typeof this.proxy === 'function') {
                proxyUrl = this.proxy (url, method, headers, body);
            } else {
                proxyUrl = this.proxy;
            }
        }
        const length = usedProxies.length;
        if (length > 1) {
            const joinedProxyNames = usedProxies.join (',');
            throw new InvalidProxySettings (this.id + ' you have multiple conflicting proxy settings (' + joinedProxyNames + '), please use only one from : proxyUrl, proxy_url, proxyUrlCallback, proxy_url_callback');
        }
        return proxyUrl;
    }

    urlEncoderForProxyUrl (targetUrl: string) {
        // to be overriden
        const includesQuery = targetUrl.indexOf ('?') >= 0;
        const finalUrl = includesQuery ? this.encodeURIComponent (targetUrl) : targetUrl;
        return finalUrl;
    }

    checkProxySettings (url: Str = undefined, method: Str = undefined, headers = undefined, body = undefined) {
        const usedProxies = [];
        let httpProxy = undefined;
        let httpsProxy = undefined;
        let socksProxy = undefined;
        // httpProxy
        const isHttpProxyDefined = this.valueIsDefined (this.httpProxy);
        const isHttp_proxy_defined = this.valueIsDefined (this.http_proxy);
        if (isHttpProxyDefined || isHttp_proxy_defined) {
            usedProxies.push ('httpProxy');
            httpProxy = isHttpProxyDefined ? this.httpProxy : this.http_proxy;
        }
        const ishttpProxyCallbackDefined = this.valueIsDefined (this.httpProxyCallback);
        const ishttp_proxy_callback_defined = this.valueIsDefined (this.http_proxy_callback);
        if (ishttpProxyCallbackDefined || ishttp_proxy_callback_defined) {
            usedProxies.push ('httpProxyCallback');
            httpProxy = ishttpProxyCallbackDefined ? this.httpProxyCallback (url, method, headers, body) : this.http_proxy_callback (url, method, headers, body);
        }
        // httpsProxy
        const isHttpsProxyDefined = this.valueIsDefined (this.httpsProxy);
        const isHttps_proxy_defined = this.valueIsDefined (this.https_proxy);
        if (isHttpsProxyDefined || isHttps_proxy_defined) {
            usedProxies.push ('httpsProxy');
            httpsProxy = isHttpsProxyDefined ? this.httpsProxy : this.https_proxy;
        }
        const ishttpsProxyCallbackDefined = this.valueIsDefined (this.httpsProxyCallback);
        const ishttps_proxy_callback_defined = this.valueIsDefined (this.https_proxy_callback);
        if (ishttpsProxyCallbackDefined || ishttps_proxy_callback_defined) {
            usedProxies.push ('httpsProxyCallback');
            httpsProxy = ishttpsProxyCallbackDefined ? this.httpsProxyCallback (url, method, headers, body) : this.https_proxy_callback (url, method, headers, body);
        }
        // socksProxy
        const isSocksProxyDefined = this.valueIsDefined (this.socksProxy);
        const isSocks_proxy_defined = this.valueIsDefined (this.socks_proxy);
        if (isSocksProxyDefined || isSocks_proxy_defined) {
            usedProxies.push ('socksProxy');
            socksProxy = isSocksProxyDefined ? this.socksProxy : this.socks_proxy;
        }
        const issocksProxyCallbackDefined = this.valueIsDefined (this.socksProxyCallback);
        const issocks_proxy_callback_defined = this.valueIsDefined (this.socks_proxy_callback);
        if (issocksProxyCallbackDefined || issocks_proxy_callback_defined) {
            usedProxies.push ('socksProxyCallback');
            socksProxy = issocksProxyCallbackDefined ? this.socksProxyCallback (url, method, headers, body) : this.socks_proxy_callback (url, method, headers, body);
        }
        // check
        const length = usedProxies.length;
        if (length > 1) {
            const joinedProxyNames = usedProxies.join (',');
            throw new InvalidProxySettings (this.id + ' you have multiple conflicting proxy settings (' + joinedProxyNames + '), please use only one from: httpProxy, httpsProxy, httpProxyCallback, httpsProxyCallback, socksProxy, socksProxyCallback');
        }
        return [ httpProxy, httpsProxy, socksProxy ];
    }

    checkWsProxySettings () {
        const usedProxies = [];
        let wsProxy = undefined;
        let wssProxy = undefined;
        let wsSocksProxy = undefined;
        // ws proxy
        const isWsProxyDefined = this.valueIsDefined (this.wsProxy);
        const is_ws_proxy_defined = this.valueIsDefined (this.ws_proxy);
        if (isWsProxyDefined || is_ws_proxy_defined) {
            usedProxies.push ('wsProxy');
            wsProxy = (isWsProxyDefined) ? this.wsProxy : this.ws_proxy;
        }
        // wss proxy
        const isWssProxyDefined = this.valueIsDefined (this.wssProxy);
        const is_wss_proxy_defined = this.valueIsDefined (this.wss_proxy);
        if (isWssProxyDefined || is_wss_proxy_defined) {
            usedProxies.push ('wssProxy');
            wssProxy = (isWssProxyDefined) ? this.wssProxy : this.wss_proxy;
        }
        // ws socks proxy
        const isWsSocksProxyDefined = this.valueIsDefined (this.wsSocksProxy);
        const is_ws_socks_proxy_defined = this.valueIsDefined (this.ws_socks_proxy);
        if (isWsSocksProxyDefined || is_ws_socks_proxy_defined) {
            usedProxies.push ('wsSocksProxy');
            wsSocksProxy = (isWsSocksProxyDefined) ? this.wsSocksProxy : this.ws_socks_proxy;
        }
        // check
        const length = usedProxies.length;
        if (length > 1) {
            const joinedProxyNames = usedProxies.join (',');
            throw new InvalidProxySettings (this.id + ' you have multiple conflicting proxy settings (' + joinedProxyNames + '), please use only one from: wsProxy, wssProxy, wsSocksProxy');
        }
        return [ wsProxy, wssProxy, wsSocksProxy ];
    }

    checkConflictingProxies (proxyAgentSet, proxyUrlSet) {
        if (proxyAgentSet && proxyUrlSet) {
            throw new InvalidProxySettings (this.id + ' you have multiple conflicting proxy settings, please use only one from : proxyUrl, httpProxy, httpsProxy, socksProxy');
        }
    }

    checkAddress (address: Str = undefined): Str {
        if (address === undefined) {
            throw new InvalidAddress (this.id + ' address is undefined');
        }
        // check the address is not the same letter like 'aaaaa' nor too short nor has a space
        const uniqChars = (this.unique (this.stringToCharsArray (address)));
        const length = uniqChars.length; // py transpiler trick
        if (length === 1 || address.length < this.minFundingAddressLength || address.indexOf (' ') > -1) {
            throw new InvalidAddress (this.id + ' address is invalid or has less than ' + this.minFundingAddressLength.toString () + ' characters: "' + address.toString () + '"');
        }
        return address;
    }

    findMessageHashes (client, element: string): string[] {
        const result = [];
        const messageHashes = Object.keys (client.futures);
        for (let i = 0; i < messageHashes.length; i++) {
            const messageHash = messageHashes[i];
            if (messageHash.indexOf (element) >= 0) {
                result.push (messageHash);
            }
        }
        return result;
    }

    filterByLimit (array: object[], limit: Int = undefined, key: IndexType = 'timestamp', fromStart: boolean = false): any {
        if (this.valueIsDefined (limit)) {
            const arrayLength = array.length;
            if (arrayLength > 0) {
                let ascending = true;
                if ((key in array[0])) {
                    const first = array[0][key];
                    const last = array[arrayLength - 1][key];
                    if (first !== undefined && last !== undefined) {
                        ascending = first <= last;  // true if array is sorted in ascending order based on 'timestamp'
                    }
                }
                if (fromStart) {
                    if (limit > arrayLength) {
                        limit = arrayLength;
                    }
                    // array = ascending ? this.arraySlice (array, 0, limit) : this.arraySlice (array, -limit);
                    if (ascending) {
                        array = this.arraySlice (array, 0, limit);
                    } else {
                        array = this.arraySlice (array, -limit);
                    }
                } else {
                    // array = ascending ? this.arraySlice (array, -limit) : this.arraySlice (array, 0, limit);
                    if (ascending) {
                        array = this.arraySlice (array, -limit);
                    } else {
                        array = this.arraySlice (array, 0, limit);
                    }
                }
            }
        }
        return array;
    }

    filterBySinceLimit (array: object[], since: Int = undefined, limit: Int = undefined, key: IndexType = 'timestamp', tail = false): any {
        const sinceIsDefined = this.valueIsDefined (since);
        const parsedArray = this.toArray (array) as any;
        let result = parsedArray;
        if (sinceIsDefined) {
            result = [ ];
            for (let i = 0; i < parsedArray.length; i++) {
                const entry = parsedArray[i];
                const value = this.safeValue (entry, key);
                if (value && (value >= since)) {
                    result.push (entry);
                }
            }
        }
        if (tail && limit !== undefined) {
            return this.arraySlice (result, -limit);
        }
        // if the user provided a 'since' argument
        // we want to limit the result starting from the 'since'
        const shouldFilterFromStart = !tail && sinceIsDefined;
        return this.filterByLimit (result, limit, key, shouldFilterFromStart);
    }

    filterByValueSinceLimit (array: object[], field: IndexType, value = undefined, since: Int = undefined, limit: Int = undefined, key = 'timestamp', tail = false): any {
        const valueIsDefined = this.valueIsDefined (value);
        const sinceIsDefined = this.valueIsDefined (since);
        const parsedArray = this.toArray (array) as any;
        let result = parsedArray;
        // single-pass filter for both symbol and since
        if (valueIsDefined || sinceIsDefined) {
            result = [ ];
            for (let i = 0; i < parsedArray.length; i++) {
                const entry = parsedArray[i];
                const entryFiledEqualValue = entry[field] === value;
                const firstCondition = valueIsDefined ? entryFiledEqualValue : true;
                const entryKeyValue = this.safeValue (entry, key);
                const entryKeyGESince = (entryKeyValue) && (since !== undefined) && (entryKeyValue >= since);
                const secondCondition = sinceIsDefined ? entryKeyGESince : true;
                if (firstCondition && secondCondition) {
                    result.push (entry);
                }
            }
        }
        if (tail && limit !== undefined) {
            return this.arraySlice (result, -limit);
        }
        return this.filterByLimit (result, limit, key, sinceIsDefined);
    }

    /**
     * @method
     * @name Exchange#setSandboxMode
     * @description set the sandbox mode for the exchange
     * @param {boolean} enabled true to enable sandbox mode, false to disable it
     */
    setSandboxMode (enabled: boolean) {
        if (enabled) {
            if ('test' in this.urls) {
                if (typeof this.urls['api'] === 'string') {
                    this.urls['apiBackup'] = this.urls['api'];
                    this.urls['api'] = this.urls['test'];
                } else {
                    this.urls['apiBackup'] = this.clone (this.urls['api']);
                    this.urls['api'] = this.clone (this.urls['test']);
                }
            } else {
                throw new NotSupported (this.id + ' does not have a sandbox URL');
            }
            // set flag
            this.isSandboxModeEnabled = true;
        } else if ('apiBackup' in this.urls) {
            if (typeof this.urls['api'] === 'string') {
                this.urls['api'] = this.urls['apiBackup'] as any;
            } else {
                this.urls['api'] = this.clone (this.urls['apiBackup']);
            }
            const newUrls = this.omit (this.urls, 'apiBackup');
            this.urls = newUrls;
            // set flag
            this.isSandboxModeEnabled = false;
        }
    }

    sign (path, api: any = 'public', method = 'GET', params = {}, headers: any = undefined, body: any = undefined) {
        return {};
    }

    async fetchAccounts (params = {}): Promise<Account[]> {
        throw new NotSupported (this.id + ' fetchAccounts() is not supported yet');
    }

    async fetchTrades (symbol: string, since: Int = undefined, limit: Int = undefined, params = {}): Promise<Trade[]> {
        throw new NotSupported (this.id + ' fetchTrades() is not supported yet');
    }

    async fetchTradesWs (symbol: string, since: Int = undefined, limit: Int = undefined, params = {}): Promise<Trade[]> {
        throw new NotSupported (this.id + ' fetchTradesWs() is not supported yet');
    }

    async watchLiquidations (symbol: string, since: Int = undefined, limit: Int = undefined, params = {}): Promise<Liquidation[]> {
        if (this.has['watchLiquidationsForSymbols']) {
            return await this.watchLiquidationsForSymbols ([ symbol ], since, limit, params);
        }
        throw new NotSupported (this.id + ' watchLiquidations() is not supported yet');
    }

    async watchLiquidationsForSymbols (symbols: string[], since: Int = undefined, limit: Int = undefined, params = {}): Promise<Liquidation[]> {
        throw new NotSupported (this.id + ' watchLiquidationsForSymbols() is not supported yet');
    }

    async watchMyLiquidations (symbol: string, since: Int = undefined, limit: Int = undefined, params = {}): Promise<Liquidation[]> {
        if (this.has['watchMyLiquidationsForSymbols']) {
            return this.watchMyLiquidationsForSymbols ([ symbol ], since, limit, params);
        }
        throw new NotSupported (this.id + ' watchMyLiquidations() is not supported yet');
    }

    async watchMyLiquidationsForSymbols (symbols: string[], since: Int = undefined, limit: Int = undefined, params = {}): Promise<Liquidation[]> {
        throw new NotSupported (this.id + ' watchMyLiquidationsForSymbols() is not supported yet');
    }

    async watchTrades (symbol: string, since: Int = undefined, limit: Int = undefined, params = {}): Promise<Trade[]> {
        throw new NotSupported (this.id + ' watchTrades() is not supported yet');
    }

    async unWatchOrders (symbol: Str = undefined, params = {}): Promise<any> {
        throw new NotSupported (this.id + ' unWatchOrders() is not supported yet');
    }

    async unWatchTrades (symbol: string, params = {}): Promise<any> {
        throw new NotSupported (this.id + ' unWatchTrades() is not supported yet');
    }

    async watchTradesForSymbols (symbols: string[], since: Int = undefined, limit: Int = undefined, params = {}): Promise<Trade[]> {
        throw new NotSupported (this.id + ' watchTradesForSymbols() is not supported yet');
    }

    async unWatchTradesForSymbols (symbols: string[], params = {}): Promise<any> {
        throw new NotSupported (this.id + ' unWatchTradesForSymbols() is not supported yet');
    }

    async watchMyTradesForSymbols (symbols: string[], since: Int = undefined, limit: Int = undefined, params = {}): Promise<Trade[]> {
        throw new NotSupported (this.id + ' watchMyTradesForSymbols() is not supported yet');
    }

    async watchOrdersForSymbols (symbols: string[], since: Int = undefined, limit: Int = undefined, params = {}): Promise<Order[]> {
        throw new NotSupported (this.id + ' watchOrdersForSymbols() is not supported yet');
    }

    async watchOHLCVForSymbols (symbolsAndTimeframes: string[][], since: Int = undefined, limit: Int = undefined, params = {}): Promise<Dictionary<Dictionary<OHLCV[]>>> {
        throw new NotSupported (this.id + ' watchOHLCVForSymbols() is not supported yet');
    }

    async unWatchOHLCVForSymbols (symbolsAndTimeframes: string[][], params = {}): Promise<any> {
        throw new NotSupported (this.id + ' unWatchOHLCVForSymbols() is not supported yet');
    }

    async watchOrderBookForSymbols (symbols: string[], limit: Int = undefined, params = {}): Promise<OrderBook> {
        throw new NotSupported (this.id + ' watchOrderBookForSymbols() is not supported yet');
    }

    async unWatchOrderBookForSymbols (symbols: string[], params = {}): Promise<any> {
        throw new NotSupported (this.id + ' unWatchOrderBookForSymbols() is not supported yet');
    }

    async unWatchPositions (symbols: Strings = undefined, params = {}): Promise<any> {
        throw new NotSupported (this.id + ' unWatchPositions() is not supported yet');
    }

    async fetchDepositAddresses (codes: Strings = undefined, params = {}): Promise<DepositAddress[]> {
        throw new NotSupported (this.id + ' fetchDepositAddresses() is not supported yet');
    }

    async fetchOrderBook (symbol: string, limit: Int = undefined, params = {}): Promise<OrderBook> {
        throw new NotSupported (this.id + ' fetchOrderBook() is not supported yet');
    }

    async fetchOrderBookWs (symbol: string, limit: Int = undefined, params = {}): Promise<OrderBook> {
        throw new NotSupported (this.id + ' fetchOrderBookWs() is not supported yet');
    }

    async fetchMarginMode (symbol: string, params = {}): Promise<MarginMode> {
        if (this.has['fetchMarginModes']) {
            const marginModes = await this.fetchMarginModes ([ symbol ], params);
            return this.safeDict (marginModes, symbol) as MarginMode;
        } else {
            throw new NotSupported (this.id + ' fetchMarginMode() is not supported yet');
        }
    }

    async fetchMarginModes (symbols: Strings = undefined, params = {}): Promise<MarginModes> {
        throw new NotSupported (this.id + ' fetchMarginModes () is not supported yet');
    }

    async fetchRestOrderBookSafe (symbol, limit = undefined, params = {}) {
        const fetchSnapshotMaxRetries = this.handleOption ('watchOrderBook', 'maxRetries', 3);
        for (let i = 0; i < fetchSnapshotMaxRetries; i++) {
            try {
                const orderBook = await this.fetchOrderBook (symbol, limit, params);
                return orderBook;
            } catch (e) {
                if ((i + 1) === fetchSnapshotMaxRetries) {
                    throw e;
                }
            }
        }
        return undefined;
    }

    async watchOrderBook (symbol: string, limit: Int = undefined, params = {}): Promise<OrderBook> {
        throw new NotSupported (this.id + ' watchOrderBook() is not supported yet');
    }

    async unWatchOrderBook (symbol: string, params = {}): Promise<any> {
        throw new NotSupported (this.id + ' unWatchOrderBook() is not supported yet');
    }

    async fetchTime (params = {}): Promise<Int> {
        throw new NotSupported (this.id + ' fetchTime() is not supported yet');
    }

    async fetchTradingLimits (symbols: Strings = undefined, params = {}): Promise<{}> {
        throw new NotSupported (this.id + ' fetchTradingLimits() is not supported yet');
    }

    parseCurrency (rawCurrency: Dict): Currency {
        throw new NotSupported (this.id + ' parseCurrency() is not supported yet');
    }

    parseCurrencies (rawCurrencies): Currencies {
        const result = {};
        const arr = this.toArray (rawCurrencies);
        for (let i = 0; i < arr.length; i++) {
            const parsed = this.parseCurrency (arr[i]);
            const code = parsed['code'];
            result[code] = parsed;
        }
        return result;
    }

    parseMarket (market: Dict): Market {
        throw new NotSupported (this.id + ' parseMarket() is not supported yet');
    }

    parseMarkets (markets): Market[] {
        const result = [];
        for (let i = 0; i < markets.length; i++) {
            result.push (this.parseMarket (markets[i]));
        }
        return result;
    }

    parseTicker (ticker: Dict, market: Market = undefined): Ticker {
        throw new NotSupported (this.id + ' parseTicker() is not supported yet');
    }

    parseDepositAddress (depositAddress, currency: Currency = undefined): DepositAddress {
        throw new NotSupported (this.id + ' parseDepositAddress() is not supported yet');
    }

    parseTrade (trade: Dict, market: Market = undefined): Trade {
        throw new NotSupported (this.id + ' parseTrade() is not supported yet');
    }

    parseTransaction (transaction: Dict, currency: Currency = undefined): Transaction {
        throw new NotSupported (this.id + ' parseTransaction() is not supported yet');
    }

    parseTransfer (transfer: Dict, currency: Currency = undefined): TransferEntry {
        throw new NotSupported (this.id + ' parseTransfer() is not supported yet');
    }

    parseAccount (account: Dict): Account {
        throw new NotSupported (this.id + ' parseAccount() is not supported yet');
    }

    parseLedgerEntry (item: Dict, currency: Currency = undefined): LedgerEntry {
        throw new NotSupported (this.id + ' parseLedgerEntry() is not supported yet');
    }

    parseOrder (order: Dict, market: Market = undefined): Order {
        throw new NotSupported (this.id + ' parseOrder() is not supported yet');
    }

    async fetchCrossBorrowRates (params = {}): Promise<CrossBorrowRates> {
        throw new NotSupported (this.id + ' fetchCrossBorrowRates() is not supported yet');
    }

    async fetchIsolatedBorrowRates (params = {}): Promise<IsolatedBorrowRates> {
        throw new NotSupported (this.id + ' fetchIsolatedBorrowRates() is not supported yet');
    }

    parseMarketLeverageTiers (info, market: Market = undefined): LeverageTier[] {
        throw new NotSupported (this.id + ' parseMarketLeverageTiers() is not supported yet');
    }

    async fetchLeverageTiers (symbols: Strings = undefined, params = {}): Promise<LeverageTiers> {
        throw new NotSupported (this.id + ' fetchLeverageTiers() is not supported yet');
    }

    parsePosition (position: Dict, market: Market = undefined): Position {
        throw new NotSupported (this.id + ' parsePosition() is not supported yet');
    }

    parseFundingRateHistory (info, market: Market = undefined): FundingRateHistory {
        throw new NotSupported (this.id + ' parseFundingRateHistory() is not supported yet');
    }

    parseBorrowInterest (info: Dict, market: Market = undefined): BorrowInterest {
        throw new NotSupported (this.id + ' parseBorrowInterest() is not supported yet');
    }

    parseIsolatedBorrowRate (info: Dict, market: Market = undefined): IsolatedBorrowRate {
        throw new NotSupported (this.id + ' parseIsolatedBorrowRate() is not supported yet');
    }

    parseWsTrade (trade: Dict, market: Market = undefined): Trade {
        throw new NotSupported (this.id + ' parseWsTrade() is not supported yet');
    }

    parseWsOrder (order: Dict, market: Market = undefined): Order {
        throw new NotSupported (this.id + ' parseWsOrder() is not supported yet');
    }

    parseWsOrderTrade (trade: Dict, market: Market = undefined): Trade {
        throw new NotSupported (this.id + ' parseWsOrderTrade() is not supported yet');
    }

    parseWsOHLCV (ohlcv, market: Market = undefined): OHLCV {
        return this.parseOHLCV (ohlcv, market);
    }

    async fetchFundingRates (symbols: Strings = undefined, params = {}): Promise<FundingRates> {
        throw new NotSupported (this.id + ' fetchFundingRates() is not supported yet');
    }

    async fetchFundingIntervals (symbols: Strings = undefined, params = {}): Promise<FundingRates> {
        throw new NotSupported (this.id + ' fetchFundingIntervals() is not supported yet');
    }

    async watchFundingRate (symbol: string, params = {}): Promise<FundingRate> {
        throw new NotSupported (this.id + ' watchFundingRate() is not supported yet');
    }

    async watchFundingRates (symbols: string[], params = {}): Promise<FundingRates> {
        throw new NotSupported (this.id + ' watchFundingRates() is not supported yet');
    }

    async watchFundingRatesForSymbols (symbols: string[], params = {}): Promise<{}> {
        return await this.watchFundingRates (symbols, params);
    }

    async transfer (code: string, amount: number, fromAccount: string, toAccount: string, params = {}): Promise<TransferEntry> {
        throw new NotSupported (this.id + ' transfer() is not supported yet');
    }

    async withdraw (code: string, amount: number, address: string, tag: Str = undefined, params = {}): Promise<Transaction> {
        throw new NotSupported (this.id + ' withdraw() is not supported yet');
    }

    async createDepositAddress (code: string, params = {}): Promise<DepositAddress> {
        throw new NotSupported (this.id + ' createDepositAddress() is not supported yet');
    }

<<<<<<< HEAD
    async setLeverage (leverage: int, symbol: Str = undefined, params = {}): Promise<Leverage> {
=======
    async setLeverage (leverage: int, symbol: Str = undefined, params = {}): Promise<{}> {
>>>>>>> 9b39056e
        throw new NotSupported (this.id + ' setLeverage() is not supported yet');
    }

    async fetchLeverage (symbol: string, params = {}): Promise<Leverage> {
        if (this.has['fetchLeverages']) {
            const leverages = await this.fetchLeverages ([ symbol ], params);
            return this.safeDict (leverages, symbol) as Leverage;
        } else {
            throw new NotSupported (this.id + ' fetchLeverage() is not supported yet');
        }
    }

    async fetchLeverages (symbols: Strings = undefined, params = {}): Promise<Leverages> {
        throw new NotSupported (this.id + ' fetchLeverages() is not supported yet');
    }

    async setPositionMode (hedged: boolean, symbol: Str = undefined, params = {}): Promise<{}> {
        throw new NotSupported (this.id + ' setPositionMode() is not supported yet');
    }

    async addMargin (symbol: string, amount: number, params = {}): Promise<MarginModification> {
        throw new NotSupported (this.id + ' addMargin() is not supported yet');
    }

    async reduceMargin (symbol: string, amount: number, params = {}): Promise<MarginModification> {
        throw new NotSupported (this.id + ' reduceMargin() is not supported yet');
    }

    async setMargin (symbol: string, amount: number, params = {}): Promise<MarginModification> {
        throw new NotSupported (this.id + ' setMargin() is not supported yet');
    }

    async fetchLongShortRatio (symbol: string, timeframe: Str = undefined, params = {}): Promise<LongShortRatio> {
        throw new NotSupported (this.id + ' fetchLongShortRatio() is not supported yet');
    }

    async fetchLongShortRatioHistory (symbol: Str = undefined, timeframe: Str = undefined, since: Int = undefined, limit: Int = undefined, params = {}): Promise<LongShortRatio[]> {
        throw new NotSupported (this.id + ' fetchLongShortRatioHistory() is not supported yet');
    }

    async fetchMarginAdjustmentHistory (symbol: Str = undefined, type: Str = undefined, since: Num = undefined, limit: Num = undefined, params = {}): Promise<MarginModification[]> {
        /**
         * @method
         * @name exchange#fetchMarginAdjustmentHistory
         * @description fetches the history of margin added or reduced from contract isolated positions
         * @param {string} [symbol] unified market symbol
         * @param {string} [type] "add" or "reduce"
         * @param {int} [since] timestamp in ms of the earliest change to fetch
         * @param {int} [limit] the maximum amount of changes to fetch
         * @param {object} params extra parameters specific to the exchange api endpoint
         * @returns {object[]} a list of [margin structures]{@link https://docs.ccxt.com/#/?id=margin-loan-structure}
         */
        throw new NotSupported (this.id + ' fetchMarginAdjustmentHistory() is not supported yet');
    }

    async setMarginMode (marginMode: string, symbol: Str = undefined, params = {}): Promise<MarginMode> {
        throw new NotSupported (this.id + ' setMarginMode() is not supported yet');
    }

    async fetchDepositAddressesByNetwork (code: string, params = {}): Promise<DepositAddress[]> {
        throw new NotSupported (this.id + ' fetchDepositAddressesByNetwork() is not supported yet');
    }

    async fetchOpenInterestHistory (symbol: string, timeframe: string = '1h', since: Int = undefined, limit: Int = undefined, params = {}): Promise<OpenInterest[]> {
        throw new NotSupported (this.id + ' fetchOpenInterestHistory() is not supported yet');
    }

    async fetchOpenInterest (symbol: string, params = {}): Promise<OpenInterest> {
        throw new NotSupported (this.id + ' fetchOpenInterest() is not supported yet');
    }

    async fetchOpenInterests (symbols: Strings = undefined, params = {}): Promise<OpenInterests> {
        throw new NotSupported (this.id + ' fetchOpenInterests() is not supported yet');
    }

    async signIn (params = {}): Promise<{}> {
        throw new NotSupported (this.id + ' signIn() is not supported yet');
    }

    async fetchPaymentMethods (params = {}): Promise<{}> {
        throw new NotSupported (this.id + ' fetchPaymentMethods() is not supported yet');
    }

    parseToInt (number) {
        // Solve Common parseInt misuse ex: parseInt ((since / 1000).toString ())
        // using a number as parameter which is not valid in ts
        const stringifiedNumber = this.numberToString (number);
        const convertedNumber = parseFloat (stringifiedNumber) as any;
        return parseInt (convertedNumber);
    }

    parseToNumeric (number) {
        const stringVersion = this.numberToString (number); // this will convert 1.0 and 1 to "1" and 1.1 to "1.1"
        // keep this in mind:
        // in JS: 1 == 1.0 is true;  1 === 1.0 is true
        // in Python: 1 == 1.0 is true
        // in PHP 1 == 1.0 is true, but 1 === 1.0 is false.
        if (stringVersion.indexOf ('.') >= 0) {
            return parseFloat (stringVersion);
        }
        return parseInt (stringVersion);
    }

    isRoundNumber (value: number) {
        // this method is similar to isInteger, but this is more loyal and does not check for types.
        // i.e. isRoundNumber(1.000) returns true, while isInteger(1.000) returns false
        const res = this.parseToNumeric ((value % 1));
        return res === 0;
    }

    safeNumberOmitZero (obj: object, key: IndexType, defaultValue: Num = undefined): Num {
        const value = this.safeString (obj, key);
        const final = this.parseNumber (this.omitZero (value));
        return (final === undefined) ? defaultValue : final;
    }

    safeIntegerOmitZero (obj: object, key: IndexType, defaultValue: Int = undefined): Int {
        const timestamp = this.safeInteger (obj, key, defaultValue);
        if (timestamp === undefined || timestamp === 0) {
            return undefined;
        }
        return timestamp;
    }

    afterConstruct () {
        // networks
        this.createNetworksByIdObject ();
        this.featuresGenerator ();
        // init predefined markets if any
        if (this.markets) {
            this.setMarkets (this.markets);
        }
        // init the request rate limiter
        this.initRestRateLimiter ();
        // sanbox mode
        const isSandbox = this.safeBool2 (this.options, 'sandbox', 'testnet', false);
        if (isSandbox) {
            this.setSandboxMode (isSandbox);
        }
    }

    initRestRateLimiter () {
        if (this.rateLimit === undefined || (this.id !== undefined && this.rateLimit === -1)) {
            throw new ExchangeError (this.id + '.rateLimit property is not configured');
        }
        let refillRate = this.MAX_VALUE;
        if (this.rateLimit > 0) {
            refillRate = 1 / this.rateLimit;
        }
        const defaultBucket = {
            'delay': 0.001,
            'capacity': 1,
            'cost': 1,
            'maxCapacity': 1000,
            'refillRate': refillRate,
        };
        const existingBucket = (this.tokenBucket === undefined) ? {} : this.tokenBucket;
        this.tokenBucket = this.extend (defaultBucket, existingBucket);
        this.initThrottler ();
    }

    featuresGenerator () {
        //
        // in the exchange-specific features can be something like this, where we support 'string' aliases too:
        //
        //     {
        //         'my' : {
        //             'createOrder' : {...},
        //         },
        //         'swap': {
        //             'linear': {
        //                 'extends': my',
        //             },
        //         },
        //     }
        //
        if (this.features === undefined) {
            return;
        }
        // reconstruct
        const initialFeatures = this.features;
        this.features = {};
        const unifiedMarketTypes = [ 'spot', 'swap', 'future', 'option' ];
        const subTypes = [ 'linear', 'inverse' ];
        // atm only support basic methods, eg: 'createOrder', 'fetchOrder', 'fetchOrders', 'fetchMyTrades'
        for (let i = 0; i < unifiedMarketTypes.length; i++) {
            const marketType = unifiedMarketTypes[i];
            // if marketType is not filled for this exchange, don't add that in `features`
            if (!(marketType in initialFeatures)) {
                this.features[marketType] = undefined;
            } else {
                if (marketType === 'spot') {
                    this.features[marketType] = this.featuresMapper (initialFeatures, marketType, undefined);
                } else {
                    this.features[marketType] = {};
                    for (let j = 0; j < subTypes.length; j++) {
                        const subType = subTypes[j];
                        this.features[marketType][subType] = this.featuresMapper (initialFeatures, marketType, subType);
                    }
                }
            }
        }
    }

    featuresMapper (initialFeatures: any, marketType: Str, subType: Str = undefined) {
        let featuresObj = (subType !== undefined) ? initialFeatures[marketType][subType] : initialFeatures[marketType];
        // if exchange does not have that market-type (eg. future>inverse)
        if (featuresObj === undefined) {
            return undefined;
        }
        const extendsStr: Str = this.safeString (featuresObj, 'extends');
        if (extendsStr !== undefined) {
            featuresObj = this.omit (featuresObj, 'extends');
            const extendObj = this.featuresMapper (initialFeatures, extendsStr);
            featuresObj = this.deepExtend (extendObj, featuresObj);
        }
        //
        // ### corrections ###
        //
        // createOrder
        if ('createOrder' in featuresObj) {
            const value = this.safeDict (featuresObj['createOrder'], 'attachedStopLossTakeProfit');
            featuresObj['createOrder']['stopLoss'] = value;
            featuresObj['createOrder']['takeProfit'] = value;
            if (marketType === 'spot') {
                // default 'hedged': false
                featuresObj['createOrder']['hedged'] = false;
                // default 'leverage': false
                if (!('leverage' in featuresObj['createOrder'])) {
                    featuresObj['createOrder']['leverage'] = false;
                }
            }
            // default 'GTC' to true
            if (this.safeBool (featuresObj['createOrder']['timeInForce'], 'GTC') === undefined) {
                featuresObj['createOrder']['timeInForce']['GTC'] = true;
            }
        }
        // other methods
        const keys = Object.keys (featuresObj);
        for (let i = 0; i < keys.length; i++) {
            const key = keys[i];
            const featureBlock = featuresObj[key];
            if (!this.inArray (key, [ 'sandbox' ]) && featureBlock !== undefined) {
                // default "symbolRequired" to false to all methods (except `createOrder`)
                if (!('symbolRequired' in featureBlock)) {
                    featureBlock['symbolRequired'] = this.inArray (key, [ 'createOrder', 'createOrders', 'fetchOHLCV' ]);
                }
            }
        }
        return featuresObj;
    }

    orderbookChecksumMessage (symbol:Str) {
        return symbol + ' : ' + 'orderbook data checksum validation failed. You can reconnect by calling watchOrderBook again or you can mute the error by setting exchange.options["watchOrderBook"]["checksum"] = false';
    }

    createNetworksByIdObject () {
        // automatically generate network-id-to-code mappings
        const networkIdsToCodesGenerated = this.invertFlatStringDictionary (this.safeValue (this.options, 'networks', {})); // invert defined networks dictionary
        this.options['networksById'] = this.extend (networkIdsToCodesGenerated, this.safeValue (this.options, 'networksById', {})); // support manually overriden "networksById" dictionary too
    }

    getDefaultOptions () {
        return {
            'defaultNetworkCodeReplacements': {
                'ETH': { 'ERC20': 'ETH' },
                'TRX': { 'TRC20': 'TRX' },
                'CRO': { 'CRC20': 'CRONOS' },
                'BRC20': { 'BRC20': 'BTC' },
            },
        };
    }

    safeLedgerEntry (entry: object, currency: Currency = undefined) {
        currency = this.safeCurrency (undefined, currency);
        let direction = this.safeString (entry, 'direction');
        let before = this.safeString (entry, 'before');
        let after = this.safeString (entry, 'after');
        const amount = this.safeString (entry, 'amount');
        if (amount !== undefined) {
            if (before === undefined && after !== undefined) {
                before = Precise.stringSub (after, amount);
            } else if (before !== undefined && after === undefined) {
                after = Precise.stringAdd (before, amount);
            }
        }
        if (before !== undefined && after !== undefined) {
            if (direction === undefined) {
                if (Precise.stringGt (before, after)) {
                    direction = 'out';
                }
                if (Precise.stringGt (after, before)) {
                    direction = 'in';
                }
            }
        }
        const fee = this.safeValue (entry, 'fee');
        if (fee !== undefined) {
            fee['cost'] = this.safeNumber (fee, 'cost');
        }
        const timestamp = this.safeInteger (entry, 'timestamp');
        const info = this.safeDict (entry, 'info', {});
        return {
            'id': this.safeString (entry, 'id'),
            'timestamp': timestamp,
            'datetime': this.iso8601 (timestamp),
            'direction': direction,
            'account': this.safeString (entry, 'account'),
            'referenceId': this.safeString (entry, 'referenceId'),
            'referenceAccount': this.safeString (entry, 'referenceAccount'),
            'type': this.safeString (entry, 'type'),
            'currency': currency['code'],
            'amount': this.parseNumber (amount),
            'before': this.parseNumber (before),
            'after': this.parseNumber (after),
            'status': this.safeString (entry, 'status'),
            'fee': fee,
            'info': info,
        };
    }

    safeCurrencyStructure (currency: object): CurrencyInterface {
        // derive data from networks: deposit, withdraw, active, fee, limits, precision
        const networks = this.safeDict (currency, 'networks', {});
        const keys = Object.keys (networks);
        const length = keys.length;
        if (length !== 0) {
            for (let i = 0; i < length; i++) {
                const key = keys[i];
                const network = networks[key];
                const deposit = this.safeBool (network, 'deposit');
                const currencyDeposit = this.safeBool (currency, 'deposit');
                if (currencyDeposit === undefined || deposit) {
                    currency['deposit'] = deposit;
                }
                const withdraw = this.safeBool (network, 'withdraw');
                const currencyWithdraw = this.safeBool (currency, 'withdraw');
                if (currencyWithdraw === undefined || withdraw) {
                    currency['withdraw'] = withdraw;
                }
                // set network 'active' to false if D or W is disabled
                let active = this.safeBool (network, 'active');
                if (active === undefined) {
                    if (deposit && withdraw) {
                        currency['networks'][key]['active'] = true;
                    } else if (deposit !== undefined && withdraw !== undefined) {
                        currency['networks'][key]['active'] = false;
                    }
                }
                active = this.safeBool (currency['networks'][key], 'active'); // dict might have been updated on above lines, so access directly instead of `network` variable
                const currencyActive = this.safeBool (currency, 'active');
                if (currencyActive === undefined || active) {
                    currency['active'] = active;
                }
                // find lowest fee (which is more desired)
                const fee = this.safeString (network, 'fee');
                const feeMain = this.safeString (currency, 'fee');
                if (feeMain === undefined || Precise.stringLt (fee, feeMain)) {
                    currency['fee'] = this.parseNumber (fee);
                }
                // find lowest precision (which is more desired)
                const precision = this.safeString (network, 'precision');
                const precisionMain = this.safeString (currency, 'precision');
                if (precisionMain === undefined || Precise.stringGt (precision, precisionMain)) {
                    currency['precision'] = this.parseNumber (precision);
                }
                // limits
                const limits = this.safeDict (network, 'limits');
                const limitsMain = this.safeDict (currency, 'limits');
                if (limitsMain === undefined) {
                    currency['limits'] = {};
                }
                // deposits
                const limitsDeposit = this.safeDict (limits, 'deposit');
                const limitsDepositMain = this.safeDict (limitsMain, 'deposit');
                if (limitsDepositMain === undefined) {
                    currency['limits']['deposit'] = {};
                }
                const limitsDepositMin = this.safeString (limitsDeposit, 'min');
                const limitsDepositMax = this.safeString (limitsDeposit, 'max');
                const limitsDepositMinMain = this.safeString (limitsDepositMain, 'min');
                const limitsDepositMaxMain = this.safeString (limitsDepositMain, 'max');
                // find min
                if (limitsDepositMinMain === undefined || Precise.stringLt (limitsDepositMin, limitsDepositMinMain)) {
                    currency['limits']['deposit']['min'] = this.parseNumber (limitsDepositMin);
                }
                // find max
                if (limitsDepositMaxMain === undefined || Precise.stringGt (limitsDepositMax, limitsDepositMaxMain)) {
                    currency['limits']['deposit']['max'] = this.parseNumber (limitsDepositMax);
                }
                // withdrawals
                const limitsWithdraw = this.safeDict (limits, 'withdraw');
                const limitsWithdrawMain = this.safeDict (limitsMain, 'withdraw');
                if (limitsWithdrawMain === undefined) {
                    currency['limits']['withdraw'] = {};
                }
                const limitsWithdrawMin = this.safeString (limitsWithdraw, 'min');
                const limitsWithdrawMax = this.safeString (limitsWithdraw, 'max');
                const limitsWithdrawMinMain = this.safeString (limitsWithdrawMain, 'min');
                const limitsWithdrawMaxMain = this.safeString (limitsWithdrawMain, 'max');
                // find min
                if (limitsWithdrawMinMain === undefined || Precise.stringLt (limitsWithdrawMin, limitsWithdrawMinMain)) {
                    currency['limits']['withdraw']['min'] = this.parseNumber (limitsWithdrawMin);
                }
                // find max
                if (limitsWithdrawMaxMain === undefined || Precise.stringGt (limitsWithdrawMax, limitsWithdrawMaxMain)) {
                    currency['limits']['withdraw']['max'] = this.parseNumber (limitsWithdrawMax);
                }
            }
        }
        return this.extend ({
            'info': undefined,
            'id': undefined,
            'numericId': undefined,
            'code': undefined,
            'precision': undefined,
            'type': undefined,
            'name': undefined,
            'active': undefined,
            'deposit': undefined,
            'withdraw': undefined,
            'fee': undefined,
            'fees': {},
            'networks': {},
            'limits': {
                'deposit': {
                    'min': undefined,
                    'max': undefined,
                },
                'withdraw': {
                    'min': undefined,
                    'max': undefined,
                },
            },
        }, currency);
    }

    safeMarketStructure (market: Dict = undefined): MarketInterface {
        const cleanStructure = {
            'id': undefined,
            'lowercaseId': undefined,
            'symbol': undefined,
            'base': undefined,
            'quote': undefined,
            'settle': undefined,
            'baseId': undefined,
            'quoteId': undefined,
            'settleId': undefined,
            'type': undefined,
            'spot': undefined,
            'margin': undefined,
            'swap': undefined,
            'future': undefined,
            'option': undefined,
            'index': undefined,
            'active': undefined,
            'contract': undefined,
            'linear': undefined,
            'inverse': undefined,
            'subType': undefined,
            'taker': undefined,
            'maker': undefined,
            'contractSize': undefined,
            'expiry': undefined,
            'expiryDatetime': undefined,
            'strike': undefined,
            'optionType': undefined,
            'precision': {
                'amount': undefined,
                'price': undefined,
                'cost': undefined,
                'base': undefined,
                'quote': undefined,
            },
            'limits': {
                'leverage': {
                    'min': undefined,
                    'max': undefined,
                },
                'amount': {
                    'min': undefined,
                    'max': undefined,
                },
                'price': {
                    'min': undefined,
                    'max': undefined,
                },
                'cost': {
                    'min': undefined,
                    'max': undefined,
                },
            },
            'marginModes': {
                'cross': undefined,
                'isolated': undefined,
            },
            'created': undefined,
            'info': undefined,
        };
        if (market !== undefined) {
            const result = this.extend (cleanStructure, market);
            // set undefined swap/future/etc
            if (result['spot']) {
                if (result['contract'] === undefined) {
                    result['contract'] = false;
                }
                if (result['swap'] === undefined) {
                    result['swap'] = false;
                }
                if (result['future'] === undefined) {
                    result['future'] = false;
                }
                if (result['option'] === undefined) {
                    result['option'] = false;
                }
                if (result['index'] === undefined) {
                    result['index'] = false;
                }
            }
            return result;
        }
        return cleanStructure;
    }

    setMarkets (markets, currencies = undefined) {
        const values = [];
        this.markets_by_id = this.createSafeDictionary ();
        // handle marketId conflicts
        // we insert spot markets first
        const marketValues = this.sortBy (this.toArray (markets), 'spot', true, true);
        for (let i = 0; i < marketValues.length; i++) {
            const value = marketValues[i];
            if (value['id'] in this.markets_by_id) {
                const marketsByIdArray = (this.markets_by_id[value['id']] as any);
                marketsByIdArray.push (value);
                this.markets_by_id[value['id']] = marketsByIdArray;
            } else {
                this.markets_by_id[value['id']] = [ value ] as any;
            }
            const market = this.deepExtend (this.safeMarketStructure (), {
                'precision': this.precision,
                'limits': this.limits,
            }, this.fees['trading'], value);
            if (market['linear']) {
                market['subType'] = 'linear';
            } else if (market['inverse']) {
                market['subType'] = 'inverse';
            } else {
                market['subType'] = undefined;
            }
            values.push (market);
        }
        this.markets = this.mapToSafeMap (this.indexBy (values, 'symbol') as any);
        const marketsSortedBySymbol = this.keysort (this.markets);
        const marketsSortedById = this.keysort (this.markets_by_id);
        this.symbols = Object.keys (marketsSortedBySymbol);
        this.ids = Object.keys (marketsSortedById);
        if (currencies !== undefined) {
            // currencies is always undefined when called in constructor but not when called from loadMarkets
            this.currencies = this.mapToSafeMap (this.deepExtend (this.currencies, currencies));
        } else {
            let baseCurrencies = [];
            let quoteCurrencies = [];
            for (let i = 0; i < values.length; i++) {
                const market = values[i];
                const defaultCurrencyPrecision = (this.precisionMode === DECIMAL_PLACES) ? 8 : this.parseNumber ('1e-8');
                const marketPrecision = this.safeDict (market, 'precision', {});
                if ('base' in market) {
                    const currency = this.safeCurrencyStructure ({
                        'id': this.safeString2 (market, 'baseId', 'base'),
                        'numericId': this.safeInteger (market, 'baseNumericId'),
                        'code': this.safeString (market, 'base'),
                        'precision': this.safeValue2 (marketPrecision, 'base', 'amount', defaultCurrencyPrecision),
                    });
                    baseCurrencies.push (currency);
                }
                if ('quote' in market) {
                    const currency = this.safeCurrencyStructure ({
                        'id': this.safeString2 (market, 'quoteId', 'quote'),
                        'numericId': this.safeInteger (market, 'quoteNumericId'),
                        'code': this.safeString (market, 'quote'),
                        'precision': this.safeValue2 (marketPrecision, 'quote', 'price', defaultCurrencyPrecision),
                    });
                    quoteCurrencies.push (currency);
                }
            }
            baseCurrencies = this.sortBy (baseCurrencies, 'code', false, '');
            quoteCurrencies = this.sortBy (quoteCurrencies, 'code', false, '');
            this.baseCurrencies = this.mapToSafeMap (this.indexBy (baseCurrencies, 'code'));
            this.quoteCurrencies = this.mapToSafeMap (this.indexBy (quoteCurrencies, 'code'));
            const allCurrencies = this.arrayConcat (baseCurrencies, quoteCurrencies);
            const groupedCurrencies = this.groupBy (allCurrencies, 'code');
            const codes = Object.keys (groupedCurrencies);
            const resultingCurrencies = [];
            for (let i = 0; i < codes.length; i++) {
                const code = codes[i];
                const groupedCurrenciesCode = this.safeList (groupedCurrencies, code, []);
                let highestPrecisionCurrency = this.safeValue (groupedCurrenciesCode, 0);
                for (let j = 1; j < groupedCurrenciesCode.length; j++) {
                    const currentCurrency = groupedCurrenciesCode[j];
                    if (this.precisionMode === TICK_SIZE) {
                        highestPrecisionCurrency = (currentCurrency['precision'] < highestPrecisionCurrency['precision']) ? currentCurrency : highestPrecisionCurrency;
                    } else {
                        highestPrecisionCurrency = (currentCurrency['precision'] > highestPrecisionCurrency['precision']) ? currentCurrency : highestPrecisionCurrency;
                    }
                }
                resultingCurrencies.push (highestPrecisionCurrency);
            }
            const sortedCurrencies = this.sortBy (resultingCurrencies, 'code');
            this.currencies = this.mapToSafeMap (this.deepExtend (this.currencies, this.indexBy (sortedCurrencies, 'code')));
        }
        this.currencies_by_id = this.indexBySafe (this.currencies, 'id');
        const currenciesSortedByCode = this.keysort (this.currencies);
        this.codes = Object.keys (currenciesSortedByCode);
        return this.markets;
    }

    getDescribeForExtendedWsExchange (currentRestInstance: any, parentRestInstance: any, wsBaseDescribe: Dictionary<any>) {
        const extendedRestDescribe = this.deepExtend (parentRestInstance.describe (), currentRestInstance.describe ());
        const superWithRestDescribe = this.deepExtend (extendedRestDescribe, wsBaseDescribe);
        return superWithRestDescribe;
    }

    safeBalance (balance: Dict): Balances {
        const balances = this.omit (balance, [ 'info', 'timestamp', 'datetime', 'free', 'used', 'total' ]);
        const codes = Object.keys (balances);
        balance['free'] = {};
        balance['used'] = {};
        balance['total'] = {};
        const debtBalance = {};
        for (let i = 0; i < codes.length; i++) {
            const code = codes[i];
            let total = this.safeString (balance[code], 'total');
            let free = this.safeString (balance[code], 'free');
            let used = this.safeString (balance[code], 'used');
            const debt = this.safeString (balance[code], 'debt');
            if ((total === undefined) && (free !== undefined) && (used !== undefined)) {
                total = Precise.stringAdd (free, used);
            }
            if ((free === undefined) && (total !== undefined) && (used !== undefined)) {
                free = Precise.stringSub (total, used);
            }
            if ((used === undefined) && (total !== undefined) && (free !== undefined)) {
                used = Precise.stringSub (total, free);
            }
            balance[code]['free'] = this.parseNumber (free);
            balance[code]['used'] = this.parseNumber (used);
            balance[code]['total'] = this.parseNumber (total);
            balance['free'][code] = balance[code]['free'];
            balance['used'][code] = balance[code]['used'];
            balance['total'][code] = balance[code]['total'];
            if (debt !== undefined) {
                balance[code]['debt'] = this.parseNumber (debt);
                debtBalance[code] = balance[code]['debt'];
            }
        }
        const debtBalanceArray = Object.keys (debtBalance);
        const length = debtBalanceArray.length;
        if (length) {
            balance['debt'] = debtBalance;
        }
        return balance as any;
    }

    safeOrder (order: Dict, market: Market = undefined): Order {
        // parses numbers as strings
        // * it is important pass the trades as unparsed rawTrades
        let amount = this.omitZero (this.safeString (order, 'amount'));
        let remaining = this.safeString (order, 'remaining');
        let filled = this.safeString (order, 'filled');
        let cost = this.safeString (order, 'cost');
        let average = this.omitZero (this.safeString (order, 'average'));
        let price = this.omitZero (this.safeString (order, 'price'));
        let lastTradeTimeTimestamp = this.safeInteger (order, 'lastTradeTimestamp');
        let symbol = this.safeString (order, 'symbol');
        let side = this.safeString (order, 'side');
        const status = this.safeString (order, 'status');
        const parseFilled = (filled === undefined);
        const parseCost = (cost === undefined);
        const parseLastTradeTimeTimestamp = (lastTradeTimeTimestamp === undefined);
        const fee = this.safeValue (order, 'fee');
        const parseFee = (fee === undefined);
        const parseFees = this.safeValue (order, 'fees') === undefined;
        const parseSymbol = symbol === undefined;
        const parseSide = side === undefined;
        const shouldParseFees = parseFee || parseFees;
        const fees = this.safeList (order, 'fees', []);
        let trades = [];
        const isTriggerOrSLTpOrder = ((this.safeString (order, 'triggerPrice') !== undefined || (this.safeString (order, 'stopLossPrice') !== undefined)) || (this.safeString (order, 'takeProfitPrice') !== undefined));
        if (parseFilled || parseCost || shouldParseFees) {
            const rawTrades = this.safeValue (order, 'trades', trades);
            // const oldNumber = this.number;
            // we parse trades as strings here!
            // i don't think this is needed anymore
            // (this as any).number = String;
            const firstTrade = this.safeValue (rawTrades, 0);
            // parse trades if they haven't already been parsed
            const tradesAreParsed = ((firstTrade !== undefined) && ('info' in firstTrade) && ('id' in firstTrade));
            if (!tradesAreParsed) {
                trades = this.parseTrades (rawTrades, market);
            } else {
                trades = rawTrades;
            }
            // this.number = oldNumber; why parse trades as strings if you read the value using `safeString` ?
            let tradesLength = 0;
            const isArray = Array.isArray (trades);
            if (isArray) {
                tradesLength = trades.length;
            }
            if (isArray && (tradesLength > 0)) {
                // move properties that are defined in trades up into the order
                if (order['symbol'] === undefined) {
                    order['symbol'] = trades[0]['symbol'];
                }
                if (order['side'] === undefined) {
                    order['side'] = trades[0]['side'];
                }
                if (order['type'] === undefined) {
                    order['type'] = trades[0]['type'];
                }
                if (order['id'] === undefined) {
                    order['id'] = trades[0]['order'];
                }
                if (parseFilled) {
                    filled = '0';
                }
                if (parseCost) {
                    cost = '0';
                }
                for (let i = 0; i < trades.length; i++) {
                    const trade = trades[i];
                    const tradeAmount = this.safeString (trade, 'amount');
                    if (parseFilled && (tradeAmount !== undefined)) {
                        filled = Precise.stringAdd (filled, tradeAmount);
                    }
                    const tradeCost = this.safeString (trade, 'cost');
                    if (parseCost && (tradeCost !== undefined)) {
                        cost = Precise.stringAdd (cost, tradeCost);
                    }
                    if (parseSymbol) {
                        symbol = this.safeString (trade, 'symbol');
                    }
                    if (parseSide) {
                        side = this.safeString (trade, 'side');
                    }
                    const tradeTimestamp = this.safeValue (trade, 'timestamp');
                    if (parseLastTradeTimeTimestamp && (tradeTimestamp !== undefined)) {
                        if (lastTradeTimeTimestamp === undefined) {
                            lastTradeTimeTimestamp = tradeTimestamp;
                        } else {
                            lastTradeTimeTimestamp = Math.max (lastTradeTimeTimestamp, tradeTimestamp);
                        }
                    }
                    if (shouldParseFees) {
                        const tradeFees = this.safeValue (trade, 'fees');
                        if (tradeFees !== undefined) {
                            for (let j = 0; j < tradeFees.length; j++) {
                                const tradeFee = tradeFees[j];
                                fees.push (this.extend ({}, tradeFee));
                            }
                        } else {
                            const tradeFee = this.safeValue (trade, 'fee');
                            if (tradeFee !== undefined) {
                                fees.push (this.extend ({}, tradeFee));
                            }
                        }
                    }
                }
            }
        }
        if (shouldParseFees) {
            const reducedFees = this.reduceFees ? this.reduceFeesByCurrency (fees) : fees;
            const reducedLength = reducedFees.length;
            for (let i = 0; i < reducedLength; i++) {
                reducedFees[i]['cost'] = this.safeNumber (reducedFees[i], 'cost');
                if ('rate' in reducedFees[i]) {
                    reducedFees[i]['rate'] = this.safeNumber (reducedFees[i], 'rate');
                }
            }
            if (!parseFee && (reducedLength === 0)) {
                // copy fee to avoid modification by reference
                const feeCopy = this.deepExtend (fee);
                feeCopy['cost'] = this.safeNumber (feeCopy, 'cost');
                if ('rate' in feeCopy) {
                    feeCopy['rate'] = this.safeNumber (feeCopy, 'rate');
                }
                reducedFees.push (feeCopy);
            }
            order['fees'] = reducedFees;
            if (parseFee && (reducedLength === 1)) {
                order['fee'] = reducedFees[0];
            }
        }
        if (amount === undefined) {
            // ensure amount = filled + remaining
            if (filled !== undefined && remaining !== undefined) {
                amount = Precise.stringAdd (filled, remaining);
            } else if (status === 'closed') {
                amount = filled;
            }
        }
        if (filled === undefined) {
            if (amount !== undefined && remaining !== undefined) {
                filled = Precise.stringSub (amount, remaining);
            } else if (status === 'closed' && amount !== undefined) {
                filled = amount;
            }
        }
        if (remaining === undefined) {
            if (amount !== undefined && filled !== undefined) {
                remaining = Precise.stringSub (amount, filled);
            } else if (status === 'closed') {
                remaining = '0';
            }
        }
        // ensure that the average field is calculated correctly
        const inverse = this.safeBool (market, 'inverse', false);
        const contractSize = this.numberToString (this.safeValue (market, 'contractSize', 1));
        // inverse
        // price = filled * contract size / cost
        //
        // linear
        // price = cost / (filled * contract size)
        if (average === undefined) {
            if ((filled !== undefined) && (cost !== undefined) && Precise.stringGt (filled, '0')) {
                const filledTimesContractSize = Precise.stringMul (filled, contractSize);
                if (inverse) {
                    average = Precise.stringDiv (filledTimesContractSize, cost);
                } else {
                    average = Precise.stringDiv (cost, filledTimesContractSize);
                }
            }
        }
        // similarly
        // inverse
        // cost = filled * contract size / price
        //
        // linear
        // cost = filled * contract size * price
        const costPriceExists = (average !== undefined) || (price !== undefined);
        if (parseCost && (filled !== undefined) && costPriceExists) {
            let multiplyPrice = undefined;
            if (average === undefined) {
                multiplyPrice = price;
            } else {
                multiplyPrice = average;
            }
            // contract trading
            const filledTimesContractSize = Precise.stringMul (filled, contractSize);
            if (inverse) {
                cost = Precise.stringDiv (filledTimesContractSize, multiplyPrice);
            } else {
                cost = Precise.stringMul (filledTimesContractSize, multiplyPrice);
            }
        }
        // support for market orders
        const orderType = this.safeValue (order, 'type');
        const emptyPrice = (price === undefined) || Precise.stringEquals (price, '0');
        if (emptyPrice && (orderType === 'market')) {
            price = average;
        }
        // we have trades with string values at this point so we will mutate them
        for (let i = 0; i < trades.length; i++) {
            const entry = trades[i];
            entry['amount'] = this.safeNumber (entry, 'amount');
            entry['price'] = this.safeNumber (entry, 'price');
            entry['cost'] = this.safeNumber (entry, 'cost');
            const tradeFee = this.safeDict (entry, 'fee', {});
            tradeFee['cost'] = this.safeNumber (tradeFee, 'cost');
            if ('rate' in tradeFee) {
                tradeFee['rate'] = this.safeNumber (tradeFee, 'rate');
            }
            const entryFees = this.safeList (entry, 'fees', []);
            for (let j = 0; j < entryFees.length; j++) {
                entryFees[j]['cost'] = this.safeNumber (entryFees[j], 'cost');
            }
            entry['fees'] = entryFees;
            entry['fee'] = tradeFee;
        }
        let timeInForce = this.safeString (order, 'timeInForce');
        let postOnly = this.safeValue (order, 'postOnly');
        // timeInForceHandling
        if (timeInForce === undefined) {
            if (!isTriggerOrSLTpOrder && (this.safeString (order, 'type') === 'market')) {
                timeInForce = 'IOC';
            }
            // allow postOnly override
            if (postOnly) {
                timeInForce = 'PO';
            }
        } else if (postOnly === undefined) {
            // timeInForce is not undefined here
            postOnly = timeInForce === 'PO';
        }
        const timestamp = this.safeInteger (order, 'timestamp');
        const lastUpdateTimestamp = this.safeInteger (order, 'lastUpdateTimestamp');
        let datetime = this.safeString (order, 'datetime');
        if (datetime === undefined) {
            datetime = this.iso8601 (timestamp);
        }
        const triggerPrice = this.parseNumber (this.safeString2 (order, 'triggerPrice', 'stopPrice'));
        const takeProfitPrice = this.parseNumber (this.safeString (order, 'takeProfitPrice'));
        const stopLossPrice = this.parseNumber (this.safeString (order, 'stopLossPrice'));
        return this.extend (order, {
            'id': this.safeString (order, 'id'),
            'clientOrderId': this.safeString (order, 'clientOrderId'),
            'timestamp': timestamp,
            'datetime': datetime,
            'symbol': symbol,
            'type': this.safeString (order, 'type'),
            'side': side,
            'lastTradeTimestamp': lastTradeTimeTimestamp,
            'lastUpdateTimestamp': lastUpdateTimestamp,
            'price': this.parseNumber (price),
            'amount': this.parseNumber (amount),
            'cost': this.parseNumber (cost),
            'average': this.parseNumber (average),
            'filled': this.parseNumber (filled),
            'remaining': this.parseNumber (remaining),
            'timeInForce': timeInForce,
            'postOnly': postOnly,
            'trades': trades,
            'reduceOnly': this.safeValue (order, 'reduceOnly'),
            'stopPrice': triggerPrice,  // ! deprecated, use triggerPrice instead
            'triggerPrice': triggerPrice,
            'takeProfitPrice': takeProfitPrice,
            'stopLossPrice': stopLossPrice,
            'status': status,
            'fee': this.safeValue (order, 'fee'),
        });
    }

    parseOrders (orders: object, market: Market = undefined, since: Int = undefined, limit: Int = undefined, params = {}): Order[] {
        //
        // the value of orders is either a dict or a list
        //
        // dict
        //
        //     {
        //         'id1': { ... },
        //         'id2': { ... },
        //         'id3': { ... },
        //         ...
        //     }
        //
        // list
        //
        //     [
        //         { 'id': 'id1', ... },
        //         { 'id': 'id2', ... },
        //         { 'id': 'id3', ... },
        //         ...
        //     ]
        //
        let results = [];
        if (Array.isArray (orders)) {
            for (let i = 0; i < orders.length; i++) {
                const parsed = this.parseOrder (orders[i], market); // don't inline this call
                const order = this.extend (parsed, params);
                results.push (order);
            }
        } else {
            const ids = Object.keys (orders);
            for (let i = 0; i < ids.length; i++) {
                const id = ids[i];
                const idExtended = this.extend ({ 'id': id }, orders[id]);
                const parsedOrder = this.parseOrder (idExtended, market); // don't  inline these calls
                const order = this.extend (parsedOrder, params);
                results.push (order);
            }
        }
        results = this.sortBy (results, 'timestamp');
        const symbol = (market !== undefined) ? market['symbol'] : undefined;
        return this.filterBySymbolSinceLimit (results, symbol, since, limit) as Order[];
    }

    calculateFeeWithRate (symbol: string, type: string, side: string, amount: number, price: number, takerOrMaker = 'taker', feeRate: Num = undefined, params = {}) {
        if (type === 'market' && takerOrMaker === 'maker') {
            throw new ArgumentsRequired (this.id + ' calculateFee() - you have provided incompatible arguments - "market" type order can not be "maker". Change either the "type" or the "takerOrMaker" argument to calculate the fee.');
        }
        const market = this.markets[symbol];
        const feeSide = this.safeString (market, 'feeSide', 'quote');
        let useQuote = undefined;
        if (feeSide === 'get') {
            // the fee is always in the currency you get
            useQuote = side === 'sell';
        } else if (feeSide === 'give') {
            // the fee is always in the currency you give
            useQuote = side === 'buy';
        } else {
            // the fee is always in feeSide currency
            useQuote = feeSide === 'quote';
        }
        let cost = this.numberToString (amount);
        let key = undefined;
        if (useQuote) {
            const priceString = this.numberToString (price);
            cost = Precise.stringMul (cost, priceString);
            key = 'quote';
        } else {
            key = 'base';
        }
        // for derivatives, the fee is in 'settle' currency
        if (!market['spot']) {
            key = 'settle';
        }
        // even if `takerOrMaker` argument was set to 'maker', for 'market' orders we should forcefully override it to 'taker'
        if (type === 'market') {
            takerOrMaker = 'taker';
        }
        const rate = (feeRate !== undefined) ? this.numberToString (feeRate) : this.safeString (market, takerOrMaker);
        cost = Precise.stringMul (cost, rate);
        return {
            'type': takerOrMaker,
            'currency': market[key],
            'rate': this.parseNumber (rate),
            'cost': this.parseNumber (cost),
        };
    }

    calculateFee (symbol: string, type: string, side: string, amount: number, price: number, takerOrMaker = 'taker', params = {}) {
        /**
         * @method
         * @description calculates the presumptive fee that would be charged for an order
         * @param {string} symbol unified market symbol
         * @param {string} type 'market' or 'limit'
         * @param {string} side 'buy' or 'sell'
         * @param {float} amount how much you want to trade, in units of the base currency on most exchanges, or number of contracts
         * @param {float} price the price for the order to be filled at, in units of the quote currency
         * @param {string} takerOrMaker 'taker' or 'maker'
         * @param {object} params
         * @returns {object} contains the rate, the percentage multiplied to the order amount to obtain the fee amount, and cost, the total value of the fee in units of the quote currency, for the order
         */
        return this.calculateFeeWithRate (symbol, type, side, amount, price, takerOrMaker, undefined, params);
    }

    safeLiquidation (liquidation: Dict, market: Market = undefined): Liquidation {
        const contracts = this.safeString (liquidation, 'contracts');
        const contractSize = this.safeString (market, 'contractSize');
        const price = this.safeString (liquidation, 'price');
        let baseValue = this.safeString (liquidation, 'baseValue');
        let quoteValue = this.safeString (liquidation, 'quoteValue');
        if ((baseValue === undefined) && (contracts !== undefined) && (contractSize !== undefined) && (price !== undefined)) {
            baseValue = Precise.stringMul (contracts, contractSize);
        }
        if ((quoteValue === undefined) && (baseValue !== undefined) && (price !== undefined)) {
            quoteValue = Precise.stringMul (baseValue, price);
        }
        liquidation['contracts'] = this.parseNumber (contracts);
        liquidation['contractSize'] = this.parseNumber (contractSize);
        liquidation['price'] = this.parseNumber (price);
        liquidation['baseValue'] = this.parseNumber (baseValue);
        liquidation['quoteValue'] = this.parseNumber (quoteValue);
        return liquidation as Liquidation;
    }

    safeTrade (trade: Dict, market: Market = undefined): Trade {
        const amount = this.safeString (trade, 'amount');
        const price = this.safeString (trade, 'price');
        let cost = this.safeString (trade, 'cost');
        if (cost === undefined) {
            // contract trading
            const contractSize = this.safeString (market, 'contractSize');
            let multiplyPrice = price;
            if (contractSize !== undefined) {
                const inverse = this.safeBool (market, 'inverse', false);
                if (inverse) {
                    multiplyPrice = Precise.stringDiv ('1', price);
                }
                multiplyPrice = Precise.stringMul (multiplyPrice, contractSize);
            }
            cost = Precise.stringMul (multiplyPrice, amount);
        }
        const [ resultFee, resultFees ] = this.parsedFeeAndFees (trade);
        trade['fee'] = resultFee;
        trade['fees'] = resultFees;
        trade['amount'] = this.parseNumber (amount);
        trade['price'] = this.parseNumber (price);
        trade['cost'] = this.parseNumber (cost);
        return trade as Trade;
    }

    createCcxtTradeId (timestamp = undefined, side = undefined, amount = undefined, price = undefined, takerOrMaker = undefined) {
        // this approach is being used by multiple exchanges (mexc, woo, coinsbit, dydx, ...)
        let id = undefined;
        if (timestamp !== undefined) {
            id = this.numberToString (timestamp);
            if (side !== undefined) {
                id += '-' + side;
            }
            if (amount !== undefined) {
                id += '-' + this.numberToString (amount);
            }
            if (price !== undefined) {
                id += '-' + this.numberToString (price);
            }
            if (takerOrMaker !== undefined) {
                id += '-' + takerOrMaker;
            }
        }
        return id;
    }

    parsedFeeAndFees (container:any) {
        let fee = this.safeDict (container, 'fee');
        let fees = this.safeList (container, 'fees');
        const feeDefined = fee !== undefined;
        const feesDefined = fees !== undefined;
        // parsing only if at least one of them is defined
        const shouldParseFees = (feeDefined || feesDefined);
        if (shouldParseFees) {
            if (feeDefined) {
                fee = this.parseFeeNumeric (fee);
            }
            if (!feesDefined) {
                // just set it directly, no further processing needed
                fees = [ fee ];
            }
            // 'fees' were set, so reparse them
            const reducedFees = this.reduceFees ? this.reduceFeesByCurrency (fees) : fees;
            const reducedLength = reducedFees.length;
            for (let i = 0; i < reducedLength; i++) {
                reducedFees[i] = this.parseFeeNumeric (reducedFees[i]);
            }
            fees = reducedFees;
            if (reducedLength === 1) {
                fee = reducedFees[0];
            } else if (reducedLength === 0) {
                fee = undefined;
            }
        }
        // in case `fee & fees` are undefined, set `fees` as empty array
        if (fee === undefined) {
            fee = {
                'cost': undefined,
                'currency': undefined,
            };
        }
        if (fees === undefined) {
            fees = [];
        }
        return [ fee, fees ];
    }

    parseFeeNumeric (fee: any) {
        fee['cost'] = this.safeNumber (fee, 'cost'); // ensure numeric
        if ('rate' in fee) {
            fee['rate'] = this.safeNumber (fee, 'rate');
        }
        return fee;
    }

    findNearestCeiling (arr: number[], providedValue: number) {
        //  i.e. findNearestCeiling ([ 10, 30, 50],  23) returns 30
        const length = arr.length;
        for (let i = 0; i < length; i++) {
            const current = arr[i];
            if (providedValue <= current) {
                return current;
            }
        }
        return arr[length - 1];
    }

    invertFlatStringDictionary (dict) {
        const reversed = {};
        const keys = Object.keys (dict);
        for (let i = 0; i < keys.length; i++) {
            const key = keys[i];
            const value = dict[key];
            if (typeof value === 'string') {
                reversed[value] = key;
            }
        }
        return reversed;
    }

    reduceFeesByCurrency (fees) {
        //
        // this function takes a list of fee structures having the following format
        //
        //     string = true
        //
        //     [
        //         { 'currency': 'BTC', 'cost': '0.1' },
        //         { 'currency': 'BTC', 'cost': '0.2'  },
        //         { 'currency': 'BTC', 'cost': '0.2', 'rate': '0.00123' },
        //         { 'currency': 'BTC', 'cost': '0.4', 'rate': '0.00123' },
        //         { 'currency': 'BTC', 'cost': '0.5', 'rate': '0.00456' },
        //         { 'currency': 'USDT', 'cost': '12.3456' },
        //     ]
        //
        //     string = false
        //
        //     [
        //         { 'currency': 'BTC', 'cost': 0.1 },
        //         { 'currency': 'BTC', 'cost': 0.2 },
        //         { 'currency': 'BTC', 'cost': 0.2, 'rate': 0.00123 },
        //         { 'currency': 'BTC', 'cost': 0.4, 'rate': 0.00123 },
        //         { 'currency': 'BTC', 'cost': 0.5, 'rate': 0.00456 },
        //         { 'currency': 'USDT', 'cost': 12.3456 },
        //     ]
        //
        // and returns a reduced fee list, where fees are summed per currency and rate (if any)
        //
        //     string = true
        //
        //     [
        //         { 'currency': 'BTC', 'cost': '0.4'  },
        //         { 'currency': 'BTC', 'cost': '0.6', 'rate': '0.00123' },
        //         { 'currency': 'BTC', 'cost': '0.5', 'rate': '0.00456' },
        //         { 'currency': 'USDT', 'cost': '12.3456' },
        //     ]
        //
        //     string  = false
        //
        //     [
        //         { 'currency': 'BTC', 'cost': 0.3  },
        //         { 'currency': 'BTC', 'cost': 0.6, 'rate': 0.00123 },
        //         { 'currency': 'BTC', 'cost': 0.5, 'rate': 0.00456 },
        //         { 'currency': 'USDT', 'cost': 12.3456 },
        //     ]
        //
        const reduced = {};
        for (let i = 0; i < fees.length; i++) {
            const fee = fees[i];
            const code = this.safeString (fee, 'currency');
            const feeCurrencyCode = (code !== undefined) ? code : i.toString ();
            if (feeCurrencyCode !== undefined) {
                const rate = this.safeString (fee, 'rate');
                const cost = this.safeString (fee, 'cost');
                if (cost === undefined) {
                    // omit undefined cost, as it does not make sense, however, don't omit '0' costs, as they still make sense
                    continue;
                }
                if (!(feeCurrencyCode in reduced)) {
                    reduced[feeCurrencyCode] = {};
                }
                const rateKey = (rate === undefined) ? '' : rate;
                if (rateKey in reduced[feeCurrencyCode]) {
                    reduced[feeCurrencyCode][rateKey]['cost'] = Precise.stringAdd (reduced[feeCurrencyCode][rateKey]['cost'], cost);
                } else {
                    reduced[feeCurrencyCode][rateKey] = {
                        'currency': code,
                        'cost': cost,
                    };
                    if (rate !== undefined) {
                        reduced[feeCurrencyCode][rateKey]['rate'] = rate;
                    }
                }
            }
        }
        let result = [];
        const feeValues = Object.values (reduced);
        for (let i = 0; i < feeValues.length; i++) {
            const reducedFeeValues = Object.values (feeValues[i]);
            result = this.arrayConcat (result, reducedFeeValues);
        }
        return result;
    }

    safeTicker (ticker: Dict, market: Market = undefined): Ticker {
        let open = this.omitZero (this.safeString (ticker, 'open'));
        let close = this.omitZero (this.safeString2 (ticker, 'close', 'last'));
        let change = this.omitZero (this.safeString (ticker, 'change'));
        let percentage = this.omitZero (this.safeString (ticker, 'percentage'));
        let average = this.omitZero (this.safeString (ticker, 'average'));
        let vwap = this.safeString (ticker, 'vwap');
        const baseVolume = this.safeString (ticker, 'baseVolume');
        const quoteVolume = this.safeString (ticker, 'quoteVolume');
        if (vwap === undefined) {
            vwap = Precise.stringDiv (this.omitZero (quoteVolume), baseVolume);
        }
        // calculate open
        if (change !== undefined) {
            if (close === undefined && average !== undefined) {
                close = Precise.stringAdd (average, Precise.stringDiv (change, '2'));
            }
            if (open === undefined && close !== undefined) {
                open = Precise.stringSub (close, change);
            }
        } else if (percentage !== undefined) {
            if (close === undefined && average !== undefined) {
                const openAddClose = Precise.stringMul (average, '2');
                // openAddClose = open * (1 + (100 + percentage)/100)
                const denominator = Precise.stringAdd ('2', Precise.stringDiv (percentage, '100'));
                const calcOpen = (open !== undefined) ? open : Precise.stringDiv (openAddClose, denominator);
                close = Precise.stringMul (calcOpen, Precise.stringAdd ('1', Precise.stringDiv (percentage, '100')));
            }
            if (open === undefined && close !== undefined) {
                open = Precise.stringDiv (close, Precise.stringAdd ('1', Precise.stringDiv (percentage, '100')));
            }
        }
        // change
        if (change === undefined) {
            if (close !== undefined && open !== undefined) {
                change = Precise.stringSub (close, open);
            } else if (close !== undefined && percentage !== undefined) {
                change = Precise.stringMul (Precise.stringDiv (percentage, '100'), Precise.stringDiv (close, '100'));
            } else if (open !== undefined && percentage !== undefined) {
                change = Precise.stringMul (open, Precise.stringDiv (percentage, '100'));
            }
        }
        // calculate things according to "open" (similar can be done with "close")
        if (open !== undefined) {
            // percentage (using change)
            if (percentage === undefined && change !== undefined) {
                percentage = Precise.stringMul (Precise.stringDiv (change, open), '100');
            }
            // close (using change)
            if (close === undefined && change !== undefined) {
                close = Precise.stringAdd (open, change);
            }
            // close (using average)
            if (close === undefined && average !== undefined) {
                close = Precise.stringMul (average, '2');
            }
            // average
            if (average === undefined && close !== undefined) {
                let precision = 18;
                if (market !== undefined && this.isTickPrecision ()) {
                    const marketPrecision = this.safeDict (market, 'precision');
                    const precisionPrice = this.safeString (marketPrecision, 'price');
                    if (precisionPrice !== undefined) {
                        precision = this.precisionFromString (precisionPrice);
                    }
                }
                average = Precise.stringDiv (Precise.stringAdd (open, close), '2', precision);
            }
        }
        // timestamp and symbol operations don't belong in safeTicker
        // they should be done in the derived classes
        const closeParsed = this.parseNumber (this.omitZero (close));
        return this.extend (ticker, {
            'bid': this.parseNumber (this.omitZero (this.safeString (ticker, 'bid'))),
            'bidVolume': this.safeNumber (ticker, 'bidVolume'),
            'ask': this.parseNumber (this.omitZero (this.safeString (ticker, 'ask'))),
            'askVolume': this.safeNumber (ticker, 'askVolume'),
            'high': this.parseNumber (this.omitZero (this.safeString (ticker, 'high'))),
            'low': this.parseNumber (this.omitZero (this.safeString (ticker, 'low'))),
            'open': this.parseNumber (this.omitZero (open)),
            'close': closeParsed,
            'last': closeParsed,
            'change': this.parseNumber (change),
            'percentage': this.parseNumber (percentage),
            'average': this.parseNumber (average),
            'vwap': this.parseNumber (vwap),
            'baseVolume': this.parseNumber (baseVolume),
            'quoteVolume': this.parseNumber (quoteVolume),
            'previousClose': this.safeNumber (ticker, 'previousClose'),
            'indexPrice': this.safeNumber (ticker, 'indexPrice'),
            'markPrice': this.safeNumber (ticker, 'markPrice'),
        });
    }

    async fetchBorrowRate (code: string, amount: number, params = {}): Promise<{}> {
        throw new NotSupported (this.id + ' fetchBorrowRate is deprecated, please use fetchCrossBorrowRate or fetchIsolatedBorrowRate instead');
    }

    async repayCrossMargin (code: string, amount: number, params = {}): Promise<{}> {
        throw new NotSupported (this.id + ' repayCrossMargin is not support yet');
    }

    async repayIsolatedMargin (symbol: string, code: string, amount: number, params = {}): Promise<{}> {
        throw new NotSupported (this.id + ' repayIsolatedMargin is not support yet');
    }

    async borrowCrossMargin (code: string, amount: number, params = {}): Promise<{}> {
        throw new NotSupported (this.id + ' borrowCrossMargin is not support yet');
    }

    async borrowIsolatedMargin (symbol: string, code: string, amount: number, params = {}): Promise<{}> {
        throw new NotSupported (this.id + ' borrowIsolatedMargin is not support yet');
    }

    async borrowMargin (code: string, amount: number, symbol: Str = undefined, params = {}): Promise<{}> {
        throw new NotSupported (this.id + ' borrowMargin is deprecated, please use borrowCrossMargin or borrowIsolatedMargin instead');
    }

    async repayMargin (code: string, amount: number, symbol: Str = undefined, params = {}): Promise<{}> {
        throw new NotSupported (this.id + ' repayMargin is deprecated, please use repayCrossMargin or repayIsolatedMargin instead');
    }

    async fetchOHLCV (symbol: string, timeframe = '1m', since: Int = undefined, limit: Int = undefined, params = {}): Promise<OHLCV[]> {
        let message = '';
        if (this.has['fetchTrades']) {
            message = '. If you want to build OHLCV candles from trade executions data, visit https://github.com/ccxt/ccxt/tree/master/examples/ and see "build-ohlcv-bars" file';
        }
        throw new NotSupported (this.id + ' fetchOHLCV() is not supported yet' + message);
    }

    async fetchOHLCVWs (symbol: string, timeframe = '1m', since: Int = undefined, limit: Int = undefined, params = {}): Promise<OHLCV[]> {
        let message = '';
        if (this.has['fetchTradesWs']) {
            message = '. If you want to build OHLCV candles from trade executions data, visit https://github.com/ccxt/ccxt/tree/master/examples/ and see "build-ohlcv-bars" file';
        }
        throw new NotSupported (this.id + ' fetchOHLCVWs() is not supported yet. Try using fetchOHLCV instead.' + message);
    }

    async watchOHLCV (symbol: string, timeframe = '1m', since: Int = undefined, limit: Int = undefined, params = {}): Promise<OHLCV[]> {
        throw new NotSupported (this.id + ' watchOHLCV() is not supported yet');
    }

    convertTradingViewToOHLCV (ohlcvs: number[][], timestamp = 't', open = 'o', high = 'h', low = 'l', close = 'c', volume = 'v', ms = false) {
        const result = [];
        const timestamps = this.safeList (ohlcvs, timestamp, []);
        const opens = this.safeList (ohlcvs, open, []);
        const highs = this.safeList (ohlcvs, high, []);
        const lows = this.safeList (ohlcvs, low, []);
        const closes = this.safeList (ohlcvs, close, []);
        const volumes = this.safeList (ohlcvs, volume, []);
        for (let i = 0; i < timestamps.length; i++) {
            result.push ([
                ms ? this.safeInteger (timestamps, i) : this.safeTimestamp (timestamps, i),
                this.safeValue (opens, i),
                this.safeValue (highs, i),
                this.safeValue (lows, i),
                this.safeValue (closes, i),
                this.safeValue (volumes, i),
            ]);
        }
        return result;
    }

    convertOHLCVToTradingView (ohlcvs: number[][], timestamp = 't', open = 'o', high = 'h', low = 'l', close = 'c', volume = 'v', ms = false) {
        const result = {};
        result[timestamp] = [];
        result[open] = [];
        result[high] = [];
        result[low] = [];
        result[close] = [];
        result[volume] = [];
        for (let i = 0; i < ohlcvs.length; i++) {
            const ts = ms ? ohlcvs[i][0] : this.parseToInt (ohlcvs[i][0] / 1000);
            const resultTimestamp = result[timestamp];
            resultTimestamp.push (ts);
            const resultOpen = result[open];
            resultOpen.push (ohlcvs[i][1]);
            const resultHigh = result[high];
            resultHigh.push (ohlcvs[i][2]);
            const resultLow = result[low];
            resultLow.push (ohlcvs[i][3]);
            const resultClose = result[close];
            resultClose.push (ohlcvs[i][4]);
            const resultVolume = result[volume];
            resultVolume.push (ohlcvs[i][5]);
        }
        return result;
    }

    async fetchWebEndpoint (method, endpointMethod, returnAsJson, startRegex = undefined, endRegex = undefined) {
        let errorMessage = '';
        const options = this.safeValue (this.options, method, {});
        const muteOnFailure = this.safeBool (options, 'webApiMuteFailure', true);
        try {
            // if it was not explicitly disabled, then don't fetch
            if (this.safeBool (options, 'webApiEnable', true) !== true) {
                return undefined;
            }
            const maxRetries = this.safeValue (options, 'webApiRetries', 10);
            let response = undefined;
            let retry = 0;
            let shouldBreak = false;
            while (retry < maxRetries) {
                try {
                    response = await this[endpointMethod] ({});
                    shouldBreak = true;
                    break;
                } catch (e) {
                    retry = retry + 1;
                    if (retry === maxRetries) {
                        throw e;
                    }
                }
                if (shouldBreak) {
                    break; // this is needed because of GO
                }
            }
            let content = response;
            if (startRegex !== undefined) {
                const splitted_by_start = content.split (startRegex);
                content = splitted_by_start[1]; // we need second part after start
            }
            if (endRegex !== undefined) {
                const splitted_by_end = content.split (endRegex);
                content = splitted_by_end[0]; // we need first part after start
            }
            if (returnAsJson && (typeof content === 'string')) {
                const jsoned = this.parseJson (content.trim ()); // content should be trimmed before json parsing
                if (jsoned) {
                    return jsoned; // if parsing was not successfull, exception should be thrown
                } else {
                    throw new BadResponse ('could not parse the response into json');
                }
            } else {
                return content;
            }
        } catch (e) {
            errorMessage = this.id + ' ' + method + '() failed to fetch correct data from website. Probably webpage markup has been changed, breaking the page custom parser.';
        }
        if (muteOnFailure) {
            return undefined;
        } else {
            throw new BadResponse (errorMessage);
        }
    }

    marketIds (symbols: Strings = undefined) {
        if (symbols === undefined) {
            return symbols;
        }
        const result = [];
        for (let i = 0; i < symbols.length; i++) {
            result.push (this.marketId (symbols[i]));
        }
        return result;
    }

    currencyIds (codes: Strings = undefined) {
        if (codes === undefined) {
            return codes;
        }
        const result = [];
        for (let i = 0; i < codes.length; i++) {
            result.push (this.currencyId (codes[i]));
        }
        return result;
    }

    marketsForSymbols (symbols: Strings = undefined) {
        if (symbols === undefined) {
            return symbols;
        }
        const result = [];
        for (let i = 0; i < symbols.length; i++) {
            result.push (this.market (symbols[i]));
        }
        return result;
    }

    marketSymbols (symbols: Strings = undefined, type: Str = undefined, allowEmpty = true, sameTypeOnly = false, sameSubTypeOnly = false) {
        if (symbols === undefined) {
            if (!allowEmpty) {
                throw new ArgumentsRequired (this.id + ' empty list of symbols is not supported');
            }
            return symbols;
        }
        const symbolsLength = symbols.length;
        if (symbolsLength === 0) {
            if (!allowEmpty) {
                throw new ArgumentsRequired (this.id + ' empty list of symbols is not supported');
            }
            return symbols;
        }
        const result = [];
        let marketType = undefined;
        let isLinearSubType = undefined;
        for (let i = 0; i < symbols.length; i++) {
            const market = this.market (symbols[i]);
            if (sameTypeOnly && (marketType !== undefined)) {
                if (market['type'] !== marketType) {
                    throw new BadRequest (this.id + ' symbols must be of the same type, either ' + marketType + ' or ' + market['type'] + '.');
                }
            }
            if (sameSubTypeOnly && (isLinearSubType !== undefined)) {
                if (market['linear'] !== isLinearSubType) {
                    throw new BadRequest (this.id + ' symbols must be of the same subType, either linear or inverse.');
                }
            }
            if (type !== undefined && market['type'] !== type) {
                throw new BadRequest (this.id + ' symbols must be of the same type ' + type + '. If the type is incorrect you can change it in options or the params of the request');
            }
            marketType = market['type'];
            if (!market['spot']) {
                isLinearSubType = market['linear'];
            }
            const symbol = this.safeString (market, 'symbol', symbols[i]);
            result.push (symbol);
        }
        return result;
    }

    marketCodes (codes: Strings = undefined) {
        if (codes === undefined) {
            return codes;
        }
        const result = [];
        for (let i = 0; i < codes.length; i++) {
            result.push (this.commonCurrencyCode (codes[i]));
        }
        return result;
    }

    parseBidsAsks (bidasks, priceKey: IndexType = 0, amountKey: IndexType = 1, countOrIdKey: IndexType = 2) {
        bidasks = this.toArray (bidasks);
        const result = [];
        for (let i = 0; i < bidasks.length; i++) {
            result.push (this.parseBidAsk (bidasks[i], priceKey, amountKey, countOrIdKey));
        }
        return result;
    }

    async fetchL2OrderBook (symbol: string, limit: Int = undefined, params = {}) {
        const orderbook = await this.fetchOrderBook (symbol, limit, params);
        return this.extend (orderbook, {
            'asks': this.sortBy (this.aggregate (orderbook['asks']), 0),
            'bids': this.sortBy (this.aggregate (orderbook['bids']), 0, true),
        });
    }

    filterBySymbol (objects, symbol: Str = undefined) {
        if (symbol === undefined) {
            return objects;
        }
        const result = [];
        for (let i = 0; i < objects.length; i++) {
            const objectSymbol = this.safeString (objects[i], 'symbol');
            if (objectSymbol === symbol) {
                result.push (objects[i]);
            }
        }
        return result;
    }

    parseOHLCV (ohlcv, market: Market = undefined) : OHLCV {
        if (Array.isArray (ohlcv)) {
            return [
                this.safeInteger (ohlcv, 0), // timestamp
                this.safeNumber (ohlcv, 1), // open
                this.safeNumber (ohlcv, 2), // high
                this.safeNumber (ohlcv, 3), // low
                this.safeNumber (ohlcv, 4), // close
                this.safeNumber (ohlcv, 5), // volume
            ];
        }
        return ohlcv;
    }

    networkCodeToId (networkCode: string, currencyCode: Str = undefined): string {
        /**
         * @ignore
         * @method
         * @name exchange#networkCodeToId
         * @description tries to convert the provided networkCode (which is expected to be an unified network code) to a network id. In order to achieve this, derived class needs to have 'options->networks' defined.
         * @param {string} networkCode unified network code
         * @param {string} currencyCode unified currency code, but this argument is not required by default, unless there is an exchange (like huobi) that needs an override of the method to be able to pass currencyCode argument additionally
         * @returns {string|undefined} exchange-specific network id
         */
        if (networkCode === undefined) {
            return undefined;
        }
        const networkIdsByCodes = this.safeValue (this.options, 'networks', {});
        let networkId = this.safeString (networkIdsByCodes, networkCode);
        // for example, if 'ETH' is passed for networkCode, but 'ETH' key not defined in `options->networks` object
        if (networkId === undefined) {
            if (currencyCode === undefined) {
                const currencies = Object.values (this.currencies);
                for (let i = 0; i < currencies.length; i++) {
                    const currency = currencies[i];
                    const networks = this.safeDict (currency, 'networks');
                    const network = this.safeDict (networks, networkCode);
                    networkId = this.safeString (network, 'id');
                    if (networkId !== undefined) {
                        break;
                    }
                }
            } else {
                // if currencyCode was provided, then we try to find if that currencyCode has a replacement (i.e. ERC20 for ETH) or is in the currency
                const defaultNetworkCodeReplacements = this.safeValue (this.options, 'defaultNetworkCodeReplacements', {});
                if (currencyCode in defaultNetworkCodeReplacements) {
                    // if there is a replacement for the passed networkCode, then we use it to find network-id in `options->networks` object
                    const replacementObject = defaultNetworkCodeReplacements[currencyCode]; // i.e. { 'ERC20': 'ETH' }
                    const keys = Object.keys (replacementObject);
                    for (let i = 0; i < keys.length; i++) {
                        const key = keys[i];
                        const value = replacementObject[key];
                        // if value matches to provided unified networkCode, then we use it's key to find network-id in `options->networks` object
                        if (value === networkCode) {
                            networkId = this.safeString (networkIdsByCodes, key);
                            break;
                        }
                    }
                } else {
                    // serach for network inside currency
                    const currency = this.safeDict (this.currencies, currencyCode);
                    const networks = this.safeDict (currency, 'networks');
                    const network = this.safeDict (networks, networkCode);
                    networkId = this.safeString (network, 'id');
                }
            }
            // if it wasn't found, we just set the provided value to network-id
            if (networkId === undefined) {
                networkId = networkCode;
            }
        }
        return networkId;
    }

    networkIdToCode (networkId: Str = undefined, currencyCode: Str = undefined): string {
        /**
         * @ignore
         * @method
         * @name exchange#networkIdToCode
         * @description tries to convert the provided exchange-specific networkId to an unified network Code. In order to achieve this, derived class needs to have "options['networksById']" defined.
         * @param {string} networkId exchange specific network id/title, like: TRON, Trc-20, usdt-erc20, etc
         * @param {string|undefined} currencyCode unified currency code, but this argument is not required by default, unless there is an exchange (like huobi) that needs an override of the method to be able to pass currencyCode argument additionally
         * @returns {string|undefined} unified network code
         */
        if (networkId === undefined) {
            return undefined;
        }
        const networkCodesByIds = this.safeDict (this.options, 'networksById', {});
        let networkCode = this.safeString (networkCodesByIds, networkId, networkId);
        // replace mainnet network-codes (i.e. ERC20->ETH)
        if (currencyCode !== undefined) {
            const defaultNetworkCodeReplacements = this.safeDict (this.options, 'defaultNetworkCodeReplacements', {});
            if (currencyCode in defaultNetworkCodeReplacements) {
                const replacementObject = this.safeDict (defaultNetworkCodeReplacements, currencyCode, {});
                networkCode = this.safeString (replacementObject, networkCode, networkCode);
            }
        }
        return networkCode;
    }

    handleNetworkCodeAndParams (params) {
        const networkCodeInParams = this.safeString2 (params, 'networkCode', 'network');
        if (networkCodeInParams !== undefined) {
            params = this.omit (params, [ 'networkCode', 'network' ]);
        }
        // if it was not defined by user, we should not set it from 'defaultNetworks', because handleNetworkCodeAndParams is for only request-side and thus we do not fill it with anything. We can only use 'defaultNetworks' after parsing response-side
        return [ networkCodeInParams, params ];
    }

    defaultNetworkCode (currencyCode: string) {
        let defaultNetworkCode = undefined;
        const defaultNetworks = this.safeDict (this.options, 'defaultNetworks', {});
        if (currencyCode in defaultNetworks) {
            // if currency had set its network in "defaultNetworks", use it
            defaultNetworkCode = defaultNetworks[currencyCode];
        } else {
            // otherwise, try to use the global-scope 'defaultNetwork' value (even if that network is not supported by currency, it doesn't make any problem, this will be just used "at first" if currency supports this network at all)
            const defaultNetwork = this.safeString (this.options, 'defaultNetwork');
            if (defaultNetwork !== undefined) {
                defaultNetworkCode = defaultNetwork;
            }
        }
        return defaultNetworkCode;
    }

    selectNetworkCodeFromUnifiedNetworks (currencyCode, networkCode, indexedNetworkEntries) {
        return this.selectNetworkKeyFromNetworks (currencyCode, networkCode, indexedNetworkEntries, true);
    }

    selectNetworkIdFromRawNetworks (currencyCode, networkCode, indexedNetworkEntries) {
        return this.selectNetworkKeyFromNetworks (currencyCode, networkCode, indexedNetworkEntries, false);
    }

    selectNetworkKeyFromNetworks (currencyCode, networkCode, indexedNetworkEntries, isIndexedByUnifiedNetworkCode = false) {
        // this method is used against raw & unparse network entries, which are just indexed by network id
        let chosenNetworkId = undefined;
        const availableNetworkIds = Object.keys (indexedNetworkEntries);
        const responseNetworksLength = availableNetworkIds.length;
        if (networkCode !== undefined) {
            if (responseNetworksLength === 0) {
                throw new NotSupported (this.id + ' - ' + networkCode + ' network did not return any result for ' + currencyCode);
            } else {
                // if networkCode was provided by user, we should check it after response, as the referenced exchange doesn't support network-code during request
                const networkIdOrCode = isIndexedByUnifiedNetworkCode ? networkCode : this.networkCodeToId (networkCode, currencyCode);
                if (networkIdOrCode in indexedNetworkEntries) {
                    chosenNetworkId = networkIdOrCode;
                } else {
                    throw new NotSupported (this.id + ' - ' + networkIdOrCode + ' network was not found for ' + currencyCode + ', use one of ' + availableNetworkIds.join (', '));
                }
            }
        } else {
            if (responseNetworksLength === 0) {
                throw new NotSupported (this.id + ' - no networks were returned for ' + currencyCode);
            } else {
                // if networkCode was not provided by user, then we try to use the default network (if it was defined in "defaultNetworks"), otherwise, we just return the first network entry
                const defaultNetworkCode = this.defaultNetworkCode (currencyCode);
                const defaultNetworkId = isIndexedByUnifiedNetworkCode ? defaultNetworkCode : this.networkCodeToId (defaultNetworkCode, currencyCode);
                if (defaultNetworkId in indexedNetworkEntries) {
                    return defaultNetworkId;
                }
                throw new NotSupported (this.id + ' - can not determine the default network, please pass param["network"] one from : ' + availableNetworkIds.join (', '));
            }
        }
        return chosenNetworkId;
    }

    safeNumber2 (dictionary: object, key1: IndexType, key2: IndexType, d = undefined) {
        const value = this.safeString2 (dictionary, key1, key2);
        return this.parseNumber (value, d);
    }

    parseOrderBook (orderbook: object, symbol: string, timestamp: Int = undefined, bidsKey = 'bids', asksKey = 'asks', priceKey: IndexType = 0, amountKey: IndexType = 1, countOrIdKey: IndexType = 2): OrderBook {
        const bids = this.parseBidsAsks (this.safeValue (orderbook, bidsKey, []), priceKey, amountKey, countOrIdKey);
        const asks = this.parseBidsAsks (this.safeValue (orderbook, asksKey, []), priceKey, amountKey, countOrIdKey);
        return {
            'symbol': symbol,
            'bids': this.sortBy (bids, 0, true),
            'asks': this.sortBy (asks, 0),
            'timestamp': timestamp,
            'datetime': this.iso8601 (timestamp),
            'nonce': undefined,
        } as any;
    }

    parseOHLCVs (ohlcvs: object[], market: any = undefined, timeframe: string = '1m', since: Int = undefined, limit: Int = undefined, tail: Bool = false): OHLCV[] {
        const results = [];
        for (let i = 0; i < ohlcvs.length; i++) {
            results.push (this.parseOHLCV (ohlcvs[i], market));
        }
        const sorted = this.sortBy (results, 0);
        return this.filterBySinceLimit (sorted, since, limit, 0, tail) as any;
    }

    parseLeverageTiers (response: any, symbols: string[] = undefined, marketIdKey = undefined): LeverageTiers {
        // marketIdKey should only be undefined when response is a dictionary.
        symbols = this.marketSymbols (symbols);
        const tiers = {};
        let symbolsLength = 0;
        if (symbols !== undefined) {
            symbolsLength = symbols.length;
        }
        const noSymbols = (symbols === undefined) || (symbolsLength === 0);
        if (Array.isArray (response)) {
            for (let i = 0; i < response.length; i++) {
                const item = response[i];
                const id = this.safeString (item, marketIdKey);
                const market = this.safeMarket (id, undefined, undefined, 'swap');
                const symbol = market['symbol'];
                const contract = this.safeBool (market, 'contract', false);
                if (contract && (noSymbols || this.inArray (symbol, symbols))) {
                    tiers[symbol] = this.parseMarketLeverageTiers (item, market);
                }
            }
        } else {
            const keys = Object.keys (response);
            for (let i = 0; i < keys.length; i++) {
                const marketId = keys[i];
                const item = response[marketId];
                const market = this.safeMarket (marketId, undefined, undefined, 'swap');
                const symbol = market['symbol'];
                const contract = this.safeBool (market, 'contract', false);
                if (contract && (noSymbols || this.inArray (symbol, symbols))) {
                    tiers[symbol] = this.parseMarketLeverageTiers (item, market);
                }
            }
        }
        return tiers;
    }

    async loadTradingLimits (symbols: Strings = undefined, reload = false, params = {}) {
        if (this.has['fetchTradingLimits']) {
            if (reload || !('limitsLoaded' in this.options)) {
                const response = await this.fetchTradingLimits (symbols);
                for (let i = 0; i < symbols.length; i++) {
                    const symbol = symbols[i];
                    this.markets[symbol] = this.deepExtend (this.markets[symbol], response[symbol]);
                }
                this.options['limitsLoaded'] = this.milliseconds ();
            }
        }
        return this.markets;
    }

    safePosition (position: Dict): Position {
        // simplified version of: /pull/12765/
        const unrealizedPnlString = this.safeString (position, 'unrealisedPnl');
        const initialMarginString = this.safeString (position, 'initialMargin');
        //
        // PERCENTAGE
        //
        const percentage = this.safeValue (position, 'percentage');
        if ((percentage === undefined) && (unrealizedPnlString !== undefined) && (initialMarginString !== undefined)) {
            // as it was done in all implementations ( aax, btcex, bybit, deribit, ftx, gate, kucoinfutures, phemex )
            const percentageString = Precise.stringMul (Precise.stringDiv (unrealizedPnlString, initialMarginString, 4), '100');
            position['percentage'] = this.parseNumber (percentageString);
        }
        // if contractSize is undefined get from market
        let contractSize = this.safeNumber (position, 'contractSize');
        const symbol = this.safeString (position, 'symbol');
        let market = undefined;
        if (symbol !== undefined) {
            market = this.safeValue (this.markets, symbol);
        }
        if (contractSize === undefined && market !== undefined) {
            contractSize = this.safeNumber (market, 'contractSize');
            position['contractSize'] = contractSize;
        }
        return position as Position;
    }

    parsePositions (positions: any[], symbols: string[] = undefined, params = {}): Position[] {
        symbols = this.marketSymbols (symbols);
        positions = this.toArray (positions);
        const result = [];
        for (let i = 0; i < positions.length; i++) {
            const position = this.extend (this.parsePosition (positions[i], undefined), params);
            result.push (position);
        }
        return this.filterByArrayPositions (result, 'symbol', symbols, false);
    }

    parseAccounts (accounts: any[], params = {}): Account[] {
        accounts = this.toArray (accounts);
        const result = [];
        for (let i = 0; i < accounts.length; i++) {
            const account = this.extend (this.parseAccount (accounts[i]), params);
            result.push (account);
        }
        return result;
    }

    parseTrades (trades: any[], market: Market = undefined, since: Int = undefined, limit: Int = undefined, params = {}): Trade[] {
        trades = this.toArray (trades);
        let result = [];
        for (let i = 0; i < trades.length; i++) {
            const trade = this.extend (this.parseTrade (trades[i], market), params);
            result.push (trade);
        }
        result = this.sortBy2 (result, 'timestamp', 'id');
        const symbol = (market !== undefined) ? market['symbol'] : undefined;
        return this.filterBySymbolSinceLimit (result, symbol, since, limit) as Trade[];
    }

    parseTransactions (transactions: any[], currency: Currency = undefined, since: Int = undefined, limit: Int = undefined, params = {}): Transaction[] {
        transactions = this.toArray (transactions);
        let result = [];
        for (let i = 0; i < transactions.length; i++) {
            const transaction = this.extend (this.parseTransaction (transactions[i], currency), params);
            result.push (transaction);
        }
        result = this.sortBy (result, 'timestamp');
        const code = (currency !== undefined) ? currency['code'] : undefined;
        return this.filterByCurrencySinceLimit (result, code, since, limit);
    }

    parseTransfers (transfers: any[], currency: Currency = undefined, since: Int = undefined, limit: Int = undefined, params = {}): TransferEntry[] {
        transfers = this.toArray (transfers);
        let result = [];
        for (let i = 0; i < transfers.length; i++) {
            const transfer = this.extend (this.parseTransfer (transfers[i], currency), params);
            result.push (transfer);
        }
        result = this.sortBy (result, 'timestamp');
        const code = (currency !== undefined) ? currency['code'] : undefined;
        return this.filterByCurrencySinceLimit (result, code, since, limit);
    }

    parseLedger (data, currency: Currency = undefined, since: Int = undefined, limit: Int = undefined, params = {}): LedgerEntry[] {
        let result = [];
        const arrayData = this.toArray (data);
        for (let i = 0; i < arrayData.length; i++) {
            const itemOrItems = this.parseLedgerEntry (arrayData[i], currency);
            if (Array.isArray (itemOrItems)) {
                for (let j = 0; j < itemOrItems.length; j++) {
                    result.push (this.extend (itemOrItems[j], params));
                }
            } else {
                result.push (this.extend (itemOrItems, params));
            }
        }
        result = this.sortBy (result, 'timestamp');
        const code = (currency !== undefined) ? currency['code'] : undefined;
        return this.filterByCurrencySinceLimit (result, code, since, limit);
    }

    nonce () {
        return this.seconds ();
    }

    setHeaders (headers) {
        return headers;
    }

    currencyId (code: string): string {
        let currency = this.safeDict (this.currencies, code);
        if (currency === undefined) {
            currency = this.safeCurrency (code);
        }
        if (currency !== undefined) {
            return currency['id'];
        }
        return code;
    }

    marketId (symbol: string): string {
        const market = this.market (symbol);
        if (market !== undefined) {
            return market['id'];
        }
        return symbol;
    }

    symbol (symbol: string): string {
        const market = this.market (symbol);
        return this.safeString (market, 'symbol', symbol);
    }

    handleParamString (params: object, paramName: string, defaultValue: Str = undefined): [string, object] {
        const value = this.safeString (params, paramName, defaultValue);
        if (value !== undefined) {
            params = this.omit (params, paramName);
        }
        return [ value, params ];
    }

    handleParamString2 (params: object, paramName1: string, paramName2: string, defaultValue: Str = undefined): [string, object] {
        const value = this.safeString2 (params, paramName1, paramName2, defaultValue);
        if (value !== undefined) {
            params = this.omit (params, [ paramName1, paramName2 ]);
        }
        return [ value, params ];
    }

    handleParamInteger (params: object, paramName: string, defaultValue: Int = undefined): [Int, object] {
        const value = this.safeInteger (params, paramName, defaultValue);
        if (value !== undefined) {
            params = this.omit (params, paramName);
        }
        return [ value, params ];
    }

    handleParamInteger2 (params: object, paramName1: string, paramName2: string, defaultValue: Int = undefined): [Int, object] {
        const value = this.safeInteger2 (params, paramName1, paramName2, defaultValue);
        if (value !== undefined) {
            params = this.omit (params, [ paramName1, paramName2 ]);
        }
        return [ value, params ];
    }

    handleParamBool (params: object, paramName: string, defaultValue: Bool = undefined): [Bool, object] {
        const value = this.safeBool (params, paramName, defaultValue);
        if (value !== undefined) {
            params = this.omit (params, paramName);
        }
        return [ value, params ];
    }

    handleParamBool2 (params: object, paramName1: string, paramName2: string, defaultValue: Bool = undefined): [Bool, object] {
        const value = this.safeBool2 (params, paramName1, paramName2, defaultValue);
        if (value !== undefined) {
            params = this.omit (params, [ paramName1, paramName2 ]);
        }
        return [ value, params ];
    }

    /**
     * @param {object} params - extra parameters
     * @param {object} request - existing dictionary of request
     * @param {string} exchangeSpecificKey - the key for chain id to be set in request
     * @param {object} currencyCode - (optional) existing dictionary of request
     * @param {boolean} isRequired - (optional) whether that param is required to be present
     * @returns {object[]} - returns [request, params] where request is the modified request object and params is the modified params object
     */
    handleRequestNetwork (params: Dict, request: Dict, exchangeSpecificKey: string, currencyCode:Str = undefined, isRequired: boolean = false) {
        let networkCode = undefined;
        [ networkCode, params ] = this.handleNetworkCodeAndParams (params);
        if (networkCode !== undefined) {
            request[exchangeSpecificKey] = this.networkCodeToId (networkCode, currencyCode);
        } else if (isRequired) {
            throw new ArgumentsRequired (this.id + ' - "network" param is required for this request');
        }
        return [ request, params ];
    }

    resolvePath (path, params) {
        return [
            this.implodeParams (path, params),
            this.omit (params, this.extractParams (path)),
        ];
    }

    getListFromObjectValues (objects, key: IndexType) {
        let newArray = objects;
        if (!Array.isArray (objects)) {
            newArray = this.toArray (objects);
        }
        const results = [];
        for (let i = 0; i < newArray.length; i++) {
            results.push (newArray[i][key]);
        }
        return results;
    }

    getSymbolsForMarketType (marketType: Str = undefined, subType: Str = undefined, symbolWithActiveStatus: boolean = true, symbolWithUnknownStatus: boolean = true) {
        let filteredMarkets = this.markets;
        if (marketType !== undefined) {
            filteredMarkets = this.filterBy (filteredMarkets, 'type', marketType);
        }
        if (subType !== undefined) {
            this.checkRequiredArgument ('getSymbolsForMarketType', subType, 'subType', [ 'linear', 'inverse', 'quanto' ]);
            filteredMarkets = this.filterBy (filteredMarkets, 'subType', subType);
        }
        const activeStatuses = [];
        if (symbolWithActiveStatus) {
            activeStatuses.push (true);
        }
        if (symbolWithUnknownStatus) {
            activeStatuses.push (undefined);
        }
        filteredMarkets = this.filterByArray (filteredMarkets, 'active', activeStatuses, false);
        return this.getListFromObjectValues (filteredMarkets, 'symbol');
    }

    filterByArray (objects, key: IndexType, values = undefined, indexed = true) {
        objects = this.toArray (objects);
        // return all of them if no values were passed
        if (values === undefined || !values) {
            // return indexed ? this.indexBy (objects, key) : objects;
            if (indexed) {
                return this.indexBy (objects, key);
            } else {
                return objects;
            }
        }
        const results = [];
        for (let i = 0; i < objects.length; i++) {
            if (this.inArray (objects[i][key], values)) {
                results.push (objects[i]);
            }
        }
        // return indexed ? this.indexBy (results, key) : results;
        if (indexed) {
            return this.indexBy (results, key);
        }
        return results;
    }

    async fetch2 (path, api: any = 'public', method = 'GET', params = {}, headers: any = undefined, body: any = undefined, config = {}) {
        if (this.enableRateLimit) {
            const cost = this.calculateRateLimiterCost (api, method, path, params, config);
            await this.throttle (cost);
        }
        let retries = undefined;
        [ retries, params ] = this.handleOptionAndParams (params, path, 'maxRetriesOnFailure', 0);
        let retryDelay = undefined;
        [ retryDelay, params ] = this.handleOptionAndParams (params, path, 'maxRetriesOnFailureDelay', 0);
        this.lastRestRequestTimestamp = this.milliseconds ();
        const request = this.sign (path, api, method, params, headers, body);
        this.last_request_headers = request['headers'];
        this.last_request_body = request['body'];
        this.last_request_url = request['url'];
        for (let i = 0; i < retries + 1; i++) {
            try {
                return await this.fetch (request['url'], request['method'], request['headers'], request['body']);
            } catch (e) {
                if (e instanceof OperationFailed) {
                    if (i < retries) {
                        if (this.verbose) {
                            this.log ('Request failed with the error: ' + e.toString () + ', retrying ' + (i + 1).toString () + ' of ' + retries.toString () + '...');
                        }
                        if ((retryDelay !== undefined) && (retryDelay !== 0)) {
                            await this.sleep (retryDelay);
                        }
                    } else {
                        throw e;
                    }
                } else {
                    throw e;
                }
            }
        }
        return undefined; // this line is never reached, but exists for c# value return requirement
    }

    async request (path, api: any = 'public', method = 'GET', params = {}, headers: any = undefined, body: any = undefined, config = {}) {
        return await this.fetch2 (path, api, method, params, headers, body, config);
    }

    async loadAccounts (reload = false, params = {}) {
        if (reload) {
            this.accounts = await this.fetchAccounts (params);
        } else {
            if (this.accounts) {
                return this.accounts;
            } else {
                this.accounts = await this.fetchAccounts (params);
            }
        }
        this.accountsById = this.indexBy (this.accounts, 'id') as any;
        return this.accounts;
    }

    buildOHLCVC (trades: Trade[], timeframe: string = '1m', since: number = 0, limit: number = 2147483647): OHLCVC[] {
        // given a sorted arrays of trades (recent last) and a timeframe builds an array of OHLCV candles
        // note, default limit value (2147483647) is max int32 value
        const ms = this.parseTimeframe (timeframe) * 1000;
        const ohlcvs = [];
        const i_timestamp = 0;
        // const open = 1;
        const i_high = 2;
        const i_low = 3;
        const i_close = 4;
        const i_volume = 5;
        const i_count = 6;
        const tradesLength = trades.length;
        const oldest = Math.min (tradesLength, limit);
        for (let i = 0; i < oldest; i++) {
            const trade = trades[i];
            const ts = trade['timestamp'];
            if (ts < since) {
                continue;
            }
            const openingTime = Math.floor (ts / ms) * ms; // shift to the edge of m/h/d (but not M)
            if (openingTime < since) { // we don't need bars, that have opening time earlier than requested
                continue;
            }
            const ohlcv_length = ohlcvs.length;
            const candle = ohlcv_length - 1;
            if ((candle === -1) || (openingTime >= this.sum (ohlcvs[candle][i_timestamp], ms))) {
                // moved to a new timeframe -> create a new candle from opening trade
                ohlcvs.push ([
                    openingTime, // timestamp
                    trade['price'], // O
                    trade['price'], // H
                    trade['price'], // L
                    trade['price'], // C
                    trade['amount'], // V
                    1, // count
                ]);
            } else {
                // still processing the same timeframe -> update opening trade
                ohlcvs[candle][i_high] = Math.max (ohlcvs[candle][i_high], trade['price']);
                ohlcvs[candle][i_low] = Math.min (ohlcvs[candle][i_low], trade['price']);
                ohlcvs[candle][i_close] = trade['price'];
                ohlcvs[candle][i_volume] = this.sum (ohlcvs[candle][i_volume], trade['amount']);
                ohlcvs[candle][i_count] = this.sum (ohlcvs[candle][i_count], 1);
            }
        }
        return ohlcvs;
    }

    parseTradingViewOHLCV (ohlcvs, market = undefined, timeframe = '1m', since: Int = undefined, limit: Int = undefined) {
        const result = this.convertTradingViewToOHLCV (ohlcvs);
        return this.parseOHLCVs (result, market, timeframe, since, limit);
    }

    async editLimitBuyOrder (id: string, symbol: string, amount: number, price: Num = undefined, params = {}) {
        return await this.editLimitOrder (id, symbol, 'buy', amount, price, params);
    }

    async editLimitSellOrder (id: string, symbol: string, amount: number, price: Num = undefined, params = {}) {
        return await this.editLimitOrder (id, symbol, 'sell', amount, price, params);
    }

    async editLimitOrder (id: string, symbol: string, side: OrderSide, amount: number, price: Num = undefined, params = {}) {
        return await this.editOrder (id, symbol, 'limit', side, amount, price, params);
    }

    async editOrder (id: string, symbol: string, type: OrderType, side: OrderSide, amount: Num = undefined, price: Num = undefined, params = {}): Promise<Order> {
        await this.cancelOrder (id, symbol);
        return await this.createOrder (symbol, type, side, amount, price, params);
    }

    async editOrderWs (id: string, symbol: string, type: OrderType, side: OrderSide, amount: Num = undefined, price: Num = undefined, params = {}): Promise<Order> {
        await this.cancelOrderWs (id, symbol);
        return await this.createOrderWs (symbol, type, side, amount, price, params);
    }

    async fetchPosition (symbol: string, params = {}): Promise<Position> {
        throw new NotSupported (this.id + ' fetchPosition() is not supported yet');
    }

    async fetchPositionWs (symbol: string, params = {}): Promise<Position[]> {
        throw new NotSupported (this.id + ' fetchPositionWs() is not supported yet');
    }

    async watchPosition (symbol: Str = undefined, params = {}): Promise<Position> {
        throw new NotSupported (this.id + ' watchPosition() is not supported yet');
    }

    async watchPositions (symbols: Strings = undefined, since: Int = undefined, limit: Int = undefined, params = {}): Promise<Position[]> {
        throw new NotSupported (this.id + ' watchPositions() is not supported yet');
    }

    async watchPositionForSymbols (symbols: Strings = undefined, since: Int = undefined, limit: Int = undefined, params = {}): Promise<Position[]> {
        return await this.watchPositions (symbols, since, limit, params);
    }

    async fetchPositionsForSymbol (symbol: string, params = {}): Promise<Position[]> {
        /**
         * @method
         * @name exchange#fetchPositionsForSymbol
         * @description fetches all open positions for specific symbol, unlike fetchPositions (which is designed to work with multiple symbols) so this method might be preffered for one-market position, because of less rate-limit consumption and speed
         * @param {string} symbol unified market symbol
         * @param {object} params extra parameters specific to the endpoint
         * @returns {object[]} a list of [position structure]{@link https://docs.ccxt.com/#/?id=position-structure} with maximum 3 items - possible one position for "one-way" mode, and possible two positions (long & short) for "two-way" (a.k.a. hedge) mode
         */
        throw new NotSupported (this.id + ' fetchPositionsForSymbol() is not supported yet');
    }

    async fetchPositionsForSymbolWs (symbol: string, params = {}): Promise<Position[]> {
        /**
         * @method
         * @name exchange#fetchPositionsForSymbol
         * @description fetches all open positions for specific symbol, unlike fetchPositions (which is designed to work with multiple symbols) so this method might be preffered for one-market position, because of less rate-limit consumption and speed
         * @param {string} symbol unified market symbol
         * @param {object} params extra parameters specific to the endpoint
         * @returns {object[]} a list of [position structure]{@link https://docs.ccxt.com/#/?id=position-structure} with maximum 3 items - possible one position for "one-way" mode, and possible two positions (long & short) for "two-way" (a.k.a. hedge) mode
         */
        throw new NotSupported (this.id + ' fetchPositionsForSymbol() is not supported yet');
    }

    async fetchPositions (symbols: Strings = undefined, params = {}): Promise<Position[]> {
        throw new NotSupported (this.id + ' fetchPositions() is not supported yet');
    }

    async fetchPositionsWs (symbols: Strings = undefined, params = {}): Promise<Position[]> {
        throw new NotSupported (this.id + ' fetchPositions() is not supported yet');
    }

    async fetchPositionsRisk (symbols: Strings = undefined, params = {}): Promise<Position[]> {
        throw new NotSupported (this.id + ' fetchPositionsRisk() is not supported yet');
    }

    async fetchBidsAsks (symbols: Strings = undefined, params = {}): Promise<Tickers> {
        throw new NotSupported (this.id + ' fetchBidsAsks() is not supported yet');
    }

    async fetchBorrowInterest (code: Str = undefined, symbol: Str = undefined, since: Int = undefined, limit: Int = undefined, params = {}): Promise<BorrowInterest[]> {
        throw new NotSupported (this.id + ' fetchBorrowInterest() is not supported yet');
    }

    async fetchLedger (code: Str = undefined, since: Int = undefined, limit: Int = undefined, params = {}): Promise<LedgerEntry[]> {
        throw new NotSupported (this.id + ' fetchLedger() is not supported yet');
    }

    async fetchLedgerEntry (id: string, code: Str = undefined, params = {}): Promise<LedgerEntry> {
        throw new NotSupported (this.id + ' fetchLedgerEntry() is not supported yet');
    }

    parseBidAsk (bidask, priceKey: IndexType = 0, amountKey: IndexType = 1, countOrIdKey: IndexType = 2) {
        const price = this.safeNumber (bidask, priceKey);
        const amount = this.safeNumber (bidask, amountKey);
        const countOrId = this.safeInteger (bidask, countOrIdKey);
        const bidAsk = [ price, amount ];
        if (countOrId !== undefined) {
            bidAsk.push (countOrId);
        }
        return bidAsk;
    }

    safeCurrency (currencyId: Str, currency: Currency = undefined): CurrencyInterface {
        if ((currencyId === undefined) && (currency !== undefined)) {
            return currency;
        }
        if ((this.currencies_by_id !== undefined) && (currencyId in this.currencies_by_id) && (this.currencies_by_id[currencyId] !== undefined)) {
            return this.currencies_by_id[currencyId];
        }
        let code = currencyId;
        if (currencyId !== undefined) {
            code = this.commonCurrencyCode (currencyId.toUpperCase ());
        }
        return this.safeCurrencyStructure ({
            'id': currencyId,
            'code': code,
            'precision': undefined,
        });
    }

    safeMarket (marketId: Str = undefined, market: Market = undefined, delimiter: Str = undefined, marketType: Str = undefined): MarketInterface {
        const result = this.safeMarketStructure ({
            'symbol': marketId,
            'marketId': marketId,
        });
        if (marketId !== undefined) {
            if ((this.markets_by_id !== undefined) && (marketId in this.markets_by_id)) {
                const markets = this.markets_by_id[marketId];
                const numMarkets = markets.length;
                if (numMarkets === 1) {
                    return markets[0];
                } else {
                    if (marketType === undefined) {
                        if (market === undefined) {
                            throw new ArgumentsRequired (this.id + ' safeMarket() requires a fourth argument for ' + marketId + ' to disambiguate between different markets with the same market id');
                        } else {
                            marketType = market['type'];
                        }
                    }
                    for (let i = 0; i < markets.length; i++) {
                        const currentMarket = markets[i];
                        if (currentMarket[marketType]) {
                            return currentMarket;
                        }
                    }
                }
            } else if (delimiter !== undefined && delimiter !== '') {
                const parts = marketId.split (delimiter);
                const partsLength = parts.length;
                if (partsLength === 2) {
                    result['baseId'] = this.safeString (parts, 0);
                    result['quoteId'] = this.safeString (parts, 1);
                    result['base'] = this.safeCurrencyCode (result['baseId']);
                    result['quote'] = this.safeCurrencyCode (result['quoteId']);
                    result['symbol'] = result['base'] + '/' + result['quote'];
                    return result;
                } else {
                    return result;
                }
            }
        }
        if (market !== undefined) {
            return market;
        }
        return result;
    }

    checkRequiredCredentials (error = true) {
        /**
         * @ignore
         * @method
         * @param {boolean} error throw an error that a credential is required if true
         * @returns {boolean} true if all required credentials have been set, otherwise false or an error is thrown is param error=true
         */
        const keys = Object.keys (this.requiredCredentials);
        for (let i = 0; i < keys.length; i++) {
            const key = keys[i];
            if (this.requiredCredentials[key] && !this[key]) {
                if (error) {
                    throw new AuthenticationError (this.id + ' requires "' + key + '" credential');
                } else {
                    return false;
                }
            }
        }
        return true;
    }

    oath () {
        if (this.twofa !== undefined) {
            return totp (this.twofa);
        } else {
            throw new ExchangeError (this.id + ' exchange.twofa has not been set for 2FA Two-Factor Authentication');
        }
    }

    async fetchBalance (params = {}): Promise<Balances> {
        throw new NotSupported (this.id + ' fetchBalance() is not supported yet');
    }

    async fetchBalanceWs (params = {}): Promise<Balances> {
        throw new NotSupported (this.id + ' fetchBalanceWs() is not supported yet');
    }

    parseBalance (response): Balances {
        throw new NotSupported (this.id + ' parseBalance() is not supported yet');
    }

    async watchBalance (params = {}): Promise<Balances> {
        throw new NotSupported (this.id + ' watchBalance() is not supported yet');
    }

    async fetchPartialBalance (part, params = {}): Promise<Balance> {
        const balance = await this.fetchBalance (params);
        return balance[part];
    }

    async fetchFreeBalance (params = {}): Promise<Balance> {
        return await this.fetchPartialBalance ('free', params);
    }

    async fetchUsedBalance (params = {}): Promise<Balance> {
        return await this.fetchPartialBalance ('used', params);
    }

    async fetchTotalBalance (params = {}): Promise<Balance> {
        return await this.fetchPartialBalance ('total', params);
    }

    async fetchStatus (params = {}): Promise<any> {
        throw new NotSupported (this.id + ' fetchStatus() is not supported yet');
    }

    async fetchTransactionFee (code: string, params = {}) {
        if (!this.has['fetchTransactionFees']) {
            throw new NotSupported (this.id + ' fetchTransactionFee() is not supported yet');
        }
        return await this.fetchTransactionFees ([ code ], params);
    }

    async fetchTransactionFees (codes: Strings = undefined, params = {}): Promise<{}> {
        throw new NotSupported (this.id + ' fetchTransactionFees() is not supported yet');
    }

    async fetchDepositWithdrawFees (codes: Strings = undefined, params = {}): Promise<Dictionary<DepositWithdrawFee>> {
        throw new NotSupported (this.id + ' fetchDepositWithdrawFees() is not supported yet');
    }

    async fetchDepositWithdrawFee (code: string, params = {}): Promise<DepositWithdrawFee> {
        if (!this.has['fetchDepositWithdrawFees']) {
            throw new NotSupported (this.id + ' fetchDepositWithdrawFee() is not supported yet');
        }
        const fees = await this.fetchDepositWithdrawFees ([ code ], params);
        return this.safeValue (fees, code);
    }

    getSupportedMapping (key, mapping = {}) {
        if (key in mapping) {
            return mapping[key];
        } else {
            throw new NotSupported (this.id + ' ' + key + ' does not have a value in mapping');
        }
    }

    async fetchCrossBorrowRate (code: string, params = {}): Promise<CrossBorrowRate> {
        await this.loadMarkets ();
        if (!this.has['fetchBorrowRates']) {
            throw new NotSupported (this.id + ' fetchCrossBorrowRate() is not supported yet');
        }
        const borrowRates = await this.fetchCrossBorrowRates (params);
        const rate = this.safeValue (borrowRates, code);
        if (rate === undefined) {
            throw new ExchangeError (this.id + ' fetchCrossBorrowRate() could not find the borrow rate for currency code ' + code);
        }
        return rate;
    }

    async fetchIsolatedBorrowRate (symbol: string, params = {}): Promise<IsolatedBorrowRate> {
        await this.loadMarkets ();
        if (!this.has['fetchBorrowRates']) {
            throw new NotSupported (this.id + ' fetchIsolatedBorrowRate() is not supported yet');
        }
        const borrowRates = await this.fetchIsolatedBorrowRates (params);
        const rate = this.safeDict (borrowRates, symbol) as IsolatedBorrowRate;
        if (rate === undefined) {
            throw new ExchangeError (this.id + ' fetchIsolatedBorrowRate() could not find the borrow rate for market symbol ' + symbol);
        }
        return rate;
    }

    handleOptionAndParams (params: object, methodName: string, optionName: string, defaultValue = undefined) {
        // This method can be used to obtain method specific properties, i.e: this.handleOptionAndParams (params, 'fetchPosition', 'marginMode', 'isolated')
        const defaultOptionName = 'default' + this.capitalize (optionName); // we also need to check the 'defaultXyzWhatever'
        // check if params contain the key
        let value = this.safeValue2 (params, optionName, defaultOptionName);
        if (value !== undefined) {
            params = this.omit (params, [ optionName, defaultOptionName ]);
        } else {
            // handle routed methods like "watchTrades > watchTradesForSymbols" (or "watchTicker > watchTickers")
            [ methodName, params ] = this.handleParamString (params, 'callerMethodName', methodName);
            // check if exchange has properties for this method
            const exchangeWideMethodOptions = this.safeValue (this.options, methodName);
            if (exchangeWideMethodOptions !== undefined) {
                // check if the option is defined inside this method's props
                value = this.safeValue2 (exchangeWideMethodOptions, optionName, defaultOptionName);
            }
            if (value === undefined) {
                // if it's still undefined, check if global exchange-wide option exists
                value = this.safeValue2 (this.options, optionName, defaultOptionName);
            }
            // if it's still undefined, use the default value
            value = (value !== undefined) ? value : defaultValue;
        }
        return [ value, params ];
    }

    handleOptionAndParams2 (params: object, methodName1: string, optionName1: string, optionName2: string, defaultValue = undefined) {
        let value = undefined;
        [ value, params ] = this.handleOptionAndParams (params, methodName1, optionName1);
        if (value !== undefined) {
            // omit optionName2 too from params
            params = this.omit (params, optionName2);
            return [ value, params ];
        }
        // if still undefined, try optionName2
        let value2 = undefined;
        [ value2, params ] = this.handleOptionAndParams (params, methodName1, optionName2, defaultValue);
        return [ value2, params ];
    }

    handleOption (methodName: string, optionName: string, defaultValue = undefined) {
        const res = this.handleOptionAndParams ({}, methodName, optionName, defaultValue);
        return this.safeValue (res, 0);
    }

    handleMarketTypeAndParams (methodName: string, market: Market = undefined, params = {}, defaultValue = undefined): any {
        /**
         * @ignore
         * @method
         * @name exchange#handleMarketTypeAndParams
         * @param methodName the method calling handleMarketTypeAndParams
         * @param {Market} market
         * @param {object} params
         * @param {string} [params.type] type assigned by user
         * @param {string} [params.defaultType] same as params.type
         * @param {string} [defaultValue] assigned programatically in the method calling handleMarketTypeAndParams
         * @returns {[string, object]} the market type and params with type and defaultType omitted
         */
        // type from param
        const type = this.safeString2 (params, 'defaultType', 'type');
        if (type !== undefined) {
            params = this.omit (params, [ 'defaultType', 'type' ]);
            return [ type, params ];
        }
        // type from market
        if (market !== undefined) {
            return [ market['type'], params ];
        }
        // type from default-argument
        if (defaultValue !== undefined) {
            return [ defaultValue, params ];
        }
        const methodOptions = this.safeDict (this.options, methodName);
        if (methodOptions !== undefined) {
            if (typeof methodOptions === 'string') {
                return [ methodOptions, params ];
            } else {
                const typeFromMethod = this.safeString2 (methodOptions, 'defaultType', 'type');
                if (typeFromMethod !== undefined) {
                    return [ typeFromMethod, params ];
                }
            }
        }
        const defaultType = this.safeString2 (this.options, 'defaultType', 'type', 'spot');
        return [ defaultType, params ];
    }

    handleSubTypeAndParams (methodName: string, market = undefined, params = {}, defaultValue = undefined) {
        let subType = undefined;
        // if set in params, it takes precedence
        const subTypeInParams = this.safeString2 (params, 'subType', 'defaultSubType');
        // avoid omitting if it's not present
        if (subTypeInParams !== undefined) {
            subType = subTypeInParams;
            params = this.omit (params, [ 'subType', 'defaultSubType' ]);
        } else {
            // at first, check from market object
            if (market !== undefined) {
                if (market['linear']) {
                    subType = 'linear';
                } else if (market['inverse']) {
                    subType = 'inverse';
                }
            }
            // if it was not defined in market object
            if (subType === undefined) {
                const values = this.handleOptionAndParams ({}, methodName, 'subType', defaultValue); // no need to re-test params here
                subType = values[0];
            }
        }
        return [ subType, params ];
    }

    handleMarginModeAndParams (methodName: string, params = {}, defaultValue = undefined) {
        /**
         * @ignore
         * @method
         * @param {object} [params] extra parameters specific to the exchange API endpoint
         * @returns {Array} the marginMode in lowercase as specified by params["marginMode"], params["defaultMarginMode"] this.options["marginMode"] or this.options["defaultMarginMode"]
         */
        return this.handleOptionAndParams (params, methodName, 'marginMode', defaultValue);
    }

    throwExactlyMatchedException (exact, string, message) {
        if (string === undefined) {
            return;
        }
        if (string in exact) {
            throw new exact[string] (message);
        }
    }

    throwBroadlyMatchedException (broad, string, message) {
        const broadKey = this.findBroadlyMatchedKey (broad, string);
        if (broadKey !== undefined) {
            throw new broad[broadKey] (message);
        }
    }

    findBroadlyMatchedKey (broad, string) {
        // a helper for matching error strings exactly vs broadly
        const keys = Object.keys (broad);
        for (let i = 0; i < keys.length; i++) {
            const key = keys[i];
            if (string !== undefined) { // #issues/12698
                if (string.indexOf (key) >= 0) {
                    return key;
                }
            }
        }
        return undefined;
    }

    handleErrors (statusCode: int, statusText: string, url: string, method: string, responseHeaders: Dict, responseBody: string, response, requestHeaders, requestBody) {
        // it is a stub method that must be overrided in the derived exchange classes
        // throw new NotSupported (this.id + ' handleErrors() not implemented yet');
        return undefined;
    }

    calculateRateLimiterCost (api, method, path, params, config = {}) {
        return this.safeValue (config, 'cost', 1);
    }

    async fetchTicker (symbol: string, params = {}): Promise<Ticker> {
        if (this.has['fetchTickers']) {
            await this.loadMarkets ();
            const market = this.market (symbol);
            symbol = market['symbol'];
            const tickers = await this.fetchTickers ([ symbol ], params);
            const ticker = this.safeDict (tickers, symbol);
            if (ticker === undefined) {
                throw new NullResponse (this.id + ' fetchTickers() could not find a ticker for ' + symbol);
            } else {
                return ticker as Ticker;
            }
        } else {
            throw new NotSupported (this.id + ' fetchTicker() is not supported yet');
        }
    }

    async fetchMarkPrice (symbol: string, params = {}): Promise<Ticker> {
        if (this.has['fetchMarkPrices']) {
            await this.loadMarkets ();
            const market = this.market (symbol);
            symbol = market['symbol'];
            const tickers = await this.fetchMarkPrices ([ symbol ], params);
            const ticker = this.safeDict (tickers, symbol);
            if (ticker === undefined) {
                throw new NullResponse (this.id + ' fetchMarkPrices() could not find a ticker for ' + symbol);
            } else {
                return ticker as Ticker;
            }
        } else {
            throw new NotSupported (this.id + ' fetchMarkPrices() is not supported yet');
        }
    }

    async fetchTickerWs (symbol: string, params = {}): Promise<Ticker> {
        if (this.has['fetchTickersWs']) {
            await this.loadMarkets ();
            const market = this.market (symbol);
            symbol = market['symbol'];
            const tickers = await this.fetchTickersWs ([ symbol ], params);
            const ticker = this.safeDict (tickers, symbol);
            if (ticker === undefined) {
                throw new NullResponse (this.id + ' fetchTickerWs() could not find a ticker for ' + symbol);
            } else {
                return ticker as Ticker;
            }
        } else {
            throw new NotSupported (this.id + ' fetchTickerWs() is not supported yet');
        }
    }

    async watchTicker (symbol: string, params = {}): Promise<Ticker> {
        throw new NotSupported (this.id + ' watchTicker() is not supported yet');
    }

    async fetchTickers (symbols: Strings = undefined, params = {}): Promise<Tickers> {
        throw new NotSupported (this.id + ' fetchTickers() is not supported yet');
    }

    async fetchMarkPrices (symbols: Strings = undefined, params = {}): Promise<Tickers> {
        throw new NotSupported (this.id + ' fetchMarkPrices() is not supported yet');
    }

    async fetchTickersWs (symbols: Strings = undefined, params = {}): Promise<Tickers> {
        throw new NotSupported (this.id + ' fetchTickers() is not supported yet');
    }

    async fetchOrderBooks (symbols: Strings = undefined, limit: Int = undefined, params = {}): Promise<OrderBooks> {
        throw new NotSupported (this.id + ' fetchOrderBooks() is not supported yet');
    }

    async watchBidsAsks (symbols: Strings = undefined, params = {}): Promise<Tickers> {
        throw new NotSupported (this.id + ' watchBidsAsks() is not supported yet');
    }

    async watchTickers (symbols: Strings = undefined, params = {}): Promise<Tickers> {
        throw new NotSupported (this.id + ' watchTickers() is not supported yet');
    }

    async unWatchTickers (symbols: Strings = undefined, params = {}): Promise<any> {
        throw new NotSupported (this.id + ' unWatchTickers() is not supported yet');
    }

    async fetchOrder (id: string, symbol: Str = undefined, params = {}): Promise<Order> {
        throw new NotSupported (this.id + ' fetchOrder() is not supported yet');
    }

    async fetchOrderWs (id: string, symbol: Str = undefined, params = {}): Promise<Order> {
        throw new NotSupported (this.id + ' fetchOrderWs() is not supported yet');
    }

    async fetchOrderStatus (id: string, symbol: Str = undefined, params = {}): Promise<string> {
        // TODO: TypeScript: change method signature by replacing
        // Promise<string> with Promise<Order['status']>.
        const order = await this.fetchOrder (id, symbol, params);
        return order['status'];
    }

    async fetchUnifiedOrder (order, params = {}): Promise<Order> {
        return await this.fetchOrder (this.safeString (order, 'id'), this.safeString (order, 'symbol'), params);
    }

    async createOrder (symbol: string, type: OrderType, side: OrderSide, amount: number, price: Num = undefined, params = {}): Promise<Order> {
        throw new NotSupported (this.id + ' createOrder() is not supported yet');
    }

    async createConvertTrade (id: string, fromCode: string, toCode: string, amount: Num = undefined, params = {}): Promise<Conversion> {
        throw new NotSupported (this.id + ' createConvertTrade() is not supported yet');
    }

    async fetchConvertTrade (id: string, code: Str = undefined, params = {}): Promise<Conversion> {
        throw new NotSupported (this.id + ' fetchConvertTrade() is not supported yet');
    }

    async fetchConvertTradeHistory (code: Str = undefined, since: Int = undefined, limit: Int = undefined, params = {}): Promise<Conversion[]> {
        throw new NotSupported (this.id + ' fetchConvertTradeHistory() is not supported yet');
    }

    async fetchPositionMode (symbol: Str = undefined, params = {}): Promise<{}> {
        throw new NotSupported (this.id + ' fetchPositionMode() is not supported yet');
    }

    async createTrailingAmountOrder (symbol: string, type: OrderType, side: OrderSide, amount: number, price: Num = undefined, trailingAmount: Num = undefined, trailingTriggerPrice: Num = undefined, params = {}): Promise<Order> {
        /**
         * @method
         * @name createTrailingAmountOrder
         * @description create a trailing order by providing the symbol, type, side, amount, price and trailingAmount
         * @param {string} symbol unified symbol of the market to create an order in
         * @param {string} type 'market' or 'limit'
         * @param {string} side 'buy' or 'sell'
         * @param {float} amount how much you want to trade in units of the base currency, or number of contracts
         * @param {float} [price] the price for the order to be filled at, in units of the quote currency, ignored in market orders
         * @param {float} trailingAmount the quote amount to trail away from the current market price
         * @param {float} [trailingTriggerPrice] the price to activate a trailing order, default uses the price argument
         * @param {object} [params] extra parameters specific to the exchange API endpoint
         * @returns {object} an [order structure]{@link https://docs.ccxt.com/#/?id=order-structure}
         */
        if (trailingAmount === undefined) {
            throw new ArgumentsRequired (this.id + ' createTrailingAmountOrder() requires a trailingAmount argument');
        }
        params['trailingAmount'] = trailingAmount;
        if (trailingTriggerPrice !== undefined) {
            params['trailingTriggerPrice'] = trailingTriggerPrice;
        }
        if (this.has['createTrailingAmountOrder']) {
            return await this.createOrder (symbol, type, side, amount, price, params);
        }
        throw new NotSupported (this.id + ' createTrailingAmountOrder() is not supported yet');
    }

    async createTrailingAmountOrderWs (symbol: string, type: OrderType, side: OrderSide, amount: number, price: Num = undefined, trailingAmount: Num = undefined, trailingTriggerPrice: Num = undefined, params = {}): Promise<Order> {
        /**
         * @method
         * @name createTrailingAmountOrderWs
         * @description create a trailing order by providing the symbol, type, side, amount, price and trailingAmount
         * @param {string} symbol unified symbol of the market to create an order in
         * @param {string} type 'market' or 'limit'
         * @param {string} side 'buy' or 'sell'
         * @param {float} amount how much you want to trade in units of the base currency, or number of contracts
         * @param {float} [price] the price for the order to be filled at, in units of the quote currency, ignored in market orders
         * @param {float} trailingAmount the quote amount to trail away from the current market price
         * @param {float} [trailingTriggerPrice] the price to activate a trailing order, default uses the price argument
         * @param {object} [params] extra parameters specific to the exchange API endpoint
         * @returns {object} an [order structure]{@link https://docs.ccxt.com/#/?id=order-structure}
         */
        if (trailingAmount === undefined) {
            throw new ArgumentsRequired (this.id + ' createTrailingAmountOrderWs() requires a trailingAmount argument');
        }
        params['trailingAmount'] = trailingAmount;
        if (trailingTriggerPrice !== undefined) {
            params['trailingTriggerPrice'] = trailingTriggerPrice;
        }
        if (this.has['createTrailingAmountOrderWs']) {
            return await this.createOrderWs (symbol, type, side, amount, price, params);
        }
        throw new NotSupported (this.id + ' createTrailingAmountOrderWs() is not supported yet');
    }

    async createTrailingPercentOrder (symbol: string, type: OrderType, side: OrderSide, amount: number, price: Num = undefined, trailingPercent: Num = undefined, trailingTriggerPrice: Num = undefined, params = {}): Promise<Order> {
        /**
         * @method
         * @name createTrailingPercentOrder
         * @description create a trailing order by providing the symbol, type, side, amount, price and trailingPercent
         * @param {string} symbol unified symbol of the market to create an order in
         * @param {string} type 'market' or 'limit'
         * @param {string} side 'buy' or 'sell'
         * @param {float} amount how much you want to trade in units of the base currency, or number of contracts
         * @param {float} [price] the price for the order to be filled at, in units of the quote currency, ignored in market orders
         * @param {float} trailingPercent the percent to trail away from the current market price
         * @param {float} [trailingTriggerPrice] the price to activate a trailing order, default uses the price argument
         * @param {object} [params] extra parameters specific to the exchange API endpoint
         * @returns {object} an [order structure]{@link https://docs.ccxt.com/#/?id=order-structure}
         */
        if (trailingPercent === undefined) {
            throw new ArgumentsRequired (this.id + ' createTrailingPercentOrder() requires a trailingPercent argument');
        }
        params['trailingPercent'] = trailingPercent;
        if (trailingTriggerPrice !== undefined) {
            params['trailingTriggerPrice'] = trailingTriggerPrice;
        }
        if (this.has['createTrailingPercentOrder']) {
            return await this.createOrder (symbol, type, side, amount, price, params);
        }
        throw new NotSupported (this.id + ' createTrailingPercentOrder() is not supported yet');
    }

    async createTrailingPercentOrderWs (symbol: string, type: OrderType, side: OrderSide, amount: number, price: Num = undefined, trailingPercent: Num = undefined, trailingTriggerPrice: Num = undefined, params = {}): Promise<Order> {
        /**
         * @method
         * @name createTrailingPercentOrderWs
         * @description create a trailing order by providing the symbol, type, side, amount, price and trailingPercent
         * @param {string} symbol unified symbol of the market to create an order in
         * @param {string} type 'market' or 'limit'
         * @param {string} side 'buy' or 'sell'
         * @param {float} amount how much you want to trade in units of the base currency, or number of contracts
         * @param {float} [price] the price for the order to be filled at, in units of the quote currency, ignored in market orders
         * @param {float} trailingPercent the percent to trail away from the current market price
         * @param {float} [trailingTriggerPrice] the price to activate a trailing order, default uses the price argument
         * @param {object} [params] extra parameters specific to the exchange API endpoint
         * @returns {object} an [order structure]{@link https://docs.ccxt.com/#/?id=order-structure}
         */
        if (trailingPercent === undefined) {
            throw new ArgumentsRequired (this.id + ' createTrailingPercentOrderWs() requires a trailingPercent argument');
        }
        params['trailingPercent'] = trailingPercent;
        if (trailingTriggerPrice !== undefined) {
            params['trailingTriggerPrice'] = trailingTriggerPrice;
        }
        if (this.has['createTrailingPercentOrderWs']) {
            return await this.createOrderWs (symbol, type, side, amount, price, params);
        }
        throw new NotSupported (this.id + ' createTrailingPercentOrderWs() is not supported yet');
    }

    async createMarketOrderWithCost (symbol: string, side: OrderSide, cost: number, params = {}) {
        /**
         * @method
         * @name createMarketOrderWithCost
         * @description create a market order by providing the symbol, side and cost
         * @param {string} symbol unified symbol of the market to create an order in
         * @param {string} side 'buy' or 'sell'
         * @param {float} cost how much you want to trade in units of the quote currency
         * @param {object} [params] extra parameters specific to the exchange API endpoint
         * @returns {object} an [order structure]{@link https://docs.ccxt.com/#/?id=order-structure}
         */
        if (this.has['createMarketOrderWithCost'] || (this.has['createMarketBuyOrderWithCost'] && this.has['createMarketSellOrderWithCost'])) {
            return await this.createOrder (symbol, 'market', side, cost, 1, params);
        }
        throw new NotSupported (this.id + ' createMarketOrderWithCost() is not supported yet');
    }

    async createMarketBuyOrderWithCost (symbol: string, cost: number, params = {}): Promise<Order> {
        /**
         * @method
         * @name createMarketBuyOrderWithCost
         * @description create a market buy order by providing the symbol and cost
         * @param {string} symbol unified symbol of the market to create an order in
         * @param {float} cost how much you want to trade in units of the quote currency
         * @param {object} [params] extra parameters specific to the exchange API endpoint
         * @returns {object} an [order structure]{@link https://docs.ccxt.com/#/?id=order-structure}
         */
        if (this.options['createMarketBuyOrderRequiresPrice'] || this.has['createMarketBuyOrderWithCost']) {
            return await this.createOrder (symbol, 'market', 'buy', cost, 1, params);
        }
        throw new NotSupported (this.id + ' createMarketBuyOrderWithCost() is not supported yet');
    }

    async createMarketSellOrderWithCost (symbol: string, cost: number, params = {}): Promise<Order> {
        /**
         * @method
         * @name createMarketSellOrderWithCost
         * @description create a market sell order by providing the symbol and cost
         * @param {string} symbol unified symbol of the market to create an order in
         * @param {float} cost how much you want to trade in units of the quote currency
         * @param {object} [params] extra parameters specific to the exchange API endpoint
         * @returns {object} an [order structure]{@link https://docs.ccxt.com/#/?id=order-structure}
         */
        if (this.options['createMarketSellOrderRequiresPrice'] || this.has['createMarketSellOrderWithCost']) {
            return await this.createOrder (symbol, 'market', 'sell', cost, 1, params);
        }
        throw new NotSupported (this.id + ' createMarketSellOrderWithCost() is not supported yet');
    }

    async createMarketOrderWithCostWs (symbol: string, side: OrderSide, cost: number, params = {}) {
        /**
         * @method
         * @name createMarketOrderWithCostWs
         * @description create a market order by providing the symbol, side and cost
         * @param {string} symbol unified symbol of the market to create an order in
         * @param {string} side 'buy' or 'sell'
         * @param {float} cost how much you want to trade in units of the quote currency
         * @param {object} [params] extra parameters specific to the exchange API endpoint
         * @returns {object} an [order structure]{@link https://docs.ccxt.com/#/?id=order-structure}
         */
        if (this.has['createMarketOrderWithCostWs'] || (this.has['createMarketBuyOrderWithCostWs'] && this.has['createMarketSellOrderWithCostWs'])) {
            return await this.createOrderWs (symbol, 'market', side, cost, 1, params);
        }
        throw new NotSupported (this.id + ' createMarketOrderWithCostWs() is not supported yet');
    }

    async createTriggerOrder (symbol: string, type: OrderType, side: OrderSide, amount: number, price: Num = undefined, triggerPrice: Num = undefined, params = {}): Promise<Order> {
        /**
         * @method
         * @name createTriggerOrder
         * @description create a trigger stop order (type 1)
         * @param {string} symbol unified symbol of the market to create an order in
         * @param {string} type 'market' or 'limit'
         * @param {string} side 'buy' or 'sell'
         * @param {float} amount how much you want to trade in units of the base currency or the number of contracts
         * @param {float} [price] the price to fulfill the order, in units of the quote currency, ignored in market orders
         * @param {float} triggerPrice the price to trigger the stop order, in units of the quote currency
         * @param {object} [params] extra parameters specific to the exchange API endpoint
         * @returns {object} an [order structure]{@link https://docs.ccxt.com/#/?id=order-structure}
         */
        if (triggerPrice === undefined) {
            throw new ArgumentsRequired (this.id + ' createTriggerOrder() requires a triggerPrice argument');
        }
        params['triggerPrice'] = triggerPrice;
        if (this.has['createTriggerOrder']) {
            return await this.createOrder (symbol, type, side, amount, price, params);
        }
        throw new NotSupported (this.id + ' createTriggerOrder() is not supported yet');
    }

    async createTriggerOrderWs (symbol: string, type: OrderType, side: OrderSide, amount: number, price: Num = undefined, triggerPrice: Num = undefined, params = {}): Promise<Order> {
        /**
         * @method
         * @name createTriggerOrderWs
         * @description create a trigger stop order (type 1)
         * @param {string} symbol unified symbol of the market to create an order in
         * @param {string} type 'market' or 'limit'
         * @param {string} side 'buy' or 'sell'
         * @param {float} amount how much you want to trade in units of the base currency or the number of contracts
         * @param {float} [price] the price to fulfill the order, in units of the quote currency, ignored in market orders
         * @param {float} triggerPrice the price to trigger the stop order, in units of the quote currency
         * @param {object} [params] extra parameters specific to the exchange API endpoint
         * @returns {object} an [order structure]{@link https://docs.ccxt.com/#/?id=order-structure}
         */
        if (triggerPrice === undefined) {
            throw new ArgumentsRequired (this.id + ' createTriggerOrderWs() requires a triggerPrice argument');
        }
        params['triggerPrice'] = triggerPrice;
        if (this.has['createTriggerOrderWs']) {
            return await this.createOrderWs (symbol, type, side, amount, price, params);
        }
        throw new NotSupported (this.id + ' createTriggerOrderWs() is not supported yet');
    }

    async createStopLossOrder (symbol: string, type: OrderType, side: OrderSide, amount: number, price: Num = undefined, stopLossPrice: Num = undefined, params = {}): Promise<Order> {
        /**
         * @method
         * @name createStopLossOrder
         * @description create a trigger stop loss order (type 2)
         * @param {string} symbol unified symbol of the market to create an order in
         * @param {string} type 'market' or 'limit'
         * @param {string} side 'buy' or 'sell'
         * @param {float} amount how much you want to trade in units of the base currency or the number of contracts
         * @param {float} [price] the price to fulfill the order, in units of the quote currency, ignored in market orders
         * @param {float} stopLossPrice the price to trigger the stop loss order, in units of the quote currency
         * @param {object} [params] extra parameters specific to the exchange API endpoint
         * @returns {object} an [order structure]{@link https://docs.ccxt.com/#/?id=order-structure}
         */
        if (stopLossPrice === undefined) {
            throw new ArgumentsRequired (this.id + ' createStopLossOrder() requires a stopLossPrice argument');
        }
        params['stopLossPrice'] = stopLossPrice;
        if (this.has['createStopLossOrder']) {
            return await this.createOrder (symbol, type, side, amount, price, params);
        }
        throw new NotSupported (this.id + ' createStopLossOrder() is not supported yet');
    }

    async createStopLossOrderWs (symbol: string, type: OrderType, side: OrderSide, amount: number, price: Num = undefined, stopLossPrice: Num = undefined, params = {}): Promise<Order> {
        /**
         * @method
         * @name createStopLossOrderWs
         * @description create a trigger stop loss order (type 2)
         * @param {string} symbol unified symbol of the market to create an order in
         * @param {string} type 'market' or 'limit'
         * @param {string} side 'buy' or 'sell'
         * @param {float} amount how much you want to trade in units of the base currency or the number of contracts
         * @param {float} [price] the price to fulfill the order, in units of the quote currency, ignored in market orders
         * @param {float} stopLossPrice the price to trigger the stop loss order, in units of the quote currency
         * @param {object} [params] extra parameters specific to the exchange API endpoint
         * @returns {object} an [order structure]{@link https://docs.ccxt.com/#/?id=order-structure}
         */
        if (stopLossPrice === undefined) {
            throw new ArgumentsRequired (this.id + ' createStopLossOrderWs() requires a stopLossPrice argument');
        }
        params['stopLossPrice'] = stopLossPrice;
        if (this.has['createStopLossOrderWs']) {
            return await this.createOrderWs (symbol, type, side, amount, price, params);
        }
        throw new NotSupported (this.id + ' createStopLossOrderWs() is not supported yet');
    }

    async createTakeProfitOrder (symbol: string, type: OrderType, side: OrderSide, amount: number, price: Num = undefined, takeProfitPrice: Num = undefined, params = {}): Promise<Order> {
        /**
         * @method
         * @name createTakeProfitOrder
         * @description create a trigger take profit order (type 2)
         * @param {string} symbol unified symbol of the market to create an order in
         * @param {string} type 'market' or 'limit'
         * @param {string} side 'buy' or 'sell'
         * @param {float} amount how much you want to trade in units of the base currency or the number of contracts
         * @param {float} [price] the price to fulfill the order, in units of the quote currency, ignored in market orders
         * @param {float} takeProfitPrice the price to trigger the take profit order, in units of the quote currency
         * @param {object} [params] extra parameters specific to the exchange API endpoint
         * @returns {object} an [order structure]{@link https://docs.ccxt.com/#/?id=order-structure}
         */
        if (takeProfitPrice === undefined) {
            throw new ArgumentsRequired (this.id + ' createTakeProfitOrder() requires a takeProfitPrice argument');
        }
        params['takeProfitPrice'] = takeProfitPrice;
        if (this.has['createTakeProfitOrder']) {
            return await this.createOrder (symbol, type, side, amount, price, params);
        }
        throw new NotSupported (this.id + ' createTakeProfitOrder() is not supported yet');
    }

    async createTakeProfitOrderWs (symbol: string, type: OrderType, side: OrderSide, amount: number, price: Num = undefined, takeProfitPrice: Num = undefined, params = {}): Promise<Order> {
        /**
         * @method
         * @name createTakeProfitOrderWs
         * @description create a trigger take profit order (type 2)
         * @param {string} symbol unified symbol of the market to create an order in
         * @param {string} type 'market' or 'limit'
         * @param {string} side 'buy' or 'sell'
         * @param {float} amount how much you want to trade in units of the base currency or the number of contracts
         * @param {float} [price] the price to fulfill the order, in units of the quote currency, ignored in market orders
         * @param {float} takeProfitPrice the price to trigger the take profit order, in units of the quote currency
         * @param {object} [params] extra parameters specific to the exchange API endpoint
         * @returns {object} an [order structure]{@link https://docs.ccxt.com/#/?id=order-structure}
         */
        if (takeProfitPrice === undefined) {
            throw new ArgumentsRequired (this.id + ' createTakeProfitOrderWs() requires a takeProfitPrice argument');
        }
        params['takeProfitPrice'] = takeProfitPrice;
        if (this.has['createTakeProfitOrderWs']) {
            return await this.createOrderWs (symbol, type, side, amount, price, params);
        }
        throw new NotSupported (this.id + ' createTakeProfitOrderWs() is not supported yet');
    }

    async createOrderWithTakeProfitAndStopLoss (symbol: string, type: OrderType, side: OrderSide, amount: number, price: Num = undefined, takeProfit: Num = undefined, stopLoss: Num = undefined, params = {}): Promise<Order> {
        /**
         * @method
         * @name createOrderWithTakeProfitAndStopLoss
         * @description create an order with a stop loss or take profit attached (type 3)
         * @param {string} symbol unified symbol of the market to create an order in
         * @param {string} type 'market' or 'limit'
         * @param {string} side 'buy' or 'sell'
         * @param {float} amount how much you want to trade in units of the base currency or the number of contracts
         * @param {float} [price] the price to fulfill the order, in units of the quote currency, ignored in market orders
         * @param {float} [takeProfit] the take profit price, in units of the quote currency
         * @param {float} [stopLoss] the stop loss price, in units of the quote currency
         * @param {object} [params] extra parameters specific to the exchange API endpoint
         * @param {string} [params.takeProfitType] *not available on all exchanges* 'limit' or 'market'
         * @param {string} [params.stopLossType] *not available on all exchanges* 'limit' or 'market'
         * @param {string} [params.takeProfitPriceType] *not available on all exchanges* 'last', 'mark' or 'index'
         * @param {string} [params.stopLossPriceType] *not available on all exchanges* 'last', 'mark' or 'index'
         * @param {float} [params.takeProfitLimitPrice] *not available on all exchanges* limit price for a limit take profit order
         * @param {float} [params.stopLossLimitPrice] *not available on all exchanges* stop loss for a limit stop loss order
         * @param {float} [params.takeProfitAmount] *not available on all exchanges* the amount for a take profit
         * @param {float} [params.stopLossAmount] *not available on all exchanges* the amount for a stop loss
         * @returns {object} an [order structure]{@link https://docs.ccxt.com/#/?id=order-structure}
         */
        params = this.setTakeProfitAndStopLossParams (symbol, type, side, amount, price, takeProfit, stopLoss, params);
        if (this.has['createOrderWithTakeProfitAndStopLoss']) {
            return await this.createOrder (symbol, type, side, amount, price, params);
        }
        throw new NotSupported (this.id + ' createOrderWithTakeProfitAndStopLoss() is not supported yet');
    }

    setTakeProfitAndStopLossParams (symbol: string, type: OrderType, side: OrderSide, amount: number, price: Num = undefined, takeProfit: Num = undefined, stopLoss: Num = undefined, params = {}) {
        if ((takeProfit === undefined) && (stopLoss === undefined)) {
            throw new ArgumentsRequired (this.id + ' createOrderWithTakeProfitAndStopLoss() requires either a takeProfit or stopLoss argument');
        }
        if (takeProfit !== undefined) {
            params['takeProfit'] = {
                'triggerPrice': takeProfit,
            };
        }
        if (stopLoss !== undefined) {
            params['stopLoss'] = {
                'triggerPrice': stopLoss,
            };
        }
        const takeProfitType = this.safeString (params, 'takeProfitType');
        const takeProfitPriceType = this.safeString (params, 'takeProfitPriceType');
        const takeProfitLimitPrice = this.safeString (params, 'takeProfitLimitPrice');
        const takeProfitAmount = this.safeString (params, 'takeProfitAmount');
        const stopLossType = this.safeString (params, 'stopLossType');
        const stopLossPriceType = this.safeString (params, 'stopLossPriceType');
        const stopLossLimitPrice = this.safeString (params, 'stopLossLimitPrice');
        const stopLossAmount = this.safeString (params, 'stopLossAmount');
        if (takeProfitType !== undefined) {
            params['takeProfit']['type'] = takeProfitType;
        }
        if (takeProfitPriceType !== undefined) {
            params['takeProfit']['priceType'] = takeProfitPriceType;
        }
        if (takeProfitLimitPrice !== undefined) {
            params['takeProfit']['price'] = this.parseToNumeric (takeProfitLimitPrice);
        }
        if (takeProfitAmount !== undefined) {
            params['takeProfit']['amount'] = this.parseToNumeric (takeProfitAmount);
        }
        if (stopLossType !== undefined) {
            params['stopLoss']['type'] = stopLossType;
        }
        if (stopLossPriceType !== undefined) {
            params['stopLoss']['priceType'] = stopLossPriceType;
        }
        if (stopLossLimitPrice !== undefined) {
            params['stopLoss']['price'] = this.parseToNumeric (stopLossLimitPrice);
        }
        if (stopLossAmount !== undefined) {
            params['stopLoss']['amount'] = this.parseToNumeric (stopLossAmount);
        }
        params = this.omit (params, [ 'takeProfitType', 'takeProfitPriceType', 'takeProfitLimitPrice', 'takeProfitAmount', 'stopLossType', 'stopLossPriceType', 'stopLossLimitPrice', 'stopLossAmount' ]);
        return params;
    }

    async createOrderWithTakeProfitAndStopLossWs (symbol: string, type: OrderType, side: OrderSide, amount: number, price: Num = undefined, takeProfit: Num = undefined, stopLoss: Num = undefined, params = {}): Promise<Order> {
        /**
         * @method
         * @name createOrderWithTakeProfitAndStopLossWs
         * @description create an order with a stop loss or take profit attached (type 3)
         * @param {string} symbol unified symbol of the market to create an order in
         * @param {string} type 'market' or 'limit'
         * @param {string} side 'buy' or 'sell'
         * @param {float} amount how much you want to trade in units of the base currency or the number of contracts
         * @param {float} [price] the price to fulfill the order, in units of the quote currency, ignored in market orders
         * @param {float} [takeProfit] the take profit price, in units of the quote currency
         * @param {float} [stopLoss] the stop loss price, in units of the quote currency
         * @param {object} [params] extra parameters specific to the exchange API endpoint
         * @param {string} [params.takeProfitType] *not available on all exchanges* 'limit' or 'market'
         * @param {string} [params.stopLossType] *not available on all exchanges* 'limit' or 'market'
         * @param {string} [params.takeProfitPriceType] *not available on all exchanges* 'last', 'mark' or 'index'
         * @param {string} [params.stopLossPriceType] *not available on all exchanges* 'last', 'mark' or 'index'
         * @param {float} [params.takeProfitLimitPrice] *not available on all exchanges* limit price for a limit take profit order
         * @param {float} [params.stopLossLimitPrice] *not available on all exchanges* stop loss for a limit stop loss order
         * @param {float} [params.takeProfitAmount] *not available on all exchanges* the amount for a take profit
         * @param {float} [params.stopLossAmount] *not available on all exchanges* the amount for a stop loss
         * @returns {object} an [order structure]{@link https://docs.ccxt.com/#/?id=order-structure}
         */
        params = this.setTakeProfitAndStopLossParams (symbol, type, side, amount, price, takeProfit, stopLoss, params);
        if (this.has['createOrderWithTakeProfitAndStopLossWs']) {
            return await this.createOrderWs (symbol, type, side, amount, price, params);
        }
        throw new NotSupported (this.id + ' createOrderWithTakeProfitAndStopLossWs() is not supported yet');
    }

    async createOrders (orders: OrderRequest[], params = {}): Promise<Order[]> {
        throw new NotSupported (this.id + ' createOrders() is not supported yet');
    }

    async editOrders (orders: OrderRequest[], params = {}): Promise<Order[]> {
        throw new NotSupported (this.id + ' editOrders() is not supported yet');
    }

    async createOrderWs (symbol: string, type: OrderType, side: OrderSide, amount: number, price: Num = undefined, params = {}): Promise<Order> {
        throw new NotSupported (this.id + ' createOrderWs() is not supported yet');
    }

    async cancelOrder (id: string, symbol: Str = undefined, params = {}): Promise<Order> {
        throw new NotSupported (this.id + ' cancelOrder() is not supported yet');
    }

    async cancelOrderWs (id: string, symbol: Str = undefined, params = {}): Promise<{}> {
        throw new NotSupported (this.id + ' cancelOrderWs() is not supported yet');
    }

    async cancelOrdersWs (ids: string[], symbol: Str = undefined, params = {}): Promise<{}> {
        throw new NotSupported (this.id + ' cancelOrdersWs() is not supported yet');
    }

    async cancelAllOrders (symbol: Str = undefined, params = {}): Promise<Order[]> {
        throw new NotSupported (this.id + ' cancelAllOrders() is not supported yet');
    }

    async cancelAllOrdersAfter (timeout: Int, params = {}): Promise<{}> {
        throw new NotSupported (this.id + ' cancelAllOrdersAfter() is not supported yet');
    }

    async cancelOrdersForSymbols (orders: CancellationRequest[], params = {}): Promise<Order[]> {
        throw new NotSupported (this.id + ' cancelOrdersForSymbols() is not supported yet');
    }

    async cancelAllOrdersWs (symbol: Str = undefined, params = {}): Promise<{}> {
        throw new NotSupported (this.id + ' cancelAllOrdersWs() is not supported yet');
    }

    async cancelUnifiedOrder (order, params = {}): Promise<{}> {
        return this.cancelOrder (this.safeString (order, 'id'), this.safeString (order, 'symbol'), params);
    }

    async fetchOrders (symbol: Str = undefined, since: Int = undefined, limit: Int = undefined, params = {}): Promise<Order[]> {
        if (this.has['fetchOpenOrders'] && this.has['fetchClosedOrders']) {
            throw new NotSupported (this.id + ' fetchOrders() is not supported yet, consider using fetchOpenOrders() and fetchClosedOrders() instead');
        }
        throw new NotSupported (this.id + ' fetchOrders() is not supported yet');
    }

    async fetchOrdersWs (symbol: Str = undefined, since: Int = undefined, limit: Int = undefined, params = {}): Promise<Order[]> {
        throw new NotSupported (this.id + ' fetchOrdersWs() is not supported yet');
    }

    async fetchOrderTrades (id: string, symbol: Str = undefined, since: Int = undefined, limit: Int = undefined, params = {}): Promise<Trade[]> {
        throw new NotSupported (this.id + ' fetchOrderTrades() is not supported yet');
    }

    async watchOrders (symbol: Str = undefined, since: Int = undefined, limit: Int = undefined, params = {}): Promise<Order[]> {
        throw new NotSupported (this.id + ' watchOrders() is not supported yet');
    }

    async fetchOpenOrders (symbol: Str = undefined, since: Int = undefined, limit: Int = undefined, params = {}): Promise<Order[]> {
        if (this.has['fetchOrders']) {
            const orders = await this.fetchOrders (symbol, since, limit, params);
            return this.filterBy (orders, 'status', 'open') as Order[];
        }
        throw new NotSupported (this.id + ' fetchOpenOrders() is not supported yet');
    }

    async fetchOpenOrdersWs (symbol: Str = undefined, since: Int = undefined, limit: Int = undefined, params = {}): Promise<Order[]> {
        if (this.has['fetchOrdersWs']) {
            const orders = await this.fetchOrdersWs (symbol, since, limit, params);
            return this.filterBy (orders, 'status', 'open') as Order[];
        }
        throw new NotSupported (this.id + ' fetchOpenOrdersWs() is not supported yet');
    }

    async fetchClosedOrders (symbol: Str = undefined, since: Int = undefined, limit: Int = undefined, params = {}): Promise<Order[]> {
        if (this.has['fetchOrders']) {
            const orders = await this.fetchOrders (symbol, since, limit, params);
            return this.filterBy (orders, 'status', 'closed') as Order[];
        }
        throw new NotSupported (this.id + ' fetchClosedOrders() is not supported yet');
    }

    async fetchCanceledAndClosedOrders (symbol: Str = undefined, since: Int = undefined, limit: Int = undefined, params = {}): Promise<Order[]> {
        throw new NotSupported (this.id + ' fetchCanceledAndClosedOrders() is not supported yet');
    }

    async fetchClosedOrdersWs (symbol: Str = undefined, since: Int = undefined, limit: Int = undefined, params = {}): Promise<Order[]> {
        if (this.has['fetchOrdersWs']) {
            const orders = await this.fetchOrdersWs (symbol, since, limit, params);
            return this.filterBy (orders, 'status', 'closed') as Order[];
        }
        throw new NotSupported (this.id + ' fetchClosedOrdersWs() is not supported yet');
    }

    async fetchMyTrades (symbol: Str = undefined, since: Int = undefined, limit: Int = undefined, params = {}): Promise<Trade[]> {
        throw new NotSupported (this.id + ' fetchMyTrades() is not supported yet');
    }

    async fetchMyLiquidations (symbol: Str = undefined, since: Int = undefined, limit: Int = undefined, params = {}): Promise<Liquidation[]> {
        throw new NotSupported (this.id + ' fetchMyLiquidations() is not supported yet');
    }

    async fetchLiquidations (symbol: string, since: Int = undefined, limit: Int = undefined, params = {}): Promise<Liquidation[]> {
        throw new NotSupported (this.id + ' fetchLiquidations() is not supported yet');
    }

    async fetchMyTradesWs (symbol: Str = undefined, since: Int = undefined, limit: Int = undefined, params = {}): Promise<Trade[]> {
        throw new NotSupported (this.id + ' fetchMyTradesWs() is not supported yet');
    }

    async watchMyTrades (symbol: Str = undefined, since: Int = undefined, limit: Int = undefined, params = {}): Promise<Trade[]> {
        throw new NotSupported (this.id + ' watchMyTrades() is not supported yet');
    }

    async fetchGreeks (symbol: string, params = {}): Promise<Greeks> {
        throw new NotSupported (this.id + ' fetchGreeks() is not supported yet');
    }

    async fetchAllGreeks (symbols: Strings = undefined, params = {}): Promise<Greeks[]> {
        throw new NotSupported (this.id + ' fetchAllGreeks() is not supported yet');
    }

    async fetchOptionChain (code: string, params = {}): Promise<OptionChain> {
        throw new NotSupported (this.id + ' fetchOptionChain() is not supported yet');
    }

    async fetchOption (symbol: string, params = {}): Promise<Option> {
        throw new NotSupported (this.id + ' fetchOption() is not supported yet');
    }

    async fetchConvertQuote (fromCode: string, toCode: string, amount: Num = undefined, params = {}): Promise<Conversion> {
        throw new NotSupported (this.id + ' fetchConvertQuote() is not supported yet');
    }

    async fetchDepositsWithdrawals (code: Str = undefined, since: Int = undefined, limit: Int = undefined, params = {}): Promise<Transaction[]> {
        /**
         * @method
         * @name exchange#fetchDepositsWithdrawals
         * @description fetch history of deposits and withdrawals
         * @param {string} [code] unified currency code for the currency of the deposit/withdrawals, default is undefined
         * @param {int} [since] timestamp in ms of the earliest deposit/withdrawal, default is undefined
         * @param {int} [limit] max number of deposit/withdrawals to return, default is undefined
         * @param {object} [params] extra parameters specific to the exchange API endpoint
         * @returns {object} a list of [transaction structures]{@link https://docs.ccxt.com/#/?id=transaction-structure}
         */
        throw new NotSupported (this.id + ' fetchDepositsWithdrawals() is not supported yet');
    }

    async fetchDeposits (code: Str = undefined, since: Int = undefined, limit: Int = undefined, params = {}): Promise<Transaction[]> {
        throw new NotSupported (this.id + ' fetchDeposits() is not supported yet');
    }

    async fetchWithdrawals (code: Str = undefined, since: Int = undefined, limit: Int = undefined, params = {}): Promise<Transaction[]> {
        throw new NotSupported (this.id + ' fetchWithdrawals() is not supported yet');
    }

    async fetchDepositsWs (code: Str = undefined, since: Int = undefined, limit: Int = undefined, params = {}): Promise<{}> {
        throw new NotSupported (this.id + ' fetchDepositsWs() is not supported yet');
    }

    async fetchWithdrawalsWs (code: Str = undefined, since: Int = undefined, limit: Int = undefined, params = {}): Promise<{}> {
        throw new NotSupported (this.id + ' fetchWithdrawalsWs() is not supported yet');
    }

    async fetchFundingRateHistory (symbol: Str = undefined, since: Int = undefined, limit: Int = undefined, params = {}): Promise<FundingRateHistory[]> {
        throw new NotSupported (this.id + ' fetchFundingRateHistory() is not supported yet');
    }

    async fetchFundingHistory (symbol: Str = undefined, since: Int = undefined, limit: Int = undefined, params = {}): Promise<FundingHistory[]> {
        throw new NotSupported (this.id + ' fetchFundingHistory() is not supported yet');
    }

    async closePosition (symbol: string, side: OrderSide = undefined, params = {}): Promise<Order> {
        throw new NotSupported (this.id + ' closePosition() is not supported yet');
    }

    async closeAllPositions (params = {}): Promise<Position[]> {
        throw new NotSupported (this.id + ' closeAllPositions() is not supported yet');
    }

    async fetchL3OrderBook (symbol: string, limit: Int = undefined, params = {}): Promise<OrderBook> {
        throw new BadRequest (this.id + ' fetchL3OrderBook() is not supported yet');
    }

    parseLastPrice (price, market: Market = undefined): LastPrice {
        throw new NotSupported (this.id + ' parseLastPrice() is not supported yet');
    }

    async fetchDepositAddress (code: string, params = {}): Promise<DepositAddress> {
        if (this.has['fetchDepositAddresses']) {
            const depositAddresses = await this.fetchDepositAddresses ([ code ], params);
            const depositAddress = this.safeValue (depositAddresses, code);
            if (depositAddress === undefined) {
                throw new InvalidAddress (this.id + ' fetchDepositAddress() could not find a deposit address for ' + code + ', make sure you have created a corresponding deposit address in your wallet on the exchange website');
            } else {
                return depositAddress;
            }
        } else if (this.has['fetchDepositAddressesByNetwork']) {
            const network = this.safeString (params, 'network');
            params = this.omit (params, 'network');
            const addressStructures = await this.fetchDepositAddressesByNetwork (code, params);
            if (network !== undefined) {
                return this.safeDict (addressStructures, network) as DepositAddress;
            } else {
                const keys = Object.keys (addressStructures);
                const key = this.safeString (keys, 0);
                return this.safeDict (addressStructures, key) as DepositAddress;
            }
        } else {
            throw new NotSupported (this.id + ' fetchDepositAddress() is not supported yet');
        }
    }

    account (): BalanceAccount {
        return {
            'free': undefined,
            'used': undefined,
            'total': undefined,
        };
    }

    commonCurrencyCode (code: string) {
        if (!this.substituteCommonCurrencyCodes) {
            return code;
        }
        return this.safeString (this.commonCurrencies, code, code);
    }

    currency (code: string) {
        if (this.currencies === undefined) {
            throw new ExchangeError (this.id + ' currencies not loaded');
        }
        if (typeof code === 'string') {
            if (code in this.currencies) {
                return this.currencies[code];
            } else if (code in this.currencies_by_id) {
                return this.currencies_by_id[code];
            }
        }
        throw new ExchangeError (this.id + ' does not have currency code ' + code);
    }

    market (symbol: string): MarketInterface {
        if (this.markets === undefined) {
            throw new ExchangeError (this.id + ' markets not loaded');
        }
        if (symbol in this.markets) {
            return this.markets[symbol];
        } else if (symbol in this.markets_by_id) {
            const markets = this.markets_by_id[symbol];
            const defaultType = this.safeString2 (this.options, 'defaultType', 'defaultSubType', 'spot');
            for (let i = 0; i < markets.length; i++) {
                const market = markets[i];
                if (market[defaultType]) {
                    return market;
                }
            }
            return markets[0];
        } else if ((symbol.endsWith ('-C')) || (symbol.endsWith ('-P')) || (symbol.startsWith ('C-')) || (symbol.startsWith ('P-'))) {
            return this.createExpiredOptionMarket (symbol);
        }
        throw new BadSymbol (this.id + ' does not have market symbol ' + symbol);
    }

    createExpiredOptionMarket (symbol: string): MarketInterface {
        throw new NotSupported (this.id + ' createExpiredOptionMarket () is not supported yet');
    }

    isLeveragedCurrency (currencyCode, checkBaseCoin: Bool = false, existingCurrencies: Dict = undefined): boolean {
        const leverageSuffixes = [
            '2L', '2S', '3L', '3S', '4L', '4S', '5L', '5S', // Leveraged Tokens (LT)
            'UP', 'DOWN', // exchange-specific (e.g. BLVT)
            'BULL', 'BEAR', // similar
        ];
        for (let i = 0; i < leverageSuffixes.length; i++) {
            const leverageSuffix = leverageSuffixes[i];
            if (currencyCode.endsWith (leverageSuffix)) {
                if (!checkBaseCoin) {
                    return true;
                } else {
                    // check if base currency is inside dict
                    const baseCurrencyCode = currencyCode.replace (leverageSuffix, '');
                    if (baseCurrencyCode in existingCurrencies) {
                        return true;
                    }
                }
            }
        }
        return false;
    }

    handleWithdrawTagAndParams (tag, params): any {
        if ((tag !== undefined) && (typeof tag === 'object')) {
            params = this.extend (tag, params);
            tag = undefined;
        }
        if (tag === undefined) {
            tag = this.safeString (params, 'tag');
            if (tag !== undefined) {
                params = this.omit (params, 'tag');
            }
        }
        return [ tag, params ];
    }

    async createLimitOrder (symbol: string, side: OrderSide, amount: number, price: number, params = {}): Promise<Order> {
        return await this.createOrder (symbol, 'limit', side, amount, price, params);
    }

    async createLimitOrderWs (symbol: string, side: OrderSide, amount: number, price: number, params = {}): Promise<Order> {
        return await this.createOrderWs (symbol, 'limit', side, amount, price, params);
    }

    async createMarketOrder (symbol: string, side: OrderSide, amount: number, price: Num = undefined, params = {}): Promise<Order> {
        return await this.createOrder (symbol, 'market', side, amount, price, params);
    }

    async createMarketOrderWs (symbol: string, side: OrderSide, amount: number, price: Num = undefined, params = {}): Promise<Order> {
        return await this.createOrderWs (symbol, 'market', side, amount, price, params);
    }

    async createLimitBuyOrder (symbol: string, amount: number, price: number, params = {}): Promise<Order> {
        return await this.createOrder (symbol, 'limit', 'buy', amount, price, params);
    }

    async createLimitBuyOrderWs (symbol: string, amount: number, price: number, params = {}): Promise<Order> {
        return await this.createOrderWs (symbol, 'limit', 'buy', amount, price, params);
    }

    async createLimitSellOrder (symbol: string, amount: number, price: number, params = {}): Promise<Order> {
        return await this.createOrder (symbol, 'limit', 'sell', amount, price, params);
    }

    async createLimitSellOrderWs (symbol: string, amount: number, price: number, params = {}): Promise<Order> {
        return await this.createOrderWs (symbol, 'limit', 'sell', amount, price, params);
    }

    async createMarketBuyOrder (symbol: string, amount: number, params = {}): Promise<Order> {
        return await this.createOrder (symbol, 'market', 'buy', amount, undefined, params);
    }

    async createMarketBuyOrderWs (symbol: string, amount: number, params = {}): Promise<Order> {
        return await this.createOrderWs (symbol, 'market', 'buy', amount, undefined, params);
    }

    async createMarketSellOrder (symbol: string, amount: number, params = {}): Promise<Order> {
        return await this.createOrder (symbol, 'market', 'sell', amount, undefined, params);
    }

    async createMarketSellOrderWs (symbol: string, amount: number, params = {}): Promise<Order> {
        return await this.createOrderWs (symbol, 'market', 'sell', amount, undefined, params);
    }

    costToPrecision (symbol: string, cost) {
        if (cost === undefined) {
            return undefined;
        }
        const market = this.market (symbol);
        return this.decimalToPrecision (cost, TRUNCATE, market['precision']['price'], this.precisionMode, this.paddingMode);
    }

    priceToPrecision (symbol: string, price): string {
        if (price === undefined) {
            return undefined;
        }
        const market = this.market (symbol);
        const result = this.decimalToPrecision (price, ROUND, market['precision']['price'], this.precisionMode, this.paddingMode);
        if (result === '0') {
            throw new InvalidOrder (this.id + ' price of ' + market['symbol'] + ' must be greater than minimum price precision of ' + this.numberToString (market['precision']['price']));
        }
        return result;
    }

    amountToPrecision (symbol: string, amount) {
        if (amount === undefined) {
            return undefined;
        }
        const market = this.market (symbol);
        const result = this.decimalToPrecision (amount, TRUNCATE, market['precision']['amount'], this.precisionMode, this.paddingMode);
        if (result === '0') {
            throw new InvalidOrder (this.id + ' amount of ' + market['symbol'] + ' must be greater than minimum amount precision of ' + this.numberToString (market['precision']['amount']));
        }
        return result;
    }

    feeToPrecision (symbol: string, fee) {
        if (fee === undefined) {
            return undefined;
        }
        const market = this.market (symbol);
        return this.decimalToPrecision (fee, ROUND, market['precision']['price'], this.precisionMode, this.paddingMode);
    }

    currencyToPrecision (code: string, fee, networkCode = undefined) {
        const currency = this.currencies[code];
        let precision = this.safeValue (currency, 'precision');
        if (networkCode !== undefined) {
            const networks = this.safeDict (currency, 'networks', {});
            const networkItem = this.safeDict (networks, networkCode, {});
            precision = this.safeValue (networkItem, 'precision', precision);
        }
        if (precision === undefined) {
            return this.forceString (fee);
        } else {
            const roundingMode = this.safeInteger (this.options, 'currencyToPrecisionRoundingMode', ROUND);
            return this.decimalToPrecision (fee, roundingMode, precision, this.precisionMode, this.paddingMode);
        }
    }

    forceString (value) {
        if (typeof value !== 'string') {
            return this.numberToString (value);
        }
        return value;
    }

    isTickPrecision () {
        return this.precisionMode === TICK_SIZE;
    }

    isDecimalPrecision () {
        return this.precisionMode === DECIMAL_PLACES;
    }

    isSignificantPrecision () {
        return this.precisionMode === SIGNIFICANT_DIGITS;
    }

    safeNumber (obj, key: IndexType, defaultNumber: Num = undefined): Num {
        const value = this.safeString (obj, key);
        return this.parseNumber (value, defaultNumber);
    }

    safeNumberN (obj: object, arr: IndexType[], defaultNumber: Num = undefined): Num {
        const value = this.safeStringN (obj, arr);
        return this.parseNumber (value, defaultNumber);
    }

    parsePrecision (precision?: string) {
        /**
         * @ignore
         * @method
         * @param {string} precision The number of digits to the right of the decimal
         * @returns {string} a string number equal to 1e-precision
         */
        if (precision === undefined) {
            return undefined;
        }
        const precisionNumber = parseInt (precision);
        if (precisionNumber === 0) {
            return '1';
        }
        if (precisionNumber > 0) {
            let parsedPrecision = '0.';
            for (let i = 0; i < precisionNumber - 1; i++) {
                parsedPrecision = parsedPrecision + '0';
            }
            return parsedPrecision + '1';
        } else {
            let parsedPrecision = '1';
            for (let i = 0; i < precisionNumber * -1 - 1; i++) {
                parsedPrecision = parsedPrecision + '0';
            }
            return parsedPrecision + '0';
        }
    }

    integerPrecisionToAmount (precision: Str) {
        /**
         * @ignore
         * @method
         * @description handles positive & negative numbers too. parsePrecision() does not handle negative numbers, but this method handles
         * @param {string} precision The number of digits to the right of the decimal
         * @returns {string} a string number equal to 1e-precision
         */
        if (precision === undefined) {
            return undefined;
        }
        if (Precise.stringGe (precision, '0')) {
            return this.parsePrecision (precision);
        } else {
            const positivePrecisionString = Precise.stringAbs (precision);
            const positivePrecision = parseInt (positivePrecisionString);
            let parsedPrecision = '1';
            for (let i = 0; i < positivePrecision - 1; i++) {
                parsedPrecision = parsedPrecision + '0';
            }
            return parsedPrecision + '0';
        }
    }

    async loadTimeDifference (params = {}) {
        const serverTime = await this.fetchTime (params);
        const after = this.milliseconds ();
        this.options['timeDifference'] = after - serverTime;
        return this.options['timeDifference'];
    }

    implodeHostname (url: string) {
        return this.implodeParams (url, { 'hostname': this.hostname });
    }

    async fetchMarketLeverageTiers (symbol: string, params = {}): Promise<LeverageTier[]> {
        if (this.has['fetchLeverageTiers']) {
            const market = this.market (symbol);
            if (!market['contract']) {
                throw new BadSymbol (this.id + ' fetchMarketLeverageTiers() supports contract markets only');
            }
            const tiers = await this.fetchLeverageTiers ([ symbol ]);
            return this.safeValue (tiers, symbol);
        } else {
            throw new NotSupported (this.id + ' fetchMarketLeverageTiers() is not supported yet');
        }
    }

    async createPostOnlyOrder (symbol: string, type: OrderType, side: OrderSide, amount: number, price: Num = undefined, params = {}) {
        if (!this.has['createPostOnlyOrder']) {
            throw new NotSupported (this.id + ' createPostOnlyOrder() is not supported yet');
        }
        const query = this.extend (params, { 'postOnly': true });
        return await this.createOrder (symbol, type, side, amount, price, query);
    }

    async createPostOnlyOrderWs (symbol: string, type: OrderType, side: OrderSide, amount: number, price: Num = undefined, params = {}) {
        if (!this.has['createPostOnlyOrderWs']) {
            throw new NotSupported (this.id + ' createPostOnlyOrderWs() is not supported yet');
        }
        const query = this.extend (params, { 'postOnly': true });
        return await this.createOrderWs (symbol, type, side, amount, price, query);
    }

    async createReduceOnlyOrder (symbol: string, type: OrderType, side: OrderSide, amount: number, price: Num = undefined, params = {}) {
        if (!this.has['createReduceOnlyOrder']) {
            throw new NotSupported (this.id + ' createReduceOnlyOrder() is not supported yet');
        }
        const query = this.extend (params, { 'reduceOnly': true });
        return await this.createOrder (symbol, type, side, amount, price, query);
    }

    async createReduceOnlyOrderWs (symbol: string, type: OrderType, side: OrderSide, amount: number, price: Num = undefined, params = {}) {
        if (!this.has['createReduceOnlyOrderWs']) {
            throw new NotSupported (this.id + ' createReduceOnlyOrderWs() is not supported yet');
        }
        const query = this.extend (params, { 'reduceOnly': true });
        return await this.createOrderWs (symbol, type, side, amount, price, query);
    }

    async createStopOrder (symbol: string, type: OrderType, side: OrderSide, amount: number, price: Num = undefined, triggerPrice: Num = undefined, params = {}) {
        if (!this.has['createStopOrder']) {
            throw new NotSupported (this.id + ' createStopOrder() is not supported yet');
        }
        if (triggerPrice === undefined) {
            throw new ArgumentsRequired (this.id + ' create_stop_order() requires a stopPrice argument');
        }
        const query = this.extend (params, { 'stopPrice': triggerPrice });
        return await this.createOrder (symbol, type, side, amount, price, query);
    }

    async createStopOrderWs (symbol: string, type: OrderType, side: OrderSide, amount: number, price: Num = undefined, triggerPrice: Num = undefined, params = {}) {
        if (!this.has['createStopOrderWs']) {
            throw new NotSupported (this.id + ' createStopOrderWs() is not supported yet');
        }
        if (triggerPrice === undefined) {
            throw new ArgumentsRequired (this.id + ' createStopOrderWs() requires a stopPrice argument');
        }
        const query = this.extend (params, { 'stopPrice': triggerPrice });
        return await this.createOrderWs (symbol, type, side, amount, price, query);
    }

    async createStopLimitOrder (symbol: string, side: OrderSide, amount: number, price: number, triggerPrice: number, params = {}) {
        if (!this.has['createStopLimitOrder']) {
            throw new NotSupported (this.id + ' createStopLimitOrder() is not supported yet');
        }
        const query = this.extend (params, { 'stopPrice': triggerPrice });
        return await this.createOrder (symbol, 'limit', side, amount, price, query);
    }

    async createStopLimitOrderWs (symbol: string, side: OrderSide, amount: number, price: number, triggerPrice: number, params = {}) {
        if (!this.has['createStopLimitOrderWs']) {
            throw new NotSupported (this.id + ' createStopLimitOrderWs() is not supported yet');
        }
        const query = this.extend (params, { 'stopPrice': triggerPrice });
        return await this.createOrderWs (symbol, 'limit', side, amount, price, query);
    }

    async createStopMarketOrder (symbol: string, side: OrderSide, amount: number, triggerPrice: number, params = {}) {
        if (!this.has['createStopMarketOrder']) {
            throw new NotSupported (this.id + ' createStopMarketOrder() is not supported yet');
        }
        const query = this.extend (params, { 'stopPrice': triggerPrice });
        return await this.createOrder (symbol, 'market', side, amount, undefined, query);
    }

    async createStopMarketOrderWs (symbol: string, side: OrderSide, amount: number, triggerPrice: number, params = {}) {
        if (!this.has['createStopMarketOrderWs']) {
            throw new NotSupported (this.id + ' createStopMarketOrderWs() is not supported yet');
        }
        const query = this.extend (params, { 'stopPrice': triggerPrice });
        return await this.createOrderWs (symbol, 'market', side, amount, undefined, query);
    }

    safeCurrencyCode (currencyId: Str, currency: Currency = undefined): Str {
        currency = this.safeCurrency (currencyId, currency);
        return currency['code'];
    }

    filterBySymbolSinceLimit (array, symbol: Str = undefined, since: Int = undefined, limit: Int = undefined, tail = false) {
        return this.filterByValueSinceLimit (array, 'symbol', symbol, since, limit, 'timestamp', tail);
    }

    filterByCurrencySinceLimit (array, code = undefined, since: Int = undefined, limit: Int = undefined, tail = false) {
        return this.filterByValueSinceLimit (array, 'currency', code, since, limit, 'timestamp', tail);
    }

    filterBySymbolsSinceLimit (array, symbols: string[] = undefined, since: Int = undefined, limit: Int = undefined, tail = false) {
        const result = this.filterByArray (array, 'symbol', symbols, false);
        return this.filterBySinceLimit (result, since, limit, 'timestamp', tail);
    }

    parseLastPrices (pricesData, symbols: string[] = undefined, params = {}): LastPrices {
        //
        // the value of tickers is either a dict or a list
        //
        // dict
        //
        //     {
        //         'marketId1': { ... },
        //         'marketId2': { ... },
        //         ...
        //     }
        //
        // list
        //
        //     [
        //         { 'market': 'marketId1', ... },
        //         { 'market': 'marketId2', ... },
        //         ...
        //     ]
        //
        const results = [];
        if (Array.isArray (pricesData)) {
            for (let i = 0; i < pricesData.length; i++) {
                const priceData = this.extend (this.parseLastPrice (pricesData[i]), params);
                results.push (priceData);
            }
        } else {
            const marketIds = Object.keys (pricesData);
            for (let i = 0; i < marketIds.length; i++) {
                const marketId = marketIds[i];
                const market = this.safeMarket (marketId);
                const priceData = this.extend (this.parseLastPrice (pricesData[marketId], market), params);
                results.push (priceData);
            }
        }
        symbols = this.marketSymbols (symbols);
        return this.filterByArray (results, 'symbol', symbols);
    }

    parseTickers (tickers, symbols: Strings = undefined, params = {}): Tickers {
        //
        // the value of tickers is either a dict or a list
        //
        //
        // dict
        //
        //     {
        //         'marketId1': { ... },
        //         'marketId2': { ... },
        //         'marketId3': { ... },
        //         ...
        //     }
        //
        // list
        //
        //     [
        //         { 'market': 'marketId1', ... },
        //         { 'market': 'marketId2', ... },
        //         { 'market': 'marketId3', ... },
        //         ...
        //     ]
        //
        const results = [];
        if (Array.isArray (tickers)) {
            for (let i = 0; i < tickers.length; i++) {
                const parsedTicker = this.parseTicker (tickers[i]);
                const ticker = this.extend (parsedTicker, params);
                results.push (ticker);
            }
        } else {
            const marketIds = Object.keys (tickers);
            for (let i = 0; i < marketIds.length; i++) {
                const marketId = marketIds[i];
                const market = this.safeMarket (marketId);
                const parsed = this.parseTicker (tickers[marketId], market);
                const ticker = this.extend (parsed, params);
                results.push (ticker);
            }
        }
        symbols = this.marketSymbols (symbols);
        return this.filterByArray (results, 'symbol', symbols);
    }

    parseDepositAddresses (addresses, codes: Strings = undefined, indexed = true, params = {}): DepositAddress[] {
        let result = [];
        for (let i = 0; i < addresses.length; i++) {
            const address = this.extend (this.parseDepositAddress (addresses[i]), params);
            result.push (address);
        }
        if (codes !== undefined) {
            result = this.filterByArray (result, 'currency', codes, false);
        }
        if (indexed) {
            result = this.filterByArray (result, 'currency', undefined, indexed);
        }
        return result as DepositAddress[];
    }

    parseBorrowInterests (response, market: Market = undefined): BorrowInterest[] {
        const interests = [];
        for (let i = 0; i < response.length; i++) {
            const row = response[i];
            interests.push (this.parseBorrowInterest (row, market));
        }
        return interests as BorrowInterest[];
    }

    parseBorrowRate (info, currency: Currency = undefined): Dict {
        throw new NotSupported (this.id + ' parseBorrowRate() is not supported yet');
    }

    parseBorrowRateHistory (response, code: Str, since: Int, limit: Int) {
        const result = [];
        for (let i = 0; i < response.length; i++) {
            const item = response[i];
            const borrowRate = this.parseBorrowRate (item);
            result.push (borrowRate);
        }
        const sorted = this.sortBy (result, 'timestamp');
        return this.filterByCurrencySinceLimit (sorted, code, since, limit);
    }

    parseIsolatedBorrowRates (info: any): IsolatedBorrowRates {
        const result = {};
        for (let i = 0; i < info.length; i++) {
            const item = info[i];
            const borrowRate = this.parseIsolatedBorrowRate (item);
            const symbol = this.safeString (borrowRate, 'symbol');
            result[symbol] = borrowRate;
        }
        return result as any;
    }

    parseFundingRateHistories (response, market = undefined, since: Int = undefined, limit: Int = undefined): FundingRateHistory[] {
        const rates = [];
        for (let i = 0; i < response.length; i++) {
            const entry = response[i];
            rates.push (this.parseFundingRateHistory (entry, market));
        }
        const sorted = this.sortBy (rates, 'timestamp');
        const symbol = (market === undefined) ? undefined : market['symbol'];
        return this.filterBySymbolSinceLimit (sorted, symbol, since, limit) as FundingRateHistory[];
    }

    safeSymbol (marketId: Str, market: Market = undefined, delimiter: Str = undefined, marketType: Str = undefined): string {
        market = this.safeMarket (marketId, market, delimiter, marketType);
        return market['symbol'];
    }

    parseFundingRate (contract: string, market: Market = undefined): FundingRate {
        throw new NotSupported (this.id + ' parseFundingRate() is not supported yet');
    }

    parseFundingRates (response, symbols: Strings = undefined): FundingRates {
        const fundingRates = {};
        for (let i = 0; i < response.length; i++) {
            const entry = response[i];
            const parsed = this.parseFundingRate (entry);
            fundingRates[parsed['symbol']] = parsed;
        }
        return this.filterByArray (fundingRates, 'symbol', symbols);
    }

    parseLongShortRatio (info: Dict, market: Market = undefined): LongShortRatio {
        throw new NotSupported (this.id + ' parseLongShortRatio() is not supported yet');
    }

    parseLongShortRatioHistory (response, market = undefined, since: Int = undefined, limit: Int = undefined): LongShortRatio[] {
        const rates = [];
        for (let i = 0; i < response.length; i++) {
            const entry = response[i];
            rates.push (this.parseLongShortRatio (entry, market));
        }
        const sorted = this.sortBy (rates, 'timestamp');
        const symbol = (market === undefined) ? undefined : market['symbol'];
        return this.filterBySymbolSinceLimit (sorted, symbol, since, limit) as LongShortRatio[];
    }

    handleTriggerDirectionAndParams (params, exchangeSpecificKey: Str = undefined, allowEmpty: Bool = false) {
        /**
         * @ignore
         * @method
         * @returns {[string, object]} the trigger-direction value and omited params
         */
        let triggerDirection = this.safeString (params, 'triggerDirection');
        const exchangeSpecificDefined = (exchangeSpecificKey !== undefined) && (exchangeSpecificKey in params);
        if (triggerDirection !== undefined) {
            params = this.omit (params, 'triggerDirection');
        }
        // throw exception if:
        // A) if provided value is not unified (support old "up/down" strings too)
        // B) if exchange specific "trigger direction key" (eg. "stopPriceSide") was not provided
        if (!this.inArray (triggerDirection, [ 'ascending', 'descending', 'up', 'down', 'above', 'below' ]) && !exchangeSpecificDefined && !allowEmpty) {
            throw new ArgumentsRequired (this.id + ' createOrder() : trigger orders require params["triggerDirection"] to be either "ascending" or "descending"');
        }
        // if old format was provided, overwrite to new
        if (triggerDirection === 'up' || triggerDirection === 'above') {
            triggerDirection = 'ascending';
        } else if (triggerDirection === 'down' || triggerDirection === 'below') {
            triggerDirection = 'descending';
        }
        return [ triggerDirection, params ];
    }

    handleTriggerAndParams (params) {
        const isTrigger = this.safeBool2 (params, 'trigger', 'stop');
        if (isTrigger) {
            params = this.omit (params, [ 'trigger', 'stop' ]);
        }
        return [ isTrigger, params ];
    }

    isTriggerOrder (params) {
        // for backwards compatibility
        return this.handleTriggerAndParams (params);
    }

    isPostOnly (isMarketOrder: boolean, exchangeSpecificParam, params = {}) {
        /**
         * @ignore
         * @method
         * @param {string} type Order type
         * @param {boolean} exchangeSpecificParam exchange specific postOnly
         * @param {object} [params] exchange specific params
         * @returns {boolean} true if a post only order, false otherwise
         */
        const timeInForce = this.safeStringUpper (params, 'timeInForce');
        let postOnly = this.safeBool2 (params, 'postOnly', 'post_only', false);
        // we assume timeInForce is uppercase from safeStringUpper (params, 'timeInForce')
        const ioc = timeInForce === 'IOC';
        const fok = timeInForce === 'FOK';
        const timeInForcePostOnly = timeInForce === 'PO';
        postOnly = postOnly || timeInForcePostOnly || exchangeSpecificParam;
        if (postOnly) {
            if (ioc || fok) {
                throw new InvalidOrder (this.id + ' postOnly orders cannot have timeInForce equal to ' + timeInForce);
            } else if (isMarketOrder) {
                throw new InvalidOrder (this.id + ' market orders cannot be postOnly');
            } else {
                return true;
            }
        } else {
            return false;
        }
    }

    handlePostOnly (isMarketOrder: boolean, exchangeSpecificPostOnlyOption: boolean, params: any = {}) {
        /**
         * @ignore
         * @method
         * @param {string} type Order type
         * @param {boolean} exchangeSpecificBoolean exchange specific postOnly
         * @param {object} [params] exchange specific params
         * @returns {Array}
         */
        const timeInForce = this.safeStringUpper (params, 'timeInForce');
        let postOnly = this.safeBool (params, 'postOnly', false);
        const ioc = timeInForce === 'IOC';
        const fok = timeInForce === 'FOK';
        const po = timeInForce === 'PO';
        postOnly = postOnly || po || exchangeSpecificPostOnlyOption;
        if (postOnly) {
            if (ioc || fok) {
                throw new InvalidOrder (this.id + ' postOnly orders cannot have timeInForce equal to ' + timeInForce);
            } else if (isMarketOrder) {
                throw new InvalidOrder (this.id + ' market orders cannot be postOnly');
            } else {
                if (po) {
                    params = this.omit (params, 'timeInForce');
                }
                params = this.omit (params, 'postOnly');
                return [ true, params ];
            }
        }
        return [ false, params ];
    }

    async fetchLastPrices (symbols: Strings = undefined, params = {}): Promise<LastPrices> {
        throw new NotSupported (this.id + ' fetchLastPrices() is not supported yet');
    }

    async fetchTradingFees (params = {}): Promise<TradingFees> {
        throw new NotSupported (this.id + ' fetchTradingFees() is not supported yet');
    }

    async fetchTradingFeesWs (params = {}): Promise<TradingFees> {
        throw new NotSupported (this.id + ' fetchTradingFeesWs() is not supported yet');
    }

    async fetchTradingFee (symbol: string, params = {}): Promise<TradingFeeInterface> {
        if (!this.has['fetchTradingFees']) {
            throw new NotSupported (this.id + ' fetchTradingFee() is not supported yet');
        }
        const fees = await this.fetchTradingFees (params);
        return this.safeDict (fees, symbol) as TradingFeeInterface;
    }

    async fetchConvertCurrencies (params = {}): Promise<Currencies> {
        throw new NotSupported (this.id + ' fetchConvertCurrencies() is not supported yet');
    }

    parseOpenInterest (interest, market: Market = undefined): OpenInterest {
        throw new NotSupported (this.id + ' parseOpenInterest () is not supported yet');
    }

    parseOpenInterests (response, symbols: Strings = undefined): OpenInterests {
        const result = {};
        for (let i = 0; i < response.length; i++) {
            const entry = response[i];
            const parsed = this.parseOpenInterest (entry);
            result[parsed['symbol']] = parsed;
        }
        return this.filterByArray (result, 'symbol', symbols);
    }

    parseOpenInterestsHistory (response, market = undefined, since: Int = undefined, limit: Int = undefined): OpenInterest[] {
        const interests = [];
        for (let i = 0; i < response.length; i++) {
            const entry = response[i];
            const interest = this.parseOpenInterest (entry, market);
            interests.push (interest);
        }
        const sorted = this.sortBy (interests, 'timestamp');
        const symbol = this.safeString (market, 'symbol');
        return this.filterBySymbolSinceLimit (sorted, symbol, since, limit);
    }

    async fetchFundingRate (symbol: string, params = {}): Promise<FundingRate> {
        if (this.has['fetchFundingRates']) {
            await this.loadMarkets ();
            const market = this.market (symbol);
            symbol = market['symbol'];
            if (!market['contract']) {
                throw new BadSymbol (this.id + ' fetchFundingRate() supports contract markets only');
            }
            const rates = await this.fetchFundingRates ([ symbol ], params);
            const rate = this.safeValue (rates, symbol);
            if (rate === undefined) {
                throw new NullResponse (this.id + ' fetchFundingRate () returned no data for ' + symbol);
            } else {
                return rate;
            }
        } else {
            throw new NotSupported (this.id + ' fetchFundingRate () is not supported yet');
        }
    }

    async fetchFundingInterval (symbol: string, params = {}): Promise<FundingRate> {
        if (this.has['fetchFundingIntervals']) {
            await this.loadMarkets ();
            const market = this.market (symbol);
            symbol = market['symbol'];
            if (!market['contract']) {
                throw new BadSymbol (this.id + ' fetchFundingInterval() supports contract markets only');
            }
            const rates = await this.fetchFundingIntervals ([ symbol ], params);
            const rate = this.safeValue (rates, symbol);
            if (rate === undefined) {
                throw new NullResponse (this.id + ' fetchFundingInterval() returned no data for ' + symbol);
            } else {
                return rate;
            }
        } else {
            throw new NotSupported (this.id + ' fetchFundingInterval() is not supported yet');
        }
    }

    async fetchMarkOHLCV (symbol: string, timeframe = '1m', since: Int = undefined, limit: Int = undefined, params = {}): Promise<OHLCV[]> {
        /**
         * @method
         * @name exchange#fetchMarkOHLCV
         * @description fetches historical mark price candlestick data containing the open, high, low, and close price of a market
         * @param {string} symbol unified symbol of the market to fetch OHLCV data for
         * @param {string} timeframe the length of time each candle represents
         * @param {int} [since] timestamp in ms of the earliest candle to fetch
         * @param {int} [limit] the maximum amount of candles to fetch
         * @param {object} [params] extra parameters specific to the exchange API endpoint
         * @returns {float[][]} A list of candles ordered as timestamp, open, high, low, close, undefined
         */
        if (this.has['fetchMarkOHLCV']) {
            const request: Dict = {
                'price': 'mark',
            };
            return await this.fetchOHLCV (symbol, timeframe, since, limit, this.extend (request, params));
        } else {
            throw new NotSupported (this.id + ' fetchMarkOHLCV () is not supported yet');
        }
    }

    async fetchIndexOHLCV (symbol: string, timeframe = '1m', since: Int = undefined, limit: Int = undefined, params = {}): Promise<OHLCV[]> {
        /**
         * @method
         * @name exchange#fetchIndexOHLCV
         * @description fetches historical index price candlestick data containing the open, high, low, and close price of a market
         * @param {string} symbol unified symbol of the market to fetch OHLCV data for
         * @param {string} timeframe the length of time each candle represents
         * @param {int} [since] timestamp in ms of the earliest candle to fetch
         * @param {int} [limit] the maximum amount of candles to fetch
         * @param {object} [params] extra parameters specific to the exchange API endpoint
         * @returns {} A list of candles ordered as timestamp, open, high, low, close, undefined
         */
        if (this.has['fetchIndexOHLCV']) {
            const request: Dict = {
                'price': 'index',
            };
            return await this.fetchOHLCV (symbol, timeframe, since, limit, this.extend (request, params));
        } else {
            throw new NotSupported (this.id + ' fetchIndexOHLCV () is not supported yet');
        }
    }

    async fetchPremiumIndexOHLCV (symbol: string, timeframe = '1m', since: Int = undefined, limit: Int = undefined, params = {}): Promise<OHLCV[]> {
        /**
         * @method
         * @name exchange#fetchPremiumIndexOHLCV
         * @description fetches historical premium index price candlestick data containing the open, high, low, and close price of a market
         * @param {string} symbol unified symbol of the market to fetch OHLCV data for
         * @param {string} timeframe the length of time each candle represents
         * @param {int} [since] timestamp in ms of the earliest candle to fetch
         * @param {int} [limit] the maximum amount of candles to fetch
         * @param {object} [params] extra parameters specific to the exchange API endpoint
         * @returns {float[][]} A list of candles ordered as timestamp, open, high, low, close, undefined
         */
        if (this.has['fetchPremiumIndexOHLCV']) {
            const request: Dict = {
                'price': 'premiumIndex',
            };
            return await this.fetchOHLCV (symbol, timeframe, since, limit, this.extend (request, params));
        } else {
            throw new NotSupported (this.id + ' fetchPremiumIndexOHLCV () is not supported yet');
        }
    }

    handleTimeInForce (params = {}) {
        /**
         * @ignore
         * @method
         * Must add timeInForce to this.options to use this method
         * @returns {string} returns the exchange specific value for timeInForce
         */
        const timeInForce = this.safeStringUpper (params, 'timeInForce'); // supported values GTC, IOC, PO
        if (timeInForce !== undefined) {
            const exchangeValue = this.safeString (this.options['timeInForce'], timeInForce);
            if (exchangeValue === undefined) {
                throw new ExchangeError (this.id + ' does not support timeInForce "' + timeInForce + '"');
            }
            return exchangeValue;
        }
        return undefined;
    }

    convertTypeToAccount (account) {
        /**
         * @ignore
         * @method
         * Must add accountsByType to this.options to use this method
         * @param {string} account key for account name in this.options['accountsByType']
         * @returns the exchange specific account name or the isolated margin id for transfers
         */
        const accountsByType = this.safeDict (this.options, 'accountsByType', {});
        const lowercaseAccount = account.toLowerCase ();
        if (lowercaseAccount in accountsByType) {
            return accountsByType[lowercaseAccount];
        } else if ((account in this.markets) || (account in this.markets_by_id)) {
            const market = this.market (account);
            return market['id'];
        } else {
            return account;
        }
    }

    checkRequiredArgument (methodName: string, argument, argumentName, options = []) {
        /**
         * @ignore
         * @method
         * @param {string} methodName the name of the method that the argument is being checked for
         * @param {string} argument the argument's actual value provided
         * @param {string} argumentName the name of the argument being checked (for logging purposes)
         * @param {string[]} options a list of options that the argument can be
         * @returns {undefined}
         */
        const optionsLength = options.length;
        if ((argument === undefined) || ((optionsLength > 0) && (!(this.inArray (argument, options))))) {
            const messageOptions = options.join (', ');
            let message = this.id + ' ' + methodName + '() requires a ' + argumentName + ' argument';
            if (messageOptions !== '') {
                message += ', one of ' + '(' + messageOptions + ')';
            }
            throw new ArgumentsRequired (message);
        }
    }

    checkRequiredMarginArgument (methodName: string, symbol: Str, marginMode: string) {
        /**
         * @ignore
         * @method
         * @param {string} symbol unified symbol of the market
         * @param {string} methodName name of the method that requires a symbol
         * @param {string} marginMode is either 'isolated' or 'cross'
         */
        if ((marginMode === 'isolated') && (symbol === undefined)) {
            throw new ArgumentsRequired (this.id + ' ' + methodName + '() requires a symbol argument for isolated margin');
        } else if ((marginMode === 'cross') && (symbol !== undefined)) {
            throw new ArgumentsRequired (this.id + ' ' + methodName + '() cannot have a symbol argument for cross margin');
        }
    }

    parseDepositWithdrawFees (response, codes: Strings = undefined, currencyIdKey = undefined): any {
        /**
         * @ignore
         * @method
         * @param {object[]|object} response unparsed response from the exchange
         * @param {string[]|undefined} codes the unified currency codes to fetch transactions fees for, returns all currencies when undefined
         * @param {str} currencyIdKey *should only be undefined when response is a dictionary* the object key that corresponds to the currency id
         * @returns {object} objects with withdraw and deposit fees, indexed by currency codes
         */
        const depositWithdrawFees = {};
        const isArray = Array.isArray (response);
        let responseKeys = response;
        if (!isArray) {
            responseKeys = Object.keys (response);
        }
        for (let i = 0; i < responseKeys.length; i++) {
            const entry = responseKeys[i];
            const dictionary = isArray ? entry : response[entry];
            const currencyId = isArray ? this.safeString (dictionary, currencyIdKey) : entry;
            const currency = this.safeCurrency (currencyId);
            const code = this.safeString (currency, 'code');
            if ((codes === undefined) || (this.inArray (code, codes))) {
                depositWithdrawFees[code] = this.parseDepositWithdrawFee (dictionary, currency);
            }
        }
        return depositWithdrawFees;
    }

    parseDepositWithdrawFee (fee, currency: Currency = undefined): any {
        throw new NotSupported (this.id + ' parseDepositWithdrawFee() is not supported yet');
    }

    depositWithdrawFee (info): any {
        return {
            'info': info,
            'withdraw': {
                'fee': undefined,
                'percentage': undefined,
            },
            'deposit': {
                'fee': undefined,
                'percentage': undefined,
            },
            'networks': {},
        };
    }

    assignDefaultDepositWithdrawFees (fee, currency = undefined): any {
        /**
         * @ignore
         * @method
         * @description Takes a depositWithdrawFee structure and assigns the default values for withdraw and deposit
         * @param {object} fee A deposit withdraw fee structure
         * @param {object} currency A currency structure, the response from this.currency ()
         * @returns {object} A deposit withdraw fee structure
         */
        const networkKeys = Object.keys (fee['networks']);
        const numNetworks = networkKeys.length;
        if (numNetworks === 1) {
            fee['withdraw'] = fee['networks'][networkKeys[0]]['withdraw'];
            fee['deposit'] = fee['networks'][networkKeys[0]]['deposit'];
            return fee;
        }
        const currencyCode = this.safeString (currency, 'code');
        for (let i = 0; i < numNetworks; i++) {
            const network = networkKeys[i];
            if (network === currencyCode) {
                fee['withdraw'] = fee['networks'][networkKeys[i]]['withdraw'];
                fee['deposit'] = fee['networks'][networkKeys[i]]['deposit'];
            }
        }
        return fee;
    }

    parseIncome (info, market: Market = undefined): object {
        throw new NotSupported (this.id + ' parseIncome () is not supported yet');
    }

    parseIncomes (incomes, market = undefined, since: Int = undefined, limit: Int = undefined): FundingHistory[] {
        /**
         * @ignore
         * @method
         * @description parses funding fee info from exchange response
         * @param {object[]} incomes each item describes once instance of currency being received or paid
         * @param {object} market ccxt market
         * @param {int} [since] when defined, the response items are filtered to only include items after this timestamp
         * @param {int} [limit] limits the number of items in the response
         * @returns {object[]} an array of [funding history structures]{@link https://docs.ccxt.com/#/?id=funding-history-structure}
         */
        const result = [];
        for (let i = 0; i < incomes.length; i++) {
            const entry = incomes[i];
            const parsed = this.parseIncome (entry, market);
            result.push (parsed);
        }
        const sorted = this.sortBy (result, 'timestamp');
        const symbol = this.safeString (market, 'symbol');
        return this.filterBySymbolSinceLimit (sorted, symbol, since, limit);
    }

    getMarketFromSymbols (symbols: Strings = undefined) {
        if (symbols === undefined) {
            return undefined;
        }
        const firstMarket = this.safeString (symbols, 0);
        const market = this.market (firstMarket);
        return market;
    }

    parseWsOHLCVs (ohlcvs: object[], market: any = undefined, timeframe: string = '1m', since: Int = undefined, limit: Int = undefined) {
        const results = [];
        for (let i = 0; i < ohlcvs.length; i++) {
            results.push (this.parseWsOHLCV (ohlcvs[i], market));
        }
        return results;
    }

    async fetchTransactions (code: Str = undefined, since: Int = undefined, limit: Int = undefined, params = {}): Promise<Transaction[]> {
        /**
         * @method
         * @name exchange#fetchTransactions
         * @deprecated
         * @description *DEPRECATED* use fetchDepositsWithdrawals instead
         * @param {string} code unified currency code for the currency of the deposit/withdrawals, default is undefined
         * @param {int} [since] timestamp in ms of the earliest deposit/withdrawal, default is undefined
         * @param {int} [limit] max number of deposit/withdrawals to return, default is undefined
         * @param {object} [params] extra parameters specific to the exchange API endpoint
         * @returns {object} a list of [transaction structures]{@link https://docs.ccxt.com/#/?id=transaction-structure}
         */
        if (this.has['fetchDepositsWithdrawals']) {
            return await this.fetchDepositsWithdrawals (code, since, limit, params);
        } else {
            throw new NotSupported (this.id + ' fetchTransactions () is not supported yet');
        }
    }

    filterByArrayPositions (objects, key: IndexType, values = undefined, indexed = true): Position[] {
        /**
         * @ignore
         * @method
         * @description Typed wrapper for filterByArray that returns a list of positions
         */
        return this.filterByArray (objects, key, values, indexed) as Position[];
    }

    filterByArrayTickers (objects, key: IndexType, values = undefined, indexed = true): Dictionary<Ticker> {
        /**
         * @ignore
         * @method
         * @description Typed wrapper for filterByArray that returns a dictionary of tickers
         */
        return this.filterByArray (objects, key, values, indexed) as Dictionary<Ticker>;
    }

    createOHLCVObject (symbol: string, timeframe: string, data): Dictionary<Dictionary<OHLCV[]>> {
        const res = {};
        res[symbol] = {};
        res[symbol][timeframe] = data;
        return res;
    }

    handleMaxEntriesPerRequestAndParams (method: string, maxEntriesPerRequest: Int = undefined, params = {}): [Int, any] {
        let newMaxEntriesPerRequest = undefined;
        [ newMaxEntriesPerRequest, params ] = this.handleOptionAndParams (params, method, 'maxEntriesPerRequest');
        if ((newMaxEntriesPerRequest !== undefined) && (newMaxEntriesPerRequest !== maxEntriesPerRequest)) {
            maxEntriesPerRequest = newMaxEntriesPerRequest;
        }
        if (maxEntriesPerRequest === undefined) {
            maxEntriesPerRequest = 1000; // default to 1000
        }
        return [ maxEntriesPerRequest, params ];
    }

    async fetchPaginatedCallDynamic (method: string, symbol: Str = undefined, since: Int = undefined, limit: Int = undefined, params = {}, maxEntriesPerRequest: Int = undefined, removeRepeated = true): Promise<any> {
        let maxCalls = undefined;
        [ maxCalls, params ] = this.handleOptionAndParams (params, method, 'paginationCalls', 10);
        let maxRetries = undefined;
        [ maxRetries, params ] = this.handleOptionAndParams (params, method, 'maxRetries', 3);
        let paginationDirection = undefined;
        [ paginationDirection, params ] = this.handleOptionAndParams (params, method, 'paginationDirection', 'backward');
        let paginationTimestamp = undefined;
        let removeRepeatedOption = removeRepeated;
        [ removeRepeatedOption, params ] = this.handleOptionAndParams (params, method, 'removeRepeated', removeRepeated);
        let calls = 0;
        let result = [];
        let errors = 0;
        const until = this.safeIntegerN (params, [ 'until', 'untill', 'till' ]); // do not omit it from params here
        [ maxEntriesPerRequest, params ] = this.handleMaxEntriesPerRequestAndParams (method, maxEntriesPerRequest, params);
        if ((paginationDirection === 'forward')) {
            if (since === undefined) {
                throw new ArgumentsRequired (this.id + ' pagination requires a since argument when paginationDirection set to forward');
            }
            paginationTimestamp = since;
        }
        while ((calls < maxCalls)) {
            calls += 1;
            try {
                if (paginationDirection === 'backward') {
                    // do it backwards, starting from the last
                    // UNTIL filtering is required in order to work
                    if (paginationTimestamp !== undefined) {
                        params['until'] = paginationTimestamp - 1;
                    }
                    const response = await this[method] (symbol, undefined, maxEntriesPerRequest, params);
                    const responseLength = response.length;
                    if (this.verbose) {
                        let backwardMessage = 'Dynamic pagination call ' + this.numberToString (calls) + ' method ' + method + ' response length ' + this.numberToString (responseLength);
                        if (paginationTimestamp !== undefined) {
                            backwardMessage += ' timestamp ' + this.numberToString (paginationTimestamp);
                        }
                        this.log (backwardMessage);
                    }
                    if (responseLength === 0) {
                        break;
                    }
                    errors = 0;
                    result = this.arrayConcat (result, response);
                    const firstElement = this.safeValue (response, 0);
                    paginationTimestamp = this.safeInteger2 (firstElement, 'timestamp', 0);
                    if ((since !== undefined) && (paginationTimestamp <= since)) {
                        break;
                    }
                } else {
                    // do it forwards, starting from the since
                    const response = await this[method] (symbol, paginationTimestamp, maxEntriesPerRequest, params);
                    const responseLength = response.length;
                    if (this.verbose) {
                        let forwardMessage = 'Dynamic pagination call ' + this.numberToString (calls) + ' method ' + method + ' response length ' + this.numberToString (responseLength);
                        if (paginationTimestamp !== undefined) {
                            forwardMessage += ' timestamp ' + this.numberToString (paginationTimestamp);
                        }
                        this.log (forwardMessage);
                    }
                    if (responseLength === 0) {
                        break;
                    }
                    errors = 0;
                    result = this.arrayConcat (result, response);
                    const last = this.safeValue (response, responseLength - 1);
                    paginationTimestamp = this.safeInteger (last, 'timestamp') + 1;
                    if ((until !== undefined) && (paginationTimestamp >= until)) {
                        break;
                    }
                }
            } catch (e) {
                errors += 1;
                if (errors > maxRetries) {
                    throw e;
                }
            }
        }
        let uniqueResults = result;
        if (removeRepeatedOption) {
            uniqueResults = this.removeRepeatedElementsFromArray (result);
        }
        const key = (method === 'fetchOHLCV') ? 0 : 'timestamp';
        return this.filterBySinceLimit (uniqueResults, since, limit, key);
    }

    async safeDeterministicCall (method: string, symbol: Str = undefined, since: Int = undefined, limit: Int = undefined, timeframe: Str = undefined, params = {}) {
        let maxRetries = undefined;
        [ maxRetries, params ] = this.handleOptionAndParams (params, method, 'maxRetries', 3);
        let errors = 0;
        while (errors <= maxRetries) {
            try {
                if (timeframe && method !== 'fetchFundingRateHistory') {
                    return await this[method] (symbol, timeframe, since, limit, params);
                } else {
                    return await this[method] (symbol, since, limit, params);
                }
            } catch (e) {
                if (e instanceof RateLimitExceeded) {
                    throw e; // if we are rate limited, we should not retry and fail fast
                }
                errors += 1;
                if (errors > maxRetries) {
                    throw e;
                }
            }
        }
        return [];
    }

    async fetchPaginatedCallDeterministic (method: string, symbol: Str = undefined, since: Int = undefined, limit: Int = undefined, timeframe: Str = undefined, params = {}, maxEntriesPerRequest = undefined): Promise<any> {
        let maxCalls = undefined;
        [ maxCalls, params ] = this.handleOptionAndParams (params, method, 'paginationCalls', 10);
        [ maxEntriesPerRequest, params ] = this.handleMaxEntriesPerRequestAndParams (method, maxEntriesPerRequest, params);
        const current = this.milliseconds ();
        const tasks = [];
        const time = this.parseTimeframe (timeframe) * 1000;
        const step = time * maxEntriesPerRequest;
        let currentSince = current - (maxCalls * step) - 1;
        if (since !== undefined) {
            currentSince = Math.max (currentSince, since);
        } else {
            currentSince = Math.max (currentSince, 1241440531000); // avoid timestamps older than 2009
        }
        const until = this.safeInteger2 (params, 'until', 'till'); // do not omit it here
        if (until !== undefined) {
            const requiredCalls = Math.ceil ((until - since) / step);
            if (requiredCalls > maxCalls) {
                throw new BadRequest (this.id + ' the number of required calls is greater than the max number of calls allowed, either increase the paginationCalls or decrease the since-until gap. Current paginationCalls limit is ' + maxCalls.toString () + ' required calls is ' + requiredCalls.toString ());
            }
        }
        for (let i = 0; i < maxCalls; i++) {
            if ((until !== undefined) && (currentSince >= until)) {
                break;
            }
            if (currentSince >= current) {
                break;
            }
            tasks.push (this.safeDeterministicCall (method, symbol, currentSince, maxEntriesPerRequest, timeframe, params));
            currentSince = this.sum (currentSince, step) - 1;
        }
        const results = await Promise.all (tasks);
        let result = [];
        for (let i = 0; i < results.length; i++) {
            result = this.arrayConcat (result, results[i]);
        }
        const uniqueResults = this.removeRepeatedElementsFromArray (result) as any;
        const key = (method === 'fetchOHLCV') ? 0 : 'timestamp';
        return this.filterBySinceLimit (uniqueResults, since, limit, key);
    }

    async fetchPaginatedCallCursor (method: string, symbol: Str = undefined, since = undefined, limit = undefined, params = {}, cursorReceived = undefined, cursorSent = undefined, cursorIncrement = undefined, maxEntriesPerRequest = undefined): Promise<any> {
        let maxCalls = undefined;
        [ maxCalls, params ] = this.handleOptionAndParams (params, method, 'paginationCalls', 10);
        let maxRetries = undefined;
        [ maxRetries, params ] = this.handleOptionAndParams (params, method, 'maxRetries', 3);
        [ maxEntriesPerRequest, params ] = this.handleMaxEntriesPerRequestAndParams (method, maxEntriesPerRequest, params);
        let cursorValue = undefined;
        let i = 0;
        let errors = 0;
        let result = [];
        const timeframe = this.safeString (params, 'timeframe');
        params = this.omit (params, 'timeframe'); // reading the timeframe from the method arguments to avoid changing the signature
        while (i < maxCalls) {
            try {
                if (cursorValue !== undefined) {
                    if (cursorIncrement !== undefined) {
                        cursorValue = this.parseToInt (cursorValue) + cursorIncrement;
                    }
                    params[cursorSent] = cursorValue;
                }
                let response = undefined;
                if (method === 'fetchAccounts') {
                    response = await this[method] (params);
                } else if (method === 'getLeverageTiersPaginated' || method === 'fetchPositions') {
                    response = await this[method] (symbol, params);
                } else if (method === 'fetchOpenInterestHistory') {
                    response = await this[method] (symbol, timeframe, since, maxEntriesPerRequest, params);
                } else {
                    response = await this[method] (symbol, since, maxEntriesPerRequest, params);
                }
                errors = 0;
                const responseLength = response.length;
                if (this.verbose) {
                    const cursorString = (cursorValue === undefined) ? '' : cursorValue;
                    const iteration = (i + 1);
                    const cursorMessage = 'Cursor pagination call ' + iteration.toString () + ' method ' + method + ' response length ' + responseLength.toString () + ' cursor ' + cursorString;
                    this.log (cursorMessage);
                }
                if (responseLength === 0) {
                    break;
                }
                result = this.arrayConcat (result, response);
                const last = this.safeDict (response, responseLength - 1);
                // cursorValue = this.safeValue (last['info'], cursorReceived);
                cursorValue = undefined; // search for the cursor
                for (let j = 0; j < responseLength; j++) {
                    const index = responseLength - j - 1;
                    const entry = this.safeDict (response, index);
                    const info = this.safeDict (entry, 'info');
                    const cursor = this.safeValue (info, cursorReceived);
                    if (cursor !== undefined) {
                        cursorValue = cursor;
                        break;
                    }
                }
                if (cursorValue === undefined) {
                    break;
                }
                const lastTimestamp = this.safeInteger (last, 'timestamp');
                if (lastTimestamp !== undefined && lastTimestamp < since) {
                    break;
                }
            } catch (e) {
                errors += 1;
                if (errors > maxRetries) {
                    throw e;
                }
            }
            i += 1;
        }
        const sorted = this.sortCursorPaginatedResult (result);
        const key = (method === 'fetchOHLCV') ? 0 : 'timestamp';
        return this.filterBySinceLimit (sorted, since, limit, key);
    }

    async fetchPaginatedCallIncremental (method: string, symbol: Str = undefined, since = undefined, limit = undefined, params = {}, pageKey = undefined, maxEntriesPerRequest = undefined): Promise<any> {
        let maxCalls = undefined;
        [ maxCalls, params ] = this.handleOptionAndParams (params, method, 'paginationCalls', 10);
        let maxRetries = undefined;
        [ maxRetries, params ] = this.handleOptionAndParams (params, method, 'maxRetries', 3);
        [ maxEntriesPerRequest, params ] = this.handleMaxEntriesPerRequestAndParams (method, maxEntriesPerRequest, params);
        let i = 0;
        let errors = 0;
        let result = [];
        while (i < maxCalls) {
            try {
                params[pageKey] = i + 1;
                const response = await this[method] (symbol, since, maxEntriesPerRequest, params);
                errors = 0;
                const responseLength = response.length;
                if (this.verbose) {
                    const iteration = (i + 1).toString ();
                    const incrementalMessage = 'Incremental pagination call ' + iteration + ' method ' + method + ' response length ' + responseLength.toString ();
                    this.log (incrementalMessage);
                }
                if (responseLength === 0) {
                    break;
                }
                result = this.arrayConcat (result, response);
            } catch (e) {
                errors += 1;
                if (errors > maxRetries) {
                    throw e;
                }
            }
            i += 1;
        }
        const sorted = this.sortCursorPaginatedResult (result);
        const key = (method === 'fetchOHLCV') ? 0 : 'timestamp';
        return this.filterBySinceLimit (sorted, since, limit, key);
    }

    sortCursorPaginatedResult (result) {
        const first = this.safeValue (result, 0);
        if (first !== undefined) {
            if ('timestamp' in first) {
                return this.sortBy (result, 'timestamp', true);
            }
            if ('id' in first) {
                return this.sortBy (result, 'id', true);
            }
        }
        return result;
    }

    removeRepeatedElementsFromArray (input, fallbackToTimestamp: boolean = true) {
        const uniqueDic = {};
        const uniqueResult = [];
        for (let i = 0; i < input.length; i++) {
            const entry = input[i];
            const uniqValue = fallbackToTimestamp ? this.safeStringN (entry, [ 'id', 'timestamp', 0 ]) : this.safeString (entry, 'id');
            if (uniqValue !== undefined && !(uniqValue in uniqueDic)) {
                uniqueDic[uniqValue] = 1;
                uniqueResult.push (entry);
            }
        }
        const valuesLength = uniqueResult.length;
        if (valuesLength > 0) {
            return uniqueResult as any;
        }
        return input;
    }

    removeRepeatedTradesFromArray (input) {
        const uniqueResult = {};
        for (let i = 0; i < input.length; i++) {
            const entry = input[i];
            let id = this.safeString (entry, 'id');
            if (id === undefined) {
                const price = this.safeString (entry, 'price');
                const amount = this.safeString (entry, 'amount');
                const timestamp = this.safeString (entry, 'timestamp');
                const side = this.safeString (entry, 'side');
                // unique trade identifier
                id = 't_' + timestamp.toString () + '_' + side + '_' + price + '_' + amount;
            }
            if (id !== undefined && !(id in uniqueResult)) {
                uniqueResult[id] = entry;
            }
        }
        const values = Object.values (uniqueResult);
        return values as any;
    }

    handleUntilOption (key: string, request, params, multiplier = 1) {
        const until = this.safeInteger2 (params, 'until', 'till');
        if (until !== undefined) {
            request[key] = this.parseToInt (until * multiplier);
            params = this.omit (params, [ 'until', 'till' ]);
        }
        return [ request, params ];
    }

    safeOpenInterest (interest: Dict, market: Market = undefined): OpenInterest {
        let symbol = this.safeString (interest, 'symbol');
        if (symbol === undefined) {
            symbol = this.safeString (market, 'symbol');
        }
        return this.extend (interest, {
            'symbol': symbol,
            'baseVolume': this.safeNumber (interest, 'baseVolume'), // deprecated
            'quoteVolume': this.safeNumber (interest, 'quoteVolume'), // deprecated
            'openInterestAmount': this.safeNumber (interest, 'openInterestAmount'),
            'openInterestValue': this.safeNumber (interest, 'openInterestValue'),
            'timestamp': this.safeInteger (interest, 'timestamp'),
            'datetime': this.safeString (interest, 'datetime'),
            'info': this.safeValue (interest, 'info'),
        });
    }

    parseLiquidation (liquidation, market: Market = undefined): Liquidation {
        throw new NotSupported (this.id + ' parseLiquidation () is not supported yet');
    }

    parseLiquidations (liquidations: Dict[], market: Market = undefined, since: Int = undefined, limit: Int = undefined): Liquidation[] {
        /**
         * @ignore
         * @method
         * @description parses liquidation info from the exchange response
         * @param {object[]} liquidations each item describes an instance of a liquidation event
         * @param {object} market ccxt market
         * @param {int} [since] when defined, the response items are filtered to only include items after this timestamp
         * @param {int} [limit] limits the number of items in the response
         * @returns {object[]} an array of [liquidation structures]{@link https://docs.ccxt.com/#/?id=liquidation-structure}
         */
        const result = [];
        for (let i = 0; i < liquidations.length; i++) {
            const entry = liquidations[i];
            const parsed = this.parseLiquidation (entry, market);
            result.push (parsed);
        }
        const sorted = this.sortBy (result, 'timestamp');
        const symbol = this.safeString (market, 'symbol');
        return this.filterBySymbolSinceLimit (sorted, symbol, since, limit);
    }

    parseGreeks (greeks: Dict, market: Market = undefined): Greeks {
        throw new NotSupported (this.id + ' parseGreeks () is not supported yet');
    }

    parseAllGreeks (greeks, symbols: Strings = undefined, params = {}): Greeks[] {
        //
        // the value of greeks is either a dict or a list
        //
        const results = [];
        if (Array.isArray (greeks)) {
            for (let i = 0; i < greeks.length; i++) {
                const parsedTicker = this.parseGreeks (greeks[i]);
                const greek = this.extend (parsedTicker, params);
                results.push (greek);
            }
        } else {
            const marketIds = Object.keys (greeks);
            for (let i = 0; i < marketIds.length; i++) {
                const marketId = marketIds[i];
                const market = this.safeMarket (marketId);
                const parsed = this.parseGreeks (greeks[marketId], market);
                const greek = this.extend (parsed, params);
                results.push (greek);
            }
        }
        symbols = this.marketSymbols (symbols);
        return this.filterByArray (results, 'symbol', symbols);
    }

    parseOption (chain: Dict, currency: Currency = undefined, market: Market = undefined): Option {
        throw new NotSupported (this.id + ' parseOption () is not supported yet');
    }

    parseOptionChain (response: object[], currencyKey: Str = undefined, symbolKey: Str = undefined): OptionChain {
        const optionStructures = {};
        for (let i = 0; i < response.length; i++) {
            const info = response[i];
            const currencyId = this.safeString (info, currencyKey);
            const currency = this.safeCurrency (currencyId);
            const marketId = this.safeString (info, symbolKey);
            const market = this.safeMarket (marketId, undefined, undefined, 'option');
            optionStructures[market['symbol']] = this.parseOption (info, currency, market);
        }
        return optionStructures;
    }

    parseMarginModes (response: object[], symbols: string[] = undefined, symbolKey: Str = undefined, marketType: MarketType = undefined): MarginModes {
        const marginModeStructures = {};
        if (marketType === undefined) {
            marketType = 'swap'; // default to swap
        }
        for (let i = 0; i < response.length; i++) {
            const info = response[i];
            const marketId = this.safeString (info, symbolKey);
            const market = this.safeMarket (marketId, undefined, undefined, marketType);
            if ((symbols === undefined) || this.inArray (market['symbol'], symbols)) {
                marginModeStructures[market['symbol']] = this.parseMarginMode (info, market);
            }
        }
        return marginModeStructures;
    }

    parseMarginMode (marginMode: Dict, market: Market = undefined): MarginMode {
        throw new NotSupported (this.id + ' parseMarginMode () is not supported yet');
    }

    parseLeverages (response: object[], symbols: string[] = undefined, symbolKey: Str = undefined, marketType: MarketType = undefined): Leverages {
        const leverageStructures = {};
        if (marketType === undefined) {
            marketType = 'swap'; // default to swap
        }
        for (let i = 0; i < response.length; i++) {
            const info = response[i];
            const marketId = this.safeString (info, symbolKey);
            const market = this.safeMarket (marketId, undefined, undefined, marketType);
            if ((symbols === undefined) || this.inArray (market['symbol'], symbols)) {
                leverageStructures[market['symbol']] = this.parseLeverage (info, market);
            }
        }
        return leverageStructures;
    }

    parseLeverage (leverage: Dict, market: Market = undefined): Leverage {
        throw new NotSupported (this.id + ' parseLeverage () is not supported yet');
    }

    parseConversions (conversions: any[], code: Str = undefined, fromCurrencyKey: Str = undefined, toCurrencyKey: Str = undefined, since: Int = undefined, limit: Int = undefined, params = {}): Conversion[] {
        conversions = this.toArray (conversions);
        const result = [];
        let fromCurrency = undefined;
        let toCurrency = undefined;
        for (let i = 0; i < conversions.length; i++) {
            const entry = conversions[i];
            const fromId = this.safeString (entry, fromCurrencyKey);
            const toId = this.safeString (entry, toCurrencyKey);
            if (fromId !== undefined) {
                fromCurrency = this.safeCurrency (fromId);
            }
            if (toId !== undefined) {
                toCurrency = this.safeCurrency (toId);
            }
            const conversion = this.extend (this.parseConversion (entry, fromCurrency, toCurrency), params);
            result.push (conversion);
        }
        const sorted = this.sortBy (result, 'timestamp');
        let currency = undefined;
        if (code !== undefined) {
            currency = this.safeCurrency (code);
            code = currency['code'];
        }
        if (code === undefined) {
            return this.filterBySinceLimit (sorted, since, limit);
        }
        const fromConversion = this.filterBy (sorted, 'fromCurrency', code);
        const toConversion = this.filterBy (sorted, 'toCurrency', code);
        const both = this.arrayConcat (fromConversion, toConversion);
        return this.filterBySinceLimit (both, since, limit);
    }

    parseConversion (conversion: Dict, fromCurrency: Currency = undefined, toCurrency: Currency = undefined): Conversion {
        throw new NotSupported (this.id + ' parseConversion () is not supported yet');
    }

    convertExpireDate (date: string): string {
        // parse YYMMDD to datetime string
        const year = date.slice (0, 2);
        const month = date.slice (2, 4);
        const day = date.slice (4, 6);
        const reconstructedDate = '20' + year + '-' + month + '-' + day + 'T00:00:00Z';
        return reconstructedDate;
    }

    convertExpireDateToMarketIdDate (date: string): string {
        // parse 240119 to 19JAN24
        const year = date.slice (0, 2);
        const monthRaw = date.slice (2, 4);
        let month = undefined;
        const day = date.slice (4, 6);
        if (monthRaw === '01') {
            month = 'JAN';
        } else if (monthRaw === '02') {
            month = 'FEB';
        } else if (monthRaw === '03') {
            month = 'MAR';
        } else if (monthRaw === '04') {
            month = 'APR';
        } else if (monthRaw === '05') {
            month = 'MAY';
        } else if (monthRaw === '06') {
            month = 'JUN';
        } else if (monthRaw === '07') {
            month = 'JUL';
        } else if (monthRaw === '08') {
            month = 'AUG';
        } else if (monthRaw === '09') {
            month = 'SEP';
        } else if (monthRaw === '10') {
            month = 'OCT';
        } else if (monthRaw === '11') {
            month = 'NOV';
        } else if (monthRaw === '12') {
            month = 'DEC';
        }
        const reconstructedDate = day + month + year;
        return reconstructedDate;
    }

    convertMarketIdExpireDate (date: string): string {
        // parse 03JAN24 to 240103.
        const monthMappping = {
            'JAN': '01',
            'FEB': '02',
            'MAR': '03',
            'APR': '04',
            'MAY': '05',
            'JUN': '06',
            'JUL': '07',
            'AUG': '08',
            'SEP': '09',
            'OCT': '10',
            'NOV': '11',
            'DEC': '12',
        };
        // if exchange omits first zero and provides i.e. '3JAN24' instead of '03JAN24'
        if (date.length === 6) {
            date = '0' + date;
        }
        const year = date.slice (0, 2);
        const monthName = date.slice (2, 5);
        const month = this.safeString (monthMappping, monthName);
        const day = date.slice (5, 7);
        const reconstructedDate = day + month + year;
        return reconstructedDate;
    }

    async fetchPositionHistory (symbol: string, since: Int = undefined, limit: Int = undefined, params = {}): Promise<Position[]> {
        /**
         * @method
         * @name exchange#fetchPositionHistory
         * @description fetches the history of margin added or reduced from contract isolated positions
         * @param {string} [symbol] unified market symbol
         * @param {int} [since] timestamp in ms of the position
         * @param {int} [limit] the maximum amount of candles to fetch, default=1000
         * @param {object} params extra parameters specific to the exchange api endpoint
         * @returns {object[]} a list of [position structures]{@link https://docs.ccxt.com/#/?id=position-structure}
         */
        if (this.has['fetchPositionsHistory']) {
            const positions = await this.fetchPositionsHistory ([ symbol ], since, limit, params);
            return positions as Position[];
        } else {
            throw new NotSupported (this.id + ' fetchPositionHistory () is not supported yet');
        }
    }

    async fetchPositionsHistory (symbols: Strings = undefined, since: Int = undefined, limit: Int = undefined, params = {}): Promise<Position[]> {
        /**
         * @method
         * @name exchange#fetchPositionsHistory
         * @description fetches the history of margin added or reduced from contract isolated positions
         * @param {string} [symbol] unified market symbol
         * @param {int} [since] timestamp in ms of the position
         * @param {int} [limit] the maximum amount of candles to fetch, default=1000
         * @param {object} params extra parameters specific to the exchange api endpoint
         * @returns {object[]} a list of [position structures]{@link https://docs.ccxt.com/#/?id=position-structure}
         */
        throw new NotSupported (this.id + ' fetchPositionsHistory () is not supported yet');
    }

    parseMarginModification (data: Dict, market: Market = undefined): MarginModification {
        throw new NotSupported (this.id + ' parseMarginModification() is not supported yet');
    }

    parseMarginModifications (response: object[], symbols: Strings = undefined, symbolKey: Str = undefined, marketType: MarketType = undefined): MarginModification[] {
        const marginModifications = [];
        for (let i = 0; i < response.length; i++) {
            const info = response[i];
            const marketId = this.safeString (info, symbolKey);
            const market = this.safeMarket (marketId, undefined, undefined, marketType);
            if ((symbols === undefined) || this.inArray (market['symbol'], symbols)) {
                marginModifications.push (this.parseMarginModification (info, market));
            }
        }
        return marginModifications;
    }

    async fetchTransfer (id: string, code: Str = undefined, params = {}): Promise<TransferEntry> {
        /**
         * @method
         * @name exchange#fetchTransfer
         * @description fetches a transfer
         * @param {string} id transfer id
         * @param {[string]} code unified currency code
         * @param {object} params extra parameters specific to the exchange api endpoint
         * @returns {object} a [transfer structure]{@link https://docs.ccxt.com/#/?id=transfer-structure}
         */
        throw new NotSupported (this.id + ' fetchTransfer () is not supported yet');
    }

    async fetchTransfers (code: Str = undefined, since: Int = undefined, limit: Int = undefined, params = {}): Promise<TransferEntry[]> {
        /**
         * @method
         * @name exchange#fetchTransfer
         * @description fetches a transfer
         * @param {string} id transfer id
         * @param {int} [since] timestamp in ms of the earliest transfer to fetch
         * @param {int} [limit] the maximum amount of transfers to fetch
         * @param {object} params extra parameters specific to the exchange api endpoint
         * @returns {object} a [transfer structure]{@link https://docs.ccxt.com/#/?id=transfer-structure}
         */
        throw new NotSupported (this.id + ' fetchTransfers () is not supported yet');
    }

    cleanUnsubscription (client, subHash: string, unsubHash: string, subHashIsPrefix = false) {
        if (unsubHash in client.subscriptions) {
            delete client.subscriptions[unsubHash];
        }
        if (!subHashIsPrefix) {
            if (subHash in client.subscriptions) {
                delete client.subscriptions[subHash];
            }
            if (subHash in client.futures) {
                const error = new UnsubscribeError (this.id + ' ' + subHash);
                client.reject (error, subHash);
            }
        } else {
            const clientSubscriptions = Object.keys (client.subscriptions);
            for (let i = 0; i < clientSubscriptions.length; i++) {
                const sub = clientSubscriptions[i];
                if (sub.startsWith (subHash)) {
                    delete client.subscriptions[sub];
                }
            }
            const clientFutures = Object.keys (client.futures);
            for (let i = 0; i < clientFutures.length; i++) {
                const future = clientFutures[i];
                if (future.startsWith (subHash)) {
                    const error = new UnsubscribeError (this.id + ' ' + future);
                    client.reject (error, future);
                }
            }
        }
        client.resolve (true, unsubHash);
    }

    cleanCache (subscription: Dict) {
        const topic = this.safeString (subscription, 'topic');
        const symbols = this.safeList (subscription, 'symbols', []);
        const symbolsLength = symbols.length;
        if (topic === 'ohlcv') {
            const symbolsAndTimeFrames = this.safeList (subscription, 'symbolsAndTimeframes', []);
            for (let i = 0; i < symbolsAndTimeFrames.length; i++) {
                const symbolAndTimeFrame = symbolsAndTimeFrames[i];
                const symbol = this.safeString (symbolAndTimeFrame, 0);
                const timeframe = this.safeString (symbolAndTimeFrame, 1);
                if ((this.ohlcvs !== undefined) && (symbol in this.ohlcvs)) {
                    if (timeframe in this.ohlcvs[symbol]) {
                        delete this.ohlcvs[symbol][timeframe];
                    }
                }
            }
        } else if (symbolsLength > 0) {
            for (let i = 0; i < symbols.length; i++) {
                const symbol = symbols[i];
                if (topic === 'trades') {
                    if (symbol in this.trades) {
                        delete this.trades[symbol];
                    }
                } else if (topic === 'orderbook') {
                    if (symbol in this.orderbooks) {
                        delete this.orderbooks[symbol];
                    }
                } else if (topic === 'ticker') {
                    if (symbol in this.tickers) {
                        delete this.tickers[symbol];
                    }
                }
            }
        } else {
            if (topic === 'myTrades' && (this.myTrades !== undefined)) {
                this.myTrades = undefined;
            } else if (topic === 'orders' && (this.orders !== undefined)) {
                this.orders = undefined;
            } else if (topic === 'positions' && (this.positions !== undefined)) {
                this.positions = undefined;
                const clients = Object.values (this.clients);
                for (let i = 0; i < clients.length; i++) {
                    const client = clients[i];
                    const futures = this.safeDict (client, 'futures');
                    if ((futures !== undefined) && ('fetchPositionsSnapshot' in futures)) {
                        delete futures['fetchPositionsSnapshot'];
                    }
                }
            } else if (topic === 'ticker' && (this.tickers !== undefined)) {
                const tickerSymbols = Object.keys (this.tickers);
                for (let i = 0; i < tickerSymbols.length; i++) {
                    const tickerSymbol = tickerSymbols[i];
                    if (tickerSymbol in this.tickers) {
                        delete this.tickers[tickerSymbol];
                    }
                }
            }
        }
    }
}

export {
    Exchange,
};<|MERGE_RESOLUTION|>--- conflicted
+++ resolved
@@ -2732,11 +2732,7 @@
         throw new NotSupported (this.id + ' createDepositAddress() is not supported yet');
     }
 
-<<<<<<< HEAD
     async setLeverage (leverage: int, symbol: Str = undefined, params = {}): Promise<Leverage> {
-=======
-    async setLeverage (leverage: int, symbol: Str = undefined, params = {}): Promise<{}> {
->>>>>>> 9b39056e
         throw new NotSupported (this.id + ' setLeverage() is not supported yet');
     }
 
