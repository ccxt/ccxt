// ----------------------------------------------------------------------------
/* eslint-disable */

import * as functions from './functions.js';
import {
    inArray as inArrayFunc,
    keys as keysFunc,
    values as valuesFunc,
    vwap as vwapFunc
} from './functions.js';
// import exceptions from "./errors.js"
import {
    ArgumentsRequired,
    AuthenticationError,
    BadRequest,
    BadResponse,
    BadSymbol,
    DDoSProtection,
    ExchangeClosedByUser,
    ExchangeError,
    ExchangeNotAvailable,
    InvalidAddress,
    InvalidOrder,
    InvalidProxySettings,
    NetworkError,
    NotSupported,
    NullResponse,
    OperationFailed,
    RateLimitExceeded,
    RequestTimeout,
    UnsubscribeError
} from "./errors.js";

import { Precise } from './Precise.js';


//-----------------------------------------------------------------------------
import WsClient from './ws/WsClient.js';
import { Future } from './ws/Future.js';
import { CountedOrderBook, IndexedOrderBook, OrderBook as WsOrderBook } from './ws/OrderBook.js';

// ----------------------------------------------------------------------------
//
import { axolotl } from './functions/crypto.js';
// import types
import type {
    Account,
    Balance,
    BalanceAccount,
    Balances,
    Bool,
    BorrowInterest,
    CancellationRequest,
    ConstructorArgs,
    Conversion,
    CrossBorrowRate,
    CrossBorrowRates,
    Currencies,
    Currency,
    CurrencyInterface,
    DepositAddress,
    DepositWithdrawFeeNetwork,
    Dict,
    Dictionary,
    Fee,
    FundingHistory,
    FundingRate,
    FundingRateHistory,
    FundingRates,
    Greeks,
    IndexType,
    int,
    Int,
    IsolatedBorrowRate,
    IsolatedBorrowRates,
    LastPrice,
    LastPrices,
    LedgerEntry,
    Leverage,
    Leverages,
    LeverageTier,
    LeverageTiers,
    Liquidation,
    LongShortRatio,
    MarginMode,
    MarginModes,
    MarginModification,
    Market,
    MarketInterface,
    MarketType,
    MinMax,
    Num,
    OHLCV,
    OHLCVC,
    OpenInterest,
    OpenInterests,
    Option,
    OptionChain,
    Order,
    OrderBook,
    OrderBooks,
    OrderRequest,
    OrderSide,
    OrderType,
    Position,
    Str,
    Strings,
    Ticker,
    Tickers,
    Trade,
    TradingFeeInterface,
    TradingFees,
    Transaction,
    TransferEntry,
} from './types.js';

// ----------------------------------------------------------------------------
// move this elsewhere.
import {
    ArrayCache,
    ArrayCacheBySymbolById,
    ArrayCacheBySymbolBySide,
    ArrayCacheByTimestamp,
} from './ws/Cache.js'
import {OrderBook as Ob} from './ws/OrderBook.js';

import totp from './functions/totp.js';
import ethers from '../static_dependencies/ethers/index.js';
import { TypedDataEncoder } from '../static_dependencies/ethers/hash/index.js';
import {SecureRandom} from "../static_dependencies/jsencrypt/lib/jsbn/rng.js";
import {getStarkKey, ethSigToPrivate, sign as starknetCurveSign} from '../static_dependencies/scure-starknet/index.js';
import init, * as zklink from '../static_dependencies/zklink/zklink-sdk-web.js';
import * as Starknet from '../static_dependencies/starknet/index.js';
import Client from './ws/Client.js'
import { sha256 } from '../static_dependencies/noble-hashes/sha256.js'

const {
    aggregate,
    arrayConcat,
    base16ToBinary,
    base58ToBinary,
    base64ToBinary,
    base64ToString,
    binaryConcat,
    binaryConcatArray,
    binaryToBase16,
    binaryToBase58,
    binaryToBase64,
    capitalize,
    clone,
    crc32,
    DECIMAL_PLACES,
    decimalToPrecision,
    decode,
    deepExtend,
    ecdsa,
    encode,
    extend,
    extractParams,
    filterBy,
    flatten,
    groupBy,
    hash,
    hmac,
    implodeParams,
    inArray,
    indexBy,
    isEmpty,
    isJsonEncodedObject,
    isNode,
    iso8601,
    json,
    keysort,
    merge,
    microseconds,
    milliseconds,
    NO_PADDING,
    now,
    numberToBE,
    numberToLE,
    numberToString,
    omit,
    omitZero,
    ordered,
    packb,
    parse8601,
    parseDate,
    parseTimeframe,
    precisionFromString,
    rawencode,
    ROUND,
    roundTimeframe,
    safeFloat,
    safeFloat2,
    safeFloatN,
    safeInteger,
    safeInteger2,
    safeIntegerN,
    safeIntegerProduct,
    safeIntegerProduct2,
    safeIntegerProductN,
    safeString,
    safeString2,
    safeStringLower,
    safeStringLower2,
    safeStringLowerN,
    safeStringN,
    safeStringUpper,
    safeStringUpper2,
    safeStringUpperN,
    safeTimestamp,
    safeTimestamp2,
    safeTimestampN,
    safeValue,
    safeValue2,
    safeValueN,
    seconds,
    selfIsDefined,
    SIGNIFICANT_DIGITS,
    sleep,
    sortBy,
    sortBy2,
    stringToBase64,
    strip,
    sum,
    Throttler,
    TICK_SIZE,
    toArray,
    TRUNCATE,
    unCamelCase,
    unique,
    urlencode,
    urlencodeBase64,
    urlencodeNested,
    urlencodeWithArrayRepeat,
    uuid,
    uuid16,
    uuid22,
    uuidv1,
    ymd,
    ymdhms,
    yymmdd,
    yyyymmdd
} = functions;

export type {
    Account,
    Balance,
    BalanceAccount,
    Balances,
    Bool,
    BorrowInterest,
    Conversion,
    CrossBorrowRate,
    Currency,
    CurrencyInterface,
    DepositAddress,
    Dictionary,
    Fee,
    FundingHistory,
    FundingRateHistory,
    Greeks,
    IndexType,
    Int,
    LastPrice,
    LastPrices,
    LedgerEntry,
    Leverage,
    Leverages,
    LeverageTier,
    Liquidation,
    LongShortRatio,
    MarginMode,
    MarginModes,
    Market,
    MarketInterface,
    MarketType,
    MinMax,
    Num,
    OHLCV,
    OHLCVC,
    OpenInterest,
    Option,
    OptionChain,
    Order,
    OrderBook,
    OrderRequest,
    OrderSide,
    OrderType,
    Position,
    Str,
    Strings,
    Ticker,
    Tickers,
    Trade,
    Transaction,
    TransferEntry,
} from './types.js';
// ----------------------------------------------------------------------------
/**
 * @class Exchange
 */
export default class Exchange {
    options: {
        [key: string]: any;
    };

    api = undefined
    certified: boolean = false;
    countries: Str[] = undefined;
    isSandboxModeEnabled: boolean = false;
    pro: boolean = false;
    sleep = sleep;
    throttleProp = undefined

    // PROXY & USER-AGENTS (see "examples/proxy-usage" file for explanation)
    http_proxy: string;
    http_proxy_callback: any;
    httpProxy: string;
    httpProxyCallback: any;
    https_proxy: string;
    https_proxy_callback: any;
    httpsProxy: string;
    httpsProxyCallback: any;
    proxy: any; // maintained for backwards compatibility, no-one should use it from now on
    proxy_url: string;
    proxy_url_callback: any;
    proxyUrl: string;
    proxyUrlCallback: any;
    socks_proxy: string;
    socks_proxy_callback: any;
    socksProxy: string;
    socksProxyCallback: any;
    user_agent: { 'User-Agent': string } | false = undefined;
    userAgent: { 'User-Agent': string } | false = undefined;
    ws_proxy: string;
    ws_socks_proxy: string;
    wsProxy: string;
    wss_proxy: string;
    wsSocksProxy: string;
    wssProxy: string;
    //
    headers: any = {};
    MAX_VALUE: Num = Number.MAX_VALUE;
    origin = '*'; // CORS origin
    userAgents: any = {
        'chrome': 'Mozilla/5.0 (Windows NT 10.0; Win64; x64) AppleWebKit/537.36 (KHTML, like Gecko) Chrome/62.0.3202.94 Safari/537.36',
        'chrome39': 'Mozilla/5.0 (Windows NT 6.1; WOW64) AppleWebKit/537.36 (KHTML, like Gecko) Chrome/39.0.2171.71 Safari/537.36',
        'chrome100': 'Mozilla/5.0 (Macintosh; Intel Mac OS X 10_15_7) AppleWebKit/537.36 (KHTML, like Gecko) Chrome/100.0.4896.75 Safari/537.36',
    };
    //
    agent = undefined; // maintained for backwards compatibility
    httpAgent = undefined;
    httpsAgent = undefined;
    nodeHttpModuleLoaded: boolean = false;

    handleContentTypeApplicationZip: boolean = false;
    minFundingAddressLength: Int = 1; // used in checkAddress
    number: (numberString: string) => number = Number; // or String (a pointer to a function)
    quoteJsonNumbers: boolean = true; // treat numbers in json as quoted precise strings
    substituteCommonCurrencyCodes: boolean = true;  // reserved

    // whether fees should be summed by currency code
    reduceFees: boolean = true;

    // do not delete this line, it is needed for users to be able to define their own fetchImplementation
    fetchImplementation: any
    AbortError: any
    FetchError: any

    validateClientSsl: boolean = false
    validateServerSsl: boolean = true

    timeout: Int = 10000; // milliseconds
    twofa = undefined; // two-factor authentication (2-FA)
    verbose: boolean = false;

    accountId: string;
    apiKey: string;
    login: string;
    password: string;
    privateKey: string;// a "0x"-prefixed hexstring private key for a wallet
    secret: string;
    token: string; // reserved for HTTP auth in some cases
    uid: string;
    walletAddress: string; // a wallet address "0x"-prefixed hexstring

    accounts = undefined;
    accountsById = undefined;
    balance = {};
    baseCurrencies = undefined;
    bidsasks: Dictionary<Ticker> = {};
    codes = undefined;
    commonCurrencies: Dictionary<string> = undefined;
    currencies: Currencies = {};
    currencies_by_id = undefined;
    enableLastHttpResponse: boolean = true;
    enableLastJsonResponse: boolean = false;
    enableLastResponseHeaders: boolean = true;
    enableRateLimit: boolean = undefined;
    exceptions: Dictionary<string> = {};
    features: Dictionary<Dictionary<any>> = undefined;
    fees: {
        trading: {
            tierBased: Bool,
            percentage: Bool,
            taker: Num,
            maker: Num,
        },
        funding: {
            tierBased: Bool,
            percentage: Bool,
            withdraw: {},
            deposit: {},
        },
    };
    fundingRates: Dictionary<FundingRate> = {}
    has: Dictionary<boolean | 'emulated'>;
    hostname: Str = undefined;
    httpExceptions = undefined;
    id: string = 'Exchange';
    ids: string[] = undefined;
    last_http_response = undefined;
    last_json_response = undefined;
    last_request_body     = undefined;
    last_request_headers  = undefined;
    last_request_path     = undefined;
    last_request_url      = undefined;
    last_response_headers = undefined;
    lastRestRequestTimestamp: number;
    limits: {
        amount?: MinMax,
        cost?: MinMax,
        leverage?: MinMax,
        price?: MinMax,
    } = undefined;
    liquidations: Dictionary<Liquidation> = {}
    markets: Dictionary<any> = undefined;
    markets_by_id: Dictionary<any> = undefined;
    marketsByAltname: Dictionary<any> = undefined;
    marketsLoading: Promise<Dictionary<any>> = undefined;
    myLiquidations: Dictionary<Liquidation> = {}
    myTrades: ArrayCache;
    name: Str = undefined;
    ohlcvs: Dictionary<Dictionary<ArrayCacheByTimestamp>>;
    orderbooks: Dictionary<Ob> = {};
    orders: ArrayCache = undefined;
    paddingMode: Num = undefined;
    positions: any;
    precision: {
        amount: Num,
        base?: Num,
        cost?: Num,
        price: Num,
        quote?: Num,
    } = undefined;
    precisionMode: Num = undefined;
    quoteCurrencies = undefined;
    rateLimit: Num = undefined; // milliseconds
    reloadingMarkets: boolean = undefined;
    requiredCredentials: {
        apiKey: Bool,
        login: Bool,
        password: Bool,
        privateKey: Bool, // a "0x"-prefixed hexstring private key for a wallet
        secret: Bool,
        token: Bool, // reserved for HTTP auth in some cases
        twofa: Bool, // 2-factor authentication (one-time password key)
        uid: Bool,
        walletAddress: Bool, // the wallet address "0x"-prefixed hexstring
    };
    requiresEddsa: boolean = false;
    requiresWeb3: boolean = false;
    stablePairs = {};
    status: {
        eta: Num,
        info: any,
        status: Str,
        updated: Num,
        url: Str,
    } = undefined;
    symbols: string[] = undefined;
    targetAccount = undefined;
    throttler = undefined;
    tickers: Dictionary<Ticker> = {};
    timeframes: Dictionary<number | string> = {};
    tokenBucket = undefined;
    trades: Dictionary<ArrayCache>;
    transactions = {};
    triggerOrders: ArrayCache = undefined;
    urls: {
        api?: string | Dictionary<string>;
        api_management?: string;
        doc?: string[];
        fees?: string;
        logo?: string;
        referral?: string;
        test?: string | Dictionary<string>;
        www?: string;
    };
    version: Str = undefined;

    // WS/PRO options
    clients: Dictionary<WsClient> = {}
    newUpdates: boolean = true
    streaming = {}

    aggregate = aggregate
    alias: boolean = false;
    arrayConcat = arrayConcat
    base16ToBinary = base16ToBinary
    base58ToBinary = base58ToBinary
    base64ToBinary = base64ToBinary
    base64ToString = base64ToString
    binaryConcat = binaryConcat
    binaryConcatArray = binaryConcatArray
    binaryToBase16 = binaryToBase16
    binaryToBase58 = binaryToBase58
    binaryToBase64 = binaryToBase64
    capitalize = capitalize
    clone = clone
    crc32 = crc32
    decimalToPrecision = decimalToPrecision
    decode = decode
    deepExtend = deepExtend
    encode = encode
    extend = extend
    extractParams = extractParams
    filterBy = filterBy
    flatten = flatten
    groupBy = groupBy
    hash = hash
    hmac = hmac
    implodeParams = implodeParams
    inArray = inArray
    indexBy = indexBy
    isEmpty = isEmpty
    isJsonEncodedObject = isJsonEncodedObject
    isNode = isNode
    iso8601 = iso8601
    json = json
    keys = keysFunc
    keysort = keysort
    merge = merge
    microseconds = microseconds
    milliseconds = milliseconds
    now = now
    numberToBE = numberToBE
    numberToLE = numberToLE
    numberToString = numberToString
    omit = omit
    omitZero = omitZero
    ordered = ordered
    packb = packb
    parse8601 = parse8601
    parseDate = parseDate
    parseTimeframe = parseTimeframe
    precisionFromString = precisionFromString
    rawencode = rawencode
    roundTimeframe = roundTimeframe
    safeFloat = safeFloat
    safeFloat2 = safeFloat2
    safeFloatN = safeFloatN
    safeInteger = safeInteger
    safeInteger2 = safeInteger2
    safeIntegerN = safeIntegerN
    safeIntegerProduct = safeIntegerProduct
    safeIntegerProduct2 = safeIntegerProduct2
    safeIntegerProductN = safeIntegerProductN
    safeString = safeString
    safeString2 = safeString2
    safeStringLower = safeStringLower
    safeStringLower2 = safeStringLower2
    safeStringLowerN = safeStringLowerN
    safeStringN = safeStringN
    safeStringUpper = safeStringUpper
    safeStringUpper2 = safeStringUpper2
    safeStringUpperN = safeStringUpperN
    safeTimestamp = safeTimestamp
    safeTimestamp2 = safeTimestamp2
    safeTimestampN = safeTimestampN
    safeValue = safeValue
    safeValue2 = safeValue2
    safeValueN = safeValueN
    seconds = seconds
    sortBy = sortBy
    sortBy2 = sortBy2
    stringToBase64 = stringToBase64
    strip = strip
    sum = sum
    toArray = toArray
    unCamelCase = unCamelCase
    unique = unique
    urlencode = urlencode
    urlencodeBase64 = urlencodeBase64
    urlencodeNested = urlencodeNested
    urlencodeWithArrayRepeat = urlencodeWithArrayRepeat
    uuid = uuid
    uuid16 = uuid16
    uuid22 = uuid22
    uuidv1 = uuidv1
    values = valuesFunc
    vwap = vwapFunc
    ymd = ymd
    ymdhms = ymdhms
    yymmdd = yymmdd
    yyyymmdd = yyyymmdd

    constructor (userConfig: ConstructorArgs = {}) {
        Object.assign (this, functions);
        //
        //     if (isNode) {
        //         this.nodeVersion = process.version.match (/\d+\.\d+\.\d+/)[0]
        //         this.userAgent = {
        //             'User-Agent': 'ccxt/' + (Exchange as any).ccxtVersion +
        //                 ' (+https://github.com/ccxt/ccxt)' +
        //                 ' Node.js/' + this.nodeVersion + ' (JavaScript)'
        //         }
        //     }
        //
        this.options = this.getDefaultOptions (); // exchange-specific options if any
        // fetch implementation options (JS only)
        // http properties
        this.headers = {};
        this.origin = '*'; // CORS origin
        // underlying properties
        this.handleContentTypeApplicationZip = false;
        this.minFundingAddressLength = 1; // used in checkAddress
        this.number = Number; // or String (a pointer to a function)
        this.quoteJsonNumbers = true; // treat numbers in json as quoted precise strings
        this.substituteCommonCurrencyCodes = true;  // reserved
        // whether fees should be summed by currency code
        this.reduceFees = true;
        // do not delete this line, it is needed for users to be able to define their own fetchImplementation
        this.fetchImplementation = undefined;
        this.validateClientSsl = false;
        this.validateServerSsl = true;
        // default property values
        this.timeout = 10000; // milliseconds
        this.twofa = undefined; // two-factor authentication (2FA)
        this.verbose = false;
        // default credentials
        this.apiKey = undefined;
        this.login = undefined;
        this.password = undefined;
        this.privateKey = undefined; // a "0x"-prefixed hexstring private key for a wallet
        this.secret = undefined;
        this.token = undefined; // reserved for HTTP auth in some cases
        this.uid = undefined;
        this.walletAddress = undefined; // a wallet address "0x"-prefixed hexstring
        // placeholders for cached data
        this.balance = {};
        this.liquidations = {}
        this.myLiquidations = {}
        this.myTrades = undefined;
        this.ohlcvs = {};
        this.orderbooks = {};
        this.orders = undefined;
        this.positions = {};
        this.tickers = {};
        this.trades = {};
        this.transactions = undefined;
        // web3 and cryptography flags
        this.requiresEddsa = false;
        this.requiresWeb3 = false;
        // response handling flags and properties
        this.enableLastHttpResponse = true;
        this.enableLastJsonResponse = false;
        this.enableLastResponseHeaders = true;
        this.last_http_response = undefined;
        this.last_json_response = undefined;
        this.last_request_body     = undefined;
        this.last_request_headers  = undefined;
        this.last_request_path     = undefined;
        this.last_request_url      = undefined;
        this.last_response_headers = undefined;
        this.lastRestRequestTimestamp = 0;
        // camelCase and snake_notation support
        const unCamelCaseProperties = (obj = this) => {
            if (obj !== null) {
                const ownPropertyNames = Object.getOwnPropertyNames (obj);
                for (let i = 0; i < ownPropertyNames.length; i++) {
                    const k = ownPropertyNames[i];
                    this[unCamelCase (k)] = this[k];
                }
                unCamelCaseProperties (Object.getPrototypeOf (obj));
            }
        };
        unCamelCaseProperties ();
        // merge constructor overrides to this instance
        const configEntries = Object.entries (this.describe ()).concat (Object.entries (userConfig));
        for (let i = 0; i < configEntries.length; i++) {
            const [ property, value ] = configEntries[i];
            if (value && Object.getPrototypeOf (value) === Object.prototype) {
                this[property] = this.deepExtend (this[property], value);
            } else {
                this[property] = value;
            }
        }
        // http client options
        const agentOptions = {
            'keepAlive': true,
        };
        // ssl options
        if (!this.validateServerSsl) {
            agentOptions['rejectUnauthorized'] = false;
        }
        // generate old metainfo interface
        const hasKeys = Object.keys (this.has);
        for (let i = 0; i < hasKeys.length; i++) {
            const k = hasKeys[i];
            this['has' + this.capitalize (k)] = !!this.has[k]; // converts 'emulated' to true
        }
        // generate implicit api
        if (this.api) {
            this.defineRestApi (this.api, 'request');
        }
        // init the request rate limiter
        this.initRestRateLimiter ();
        // init predefined markets if any
        if (this.markets) {
            this.setMarkets (this.markets);
        }
        this.newUpdates = ((this.options as any).newUpdates !== undefined) ? (this.options as any).newUpdates : true;

        this.afterConstruct ();

        if (this.safeBool(userConfig, 'sandbox') || this.safeBool(userConfig, 'testnet')) {
            this.setSandboxMode(true);
        }
    }

    encodeURIComponent (... args) {
        // @ts-expect-error
        return encodeURIComponent (... args);
    }

    checkRequiredVersion (requiredVersion, error = true) {
        let result = true;
        const [ major1, minor1, patch1 ] = requiredVersion.split ('.')
            , [ major2, minor2, patch2 ] = (Exchange as any).ccxtVersion.split ('.')
            , intMajor1 = this.parseToInt (major1)
            , intMinor1 = this.parseToInt (minor1)
            , intPatch1 = this.parseToInt (patch1)
            , intMajor2 = this.parseToInt (major2)
            , intMinor2 = this.parseToInt (minor2)
            , intPatch2 = this.parseToInt (patch2);
        if (intMajor1 > intMajor2) {
            result = false;
        }
        if (intMajor1 === intMajor2) {
            if (intMinor1 > intMinor2) {
                result = false;
            } else if (intMinor1 === intMinor2 && intPatch1 > intPatch2) {
                result = false;
            }
        }
        if (!result) {
            if (error) {
                throw new NotSupported ('Your current version of CCXT is ' + (Exchange as any).ccxtVersion + ', a newer version ' + requiredVersion + ' is required, please, upgrade your version of CCXT');
            } else {
                return error;
            }
        }
        return result;
    }

    throttle (cost = undefined) {
        return this.throttler.throttle (cost);
    }

    initThrottler () {
        this.throttler = new Throttler (this.tokenBucket);
    }

    defineRestApiEndpoint (methodName, uppercaseMethod, lowercaseMethod, camelcaseMethod, path, paths, config = {}) {
        const splitPath = path.split (/[^a-zA-Z0-9]/);
        const camelcaseSuffix = splitPath.map (this.capitalize).join ('');
        const underscoreSuffix = splitPath.map ((x) => x.trim ().toLowerCase ()).filter ((x) => x.length > 0).join ('_');
        const camelcasePrefix = [ paths[0] ].concat (paths.slice (1).map (this.capitalize)).join ('');
        const underscorePrefix = [ paths[0] ].concat (paths.slice (1).map ((x) => x.trim ()).filter ((x) => x.length > 0)).join ('_');
        const camelcase = camelcasePrefix + camelcaseMethod + this.capitalize (camelcaseSuffix);
        const underscore = underscorePrefix + '_' + lowercaseMethod + '_' + underscoreSuffix;
        const typeArgument = (paths.length > 1) ? paths : paths[0];
        // handle call costs here
        const partial = async (params = {}, context = {}) => this[methodName] (path, typeArgument, uppercaseMethod, params, undefined, undefined, config, context);
        // const partial = async (params) => this[methodName] (path, typeArgument, uppercaseMethod, params || {})
        this[camelcase] = partial;
        this[underscore] = partial;
    }

    defineRestApi (api, methodName, paths = []) {
        const keys = Object.keys (api);
        for (let i = 0; i < keys.length; i++) {
            const key = keys[i];
            const value = api[key];
            const uppercaseMethod = key.toUpperCase ();
            const lowercaseMethod = key.toLowerCase ();
            const camelcaseMethod = this.capitalize (lowercaseMethod);
            if (Array.isArray (value)) {
                for (let k = 0; k < value.length; k++) {
                    const path = value[k].trim ();
                    this.defineRestApiEndpoint (methodName, uppercaseMethod, lowercaseMethod, camelcaseMethod, path, paths);
                }
                // the options HTTP method conflicts with the 'options' API url path
                // } else if (key.match (/^(?:get|post|put|delete|options|head|patch)$/i)) {
            } else if (key.match (/^(?:get|post|put|delete|head|patch)$/i)) {
                const endpoints = Object.keys (value);
                for (let j = 0; j < endpoints.length; j++) {
                    const endpoint = endpoints[j];
                    const path = endpoint.trim ();
                    const config = value[endpoint];
                    if (typeof config === 'object') {
                        this.defineRestApiEndpoint (methodName, uppercaseMethod, lowercaseMethod, camelcaseMethod, path, paths, config);
                    } else if (typeof config === 'number') {
                        this.defineRestApiEndpoint (methodName, uppercaseMethod, lowercaseMethod, camelcaseMethod, path, paths, { cost: config });
                    } else {
                        throw new NotSupported (this.id + ' defineRestApi() API format is not supported, API leafs must strings, objects or numbers');
                    }
                }
            } else {
                this.defineRestApi (value, methodName, paths.concat ([ key ]));
            }
        }
    }

    log (... args) {
        console.log (... args);
    }

    httpProxyAgentModule:any = undefined;
    httpsProxyAgentModule:any = undefined;
    proxiesModulesLoading:Promise<any> = undefined
    proxyDictionaries:any = {};
    socksProxyAgentModule:any = undefined;
    socksProxyAgentModuleChecked:boolean = false;

    async loadProxyModules () {
        // when loading markets, multiple parallel calls are made, so need one promise
        if (this.proxiesModulesLoading === undefined) {
            this.proxiesModulesLoading = (async () => {
                // we have to handle it with below nested way, because of dynamic
                // import issues (https://github.com/ccxt/ccxt/pull/20687)
                try {
                    // todo: possible sync alternatives: https://stackoverflow.com/questions/51069002/convert-import-to-synchronous
                    this.httpProxyAgentModule = await import (/* webpackIgnore: true */ '../static_dependencies/proxies/http-proxy-agent/index.js');
                    this.httpsProxyAgentModule = await import (/* webpackIgnore: true */ '../static_dependencies/proxies/https-proxy-agent/index.js');
                } catch (e) {
                    // if several users are using those frameworks which cause exceptions,
                    // let them to be able to load modules still, by installing them
                    try {
                        // @ts-ignore
                        this.httpProxyAgentModule = await import (/* webpackIgnore: true */ 'http-proxy-agent');
                        // @ts-ignore
                        this.httpsProxyAgentModule = await import (/* webpackIgnore: true */ 'https-proxy-agent');
                    } catch (e) { }
                }
                if (this.socksProxyAgentModuleChecked === false) {
                    try {
                        // @ts-ignore
                        this.socksProxyAgentModule = await import (/* webpackIgnore: true */ 'socks-proxy-agent');
                    } catch (e) {}
                    this.socksProxyAgentModuleChecked = true;
                }
            })();
        }
        return await this.proxiesModulesLoading;
    }

    setProxyAgents (httpProxy, httpsProxy, socksProxy) {
        let chosenAgent = undefined;
        // in browser-side, proxy modules are not supported in 'fetch/ws' methods
        if (!isNode && (httpProxy || httpsProxy || socksProxy)) {
            throw new NotSupported (this.id + ' - proxies in browser-side projects are not supported. You have several choices: [A] Use `exchange.proxyUrl` property to redirect requests through local/remote cors-proxy server (find sample file named "sample-local-proxy-server-with-cors" in https://github.com/ccxt/ccxt/tree/master/examples/ folder, which can be used for REST requests only) [B] override `exchange.fetch` && `exchange.watch` methods to send requests through your custom proxy');
        }
        if (httpProxy) {
            if (this.httpProxyAgentModule === undefined) {
                throw new NotSupported (this.id + ' you need to load JS proxy modules with `await instance.loadProxyModules()` method at first to use proxies');
            }
            if (!(httpProxy in this.proxyDictionaries)) {
                this.proxyDictionaries[httpProxy] = new this.httpProxyAgentModule.HttpProxyAgent(httpProxy);
            }
            chosenAgent = this.proxyDictionaries[httpProxy];
        } else if (httpsProxy) {
            if (this.httpsProxyAgentModule === undefined) {
                throw new NotSupported (this.id + ' you need to load JS proxy modules with `await instance.loadProxyModules()` method at first to use proxies');
            }
            if (!(httpsProxy in this.proxyDictionaries)) {
                this.proxyDictionaries[httpsProxy] = new this.httpsProxyAgentModule.HttpsProxyAgent(httpsProxy);
            }
            chosenAgent = this.proxyDictionaries[httpsProxy];
            chosenAgent.keepAlive = true;
        } else if (socksProxy) {
            if (this.socksProxyAgentModule === undefined) {
                throw new NotSupported (this.id + ' - to use SOCKS proxy with ccxt, at first you need install module "npm i socks-proxy-agent" and then initialize proxies with `await instance.loadProxyModules()` method');
            }
            if (!(socksProxy in this.proxyDictionaries)) {
                this.proxyDictionaries[socksProxy] = new this.socksProxyAgentModule.SocksProxyAgent(socksProxy);
            }
            chosenAgent = this.proxyDictionaries[socksProxy];
        }
        return chosenAgent;
    }

    async loadHttpProxyAgent () {
        // for `http://` protocol proxy-urls, we need to load `http` module only on first call
        if (!this.httpAgent) {
            const httpModule = await import (/* webpackIgnore: true */'node:http')
            this.httpAgent = new httpModule.Agent ();
        }
        return this.httpAgent;
    }

    getHttpAgentIfNeeded (url) {
        if (isNode) {
            // only for non-ssl proxy
            if (url.substring(0, 5) === 'ws://') {
                if (this.httpAgent === undefined) {
                    throw new NotSupported (this.id + ' to use proxy with non-ssl ws:// urls, at first run  `await exchange.loadHttpProxyAgent()` method');
                }
                return this.httpAgent;
            }
        }
        return undefined;
    }


    async fetch (url, method = 'GET', headers: any = undefined, body: any = undefined) {

        // load node-http(s) modules only on first call
        if (isNode) {
            if (!this.nodeHttpModuleLoaded) {
                this.nodeHttpModuleLoaded = true;
                const httpsModule = await import (/* webpackIgnore: true */'node:https')
                this.httpsAgent = new httpsModule.Agent ({ keepAlive: true });
            }
        }

        // ##### PROXY & HEADERS #####
        headers = this.extend (this.headers, headers);
        // proxy-url
        const proxyUrl = this.checkProxyUrlSettings (url, method, headers, body);
        let httpProxyAgent = false;
        if (proxyUrl !== undefined) {
            // part only for node-js
            if (isNode) {
                // in node-js we need to set header to *
                headers = this.extend ({ 'Origin': this.origin }, headers);
                // only for http proxy
                if (proxyUrl.substring(0, 5) === 'http:') {
                    await this.loadHttpProxyAgent ();
                    httpProxyAgent = this.httpAgent;
                }
            }
            url = proxyUrl + this.urlEncoderForProxyUrl (url);
        }
        // proxy agents
        const [ httpProxy, httpsProxy, socksProxy ] = this.checkProxySettings (url, method, headers, body);
        this.checkConflictingProxies (httpProxy || httpsProxy || socksProxy, proxyUrl);
        // skip proxies on the browser
        if (isNode) {
            // this is needed in JS, independently whether proxy properties were set or not, we have to load them because of necessity in WS, which would happen beyond 'fetch' method (WS/etc)
            await this.loadProxyModules ();
        }
        const chosenAgent = this.setProxyAgents (httpProxy, httpsProxy, socksProxy);
        // user-agent
        const userAgent = (this.userAgent !== undefined) ? this.userAgent : this.user_agent;
        if (userAgent && isNode) {
            if (typeof userAgent === 'string') {
                headers = this.extend ({ 'User-Agent': userAgent }, headers);
            } else if ((typeof userAgent === 'object') && ('User-Agent' in userAgent)) {
                headers = this.extend (userAgent, headers);
            }
        }
        // set final headers
        headers = this.setHeaders (headers);
        // log
        if (this.verbose) {
            this.log ("fetch Request:\n", this.id, method, url, "\nRequestHeaders:\n", headers, "\nRequestBody:\n", body, "\n");
        }
        // end of proxies & headers

        if (this.fetchImplementation === undefined) {
            if (isNode) {
                if (this.agent === undefined) {
                    this.agent = this.httpsAgent;
                }
                try {
                    const module = await import (/* webpackIgnore: true */'../static_dependencies/node-fetch/index.js')
                    this.AbortError = module.AbortError
                    this.fetchImplementation = module.default
                    this.FetchError = module.FetchError
                }
                catch (e) {
                    // some users having issues with dynamic imports (https://github.com/ccxt/ccxt/pull/20687)
                    // so let them to fallback to node's native fetch
                    if (typeof fetch === 'function') {
                        this.fetchImplementation = fetch
                        // as it's browser-compatible implementation ( https://nodejs.org/dist/latest-v20.x/docs/api/globals.html#fetch )
                        // it throws same error types
                        this.AbortError = DOMException
                        this.FetchError = TypeError
                    } else {
                        throw new Error ('Seems, "fetch" function is not available in your node-js version, please use latest node-js version');
                    }
                }
            } else {
                this.AbortError = DOMException;
                this.FetchError = TypeError;
                this.fetchImplementation = (selfIsDefined()) ? self.fetch : fetch;
            }
        }
        // fetchImplementation cannot be called on this. in browsers:
        // TypeError Failed to execute 'fetch' on 'Window': Illegal invocation
        const fetchImplementation = this.fetchImplementation;
        const params = { method, headers, body, timeout: this.timeout };
        if (this.agent) {
            params['agent'] = this.agent;
        }
        // override agent, if needed
        if (httpProxyAgent) {
            // if proxyUrl is being used, then specifically in nodejs, we need http module, not https
            params['agent'] = httpProxyAgent;
        } else if (chosenAgent) {
            // if http(s)Proxy is being used
            params['agent'] = chosenAgent;
        }
        const controller = new AbortController ()
        params['signal'] = controller.signal
        const timeout = setTimeout (() => {
            controller.abort ();
        }, this.timeout);
        try {
            const response = await fetchImplementation (url, params);
            clearTimeout (timeout);
            return this.handleRestResponse (response, url, method, headers, body);
        } catch (e) {
            if (e instanceof this.AbortError) {
                throw new RequestTimeout (this.id + ' ' + method + ' ' + url + ' request timed out (' + this.timeout + ' ms)');
            } else if (e instanceof this.FetchError) {
                throw new NetworkError (this.id + ' ' + method + ' ' + url + ' fetch failed');
            }
            throw e;
        }
    }

    parseJson (jsonString) {
        try {
            if (this.isJsonEncodedObject (jsonString)) {
                return JSON.parse (this.onJsonResponse (jsonString));
            }
        } catch (e) {
            // SyntaxError
            return undefined;
        }
    }

    getResponseHeaders (response) {
        const result = {};
        response.headers.forEach ((value, key) => {
            key = key.split ('-').map ((word) => this.capitalize (word)).join ('-');
            result[key] = value;
        });
        return result;
    }

    handleRestResponse (response, url, method = 'GET', requestHeaders = undefined, requestBody = undefined) {
        const responseHeaders = this.getResponseHeaders (response);
        if (this.handleContentTypeApplicationZip && (responseHeaders['Content-Type'] === 'application/zip')) {
            const responseBuffer = response.buffer ();
            if (this.enableLastResponseHeaders) {
                this.last_response_headers = responseHeaders;
            }
            if (this.enableLastHttpResponse) {
                this.last_http_response = responseBuffer;
            }
            if (this.verbose) {
                this.log ("handleRestResponse:\n", this.id, method, url, response.status, response.statusText, "\nResponseHeaders:\n", responseHeaders, "ZIP redacted", "\n");
            }
            // no error handler needed, because it would not be a zip response in case of an error
            return responseBuffer;
        }
        return response.text ().then ((responseBody) => {
            const bodyText = this.onRestResponse (response.status, response.statusText, url, method, responseHeaders, responseBody, requestHeaders, requestBody);
            const json = this.parseJson (bodyText);
            if (this.enableLastResponseHeaders) {
                this.last_response_headers = responseHeaders;
            }
            if (this.enableLastHttpResponse) {
                this.last_http_response = responseBody;
            }
            if (this.enableLastJsonResponse) {
                this.last_json_response = json;
            }
            if (this.verbose) {
                this.log ("handleRestResponse:\n", this.id, method, url, response.status, response.statusText, "\nResponseHeaders:\n", responseHeaders, "\nResponseBody:\n", responseBody, "\n");
            }
            const skipFurtherErrorHandling = this.handleErrors (response.status, response.statusText, url, method, responseHeaders, responseBody, json, requestHeaders, requestBody);
            if (!skipFurtherErrorHandling) {
                this.handleHttpStatusCode (response.status, response.statusText, url, method, responseBody);
            }
            return json || responseBody;
        });
    }

    onRestResponse (statusCode, statusText, url, method, responseHeaders, responseBody, requestHeaders, requestBody) {
        return responseBody.trim ();
    }

    onJsonResponse (responseBody) {
        return this.quoteJsonNumbers ? responseBody.replace (/":([+.0-9eE-]+)([,}])/g, '":"$1"$2') : responseBody;
    }

    async loadMarketsHelper (reload = false, params = {}) {
        if (!reload && this.markets) {
            if (!this.markets_by_id) {
                return this.setMarkets (this.markets);
            }
            return this.markets;
        }
        let currencies = undefined;
        // only call if exchange API provides endpoint (true), thus avoid emulated versions ('emulated')
        if (this.has['fetchCurrencies'] === true) {
            currencies = await this.fetchCurrencies ();
            this.options['cachedCurrencies'] = currencies;
        }
        const markets = await this.fetchMarkets (params);
<<<<<<< HEAD
        delete this.options['cachedCurrencies'];
        return this.setMarkets (markets, currencies);
=======
        if ('cachedCurrencies' in this.options) {
            delete this.options['cachedCurrencies'];
        }
        return this.setMarkets (markets, currencies)
>>>>>>> b683a87b
    }

    /**
     * @method
     * @name Exchange#loadMarkets
     * @description Loads and prepares the markets for trading.
     * @param {boolean} reload - If true, the markets will be reloaded from the exchange.
     * @param {object} params - Additional exchange-specific parameters for the request.
     * @returns A promise that resolves to a dictionary of markets.
     * @throws An error if the markets cannot be loaded or prepared.
     * @remarks This method is asynchronous and returns a promise.
     *          It ensures that the markets are only loaded once, even if the method is called multiple times.
     *          If the markets are already loaded and not reloading, the method returns the existing markets.
     *          If the markets are being reloaded, the method waits for the reload to complete before returning the markets.
     *          If an error occurs during the loading or preparation of the markets, the promise is rejected with the error.
     */
    async loadMarkets (reload: boolean = false, params: object = {}): Promise<Dictionary<Market>> {
        if ((reload && !this.reloadingMarkets) || !this.marketsLoading) {
            this.reloadingMarkets = true;
            this.marketsLoading = this.loadMarketsHelper (reload, params).then ((resolved) => {
                this.reloadingMarkets = false;
                return resolved;
            }, (error) => {
                this.reloadingMarkets = false;
                throw error;
            });
        }
        return this.marketsLoading;
    }

    async fetchCurrencies (params = {}): Promise<Currencies> {
        // markets are returned as a list
        // currencies are returned as a dict
        // this is for historical reasons
        // and may be changed for consistency later
        return new Promise ((resolve, reject) => resolve (this.currencies));
    }

    async fetchCurrenciesWs (params = {}) {
        // markets are returned as a list
        // currencies are returned as a dict
        // this is for historical reasons
        // and may be changed for consistency later
        return new Promise ((resolve, reject) => resolve (this.currencies));
    }

    async fetchMarkets (params = {}): Promise<Market[]> {
        // markets are returned as a list
        // currencies are returned as a dict
        // this is for historical reasons
        // and may be changed for consistency later
        return new Promise ((resolve, reject) => resolve (Object.values (this.markets)));
    }

    async fetchMarketsWs (params = {}): Promise<Market[]> {
        // markets are returned as a list
        // currencies are returned as a dict
        // this is for historical reasons
        // and may be changed for consistency later
        return new Promise ((resolve, reject) => resolve (Object.values (this.markets)))
    }

    checkRequiredDependencies () {
        return;
    }

    parseNumber (value, d: Num = undefined): number {
        if (value === undefined) {
            return d;
        } else {
            try {
                // we should handle scientific notation here
                // so if the exchanges returns 1e-8
                // this function will return 0.00000001
                // check https://github.com/ccxt/ccxt/issues/24135
                const numberNormalized = this.numberToString(value);
                if (numberNormalized.indexOf('e-') > -1) {
                    return this.number(numberToString(parseFloat(numberNormalized)));
                }
                const result = this.number (numberNormalized);
                return isNaN (result) ? d : result;
            } catch (e) {
                return d;
            }
        }
    }

    checkOrderArguments (market, type, side, amount, price, params) {
        if (price === undefined) {
            if (type === 'limit') {
                throw new ArgumentsRequired (this.id + ' createOrder() requires a price argument for a limit order');
            }
        }
        if (amount <= 0) {
            throw new ArgumentsRequired (this.id + ' createOrder() amount should be above 0');
        }
    }

    handleHttpStatusCode (code, reason, url, method, body) {
        const codeAsString = code.toString ();
        if (codeAsString in this.httpExceptions) {
            const ErrorClass = this.httpExceptions[codeAsString];
            throw new ErrorClass (this.id + ' ' + method + ' ' + url + ' ' + codeAsString + ' ' + reason + ' ' + body);
        }
    }

    remove0xPrefix (hexData) {
        if (hexData.slice (0, 2) === '0x') {
            return hexData.slice (2);
        } else {
            return hexData;
        }
    }

    spawn(method, ...args) {
        const future = Future();
        // using setTimeout 0 to force the execution to run after the future is returned
        setTimeout(() => {
            method.apply(this, args).then(future.resolve).catch(future.reject);
        }, 0);
        return future;
    }

    delay (timeout, method, ... args) {
        setTimeout (() => {
            this.spawn (method, ... args);
        }, timeout);
    }

    // -----------------------------------------------------------------------
    // -----------------------------------------------------------------------
    // WS/PRO methods

    orderBook (snapshot = {}, depth = Number.MAX_SAFE_INTEGER) {
        return new WsOrderBook (snapshot, depth);
    }

    indexedOrderBook (snapshot = {}, depth = Number.MAX_SAFE_INTEGER) {
        return new IndexedOrderBook (snapshot, depth);
    }

    countedOrderBook (snapshot = {}, depth = Number.MAX_SAFE_INTEGER) {
        return new CountedOrderBook (snapshot, depth);
    }

    handleMessage (client, message) {
    } // stub to override

    // ping (client: Client) {} // stub to override

    ping (client: Client) {
        return undefined;
    }

    client (url: string): WsClient {
        this.clients = this.clients || {};
        if (!this.clients[url]) {
            const onMessage = this.handleMessage.bind (this);
            const onError = this.onError.bind (this);
            const onClose = this.onClose.bind (this);
            const onConnected = this.onConnected.bind (this);
            // decide client type here: ws / signalr / socketio
            const wsOptions = this.safeValue (this.options, 'ws', {});
            // proxy agents
            const [ httpProxy, httpsProxy, socksProxy ] = this.checkWsProxySettings ();
            const chosenAgent = this.setProxyAgents (httpProxy, httpsProxy, socksProxy);
            // part only for node-js
            const httpProxyAgent = this.getHttpAgentIfNeeded (url);
            const finalAgent = chosenAgent ? chosenAgent : (httpProxyAgent ? httpProxyAgent : this.agent);
            //
            const options = this.deepExtend (this.streaming, {
                'log': this.log ? this.log.bind (this) : this.log,
                'ping': (this as any).ping ? (this as any).ping.bind (this) : (this as any).ping,
                'verbose': this.verbose,
                'throttler': new Throttler (this.tokenBucket),
                // add support for proxies
                'options': {
                    'agent': finalAgent,
                }
            }, wsOptions);
            this.clients[url] = new WsClient (url, onMessage, onError, onClose, onConnected, options);
        }
        return this.clients[url];
    }

    watchMultiple (url: string, messageHashes: string[], message = undefined, subscribeHashes = undefined, subscription = undefined) {
        //
        // Without comments the code of this method is short and easy:
        //
        //     const client = this.client (url)
        //     const backoffDelay = 0
        //     const future = client.future (messageHash)
        //     const connected = client.connect (backoffDelay)
        //     connected.then (() => {
        //         if (message && !client.subscriptions[subscribeHash]) {
        //             client.subscriptions[subscribeHash] = true
        //             client.send (message)
        //         }
        //     }).catch ((error) => {})
        //     return future
        //
        // The following is a longer version of this method with comments
        //
        const client = this.client (url) as WsClient;
        // todo: calculate the backoff using the clients cache
        const backoffDelay = 0;
        //
        //  watchOrderBook ---- future ----+---------------+----→ user
        //                                 |               |
        //                                 ↓               ↑
        //                                 |               |
        //                              connect ......→ resolve
        //                                 |               |
        //                                 ↓               ↑
        //                                 |               |
        //                             subscribe -----→ receive
        //
        const future = Future.race (messageHashes.map (messageHash => client.future (messageHash)))
        // read and write subscription, this is done before connecting the client
        // to avoid race conditions when other parts of the code read or write to the client.subscriptions
        let missingSubscriptions = []
        if (subscribeHashes !== undefined) {
            for (let i = 0; i < subscribeHashes.length; i++) {
                const subscribeHash = subscribeHashes[i];
                if (!client.subscriptions[subscribeHash]) {
                    missingSubscriptions.push (subscribeHash)
                    client.subscriptions[subscribeHash] = subscription || true
                }
            }
        }
        // we intentionally do not use await here to avoid unhandled exceptions
        // the policy is to make sure that 100% of promises are resolved or rejected
        // either with a call to client.resolve or client.reject with
        //  a proper exception class instance
        const connected = client.connect (backoffDelay);
        // the following is executed only if the catch-clause does not
        // catch any connection-level exceptions from the client
        // (connection established successfully)
        if ((subscribeHashes === undefined) || missingSubscriptions.length) {
            connected.then (() => {
                const options = this.safeValue (this.options, 'ws');
                const cost = this.safeValue (options, 'cost', 1);
                if (message) {
                    if (this.enableRateLimit && client.throttle) {
                        // add cost here |
                        //               |
                        //               V
                        client.throttle (cost).then (() => {
                            client.send (message);
                        }).catch ((e) => {
                            for (let i = 0; i < missingSubscriptions.length; i++) {
                                const subscribeHash = missingSubscriptions[i];
                                delete client.subscriptions[subscribeHash]
                            }
                            future.reject (e);
                        });
                    } else {
                        client.send (message)
                        .catch ((e) => {
                            for (let i = 0; i < missingSubscriptions.length; i++) {
                                const subscribeHash = missingSubscriptions[i];
                                delete client.subscriptions[subscribeHash]
                            }
                            future.reject (e);
                        });
                    }
                }
            }).catch ((e)=> {
                for (let i = 0; i < missingSubscriptions.length; i++) {
                    const subscribeHash = missingSubscriptions[i];
                    delete client.subscriptions[subscribeHash]
                }
                future.reject (e);
            });
        }
        return future;
    }

    watch (url: string, messageHash: string, message = undefined, subscribeHash = undefined, subscription = undefined) {
        //
        // Without comments the code of this method is short and easy:
        //
        //     const client = this.client (url)
        //     const backoffDelay = 0
        //     const future = client.future (messageHash)
        //     const connected = client.connect (backoffDelay)
        //     connected.then (() => {
        //         if (message && !client.subscriptions[subscribeHash]) {
        //             client.subscriptions[subscribeHash] = true
        //             client.send (message)
        //         }
        //     }).catch ((error) => {})
        //     return future
        //
        // The following is a longer version of this method with comments
        //
        const client = this.client (url) as WsClient;
        // todo: calculate the backoff using the clients cache
        const backoffDelay = 0;
        //
        //  watchOrderBook ---- future ----+---------------+----→ user
        //                                 |               |
        //                                 ↓               ↑
        //                                 |               |
        //                              connect ......→ resolve
        //                                 |               |
        //                                 ↓               ↑
        //                                 |               |
        //                             subscribe -----→ receive
        //
        if ((subscribeHash === undefined) && (messageHash in client.futures)) {
            return client.futures[messageHash];
        }
        const future = client.future (messageHash);
        // read and write subscription, this is done before connecting the client
        // to avoid race conditions when other parts of the code read or write to the client.subscriptions
        const clientSubscription = client.subscriptions[subscribeHash];
        if (!clientSubscription) {
            client.subscriptions[subscribeHash] = subscription || true;
        }
        // we intentionally do not use await here to avoid unhandled exceptions
        // the policy is to make sure that 100% of promises are resolved or rejected
        // either with a call to client.resolve or client.reject with
        //  a proper exception class instance
        const connected = client.connect (backoffDelay);
        // the following is executed only if the catch-clause does not
        // catch any connection-level exceptions from the client
        // (connection established successfully)
        if (!clientSubscription) {
            connected.then (() => {
                const options = this.safeValue (this.options, 'ws');
                const cost = this.safeValue (options, 'cost', 1);
                if (message) {
                    if (this.enableRateLimit && client.throttle) {
                        // add cost here |
                        //               |
                        //               V
                        client.throttle (cost).then (() => {
                            client.send (message);
                        }).catch ((e) => {
                            client.onError (e);
                        });
                    } else {
                        client.send (message)
                        .catch ((e) => {
                            client.onError (e);
                        });
                    }
                }
            }).catch ((e)=> {
                delete client.subscriptions[subscribeHash];
                future.reject (e);
            });
        }
        return future;
    }

    onConnected (client, message = undefined) {
        // for user hooks
        // console.log ('Connected to', client.url)
    }

    onError (client, error) {
        if ((client.url in this.clients) && (this.clients[client.url].error)) {
            delete this.clients[client.url];
        }
    }

    onClose (client, error) {
        if (client.error) {
            // connection closed due to an error, do nothing
        } else {
            // server disconnected a working connection
            if (this.clients[client.url]) {
                delete this.clients[client.url];
            }
        }
    }

    async close () {
        const clients = Object.values (this.clients || {});
        const closedClients = [];
        for (let i = 0; i < clients.length; i++) {
            const client = clients[i] as WsClient;
            client.error = new ExchangeClosedByUser (this.id + ' closedByUser');
            closedClients.push(client.close ());
        }
        await Promise.all (closedClients);
        for (let i = 0; i < clients.length; i++) {
            const client = clients[i] as WsClient;
            delete this.clients[client.url];
        }
        return;
    }

    async loadOrderBook (client, messageHash: string, symbol: string, limit: Int = undefined, params = {}) {
        if (!(symbol in this.orderbooks)) {
            client.reject (new ExchangeError (this.id + ' loadOrderBook() orderbook is not initiated'), messageHash);
            return;
        }
        const maxRetries = this.handleOption ('watchOrderBook', 'snapshotMaxRetries', 3);
        let tries = 0;
        try {
            const stored = this.orderbooks[symbol];
            while (tries < maxRetries) {
                const cache = stored.cache;
                const orderBook = await this.fetchRestOrderBookSafe (symbol, limit, params);
                const index = this.getCacheIndex (orderBook, cache);
                if (index >= 0) {
                    stored.reset (orderBook);
                    this.handleDeltas (stored, cache.slice (index));
                    stored.cache.length = 0;
                    client.resolve (stored, messageHash);
                    return;
                }
                tries++;
            }
            client.reject (new ExchangeError (this.id + ' nonce is behind the cache after ' + maxRetries.toString () + ' tries.'), messageHash);
            delete this.clients[client.url];
        } catch (e) {
            client.reject (e, messageHash);
            await this.loadOrderBook (client, messageHash, symbol, limit, params);
        }
    }

    convertToBigInt (value: string) {
        return BigInt (value); // used on XT
    }

    stringToCharsArray (value: string) {
        return value.split ('');
    }

    valueIsDefined (value: any) {
        return value !== undefined && value !== null;
    }

    arraySlice (array, first, second = undefined) {
        if (second === undefined) {
            return array.slice (first);
        }
        return array.slice (first, second);
    }

    getProperty (obj, property, defaultValue: any = undefined) {
        return (property in obj ? obj[property] : defaultValue);
    }

    setProperty (obj, property, defaultValue: any = undefined) {
        obj[property] = defaultValue;
    }

    axolotl(payload, hexKey, ed25519) {
        return axolotl(payload, hexKey, ed25519);
    }

    fixStringifiedJsonMembers (content: string) {
        // used for instance in bingx
        // when stringified json has members with their values also stringified, like:
        // '{"code":0, "data":{"order":{"orderId":1742968678528512345,"symbol":"BTC-USDT", "takeProfit":"{\"type\":\"TAKE_PROFIT\",\"stopPrice\":43320.1}","reduceOnly":false}}}'
        // we can fix with below manipulations
        // @ts-ignore
        let modifiedContent = content.replaceAll ('\\', '');
        modifiedContent = modifiedContent.replaceAll ('"{', '{');
        modifiedContent = modifiedContent.replaceAll ('}"', '}');
        return modifiedContent;
    }

    ethAbiEncode (types, args) {
        return this.base16ToBinary (ethers.encode (types, args).slice (2));
    }

    ethEncodeStructuredData (domain, messageTypes, messageData) {
        return this.base16ToBinary (TypedDataEncoder.encode (domain, messageTypes, messageData).slice (-132));
    }

    retrieveStarkAccount (signature, accountClassHash, accountProxyClassHash) {
        const privateKey = ethSigToPrivate (signature);
        const publicKey = getStarkKey (privateKey);
        const callData = Starknet.CallData.compile({
            implementation: accountClassHash,
            selector: Starknet.hash.getSelectorFromName('initialize'),
            calldata: Starknet.CallData.compile({
              signer: publicKey,
              guardian: '0',
            }),
        });

        const address = Starknet.hash.calculateContractAddressFromHash(
            publicKey,
            accountProxyClassHash,
            callData,
            0,
        );
        return {
            privateKey,
            publicKey,
            address
        };
    }

    starknetEncodeStructuredData (domain, messageTypes, messageData, address) {
        const types = Object.keys (messageTypes);
        if (types.length > 1) {
            throw new NotSupported (this.id + ' starknetEncodeStructuredData only support single type');
        }
        const request = {
            'domain': domain,
            'primaryType': types[0],
            'types': this.extend ({
                'StarkNetDomain': [
                    { 'name': "name", 'type': "felt" },
                    { 'name': "chainId", 'type': "felt" },
                    { 'name': "version", 'type': "felt" },
                ],
            }, messageTypes),
            'message': messageData,
        };
        const msgHash = Starknet.typedData.getMessageHash (request, address);
        return msgHash;
    }

    starknetSign (hash, pri) {
        // TODO: unify to ecdsa
        const signature = starknetCurveSign (hash.replace ('0x', ''), pri.slice (-64));
        return this.json ([ signature.r.toString (), signature.s.toString () ]);
    }

    async getZKContractSignatureObj (seed, params = {}) {
        const formattedSlotId = BigInt ('0x' + this.remove0xPrefix (this.hash (this.encode(this.safeString (params, 'slotId')), sha256, 'hex'))).toString ();
        const formattedNonce = BigInt ('0x' + this.remove0xPrefix (this.hash (this.encode(this.safeString (params, 'nonce')), sha256, 'hex'))).toString ();
        const formattedUint64 = '18446744073709551615';
        const formattedUint32 = '4294967295';
        const accountId = parseInt (Precise.stringMod (this.safeString (params, 'accountId'), formattedUint32), 10);
        const slotId = parseInt (Precise.stringDiv (Precise.stringMod (formattedSlotId, formattedUint64), formattedUint32), 10);
        const nonce = parseInt (Precise.stringMod (formattedNonce, formattedUint32), 10);
        await init ();
        const _signer = zklink.newRpcSignerWithProvider ({});
        await _signer.initZklinkSigner (seed);
        let tx_builder = new zklink.ContractBuilder (accountId, 0, slotId, nonce,
            this.safeInteger (params, 'pairId'),
            Precise.stringMul (this.safeString(params, 'size'), '1e18'),
            Precise.stringMul (this.safeString(params, 'price'), '1e18'),
            this.safeString (params, 'direction') === 'BUY',
            parseInt (Precise.stringMul(this.safeString(params, 'makerFeeRate'), '10000')),
            parseInt (Precise.stringMul(this.safeString (params, 'takerFeeRate'), '10000')), false);
        let contractor = zklink.newContract (tx_builder);
        //const signer = ZkLinkSigner.ethSig(seed);
        //const signer = new Signer(seed);
        contractor?.sign (_signer?.getZkLinkSigner ());
        const tx = contractor.jsValue ();
        const zkSign = tx?.signature?.signature;
        return zkSign;
    }

    async getZKTransferSignatureObj (seed, params = {}) {
        await init ();
        const _signer = zklink.newRpcSignerWithProvider ({});
        await _signer.initZklinkSigner (seed);
        let nonce = this.safeString (params, 'nonce', '0')
        if (this.safeBool(params, 'isContract') === true){
            const formattedUint32 = '4294967295';
            const formattedNonce = BigInt ('0x' + this.remove0xPrefix (this.hash (this.encode (nonce), sha256, 'hex'))).toString ();
            nonce = Precise.stringMod (formattedNonce, formattedUint32);
        }
        let tx_builder = new zklink.TransferBuilder (this.safeNumber (params, 'zkAccountId', 0),
            this.safeString (params, 'receiverAddress'),
            this.safeNumber (params, 'subAccountId', 0),
            this.safeNumber (params, 'receiverSubAccountId', 0),
            this.safeNumber (params, 'tokenId', 0),
            this.safeString (params, 'fee','0'),
            this.safeString (params, 'amount','0'),
            this.parseToInt(nonce),
            this.safeNumber (params, 'timestampSeconds', 0));
        let contractor = zklink.newTransfer (tx_builder);
        //const signer = ZkLinkSigner.ethSig(seed);
        //const signer = new Signer(seed);
        contractor?.sign (_signer?.getZkLinkSigner ());
        const tx = contractor.jsValue ();
        const zkSign = tx?.signature?.signature;
        return zkSign;
    }

    intToBase16(elem): string {
        return elem.toString(16);

    }

    extendExchangeOptions (newOptions: Dict) {
        this.options = this.extend (this.options, newOptions);
    }

    createSafeDictionary () {
        return {};
    }

    convertToSafeDictionary(dict) {
        return dict;
    }

    randomBytes (length: number) {
        const rng = new SecureRandom();
        const x:number[] = [];
        x.length = length;
        rng.nextBytes(x);
        return Buffer.from (x).toString ('hex');
    }

    randNumber(size: number) {
        let number = '';
        for (let i = 0; i < size; i++) {
            number += Math.floor(Math.random() * 10);
        }
        return parseInt(number, 10);
    }

    binaryLength (binary: Uint8Array) {
        return binary.length;
    }

    /* eslint-enable */
    // ------------------------------------------------------------------------

    // ########################################################################
    // ########################################################################
    // ########################################################################
    // ########################################################################
    // ########                        ########                        ########
    // ########                        ########                        ########
    // ########                        ########                        ########
    // ########                        ########                        ########
    // ########        ########################        ########################
    // ########        ########################        ########################
    // ########        ########################        ########################
    // ########        ########################        ########################
    // ########                        ########                        ########
    // ########                        ########                        ########
    // ########                        ########                        ########
    // ########                        ########                        ########
    // ########################################################################
    // ########################################################################
    // ########################################################################
    // ########################################################################
    // ########        ########        ########                        ########
    // ########        ########        ########                        ########
    // ########        ########        ########                        ########
    // ########        ########        ########                        ########
    // ################        ########################        ################
    // ################        ########################        ################
    // ################        ########################        ################
    // ################        ########################        ################
    // ########        ########        ################        ################
    // ########        ########        ################        ################
    // ########        ########        ################        ################
    // ########        ########        ################        ################
    // ########################################################################
    // ########################################################################
    // ########################################################################
    // ########################################################################

    // ------------------------------------------------------------------------
    // METHODS BELOW THIS LINE ARE TRANSPILED FROM JAVASCRIPT TO PYTHON AND PHP

    describe (): any {
        return {
            'alias': false, // whether this exchange is an alias to another exchange
            'api': undefined,
            'certified': false, // if certified by the CCXT dev team
            'commonCurrencies': {
                'BCHSV': 'BSV',
                'XBT': 'BTC',
            },
            'countries': undefined,
            'currencies': {}, // to be filled manually or by fetchMarkets
            'dex': false,
            'enableRateLimit': true,
            'exceptions': undefined,
            'fees': {
                'funding': {
                    'deposit': {},
                    'percentage': undefined,
                    'tierBased': undefined,
                    'withdraw': {},
                },
                'trading': {
                    'maker': undefined,
                    'percentage': undefined,
                    'taker': undefined,
                    'tierBased': undefined,
                },
            },
            'has': {
                'addMargin': undefined,
                'borrowCrossMargin': undefined,
                'borrowIsolatedMargin': undefined,
                'borrowMargin': undefined,
                'cancelAllOrders': undefined,
                'cancelAllOrdersWs': undefined,
                'cancelOrder': true,
                'cancelOrders': undefined,
                'cancelOrdersWs': undefined,
                'cancelOrderWs': undefined,
                'closeAllPositions': undefined,
                'closePosition': undefined,
                'CORS': undefined,
                'createDepositAddress': undefined,
                'createLimitBuyOrder': undefined,
                'createLimitBuyOrderWs': undefined,
                'createLimitOrder': true,
                'createLimitOrderWs': undefined,
                'createLimitSellOrder': undefined,
                'createLimitSellOrderWs': undefined,
                'createMarketBuyOrder': undefined,
                'createMarketBuyOrderWithCost': undefined,
                'createMarketBuyOrderWithCostWs': undefined,
                'createMarketBuyOrderWs': undefined,
                'createMarketOrder': true,
                'createMarketOrderWithCost': undefined,
                'createMarketOrderWithCostWs': undefined,
                'createMarketOrderWs': true,
                'createMarketSellOrder': undefined,
                'createMarketSellOrderWithCost': undefined,
                'createMarketSellOrderWithCostWs': undefined,
                'createMarketSellOrderWs': undefined,
                'createOrder': true,
                'createOrders': undefined,
                'createOrderWithTakeProfitAndStopLoss': undefined,
                'createOrderWithTakeProfitAndStopLossWs': undefined,
                'createOrderWs': undefined,
                'createPostOnlyOrder': undefined,
                'createPostOnlyOrderWs': undefined,
                'createReduceOnlyOrder': undefined,
                'createReduceOnlyOrderWs': undefined,
                'createStopLimitOrder': undefined,
                'createStopLimitOrderWs': undefined,
                'createStopLossOrder': undefined,
                'createStopLossOrderWs': undefined,
                'createStopMarketOrder': undefined,
                'createStopMarketOrderWs': undefined,
                'createStopOrder': undefined,
                'createStopOrderWs': undefined,
                'createTakeProfitOrder': undefined,
                'createTakeProfitOrderWs': undefined,
                'createTrailingAmountOrder': undefined,
                'createTrailingAmountOrderWs': undefined,
                'createTrailingPercentOrder': undefined,
                'createTrailingPercentOrderWs': undefined,
                'createTriggerOrder': undefined,
                'createTriggerOrderWs': undefined,
                'deposit': undefined,
                'editOrder': 'emulated',
                'editOrders': undefined,
                'editOrderWs': undefined,
                'fetchAccounts': undefined,
                'fetchBalance': true,
                'fetchBalanceWs': undefined,
                'fetchBidsAsks': undefined,
                'fetchBorrowInterest': undefined,
                'fetchBorrowRate': undefined,
                'fetchBorrowRateHistories': undefined,
                'fetchBorrowRateHistory': undefined,
                'fetchBorrowRates': undefined,
                'fetchBorrowRatesPerSymbol': undefined,
                'fetchCanceledAndClosedOrders': undefined,
                'fetchCanceledOrders': undefined,
                'fetchClosedOrder': undefined,
                'fetchClosedOrders': undefined,
                'fetchClosedOrdersWs': undefined,
                'fetchConvertCurrencies': undefined,
                'fetchConvertQuote': undefined,
                'fetchConvertTrade': undefined,
                'fetchConvertTradeHistory': undefined,
                'fetchCrossBorrowRate': undefined,
                'fetchCrossBorrowRates': undefined,
                'fetchCurrencies': 'emulated',
                'fetchCurrenciesWs': 'emulated',
                'fetchDeposit': undefined,
                'fetchDepositAddress': undefined,
                'fetchDepositAddresses': undefined,
                'fetchDepositAddressesByNetwork': undefined,
                'fetchDeposits': undefined,
                'fetchDepositsWithdrawals': undefined,
                'fetchDepositsWs': undefined,
                'fetchDepositWithdrawFee': undefined,
                'fetchDepositWithdrawFees': undefined,
                'fetchFundingHistory': undefined,
                'fetchFundingInterval': undefined,
                'fetchFundingIntervals': undefined,
                'fetchFundingRate': undefined,
                'fetchFundingRateHistory': undefined,
                'fetchFundingRates': undefined,
                'fetchGreeks': undefined,
                'fetchIndexOHLCV': undefined,
                'fetchIsolatedBorrowRate': undefined,
                'fetchIsolatedBorrowRates': undefined,
                'fetchIsolatedPositions': undefined,
                'fetchL2OrderBook': true,
                'fetchL3OrderBook': undefined,
                'fetchLastPrices': undefined,
                'fetchLedger': undefined,
                'fetchLedgerEntry': undefined,
                'fetchLeverage': undefined,
                'fetchLeverages': undefined,
                'fetchLeverageTiers': undefined,
                'fetchLiquidations': undefined,
                'fetchLongShortRatio': undefined,
                'fetchLongShortRatioHistory': undefined,
                'fetchMarginAdjustmentHistory': undefined,
                'fetchMarginMode': undefined,
                'fetchMarginModes': undefined,
                'fetchMarketLeverageTiers': undefined,
                'fetchMarkets': true,
                'fetchMarketsWs': undefined,
                'fetchMarkOHLCV': undefined,
                'fetchMarkPrices': undefined,
                'fetchMyLiquidations': undefined,
                'fetchMySettlementHistory': undefined,
                'fetchMyTrades': undefined,
                'fetchMyTradesWs': undefined,
                'fetchOHLCV': undefined,
                'fetchOHLCVWs': undefined,
                'fetchOpenInterest': undefined,
                'fetchOpenInterestHistory': undefined,
                'fetchOpenInterests': undefined,
                'fetchOpenOrder': undefined,
                'fetchOpenOrders': undefined,
                'fetchOpenOrdersWs': undefined,
                'fetchOption': undefined,
                'fetchOptionChain': undefined,
                'fetchOrder': undefined,
                'fetchOrderBook': true,
                'fetchOrderBooks': undefined,
                'fetchOrderBookWs': undefined,
                'fetchOrders': undefined,
                'fetchOrdersByStatus': undefined,
                'fetchOrdersWs': undefined,
                'fetchOrderTrades': undefined,
                'fetchOrderWs': undefined,
                'fetchPosition': undefined,
                'fetchPositionHistory': undefined,
                'fetchPositionMode': undefined,
                'fetchPositions': undefined,
                'fetchPositionsForSymbol': undefined,
                'fetchPositionsForSymbolWs': undefined,
                'fetchPositionsHistory': undefined,
                'fetchPositionsRisk': undefined,
                'fetchPositionsWs': undefined,
                'fetchPositionWs': undefined,
                'fetchPremiumIndexOHLCV': undefined,
                'fetchSettlementHistory': undefined,
                'fetchStatus': undefined,
                'fetchTicker': true,
                'fetchTickers': undefined,
                'fetchTickersWs': undefined,
                'fetchTickerWs': undefined,
                'fetchTime': undefined,
                'fetchTrades': true,
                'fetchTradesWs': undefined,
                'fetchTradingFee': undefined,
                'fetchTradingFees': undefined,
                'fetchTradingFeesWs': undefined,
                'fetchTradingLimits': undefined,
                'fetchTransactionFee': undefined,
                'fetchTransactionFees': undefined,
                'fetchTransactions': undefined,
                'fetchTransfer': undefined,
                'fetchTransfers': undefined,
                'fetchUnderlyingAssets': undefined,
                'fetchVolatilityHistory': undefined,
                'fetchWithdrawAddresses': undefined,
                'fetchWithdrawal': undefined,
                'fetchWithdrawals': undefined,
                'fetchWithdrawalsWs': undefined,
                'fetchWithdrawalWhitelist': undefined,
                'future': undefined,
                'margin': undefined,
                'option': undefined,
                'privateAPI': true,
                'publicAPI': true,
                'reduceMargin': undefined,
                'repayCrossMargin': undefined,
                'repayIsolatedMargin': undefined,
                'sandbox': undefined,
                'setLeverage': undefined,
                'setMargin': undefined,
                'setMarginMode': undefined,
                'setPositionMode': undefined,
                'signIn': undefined,
                'spot': undefined,
                'swap': undefined,
                'transfer': undefined,
                'watchBalance': undefined,
                'watchBidsAsks': undefined,
                'watchLiquidations': undefined,
                'watchLiquidationsForSymbols': undefined,
                'watchMyLiquidations': undefined,
                'watchMyLiquidationsForSymbols': undefined,
                'watchMyTrades': undefined,
                'watchOHLCV': undefined,
                'watchOHLCVForSymbols': undefined,
                'watchOrderBook': undefined,
                'watchOrderBookForSymbols': undefined,
                'watchOrders': undefined,
                'watchOrdersForSymbols': undefined,
                'watchPosition': undefined,
                'watchPositions': undefined,
                'watchStatus': undefined,
                'watchTicker': undefined,
                'watchTickers': undefined,
                'watchTrades': undefined,
                'watchTradesForSymbols': undefined,
                'withdraw': undefined,
                'ws': undefined,
            },
            'httpExceptions': {
                '400': ExchangeNotAvailable,
                '401': AuthenticationError,
                '403': ExchangeNotAvailable,
                '404': ExchangeNotAvailable,
                '405': ExchangeNotAvailable,
                '407': AuthenticationError,
                '408': RequestTimeout,
                '409': ExchangeNotAvailable,
                '410': ExchangeNotAvailable,
                '418': DDoSProtection,
                '422': ExchangeError,
                '429': RateLimitExceeded,
                '451': ExchangeNotAvailable,
                '500': ExchangeNotAvailable,
                '501': ExchangeNotAvailable,
                '502': ExchangeNotAvailable,
                '503': ExchangeNotAvailable,
                '504': RequestTimeout,
                '511': AuthenticationError,
                '520': ExchangeNotAvailable,
                '521': ExchangeNotAvailable,
                '522': ExchangeNotAvailable,
                '525': ExchangeNotAvailable,
                '526': ExchangeNotAvailable,
                '530': ExchangeNotAvailable,
            },
            'id': undefined,
            'limits': {
                'amount': { 'min': undefined, 'max': undefined },
                'cost': { 'min': undefined, 'max': undefined },
                'leverage': { 'min': undefined, 'max': undefined },
                'price': { 'min': undefined, 'max': undefined },
            },
            'markets': undefined, // to be filled manually or by fetchMarkets
            'name': undefined,
            'paddingMode': NO_PADDING,
            'precisionMode': TICK_SIZE,
            'pro': false, // if it is integrated with CCXT Pro for WebSocket support
            'rateLimit': 2000, // milliseconds = seconds * 1000
            'requiredCredentials': {
                'accountId': false,
                'apiKey': true,
                'login': false,
                'password': false,
                'privateKey': false, // a "0x"-prefixed hexstring private key for a wallet
                'secret': true,
                'token': false, // reserved for HTTP auth in some cases
                'twofa': false, // 2-factor authentication (one-time password key)
                'uid': false,
                'walletAddress': false, // the wallet address "0x"-prefixed hexstring
            },
            'status': {
                'eta': undefined,
                'status': 'ok',
                'updated': undefined,
                'url': undefined,
            },
            'timeframes': undefined, // redefine if the exchange has.fetchOHLCV
            'timeout': this.timeout, // milliseconds = seconds * 1000
            'urls': {
                'api': undefined,
                'doc': undefined,
                'fees': undefined,
                'logo': undefined,
                'www': undefined,
            },
        };
    }

    safeBoolN (dictionaryOrList, keys: IndexType[], defaultValue: boolean = undefined): boolean | undefined {
        /**
         * @ignore
         * @method
         * @description safely extract boolean value from dictionary or list
         * @returns {bool | undefined}
         */
        const value = this.safeValueN (dictionaryOrList, keys, defaultValue);
        if (typeof value === 'boolean') {
            return value;
        }
        return defaultValue;
    }

    safeBool2 (dictionary, key1: IndexType, key2: IndexType, defaultValue: boolean = undefined): boolean | undefined {
        /**
         * @ignore
         * @method
         * @description safely extract boolean value from dictionary or list
         * @returns {bool | undefined}
         */
        return this.safeBoolN (dictionary, [ key1, key2 ], defaultValue);
    }

    safeBool (dictionary, key: IndexType, defaultValue: boolean = undefined): boolean | undefined {
        /**
         * @ignore
         * @method
         * @description safely extract boolean value from dictionary or list
         * @returns {bool | undefined}
         */
        return this.safeBoolN (dictionary, [ key ], defaultValue);
    }

    safeDictN (dictionaryOrList, keys: IndexType[], defaultValue: Dictionary<any> = undefined): Dictionary<any> | undefined {
        /**
         * @ignore
         * @method
         * @description safely extract a dictionary from dictionary or list
         * @returns {object | undefined}
         */
        const value = this.safeValueN (dictionaryOrList, keys, defaultValue);
        if (value === undefined) {
            return defaultValue;
        }
        if ((typeof value === 'object')) {
            if (!Array.isArray (value)) {
                return value;
            }
        }
        return defaultValue;
    }

    safeDict (dictionary, key: IndexType, defaultValue: Dictionary<any> = undefined): Dictionary<any> | undefined {
        /**
         * @ignore
         * @method
         * @description safely extract a dictionary from dictionary or list
         * @returns {object | undefined}
         */
        return this.safeDictN (dictionary, [ key ], defaultValue);
    }

    safeDict2 (dictionary, key1: IndexType, key2: string, defaultValue: Dictionary<any> = undefined): Dictionary<any> | undefined {
        /**
         * @ignore
         * @method
         * @description safely extract a dictionary from dictionary or list
         * @returns {object | undefined}
         */
        return this.safeDictN (dictionary, [ key1, key2 ], defaultValue);
    }

    safeListN (dictionaryOrList, keys: IndexType[], defaultValue: any[] = undefined): any[] | undefined {
        /**
         * @ignore
         * @method
         * @description safely extract an Array from dictionary or list
         * @returns {Array | undefined}
         */
        const value = this.safeValueN (dictionaryOrList, keys, defaultValue);
        if (value === undefined) {
            return defaultValue;
        }
        if (Array.isArray (value)) {
            return value;
        }
        return defaultValue;
    }

    safeList2 (dictionaryOrList, key1: IndexType, key2: string, defaultValue: any[] = undefined): any[] | undefined {
        /**
         * @ignore
         * @method
         * @description safely extract an Array from dictionary or list
         * @returns {Array | undefined}
         */
        return this.safeListN (dictionaryOrList, [ key1, key2 ], defaultValue);
    }

    safeList (dictionaryOrList, key: IndexType, defaultValue: any[] = undefined): any[] | undefined {
        /**
         * @ignore
         * @method
         * @description safely extract an Array from dictionary or list
         * @returns {Array | undefined}
         */
        return this.safeListN (dictionaryOrList, [ key ], defaultValue);
    }

    handleDeltas (orderbook, deltas) {
        for (let i = 0; i < deltas.length; i++) {
            this.handleDelta (orderbook, deltas[i]);
        }
    }

    handleDelta (bookside, delta) {
        throw new NotSupported (this.id + ' handleDelta not supported yet');
    }

    handleDeltasWithKeys (bookSide: any, deltas, priceKey: IndexType = 0, amountKey: IndexType = 1, countOrIdKey: IndexType = 2) {
        for (let i = 0; i < deltas.length; i++) {
            const bidAsk = this.parseBidAsk (deltas[i], priceKey, amountKey, countOrIdKey);
            bookSide.storeArray (bidAsk);
        }
    }

    getCacheIndex (orderbook, deltas) {
        // return the first index of the cache that can be applied to the orderbook or -1 if not possible
        return -1;
    }

    findTimeframe (timeframe, timeframes = undefined) {
        if (timeframes === undefined) {
            timeframes = this.timeframes;
        }
        const keys = Object.keys (timeframes);
        for (let i = 0; i < keys.length; i++) {
            const key = keys[i];
            if (timeframes[key] === timeframe) {
                return key;
            }
        }
        return undefined;
    }

    checkProxyUrlSettings (url: Str = undefined, method: Str = undefined, headers = undefined, body = undefined) {
        const usedProxies = [];
        let proxyUrl = undefined;
        if (this.proxyUrl !== undefined) {
            usedProxies.push ('proxyUrl');
            proxyUrl = this.proxyUrl;
        }
        if (this.proxy_url !== undefined) {
            usedProxies.push ('proxy_url');
            proxyUrl = this.proxy_url;
        }
        if (this.proxyUrlCallback !== undefined) {
            usedProxies.push ('proxyUrlCallback');
            proxyUrl = this.proxyUrlCallback (url, method, headers, body);
        }
        if (this.proxy_url_callback !== undefined) {
            usedProxies.push ('proxy_url_callback');
            proxyUrl = this.proxy_url_callback (url, method, headers, body);
        }
        // backwards-compatibility
        if (this.proxy !== undefined) {
            usedProxies.push ('proxy');
            if (typeof this.proxy === 'function') {
                proxyUrl = this.proxy (url, method, headers, body);
            } else {
                proxyUrl = this.proxy;
            }
        }
        const length = usedProxies.length;
        if (length > 1) {
            const joinedProxyNames = usedProxies.join (',');
            throw new InvalidProxySettings (this.id + ' you have multiple conflicting proxy settings (' + joinedProxyNames + '), please use only one from : proxyUrl, proxy_url, proxyUrlCallback, proxy_url_callback');
        }
        return proxyUrl;
    }

    urlEncoderForProxyUrl (targetUrl: string) {
        // to be overriden
        const includesQuery = targetUrl.indexOf ('?') >= 0;
        const finalUrl = includesQuery ? this.encodeURIComponent (targetUrl) : targetUrl;
        return finalUrl;
    }

    checkProxySettings (url: Str = undefined, method: Str = undefined, headers = undefined, body = undefined) {
        const usedProxies = [];
        let httpProxy = undefined;
        let httpsProxy = undefined;
        let socksProxy = undefined;
        // httpProxy
        const isHttpProxyDefined = this.valueIsDefined (this.httpProxy);
        const isHttp_proxy_defined = this.valueIsDefined (this.http_proxy);
        if (isHttpProxyDefined || isHttp_proxy_defined) {
            usedProxies.push ('httpProxy');
            httpProxy = isHttpProxyDefined ? this.httpProxy : this.http_proxy;
        }
        const ishttpProxyCallbackDefined = this.valueIsDefined (this.httpProxyCallback);
        const ishttp_proxy_callback_defined = this.valueIsDefined (this.http_proxy_callback);
        if (ishttpProxyCallbackDefined || ishttp_proxy_callback_defined) {
            usedProxies.push ('httpProxyCallback');
            httpProxy = ishttpProxyCallbackDefined ? this.httpProxyCallback (url, method, headers, body) : this.http_proxy_callback (url, method, headers, body);
        }
        // httpsProxy
        const isHttpsProxyDefined = this.valueIsDefined (this.httpsProxy);
        const isHttps_proxy_defined = this.valueIsDefined (this.https_proxy);
        if (isHttpsProxyDefined || isHttps_proxy_defined) {
            usedProxies.push ('httpsProxy');
            httpsProxy = isHttpsProxyDefined ? this.httpsProxy : this.https_proxy;
        }
        const ishttpsProxyCallbackDefined = this.valueIsDefined (this.httpsProxyCallback);
        const ishttps_proxy_callback_defined = this.valueIsDefined (this.https_proxy_callback);
        if (ishttpsProxyCallbackDefined || ishttps_proxy_callback_defined) {
            usedProxies.push ('httpsProxyCallback');
            httpsProxy = ishttpsProxyCallbackDefined ? this.httpsProxyCallback (url, method, headers, body) : this.https_proxy_callback (url, method, headers, body);
        }
        // socksProxy
        const isSocksProxyDefined = this.valueIsDefined (this.socksProxy);
        const isSocks_proxy_defined = this.valueIsDefined (this.socks_proxy);
        if (isSocksProxyDefined || isSocks_proxy_defined) {
            usedProxies.push ('socksProxy');
            socksProxy = isSocksProxyDefined ? this.socksProxy : this.socks_proxy;
        }
        const issocksProxyCallbackDefined = this.valueIsDefined (this.socksProxyCallback);
        const issocks_proxy_callback_defined = this.valueIsDefined (this.socks_proxy_callback);
        if (issocksProxyCallbackDefined || issocks_proxy_callback_defined) {
            usedProxies.push ('socksProxyCallback');
            socksProxy = issocksProxyCallbackDefined ? this.socksProxyCallback (url, method, headers, body) : this.socks_proxy_callback (url, method, headers, body);
        }
        // check
        const length = usedProxies.length;
        if (length > 1) {
            const joinedProxyNames = usedProxies.join (',');
            throw new InvalidProxySettings (this.id + ' you have multiple conflicting proxy settings (' + joinedProxyNames + '), please use only one from: httpProxy, httpsProxy, httpProxyCallback, httpsProxyCallback, socksProxy, socksProxyCallback');
        }
        return [ httpProxy, httpsProxy, socksProxy ];
    }

    checkWsProxySettings () {
        const usedProxies = [];
        let wsProxy = undefined;
        let wssProxy = undefined;
        let wsSocksProxy = undefined;
        // ws proxy
        const isWsProxyDefined = this.valueIsDefined (this.wsProxy);
        const is_ws_proxy_defined = this.valueIsDefined (this.ws_proxy);
        if (isWsProxyDefined || is_ws_proxy_defined) {
            usedProxies.push ('wsProxy');
            wsProxy = (isWsProxyDefined) ? this.wsProxy : this.ws_proxy;
        }
        // wss proxy
        const isWssProxyDefined = this.valueIsDefined (this.wssProxy);
        const is_wss_proxy_defined = this.valueIsDefined (this.wss_proxy);
        if (isWssProxyDefined || is_wss_proxy_defined) {
            usedProxies.push ('wssProxy');
            wssProxy = (isWssProxyDefined) ? this.wssProxy : this.wss_proxy;
        }
        // ws socks proxy
        const isWsSocksProxyDefined = this.valueIsDefined (this.wsSocksProxy);
        const is_ws_socks_proxy_defined = this.valueIsDefined (this.ws_socks_proxy);
        if (isWsSocksProxyDefined || is_ws_socks_proxy_defined) {
            usedProxies.push ('wsSocksProxy');
            wsSocksProxy = (isWsSocksProxyDefined) ? this.wsSocksProxy : this.ws_socks_proxy;
        }
        // check
        const length = usedProxies.length;
        if (length > 1) {
            const joinedProxyNames = usedProxies.join (',');
            throw new InvalidProxySettings (this.id + ' you have multiple conflicting proxy settings (' + joinedProxyNames + '), please use only one from: wsProxy, wssProxy, wsSocksProxy');
        }
        return [ wsProxy, wssProxy, wsSocksProxy ];
    }

    checkConflictingProxies (proxyAgentSet, proxyUrlSet) {
        if (proxyAgentSet && proxyUrlSet) {
            throw new InvalidProxySettings (this.id + ' you have multiple conflicting proxy settings, please use only one from : proxyUrl, httpProxy, httpsProxy, socksProxy');
        }
    }

    checkAddress (address: Str = undefined): Str {
        if (address === undefined) {
            throw new InvalidAddress (this.id + ' address is undefined');
        }
        // check the address is not the same letter like 'aaaaa' nor too short nor has a space
        const uniqChars = (this.unique (this.stringToCharsArray (address)));
        const length = uniqChars.length; // py transpiler trick
        if (length === 1 || address.length < this.minFundingAddressLength || address.indexOf (' ') > -1) {
            throw new InvalidAddress (this.id + ' address is invalid or has less than ' + this.minFundingAddressLength.toString () + ' characters: "' + address.toString () + '"');
        }
        return address;
    }

    findMessageHashes (client, element: string): string[] {
        const result = [];
        const messageHashes = Object.keys (client.futures);
        for (let i = 0; i < messageHashes.length; i++) {
            const messageHash = messageHashes[i];
            if (messageHash.indexOf (element) >= 0) {
                result.push (messageHash);
            }
        }
        return result;
    }

    filterByLimit (array: object[], limit: Int = undefined, key: IndexType = 'timestamp', fromStart: boolean = false): any {
        if (this.valueIsDefined (limit)) {
            const arrayLength = array.length;
            if (arrayLength > 0) {
                let ascending = true;
                if ((key in array[0])) {
                    const first = array[0][key];
                    const last = array[arrayLength - 1][key];
                    if (first !== undefined && last !== undefined) {
                        ascending = first <= last;  // true if array is sorted in ascending order based on 'timestamp'
                    }
                }
                if (fromStart) {
                    if (limit > arrayLength) {
                        limit = arrayLength;
                    }
                    // array = ascending ? this.arraySlice (array, 0, limit) : this.arraySlice (array, -limit);
                    if (ascending) {
                        array = this.arraySlice (array, 0, limit);
                    } else {
                        array = this.arraySlice (array, -limit);
                    }
                } else {
                    // array = ascending ? this.arraySlice (array, -limit) : this.arraySlice (array, 0, limit);
                    if (ascending) {
                        array = this.arraySlice (array, -limit);
                    } else {
                        array = this.arraySlice (array, 0, limit);
                    }
                }
            }
        }
        return array;
    }

    filterBySinceLimit (array: object[], since: Int = undefined, limit: Int = undefined, key: IndexType = 'timestamp', tail = false): any {
        const sinceIsDefined = this.valueIsDefined (since);
        const parsedArray = this.toArray (array) as any;
        let result = parsedArray;
        if (sinceIsDefined) {
            result = [];
            for (let i = 0; i < parsedArray.length; i++) {
                const entry = parsedArray[i];
                const value = this.safeValue (entry, key);
                if (value && (value >= since)) {
                    result.push (entry);
                }
            }
        }
        if (tail && limit !== undefined) {
            return this.arraySlice (result, -limit);
        }
        // if the user provided a 'since' argument
        // we want to limit the result starting from the 'since'
        const shouldFilterFromStart = !tail && sinceIsDefined;
        return this.filterByLimit (result, limit, key, shouldFilterFromStart);
    }

    filterByValueSinceLimit (array: object[], field: IndexType, value = undefined, since: Int = undefined, limit: Int = undefined, key = 'timestamp', tail = false): any {
        const valueIsDefined = this.valueIsDefined (value);
        const sinceIsDefined = this.valueIsDefined (since);
        const parsedArray = this.toArray (array) as any;
        let result = parsedArray;
        // single-pass filter for both symbol and since
        if (valueIsDefined || sinceIsDefined) {
            result = [];
            for (let i = 0; i < parsedArray.length; i++) {
                const entry = parsedArray[i];
                const entryFiledEqualValue = entry[field] === value;
                const firstCondition = valueIsDefined ? entryFiledEqualValue : true;
                const entryKeyValue = this.safeValue (entry, key);
                const entryKeyGESince = (entryKeyValue) && (since !== undefined) && (entryKeyValue >= since);
                const secondCondition = sinceIsDefined ? entryKeyGESince : true;
                if (firstCondition && secondCondition) {
                    result.push (entry);
                }
            }
        }
        if (tail && limit !== undefined) {
            return this.arraySlice (result, -limit);
        }
        return this.filterByLimit (result, limit, key, sinceIsDefined);
    }

    /**
     * @method
     * @name Exchange#setSandboxMode
     * @description set the sandbox mode for the exchange
     * @param {boolean} enabled true to enable sandbox mode, false to disable it
     */
    setSandboxMode (enabled: boolean) {
        if (enabled) {
            if ('test' in this.urls) {
                if (typeof this.urls['api'] === 'string') {
                    this.urls['apiBackup'] = this.urls['api'];
                    this.urls['api'] = this.urls['test'];
                } else {
                    this.urls['apiBackup'] = this.clone (this.urls['api']);
                    this.urls['api'] = this.clone (this.urls['test']);
                }
            } else {
                throw new NotSupported (this.id + ' does not have a sandbox URL');
            }
            // set flag
            this.isSandboxModeEnabled = true;
        } else if ('apiBackup' in this.urls) {
            if (typeof this.urls['api'] === 'string') {
                this.urls['api'] = this.urls['apiBackup'] as any;
            } else {
                this.urls['api'] = this.clone (this.urls['apiBackup']);
            }
            const newUrls = this.omit (this.urls, 'apiBackup');
            this.urls = newUrls;
            // set flag
            this.isSandboxModeEnabled = false;
        }
    }

    sign (path, api: any = 'public', method = 'GET', params = {}, headers: any = undefined, body: any = undefined) {
        return {};
    }

    async fetchAccounts (params = {}): Promise<Account[]> {
        throw new NotSupported (this.id + ' fetchAccounts() is not supported yet');
    }

    async fetchTrades (symbol: string, since: Int = undefined, limit: Int = undefined, params = {}): Promise<Trade[]> {
        throw new NotSupported (this.id + ' fetchTrades() is not supported yet');
    }

    async fetchTradesWs (symbol: string, since: Int = undefined, limit: Int = undefined, params = {}): Promise<Trade[]> {
        throw new NotSupported (this.id + ' fetchTradesWs() is not supported yet');
    }

    async watchLiquidations (symbol: string, since: Int = undefined, limit: Int = undefined, params = {}): Promise<Liquidation[]> {
        if (this.has['watchLiquidationsForSymbols']) {
            return await this.watchLiquidationsForSymbols ([ symbol ], since, limit, params);
        }
        throw new NotSupported (this.id + ' watchLiquidations() is not supported yet');
    }

    async watchLiquidationsForSymbols (symbols: string[], since: Int = undefined, limit: Int = undefined, params = {}): Promise<Liquidation[]> {
        throw new NotSupported (this.id + ' watchLiquidationsForSymbols() is not supported yet');
    }

    async watchMyLiquidations (symbol: string, since: Int = undefined, limit: Int = undefined, params = {}): Promise<Liquidation[]> {
        if (this.has['watchMyLiquidationsForSymbols']) {
            return this.watchMyLiquidationsForSymbols ([ symbol ], since, limit, params);
        }
        throw new NotSupported (this.id + ' watchMyLiquidations() is not supported yet');
    }

    async watchMyLiquidationsForSymbols (symbols: string[], since: Int = undefined, limit: Int = undefined, params = {}): Promise<Liquidation[]> {
        throw new NotSupported (this.id + ' watchMyLiquidationsForSymbols() is not supported yet');
    }

    async watchTrades (symbol: string, since: Int = undefined, limit: Int = undefined, params = {}): Promise<Trade[]> {
        throw new NotSupported (this.id + ' watchTrades() is not supported yet');
    }

    async unWatchTrades (symbol: string, params = {}): Promise<any> {
        throw new NotSupported (this.id + ' unWatchTrades() is not supported yet');
    }

    async watchTradesForSymbols (symbols: string[], since: Int = undefined, limit: Int = undefined, params = {}): Promise<Trade[]> {
        throw new NotSupported (this.id + ' watchTradesForSymbols() is not supported yet');
    }

    async unWatchTradesForSymbols (symbols: string[], params = {}): Promise<any> {
        throw new NotSupported (this.id + ' unWatchTradesForSymbols() is not supported yet');
    }

    async watchMyTradesForSymbols (symbols: string[], since: Int = undefined, limit: Int = undefined, params = {}): Promise<Trade[]> {
        throw new NotSupported (this.id + ' watchMyTradesForSymbols() is not supported yet');
    }

    async watchOrdersForSymbols (symbols: string[], since: Int = undefined, limit: Int = undefined, params = {}): Promise<Order[]> {
        throw new NotSupported (this.id + ' watchOrdersForSymbols() is not supported yet');
    }

    async watchOHLCVForSymbols (symbolsAndTimeframes: string[][], since: Int = undefined, limit: Int = undefined, params = {}): Promise<Dictionary<Dictionary<OHLCV[]>>> {
        throw new NotSupported (this.id + ' watchOHLCVForSymbols() is not supported yet');
    }

    async unWatchOHLCVForSymbols (symbolsAndTimeframes: string[][], params = {}): Promise<any> {
        throw new NotSupported (this.id + ' unWatchOHLCVForSymbols() is not supported yet');
    }

    async watchOrderBookForSymbols (symbols: string[], limit: Int = undefined, params = {}): Promise<OrderBook> {
        throw new NotSupported (this.id + ' watchOrderBookForSymbols() is not supported yet');
    }

    async unWatchOrderBookForSymbols (symbols: string[], params = {}): Promise<any> {
        throw new NotSupported (this.id + ' unWatchOrderBookForSymbols() is not supported yet');
    }

    async fetchDepositAddresses (codes: Strings = undefined, params = {}): Promise<DepositAddress[]> {
        throw new NotSupported (this.id + ' fetchDepositAddresses() is not supported yet');
    }

    async fetchOrderBook (symbol: string, limit: Int = undefined, params = {}): Promise<OrderBook> {
        throw new NotSupported (this.id + ' fetchOrderBook() is not supported yet');
    }

    async fetchOrderBookWs (symbol: string, limit: Int = undefined, params = {}): Promise<OrderBook> {
        throw new NotSupported (this.id + ' fetchOrderBookWs() is not supported yet');
    }

    async fetchMarginMode (symbol: string, params = {}): Promise<MarginMode> {
        if (this.has['fetchMarginModes']) {
            const marginModes = await this.fetchMarginModes ([ symbol ], params);
            return this.safeDict (marginModes, symbol) as MarginMode;
        } else {
            throw new NotSupported (this.id + ' fetchMarginMode() is not supported yet');
        }
    }

    async fetchMarginModes (symbols: Strings = undefined, params = {}): Promise<MarginModes> {
        throw new NotSupported (this.id + ' fetchMarginModes () is not supported yet');
    }

    async fetchRestOrderBookSafe (symbol, limit = undefined, params = {}) {
        const fetchSnapshotMaxRetries = this.handleOption ('watchOrderBook', 'maxRetries', 3);
        for (let i = 0; i < fetchSnapshotMaxRetries; i++) {
            try {
                const orderBook = await this.fetchOrderBook (symbol, limit, params);
                return orderBook;
            } catch (e) {
                if ((i + 1) === fetchSnapshotMaxRetries) {
                    throw e;
                }
            }
        }
        return undefined;
    }

    async watchOrderBook (symbol: string, limit: Int = undefined, params = {}): Promise<OrderBook> {
        throw new NotSupported (this.id + ' watchOrderBook() is not supported yet');
    }

    async unWatchOrderBook (symbol: string, params = {}): Promise<any> {
        throw new NotSupported (this.id + ' unWatchOrderBook() is not supported yet');
    }

    async fetchTime (params = {}): Promise<Int> {
        throw new NotSupported (this.id + ' fetchTime() is not supported yet');
    }

    async fetchTradingLimits (symbols: Strings = undefined, params = {}): Promise<{}> {
        throw new NotSupported (this.id + ' fetchTradingLimits() is not supported yet');
    }

    parseCurrency (rawCurrency: Dict): Currency {
        throw new NotSupported (this.id + ' parseCurrency() is not supported yet');
    }

    parseCurrencies (rawCurrencies): Currencies {
        const result = {};
        const arr = this.toArray (rawCurrencies);
        for (let i = 0; i < arr.length; i++) {
            const parsed = this.parseCurrency (arr[i]);
            const code = parsed['code'];
            result[code] = parsed;
        }
        return result;
    }

    parseMarket (market: Dict): Market {
        throw new NotSupported (this.id + ' parseMarket() is not supported yet');
    }

    parseMarkets (markets): Market[] {
        const result = [];
        for (let i = 0; i < markets.length; i++) {
            result.push (this.parseMarket (markets[i]));
        }
        return result;
    }

    parseTicker (ticker: Dict, market: Market = undefined): Ticker {
        throw new NotSupported (this.id + ' parseTicker() is not supported yet');
    }

    parseDepositAddress (depositAddress, currency: Currency = undefined): DepositAddress {
        throw new NotSupported (this.id + ' parseDepositAddress() is not supported yet');
    }

    parseTrade (trade: Dict, market: Market = undefined): Trade {
        throw new NotSupported (this.id + ' parseTrade() is not supported yet');
    }

    parseTransaction (transaction: Dict, currency: Currency = undefined): Transaction {
        throw new NotSupported (this.id + ' parseTransaction() is not supported yet');
    }

    parseTransfer (transfer: Dict, currency: Currency = undefined): TransferEntry {
        throw new NotSupported (this.id + ' parseTransfer() is not supported yet');
    }

    parseAccount (account: Dict): Account {
        throw new NotSupported (this.id + ' parseAccount() is not supported yet');
    }

    parseLedgerEntry (item: Dict, currency: Currency = undefined): LedgerEntry {
        throw new NotSupported (this.id + ' parseLedgerEntry() is not supported yet');
    }

    parseOrder (order: Dict, market: Market = undefined): Order {
        throw new NotSupported (this.id + ' parseOrder() is not supported yet');
    }

    async fetchCrossBorrowRates (params = {}): Promise<CrossBorrowRates> {
        throw new NotSupported (this.id + ' fetchCrossBorrowRates() is not supported yet');
    }

    async fetchIsolatedBorrowRates (params = {}): Promise<IsolatedBorrowRates> {
        throw new NotSupported (this.id + ' fetchIsolatedBorrowRates() is not supported yet');
    }

    parseMarketLeverageTiers (info, market: Market = undefined): LeverageTier[] {
        throw new NotSupported (this.id + ' parseMarketLeverageTiers() is not supported yet');
    }

    async fetchLeverageTiers (symbols: Strings = undefined, params = {}): Promise<LeverageTiers> {
        throw new NotSupported (this.id + ' fetchLeverageTiers() is not supported yet');
    }

    parsePosition (position: Dict, market: Market = undefined): Position {
        throw new NotSupported (this.id + ' parsePosition() is not supported yet');
    }

    parseFundingRateHistory (info, market: Market = undefined): FundingRateHistory {
        throw new NotSupported (this.id + ' parseFundingRateHistory() is not supported yet');
    }

    parseBorrowInterest (info: Dict, market: Market = undefined): BorrowInterest {
        throw new NotSupported (this.id + ' parseBorrowInterest() is not supported yet');
    }

    parseIsolatedBorrowRate (info: Dict, market: Market = undefined): IsolatedBorrowRate {
        throw new NotSupported (this.id + ' parseIsolatedBorrowRate() is not supported yet');
    }

    parseWsTrade (trade: Dict, market: Market = undefined): Trade {
        throw new NotSupported (this.id + ' parseWsTrade() is not supported yet');
    }

    parseWsOrder (order: Dict, market: Market = undefined): Order {
        throw new NotSupported (this.id + ' parseWsOrder() is not supported yet');
    }

    parseWsOrderTrade (trade: Dict, market: Market = undefined): Trade {
        throw new NotSupported (this.id + ' parseWsOrderTrade() is not supported yet');
    }

    parseWsOHLCV (ohlcv, market: Market = undefined): OHLCV {
        return this.parseOHLCV (ohlcv, market);
    }

    async fetchFundingRates (symbols: Strings = undefined, params = {}): Promise<FundingRates> {
        throw new NotSupported (this.id + ' fetchFundingRates() is not supported yet');
    }

    async fetchFundingIntervals (symbols: Strings = undefined, params = {}): Promise<FundingRates> {
        throw new NotSupported (this.id + ' fetchFundingIntervals() is not supported yet');
    }

    async watchFundingRate (symbol: string, params = {}): Promise<FundingRate> {
        throw new NotSupported (this.id + ' watchFundingRate() is not supported yet');
    }

    async watchFundingRates (symbols: string[], params = {}): Promise<FundingRates> {
        throw new NotSupported (this.id + ' watchFundingRates() is not supported yet');
    }

    async watchFundingRatesForSymbols (symbols: string[], params = {}): Promise<{}> {
        return await this.watchFundingRates (symbols, params);
    }

    async transfer (code: string, amount: number, fromAccount: string, toAccount: string, params = {}): Promise<TransferEntry> {
        throw new NotSupported (this.id + ' transfer() is not supported yet');
    }

    async withdraw (code: string, amount: number, address: string, tag = undefined, params = {}): Promise<Transaction> {
        throw new NotSupported (this.id + ' withdraw() is not supported yet');
    }

    async createDepositAddress (code: string, params = {}): Promise<DepositAddress> {
        throw new NotSupported (this.id + ' createDepositAddress() is not supported yet');
    }

    async setLeverage (leverage: Int, symbol: Str = undefined, params = {}): Promise<{}> {
        throw new NotSupported (this.id + ' setLeverage() is not supported yet');
    }

    async fetchLeverage (symbol: string, params = {}): Promise<Leverage> {
        if (this.has['fetchLeverages']) {
            const leverages = await this.fetchLeverages ([ symbol ], params);
            return this.safeDict (leverages, symbol) as Leverage;
        } else {
            throw new NotSupported (this.id + ' fetchLeverage() is not supported yet');
        }
    }

    async fetchLeverages (symbols: Strings = undefined, params = {}): Promise<Leverages> {
        throw new NotSupported (this.id + ' fetchLeverages() is not supported yet');
    }

    async setPositionMode (hedged: boolean, symbol: Str = undefined, params = {}): Promise<{}> {
        throw new NotSupported (this.id + ' setPositionMode() is not supported yet');
    }

    async addMargin (symbol: string, amount: number, params = {}): Promise<MarginModification> {
        throw new NotSupported (this.id + ' addMargin() is not supported yet');
    }

    async reduceMargin (symbol: string, amount: number, params = {}): Promise<MarginModification> {
        throw new NotSupported (this.id + ' reduceMargin() is not supported yet');
    }

    async setMargin (symbol: string, amount: number, params = {}): Promise<{}> {
        throw new NotSupported (this.id + ' setMargin() is not supported yet');
    }

    async fetchLongShortRatio (symbol: string, timeframe: Str = undefined, params = {}): Promise<LongShortRatio> {
        throw new NotSupported (this.id + ' fetchLongShortRatio() is not supported yet');
    }

    async fetchLongShortRatioHistory (symbol: Str = undefined, timeframe: Str = undefined, since: Int = undefined, limit: Int = undefined, params = {}): Promise<LongShortRatio[]> {
        throw new NotSupported (this.id + ' fetchLongShortRatioHistory() is not supported yet');
    }

    async fetchMarginAdjustmentHistory (symbol: Str = undefined, type: Str = undefined, since: Num = undefined, limit: Num = undefined, params = {}): Promise<MarginModification[]> {
        /**
         * @method
         * @name exchange#fetchMarginAdjustmentHistory
         * @description fetches the history of margin added or reduced from contract isolated positions
         * @param {string} [symbol] unified market symbol
         * @param {string} [type] "add" or "reduce"
         * @param {int} [since] timestamp in ms of the earliest change to fetch
         * @param {int} [limit] the maximum amount of changes to fetch
         * @param {object} params extra parameters specific to the exchange api endpoint
         * @returns {object[]} a list of [margin structures]{@link https://docs.ccxt.com/#/?id=margin-loan-structure}
         */
        throw new NotSupported (this.id + ' fetchMarginAdjustmentHistory() is not supported yet');
    }

    async setMarginMode (marginMode: string, symbol: Str = undefined, params = {}): Promise<{}> {
        throw new NotSupported (this.id + ' setMarginMode() is not supported yet');
    }

    async fetchDepositAddressesByNetwork (code: string, params = {}): Promise<DepositAddress[]> {
        throw new NotSupported (this.id + ' fetchDepositAddressesByNetwork() is not supported yet');
    }

    async fetchOpenInterestHistory (symbol: string, timeframe = '1h', since: Int = undefined, limit: Int = undefined, params = {}): Promise<OpenInterest[]> {
        throw new NotSupported (this.id + ' fetchOpenInterestHistory() is not supported yet');
    }

    async fetchOpenInterest (symbol: string, params = {}): Promise<OpenInterest> {
        throw new NotSupported (this.id + ' fetchOpenInterest() is not supported yet');
    }

    async fetchOpenInterests (symbols: Strings = undefined, params = {}): Promise<OpenInterests> {
        throw new NotSupported (this.id + ' fetchOpenInterests() is not supported yet');
    }

    async signIn (params = {}): Promise<{}> {
        throw new NotSupported (this.id + ' signIn() is not supported yet');
    }

    async fetchPaymentMethods (params = {}): Promise<{}> {
        throw new NotSupported (this.id + ' fetchPaymentMethods() is not supported yet');
    }

    parseToInt (number) {
        // Solve Common parseInt misuse ex: parseInt ((since / 1000).toString ())
        // using a number as parameter which is not valid in ts
        const stringifiedNumber = this.numberToString (number);
        const convertedNumber = parseFloat (stringifiedNumber) as any;
        return parseInt (convertedNumber);
    }

    parseToNumeric (number) {
        const stringVersion = this.numberToString (number); // this will convert 1.0 and 1 to "1" and 1.1 to "1.1"
        // keep this in mind:
        // in JS: 1 == 1.0 is true;  1 === 1.0 is true
        // in Python: 1 == 1.0 is true
        // in PHP 1 == 1.0 is true, but 1 === 1.0 is false
        if (stringVersion.indexOf ('.') >= 0) {
            return parseFloat (stringVersion);
        }
        return parseInt (stringVersion);
    }

    isRoundNumber (value: number) {
        // this method is similar to isInteger, but this is more loyal and does not check for types.
        // i.e. isRoundNumber(1.000) returns true, while isInteger(1.000) returns false
        const res = this.parseToNumeric ((value % 1));
        return res === 0;
    }

    safeNumberOmitZero (obj: object, key: IndexType, defaultValue: Num = undefined): Num {
        const value = this.safeString (obj, key);
        const final = this.parseNumber (this.omitZero (value));
        return (final === undefined) ? defaultValue : final;
    }

    safeIntegerOmitZero (obj: object, key: IndexType, defaultValue: Int = undefined): Int {
        const timestamp = this.safeInteger (obj, key, defaultValue);
        if (timestamp === undefined || timestamp === 0) {
            return undefined;
        }
        return timestamp;
    }

    afterConstruct () {
        // networks
        this.createNetworksByIdObject ();
        this.featuresGenerator ();
        // init predefined markets if any
        if (this.markets) {
            this.setMarkets (this.markets);
        }
        // init the request rate limiter
        this.initRestRateLimiter ();
        // sanbox mode
        const isSandbox = this.safeBool2 (this.options, 'sandbox', 'testnet', false);
        if (isSandbox) {
            this.setSandboxMode (isSandbox);
        }
    }

    initRestRateLimiter () {
        if (this.rateLimit === undefined || (this.id !== undefined && this.rateLimit === -1)) {
            throw new ExchangeError (this.id + '.rateLimit property is not configured');
        }
        let refillRate = this.MAX_VALUE;
        if (this.rateLimit > 0) {
            refillRate = 1 / this.rateLimit;
        }
        const defaultBucket = {
            'delay': 0.001,
            'capacity': 1,
            'cost': 1,
            'maxCapacity': 1000,
            'refillRate': refillRate,
        };
        const existingBucket = (this.tokenBucket === undefined) ? {} : this.tokenBucket;
        this.tokenBucket = this.extend (defaultBucket, existingBucket);
        this.initThrottler ();
    }

    featuresGenerator () {
        //
        // in the exchange-specific features can be something like this, where we support 'string' aliases too:
        //
        //     {
        //         'my' : {
        //             'createOrder' : {...},
        //         },
        //         'swap': {
        //             'linear': {
        //                 'extends': my',
        //             },
        //         },
        //     }
        //
        if (this.features === undefined) {
            return;
        }
        // reconstruct
        const initialFeatures = this.features;
        this.features = {};
        const unifiedMarketTypes = [ 'spot', 'swap', 'future', 'option' ];
        const subTypes = [ 'linear', 'inverse' ];
        // atm only support basic methods, eg: 'createOrder', 'fetchOrder', 'fetchOrders', 'fetchMyTrades'
        for (let i = 0; i < unifiedMarketTypes.length; i++) {
            const marketType = unifiedMarketTypes[i];
            // if marketType is not filled for this exchange, don't add that in `features`
            if (!(marketType in initialFeatures)) {
                this.features[marketType] = undefined;
            } else {
                if (marketType === 'spot') {
                    this.features[marketType] = this.featuresMapper (initialFeatures, marketType, undefined);
                } else {
                    this.features[marketType] = {};
                    for (let j = 0; j < subTypes.length; j++) {
                        const subType = subTypes[j];
                        this.features[marketType][subType] = this.featuresMapper (initialFeatures, marketType, subType);
                    }
                }
            }
        }
    }

    featuresMapper (initialFeatures: any, marketType: Str, subType: Str = undefined) {
        let featuresObj = (subType !== undefined) ? initialFeatures[marketType][subType] : initialFeatures[marketType];
        // if exchange does not have that market-type (eg. future>inverse)
        if (featuresObj === undefined) {
            return undefined;
        }
        const extendsStr: Str = this.safeString (featuresObj, 'extends');
        if (extendsStr !== undefined) {
            featuresObj = this.omit (featuresObj, 'extends');
            const extendObj = this.featuresMapper (initialFeatures, extendsStr);
            featuresObj = this.deepExtend (extendObj, featuresObj);
        }
        //
        // ### corrections ###
        //
        // createOrder
        if ('createOrder' in featuresObj) {
            const value = this.safeDict (featuresObj['createOrder'], 'attachedStopLossTakeProfit');
            featuresObj['createOrder']['stopLoss'] = value;
            featuresObj['createOrder']['takeProfit'] = value;
            if (marketType === 'spot') {
                // default 'hedged': false
                featuresObj['createOrder']['hedged'] = false;
                // default 'leverage': false
                if (!('leverage' in featuresObj['createOrder'])) {
                    featuresObj['createOrder']['leverage'] = false;
                }
            }
            // default 'GTC' to true
            if (this.safeBool (featuresObj['createOrder']['timeInForce'], 'GTC') === undefined) {
                featuresObj['createOrder']['timeInForce']['GTC'] = true;
            }
        }
        // other methods
        const keys = Object.keys (featuresObj);
        for (let i = 0; i < keys.length; i++) {
            const key = keys[i];
            const featureBlock = featuresObj[key];
            if (!this.inArray (key, [ 'sandbox' ]) && featureBlock !== undefined) {
                // default "symbolRequired" to false to all methods (except `createOrder`)
                if (!('symbolRequired' in featureBlock)) {
                    featureBlock['symbolRequired'] = this.inArray (key, [ 'createOrder', 'createOrders', 'fetchOHLCV' ]);
                }
            }
        }
        return featuresObj;
    }

    orderbookChecksumMessage (symbol:Str) {
        return symbol + ' : ' + 'orderbook data checksum validation failed. You can reconnect by calling watchOrderBook again or you can mute the error by setting exchange.options["watchOrderBook"]["checksum"] = false';
    }

    createNetworksByIdObject () {
        // automatically generate network-id-to-code mappings
        const networkIdsToCodesGenerated = this.invertFlatStringDictionary (this.safeValue (this.options, 'networks', {})); // invert defined networks dictionary
        this.options['networksById'] = this.extend (networkIdsToCodesGenerated, this.safeValue (this.options, 'networksById', {})); // support manually overriden "networksById" dictionary too
    }

    getDefaultOptions () {
        return {
            'defaultNetworkCodeReplacements': {
                'BRC20': { 'BRC20': 'BTC' },
                'CRO': { 'CRC20': 'CRONOS' },
                'ETH': { 'ERC20': 'ETH' },
                'TRX': { 'TRC20': 'TRX' },
            },
        };
    }

    safeLedgerEntry (entry: object, currency: Currency = undefined) {
        currency = this.safeCurrency (undefined, currency);
        let direction = this.safeString (entry, 'direction');
        let before = this.safeString (entry, 'before');
        let after = this.safeString (entry, 'after');
        const amount = this.safeString (entry, 'amount');
        if (amount !== undefined) {
            if (before === undefined && after !== undefined) {
                before = Precise.stringSub (after, amount);
            } else if (before !== undefined && after === undefined) {
                after = Precise.stringAdd (before, amount);
            }
        }
        if (before !== undefined && after !== undefined) {
            if (direction === undefined) {
                if (Precise.stringGt (before, after)) {
                    direction = 'out';
                }
                if (Precise.stringGt (after, before)) {
                    direction = 'in';
                }
            }
        }
        const fee = this.safeValue (entry, 'fee');
        if (fee !== undefined) {
            fee['cost'] = this.safeNumber (fee, 'cost');
        }
        const timestamp = this.safeInteger (entry, 'timestamp');
        const info = this.safeDict (entry, 'info', {});
        return {
            'account': this.safeString (entry, 'account'),
            'after': this.parseNumber (after),
            'amount': this.parseNumber (amount),
            'before': this.parseNumber (before),
            'currency': currency['code'],
            'datetime': this.iso8601 (timestamp),
            'direction': direction,
            'fee': fee,
            'id': this.safeString (entry, 'id'),
            'info': info,
            'referenceAccount': this.safeString (entry, 'referenceAccount'),
            'referenceId': this.safeString (entry, 'referenceId'),
            'status': this.safeString (entry, 'status'),
            'timestamp': timestamp,
            'type': this.safeString (entry, 'type'),
        };
    }

    safeCurrencyStructure (currency: object): CurrencyInterface {
        // derive data from networks: deposit, withdraw, active, fee, limits, precision
        const networks = this.safeDict (currency, 'networks', {});
        const keys = Object.keys (networks);
        const length = keys.length;
        if (length !== 0) {
            for (let i = 0; i < length; i++) {
                const key = keys[i];
                const network = networks[key];
                const deposit = this.safeBool (network, 'deposit');
                const currencyDeposit = this.safeBool (currency, 'deposit');
                if (currencyDeposit === undefined || deposit) {
                    currency['deposit'] = deposit;
                }
                const withdraw = this.safeBool (network, 'withdraw');
                const currencyWithdraw = this.safeBool (currency, 'withdraw');
                if (currencyWithdraw === undefined || withdraw) {
                    currency['withdraw'] = withdraw;
                }
                // set network 'active' to false if D or W is disabled
                let active = this.safeBool (network, 'active');
                if (active === undefined) {
                    if (deposit && withdraw) {
                        currency['networks'][key]['active'] = true;
                    } else if (deposit !== undefined && withdraw !== undefined) {
                        currency['networks'][key]['active'] = false;
                    }
                }
                active = this.safeBool (currency['networks'][key], 'active'); // dict might have been updated on above lines, so access directly instead of `network` variable
                const currencyActive = this.safeBool (currency, 'active');
                if (currencyActive === undefined || active) {
                    currency['active'] = active;
                }
                // find lowest fee (which is more desired)
                const fee = this.safeString (network, 'fee');
                const feeMain = this.safeString (currency, 'fee');
                if (feeMain === undefined || Precise.stringLt (fee, feeMain)) {
                    currency['fee'] = this.parseNumber (fee);
                }
                // find lowest precision (which is more desired)
                const precision = this.safeString (network, 'precision');
                const precisionMain = this.safeString (currency, 'precision');
                if (precisionMain === undefined || Precise.stringGt (precision, precisionMain)) {
                    currency['precision'] = this.parseNumber (precision);
                }
                // limits
                const limits = this.safeDict (network, 'limits');
                const limitsMain = this.safeDict (currency, 'limits');
                if (limitsMain === undefined) {
                    currency['limits'] = {};
                }
                // deposits
                const limitsDeposit = this.safeDict (limits, 'deposit');
                const limitsDepositMain = this.safeDict (limitsMain, 'deposit');
                if (limitsDepositMain === undefined) {
                    currency['limits']['deposit'] = {};
                }
                const limitsDepositMin = this.safeString (limitsDeposit, 'min');
                const limitsDepositMax = this.safeString (limitsDeposit, 'max');
                const limitsDepositMinMain = this.safeString (limitsDepositMain, 'min');
                const limitsDepositMaxMain = this.safeString (limitsDepositMain, 'max');
                // find min
                if (limitsDepositMinMain === undefined || Precise.stringLt (limitsDepositMin, limitsDepositMinMain)) {
                    currency['limits']['deposit']['min'] = this.parseNumber (limitsDepositMin);
                }
                // find max
                if (limitsDepositMaxMain === undefined || Precise.stringGt (limitsDepositMax, limitsDepositMaxMain)) {
                    currency['limits']['deposit']['max'] = this.parseNumber (limitsDepositMax);
                }
                // withdrawals
                const limitsWithdraw = this.safeDict (limits, 'withdraw');
                const limitsWithdrawMain = this.safeDict (limitsMain, 'withdraw');
                if (limitsWithdrawMain === undefined) {
                    currency['limits']['withdraw'] = {};
                }
                const limitsWithdrawMin = this.safeString (limitsWithdraw, 'min');
                const limitsWithdrawMax = this.safeString (limitsWithdraw, 'max');
                const limitsWithdrawMinMain = this.safeString (limitsWithdrawMain, 'min');
                const limitsWithdrawMaxMain = this.safeString (limitsWithdrawMain, 'max');
                // find min
                if (limitsWithdrawMinMain === undefined || Precise.stringLt (limitsWithdrawMin, limitsWithdrawMinMain)) {
                    currency['limits']['withdraw']['min'] = this.parseNumber (limitsWithdrawMin);
                }
                // find max
                if (limitsWithdrawMaxMain === undefined || Precise.stringGt (limitsWithdrawMax, limitsWithdrawMaxMain)) {
                    currency['limits']['withdraw']['max'] = this.parseNumber (limitsWithdrawMax);
                }
            }
        }
        return this.extend ({
            'active': undefined,
            'code': undefined,
            'deposit': undefined,
            'fee': undefined,
            'fees': {},
            'id': undefined,
            'info': undefined,
            'limits': {
                'deposit': {
                    'max': undefined,
                    'min': undefined,
                },
                'withdraw': {
                    'max': undefined,
                    'min': undefined,
                },
            },
            'name': undefined,
            'networks': {},
            'numericId': undefined,
            'precision': undefined,
            'type': undefined,
            'withdraw': undefined,
        }, currency);
    }

    safeMarketStructure (market: Dict = undefined): MarketInterface {
        const cleanStructure = {
            'active': undefined,
            'base': undefined,
            'baseId': undefined,
            'contract': undefined,
            'contractSize': undefined,
            'created': undefined,
            'expiry': undefined,
            'expiryDatetime': undefined,
            'future': undefined,
            'id': undefined,
            'index': undefined,
            'info': undefined,
            'inverse': undefined,
            'limits': {
                'amount': {
                    'max': undefined,
                    'min': undefined,
                },
                'cost': {
                    'max': undefined,
                    'min': undefined,
                },
                'leverage': {
                    'max': undefined,
                    'min': undefined,
                },
                'price': {
                    'max': undefined,
                    'min': undefined,
                },
            },
            'linear': undefined,
            'lowercaseId': undefined,
            'maker': undefined,
            'margin': undefined,
            'marginModes': {
                'cross': undefined,
                'isolated': undefined,
            },
            'option': undefined,
            'optionType': undefined,
            'precision': {
                'amount': undefined,
                'base': undefined,
                'cost': undefined,
                'price': undefined,
                'quote': undefined,
            },
            'quote': undefined,
            'quoteId': undefined,
            'settle': undefined,
            'settleId': undefined,
            'spot': undefined,
            'strike': undefined,
            'subType': undefined,
            'swap': undefined,
            'symbol': undefined,
            'taker': undefined,
            'type': undefined,
        };
        if (market !== undefined) {
            const result = this.extend (cleanStructure, market);
            // set undefined swap/future/etc
            if (result['spot']) {
                if (result['contract'] === undefined) {
                    result['contract'] = false;
                }
                if (result['swap'] === undefined) {
                    result['swap'] = false;
                }
                if (result['future'] === undefined) {
                    result['future'] = false;
                }
                if (result['option'] === undefined) {
                    result['option'] = false;
                }
                if (result['index'] === undefined) {
                    result['index'] = false;
                }
            }
            return result;
        }
        return cleanStructure;
    }

    setMarkets (markets, currencies = undefined) {
        const values = [];
        this.markets_by_id = {};
        // handle marketId conflicts
        // we insert spot markets first
        const marketValues = this.sortBy (this.toArray (markets), 'spot', true, true);
        for (let i = 0; i < marketValues.length; i++) {
            const value = marketValues[i];
            if (value['id'] in this.markets_by_id) {
                const marketsByIdArray = (this.markets_by_id[value['id']] as any);
                marketsByIdArray.push (value);
                this.markets_by_id[value['id']] = marketsByIdArray;
            } else {
                this.markets_by_id[value['id']] = [ value ] as any;
            }
            const market = this.deepExtend (this.safeMarketStructure (), {
                'precision': this.precision,
                'limits': this.limits,
            }, this.fees['trading'], value);
            if (market['linear']) {
                market['subType'] = 'linear';
            } else if (market['inverse']) {
                market['subType'] = 'inverse';
            } else {
                market['subType'] = undefined;
            }
            values.push (market);
        }
        this.markets = this.indexBy (values, 'symbol') as any;
        const marketsSortedBySymbol = this.keysort (this.markets);
        const marketsSortedById = this.keysort (this.markets_by_id);
        this.symbols = Object.keys (marketsSortedBySymbol);
        this.ids = Object.keys (marketsSortedById);
        if (currencies !== undefined) {
            // currencies is always undefined when called in constructor but not when called from loadMarkets
            this.currencies = this.deepExtend (this.currencies, currencies);
        } else {
            let baseCurrencies = [];
            let quoteCurrencies = [];
            for (let i = 0; i < values.length; i++) {
                const market = values[i];
                const defaultCurrencyPrecision = (this.precisionMode === DECIMAL_PLACES) ? 8 : this.parseNumber ('1e-8');
                const marketPrecision = this.safeDict (market, 'precision', {});
                if ('base' in market) {
                    const currency = this.safeCurrencyStructure ({
                        'id': this.safeString2 (market, 'baseId', 'base'),
                        'numericId': this.safeInteger (market, 'baseNumericId'),
                        'code': this.safeString (market, 'base'),
                        'precision': this.safeValue2 (marketPrecision, 'base', 'amount', defaultCurrencyPrecision),
                    });
                    baseCurrencies.push (currency);
                }
                if ('quote' in market) {
                    const currency = this.safeCurrencyStructure ({
                        'id': this.safeString2 (market, 'quoteId', 'quote'),
                        'numericId': this.safeInteger (market, 'quoteNumericId'),
                        'code': this.safeString (market, 'quote'),
                        'precision': this.safeValue2 (marketPrecision, 'quote', 'price', defaultCurrencyPrecision),
                    });
                    quoteCurrencies.push (currency);
                }
            }
            baseCurrencies = this.sortBy (baseCurrencies, 'code', false, '');
            quoteCurrencies = this.sortBy (quoteCurrencies, 'code', false, '');
            this.baseCurrencies = this.indexBy (baseCurrencies, 'code');
            this.quoteCurrencies = this.indexBy (quoteCurrencies, 'code');
            const allCurrencies = this.arrayConcat (baseCurrencies, quoteCurrencies);
            const groupedCurrencies = this.groupBy (allCurrencies, 'code');
            const codes = Object.keys (groupedCurrencies);
            const resultingCurrencies = [];
            for (let i = 0; i < codes.length; i++) {
                const code = codes[i];
                const groupedCurrenciesCode = this.safeList (groupedCurrencies, code, []);
                let highestPrecisionCurrency = this.safeValue (groupedCurrenciesCode, 0);
                for (let j = 1; j < groupedCurrenciesCode.length; j++) {
                    const currentCurrency = groupedCurrenciesCode[j];
                    if (this.precisionMode === TICK_SIZE) {
                        highestPrecisionCurrency = (currentCurrency['precision'] < highestPrecisionCurrency['precision']) ? currentCurrency : highestPrecisionCurrency;
                    } else {
                        highestPrecisionCurrency = (currentCurrency['precision'] > highestPrecisionCurrency['precision']) ? currentCurrency : highestPrecisionCurrency;
                    }
                }
                resultingCurrencies.push (highestPrecisionCurrency);
            }
            const sortedCurrencies = this.sortBy (resultingCurrencies, 'code');
            this.currencies = this.deepExtend (this.currencies, this.indexBy (sortedCurrencies, 'code'));
        }
        this.currencies_by_id = this.indexBy (this.currencies, 'id');
        const currenciesSortedByCode = this.keysort (this.currencies);
        this.codes = Object.keys (currenciesSortedByCode);
        return this.markets;
    }

    getDescribeForExtendedWsExchange (currentRestInstance: any, parentRestInstance: any, wsBaseDescribe: Dictionary<any>) {
        const extendedRestDescribe = this.deepExtend (parentRestInstance.describe (), currentRestInstance.describe ());
        const superWithRestDescribe = this.deepExtend (extendedRestDescribe, wsBaseDescribe);
        return superWithRestDescribe;
    }

    safeBalance (balance: Dict): Balances {
        const balances = this.omit (balance, [ 'info', 'timestamp', 'datetime', 'free', 'used', 'total' ]);
        const codes = Object.keys (balances);
        balance['free'] = {};
        balance['used'] = {};
        balance['total'] = {};
        const debtBalance = {};
        for (let i = 0; i < codes.length; i++) {
            const code = codes[i];
            let total = this.safeString (balance[code], 'total');
            let free = this.safeString (balance[code], 'free');
            let used = this.safeString (balance[code], 'used');
            const debt = this.safeString (balance[code], 'debt');
            if ((total === undefined) && (free !== undefined) && (used !== undefined)) {
                total = Precise.stringAdd (free, used);
            }
            if ((free === undefined) && (total !== undefined) && (used !== undefined)) {
                free = Precise.stringSub (total, used);
            }
            if ((used === undefined) && (total !== undefined) && (free !== undefined)) {
                used = Precise.stringSub (total, free);
            }
            balance[code]['free'] = this.parseNumber (free);
            balance[code]['used'] = this.parseNumber (used);
            balance[code]['total'] = this.parseNumber (total);
            balance['free'][code] = balance[code]['free'];
            balance['used'][code] = balance[code]['used'];
            balance['total'][code] = balance[code]['total'];
            if (debt !== undefined) {
                balance[code]['debt'] = this.parseNumber (debt);
                debtBalance[code] = balance[code]['debt'];
            }
        }
        const debtBalanceArray = Object.keys (debtBalance);
        const length = debtBalanceArray.length;
        if (length) {
            balance['debt'] = debtBalance;
        }
        return balance as any;
    }

    safeOrder (order: Dict, market: Market = undefined): Order {
        // parses numbers as strings
        // * it is important pass the trades as unparsed rawTrades
        let amount = this.omitZero (this.safeString (order, 'amount'));
        let remaining = this.safeString (order, 'remaining');
        let filled = this.safeString (order, 'filled');
        let cost = this.safeString (order, 'cost');
        let average = this.omitZero (this.safeString (order, 'average'));
        let price = this.omitZero (this.safeString (order, 'price'));
        let lastTradeTimeTimestamp = this.safeInteger (order, 'lastTradeTimestamp');
        let symbol = this.safeString (order, 'symbol');
        let side = this.safeString (order, 'side');
        const status = this.safeString (order, 'status');
        const parseFilled = (filled === undefined);
        const parseCost = (cost === undefined);
        const parseLastTradeTimeTimestamp = (lastTradeTimeTimestamp === undefined);
        const fee = this.safeValue (order, 'fee');
        const parseFee = (fee === undefined);
        const parseFees = this.safeValue (order, 'fees') === undefined;
        const parseSymbol = symbol === undefined;
        const parseSide = side === undefined;
        const shouldParseFees = parseFee || parseFees;
        const fees = this.safeList (order, 'fees', []);
        let trades = [];
        const isTriggerOrSLTpOrder = ((this.safeString (order, 'triggerPrice') !== undefined || (this.safeString (order, 'stopLossPrice') !== undefined)) || (this.safeString (order, 'takeProfitPrice') !== undefined));
        if (parseFilled || parseCost || shouldParseFees) {
            const rawTrades = this.safeValue (order, 'trades', trades);
            // const oldNumber = this.number;
            // we parse trades as strings here!
            // i don't think this is needed anymore
            // (this as any).number = String;
            const firstTrade = this.safeValue (rawTrades, 0);
            // parse trades if they haven't already been parsed
            const tradesAreParsed = ((firstTrade !== undefined) && ('info' in firstTrade) && ('id' in firstTrade));
            if (!tradesAreParsed) {
                trades = this.parseTrades (rawTrades, market);
            } else {
                trades = rawTrades;
            }
            // this.number = oldNumber; why parse trades as strings if you read the value using `safeString` ?
            let tradesLength = 0;
            const isArray = Array.isArray (trades);
            if (isArray) {
                tradesLength = trades.length;
            }
            if (isArray && (tradesLength > 0)) {
                // move properties that are defined in trades up into the order
                if (order['symbol'] === undefined) {
                    order['symbol'] = trades[0]['symbol'];
                }
                if (order['side'] === undefined) {
                    order['side'] = trades[0]['side'];
                }
                if (order['type'] === undefined) {
                    order['type'] = trades[0]['type'];
                }
                if (order['id'] === undefined) {
                    order['id'] = trades[0]['order'];
                }
                if (parseFilled) {
                    filled = '0';
                }
                if (parseCost) {
                    cost = '0';
                }
                for (let i = 0; i < trades.length; i++) {
                    const trade = trades[i];
                    const tradeAmount = this.safeString (trade, 'amount');
                    if (parseFilled && (tradeAmount !== undefined)) {
                        filled = Precise.stringAdd (filled, tradeAmount);
                    }
                    const tradeCost = this.safeString (trade, 'cost');
                    if (parseCost && (tradeCost !== undefined)) {
                        cost = Precise.stringAdd (cost, tradeCost);
                    }
                    if (parseSymbol) {
                        symbol = this.safeString (trade, 'symbol');
                    }
                    if (parseSide) {
                        side = this.safeString (trade, 'side');
                    }
                    const tradeTimestamp = this.safeValue (trade, 'timestamp');
                    if (parseLastTradeTimeTimestamp && (tradeTimestamp !== undefined)) {
                        if (lastTradeTimeTimestamp === undefined) {
                            lastTradeTimeTimestamp = tradeTimestamp;
                        } else {
                            lastTradeTimeTimestamp = Math.max (lastTradeTimeTimestamp, tradeTimestamp);
                        }
                    }
                    if (shouldParseFees) {
                        const tradeFees = this.safeValue (trade, 'fees');
                        if (tradeFees !== undefined) {
                            for (let j = 0; j < tradeFees.length; j++) {
                                const tradeFee = tradeFees[j];
                                fees.push (this.extend ({}, tradeFee));
                            }
                        } else {
                            const tradeFee = this.safeValue (trade, 'fee');
                            if (tradeFee !== undefined) {
                                fees.push (this.extend ({}, tradeFee));
                            }
                        }
                    }
                }
            }
        }
        if (shouldParseFees) {
            const reducedFees = this.reduceFees ? this.reduceFeesByCurrency (fees) : fees;
            const reducedLength = reducedFees.length;
            for (let i = 0; i < reducedLength; i++) {
                reducedFees[i]['cost'] = this.safeNumber (reducedFees[i], 'cost');
                if ('rate' in reducedFees[i]) {
                    reducedFees[i]['rate'] = this.safeNumber (reducedFees[i], 'rate');
                }
            }
            if (!parseFee && (reducedLength === 0)) {
                // copy fee to avoid modification by reference
                const feeCopy = this.deepExtend (fee);
                feeCopy['cost'] = this.safeNumber (feeCopy, 'cost');
                if ('rate' in feeCopy) {
                    feeCopy['rate'] = this.safeNumber (feeCopy, 'rate');
                }
                reducedFees.push (feeCopy);
            }
            order['fees'] = reducedFees;
            if (parseFee && (reducedLength === 1)) {
                order['fee'] = reducedFees[0];
            }
        }
        if (amount === undefined) {
            // ensure amount = filled + remaining
            if (filled !== undefined && remaining !== undefined) {
                amount = Precise.stringAdd (filled, remaining);
            } else if (status === 'closed') {
                amount = filled;
            }
        }
        if (filled === undefined) {
            if (amount !== undefined && remaining !== undefined) {
                filled = Precise.stringSub (amount, remaining);
            } else if (status === 'closed' && amount !== undefined) {
                filled = amount;
            }
        }
        if (remaining === undefined) {
            if (amount !== undefined && filled !== undefined) {
                remaining = Precise.stringSub (amount, filled);
            } else if (status === 'closed') {
                remaining = '0';
            }
        }
        // ensure that the average field is calculated correctly
        const inverse = this.safeBool (market, 'inverse', false);
        const contractSize = this.numberToString (this.safeValue (market, 'contractSize', 1));
        // inverse
        // price = filled * contract size / cost
        //
        // linear
        // price = cost / (filled * contract size)
        if (average === undefined) {
            if ((filled !== undefined) && (cost !== undefined) && Precise.stringGt (filled, '0')) {
                const filledTimesContractSize = Precise.stringMul (filled, contractSize);
                if (inverse) {
                    average = Precise.stringDiv (filledTimesContractSize, cost);
                } else {
                    average = Precise.stringDiv (cost, filledTimesContractSize);
                }
            }
        }
        // similarly
        // inverse
        // cost = filled * contract size / price
        //
        // linear
        // cost = filled * contract size * price
        const costPriceExists = (average !== undefined) || (price !== undefined);
        if (parseCost && (filled !== undefined) && costPriceExists) {
            let multiplyPrice = undefined;
            if (average === undefined) {
                multiplyPrice = price;
            } else {
                multiplyPrice = average;
            }
            // contract trading
            const filledTimesContractSize = Precise.stringMul (filled, contractSize);
            if (inverse) {
                cost = Precise.stringDiv (filledTimesContractSize, multiplyPrice);
            } else {
                cost = Precise.stringMul (filledTimesContractSize, multiplyPrice);
            }
        }
        // support for market orders
        const orderType = this.safeValue (order, 'type');
        const emptyPrice = (price === undefined) || Precise.stringEquals (price, '0');
        if (emptyPrice && (orderType === 'market')) {
            price = average;
        }
        // we have trades with string values at this point so we will mutate them
        for (let i = 0; i < trades.length; i++) {
            const entry = trades[i];
            entry['amount'] = this.safeNumber (entry, 'amount');
            entry['price'] = this.safeNumber (entry, 'price');
            entry['cost'] = this.safeNumber (entry, 'cost');
            const tradeFee = this.safeDict (entry, 'fee', {});
            tradeFee['cost'] = this.safeNumber (tradeFee, 'cost');
            if ('rate' in tradeFee) {
                tradeFee['rate'] = this.safeNumber (tradeFee, 'rate');
            }
            const entryFees = this.safeList (entry, 'fees', []);
            for (let j = 0; j < entryFees.length; j++) {
                entryFees[j]['cost'] = this.safeNumber (entryFees[j], 'cost');
            }
            entry['fees'] = entryFees;
            entry['fee'] = tradeFee;
        }
        let timeInForce = this.safeString (order, 'timeInForce');
        let postOnly = this.safeValue (order, 'postOnly');
        // timeInForceHandling
        if (timeInForce === undefined) {
            if (!isTriggerOrSLTpOrder && (this.safeString (order, 'type') === 'market')) {
                timeInForce = 'IOC';
            }
            // allow postOnly override
            if (postOnly) {
                timeInForce = 'PO';
            }
        } else if (postOnly === undefined) {
            // timeInForce is not undefined here
            postOnly = timeInForce === 'PO';
        }
        const timestamp = this.safeInteger (order, 'timestamp');
        const lastUpdateTimestamp = this.safeInteger (order, 'lastUpdateTimestamp');
        let datetime = this.safeString (order, 'datetime');
        if (datetime === undefined) {
            datetime = this.iso8601 (timestamp);
        }
        const triggerPrice = this.parseNumber (this.safeString2 (order, 'triggerPrice', 'stopPrice'));
        const takeProfitPrice = this.parseNumber (this.safeString (order, 'takeProfitPrice'));
        const stopLossPrice = this.parseNumber (this.safeString (order, 'stopLossPrice'));
        return this.extend (order, {
            'amount': this.parseNumber (amount),
            'average': this.parseNumber (average),
            'clientOrderId': this.safeString (order, 'clientOrderId'),
            'cost': this.parseNumber (cost),
            'datetime': datetime,
            'fee': this.safeValue (order, 'fee'),
            'filled': this.parseNumber (filled),
            'id': this.safeString (order, 'id'),
            'lastTradeTimestamp': lastTradeTimeTimestamp,
            'lastUpdateTimestamp': lastUpdateTimestamp,
            'postOnly': postOnly,
            'price': this.parseNumber (price),
            'reduceOnly': this.safeValue (order, 'reduceOnly'),
            'remaining': this.parseNumber (remaining),
            'side': side,
            'status': status,
            'stopLossPrice': stopLossPrice,
            'stopPrice': triggerPrice, // ! deprecated, use triggerPrice instead
            'symbol': symbol,
            'takeProfitPrice': takeProfitPrice,
            'timeInForce': timeInForce,
            'timestamp': timestamp,
            'trades': trades,
            'triggerPrice': triggerPrice,
            'type': this.safeString (order, 'type'),
        });
    }

    parseOrders (orders: object, market: Market = undefined, since: Int = undefined, limit: Int = undefined, params = {}): Order[] {
        //
        // the value of orders is either a dict or a list
        //
        // dict
        //
        //     {
        //         'id1': { ... },
        //         'id2': { ... },
        //         'id3': { ... },
        //         ...
        //     }
        //
        // list
        //
        //     [
        //         { 'id': 'id1', ... },
        //         { 'id': 'id2', ... },
        //         { 'id': 'id3', ... },
        //         ...
        //     ]
        //
        let results = [];
        if (Array.isArray (orders)) {
            for (let i = 0; i < orders.length; i++) {
                const parsed = this.parseOrder (orders[i], market); // don't inline this call
                const order = this.extend (parsed, params);
                results.push (order);
            }
        } else {
            const ids = Object.keys (orders);
            for (let i = 0; i < ids.length; i++) {
                const id = ids[i];
                const idExtended = this.extend ({ 'id': id }, orders[id]);
                const parsedOrder = this.parseOrder (idExtended, market); // don't  inline these calls
                const order = this.extend (parsedOrder, params);
                results.push (order);
            }
        }
        results = this.sortBy (results, 'timestamp');
        const symbol = (market !== undefined) ? market['symbol'] : undefined;
        return this.filterBySymbolSinceLimit (results, symbol, since, limit) as Order[];
    }

    calculateFee (symbol: string, type: string, side: string, amount: number, price: number, takerOrMaker = 'taker', params = {}) {
        /**
         * @method
         * @description calculates the presumptive fee that would be charged for an order
         * @param {string} symbol unified market symbol
         * @param {string} type 'market' or 'limit'
         * @param {string} side 'buy' or 'sell'
         * @param {float} amount how much you want to trade, in units of the base currency on most exchanges, or number of contracts
         * @param {float} price the price for the order to be filled at, in units of the quote currency
         * @param {string} takerOrMaker 'taker' or 'maker'
         * @param {object} params
         * @returns {object} contains the rate, the percentage multiplied to the order amount to obtain the fee amount, and cost, the total value of the fee in units of the quote currency, for the order
         */
        if (type === 'market' && takerOrMaker === 'maker') {
            throw new ArgumentsRequired (this.id + ' calculateFee() - you have provided incompatible arguments - "market" type order can not be "maker". Change either the "type" or the "takerOrMaker" argument to calculate the fee.');
        }
        const market = this.markets[symbol];
        const feeSide = this.safeString (market, 'feeSide', 'quote');
        let useQuote = undefined;
        if (feeSide === 'get') {
            // the fee is always in the currency you get
            useQuote = side === 'sell';
        } else if (feeSide === 'give') {
            // the fee is always in the currency you give
            useQuote = side === 'buy';
        } else {
            // the fee is always in feeSide currency
            useQuote = feeSide === 'quote';
        }
        let cost = this.numberToString (amount);
        let key = undefined;
        if (useQuote) {
            const priceString = this.numberToString (price);
            cost = Precise.stringMul (cost, priceString);
            key = 'quote';
        } else {
            key = 'base';
        }
        // for derivatives, the fee is in 'settle' currency
        if (!market['spot']) {
            key = 'settle';
        }
        // even if `takerOrMaker` argument was set to 'maker', for 'market' orders we should forcefully override it to 'taker'
        if (type === 'market') {
            takerOrMaker = 'taker';
        }
        const rate = this.safeString (market, takerOrMaker);
        cost = Precise.stringMul (cost, rate);
        return {
            'cost': this.parseNumber (cost),
            'currency': market[key],
            'rate': this.parseNumber (rate),
            'type': takerOrMaker,
        };
    }

    safeLiquidation (liquidation: Dict, market: Market = undefined): Liquidation {
        const contracts = this.safeString (liquidation, 'contracts');
        const contractSize = this.safeString (market, 'contractSize');
        const price = this.safeString (liquidation, 'price');
        let baseValue = this.safeString (liquidation, 'baseValue');
        let quoteValue = this.safeString (liquidation, 'quoteValue');
        if ((baseValue === undefined) && (contracts !== undefined) && (contractSize !== undefined) && (price !== undefined)) {
            baseValue = Precise.stringMul (contracts, contractSize);
        }
        if ((quoteValue === undefined) && (baseValue !== undefined) && (price !== undefined)) {
            quoteValue = Precise.stringMul (baseValue, price);
        }
        liquidation['contracts'] = this.parseNumber (contracts);
        liquidation['contractSize'] = this.parseNumber (contractSize);
        liquidation['price'] = this.parseNumber (price);
        liquidation['baseValue'] = this.parseNumber (baseValue);
        liquidation['quoteValue'] = this.parseNumber (quoteValue);
        return liquidation as Liquidation;
    }

    safeTrade (trade: Dict, market: Market = undefined): Trade {
        const amount = this.safeString (trade, 'amount');
        const price = this.safeString (trade, 'price');
        let cost = this.safeString (trade, 'cost');
        if (cost === undefined) {
            // contract trading
            const contractSize = this.safeString (market, 'contractSize');
            let multiplyPrice = price;
            if (contractSize !== undefined) {
                const inverse = this.safeBool (market, 'inverse', false);
                if (inverse) {
                    multiplyPrice = Precise.stringDiv ('1', price);
                }
                multiplyPrice = Precise.stringMul (multiplyPrice, contractSize);
            }
            cost = Precise.stringMul (multiplyPrice, amount);
        }
        const [ resultFee, resultFees ] = this.parsedFeeAndFees (trade);
        trade['fee'] = resultFee;
        trade['fees'] = resultFees;
        trade['amount'] = this.parseNumber (amount);
        trade['cost'] = this.parseNumber (cost);
        trade['price'] = this.parseNumber (price);
        return trade as Trade;
    }

    parsedFeeAndFees (container:any) {
        let fee = this.safeDict (container, 'fee');
        let fees = this.safeList (container, 'fees');
        const feeDefined = fee !== undefined;
        const feesDefined = fees !== undefined;
        // parsing only if at least one of them is defined
        const shouldParseFees = (feeDefined || feesDefined);
        if (shouldParseFees) {
            if (feeDefined) {
                fee = this.parseFeeNumeric (fee);
            }
            if (!feesDefined) {
                // just set it directly, no further processing needed
                fees = [ fee ];
            }
            // 'fees' were set, so reparse them
            const reducedFees = this.reduceFees ? this.reduceFeesByCurrency (fees) : fees;
            const reducedLength = reducedFees.length;
            for (let i = 0; i < reducedLength; i++) {
                reducedFees[i] = this.parseFeeNumeric (reducedFees[i]);
            }
            fees = reducedFees;
            if (reducedLength === 1) {
                fee = reducedFees[0];
            } else if (reducedLength === 0) {
                fee = undefined;
            }
        }
        // in case `fee & fees` are undefined, set `fees` as empty array
        if (fee === undefined) {
            fee = {
                'cost': undefined,
                'currency': undefined,
            };
        }
        if (fees === undefined) {
            fees = [];
        }
        return [ fee, fees ];
    }

    parseFeeNumeric (fee: any) {
        fee['cost'] = this.safeNumber (fee, 'cost'); // ensure numeric
        if ('rate' in fee) {
            fee['rate'] = this.safeNumber (fee, 'rate');
        }
        return fee;
    }

    findNearestCeiling (arr: number[], providedValue: number) {
        //  i.e. findNearestCeiling ([ 10, 30, 50],  23) returns 30
        const length = arr.length;
        for (let i = 0; i < length; i++) {
            const current = arr[i];
            if (providedValue <= current) {
                return current;
            }
        }
        return arr[length - 1];
    }

    invertFlatStringDictionary (dict) {
        const reversed = {};
        const keys = Object.keys (dict);
        for (let i = 0; i < keys.length; i++) {
            const key = keys[i];
            const value = dict[key];
            if (typeof value === 'string') {
                reversed[value] = key;
            }
        }
        return reversed;
    }

    reduceFeesByCurrency (fees) {
        //
        // this function takes a list of fee structures having the following format
        //
        //     string = true
        //
        //     [
        //         { 'currency': 'BTC', 'cost': '0.1' },
        //         { 'currency': 'BTC', 'cost': '0.2'  },
        //         { 'currency': 'BTC', 'cost': '0.2', 'rate': '0.00123' },
        //         { 'currency': 'BTC', 'cost': '0.4', 'rate': '0.00123' },
        //         { 'currency': 'BTC', 'cost': '0.5', 'rate': '0.00456' },
        //         { 'currency': 'USDT', 'cost': '12.3456' },
        //     ]
        //
        //     string = false
        //
        //     [
        //         { 'currency': 'BTC', 'cost': 0.1 },
        //         { 'currency': 'BTC', 'cost': 0.2 },
        //         { 'currency': 'BTC', 'cost': 0.2, 'rate': 0.00123 },
        //         { 'currency': 'BTC', 'cost': 0.4, 'rate': 0.00123 },
        //         { 'currency': 'BTC', 'cost': 0.5, 'rate': 0.00456 },
        //         { 'currency': 'USDT', 'cost': 12.3456 },
        //     ]
        //
        // and returns a reduced fee list, where fees are summed per currency and rate (if any)
        //
        //     string = true
        //
        //     [
        //         { 'currency': 'BTC', 'cost': '0.4'  },
        //         { 'currency': 'BTC', 'cost': '0.6', 'rate': '0.00123' },
        //         { 'currency': 'BTC', 'cost': '0.5', 'rate': '0.00456' },
        //         { 'currency': 'USDT', 'cost': '12.3456' },
        //     ]
        //
        //     string  = false
        //
        //     [
        //         { 'currency': 'BTC', 'cost': 0.3  },
        //         { 'currency': 'BTC', 'cost': 0.6, 'rate': 0.00123 },
        //         { 'currency': 'BTC', 'cost': 0.5, 'rate': 0.00456 },
        //         { 'currency': 'USDT', 'cost': 12.3456 },
        //     ]
        //
        const reduced = {};
        for (let i = 0; i < fees.length; i++) {
            const fee = fees[i];
            const code = this.safeString (fee, 'currency');
            const feeCurrencyCode = code !== undefined ? code : i.toString ();
            if (feeCurrencyCode !== undefined) {
                const rate = this.safeString (fee, 'rate');
                const cost = this.safeString (fee, 'cost');
                if (cost === undefined) {
                    // omit undefined cost, as it does not make sense, however, don't omit '0' costs, as they still make sense
                    continue;
                }
                if (!(feeCurrencyCode in reduced)) {
                    reduced[feeCurrencyCode] = {};
                }
                const rateKey = (rate === undefined) ? '' : rate;
                if (rateKey in reduced[feeCurrencyCode]) {
                    reduced[feeCurrencyCode][rateKey]['cost'] = Precise.stringAdd (reduced[feeCurrencyCode][rateKey]['cost'], cost);
                } else {
                    reduced[feeCurrencyCode][rateKey] = {
                        'cost': cost,
                        'currency': code,
                    };
                    if (rate !== undefined) {
                        reduced[feeCurrencyCode][rateKey]['rate'] = rate;
                    }
                }
            }
        }
        let result = [];
        const feeValues = Object.values (reduced);
        for (let i = 0; i < feeValues.length; i++) {
            const reducedFeeValues = Object.values (feeValues[i]);
            result = this.arrayConcat (result, reducedFeeValues);
        }
        return result;
    }

    safeTicker (ticker: Dict, market: Market = undefined): Ticker {
        let open = this.omitZero (this.safeString (ticker, 'open'));
        let close = this.omitZero (this.safeString (ticker, 'close'));
        let last = this.omitZero (this.safeString (ticker, 'last'));
        let change = this.omitZero (this.safeString (ticker, 'change'));
        let percentage = this.omitZero (this.safeString (ticker, 'percentage'));
        let average = this.omitZero (this.safeString (ticker, 'average'));
        let vwap = this.safeString (ticker, 'vwap');
        const baseVolume = this.safeString (ticker, 'baseVolume');
        const quoteVolume = this.safeString (ticker, 'quoteVolume');
        if (vwap === undefined) {
            vwap = Precise.stringDiv (this.omitZero (quoteVolume), baseVolume);
        }
        if ((last !== undefined) && (close === undefined)) {
            close = last;
        } else if ((last === undefined) && (close !== undefined)) {
            last = close;
        }
        if ((last !== undefined) && (open !== undefined)) {
            if (change === undefined) {
                change = Precise.stringSub (last, open);
            }
            if (average === undefined) {
                let precision = 18;
                if (market !== undefined && this.isTickPrecision ()) {
                    const marketPrecision = this.safeDict (market, 'precision');
                    const precisionPrice = this.safeString (marketPrecision, 'price');
                    if (precisionPrice !== undefined) {
                        precision = this.precisionFromString (precisionPrice);
                    }
                }
                average = Precise.stringDiv (Precise.stringAdd (last, open), '2', precision);
            }
        }
        if ((percentage === undefined) && (change !== undefined) && (open !== undefined) && Precise.stringGt (open, '0')) {
            percentage = Precise.stringMul (Precise.stringDiv (change, open), '100');
        }
        if ((change === undefined) && (percentage !== undefined) && (open !== undefined)) {
            change = Precise.stringDiv (Precise.stringMul (percentage, open), '100');
        }
        if ((open === undefined) && (last !== undefined) && (change !== undefined)) {
            open = Precise.stringSub (last, change);
        }
        // timestamp and symbol operations don't belong in safeTicker
        // they should be done in the derived classes
        return this.extend (ticker, {
            'ask': this.parseNumber (this.omitZero (this.safeString (ticker, 'ask'))),
            'askVolume': this.safeNumber (ticker, 'askVolume'),
            'average': this.parseNumber (average),
            'baseVolume': this.parseNumber (baseVolume),
            'bid': this.parseNumber (this.omitZero (this.safeString (ticker, 'bid'))),
            'bidVolume': this.safeNumber (ticker, 'bidVolume'),
            'change': this.parseNumber (change),
            'close': this.parseNumber (this.omitZero (close)),
            'high': this.parseNumber (this.omitZero (this.safeString (ticker, 'high'))),
            'indexPrice': this.safeNumber (ticker, 'indexPrice'),
            'last': this.parseNumber (this.omitZero (last)),
            'low': this.parseNumber (this.omitZero (this.safeString (ticker, 'low'))),
            'markPrice': this.safeNumber (ticker, 'markPrice'),
            'open': this.parseNumber (this.omitZero (open)),
            'percentage': this.parseNumber (percentage),
            'previousClose': this.safeNumber (ticker, 'previousClose'),
            'quoteVolume': this.parseNumber (quoteVolume),
            'vwap': this.parseNumber (vwap),
        });
    }

    async fetchBorrowRate (code: string, amount: number, params = {}): Promise<{}> {
        throw new NotSupported (this.id + ' fetchBorrowRate is deprecated, please use fetchCrossBorrowRate or fetchIsolatedBorrowRate instead');
    }

    async repayCrossMargin (code: string, amount: number, params = {}): Promise<{}> {
        throw new NotSupported (this.id + ' repayCrossMargin is not support yet');
    }

    async repayIsolatedMargin (symbol: string, code: string, amount: number, params = {}): Promise<{}> {
        throw new NotSupported (this.id + ' repayIsolatedMargin is not support yet');
    }

    async borrowCrossMargin (code: string, amount: number, params = {}): Promise<{}> {
        throw new NotSupported (this.id + ' borrowCrossMargin is not support yet');
    }

    async borrowIsolatedMargin (symbol: string, code: string, amount: number, params = {}): Promise<{}> {
        throw new NotSupported (this.id + ' borrowIsolatedMargin is not support yet');
    }

    async borrowMargin (code: string, amount: number, symbol: Str = undefined, params = {}): Promise<{}> {
        throw new NotSupported (this.id + ' borrowMargin is deprecated, please use borrowCrossMargin or borrowIsolatedMargin instead');
    }

    async repayMargin (code: string, amount: number, symbol: Str = undefined, params = {}): Promise<{}> {
        throw new NotSupported (this.id + ' repayMargin is deprecated, please use repayCrossMargin or repayIsolatedMargin instead');
    }

    async fetchOHLCV (symbol: string, timeframe = '1m', since: Int = undefined, limit: Int = undefined, params = {}): Promise<OHLCV[]> {
        let message = '';
        if (this.has['fetchTrades']) {
            message = '. If you want to build OHLCV candles from trade executions data, visit https://github.com/ccxt/ccxt/tree/master/examples/ and see "build-ohlcv-bars" file';
        }
        throw new NotSupported (this.id + ' fetchOHLCV() is not supported yet' + message);
    }

    async fetchOHLCVWs (symbol: string, timeframe = '1m', since: Int = undefined, limit: Int = undefined, params = {}): Promise<OHLCV[]> {
        let message = '';
        if (this.has['fetchTradesWs']) {
            message = '. If you want to build OHLCV candles from trade executions data, visit https://github.com/ccxt/ccxt/tree/master/examples/ and see "build-ohlcv-bars" file';
        }
        throw new NotSupported (this.id + ' fetchOHLCVWs() is not supported yet. Try using fetchOHLCV instead.' + message);
    }

    async watchOHLCV (symbol: string, timeframe = '1m', since: Int = undefined, limit: Int = undefined, params = {}): Promise<OHLCV[]> {
        throw new NotSupported (this.id + ' watchOHLCV() is not supported yet');
    }

    convertTradingViewToOHLCV (ohlcvs: number[][], timestamp = 't', open = 'o', high = 'h', low = 'l', close = 'c', volume = 'v', ms = false) {
        const result = [];
        const timestamps = this.safeList (ohlcvs, timestamp, []);
        const opens = this.safeList (ohlcvs, open, []);
        const highs = this.safeList (ohlcvs, high, []);
        const lows = this.safeList (ohlcvs, low, []);
        const closes = this.safeList (ohlcvs, close, []);
        const volumes = this.safeList (ohlcvs, volume, []);
        for (let i = 0; i < timestamps.length; i++) {
            result.push ([
                ms ? this.safeInteger (timestamps, i) : this.safeTimestamp (timestamps, i),
                this.safeValue (opens, i),
                this.safeValue (highs, i),
                this.safeValue (lows, i),
                this.safeValue (closes, i),
                this.safeValue (volumes, i),
            ]);
        }
        return result;
    }

    convertOHLCVToTradingView (ohlcvs: number[][], timestamp = 't', open = 'o', high = 'h', low = 'l', close = 'c', volume = 'v', ms = false) {
        const result = {};
        result[close] = [];
        result[high] = [];
        result[low] = [];
        result[open] = [];
        result[timestamp] = [];
        result[volume] = [];
        for (let i = 0; i < ohlcvs.length; i++) {
            const ts = ms ? ohlcvs[i][0] : this.parseToInt (ohlcvs[i][0] / 1000);
            const resultTimestamp = result[timestamp];
            resultTimestamp.push (ts);
            const resultOpen = result[open];
            resultOpen.push (ohlcvs[i][1]);
            const resultHigh = result[high];
            resultHigh.push (ohlcvs[i][2]);
            const resultLow = result[low];
            resultLow.push (ohlcvs[i][3]);
            const resultClose = result[close];
            resultClose.push (ohlcvs[i][4]);
            const resultVolume = result[volume];
            resultVolume.push (ohlcvs[i][5]);
        }
        return result;
    }

    async fetchWebEndpoint (method, endpointMethod, returnAsJson, startRegex = undefined, endRegex = undefined) {
        let errorMessage = '';
        const options = this.safeValue (this.options, method, {});
        const muteOnFailure = this.safeBool (options, 'webApiMuteFailure', true);
        try {
            // if it was not explicitly disabled, then don't fetch
            if (this.safeBool (options, 'webApiEnable', true) !== true) {
                return undefined;
            }
            const maxRetries = this.safeValue (options, 'webApiRetries', 10);
            let response = undefined;
            let retry = 0;
            let shouldBreak = false;
            while (retry < maxRetries) {
                try {
                    response = await this[endpointMethod] ({});
                    shouldBreak = true;
                    break;
                } catch (e) {
                    retry = retry + 1;
                    if (retry === maxRetries) {
                        throw e;
                    }
                }
                if (shouldBreak) {
                    break; // this is needed because of GO
                }
            }
            let content = response;
            if (startRegex !== undefined) {
                const splitted_by_start = content.split (startRegex);
                content = splitted_by_start[1]; // we need second part after start
            }
            if (endRegex !== undefined) {
                const splitted_by_end = content.split (endRegex);
                content = splitted_by_end[0]; // we need first part after start
            }
            if (returnAsJson && (typeof content === 'string')) {
                const jsoned = this.parseJson (content.trim ()); // content should be trimmed before json parsing
                if (jsoned) {
                    return jsoned; // if parsing was not successfull, exception should be thrown
                } else {
                    throw new BadResponse ('could not parse the response into json');
                }
            } else {
                return content;
            }
        } catch (e) {
            errorMessage = this.id + ' ' + method + '() failed to fetch correct data from website. Probably webpage markup has been changed, breaking the page custom parser.';
        }
        if (muteOnFailure) {
            return undefined;
        } else {
            throw new BadResponse (errorMessage);
        }
    }

    marketIds (symbols: Strings = undefined) {
        if (symbols === undefined) {
            return symbols;
        }
        const result = [];
        for (let i = 0; i < symbols.length; i++) {
            result.push (this.marketId (symbols[i]));
        }
        return result;
    }

    currencyIds (codes: Strings = undefined) {
        if (codes === undefined) {
            return codes;
        }
        const result = [];
        for (let i = 0; i < codes.length; i++) {
            result.push (this.currencyId (codes[i]));
        }
        return result;
    }

    marketsForSymbols (symbols: Strings = undefined) {
        if (symbols === undefined) {
            return symbols;
        }
        const result = [];
        for (let i = 0; i < symbols.length; i++) {
            result.push (this.market (symbols[i]));
        }
        return result;
    }

    marketSymbols (symbols: Strings = undefined, type: Str = undefined, allowEmpty = true, sameTypeOnly = false, sameSubTypeOnly = false) {
        if (symbols === undefined) {
            if (!allowEmpty) {
                throw new ArgumentsRequired (this.id + ' empty list of symbols is not supported');
            }
            return symbols;
        }
        const symbolsLength = symbols.length;
        if (symbolsLength === 0) {
            if (!allowEmpty) {
                throw new ArgumentsRequired (this.id + ' empty list of symbols is not supported');
            }
            return symbols;
        }
        const result = [];
        let marketType = undefined;
        let isLinearSubType = undefined;
        for (let i = 0; i < symbols.length; i++) {
            const market = this.market (symbols[i]);
            if (sameTypeOnly && (marketType !== undefined)) {
                if (market['type'] !== marketType) {
                    throw new BadRequest (this.id + ' symbols must be of the same type, either ' + marketType + ' or ' + market['type'] + '.');
                }
            }
            if (sameSubTypeOnly && (isLinearSubType !== undefined)) {
                if (market['linear'] !== isLinearSubType) {
                    throw new BadRequest (this.id + ' symbols must be of the same subType, either linear or inverse.');
                }
            }
            if (type !== undefined && market['type'] !== type) {
                throw new BadRequest (this.id + ' symbols must be of the same type ' + type + '. If the type is incorrect you can change it in options or the params of the request');
            }
            marketType = market['type'];
            if (!market['spot']) {
                isLinearSubType = market['linear'];
            }
            const symbol = this.safeString (market, 'symbol', symbols[i]);
            result.push (symbol);
        }
        return result;
    }

    marketCodes (codes: Strings = undefined) {
        if (codes === undefined) {
            return codes;
        }
        const result = [];
        for (let i = 0; i < codes.length; i++) {
            result.push (this.commonCurrencyCode (codes[i]));
        }
        return result;
    }

    parseBidsAsks (bidasks, priceKey: IndexType = 0, amountKey: IndexType = 1, countOrIdKey: IndexType = 2) {
        bidasks = this.toArray (bidasks);
        const result = [];
        for (let i = 0; i < bidasks.length; i++) {
            result.push (this.parseBidAsk (bidasks[i], priceKey, amountKey, countOrIdKey));
        }
        return result;
    }

    async fetchL2OrderBook (symbol: string, limit: Int = undefined, params = {}) {
        const orderbook = await this.fetchOrderBook (symbol, limit, params);
        return this.extend (orderbook, {
            'asks': this.sortBy (this.aggregate (orderbook['asks']), 0),
            'bids': this.sortBy (this.aggregate (orderbook['bids']), 0, true),
        });
    }

    filterBySymbol (objects, symbol: Str = undefined) {
        if (symbol === undefined) {
            return objects;
        }
        const result = [];
        for (let i = 0; i < objects.length; i++) {
            const objectSymbol = this.safeString (objects[i], 'symbol');
            if (objectSymbol === symbol) {
                result.push (objects[i]);
            }
        }
        return result;
    }

    parseOHLCV (ohlcv, market: Market = undefined) : OHLCV {
        if (Array.isArray (ohlcv)) {
            return [
                this.safeInteger (ohlcv, 0), // timestamp
                this.safeNumber (ohlcv, 1), // open
                this.safeNumber (ohlcv, 2), // high
                this.safeNumber (ohlcv, 3), // low
                this.safeNumber (ohlcv, 4), // close
                this.safeNumber (ohlcv, 5), // volume
            ];
        }
        return ohlcv;
    }

    networkCodeToId (networkCode: string, currencyCode: Str = undefined): string {
        /**
         * @ignore
         * @method
         * @name exchange#networkCodeToId
         * @description tries to convert the provided networkCode (which is expected to be an unified network code) to a network id. In order to achieve this, derived class needs to have 'options->networks' defined.
         * @param {string} networkCode unified network code
         * @param {string} currencyCode unified currency code, but this argument is not required by default, unless there is an exchange (like huobi) that needs an override of the method to be able to pass currencyCode argument additionally
         * @returns {string|undefined} exchange-specific network id
         */
        if (networkCode === undefined) {
            return undefined;
        }
        const networkIdsByCodes = this.safeValue (this.options, 'networks', {});
        let networkId = this.safeString (networkIdsByCodes, networkCode);
        // for example, if 'ETH' is passed for networkCode, but 'ETH' key not defined in `options->networks` object
        if (networkId === undefined) {
            if (currencyCode === undefined) {
                const currencies = Object.values (this.currencies);
                for (let i = 0; i < currencies.length; i++) {
                    const currency = currencies[i];
                    const networks = this.safeDict (currency, 'networks');
                    const network = this.safeDict (networks, networkCode);
                    networkId = this.safeString (network, 'id');
                    if (networkId !== undefined) {
                        break;
                    }
                }
            } else {
                // if currencyCode was provided, then we try to find if that currencyCode has a replacement (i.e. ERC20 for ETH) or is in the currency
                const defaultNetworkCodeReplacements = this.safeValue (this.options, 'defaultNetworkCodeReplacements', {});
                if (currencyCode in defaultNetworkCodeReplacements) {
                    // if there is a replacement for the passed networkCode, then we use it to find network-id in `options->networks` object
                    const replacementObject = defaultNetworkCodeReplacements[currencyCode]; // i.e. { 'ERC20': 'ETH' }
                    const keys = Object.keys (replacementObject);
                    for (let i = 0; i < keys.length; i++) {
                        const key = keys[i];
                        const value = replacementObject[key];
                        // if value matches to provided unified networkCode, then we use it's key to find network-id in `options->networks` object
                        if (value === networkCode) {
                            networkId = this.safeString (networkIdsByCodes, key);
                            break;
                        }
                    }
                } else {
                    // serach for network inside currency
                    const currency = this.safeDict (this.currencies, currencyCode);
                    const networks = this.safeDict (currency, 'networks');
                    const network = this.safeDict (networks, networkCode);
                    networkId = this.safeString (network, 'id');
                }
            }
            // if it wasn't found, we just set the provided value to network-id
            if (networkId === undefined) {
                networkId = networkCode;
            }
        }
        return networkId;
    }

    networkIdToCode (networkId: Str = undefined, currencyCode: Str = undefined): string {
        /**
         * @ignore
         * @method
         * @name exchange#networkIdToCode
         * @description tries to convert the provided exchange-specific networkId to an unified network Code. In order to achieve this, derived class needs to have "options['networksById']" defined.
         * @param {string} networkId exchange specific network id/title, like: TRON, Trc-20, usdt-erc20, etc
         * @param {string|undefined} currencyCode unified currency code, but this argument is not required by default, unless there is an exchange (like huobi) that needs an override of the method to be able to pass currencyCode argument additionally
         * @returns {string|undefined} unified network code
         */
        if (networkId === undefined) {
            return undefined;
        }
        const networkCodesByIds = this.safeDict (this.options, 'networksById', {});
        let networkCode = this.safeString (networkCodesByIds, networkId, networkId);
        // replace mainnet network-codes (i.e. ERC20->ETH)
        if (currencyCode !== undefined) {
            const defaultNetworkCodeReplacements = this.safeDict (this.options, 'defaultNetworkCodeReplacements', {});
            if (currencyCode in defaultNetworkCodeReplacements) {
                const replacementObject = this.safeDict (defaultNetworkCodeReplacements, currencyCode, {});
                networkCode = this.safeString (replacementObject, networkCode, networkCode);
            }
        }
        return networkCode;
    }

    handleNetworkCodeAndParams (params) {
        const networkCodeInParams = this.safeString2 (params, 'networkCode', 'network');
        if (networkCodeInParams !== undefined) {
            params = this.omit (params, [ 'networkCode', 'network' ]);
        }
        // if it was not defined by user, we should not set it from 'defaultNetworks', because handleNetworkCodeAndParams is for only request-side and thus we do not fill it with anything. We can only use 'defaultNetworks' after parsing response-side
        return [ networkCodeInParams, params ];
    }

    defaultNetworkCode (currencyCode: string) {
        let defaultNetworkCode = undefined;
        const defaultNetworks = this.safeDict (this.options, 'defaultNetworks', {});
        if (currencyCode in defaultNetworks) {
            // if currency had set its network in "defaultNetworks", use it
            defaultNetworkCode = defaultNetworks[currencyCode];
        } else {
            // otherwise, try to use the global-scope 'defaultNetwork' value (even if that network is not supported by currency, it doesn't make any problem, this will be just used "at first" if currency supports this network at all)
            const defaultNetwork = this.safeString (this.options, 'defaultNetwork');
            if (defaultNetwork !== undefined) {
                defaultNetworkCode = defaultNetwork;
            }
        }
        return defaultNetworkCode;
    }

    selectNetworkCodeFromUnifiedNetworks (currencyCode, networkCode, indexedNetworkEntries) {
        return this.selectNetworkKeyFromNetworks (currencyCode, networkCode, indexedNetworkEntries, true);
    }

    selectNetworkIdFromRawNetworks (currencyCode, networkCode, indexedNetworkEntries) {
        return this.selectNetworkKeyFromNetworks (currencyCode, networkCode, indexedNetworkEntries, false);
    }

    selectNetworkKeyFromNetworks (currencyCode, networkCode, indexedNetworkEntries, isIndexedByUnifiedNetworkCode = false) {
        // this method is used against raw & unparse network entries, which are just indexed by network id
        let chosenNetworkId = undefined;
        const availableNetworkIds = Object.keys (indexedNetworkEntries);
        const responseNetworksLength = availableNetworkIds.length;
        if (networkCode !== undefined) {
            if (responseNetworksLength === 0) {
                throw new NotSupported (this.id + ' - ' + networkCode + ' network did not return any result for ' + currencyCode);
            } else {
                // if networkCode was provided by user, we should check it after response, as the referenced exchange doesn't support network-code during request
                const networkIdOrCode = isIndexedByUnifiedNetworkCode ? networkCode : this.networkCodeToId (networkCode, currencyCode);
                if (networkIdOrCode in indexedNetworkEntries) {
                    chosenNetworkId = networkIdOrCode;
                } else {
                    throw new NotSupported (this.id + ' - ' + networkIdOrCode + ' network was not found for ' + currencyCode + ', use one of ' + availableNetworkIds.join (', '));
                }
            }
        } else {
            if (responseNetworksLength === 0) {
                throw new NotSupported (this.id + ' - no networks were returned for ' + currencyCode);
            } else {
                // if networkCode was not provided by user, then we try to use the default network (if it was defined in "defaultNetworks"), otherwise, we just return the first network entry
                const defaultNetworkCode = this.defaultNetworkCode (currencyCode);
                const defaultNetworkId = isIndexedByUnifiedNetworkCode ? defaultNetworkCode : this.networkCodeToId (defaultNetworkCode, currencyCode);
                if (defaultNetworkId in indexedNetworkEntries) {
                    return defaultNetworkId;
                }
                throw new NotSupported (this.id + ' - can not determine the default network, please pass param["network"] one from : ' + availableNetworkIds.join (', '));
            }
        }
        return chosenNetworkId;
    }

    safeNumber2 (dictionary: object, key1: IndexType, key2: IndexType, d = undefined) {
        const value = this.safeString2 (dictionary, key1, key2);
        return this.parseNumber (value, d);
    }

    parseOrderBook (orderbook: object, symbol: string, timestamp: Int = undefined, bidsKey = 'bids', asksKey = 'asks', priceKey: IndexType = 0, amountKey: IndexType = 1, countOrIdKey: IndexType = 2): OrderBook {
        const bids = this.parseBidsAsks (this.safeValue (orderbook, bidsKey, []), priceKey, amountKey, countOrIdKey);
        const asks = this.parseBidsAsks (this.safeValue (orderbook, asksKey, []), priceKey, amountKey, countOrIdKey);
        return {
            'asks': this.sortBy (asks, 0),
            'bids': this.sortBy (bids, 0, true),
            'datetime': this.iso8601 (timestamp),
            'nonce': undefined,
            'symbol': symbol,
            'timestamp': timestamp,
        } as any;
    }

    parseOHLCVs (ohlcvs: object[], market: any = undefined, timeframe: string = '1m', since: Int = undefined, limit: Int = undefined, tail: Bool = false): OHLCV[] {
        const results = [];
        for (let i = 0; i < ohlcvs.length; i++) {
            results.push (this.parseOHLCV (ohlcvs[i], market));
        }
        const sorted = this.sortBy (results, 0);
        return this.filterBySinceLimit (sorted, since, limit, 0, tail) as any;
    }

    parseLeverageTiers (response: any, symbols: string[] = undefined, marketIdKey = undefined): LeverageTiers {
        // marketIdKey should only be undefined when response is a dictionary
        symbols = this.marketSymbols (symbols);
        const tiers = {};
        let symbolsLength = 0;
        if (symbols !== undefined) {
            symbolsLength = symbols.length;
        }
        const noSymbols = (symbols === undefined) || (symbolsLength === 0);
        if (Array.isArray (response)) {
            for (let i = 0; i < response.length; i++) {
                const item = response[i];
                const id = this.safeString (item, marketIdKey);
                const market = this.safeMarket (id, undefined, undefined, 'swap');
                const symbol = market['symbol'];
                const contract = this.safeBool (market, 'contract', false);
                if (contract && (noSymbols || this.inArray (symbol, symbols))) {
                    tiers[symbol] = this.parseMarketLeverageTiers (item, market);
                }
            }
        } else {
            const keys = Object.keys (response);
            for (let i = 0; i < keys.length; i++) {
                const marketId = keys[i];
                const item = response[marketId];
                const market = this.safeMarket (marketId, undefined, undefined, 'swap');
                const symbol = market['symbol'];
                const contract = this.safeBool (market, 'contract', false);
                if (contract && (noSymbols || this.inArray (symbol, symbols))) {
                    tiers[symbol] = this.parseMarketLeverageTiers (item, market);
                }
            }
        }
        return tiers;
    }

    async loadTradingLimits (symbols: Strings = undefined, reload = false, params = {}) {
        if (this.has['fetchTradingLimits']) {
            if (reload || !('limitsLoaded' in this.options)) {
                const response = await this.fetchTradingLimits (symbols);
                for (let i = 0; i < symbols.length; i++) {
                    const symbol = symbols[i];
                    this.markets[symbol] = this.deepExtend (this.markets[symbol], response[symbol]);
                }
                this.options['limitsLoaded'] = this.milliseconds ();
            }
        }
        return this.markets;
    }

    safePosition (position: Dict): Position {
        // simplified version of: /pull/12765/
        const unrealizedPnlString = this.safeString (position, 'unrealisedPnl');
        const initialMarginString = this.safeString (position, 'initialMargin');
        //
        // PERCENTAGE
        //
        const percentage = this.safeValue (position, 'percentage');
        if ((percentage === undefined) && (unrealizedPnlString !== undefined) && (initialMarginString !== undefined)) {
            // as it was done in all implementations ( aax, btcex, bybit, deribit, ftx, gate, kucoinfutures, phemex )
            const percentageString = Precise.stringMul (Precise.stringDiv (unrealizedPnlString, initialMarginString, 4), '100');
            position['percentage'] = this.parseNumber (percentageString);
        }
        // if contractSize is undefined get from market
        let contractSize = this.safeNumber (position, 'contractSize');
        const symbol = this.safeString (position, 'symbol');
        let market = undefined;
        if (symbol !== undefined) {
            market = this.safeValue (this.markets, symbol);
        }
        if (contractSize === undefined && market !== undefined) {
            contractSize = this.safeNumber (market, 'contractSize');
            position['contractSize'] = contractSize;
        }
        return position as Position;
    }

    parsePositions (positions: any[], symbols: string[] = undefined, params = {}): Position[] {
        symbols = this.marketSymbols (symbols);
        positions = this.toArray (positions);
        const result = [];
        for (let i = 0; i < positions.length; i++) {
            const position = this.extend (this.parsePosition (positions[i], undefined), params);
            result.push (position);
        }
        return this.filterByArrayPositions (result, 'symbol', symbols, false);
    }

    parseAccounts (accounts: any[], params = {}): Account[] {
        accounts = this.toArray (accounts);
        const result = [];
        for (let i = 0; i < accounts.length; i++) {
            const account = this.extend (this.parseAccount (accounts[i]), params);
            result.push (account);
        }
        return result;
    }

    parseTrades (trades: any[], market: Market = undefined, since: Int = undefined, limit: Int = undefined, params = {}): Trade[] {
        trades = this.toArray (trades);
        let result = [];
        for (let i = 0; i < trades.length; i++) {
            const trade = this.extend (this.parseTrade (trades[i], market), params);
            result.push (trade);
        }
        result = this.sortBy2 (result, 'timestamp', 'id');
        const symbol = (market !== undefined) ? market['symbol'] : undefined;
        return this.filterBySymbolSinceLimit (result, symbol, since, limit) as Trade[];
    }

    parseTransactions (transactions: any[], currency: Currency = undefined, since: Int = undefined, limit: Int = undefined, params = {}): Transaction[] {
        transactions = this.toArray (transactions);
        let result = [];
        for (let i = 0; i < transactions.length; i++) {
            const transaction = this.extend (this.parseTransaction (transactions[i], currency), params);
            result.push (transaction);
        }
        result = this.sortBy (result, 'timestamp');
        const code = (currency !== undefined) ? currency['code'] : undefined;
        return this.filterByCurrencySinceLimit (result, code, since, limit);
    }

    parseTransfers (transfers: any[], currency: Currency = undefined, since: Int = undefined, limit: Int = undefined, params = {}): TransferEntry[] {
        transfers = this.toArray (transfers);
        let result = [];
        for (let i = 0; i < transfers.length; i++) {
            const transfer = this.extend (this.parseTransfer (transfers[i], currency), params);
            result.push (transfer);
        }
        result = this.sortBy (result, 'timestamp');
        const code = (currency !== undefined) ? currency['code'] : undefined;
        return this.filterByCurrencySinceLimit (result, code, since, limit);
    }

    parseLedger (data, currency: Currency = undefined, since: Int = undefined, limit: Int = undefined, params = {}): LedgerEntry[] {
        let result = [];
        const arrayData = this.toArray (data);
        for (let i = 0; i < arrayData.length; i++) {
            const itemOrItems = this.parseLedgerEntry (arrayData[i], currency);
            if (Array.isArray (itemOrItems)) {
                for (let j = 0; j < itemOrItems.length; j++) {
                    result.push (this.extend (itemOrItems[j], params));
                }
            } else {
                result.push (this.extend (itemOrItems, params));
            }
        }
        result = this.sortBy (result, 'timestamp');
        const code = (currency !== undefined) ? currency['code'] : undefined;
        return this.filterByCurrencySinceLimit (result, code, since, limit);
    }

    nonce () {
        return this.seconds ();
    }

    setHeaders (headers) {
        return headers;
    }

    currencyId (code: string): string {
        let currency = this.safeDict (this.currencies, code);
        if (currency === undefined) {
            currency = this.safeCurrency (code);
        }
        if (currency !== undefined) {
            return currency['id'];
        }
        return code;
    }

    marketId (symbol: string): string {
        const market = this.market (symbol);
        if (market !== undefined) {
            return market['id'];
        }
        return symbol;
    }

    symbol (symbol: string): string {
        const market = this.market (symbol);
        return this.safeString (market, 'symbol', symbol);
    }

    handleParamString (params: object, paramName: string, defaultValue: Str = undefined): [string, object] {
        const value = this.safeString (params, paramName, defaultValue);
        if (value !== undefined) {
            params = this.omit (params, paramName);
        }
        return [ value, params ];
    }

    handleParamString2 (params: object, paramName1: string, paramName2: string, defaultValue: Str = undefined): [string, object] {
        const value = this.safeString2 (params, paramName1, paramName2, defaultValue);
        if (value !== undefined) {
            params = this.omit (params, [ paramName1, paramName2 ]);
        }
        return [ value, params ];
    }

    handleParamInteger (params: object, paramName: string, defaultValue: Int = undefined): [Int, object] {
        const value = this.safeInteger (params, paramName, defaultValue);
        if (value !== undefined) {
            params = this.omit (params, paramName);
        }
        return [ value, params ];
    }

    handleParamInteger2 (params: object, paramName1: string, paramName2: string, defaultValue: Int = undefined): [Int, object] {
        const value = this.safeInteger2 (params, paramName1, paramName2, defaultValue);
        if (value !== undefined) {
            params = this.omit (params, [ paramName1, paramName2 ]);
        }
        return [ value, params ];
    }

    handleParamBool (params: object, paramName: string, defaultValue: Bool = undefined): [Bool, object] {
        const value = this.safeBool (params, paramName, defaultValue);
        if (value !== undefined) {
            params = this.omit (params, paramName);
        }
        return [ value, params ];
    }

    handleParamBool2 (params: object, paramName1: string, paramName2: string, defaultValue: Bool = undefined): [Bool, object] {
        const value = this.safeBool2 (params, paramName1, paramName2, defaultValue);
        if (value !== undefined) {
            params = this.omit (params, [ paramName1, paramName2 ]);
        }
        return [ value, params ];
    }

    /**
     * @param {object} params - extra parameters
     * @param {object} request - existing dictionary of request
     * @param {string} exchangeSpecificKey - the key for chain id to be set in request
     * @param {object} currencyCode - (optional) existing dictionary of request
     * @param {boolean} isRequired - (optional) whether that param is required to be present
     * @returns {object[]} - returns [request, params] where request is the modified request object and params is the modified params object
     */
    handleRequestNetwork (params: Dict, request: Dict, exchangeSpecificKey: string, currencyCode:Str = undefined, isRequired: boolean = false) {
        let networkCode = undefined;
        [ networkCode, params ] = this.handleNetworkCodeAndParams (params);
        if (networkCode !== undefined) {
            request[exchangeSpecificKey] = this.networkCodeToId (networkCode, currencyCode);
        } else if (isRequired) {
            throw new ArgumentsRequired (this.id + ' - "network" param is required for this request');
        }
        return [ request, params ];
    }

    resolvePath (path, params) {
        return [
            this.implodeParams (path, params),
            this.omit (params, this.extractParams (path)),
        ];
    }

    getListFromObjectValues (objects, key: IndexType) {
        let newArray = objects;
        if (!Array.isArray (objects)) {
            newArray = this.toArray (objects);
        }
        const results = [];
        for (let i = 0; i < newArray.length; i++) {
            results.push (newArray[i][key]);
        }
        return results;
    }

    getSymbolsForMarketType (marketType: Str = undefined, subType: Str = undefined, symbolWithActiveStatus: boolean = true, symbolWithUnknownStatus: boolean = true) {
        let filteredMarkets = this.markets;
        if (marketType !== undefined) {
            filteredMarkets = this.filterBy (filteredMarkets, 'type', marketType);
        }
        if (subType !== undefined) {
            this.checkRequiredArgument ('getSymbolsForMarketType', subType, 'subType', [ 'linear', 'inverse', 'quanto' ]);
            filteredMarkets = this.filterBy (filteredMarkets, 'subType', subType);
        }
        const activeStatuses = [];
        if (symbolWithActiveStatus) {
            activeStatuses.push (true);
        }
        if (symbolWithUnknownStatus) {
            activeStatuses.push (undefined);
        }
        filteredMarkets = this.filterByArray (filteredMarkets, 'active', activeStatuses, false);
        return this.getListFromObjectValues (filteredMarkets, 'symbol');
    }

    filterByArray (objects, key: IndexType, values = undefined, indexed = true) {
        objects = this.toArray (objects);
        // return all of them if no values were passed
        if (values === undefined || !values) {
            // return indexed ? this.indexBy (objects, key) : objects;
            if (indexed) {
                return this.indexBy (objects, key);
            } else {
                return objects;
            }
        }
        const results = [];
        for (let i = 0; i < objects.length; i++) {
            if (this.inArray (objects[i][key], values)) {
                results.push (objects[i]);
            }
        }
        // return indexed ? this.indexBy (results, key) : results;
        if (indexed) {
            return this.indexBy (results, key);
        }
        return results;
    }

    async fetch2 (path, api: any = 'public', method = 'GET', params = {}, headers: any = undefined, body: any = undefined, config = {}) {
        if (this.enableRateLimit) {
            const cost = this.calculateRateLimiterCost (api, method, path, params, config);
            await this.throttle (cost);
        }
        let retries = undefined;
        [ retries, params ] = this.handleOptionAndParams (params, path, 'maxRetriesOnFailure', 0);
        let retryDelay = undefined;
        [ retryDelay, params ] = this.handleOptionAndParams (params, path, 'maxRetriesOnFailureDelay', 0);
        this.lastRestRequestTimestamp = this.milliseconds ();
        const request = this.sign (path, api, method, params, headers, body);
        this.last_request_headers = request['headers'];
        this.last_request_body = request['body'];
        this.last_request_url = request['url'];
        for (let i = 0; i < retries + 1; i++) {
            try {
                return await this.fetch (request['url'], request['method'], request['headers'], request['body']);
            } catch (e) {
                if (e instanceof OperationFailed) {
                    if (i < retries) {
                        if (this.verbose) {
                            this.log ('Request failed with the error: ' + e.toString () + ', retrying ' + (i + 1).toString () + ' of ' + retries.toString () + '...');
                        }
                        if ((retryDelay !== undefined) && (retryDelay !== 0)) {
                            await this.sleep (retryDelay);
                        }
                    } else {
                        throw e;
                    }
                } else {
                    throw e;
                }
            }
        }
        return undefined; // this line is never reached, but exists for c# value return requirement
    }

    async request (path, api: any = 'public', method = 'GET', params = {}, headers: any = undefined, body: any = undefined, config = {}) {
        return await this.fetch2 (path, api, method, params, headers, body, config);
    }

    async loadAccounts (reload = false, params = {}) {
        if (reload) {
            this.accounts = await this.fetchAccounts (params);
        } else {
            if (this.accounts) {
                return this.accounts;
            } else {
                this.accounts = await this.fetchAccounts (params);
            }
        }
        this.accountsById = this.indexBy (this.accounts, 'id') as any;
        return this.accounts;
    }

    buildOHLCVC (trades: Trade[], timeframe: string = '1m', since: number = 0, limit: number = 2147483647): OHLCVC[] {
        // given a sorted arrays of trades (recent last) and a timeframe builds an array of OHLCV candles
        // note, default limit value (2147483647) is max int32 value
        const ms = this.parseTimeframe (timeframe) * 1000;
        const ohlcvs = [];
        const i_timestamp = 0;
        // const open = 1;
        const i_high = 2;
        const i_low = 3;
        const i_close = 4;
        const i_volume = 5;
        const i_count = 6;
        const tradesLength = trades.length;
        const oldest = Math.min (tradesLength, limit);
        for (let i = 0; i < oldest; i++) {
            const trade = trades[i];
            const ts = trade['timestamp'];
            if (ts < since) {
                continue;
            }
            const openingTime = Math.floor (ts / ms) * ms; // shift to the edge of m/h/d (but not M)
            if (openingTime < since) { // we don't need bars, that have opening time earlier than requested
                continue;
            }
            const ohlcv_length = ohlcvs.length;
            const candle = ohlcv_length - 1;
            if ((candle === -1) || (openingTime >= this.sum (ohlcvs[candle][i_timestamp], ms))) {
                // moved to a new timeframe -> create a new candle from opening trade
                ohlcvs.push ([
                    openingTime, // timestamp
                    trade['price'], // O
                    trade['price'], // H
                    trade['price'], // L
                    trade['price'], // C
                    trade['amount'], // V
                    1, // count
                ]);
            } else {
                // still processing the same timeframe -> update opening trade
                ohlcvs[candle][i_high] = Math.max (ohlcvs[candle][i_high], trade['price']);
                ohlcvs[candle][i_low] = Math.min (ohlcvs[candle][i_low], trade['price']);
                ohlcvs[candle][i_close] = trade['price'];
                ohlcvs[candle][i_volume] = this.sum (ohlcvs[candle][i_volume], trade['amount']);
                ohlcvs[candle][i_count] = this.sum (ohlcvs[candle][i_count], 1);
            }
        }
        return ohlcvs;
    }

    parseTradingViewOHLCV (ohlcvs, market = undefined, timeframe = '1m', since: Int = undefined, limit: Int = undefined) {
        const result = this.convertTradingViewToOHLCV (ohlcvs);
        return this.parseOHLCVs (result, market, timeframe, since, limit);
    }

    async editLimitBuyOrder (id: string, symbol: string, amount: number, price: Num = undefined, params = {}) {
        return await this.editLimitOrder (id, symbol, 'buy', amount, price, params);
    }

    async editLimitSellOrder (id: string, symbol: string, amount: number, price: Num = undefined, params = {}) {
        return await this.editLimitOrder (id, symbol, 'sell', amount, price, params);
    }

    async editLimitOrder (id: string, symbol: string, side: OrderSide, amount: number, price: Num = undefined, params = {}) {
        return await this.editOrder (id, symbol, 'limit', side, amount, price, params);
    }

    async editOrder (id: string, symbol: string, type: OrderType, side: OrderSide, amount: Num = undefined, price: Num = undefined, params = {}): Promise<Order> {
        await this.cancelOrder (id, symbol);
        return await this.createOrder (symbol, type, side, amount, price, params);
    }

    async editOrderWs (id: string, symbol: string, type: OrderType, side: OrderSide, amount: Num = undefined, price: Num = undefined, params = {}): Promise<Order> {
        await this.cancelOrderWs (id, symbol);
        return await this.createOrderWs (symbol, type, side, amount, price, params);
    }

    async fetchPosition (symbol: string, params = {}): Promise<Position> {
        throw new NotSupported (this.id + ' fetchPosition() is not supported yet');
    }

    async fetchPositionWs (symbol: string, params = {}): Promise<Position[]> {
        throw new NotSupported (this.id + ' fetchPositionWs() is not supported yet');
    }

    async watchPosition (symbol: Str = undefined, params = {}): Promise<Position> {
        throw new NotSupported (this.id + ' watchPosition() is not supported yet');
    }

    async watchPositions (symbols: Strings = undefined, since: Int = undefined, limit: Int = undefined, params = {}): Promise<Position[]> {
        throw new NotSupported (this.id + ' watchPositions() is not supported yet');
    }

    async watchPositionForSymbols (symbols: Strings = undefined, since: Int = undefined, limit: Int = undefined, params = {}): Promise<Position[]> {
        return await this.watchPositions (symbols, since, limit, params);
    }

    async fetchPositionsForSymbol (symbol: string, params = {}): Promise<Position[]> {
        /**
         * @method
         * @name exchange#fetchPositionsForSymbol
         * @description fetches all open positions for specific symbol, unlike fetchPositions (which is designed to work with multiple symbols) so this method might be preffered for one-market position, because of less rate-limit consumption and speed
         * @param {string} symbol unified market symbol
         * @param {object} params extra parameters specific to the endpoint
         * @returns {object[]} a list of [position structure]{@link https://docs.ccxt.com/#/?id=position-structure} with maximum 3 items - possible one position for "one-way" mode, and possible two positions (long & short) for "two-way" (a.k.a. hedge) mode
         */
        throw new NotSupported (this.id + ' fetchPositionsForSymbol() is not supported yet');
    }

    async fetchPositionsForSymbolWs (symbol: string, params = {}): Promise<Position[]> {
        /**
         * @method
         * @name exchange#fetchPositionsForSymbol
         * @description fetches all open positions for specific symbol, unlike fetchPositions (which is designed to work with multiple symbols) so this method might be preffered for one-market position, because of less rate-limit consumption and speed
         * @param {string} symbol unified market symbol
         * @param {object} params extra parameters specific to the endpoint
         * @returns {object[]} a list of [position structure]{@link https://docs.ccxt.com/#/?id=position-structure} with maximum 3 items - possible one position for "one-way" mode, and possible two positions (long & short) for "two-way" (a.k.a. hedge) mode
         */
        throw new NotSupported (this.id + ' fetchPositionsForSymbol() is not supported yet');
    }

    async fetchPositions (symbols: Strings = undefined, params = {}): Promise<Position[]> {
        throw new NotSupported (this.id + ' fetchPositions() is not supported yet');
    }

    async fetchPositionsWs (symbols: Strings = undefined, params = {}): Promise<Position[]> {
        throw new NotSupported (this.id + ' fetchPositions() is not supported yet');
    }

    async fetchPositionsRisk (symbols: Strings = undefined, params = {}): Promise<Position[]> {
        throw new NotSupported (this.id + ' fetchPositionsRisk() is not supported yet');
    }

    async fetchBidsAsks (symbols: Strings = undefined, params = {}): Promise<Tickers> {
        throw new NotSupported (this.id + ' fetchBidsAsks() is not supported yet');
    }

    async fetchBorrowInterest (code: Str = undefined, symbol: Str = undefined, since: Int = undefined, limit: Int = undefined, params = {}): Promise<BorrowInterest[]> {
        throw new NotSupported (this.id + ' fetchBorrowInterest() is not supported yet');
    }

    async fetchLedger (code: Str = undefined, since: Int = undefined, limit: Int = undefined, params = {}): Promise<LedgerEntry[]> {
        throw new NotSupported (this.id + ' fetchLedger() is not supported yet');
    }

    async fetchLedgerEntry (id: string, code: Str = undefined, params = {}): Promise<LedgerEntry> {
        throw new NotSupported (this.id + ' fetchLedgerEntry() is not supported yet');
    }

    parseBidAsk (bidask, priceKey: IndexType = 0, amountKey: IndexType = 1, countOrIdKey: IndexType = 2) {
        const price = this.safeNumber (bidask, priceKey);
        const amount = this.safeNumber (bidask, amountKey);
        const countOrId = this.safeInteger (bidask, countOrIdKey);
        const bidAsk = [ price, amount ];
        if (countOrId !== undefined) {
            bidAsk.push (countOrId);
        }
        return bidAsk;
    }

    safeCurrency (currencyId: Str, currency: Currency = undefined): CurrencyInterface {
        if ((currencyId === undefined) && (currency !== undefined)) {
            return currency;
        }
        if ((this.currencies_by_id !== undefined) && (currencyId in this.currencies_by_id) && (this.currencies_by_id[currencyId] !== undefined)) {
            return this.currencies_by_id[currencyId];
        }
        let code = currencyId;
        if (currencyId !== undefined) {
            code = this.commonCurrencyCode (currencyId.toUpperCase ());
        }
        return this.safeCurrencyStructure ({
            'id': currencyId,
            'code': code,
            'precision': undefined,
        });
    }

    safeMarket (marketId: Str = undefined, market: Market = undefined, delimiter: Str = undefined, marketType: Str = undefined): MarketInterface {
        const result = this.safeMarketStructure ({
            'symbol': marketId,
            'marketId': marketId,
        });
        if (marketId !== undefined) {
            if ((this.markets_by_id !== undefined) && (marketId in this.markets_by_id)) {
                const markets = this.markets_by_id[marketId];
                const numMarkets = markets.length;
                if (numMarkets === 1) {
                    return markets[0];
                } else {
                    if (marketType === undefined) {
                        if (market === undefined) {
                            throw new ArgumentsRequired (this.id + ' safeMarket() requires a fourth argument for ' + marketId + ' to disambiguate between different markets with the same market id');
                        } else {
                            marketType = market['type'];
                        }
                    }
                    for (let i = 0; i < markets.length; i++) {
                        const currentMarket = markets[i];
                        if (currentMarket[marketType]) {
                            return currentMarket;
                        }
                    }
                }
            } else if (delimiter !== undefined && delimiter !== '') {
                const parts = marketId.split (delimiter);
                const partsLength = parts.length;
                if (partsLength === 2) {
                    result['baseId'] = this.safeString (parts, 0);
                    result['quoteId'] = this.safeString (parts, 1);
                    result['base'] = this.safeCurrencyCode (result['baseId']);
                    result['quote'] = this.safeCurrencyCode (result['quoteId']);
                    result['symbol'] = result['base'] + '/' + result['quote'];
                    return result;
                } else {
                    return result;
                }
            }
        }
        if (market !== undefined) {
            return market;
        }
        return result;
    }

    checkRequiredCredentials (error = true) {
        /**
         * @ignore
         * @method
         * @param {boolean} error throw an error that a credential is required if true
         * @returns {boolean} true if all required credentials have been set, otherwise false or an error is thrown is param error=true
         */
        const keys = Object.keys (this.requiredCredentials);
        for (let i = 0; i < keys.length; i++) {
            const key = keys[i];
            if (this.requiredCredentials[key] && !this[key]) {
                if (error) {
                    throw new AuthenticationError (this.id + ' requires "' + key + '" credential');
                } else {
                    return false;
                }
            }
        }
        return true;
    }

    oath () {
        if (this.twofa !== undefined) {
            return totp (this.twofa);
        } else {
            throw new ExchangeError (this.id + ' exchange.twofa has not been set for 2FA Two-Factor Authentication');
        }
    }

    async fetchBalance (params = {}): Promise<Balances> {
        throw new NotSupported (this.id + ' fetchBalance() is not supported yet');
    }

    async fetchBalanceWs (params = {}): Promise<Balances> {
        throw new NotSupported (this.id + ' fetchBalanceWs() is not supported yet');
    }

    parseBalance (response): Balances {
        throw new NotSupported (this.id + ' parseBalance() is not supported yet');
    }

    async watchBalance (params = {}): Promise<Balances> {
        throw new NotSupported (this.id + ' watchBalance() is not supported yet');
    }

    async fetchPartialBalance (part, params = {}) {
        const balance = await this.fetchBalance (params);
        return balance[part];
    }

    async fetchFreeBalance (params = {}) {
        return await this.fetchPartialBalance ('free', params);
    }

    async fetchUsedBalance (params = {}) {
        return await this.fetchPartialBalance ('used', params);
    }

    async fetchTotalBalance (params = {}) {
        return await this.fetchPartialBalance ('total', params);
    }

    async fetchStatus (params = {}): Promise<any> {
        throw new NotSupported (this.id + ' fetchStatus() is not supported yet');
    }

    async fetchTransactionFee (code: string, params = {}) {
        if (!this.has['fetchTransactionFees']) {
            throw new NotSupported (this.id + ' fetchTransactionFee() is not supported yet');
        }
        return await this.fetchTransactionFees ([ code ], params);
    }

    async fetchTransactionFees (codes: Strings = undefined, params = {}): Promise<{}> {
        throw new NotSupported (this.id + ' fetchTransactionFees() is not supported yet');
    }

    async fetchDepositWithdrawFees (codes: Strings = undefined, params = {}): Promise<Dictionary<DepositWithdrawFeeNetwork>> {
        throw new NotSupported (this.id + ' fetchDepositWithdrawFees() is not supported yet');
    }

    async fetchDepositWithdrawFee (code: string, params = {}): Promise<DepositWithdrawFeeNetwork> {
        if (!this.has['fetchDepositWithdrawFees']) {
            throw new NotSupported (this.id + ' fetchDepositWithdrawFee() is not supported yet');
        }
        const fees = await this.fetchDepositWithdrawFees ([ code ], params);
        return this.safeValue (fees, code);
    }

    getSupportedMapping (key, mapping = {}) {
        if (key in mapping) {
            return mapping[key];
        } else {
            throw new NotSupported (this.id + ' ' + key + ' does not have a value in mapping');
        }
    }

    async fetchCrossBorrowRate (code: string, params = {}): Promise<CrossBorrowRate> {
        await this.loadMarkets ();
        if (!this.has['fetchBorrowRates']) {
            throw new NotSupported (this.id + ' fetchCrossBorrowRate() is not supported yet');
        }
        const borrowRates = await this.fetchCrossBorrowRates (params);
        const rate = this.safeValue (borrowRates, code);
        if (rate === undefined) {
            throw new ExchangeError (this.id + ' fetchCrossBorrowRate() could not find the borrow rate for currency code ' + code);
        }
        return rate;
    }

    async fetchIsolatedBorrowRate (symbol: string, params = {}): Promise<IsolatedBorrowRate> {
        await this.loadMarkets ();
        if (!this.has['fetchBorrowRates']) {
            throw new NotSupported (this.id + ' fetchIsolatedBorrowRate() is not supported yet');
        }
        const borrowRates = await this.fetchIsolatedBorrowRates (params);
        const rate = this.safeDict (borrowRates, symbol) as IsolatedBorrowRate;
        if (rate === undefined) {
            throw new ExchangeError (this.id + ' fetchIsolatedBorrowRate() could not find the borrow rate for market symbol ' + symbol);
        }
        return rate;
    }

    handleOptionAndParams (params: object, methodName: string, optionName: string, defaultValue = undefined) {
        // This method can be used to obtain method specific properties, i.e: this.handleOptionAndParams (params, 'fetchPosition', 'marginMode', 'isolated')
        const defaultOptionName = 'default' + this.capitalize (optionName); // we also need to check the 'defaultXyzWhatever'
        // check if params contain the key
        let value = this.safeValue2 (params, optionName, defaultOptionName);
        if (value !== undefined) {
            params = this.omit (params, [ optionName, defaultOptionName ]);
        } else {
            // handle routed methods like "watchTrades > watchTradesForSymbols" (or "watchTicker > watchTickers")
            [ methodName, params ] = this.handleParamString (params, 'callerMethodName', methodName);
            // check if exchange has properties for this method
            const exchangeWideMethodOptions = this.safeValue (this.options, methodName);
            if (exchangeWideMethodOptions !== undefined) {
                // check if the option is defined inside this method's props
                value = this.safeValue2 (exchangeWideMethodOptions, optionName, defaultOptionName);
            }
            if (value === undefined) {
                // if it's still undefined, check if global exchange-wide option exists
                value = this.safeValue2 (this.options, optionName, defaultOptionName);
            }
            // if it's still undefined, use the default value
            value = (value !== undefined) ? value : defaultValue;
        }
        return [ value, params ];
    }

    handleOptionAndParams2 (params: object, methodName1: string, optionName1: string, optionName2: string, defaultValue = undefined) {
        let value = undefined;
        [ value, params ] = this.handleOptionAndParams (params, methodName1, optionName1);
        if (value !== undefined) {
            // omit optionName2 too from params
            params = this.omit (params, optionName2);
            return [ value, params ];
        }
        // if still undefined, try optionName2
        let value2 = undefined;
        [ value2, params ] = this.handleOptionAndParams (params, methodName1, optionName2, defaultValue);
        return [ value2, params ];
    }

    handleOption (methodName: string, optionName: string, defaultValue = undefined) {
        const res = this.handleOptionAndParams ({}, methodName, optionName, defaultValue);
        return this.safeValue (res, 0);
    }

    handleMarketTypeAndParams (methodName: string, market: Market = undefined, params = {}, defaultValue = undefined): any {
        /**
         * @ignore
         * @method
         * @name exchange#handleMarketTypeAndParams
         * @param methodName the method calling handleMarketTypeAndParams
         * @param {Market} market
         * @param {object} params
         * @param {string} [params.type] type assigned by user
         * @param {string} [params.defaultType] same as params.type
         * @param {string} [defaultValue] assigned programatically in the method calling handleMarketTypeAndParams
         * @returns {[string, object]} the market type and params with type and defaultType omitted
         */
        // type from param
        const type = this.safeString2 (params, 'defaultType', 'type');
        if (type !== undefined) {
            params = this.omit (params, [ 'defaultType', 'type' ]);
            return [ type, params ];
        }
        // type from market
        if (market !== undefined) {
            return [ market['type'], params ];
        }
        // type from default-argument
        if (defaultValue !== undefined) {
            return [ defaultValue, params ];
        }
        const methodOptions = this.safeDict (this.options, methodName);
        if (methodOptions !== undefined) {
            if (typeof methodOptions === 'string') {
                return [ methodOptions, params ];
            } else {
                const typeFromMethod = this.safeString2 (methodOptions, 'defaultType', 'type');
                if (typeFromMethod !== undefined) {
                    return [ typeFromMethod, params ];
                }
            }
        }
        const defaultType = this.safeString2 (this.options, 'defaultType', 'type', 'spot');
        return [ defaultType, params ];
    }

    handleSubTypeAndParams (methodName: string, market = undefined, params = {}, defaultValue = undefined) {
        let subType = undefined;
        // if set in params, it takes precedence
        const subTypeInParams = this.safeString2 (params, 'subType', 'defaultSubType');
        // avoid omitting if it's not present
        if (subTypeInParams !== undefined) {
            subType = subTypeInParams;
            params = this.omit (params, [ 'subType', 'defaultSubType' ]);
        } else {
            // at first, check from market object
            if (market !== undefined) {
                if (market['linear']) {
                    subType = 'linear';
                } else if (market['inverse']) {
                    subType = 'inverse';
                }
            }
            // if it was not defined in market object
            if (subType === undefined) {
                const values = this.handleOptionAndParams ({}, methodName, 'subType', defaultValue); // no need to re-test params here
                subType = values[0];
            }
        }
        return [ subType, params ];
    }

    handleMarginModeAndParams (methodName: string, params = {}, defaultValue = undefined) {
        /**
         * @ignore
         * @method
         * @param {object} [params] extra parameters specific to the exchange API endpoint
         * @returns {Array} the marginMode in lowercase as specified by params["marginMode"], params["defaultMarginMode"] this.options["marginMode"] or this.options["defaultMarginMode"]
         */
        return this.handleOptionAndParams (params, methodName, 'marginMode', defaultValue);
    }

    throwExactlyMatchedException (exact, string, message) {
        if (string === undefined) {
            return;
        }
        if (string in exact) {
            throw new exact[string] (message);
        }
    }

    throwBroadlyMatchedException (broad, string, message) {
        const broadKey = this.findBroadlyMatchedKey (broad, string);
        if (broadKey !== undefined) {
            throw new broad[broadKey] (message);
        }
    }

    findBroadlyMatchedKey (broad, string) {
        // a helper for matching error strings exactly vs broadly
        const keys = Object.keys (broad);
        for (let i = 0; i < keys.length; i++) {
            const key = keys[i];
            if (string !== undefined) { // #issues/12698
                if (string.indexOf (key) >= 0) {
                    return key;
                }
            }
        }
        return undefined;
    }

    handleErrors (statusCode: int, statusText: string, url: string, method: string, responseHeaders: Dict, responseBody: string, response, requestHeaders, requestBody) {
        // it is a stub method that must be overrided in the derived exchange classes
        // throw new NotSupported (this.id + ' handleErrors() not implemented yet');
        return undefined;
    }

    calculateRateLimiterCost (api, method, path, params, config = {}) {
        return this.safeValue (config, 'cost', 1);
    }

    async fetchTicker (symbol: string, params = {}): Promise<Ticker> {
        if (this.has['fetchTickers']) {
            await this.loadMarkets ();
            const market = this.market (symbol);
            symbol = market['symbol'];
            const tickers = await this.fetchTickers ([ symbol ], params);
            const ticker = this.safeDict (tickers, symbol);
            if (ticker === undefined) {
                throw new NullResponse (this.id + ' fetchTickers() could not find a ticker for ' + symbol);
            } else {
                return ticker as Ticker;
            }
        } else {
            throw new NotSupported (this.id + ' fetchTicker() is not supported yet');
        }
    }

    async fetchMarkPrice (symbol: string, params = {}): Promise<Ticker> {
        if (this.has['fetchMarkPrices']) {
            await this.loadMarkets ();
            const market = this.market (symbol);
            symbol = market['symbol'];
            const tickers = await this.fetchMarkPrices ([ symbol ], params);
            const ticker = this.safeDict (tickers, symbol);
            if (ticker === undefined) {
                throw new NullResponse (this.id + ' fetchMarkPrices() could not find a ticker for ' + symbol);
            } else {
                return ticker as Ticker;
            }
        } else {
            throw new NotSupported (this.id + ' fetchMarkPrices() is not supported yet');
        }
    }

    async fetchTickerWs (symbol: string, params = {}): Promise<Ticker> {
        if (this.has['fetchTickersWs']) {
            await this.loadMarkets ();
            const market = this.market (symbol);
            symbol = market['symbol'];
            const tickers = await this.fetchTickersWs ([ symbol ], params);
            const ticker = this.safeDict (tickers, symbol);
            if (ticker === undefined) {
                throw new NullResponse (this.id + ' fetchTickerWs() could not find a ticker for ' + symbol);
            } else {
                return ticker as Ticker;
            }
        } else {
            throw new NotSupported (this.id + ' fetchTickerWs() is not supported yet');
        }
    }

    async watchTicker (symbol: string, params = {}): Promise<Ticker> {
        throw new NotSupported (this.id + ' watchTicker() is not supported yet');
    }

    async fetchTickers (symbols: Strings = undefined, params = {}): Promise<Tickers> {
        throw new NotSupported (this.id + ' fetchTickers() is not supported yet');
    }

    async fetchMarkPrices (symbols: Strings = undefined, params = {}): Promise<Tickers> {
        throw new NotSupported (this.id + ' fetchMarkPrices() is not supported yet');
    }

    async fetchTickersWs (symbols: Strings = undefined, params = {}): Promise<Tickers> {
        throw new NotSupported (this.id + ' fetchTickers() is not supported yet');
    }

    async fetchOrderBooks (symbols: Strings = undefined, limit: Int = undefined, params = {}): Promise<OrderBooks> {
        throw new NotSupported (this.id + ' fetchOrderBooks() is not supported yet');
    }

    async watchBidsAsks (symbols: Strings = undefined, params = {}): Promise<Tickers> {
        throw new NotSupported (this.id + ' watchBidsAsks() is not supported yet');
    }

    async watchTickers (symbols: Strings = undefined, params = {}): Promise<Tickers> {
        throw new NotSupported (this.id + ' watchTickers() is not supported yet');
    }

    async unWatchTickers (symbols: Strings = undefined, params = {}): Promise<any> {
        throw new NotSupported (this.id + ' unWatchTickers() is not supported yet');
    }

    async fetchOrder (id: string, symbol: Str = undefined, params = {}): Promise<Order> {
        throw new NotSupported (this.id + ' fetchOrder() is not supported yet');
    }

    async fetchOrderWs (id: string, symbol: Str = undefined, params = {}): Promise<Order> {
        throw new NotSupported (this.id + ' fetchOrderWs() is not supported yet');
    }

    async fetchOrderStatus (id: string, symbol: Str = undefined, params = {}): Promise<string> {
        // TODO: TypeScript: change method signature by replacing
        // Promise<string> with Promise<Order['status']>.
        const order = await this.fetchOrder (id, symbol, params);
        return order['status'];
    }

    async fetchUnifiedOrder (order, params = {}): Promise<Order> {
        return await this.fetchOrder (this.safeString (order, 'id'), this.safeString (order, 'symbol'), params);
    }

    async createOrder (symbol: string, type: OrderType, side: OrderSide, amount: number, price: Num = undefined, params = {}): Promise<Order> {
        throw new NotSupported (this.id + ' createOrder() is not supported yet');
    }

    async createConvertTrade (id: string, fromCode: string, toCode: string, amount: Num = undefined, params = {}): Promise<Conversion> {
        throw new NotSupported (this.id + ' createConvertTrade() is not supported yet');
    }

    async fetchConvertTrade (id: string, code: Str = undefined, params = {}): Promise<Conversion> {
        throw new NotSupported (this.id + ' fetchConvertTrade() is not supported yet');
    }

    async fetchConvertTradeHistory (code: Str = undefined, since: Int = undefined, limit: Int = undefined, params = {}): Promise<Conversion[]> {
        throw new NotSupported (this.id + ' fetchConvertTradeHistory() is not supported yet');
    }

    async fetchPositionMode (symbol: Str = undefined, params = {}): Promise<{}> {
        throw new NotSupported (this.id + ' fetchPositionMode() is not supported yet');
    }

    async createTrailingAmountOrder (symbol: string, type: OrderType, side: OrderSide, amount: number, price: Num = undefined, trailingAmount = undefined, trailingTriggerPrice = undefined, params = {}): Promise<Order> {
        /**
         * @method
         * @name createTrailingAmountOrder
         * @description create a trailing order by providing the symbol, type, side, amount, price and trailingAmount
         * @param {string} symbol unified symbol of the market to create an order in
         * @param {string} type 'market' or 'limit'
         * @param {string} side 'buy' or 'sell'
         * @param {float} amount how much you want to trade in units of the base currency, or number of contracts
         * @param {float} [price] the price for the order to be filled at, in units of the quote currency, ignored in market orders
         * @param {float} trailingAmount the quote amount to trail away from the current market price
         * @param {float} [trailingTriggerPrice] the price to activate a trailing order, default uses the price argument
         * @param {object} [params] extra parameters specific to the exchange API endpoint
         * @returns {object} an [order structure]{@link https://docs.ccxt.com/#/?id=order-structure}
         */
        if (trailingAmount === undefined) {
            throw new ArgumentsRequired (this.id + ' createTrailingAmountOrder() requires a trailingAmount argument');
        }
        params['trailingAmount'] = trailingAmount;
        if (trailingTriggerPrice !== undefined) {
            params['trailingTriggerPrice'] = trailingTriggerPrice;
        }
        if (this.has['createTrailingAmountOrder']) {
            return await this.createOrder (symbol, type, side, amount, price, params);
        }
        throw new NotSupported (this.id + ' createTrailingAmountOrder() is not supported yet');
    }

    async createTrailingAmountOrderWs (symbol: string, type: OrderType, side: OrderSide, amount: number, price: Num = undefined, trailingAmount = undefined, trailingTriggerPrice = undefined, params = {}): Promise<Order> {
        /**
         * @method
         * @name createTrailingAmountOrderWs
         * @description create a trailing order by providing the symbol, type, side, amount, price and trailingAmount
         * @param {string} symbol unified symbol of the market to create an order in
         * @param {string} type 'market' or 'limit'
         * @param {string} side 'buy' or 'sell'
         * @param {float} amount how much you want to trade in units of the base currency, or number of contracts
         * @param {float} [price] the price for the order to be filled at, in units of the quote currency, ignored in market orders
         * @param {float} trailingAmount the quote amount to trail away from the current market price
         * @param {float} [trailingTriggerPrice] the price to activate a trailing order, default uses the price argument
         * @param {object} [params] extra parameters specific to the exchange API endpoint
         * @returns {object} an [order structure]{@link https://docs.ccxt.com/#/?id=order-structure}
         */
        if (trailingAmount === undefined) {
            throw new ArgumentsRequired (this.id + ' createTrailingAmountOrderWs() requires a trailingAmount argument');
        }
        params['trailingAmount'] = trailingAmount;
        if (trailingTriggerPrice !== undefined) {
            params['trailingTriggerPrice'] = trailingTriggerPrice;
        }
        if (this.has['createTrailingAmountOrderWs']) {
            return await this.createOrderWs (symbol, type, side, amount, price, params);
        }
        throw new NotSupported (this.id + ' createTrailingAmountOrderWs() is not supported yet');
    }

    async createTrailingPercentOrder (symbol: string, type: OrderType, side: OrderSide, amount: number, price: Num = undefined, trailingPercent = undefined, trailingTriggerPrice = undefined, params = {}): Promise<Order> {
        /**
         * @method
         * @name createTrailingPercentOrder
         * @description create a trailing order by providing the symbol, type, side, amount, price and trailingPercent
         * @param {string} symbol unified symbol of the market to create an order in
         * @param {string} type 'market' or 'limit'
         * @param {string} side 'buy' or 'sell'
         * @param {float} amount how much you want to trade in units of the base currency, or number of contracts
         * @param {float} [price] the price for the order to be filled at, in units of the quote currency, ignored in market orders
         * @param {float} trailingPercent the percent to trail away from the current market price
         * @param {float} [trailingTriggerPrice] the price to activate a trailing order, default uses the price argument
         * @param {object} [params] extra parameters specific to the exchange API endpoint
         * @returns {object} an [order structure]{@link https://docs.ccxt.com/#/?id=order-structure}
         */
        if (trailingPercent === undefined) {
            throw new ArgumentsRequired (this.id + ' createTrailingPercentOrder() requires a trailingPercent argument');
        }
        params['trailingPercent'] = trailingPercent;
        if (trailingTriggerPrice !== undefined) {
            params['trailingTriggerPrice'] = trailingTriggerPrice;
        }
        if (this.has['createTrailingPercentOrder']) {
            return await this.createOrder (symbol, type, side, amount, price, params);
        }
        throw new NotSupported (this.id + ' createTrailingPercentOrder() is not supported yet');
    }

    async createTrailingPercentOrderWs (symbol: string, type: OrderType, side: OrderSide, amount: number, price: Num = undefined, trailingPercent = undefined, trailingTriggerPrice = undefined, params = {}): Promise<Order> {
        /**
         * @method
         * @name createTrailingPercentOrderWs
         * @description create a trailing order by providing the symbol, type, side, amount, price and trailingPercent
         * @param {string} symbol unified symbol of the market to create an order in
         * @param {string} type 'market' or 'limit'
         * @param {string} side 'buy' or 'sell'
         * @param {float} amount how much you want to trade in units of the base currency, or number of contracts
         * @param {float} [price] the price for the order to be filled at, in units of the quote currency, ignored in market orders
         * @param {float} trailingPercent the percent to trail away from the current market price
         * @param {float} [trailingTriggerPrice] the price to activate a trailing order, default uses the price argument
         * @param {object} [params] extra parameters specific to the exchange API endpoint
         * @returns {object} an [order structure]{@link https://docs.ccxt.com/#/?id=order-structure}
         */
        if (trailingPercent === undefined) {
            throw new ArgumentsRequired (this.id + ' createTrailingPercentOrderWs() requires a trailingPercent argument');
        }
        params['trailingPercent'] = trailingPercent;
        if (trailingTriggerPrice !== undefined) {
            params['trailingTriggerPrice'] = trailingTriggerPrice;
        }
        if (this.has['createTrailingPercentOrderWs']) {
            return await this.createOrderWs (symbol, type, side, amount, price, params);
        }
        throw new NotSupported (this.id + ' createTrailingPercentOrderWs() is not supported yet');
    }

    async createMarketOrderWithCost (symbol: string, side: OrderSide, cost: number, params = {}) {
        /**
         * @method
         * @name createMarketOrderWithCost
         * @description create a market order by providing the symbol, side and cost
         * @param {string} symbol unified symbol of the market to create an order in
         * @param {string} side 'buy' or 'sell'
         * @param {float} cost how much you want to trade in units of the quote currency
         * @param {object} [params] extra parameters specific to the exchange API endpoint
         * @returns {object} an [order structure]{@link https://docs.ccxt.com/#/?id=order-structure}
         */
        if (this.has['createMarketOrderWithCost'] || (this.has['createMarketBuyOrderWithCost'] && this.has['createMarketSellOrderWithCost'])) {
            return await this.createOrder (symbol, 'market', side, cost, 1, params);
        }
        throw new NotSupported (this.id + ' createMarketOrderWithCost() is not supported yet');
    }

    async createMarketBuyOrderWithCost (symbol: string, cost: number, params = {}): Promise<Order> {
        /**
         * @method
         * @name createMarketBuyOrderWithCost
         * @description create a market buy order by providing the symbol and cost
         * @param {string} symbol unified symbol of the market to create an order in
         * @param {float} cost how much you want to trade in units of the quote currency
         * @param {object} [params] extra parameters specific to the exchange API endpoint
         * @returns {object} an [order structure]{@link https://docs.ccxt.com/#/?id=order-structure}
         */
        if (this.options['createMarketBuyOrderRequiresPrice'] || this.has['createMarketBuyOrderWithCost']) {
            return await this.createOrder (symbol, 'market', 'buy', cost, 1, params);
        }
        throw new NotSupported (this.id + ' createMarketBuyOrderWithCost() is not supported yet');
    }

    async createMarketSellOrderWithCost (symbol: string, cost: number, params = {}): Promise<Order> {
        /**
         * @method
         * @name createMarketSellOrderWithCost
         * @description create a market sell order by providing the symbol and cost
         * @param {string} symbol unified symbol of the market to create an order in
         * @param {float} cost how much you want to trade in units of the quote currency
         * @param {object} [params] extra parameters specific to the exchange API endpoint
         * @returns {object} an [order structure]{@link https://docs.ccxt.com/#/?id=order-structure}
         */
        if (this.options['createMarketSellOrderRequiresPrice'] || this.has['createMarketSellOrderWithCost']) {
            return await this.createOrder (symbol, 'market', 'sell', cost, 1, params);
        }
        throw new NotSupported (this.id + ' createMarketSellOrderWithCost() is not supported yet');
    }

    async createMarketOrderWithCostWs (symbol: string, side: OrderSide, cost: number, params = {}) {
        /**
         * @method
         * @name createMarketOrderWithCostWs
         * @description create a market order by providing the symbol, side and cost
         * @param {string} symbol unified symbol of the market to create an order in
         * @param {string} side 'buy' or 'sell'
         * @param {float} cost how much you want to trade in units of the quote currency
         * @param {object} [params] extra parameters specific to the exchange API endpoint
         * @returns {object} an [order structure]{@link https://docs.ccxt.com/#/?id=order-structure}
         */
        if (this.has['createMarketOrderWithCostWs'] || (this.has['createMarketBuyOrderWithCostWs'] && this.has['createMarketSellOrderWithCostWs'])) {
            return await this.createOrderWs (symbol, 'market', side, cost, 1, params);
        }
        throw new NotSupported (this.id + ' createMarketOrderWithCostWs() is not supported yet');
    }

    async createTriggerOrder (symbol: string, type: OrderType, side: OrderSide, amount: number, price: Num = undefined, triggerPrice: Num = undefined, params = {}): Promise<Order> {
        /**
         * @method
         * @name createTriggerOrder
         * @description create a trigger stop order (type 1)
         * @param {string} symbol unified symbol of the market to create an order in
         * @param {string} type 'market' or 'limit'
         * @param {string} side 'buy' or 'sell'
         * @param {float} amount how much you want to trade in units of the base currency or the number of contracts
         * @param {float} [price] the price to fulfill the order, in units of the quote currency, ignored in market orders
         * @param {float} triggerPrice the price to trigger the stop order, in units of the quote currency
         * @param {object} [params] extra parameters specific to the exchange API endpoint
         * @returns {object} an [order structure]{@link https://docs.ccxt.com/#/?id=order-structure}
         */
        if (triggerPrice === undefined) {
            throw new ArgumentsRequired (this.id + ' createTriggerOrder() requires a triggerPrice argument');
        }
        params['triggerPrice'] = triggerPrice;
        if (this.has['createTriggerOrder']) {
            return await this.createOrder (symbol, type, side, amount, price, params);
        }
        throw new NotSupported (this.id + ' createTriggerOrder() is not supported yet');
    }

    async createTriggerOrderWs (symbol: string, type: OrderType, side: OrderSide, amount: number, price: Num = undefined, triggerPrice: Num = undefined, params = {}): Promise<Order> {
        /**
         * @method
         * @name createTriggerOrderWs
         * @description create a trigger stop order (type 1)
         * @param {string} symbol unified symbol of the market to create an order in
         * @param {string} type 'market' or 'limit'
         * @param {string} side 'buy' or 'sell'
         * @param {float} amount how much you want to trade in units of the base currency or the number of contracts
         * @param {float} [price] the price to fulfill the order, in units of the quote currency, ignored in market orders
         * @param {float} triggerPrice the price to trigger the stop order, in units of the quote currency
         * @param {object} [params] extra parameters specific to the exchange API endpoint
         * @returns {object} an [order structure]{@link https://docs.ccxt.com/#/?id=order-structure}
         */
        if (triggerPrice === undefined) {
            throw new ArgumentsRequired (this.id + ' createTriggerOrderWs() requires a triggerPrice argument');
        }
        params['triggerPrice'] = triggerPrice;
        if (this.has['createTriggerOrderWs']) {
            return await this.createOrderWs (symbol, type, side, amount, price, params);
        }
        throw new NotSupported (this.id + ' createTriggerOrderWs() is not supported yet');
    }

    async createStopLossOrder (symbol: string, type: OrderType, side: OrderSide, amount: number, price: Num = undefined, stopLossPrice: Num = undefined, params = {}): Promise<Order> {
        /**
         * @method
         * @name createStopLossOrder
         * @description create a trigger stop loss order (type 2)
         * @param {string} symbol unified symbol of the market to create an order in
         * @param {string} type 'market' or 'limit'
         * @param {string} side 'buy' or 'sell'
         * @param {float} amount how much you want to trade in units of the base currency or the number of contracts
         * @param {float} [price] the price to fulfill the order, in units of the quote currency, ignored in market orders
         * @param {float} stopLossPrice the price to trigger the stop loss order, in units of the quote currency
         * @param {object} [params] extra parameters specific to the exchange API endpoint
         * @returns {object} an [order structure]{@link https://docs.ccxt.com/#/?id=order-structure}
         */
        if (stopLossPrice === undefined) {
            throw new ArgumentsRequired (this.id + ' createStopLossOrder() requires a stopLossPrice argument');
        }
        params['stopLossPrice'] = stopLossPrice;
        if (this.has['createStopLossOrder']) {
            return await this.createOrder (symbol, type, side, amount, price, params);
        }
        throw new NotSupported (this.id + ' createStopLossOrder() is not supported yet');
    }

    async createStopLossOrderWs (symbol: string, type: OrderType, side: OrderSide, amount: number, price: Num = undefined, stopLossPrice: Num = undefined, params = {}): Promise<Order> {
        /**
         * @method
         * @name createStopLossOrderWs
         * @description create a trigger stop loss order (type 2)
         * @param {string} symbol unified symbol of the market to create an order in
         * @param {string} type 'market' or 'limit'
         * @param {string} side 'buy' or 'sell'
         * @param {float} amount how much you want to trade in units of the base currency or the number of contracts
         * @param {float} [price] the price to fulfill the order, in units of the quote currency, ignored in market orders
         * @param {float} stopLossPrice the price to trigger the stop loss order, in units of the quote currency
         * @param {object} [params] extra parameters specific to the exchange API endpoint
         * @returns {object} an [order structure]{@link https://docs.ccxt.com/#/?id=order-structure}
         */
        if (stopLossPrice === undefined) {
            throw new ArgumentsRequired (this.id + ' createStopLossOrderWs() requires a stopLossPrice argument');
        }
        params['stopLossPrice'] = stopLossPrice;
        if (this.has['createStopLossOrderWs']) {
            return await this.createOrderWs (symbol, type, side, amount, price, params);
        }
        throw new NotSupported (this.id + ' createStopLossOrderWs() is not supported yet');
    }

    async createTakeProfitOrder (symbol: string, type: OrderType, side: OrderSide, amount: number, price: Num = undefined, takeProfitPrice: Num = undefined, params = {}): Promise<Order> {
        /**
         * @method
         * @name createTakeProfitOrder
         * @description create a trigger take profit order (type 2)
         * @param {string} symbol unified symbol of the market to create an order in
         * @param {string} type 'market' or 'limit'
         * @param {string} side 'buy' or 'sell'
         * @param {float} amount how much you want to trade in units of the base currency or the number of contracts
         * @param {float} [price] the price to fulfill the order, in units of the quote currency, ignored in market orders
         * @param {float} takeProfitPrice the price to trigger the take profit order, in units of the quote currency
         * @param {object} [params] extra parameters specific to the exchange API endpoint
         * @returns {object} an [order structure]{@link https://docs.ccxt.com/#/?id=order-structure}
         */
        if (takeProfitPrice === undefined) {
            throw new ArgumentsRequired (this.id + ' createTakeProfitOrder() requires a takeProfitPrice argument');
        }
        params['takeProfitPrice'] = takeProfitPrice;
        if (this.has['createTakeProfitOrder']) {
            return await this.createOrder (symbol, type, side, amount, price, params);
        }
        throw new NotSupported (this.id + ' createTakeProfitOrder() is not supported yet');
    }

    async createTakeProfitOrderWs (symbol: string, type: OrderType, side: OrderSide, amount: number, price: Num = undefined, takeProfitPrice: Num = undefined, params = {}): Promise<Order> {
        /**
         * @method
         * @name createTakeProfitOrderWs
         * @description create a trigger take profit order (type 2)
         * @param {string} symbol unified symbol of the market to create an order in
         * @param {string} type 'market' or 'limit'
         * @param {string} side 'buy' or 'sell'
         * @param {float} amount how much you want to trade in units of the base currency or the number of contracts
         * @param {float} [price] the price to fulfill the order, in units of the quote currency, ignored in market orders
         * @param {float} takeProfitPrice the price to trigger the take profit order, in units of the quote currency
         * @param {object} [params] extra parameters specific to the exchange API endpoint
         * @returns {object} an [order structure]{@link https://docs.ccxt.com/#/?id=order-structure}
         */
        if (takeProfitPrice === undefined) {
            throw new ArgumentsRequired (this.id + ' createTakeProfitOrderWs() requires a takeProfitPrice argument');
        }
        params['takeProfitPrice'] = takeProfitPrice;
        if (this.has['createTakeProfitOrderWs']) {
            return await this.createOrderWs (symbol, type, side, amount, price, params);
        }
        throw new NotSupported (this.id + ' createTakeProfitOrderWs() is not supported yet');
    }

    async createOrderWithTakeProfitAndStopLoss (symbol: string, type: OrderType, side: OrderSide, amount: number, price: Num = undefined, takeProfit: Num = undefined, stopLoss: Num = undefined, params = {}): Promise<Order> {
        /**
         * @method
         * @name createOrderWithTakeProfitAndStopLoss
         * @description create an order with a stop loss or take profit attached (type 3)
         * @param {string} symbol unified symbol of the market to create an order in
         * @param {string} type 'market' or 'limit'
         * @param {string} side 'buy' or 'sell'
         * @param {float} amount how much you want to trade in units of the base currency or the number of contracts
         * @param {float} [price] the price to fulfill the order, in units of the quote currency, ignored in market orders
         * @param {float} [takeProfit] the take profit price, in units of the quote currency
         * @param {float} [stopLoss] the stop loss price, in units of the quote currency
         * @param {object} [params] extra parameters specific to the exchange API endpoint
         * @param {string} [params.takeProfitType] *not available on all exchanges* 'limit' or 'market'
         * @param {string} [params.stopLossType] *not available on all exchanges* 'limit' or 'market'
         * @param {string} [params.takeProfitPriceType] *not available on all exchanges* 'last', 'mark' or 'index'
         * @param {string} [params.stopLossPriceType] *not available on all exchanges* 'last', 'mark' or 'index'
         * @param {float} [params.takeProfitLimitPrice] *not available on all exchanges* limit price for a limit take profit order
         * @param {float} [params.stopLossLimitPrice] *not available on all exchanges* stop loss for a limit stop loss order
         * @param {float} [params.takeProfitAmount] *not available on all exchanges* the amount for a take profit
         * @param {float} [params.stopLossAmount] *not available on all exchanges* the amount for a stop loss
         * @returns {object} an [order structure]{@link https://docs.ccxt.com/#/?id=order-structure}
         */
        params = this.setTakeProfitAndStopLossParams (symbol, type, side, amount, price, takeProfit, stopLoss, params);
        if (this.has['createOrderWithTakeProfitAndStopLoss']) {
            return await this.createOrder (symbol, type, side, amount, price, params);
        }
        throw new NotSupported (this.id + ' createOrderWithTakeProfitAndStopLoss() is not supported yet');
    }

    setTakeProfitAndStopLossParams (symbol: string, type: OrderType, side: OrderSide, amount: number, price: Num = undefined, takeProfit: Num = undefined, stopLoss: Num = undefined, params = {}) {
        if ((takeProfit === undefined) && (stopLoss === undefined)) {
            throw new ArgumentsRequired (this.id + ' createOrderWithTakeProfitAndStopLoss() requires either a takeProfit or stopLoss argument');
        }
        if (takeProfit !== undefined) {
            params['takeProfit'] = {
                'triggerPrice': takeProfit,
            };
        }
        if (stopLoss !== undefined) {
            params['stopLoss'] = {
                'triggerPrice': stopLoss,
            };
        }
        const takeProfitType = this.safeString (params, 'takeProfitType');
        const takeProfitPriceType = this.safeString (params, 'takeProfitPriceType');
        const takeProfitLimitPrice = this.safeString (params, 'takeProfitLimitPrice');
        const takeProfitAmount = this.safeString (params, 'takeProfitAmount');
        const stopLossType = this.safeString (params, 'stopLossType');
        const stopLossPriceType = this.safeString (params, 'stopLossPriceType');
        const stopLossLimitPrice = this.safeString (params, 'stopLossLimitPrice');
        const stopLossAmount = this.safeString (params, 'stopLossAmount');
        if (takeProfitType !== undefined) {
            params['takeProfit']['type'] = takeProfitType;
        }
        if (takeProfitPriceType !== undefined) {
            params['takeProfit']['priceType'] = takeProfitPriceType;
        }
        if (takeProfitLimitPrice !== undefined) {
            params['takeProfit']['price'] = this.parseToNumeric (takeProfitLimitPrice);
        }
        if (takeProfitAmount !== undefined) {
            params['takeProfit']['amount'] = this.parseToNumeric (takeProfitAmount);
        }
        if (stopLossType !== undefined) {
            params['stopLoss']['type'] = stopLossType;
        }
        if (stopLossPriceType !== undefined) {
            params['stopLoss']['priceType'] = stopLossPriceType;
        }
        if (stopLossLimitPrice !== undefined) {
            params['stopLoss']['price'] = this.parseToNumeric (stopLossLimitPrice);
        }
        if (stopLossAmount !== undefined) {
            params['stopLoss']['amount'] = this.parseToNumeric (stopLossAmount);
        }
        params = this.omit (params, [ 'takeProfitType', 'takeProfitPriceType', 'takeProfitLimitPrice', 'takeProfitAmount', 'stopLossType', 'stopLossPriceType', 'stopLossLimitPrice', 'stopLossAmount' ]);
        return params;
    }

    async createOrderWithTakeProfitAndStopLossWs (symbol: string, type: OrderType, side: OrderSide, amount: number, price: Num = undefined, takeProfit: Num = undefined, stopLoss: Num = undefined, params = {}): Promise<Order> {
        /**
         * @method
         * @name createOrderWithTakeProfitAndStopLossWs
         * @description create an order with a stop loss or take profit attached (type 3)
         * @param {string} symbol unified symbol of the market to create an order in
         * @param {string} type 'market' or 'limit'
         * @param {string} side 'buy' or 'sell'
         * @param {float} amount how much you want to trade in units of the base currency or the number of contracts
         * @param {float} [price] the price to fulfill the order, in units of the quote currency, ignored in market orders
         * @param {float} [takeProfit] the take profit price, in units of the quote currency
         * @param {float} [stopLoss] the stop loss price, in units of the quote currency
         * @param {object} [params] extra parameters specific to the exchange API endpoint
         * @param {string} [params.takeProfitType] *not available on all exchanges* 'limit' or 'market'
         * @param {string} [params.stopLossType] *not available on all exchanges* 'limit' or 'market'
         * @param {string} [params.takeProfitPriceType] *not available on all exchanges* 'last', 'mark' or 'index'
         * @param {string} [params.stopLossPriceType] *not available on all exchanges* 'last', 'mark' or 'index'
         * @param {float} [params.takeProfitLimitPrice] *not available on all exchanges* limit price for a limit take profit order
         * @param {float} [params.stopLossLimitPrice] *not available on all exchanges* stop loss for a limit stop loss order
         * @param {float} [params.takeProfitAmount] *not available on all exchanges* the amount for a take profit
         * @param {float} [params.stopLossAmount] *not available on all exchanges* the amount for a stop loss
         * @returns {object} an [order structure]{@link https://docs.ccxt.com/#/?id=order-structure}
         */
        params = this.setTakeProfitAndStopLossParams (symbol, type, side, amount, price, takeProfit, stopLoss, params);
        if (this.has['createOrderWithTakeProfitAndStopLossWs']) {
            return await this.createOrderWs (symbol, type, side, amount, price, params);
        }
        throw new NotSupported (this.id + ' createOrderWithTakeProfitAndStopLossWs() is not supported yet');
    }

    async createOrders (orders: OrderRequest[], params = {}): Promise<Order[]> {
        throw new NotSupported (this.id + ' createOrders() is not supported yet');
    }

    async editOrders (orders: OrderRequest[], params = {}): Promise<Order[]> {
        throw new NotSupported (this.id + ' editOrders() is not supported yet');
    }

    async createOrderWs (symbol: string, type: OrderType, side: OrderSide, amount: number, price: Num = undefined, params = {}): Promise<Order> {
        throw new NotSupported (this.id + ' createOrderWs() is not supported yet');
    }

    async cancelOrder (id: string, symbol: Str = undefined, params = {}): Promise<{}> {
        throw new NotSupported (this.id + ' cancelOrder() is not supported yet');
    }

    async cancelOrderWs (id: string, symbol: Str = undefined, params = {}): Promise<{}> {
        throw new NotSupported (this.id + ' cancelOrderWs() is not supported yet');
    }

    async cancelOrdersWs (ids: string[], symbol: Str = undefined, params = {}): Promise<{}> {
        throw new NotSupported (this.id + ' cancelOrdersWs() is not supported yet');
    }

    async cancelAllOrders (symbol: Str = undefined, params = {}): Promise<{}> {
        throw new NotSupported (this.id + ' cancelAllOrders() is not supported yet');
    }

    async cancelAllOrdersAfter (timeout: Int, params = {}): Promise<{}> {
        throw new NotSupported (this.id + ' cancelAllOrdersAfter() is not supported yet');
    }

    async cancelOrdersForSymbols (orders: CancellationRequest[], params = {}): Promise<{}> {
        throw new NotSupported (this.id + ' cancelOrdersForSymbols() is not supported yet');
    }

    async cancelAllOrdersWs (symbol: Str = undefined, params = {}): Promise<{}> {
        throw new NotSupported (this.id + ' cancelAllOrdersWs() is not supported yet');
    }

    async cancelUnifiedOrder (order, params = {}): Promise<{}> {
        return this.cancelOrder (this.safeString (order, 'id'), this.safeString (order, 'symbol'), params);
    }

    async fetchOrders (symbol: Str = undefined, since: Int = undefined, limit: Int = undefined, params = {}): Promise<Order[]> {
        if (this.has['fetchOpenOrders'] && this.has['fetchClosedOrders']) {
            throw new NotSupported (this.id + ' fetchOrders() is not supported yet, consider using fetchOpenOrders() and fetchClosedOrders() instead');
        }
        throw new NotSupported (this.id + ' fetchOrders() is not supported yet');
    }

    async fetchOrdersWs (symbol: Str = undefined, since: Int = undefined, limit: Int = undefined, params = {}): Promise<Order[]> {
        throw new NotSupported (this.id + ' fetchOrdersWs() is not supported yet');
    }

    async fetchOrderTrades (id: string, symbol: Str = undefined, since: Int = undefined, limit: Int = undefined, params = {}): Promise<Trade[]> {
        throw new NotSupported (this.id + ' fetchOrderTrades() is not supported yet');
    }

    async watchOrders (symbol: Str = undefined, since: Int = undefined, limit: Int = undefined, params = {}): Promise<Order[]> {
        throw new NotSupported (this.id + ' watchOrders() is not supported yet');
    }

    async fetchOpenOrders (symbol: Str = undefined, since: Int = undefined, limit: Int = undefined, params = {}): Promise<Order[]> {
        if (this.has['fetchOrders']) {
            const orders = await this.fetchOrders (symbol, since, limit, params);
            return this.filterBy (orders, 'status', 'open') as Order[];
        }
        throw new NotSupported (this.id + ' fetchOpenOrders() is not supported yet');
    }

    async fetchOpenOrdersWs (symbol: Str = undefined, since: Int = undefined, limit: Int = undefined, params = {}): Promise<Order[]> {
        if (this.has['fetchOrdersWs']) {
            const orders = await this.fetchOrdersWs (symbol, since, limit, params);
            return this.filterBy (orders, 'status', 'open') as Order[];
        }
        throw new NotSupported (this.id + ' fetchOpenOrdersWs() is not supported yet');
    }

    async fetchClosedOrders (symbol: Str = undefined, since: Int = undefined, limit: Int = undefined, params = {}): Promise<Order[]> {
        if (this.has['fetchOrders']) {
            const orders = await this.fetchOrders (symbol, since, limit, params);
            return this.filterBy (orders, 'status', 'closed') as Order[];
        }
        throw new NotSupported (this.id + ' fetchClosedOrders() is not supported yet');
    }

    async fetchCanceledAndClosedOrders (symbol: Str = undefined, since: Int = undefined, limit: Int = undefined, params = {}): Promise<Order[]> {
        throw new NotSupported (this.id + ' fetchCanceledAndClosedOrders() is not supported yet');
    }

    async fetchClosedOrdersWs (symbol: Str = undefined, since: Int = undefined, limit: Int = undefined, params = {}): Promise<Order[]> {
        if (this.has['fetchOrdersWs']) {
            const orders = await this.fetchOrdersWs (symbol, since, limit, params);
            return this.filterBy (orders, 'status', 'closed') as Order[];
        }
        throw new NotSupported (this.id + ' fetchClosedOrdersWs() is not supported yet');
    }

    async fetchMyTrades (symbol: Str = undefined, since: Int = undefined, limit: Int = undefined, params = {}): Promise<Trade[]> {
        throw new NotSupported (this.id + ' fetchMyTrades() is not supported yet');
    }

    async fetchMyLiquidations (symbol: Str = undefined, since: Int = undefined, limit: Int = undefined, params = {}): Promise<Liquidation[]> {
        throw new NotSupported (this.id + ' fetchMyLiquidations() is not supported yet');
    }

    async fetchLiquidations (symbol: string, since: Int = undefined, limit: Int = undefined, params = {}): Promise<Liquidation[]> {
        throw new NotSupported (this.id + ' fetchLiquidations() is not supported yet');
    }

    async fetchMyTradesWs (symbol: Str = undefined, since: Int = undefined, limit: Int = undefined, params = {}): Promise<Trade[]> {
        throw new NotSupported (this.id + ' fetchMyTradesWs() is not supported yet');
    }

    async watchMyTrades (symbol: Str = undefined, since: Int = undefined, limit: Int = undefined, params = {}): Promise<Trade[]> {
        throw new NotSupported (this.id + ' watchMyTrades() is not supported yet');
    }

    async fetchGreeks (symbol: string, params = {}): Promise<Greeks> {
        throw new NotSupported (this.id + ' fetchGreeks() is not supported yet');
    }

    async fetchOptionChain (code: string, params = {}): Promise<OptionChain> {
        throw new NotSupported (this.id + ' fetchOptionChain() is not supported yet');
    }

    async fetchOption (symbol: string, params = {}): Promise<Option> {
        throw new NotSupported (this.id + ' fetchOption() is not supported yet');
    }

    async fetchConvertQuote (fromCode: string, toCode: string, amount: Num = undefined, params = {}): Promise<Conversion> {
        throw new NotSupported (this.id + ' fetchConvertQuote() is not supported yet');
    }

    async fetchDepositsWithdrawals (code: Str = undefined, since: Int = undefined, limit: Int = undefined, params = {}): Promise<Transaction[]> {
        /**
         * @method
         * @name exchange#fetchDepositsWithdrawals
         * @description fetch history of deposits and withdrawals
         * @param {string} [code] unified currency code for the currency of the deposit/withdrawals, default is undefined
         * @param {int} [since] timestamp in ms of the earliest deposit/withdrawal, default is undefined
         * @param {int} [limit] max number of deposit/withdrawals to return, default is undefined
         * @param {object} [params] extra parameters specific to the exchange API endpoint
         * @returns {object} a list of [transaction structures]{@link https://docs.ccxt.com/#/?id=transaction-structure}
         */
        throw new NotSupported (this.id + ' fetchDepositsWithdrawals() is not supported yet');
    }

    async fetchDeposits (symbol: Str = undefined, since: Int = undefined, limit: Int = undefined, params = {}): Promise<Transaction[]> {
        throw new NotSupported (this.id + ' fetchDeposits() is not supported yet');
    }

    async fetchWithdrawals (symbol: Str = undefined, since: Int = undefined, limit: Int = undefined, params = {}): Promise<Transaction[]> {
        throw new NotSupported (this.id + ' fetchWithdrawals() is not supported yet');
    }

    async fetchDepositsWs (code: Str = undefined, since: Int = undefined, limit: Int = undefined, params = {}): Promise<{}> {
        throw new NotSupported (this.id + ' fetchDepositsWs() is not supported yet');
    }

    async fetchWithdrawalsWs (code: Str = undefined, since: Int = undefined, limit: Int = undefined, params = {}): Promise<{}> {
        throw new NotSupported (this.id + ' fetchWithdrawalsWs() is not supported yet');
    }

    async fetchFundingRateHistory (symbol: Str = undefined, since: Int = undefined, limit: Int = undefined, params = {}): Promise<FundingRateHistory[]> {
        throw new NotSupported (this.id + ' fetchFundingRateHistory() is not supported yet');
    }

    async fetchFundingHistory (symbol: Str = undefined, since: Int = undefined, limit: Int = undefined, params = {}): Promise<FundingHistory[]> {
        throw new NotSupported (this.id + ' fetchFundingHistory() is not supported yet');
    }

    async closePosition (symbol: string, side: OrderSide = undefined, params = {}): Promise<Order> {
        throw new NotSupported (this.id + ' closePosition() is not supported yet');
    }

    async closeAllPositions (params = {}): Promise<Position[]> {
        throw new NotSupported (this.id + ' closeAllPositions() is not supported yet');
    }

    async fetchL3OrderBook (symbol: string, limit: Int = undefined, params = {}): Promise<OrderBook> {
        throw new BadRequest (this.id + ' fetchL3OrderBook() is not supported yet');
    }

    parseLastPrice (price, market: Market = undefined): LastPrice {
        throw new NotSupported (this.id + ' parseLastPrice() is not supported yet');
    }

    async fetchDepositAddress (code: string, params = {}): Promise<DepositAddress> {
        if (this.has['fetchDepositAddresses']) {
            const depositAddresses = await this.fetchDepositAddresses ([ code ], params);
            const depositAddress = this.safeValue (depositAddresses, code);
            if (depositAddress === undefined) {
                throw new InvalidAddress (this.id + ' fetchDepositAddress() could not find a deposit address for ' + code + ', make sure you have created a corresponding deposit address in your wallet on the exchange website');
            } else {
                return depositAddress;
            }
        } else if (this.has['fetchDepositAddressesByNetwork']) {
            const network = this.safeString (params, 'network');
            params = this.omit (params, 'network');
            const addressStructures = await this.fetchDepositAddressesByNetwork (code, params);
            if (network !== undefined) {
                return this.safeDict (addressStructures, network) as DepositAddress;
            } else {
                const keys = Object.keys (addressStructures);
                const key = this.safeString (keys, 0);
                return this.safeDict (addressStructures, key) as DepositAddress;
            }
        } else {
            throw new NotSupported (this.id + ' fetchDepositAddress() is not supported yet');
        }
    }

    account (): BalanceAccount {
        return {
            'free': undefined,
            'used': undefined,
            'total': undefined,
        };
    }

    commonCurrencyCode (code: string) {
        if (!this.substituteCommonCurrencyCodes) {
            return code;
        }
        return this.safeString (this.commonCurrencies, code, code);
    }

    currency (code: string) {
        if (this.currencies === undefined) {
            throw new ExchangeError (this.id + ' currencies not loaded');
        }
        if (typeof code === 'string') {
            if (code in this.currencies) {
                return this.currencies[code];
            } else if (code in this.currencies_by_id) {
                return this.currencies_by_id[code];
            }
        }
        throw new ExchangeError (this.id + ' does not have currency code ' + code);
    }

    market (symbol: string): MarketInterface {
        if (this.markets === undefined) {
            throw new ExchangeError (this.id + ' markets not loaded');
        }
        if (symbol in this.markets) {
            return this.markets[symbol];
        } else if (symbol in this.markets_by_id) {
            const markets = this.markets_by_id[symbol];
            const defaultType = this.safeString2 (this.options, 'defaultType', 'defaultSubType', 'spot');
            for (let i = 0; i < markets.length; i++) {
                const market = markets[i];
                if (market[defaultType]) {
                    return market;
                }
            }
            return markets[0];
        } else if ((symbol.endsWith ('-C')) || (symbol.endsWith ('-P')) || (symbol.startsWith ('C-')) || (symbol.startsWith ('P-'))) {
            return this.createExpiredOptionMarket (symbol);
        }
        throw new BadSymbol (this.id + ' does not have market symbol ' + symbol);
    }

    createExpiredOptionMarket (symbol: string): MarketInterface {
        throw new NotSupported (this.id + ' createExpiredOptionMarket () is not supported yet');
    }

    isLeveragedCurrency (currencyCode, checkBaseCoin: Bool = false, existingCurrencies: Dict = undefined): boolean {
        const leverageSuffixes = [
            '2L', '2S', '3L', '3S', '4L', '4S', '5L', '5S', // Leveraged Tokens (LT)
            'UP', 'DOWN', // exchange-specific (e.g. BLVT)
            'BULL', 'BEAR', // similar
        ];
        for (let i = 0; i < leverageSuffixes.length; i++) {
            const leverageSuffix = leverageSuffixes[i];
            if (currencyCode.endsWith (leverageSuffix)) {
                if (!checkBaseCoin) {
                    return true;
                } else {
                    // check if base currency is inside dict
                    const baseCurrencyCode = currencyCode.replace (leverageSuffix, '');
                    if (baseCurrencyCode in existingCurrencies) {
                        return true;
                    }
                }
            }
        }
        return false;
    }

    handleWithdrawTagAndParams (tag, params): any {
        if ((tag !== undefined) && (typeof tag === 'object')) {
            params = this.extend (tag, params);
            tag = undefined;
        }
        if (tag === undefined) {
            tag = this.safeString (params, 'tag');
            if (tag !== undefined) {
                params = this.omit (params, 'tag');
            }
        }
        return [ tag, params ];
    }

    async createLimitOrder (symbol: string, side: OrderSide, amount: number, price: number, params = {}): Promise<Order> {
        return await this.createOrder (symbol, 'limit', side, amount, price, params);
    }

    async createLimitOrderWs (symbol: string, side: OrderSide, amount: number, price: number, params = {}): Promise<Order> {
        return await this.createOrderWs (symbol, 'limit', side, amount, price, params);
    }

    async createMarketOrder (symbol: string, side: OrderSide, amount: number, price: Num = undefined, params = {}): Promise<Order> {
        return await this.createOrder (symbol, 'market', side, amount, price, params);
    }

    async createMarketOrderWs (symbol: string, side: OrderSide, amount: number, price: Num = undefined, params = {}): Promise<Order> {
        return await this.createOrderWs (symbol, 'market', side, amount, price, params);
    }

    async createLimitBuyOrder (symbol: string, amount: number, price: number, params = {}): Promise<Order> {
        return await this.createOrder (symbol, 'limit', 'buy', amount, price, params);
    }

    async createLimitBuyOrderWs (symbol: string, amount: number, price: number, params = {}): Promise<Order> {
        return await this.createOrderWs (symbol, 'limit', 'buy', amount, price, params);
    }

    async createLimitSellOrder (symbol: string, amount: number, price: number, params = {}): Promise<Order> {
        return await this.createOrder (symbol, 'limit', 'sell', amount, price, params);
    }

    async createLimitSellOrderWs (symbol: string, amount: number, price: number, params = {}): Promise<Order> {
        return await this.createOrderWs (symbol, 'limit', 'sell', amount, price, params);
    }

    async createMarketBuyOrder (symbol: string, amount: number, params = {}): Promise<Order> {
        return await this.createOrder (symbol, 'market', 'buy', amount, undefined, params);
    }

    async createMarketBuyOrderWs (symbol: string, amount: number, params = {}): Promise<Order> {
        return await this.createOrderWs (symbol, 'market', 'buy', amount, undefined, params);
    }

    async createMarketSellOrder (symbol: string, amount: number, params = {}): Promise<Order> {
        return await this.createOrder (symbol, 'market', 'sell', amount, undefined, params);
    }

    async createMarketSellOrderWs (symbol: string, amount: number, params = {}): Promise<Order> {
        return await this.createOrderWs (symbol, 'market', 'sell', amount, undefined, params);
    }

    costToPrecision (symbol: string, cost) {
        if (cost === undefined) {
            return undefined;
        }
        const market = this.market (symbol);
        return this.decimalToPrecision (cost, TRUNCATE, market['precision']['price'], this.precisionMode, this.paddingMode);
    }

    priceToPrecision (symbol: string, price): string {
        if (price === undefined) {
            return undefined;
        }
        const market = this.market (symbol);
        const result = this.decimalToPrecision (price, ROUND, market['precision']['price'], this.precisionMode, this.paddingMode);
        if (result === '0') {
            throw new InvalidOrder (this.id + ' price of ' + market['symbol'] + ' must be greater than minimum price precision of ' + this.numberToString (market['precision']['price']));
        }
        return result;
    }

    amountToPrecision (symbol: string, amount) {
        if (amount === undefined) {
            return undefined;
        }
        const market = this.market (symbol);
        const result = this.decimalToPrecision (amount, TRUNCATE, market['precision']['amount'], this.precisionMode, this.paddingMode);
        if (result === '0') {
            throw new InvalidOrder (this.id + ' amount of ' + market['symbol'] + ' must be greater than minimum amount precision of ' + this.numberToString (market['precision']['amount']));
        }
        return result;
    }

    feeToPrecision (symbol: string, fee) {
        if (fee === undefined) {
            return undefined;
        }
        const market = this.market (symbol);
        return this.decimalToPrecision (fee, ROUND, market['precision']['price'], this.precisionMode, this.paddingMode);
    }

    currencyToPrecision (code: string, fee, networkCode = undefined) {
        const currency = this.currencies[code];
        let precision = this.safeValue (currency, 'precision');
        if (networkCode !== undefined) {
            const networks = this.safeDict (currency, 'networks', {});
            const networkItem = this.safeDict (networks, networkCode, {});
            precision = this.safeValue (networkItem, 'precision', precision);
        }
        if (precision === undefined) {
            return this.forceString (fee);
        } else {
            const roundingMode = this.safeInteger (this.options, 'currencyToPrecisionRoundingMode', ROUND);
            return this.decimalToPrecision (fee, roundingMode, precision, this.precisionMode, this.paddingMode);
        }
    }

    forceString (value) {
        if (typeof value !== 'string') {
            return this.numberToString (value);
        }
        return value;
    }

    isTickPrecision () {
        return this.precisionMode === TICK_SIZE;
    }

    isDecimalPrecision () {
        return this.precisionMode === DECIMAL_PLACES;
    }

    isSignificantPrecision () {
        return this.precisionMode === SIGNIFICANT_DIGITS;
    }

    safeNumber (obj, key: IndexType, defaultNumber: Num = undefined): Num {
        const value = this.safeString (obj, key);
        return this.parseNumber (value, defaultNumber);
    }

    safeNumberN (obj: object, arr: IndexType[], defaultNumber: Num = undefined): Num {
        const value = this.safeStringN (obj, arr);
        return this.parseNumber (value, defaultNumber);
    }

    parsePrecision (precision?: string) {
        /**
         * @ignore
         * @method
         * @param {string} precision The number of digits to the right of the decimal
         * @returns {string} a string number equal to 1e-precision
         */
        if (precision === undefined) {
            return undefined;
        }
        const precisionNumber = parseInt (precision);
        if (precisionNumber === 0) {
            return '1';
        }
        let parsedPrecision = '0.';
        for (let i = 0; i < precisionNumber - 1; i++) {
            parsedPrecision = parsedPrecision + '0';
        }
        return parsedPrecision + '1';
    }

    integerPrecisionToAmount (precision: Str) {
        /**
         * @ignore
         * @method
         * @description handles positive & negative numbers too. parsePrecision() does not handle negative numbers, but this method handles
         * @param {string} precision The number of digits to the right of the decimal
         * @returns {string} a string number equal to 1e-precision
         */
        if (precision === undefined) {
            return undefined;
        }
        if (Precise.stringGe (precision, '0')) {
            return this.parsePrecision (precision);
        } else {
            const positivePrecisionString = Precise.stringAbs (precision);
            const positivePrecision = parseInt (positivePrecisionString);
            let parsedPrecision = '1';
            for (let i = 0; i < positivePrecision - 1; i++) {
                parsedPrecision = parsedPrecision + '0';
            }
            return parsedPrecision + '0';
        }
    }

    async loadTimeDifference (params = {}) {
        const serverTime = await this.fetchTime (params);
        const after = this.milliseconds ();
        this.options['timeDifference'] = after - serverTime;
        return this.options['timeDifference'];
    }

    implodeHostname (url: string) {
        return this.implodeParams (url, { 'hostname': this.hostname });
    }

    async fetchMarketLeverageTiers (symbol: string, params = {}): Promise<LeverageTier[]> {
        if (this.has['fetchLeverageTiers']) {
            const market = this.market (symbol);
            if (!market['contract']) {
                throw new BadSymbol (this.id + ' fetchMarketLeverageTiers() supports contract markets only');
            }
            const tiers = await this.fetchLeverageTiers ([ symbol ]);
            return this.safeValue (tiers, symbol);
        } else {
            throw new NotSupported (this.id + ' fetchMarketLeverageTiers() is not supported yet');
        }
    }

    async createPostOnlyOrder (symbol: string, type: OrderType, side: OrderSide, amount: number, price: Num = undefined, params = {}) {
        if (!this.has['createPostOnlyOrder']) {
            throw new NotSupported (this.id + ' createPostOnlyOrder() is not supported yet');
        }
        const query = this.extend (params, { 'postOnly': true });
        return await this.createOrder (symbol, type, side, amount, price, query);
    }

    async createPostOnlyOrderWs (symbol: string, type: OrderType, side: OrderSide, amount: number, price: Num = undefined, params = {}) {
        if (!this.has['createPostOnlyOrderWs']) {
            throw new NotSupported (this.id + ' createPostOnlyOrderWs() is not supported yet');
        }
        const query = this.extend (params, { 'postOnly': true });
        return await this.createOrderWs (symbol, type, side, amount, price, query);
    }

    async createReduceOnlyOrder (symbol: string, type: OrderType, side: OrderSide, amount: number, price: Num = undefined, params = {}) {
        if (!this.has['createReduceOnlyOrder']) {
            throw new NotSupported (this.id + ' createReduceOnlyOrder() is not supported yet');
        }
        const query = this.extend (params, { 'reduceOnly': true });
        return await this.createOrder (symbol, type, side, amount, price, query);
    }

    async createReduceOnlyOrderWs (symbol: string, type: OrderType, side: OrderSide, amount: number, price: Num = undefined, params = {}) {
        if (!this.has['createReduceOnlyOrderWs']) {
            throw new NotSupported (this.id + ' createReduceOnlyOrderWs() is not supported yet');
        }
        const query = this.extend (params, { 'reduceOnly': true });
        return await this.createOrderWs (symbol, type, side, amount, price, query);
    }

    async createStopOrder (symbol: string, type: OrderType, side: OrderSide, amount: number, price: Num = undefined, triggerPrice: Num = undefined, params = {}) {
        if (!this.has['createStopOrder']) {
            throw new NotSupported (this.id + ' createStopOrder() is not supported yet');
        }
        if (triggerPrice === undefined) {
            throw new ArgumentsRequired (this.id + ' create_stop_order() requires a stopPrice argument');
        }
        const query = this.extend (params, { 'stopPrice': triggerPrice });
        return await this.createOrder (symbol, type, side, amount, price, query);
    }

    async createStopOrderWs (symbol: string, type: OrderType, side: OrderSide, amount: number, price: Num = undefined, triggerPrice: Num = undefined, params = {}) {
        if (!this.has['createStopOrderWs']) {
            throw new NotSupported (this.id + ' createStopOrderWs() is not supported yet');
        }
        if (triggerPrice === undefined) {
            throw new ArgumentsRequired (this.id + ' createStopOrderWs() requires a stopPrice argument');
        }
        const query = this.extend (params, { 'stopPrice': triggerPrice });
        return await this.createOrderWs (symbol, type, side, amount, price, query);
    }

    async createStopLimitOrder (symbol: string, side: OrderSide, amount: number, price: number, triggerPrice: number, params = {}) {
        if (!this.has['createStopLimitOrder']) {
            throw new NotSupported (this.id + ' createStopLimitOrder() is not supported yet');
        }
        const query = this.extend (params, { 'stopPrice': triggerPrice });
        return await this.createOrder (symbol, 'limit', side, amount, price, query);
    }

    async createStopLimitOrderWs (symbol: string, side: OrderSide, amount: number, price: number, triggerPrice: number, params = {}) {
        if (!this.has['createStopLimitOrderWs']) {
            throw new NotSupported (this.id + ' createStopLimitOrderWs() is not supported yet');
        }
        const query = this.extend (params, { 'stopPrice': triggerPrice });
        return await this.createOrderWs (symbol, 'limit', side, amount, price, query);
    }

    async createStopMarketOrder (symbol: string, side: OrderSide, amount: number, triggerPrice: number, params = {}) {
        if (!this.has['createStopMarketOrder']) {
            throw new NotSupported (this.id + ' createStopMarketOrder() is not supported yet');
        }
        const query = this.extend (params, { 'stopPrice': triggerPrice });
        return await this.createOrder (symbol, 'market', side, amount, undefined, query);
    }

    async createStopMarketOrderWs (symbol: string, side: OrderSide, amount: number, triggerPrice: number, params = {}) {
        if (!this.has['createStopMarketOrderWs']) {
            throw new NotSupported (this.id + ' createStopMarketOrderWs() is not supported yet');
        }
        const query = this.extend (params, { 'stopPrice': triggerPrice });
        return await this.createOrderWs (symbol, 'market', side, amount, undefined, query);
    }

    safeCurrencyCode (currencyId: Str, currency: Currency = undefined): Str {
        currency = this.safeCurrency (currencyId, currency);
        return currency['code'];
    }

    filterBySymbolSinceLimit (array, symbol: Str = undefined, since: Int = undefined, limit: Int = undefined, tail = false) {
        return this.filterByValueSinceLimit (array, 'symbol', symbol, since, limit, 'timestamp', tail);
    }

    filterByCurrencySinceLimit (array, code = undefined, since: Int = undefined, limit: Int = undefined, tail = false) {
        return this.filterByValueSinceLimit (array, 'currency', code, since, limit, 'timestamp', tail);
    }

    filterBySymbolsSinceLimit (array, symbols: string[] = undefined, since: Int = undefined, limit: Int = undefined, tail = false) {
        const result = this.filterByArray (array, 'symbol', symbols, false);
        return this.filterBySinceLimit (result, since, limit, 'timestamp', tail);
    }

    parseLastPrices (pricesData, symbols: string[] = undefined, params = {}): LastPrices {
        //
        // the value of tickers is either a dict or a list
        //
        // dict
        //
        //     {
        //         'marketId1': { ... },
        //         'marketId2': { ... },
        //         ...
        //     }
        //
        // list
        //
        //     [
        //         { 'market': 'marketId1', ... },
        //         { 'market': 'marketId2', ... },
        //         ...
        //     ]
        //
        const results = [];
        if (Array.isArray (pricesData)) {
            for (let i = 0; i < pricesData.length; i++) {
                const priceData = this.extend (this.parseLastPrice (pricesData[i]), params);
                results.push (priceData);
            }
        } else {
            const marketIds = Object.keys (pricesData);
            for (let i = 0; i < marketIds.length; i++) {
                const marketId = marketIds[i];
                const market = this.safeMarket (marketId);
                const priceData = this.extend (this.parseLastPrice (pricesData[marketId], market), params);
                results.push (priceData);
            }
        }
        symbols = this.marketSymbols (symbols);
        return this.filterByArray (results, 'symbol', symbols);
    }

    parseTickers (tickers, symbols: Strings = undefined, params = {}): Tickers {
        //
        // the value of tickers is either a dict or a list
        //
        //
        // dict
        //
        //     {
        //         'marketId1': { ... },
        //         'marketId2': { ... },
        //         'marketId3': { ... },
        //         ...
        //     }
        //
        // list
        //
        //     [
        //         { 'market': 'marketId1', ... },
        //         { 'market': 'marketId2', ... },
        //         { 'market': 'marketId3', ... },
        //         ...
        //     ]
        //
        const results = [];
        if (Array.isArray (tickers)) {
            for (let i = 0; i < tickers.length; i++) {
                const parsedTicker = this.parseTicker (tickers[i]);
                const ticker = this.extend (parsedTicker, params);
                results.push (ticker);
            }
        } else {
            const marketIds = Object.keys (tickers);
            for (let i = 0; i < marketIds.length; i++) {
                const marketId = marketIds[i];
                const market = this.safeMarket (marketId);
                const parsed = this.parseTicker (tickers[marketId], market);
                const ticker = this.extend (parsed, params);
                results.push (ticker);
            }
        }
        symbols = this.marketSymbols (symbols);
        return this.filterByArray (results, 'symbol', symbols);
    }

    parseDepositAddresses (addresses, codes: Strings = undefined, indexed = true, params = {}): DepositAddress[] {
        let result = [];
        for (let i = 0; i < addresses.length; i++) {
            const address = this.extend (this.parseDepositAddress (addresses[i]), params);
            result.push (address);
        }
        if (codes !== undefined) {
            result = this.filterByArray (result, 'currency', codes, false);
        }
        if (indexed) {
            result = this.filterByArray (result, 'currency', undefined, indexed);
        }
        return result as DepositAddress[];
    }

    parseBorrowInterests (response, market: Market = undefined): BorrowInterest[] {
        const interests = [];
        for (let i = 0; i < response.length; i++) {
            const row = response[i];
            interests.push (this.parseBorrowInterest (row, market));
        }
        return interests as BorrowInterest[];
    }

    parseBorrowRate (info, currency: Currency = undefined): Dict {
        throw new NotSupported (this.id + ' parseBorrowRate() is not supported yet');
    }

    parseBorrowRateHistory (response, code: Str, since: Int, limit: Int) {
        const result = [];
        for (let i = 0; i < response.length; i++) {
            const item = response[i];
            const borrowRate = this.parseBorrowRate (item);
            result.push (borrowRate);
        }
        const sorted = this.sortBy (result, 'timestamp');
        return this.filterByCurrencySinceLimit (sorted, code, since, limit);
    }

    parseIsolatedBorrowRates (info: any): IsolatedBorrowRates {
        const result = {};
        for (let i = 0; i < info.length; i++) {
            const item = info[i];
            const borrowRate = this.parseIsolatedBorrowRate (item);
            const symbol = this.safeString (borrowRate, 'symbol');
            result[symbol] = borrowRate;
        }
        return result as any;
    }

    parseFundingRateHistories (response, market = undefined, since: Int = undefined, limit: Int = undefined): FundingRateHistory[] {
        const rates = [];
        for (let i = 0; i < response.length; i++) {
            const entry = response[i];
            rates.push (this.parseFundingRateHistory (entry, market));
        }
        const sorted = this.sortBy (rates, 'timestamp');
        const symbol = (market === undefined) ? undefined : market['symbol'];
        return this.filterBySymbolSinceLimit (sorted, symbol, since, limit) as FundingRateHistory[];
    }

    safeSymbol (marketId: Str, market: Market = undefined, delimiter: Str = undefined, marketType: Str = undefined): string {
        market = this.safeMarket (marketId, market, delimiter, marketType);
        return market['symbol'];
    }

    parseFundingRate (contract: string, market: Market = undefined): FundingRate {
        throw new NotSupported (this.id + ' parseFundingRate() is not supported yet');
    }

    parseFundingRates (response, symbols: Strings = undefined): FundingRates {
        const fundingRates = {};
        for (let i = 0; i < response.length; i++) {
            const entry = response[i];
            const parsed = this.parseFundingRate (entry);
            fundingRates[parsed['symbol']] = parsed;
        }
        return this.filterByArray (fundingRates, 'symbol', symbols);
    }

    parseLongShortRatio (info: Dict, market: Market = undefined): LongShortRatio {
        throw new NotSupported (this.id + ' parseLongShortRatio() is not supported yet');
    }

    parseLongShortRatioHistory (response, market = undefined, since: Int = undefined, limit: Int = undefined): LongShortRatio[] {
        const rates = [];
        for (let i = 0; i < response.length; i++) {
            const entry = response[i];
            rates.push (this.parseLongShortRatio (entry, market));
        }
        const sorted = this.sortBy (rates, 'timestamp');
        const symbol = (market === undefined) ? undefined : market['symbol'];
        return this.filterBySymbolSinceLimit (sorted, symbol, since, limit) as LongShortRatio[];
    }

    handleTriggerDirectionAndParams (params, exchangeSpecificKey: Str = undefined, allowEmpty: Bool = false) {
        /**
         * @ignore
         * @method
         * @returns {[string, object]} the trigger-direction value and omited params
         */
        let triggerDirection = this.safeString (params, 'triggerDirection');
        const exchangeSpecificDefined = (exchangeSpecificKey !== undefined) && (exchangeSpecificKey in params);
        if (triggerDirection !== undefined) {
            params = this.omit (params, 'triggerDirection');
        }
        // throw exception if:
        // A) if provided value is not unified (support old "up/down" strings too)
        // B) if exchange specific "trigger direction key" (eg. "stopPriceSide") was not provided
        if (!this.inArray (triggerDirection, [ 'ascending', 'descending', 'up', 'down', 'above', 'below' ]) && !exchangeSpecificDefined && !allowEmpty) {
            throw new ArgumentsRequired (this.id + ' createOrder() : trigger orders require params["triggerDirection"] to be either "ascending" or "descending"');
        }
        // if old format was provided, overwrite to new
        if (triggerDirection === 'up' || triggerDirection === 'above') {
            triggerDirection = 'ascending';
        } else if (triggerDirection === 'down' || triggerDirection === 'below') {
            triggerDirection = 'descending';
        }
        return [ triggerDirection, params ];
    }

    handleTriggerAndParams (params) {
        const isTrigger = this.safeBool2 (params, 'trigger', 'stop');
        if (isTrigger) {
            params = this.omit (params, [ 'trigger', 'stop' ]);
        }
        return [ isTrigger, params ];
    }

    isTriggerOrder (params) {
        // for backwards compatibility
        return this.handleTriggerAndParams (params);
    }

    isPostOnly (isMarketOrder: boolean, exchangeSpecificParam, params = {}) {
        /**
         * @ignore
         * @method
         * @param {string} type Order type
         * @param {boolean} exchangeSpecificParam exchange specific postOnly
         * @param {object} [params] exchange specific params
         * @returns {boolean} true if a post only order, false otherwise
         */
        const timeInForce = this.safeStringUpper (params, 'timeInForce');
        let postOnly = this.safeBool2 (params, 'postOnly', 'post_only', false);
        // we assume timeInForce is uppercase from safeStringUpper (params, 'timeInForce')
        const ioc = timeInForce === 'IOC';
        const fok = timeInForce === 'FOK';
        const timeInForcePostOnly = timeInForce === 'PO';
        postOnly = postOnly || timeInForcePostOnly || exchangeSpecificParam;
        if (postOnly) {
            if (ioc || fok) {
                throw new InvalidOrder (this.id + ' postOnly orders cannot have timeInForce equal to ' + timeInForce);
            } else if (isMarketOrder) {
                throw new InvalidOrder (this.id + ' market orders cannot be postOnly');
            } else {
                return true;
            }
        } else {
            return false;
        }
    }

    handlePostOnly (isMarketOrder: boolean, exchangeSpecificPostOnlyOption: boolean, params: any = {}) {
        /**
         * @ignore
         * @method
         * @param {string} type Order type
         * @param {boolean} exchangeSpecificBoolean exchange specific postOnly
         * @param {object} [params] exchange specific params
         * @returns {Array}
         */
        const timeInForce = this.safeStringUpper (params, 'timeInForce');
        let postOnly = this.safeBool (params, 'postOnly', false);
        const ioc = timeInForce === 'IOC';
        const fok = timeInForce === 'FOK';
        const po = timeInForce === 'PO';
        postOnly = postOnly || po || exchangeSpecificPostOnlyOption;
        if (postOnly) {
            if (ioc || fok) {
                throw new InvalidOrder (this.id + ' postOnly orders cannot have timeInForce equal to ' + timeInForce);
            } else if (isMarketOrder) {
                throw new InvalidOrder (this.id + ' market orders cannot be postOnly');
            } else {
                if (po) {
                    params = this.omit (params, 'timeInForce');
                }
                params = this.omit (params, 'postOnly');
                return [ true, params ];
            }
        }
        return [ false, params ];
    }

    async fetchLastPrices (symbols: Strings = undefined, params = {}): Promise<LastPrices> {
        throw new NotSupported (this.id + ' fetchLastPrices() is not supported yet');
    }

    async fetchTradingFees (params = {}): Promise<TradingFees> {
        throw new NotSupported (this.id + ' fetchTradingFees() is not supported yet');
    }

    async fetchTradingFeesWs (params = {}): Promise<TradingFees> {
        throw new NotSupported (this.id + ' fetchTradingFeesWs() is not supported yet');
    }

    async fetchTradingFee (symbol: string, params = {}): Promise<TradingFeeInterface> {
        if (!this.has['fetchTradingFees']) {
            throw new NotSupported (this.id + ' fetchTradingFee() is not supported yet');
        }
        const fees = await this.fetchTradingFees (params);
        return this.safeDict (fees, symbol) as TradingFeeInterface;
    }

    async fetchConvertCurrencies (params = {}): Promise<Currencies> {
        throw new NotSupported (this.id + ' fetchConvertCurrencies() is not supported yet');
    }

    parseOpenInterest (interest, market: Market = undefined): OpenInterest {
        throw new NotSupported (this.id + ' parseOpenInterest () is not supported yet');
    }

    parseOpenInterests (response, symbols: Strings = undefined): OpenInterests {
        const result = {};
        for (let i = 0; i < response.length; i++) {
            const entry = response[i];
            const parsed = this.parseOpenInterest (entry);
            result[parsed['symbol']] = parsed;
        }
        return this.filterByArray (result, 'symbol', symbols);
    }

    parseOpenInterestsHistory (response, market = undefined, since: Int = undefined, limit: Int = undefined): OpenInterest[] {
        const interests = [];
        for (let i = 0; i < response.length; i++) {
            const entry = response[i];
            const interest = this.parseOpenInterest (entry, market);
            interests.push (interest);
        }
        const sorted = this.sortBy (interests, 'timestamp');
        const symbol = this.safeString (market, 'symbol');
        return this.filterBySymbolSinceLimit (sorted, symbol, since, limit);
    }

    async fetchFundingRate (symbol: string, params = {}): Promise<FundingRate> {
        if (this.has['fetchFundingRates']) {
            await this.loadMarkets ();
            const market = this.market (symbol);
            symbol = market['symbol'];
            if (!market['contract']) {
                throw new BadSymbol (this.id + ' fetchFundingRate() supports contract markets only');
            }
            const rates = await this.fetchFundingRates ([ symbol ], params);
            const rate = this.safeValue (rates, symbol);
            if (rate === undefined) {
                throw new NullResponse (this.id + ' fetchFundingRate () returned no data for ' + symbol);
            } else {
                return rate;
            }
        } else {
            throw new NotSupported (this.id + ' fetchFundingRate () is not supported yet');
        }
    }

    async fetchFundingInterval (symbol: string, params = {}): Promise<FundingRate> {
        if (this.has['fetchFundingIntervals']) {
            await this.loadMarkets ();
            const market = this.market (symbol);
            symbol = market['symbol'];
            if (!market['contract']) {
                throw new BadSymbol (this.id + ' fetchFundingInterval() supports contract markets only');
            }
            const rates = await this.fetchFundingIntervals ([ symbol ], params);
            const rate = this.safeValue (rates, symbol);
            if (rate === undefined) {
                throw new NullResponse (this.id + ' fetchFundingInterval() returned no data for ' + symbol);
            } else {
                return rate;
            }
        } else {
            throw new NotSupported (this.id + ' fetchFundingInterval() is not supported yet');
        }
    }

    async fetchMarkOHLCV (symbol, timeframe = '1m', since: Int = undefined, limit: Int = undefined, params = {}): Promise<OHLCV[]> {
        /**
         * @method
         * @name exchange#fetchMarkOHLCV
         * @description fetches historical mark price candlestick data containing the open, high, low, and close price of a market
         * @param {string} symbol unified symbol of the market to fetch OHLCV data for
         * @param {string} timeframe the length of time each candle represents
         * @param {int} [since] timestamp in ms of the earliest candle to fetch
         * @param {int} [limit] the maximum amount of candles to fetch
         * @param {object} [params] extra parameters specific to the exchange API endpoint
         * @returns {float[][]} A list of candles ordered as timestamp, open, high, low, close, undefined
         */
        if (this.has['fetchMarkOHLCV']) {
            const request: Dict = {
                'price': 'mark',
            };
            return await this.fetchOHLCV (symbol, timeframe, since, limit, this.extend (request, params));
        } else {
            throw new NotSupported (this.id + ' fetchMarkOHLCV () is not supported yet');
        }
    }

    async fetchIndexOHLCV (symbol: string, timeframe = '1m', since: Int = undefined, limit: Int = undefined, params = {}): Promise<OHLCV[]> {
        /**
         * @method
         * @name exchange#fetchIndexOHLCV
         * @description fetches historical index price candlestick data containing the open, high, low, and close price of a market
         * @param {string} symbol unified symbol of the market to fetch OHLCV data for
         * @param {string} timeframe the length of time each candle represents
         * @param {int} [since] timestamp in ms of the earliest candle to fetch
         * @param {int} [limit] the maximum amount of candles to fetch
         * @param {object} [params] extra parameters specific to the exchange API endpoint
         * @returns {} A list of candles ordered as timestamp, open, high, low, close, undefined
         */
        if (this.has['fetchIndexOHLCV']) {
            const request: Dict = {
                'price': 'index',
            };
            return await this.fetchOHLCV (symbol, timeframe, since, limit, this.extend (request, params));
        } else {
            throw new NotSupported (this.id + ' fetchIndexOHLCV () is not supported yet');
        }
    }

    async fetchPremiumIndexOHLCV (symbol: string, timeframe = '1m', since: Int = undefined, limit: Int = undefined, params = {}): Promise<OHLCV[]> {
        /**
         * @method
         * @name exchange#fetchPremiumIndexOHLCV
         * @description fetches historical premium index price candlestick data containing the open, high, low, and close price of a market
         * @param {string} symbol unified symbol of the market to fetch OHLCV data for
         * @param {string} timeframe the length of time each candle represents
         * @param {int} [since] timestamp in ms of the earliest candle to fetch
         * @param {int} [limit] the maximum amount of candles to fetch
         * @param {object} [params] extra parameters specific to the exchange API endpoint
         * @returns {float[][]} A list of candles ordered as timestamp, open, high, low, close, undefined
         */
        if (this.has['fetchPremiumIndexOHLCV']) {
            const request: Dict = {
                'price': 'premiumIndex',
            };
            return await this.fetchOHLCV (symbol, timeframe, since, limit, this.extend (request, params));
        } else {
            throw new NotSupported (this.id + ' fetchPremiumIndexOHLCV () is not supported yet');
        }
    }

    handleTimeInForce (params = {}) {
        /**
         * @ignore
         * @method
         * Must add timeInForce to this.options to use this method
         * @returns {string} returns the exchange specific value for timeInForce
         */
        const timeInForce = this.safeStringUpper (params, 'timeInForce'); // supported values GTC, IOC, PO
        if (timeInForce !== undefined) {
            const exchangeValue = this.safeString (this.options['timeInForce'], timeInForce);
            if (exchangeValue === undefined) {
                throw new ExchangeError (this.id + ' does not support timeInForce "' + timeInForce + '"');
            }
            return exchangeValue;
        }
        return undefined;
    }

    convertTypeToAccount (account) {
        /**
         * @ignore
         * @method
         * Must add accountsByType to this.options to use this method
         * @param {string} account key for account name in this.options['accountsByType']
         * @returns the exchange specific account name or the isolated margin id for transfers
         */
        const accountsByType = this.safeDict (this.options, 'accountsByType', {});
        const lowercaseAccount = account.toLowerCase ();
        if (lowercaseAccount in accountsByType) {
            return accountsByType[lowercaseAccount];
        } else if ((account in this.markets) || (account in this.markets_by_id)) {
            const market = this.market (account);
            return market['id'];
        } else {
            return account;
        }
    }

    checkRequiredArgument (methodName: string, argument, argumentName, options = []) {
        /**
         * @ignore
         * @method
         * @param {string} methodName the name of the method that the argument is being checked for
         * @param {string} argument the argument's actual value provided
         * @param {string} argumentName the name of the argument being checked (for logging purposes)
         * @param {string[]} options a list of options that the argument can be
         * @returns {undefined}
         */
        const optionsLength = options.length;
        if ((argument === undefined) || ((optionsLength > 0) && (!(this.inArray (argument, options))))) {
            const messageOptions = options.join (', ');
            let message = this.id + ' ' + methodName + '() requires a ' + argumentName + ' argument';
            if (messageOptions !== '') {
                message += ', one of ' + '(' + messageOptions + ')';
            }
            throw new ArgumentsRequired (message);
        }
    }

    checkRequiredMarginArgument (methodName: string, symbol: Str, marginMode: string) {
        /**
         * @ignore
         * @method
         * @param {string} symbol unified symbol of the market
         * @param {string} methodName name of the method that requires a symbol
         * @param {string} marginMode is either 'isolated' or 'cross'
         */
        if ((marginMode === 'isolated') && (symbol === undefined)) {
            throw new ArgumentsRequired (this.id + ' ' + methodName + '() requires a symbol argument for isolated margin');
        } else if ((marginMode === 'cross') && (symbol !== undefined)) {
            throw new ArgumentsRequired (this.id + ' ' + methodName + '() cannot have a symbol argument for cross margin');
        }
    }

    parseDepositWithdrawFees (response, codes: Strings = undefined, currencyIdKey = undefined): any {
        /**
         * @ignore
         * @method
         * @param {object[]|object} response unparsed response from the exchange
         * @param {string[]|undefined} codes the unified currency codes to fetch transactions fees for, returns all currencies when undefined
         * @param {str} currencyIdKey *should only be undefined when response is a dictionary* the object key that corresponds to the currency id
         * @returns {object} objects with withdraw and deposit fees, indexed by currency codes
         */
        const depositWithdrawFees = {};
        const isArray = Array.isArray (response);
        let responseKeys = response;
        if (!isArray) {
            responseKeys = Object.keys (response);
        }
        for (let i = 0; i < responseKeys.length; i++) {
            const entry = responseKeys[i];
            const dictionary = isArray ? entry : response[entry];
            const currencyId = isArray ? this.safeString (dictionary, currencyIdKey) : entry;
            const currency = this.safeCurrency (currencyId);
            const code = this.safeString (currency, 'code');
            if ((codes === undefined) || (this.inArray (code, codes))) {
                depositWithdrawFees[code] = this.parseDepositWithdrawFee (dictionary, currency);
            }
        }
        return depositWithdrawFees;
    }

    parseDepositWithdrawFee (fee, currency: Currency = undefined): any {
        throw new NotSupported (this.id + ' parseDepositWithdrawFee() is not supported yet');
    }

    depositWithdrawFee (info): any {
        return {
            'deposit': {
                'fee': undefined,
                'percentage': undefined,
            },
            'info': info,
            'networks': {},
            'withdraw': {
                'fee': undefined,
                'percentage': undefined,
            },
        };
    }

    assignDefaultDepositWithdrawFees (fee, currency = undefined): any {
        /**
         * @ignore
         * @method
         * @description Takes a depositWithdrawFee structure and assigns the default values for withdraw and deposit
         * @param {object} fee A deposit withdraw fee structure
         * @param {object} currency A currency structure, the response from this.currency ()
         * @returns {object} A deposit withdraw fee structure
         */
        const networkKeys = Object.keys (fee['networks']);
        const numNetworks = networkKeys.length;
        if (numNetworks === 1) {
            fee['withdraw'] = fee['networks'][networkKeys[0]]['withdraw'];
            fee['deposit'] = fee['networks'][networkKeys[0]]['deposit'];
            return fee;
        }
        const currencyCode = this.safeString (currency, 'code');
        for (let i = 0; i < numNetworks; i++) {
            const network = networkKeys[i];
            if (network === currencyCode) {
                fee['deposit'] = fee['networks'][networkKeys[i]]['deposit'];
                fee['withdraw'] = fee['networks'][networkKeys[i]]['withdraw'];
            }
        }
        return fee;
    }

    parseIncome (info, market: Market = undefined): object {
        throw new NotSupported (this.id + ' parseIncome () is not supported yet');
    }

    parseIncomes (incomes, market = undefined, since: Int = undefined, limit: Int = undefined): FundingHistory[] {
        /**
         * @ignore
         * @method
         * @description parses funding fee info from exchange response
         * @param {object[]} incomes each item describes once instance of currency being received or paid
         * @param {object} market ccxt market
         * @param {int} [since] when defined, the response items are filtered to only include items after this timestamp
         * @param {int} [limit] limits the number of items in the response
         * @returns {object[]} an array of [funding history structures]{@link https://docs.ccxt.com/#/?id=funding-history-structure}
         */
        const result = [];
        for (let i = 0; i < incomes.length; i++) {
            const entry = incomes[i];
            const parsed = this.parseIncome (entry, market);
            result.push (parsed);
        }
        const sorted = this.sortBy (result, 'timestamp');
        const symbol = this.safeString (market, 'symbol');
        return this.filterBySymbolSinceLimit (sorted, symbol, since, limit);
    }

    getMarketFromSymbols (symbols: Strings = undefined) {
        if (symbols === undefined) {
            return undefined;
        }
        const firstMarket = this.safeString (symbols, 0);
        const market = this.market (firstMarket);
        return market;
    }

    parseWsOHLCVs (ohlcvs: object[], market: any = undefined, timeframe: string = '1m', since: Int = undefined, limit: Int = undefined) {
        const results = [];
        for (let i = 0; i < ohlcvs.length; i++) {
            results.push (this.parseWsOHLCV (ohlcvs[i], market));
        }
        return results;
    }

    async fetchTransactions (code: Str = undefined, since: Int = undefined, limit: Int = undefined, params = {}): Promise<Transaction[]> {
        /**
         * @method
         * @name exchange#fetchTransactions
         * @deprecated
         * @description *DEPRECATED* use fetchDepositsWithdrawals instead
         * @param {string} code unified currency code for the currency of the deposit/withdrawals, default is undefined
         * @param {int} [since] timestamp in ms of the earliest deposit/withdrawal, default is undefined
         * @param {int} [limit] max number of deposit/withdrawals to return, default is undefined
         * @param {object} [params] extra parameters specific to the exchange API endpoint
         * @returns {object} a list of [transaction structures]{@link https://docs.ccxt.com/#/?id=transaction-structure}
         */
        if (this.has['fetchDepositsWithdrawals']) {
            return await this.fetchDepositsWithdrawals (code, since, limit, params);
        } else {
            throw new NotSupported (this.id + ' fetchTransactions () is not supported yet');
        }
    }

    filterByArrayPositions (objects, key: IndexType, values = undefined, indexed = true): Position[] {
        /**
         * @ignore
         * @method
         * @description Typed wrapper for filterByArray that returns a list of positions
         */
        return this.filterByArray (objects, key, values, indexed) as Position[];
    }

    filterByArrayTickers (objects, key: IndexType, values = undefined, indexed = true): Dictionary<Ticker> {
        /**
         * @ignore
         * @method
         * @description Typed wrapper for filterByArray that returns a dictionary of tickers
         */
        return this.filterByArray (objects, key, values, indexed) as Dictionary<Ticker>;
    }

    createOHLCVObject (symbol: string, timeframe: string, data): Dictionary<Dictionary<OHLCV[]>> {
        const res = {};
        res[symbol] = {};
        res[symbol][timeframe] = data;
        return res;
    }

    handleMaxEntriesPerRequestAndParams (method: string, maxEntriesPerRequest: Int = undefined, params = {}): [ Int, any ] {
        let newMaxEntriesPerRequest = undefined;
        [ newMaxEntriesPerRequest, params ] = this.handleOptionAndParams (params, method, 'maxEntriesPerRequest');
        if ((newMaxEntriesPerRequest !== undefined) && (newMaxEntriesPerRequest !== maxEntriesPerRequest)) {
            maxEntriesPerRequest = newMaxEntriesPerRequest;
        }
        if (maxEntriesPerRequest === undefined) {
            maxEntriesPerRequest = 1000; // default to 1000
        }
        return [ maxEntriesPerRequest, params ];
    }

    async fetchPaginatedCallDynamic (method: string, symbol: Str = undefined, since: Int = undefined, limit: Int = undefined, params = {}, maxEntriesPerRequest: Int = undefined, removeRepeated = true): Promise<any> {
        let maxCalls = undefined;
        [ maxCalls, params ] = this.handleOptionAndParams (params, method, 'paginationCalls', 10);
        let maxRetries = undefined;
        [ maxRetries, params ] = this.handleOptionAndParams (params, method, 'maxRetries', 3);
        let paginationDirection = undefined;
        [ paginationDirection, params ] = this.handleOptionAndParams (params, method, 'paginationDirection', 'backward');
        let paginationTimestamp = undefined;
        let removeRepeatedOption = removeRepeated;
        [ removeRepeatedOption, params ] = this.handleOptionAndParams (params, method, 'removeRepeated', removeRepeated);
        let calls = 0;
        let result = [];
        let errors = 0;
        const until = this.safeInteger2 (params, 'untill', 'till'); // do not omit it from params here
        [ maxEntriesPerRequest, params ] = this.handleMaxEntriesPerRequestAndParams (method, maxEntriesPerRequest, params);
        if ((paginationDirection === 'forward')) {
            if (since === undefined) {
                throw new ArgumentsRequired (this.id + ' pagination requires a since argument when paginationDirection set to forward');
            }
            paginationTimestamp = since;
        }
        while ((calls < maxCalls)) {
            calls += 1;
            try {
                if (paginationDirection === 'backward') {
                    // do it backwards, starting from the last
                    // UNTIL filtering is required in order to work
                    if (paginationTimestamp !== undefined) {
                        params['until'] = paginationTimestamp - 1;
                    }
                    const response = await this[method] (symbol, undefined, maxEntriesPerRequest, params);
                    const responseLength = response.length;
                    if (this.verbose) {
                        let backwardMessage = 'Dynamic pagination call ' + this.numberToString (calls) + ' method ' + method + ' response length ' + this.numberToString (responseLength);
                        if (paginationTimestamp !== undefined) {
                            backwardMessage += ' timestamp ' + this.numberToString (paginationTimestamp);
                        }
                        this.log (backwardMessage);
                    }
                    if (responseLength === 0) {
                        break;
                    }
                    errors = 0;
                    result = this.arrayConcat (result, response);
                    const firstElement = this.safeValue (response, 0);
                    paginationTimestamp = this.safeInteger2 (firstElement, 'timestamp', 0);
                    if ((since !== undefined) && (paginationTimestamp <= since)) {
                        break;
                    }
                } else {
                    // do it forwards, starting from the since
                    const response = await this[method] (symbol, paginationTimestamp, maxEntriesPerRequest, params);
                    const responseLength = response.length;
                    if (this.verbose) {
                        let forwardMessage = 'Dynamic pagination call ' + this.numberToString (calls) + ' method ' + method + ' response length ' + this.numberToString (responseLength);
                        if (paginationTimestamp !== undefined) {
                            forwardMessage += ' timestamp ' + this.numberToString (paginationTimestamp);
                        }
                        this.log (forwardMessage);
                    }
                    if (responseLength === 0) {
                        break;
                    }
                    errors = 0;
                    result = this.arrayConcat (result, response);
                    const last = this.safeValue (response, responseLength - 1);
                    paginationTimestamp = this.safeInteger (last, 'timestamp') + 1;
                    if ((until !== undefined) && (paginationTimestamp >= until)) {
                        break;
                    }
                }
            } catch (e) {
                errors += 1;
                if (errors > maxRetries) {
                    throw e;
                }
            }
        }
        let uniqueResults = result;
        if (removeRepeatedOption) {
            uniqueResults = this.removeRepeatedElementsFromArray (result);
        }
        const key = (method === 'fetchOHLCV') ? 0 : 'timestamp';
        return this.filterBySinceLimit (uniqueResults, since, limit, key);
    }

    async safeDeterministicCall (method: string, symbol: Str = undefined, since: Int = undefined, limit: Int = undefined, timeframe: Str = undefined, params = {}) {
        let maxRetries = undefined;
        [ maxRetries, params ] = this.handleOptionAndParams (params, method, 'maxRetries', 3);
        let errors = 0;
        while (errors <= maxRetries) {
            try {
                if (timeframe && method !== 'fetchFundingRateHistory') {
                    return await this[method] (symbol, timeframe, since, limit, params);
                } else {
                    return await this[method] (symbol, since, limit, params);
                }
            } catch (e) {
                if (e instanceof RateLimitExceeded) {
                    throw e; // if we are rate limited, we should not retry and fail fast
                }
                errors += 1;
                if (errors > maxRetries) {
                    throw e;
                }
            }
        }
        return [];
    }

    async fetchPaginatedCallDeterministic (method: string, symbol: Str = undefined, since: Int = undefined, limit: Int = undefined, timeframe: Str = undefined, params = {}, maxEntriesPerRequest = undefined): Promise<any> {
        let maxCalls = undefined;
        [ maxCalls, params ] = this.handleOptionAndParams (params, method, 'paginationCalls', 10);
        [ maxEntriesPerRequest, params ] = this.handleMaxEntriesPerRequestAndParams (method, maxEntriesPerRequest, params);
        const current = this.milliseconds ();
        const tasks = [];
        const time = this.parseTimeframe (timeframe) * 1000;
        const step = time * maxEntriesPerRequest;
        let currentSince = current - (maxCalls * step) - 1;
        if (since !== undefined) {
            currentSince = Math.max (currentSince, since);
        } else {
            currentSince = Math.max (currentSince, 1241440531000); // avoid timestamps older than 2009
        }
        const until = this.safeInteger2 (params, 'until', 'till'); // do not omit it here
        if (until !== undefined) {
            const requiredCalls = Math.ceil ((until - since) / step);
            if (requiredCalls > maxCalls) {
                throw new BadRequest (this.id + ' the number of required calls is greater than the max number of calls allowed, either increase the paginationCalls or decrease the since-until gap. Current paginationCalls limit is ' + maxCalls.toString () + ' required calls is ' + requiredCalls.toString ());
            }
        }
        for (let i = 0; i < maxCalls; i++) {
            if ((until !== undefined) && (currentSince >= until)) {
                break;
            }
            if (currentSince >= current) {
                break;
            }
            tasks.push (this.safeDeterministicCall (method, symbol, currentSince, maxEntriesPerRequest, timeframe, params));
            currentSince = this.sum (currentSince, step) - 1;
        }
        const results = await Promise.all (tasks);
        let result = [];
        for (let i = 0; i < results.length; i++) {
            result = this.arrayConcat (result, results[i]);
        }
        const uniqueResults = this.removeRepeatedElementsFromArray (result) as any;
        const key = (method === 'fetchOHLCV') ? 0 : 'timestamp';
        return this.filterBySinceLimit (uniqueResults, since, limit, key);
    }

    async fetchPaginatedCallCursor (method: string, symbol: Str = undefined, since = undefined, limit = undefined, params = {}, cursorReceived = undefined, cursorSent = undefined, cursorIncrement = undefined, maxEntriesPerRequest = undefined): Promise<any> {
        let maxCalls = undefined;
        [ maxCalls, params ] = this.handleOptionAndParams (params, method, 'paginationCalls', 10);
        let maxRetries = undefined;
        [ maxRetries, params ] = this.handleOptionAndParams (params, method, 'maxRetries', 3);
        [ maxEntriesPerRequest, params ] = this.handleMaxEntriesPerRequestAndParams (method, maxEntriesPerRequest, params);
        let cursorValue = undefined;
        let i = 0;
        let errors = 0;
        let result = [];
        const timeframe = this.safeString (params, 'timeframe');
        params = this.omit (params, 'timeframe'); // reading the timeframe from the method arguments to avoid changing the signature
        while (i < maxCalls) {
            try {
                if (cursorValue !== undefined) {
                    if (cursorIncrement !== undefined) {
                        cursorValue = this.parseToInt (cursorValue) + cursorIncrement;
                    }
                    params[cursorSent] = cursorValue;
                }
                let response = undefined;
                if (method === 'fetchAccounts') {
                    response = await this[method] (params);
                } else if (method === 'getLeverageTiersPaginated' || method === 'fetchPositions') {
                    response = await this[method] (symbol, params);
                } else if (method === 'fetchOpenInterestHistory') {
                    response = await this[method] (symbol, timeframe, since, maxEntriesPerRequest, params);
                } else {
                    response = await this[method] (symbol, since, maxEntriesPerRequest, params);
                }
                errors = 0;
                const responseLength = response.length;
                if (this.verbose) {
                    const cursorString = (cursorValue === undefined) ? '' : cursorValue;
                    const iteration = (i + 1);
                    const cursorMessage = 'Cursor pagination call ' + iteration.toString () + ' method ' + method + ' response length ' + responseLength.toString () + ' cursor ' + cursorString;
                    this.log (cursorMessage);
                }
                if (responseLength === 0) {
                    break;
                }
                result = this.arrayConcat (result, response);
                const last = this.safeDict (response, responseLength - 1);
                // cursorValue = this.safeValue (last['info'], cursorReceived);
                cursorValue = undefined; // search for the cursor
                for (let j = 0; j < responseLength; j++) {
                    const index = responseLength - j - 1;
                    const entry = this.safeDict (response, index);
                    const info = this.safeDict (entry, 'info');
                    const cursor = this.safeValue (info, cursorReceived);
                    if (cursor !== undefined) {
                        cursorValue = cursor;
                        break;
                    }
                }
                if (cursorValue === undefined) {
                    break;
                }
                const lastTimestamp = this.safeInteger (last, 'timestamp');
                if (lastTimestamp !== undefined && lastTimestamp < since) {
                    break;
                }
            } catch (e) {
                errors += 1;
                if (errors > maxRetries) {
                    throw e;
                }
            }
            i += 1;
        }
        const sorted = this.sortCursorPaginatedResult (result);
        const key = (method === 'fetchOHLCV') ? 0 : 'timestamp';
        return this.filterBySinceLimit (sorted, since, limit, key);
    }

    async fetchPaginatedCallIncremental (method: string, symbol: Str = undefined, since = undefined, limit = undefined, params = {}, pageKey = undefined, maxEntriesPerRequest = undefined): Promise<any> {
        let maxCalls = undefined;
        [ maxCalls, params ] = this.handleOptionAndParams (params, method, 'paginationCalls', 10);
        let maxRetries = undefined;
        [ maxRetries, params ] = this.handleOptionAndParams (params, method, 'maxRetries', 3);
        [ maxEntriesPerRequest, params ] = this.handleMaxEntriesPerRequestAndParams (method, maxEntriesPerRequest, params);
        let i = 0;
        let errors = 0;
        let result = [];
        while (i < maxCalls) {
            try {
                params[pageKey] = i + 1;
                const response = await this[method] (symbol, since, maxEntriesPerRequest, params);
                errors = 0;
                const responseLength = response.length;
                if (this.verbose) {
                    const iteration = (i + 1).toString ();
                    const incrementalMessage = 'Incremental pagination call ' + iteration + ' method ' + method + ' response length ' + responseLength.toString ();
                    this.log (incrementalMessage);
                }
                if (responseLength === 0) {
                    break;
                }
                result = this.arrayConcat (result, response);
            } catch (e) {
                errors += 1;
                if (errors > maxRetries) {
                    throw e;
                }
            }
            i += 1;
        }
        const sorted = this.sortCursorPaginatedResult (result);
        const key = (method === 'fetchOHLCV') ? 0 : 'timestamp';
        return this.filterBySinceLimit (sorted, since, limit, key);
    }

    sortCursorPaginatedResult (result) {
        const first = this.safeValue (result, 0);
        if (first !== undefined) {
            if ('timestamp' in first) {
                return this.sortBy (result, 'timestamp', true);
            }
            if ('id' in first) {
                return this.sortBy (result, 'id', true);
            }
        }
        return result;
    }

    removeRepeatedElementsFromArray (input, fallbackToTimestamp: boolean = true) {
        const uniqueDic = {};
        const uniqueResult = [];
        for (let i = 0; i < input.length; i++) {
            const entry = input[i];
            const uniqValue = fallbackToTimestamp ? this.safeStringN (entry, [ 'id', 'timestamp', 0 ]) : this.safeString (entry, 'id');
            if (uniqValue !== undefined && !(uniqValue in uniqueDic)) {
                uniqueDic[uniqValue] = 1;
                uniqueResult.push (entry);
            }
        }
        const valuesLength = uniqueResult.length;
        if (valuesLength > 0) {
            return uniqueResult as any;
        }
        return input;
    }

    removeRepeatedTradesFromArray (input) {
        const uniqueResult = {};
        for (let i = 0; i < input.length; i++) {
            const entry = input[i];
            let id = this.safeString (entry, 'id');
            if (id === undefined) {
                const price = this.safeString (entry, 'price');
                const amount = this.safeString (entry, 'amount');
                const timestamp = this.safeString (entry, 'timestamp');
                const side = this.safeString (entry, 'side');
                // unique trade identifier
                id = 't_' + timestamp.toString () + '_' + side + '_' + price + '_' + amount;
            }
            if (id !== undefined && !(id in uniqueResult)) {
                uniqueResult[id] = entry;
            }
        }
        const values = Object.values (uniqueResult);
        return values as any;
    }

    handleUntilOption (key: string, request, params, multiplier = 1) {
        const until = this.safeInteger2 (params, 'until', 'till');
        if (until !== undefined) {
            request[key] = this.parseToInt (until * multiplier);
            params = this.omit (params, [ 'until', 'till' ]);
        }
        return [ request, params ];
    }

    safeOpenInterest (interest: Dict, market: Market = undefined): OpenInterest {
        let symbol = this.safeString (interest, 'symbol');
        if (symbol === undefined) {
            symbol = this.safeString (market, 'symbol');
        }
        return this.extend (interest, {
            'baseVolume': this.safeNumber (interest, 'baseVolume'), // deprecated
            'datetime': this.safeString (interest, 'datetime'),
            'info': this.safeValue (interest, 'info'),
            'openInterestAmount': this.safeNumber (interest, 'openInterestAmount'),
            'openInterestValue': this.safeNumber (interest, 'openInterestValue'),
            'quoteVolume': this.safeNumber (interest, 'quoteVolume'), // deprecated
            'symbol': symbol,
            'timestamp': this.safeInteger (interest, 'timestamp'),
        });
    }

    parseLiquidation (liquidation, market: Market = undefined): Liquidation {
        throw new NotSupported (this.id + ' parseLiquidation () is not supported yet');
    }

    parseLiquidations (liquidations: Dict[], market: Market = undefined, since: Int = undefined, limit: Int = undefined): Liquidation[] {
        /**
         * @ignore
         * @method
         * @description parses liquidation info from the exchange response
         * @param {object[]} liquidations each item describes an instance of a liquidation event
         * @param {object} market ccxt market
         * @param {int} [since] when defined, the response items are filtered to only include items after this timestamp
         * @param {int} [limit] limits the number of items in the response
         * @returns {object[]} an array of [liquidation structures]{@link https://docs.ccxt.com/#/?id=liquidation-structure}
         */
        const result = [];
        for (let i = 0; i < liquidations.length; i++) {
            const entry = liquidations[i];
            const parsed = this.parseLiquidation (entry, market);
            result.push (parsed);
        }
        const sorted = this.sortBy (result, 'timestamp');
        const symbol = this.safeString (market, 'symbol');
        return this.filterBySymbolSinceLimit (sorted, symbol, since, limit);
    }

    parseGreeks (greeks: Dict, market: Market = undefined): Greeks {
        throw new NotSupported (this.id + ' parseGreeks () is not supported yet');
    }

    parseOption (chain: Dict, currency: Currency = undefined, market: Market = undefined): Option {
        throw new NotSupported (this.id + ' parseOption () is not supported yet');
    }

    parseOptionChain (response: object[], currencyKey: Str = undefined, symbolKey: Str = undefined): OptionChain {
        const optionStructures = {};
        for (let i = 0; i < response.length; i++) {
            const info = response[i];
            const currencyId = this.safeString (info, currencyKey);
            const currency = this.safeCurrency (currencyId);
            const marketId = this.safeString (info, symbolKey);
            const market = this.safeMarket (marketId, undefined, undefined, 'option');
            optionStructures[market['symbol']] = this.parseOption (info, currency, market);
        }
        return optionStructures;
    }

    parseMarginModes (response: object[], symbols: string[] = undefined, symbolKey: Str = undefined, marketType: MarketType = undefined): MarginModes {
        const marginModeStructures = {};
        if (marketType === undefined) {
            marketType = 'swap'; // default to swap
        }
        for (let i = 0; i < response.length; i++) {
            const info = response[i];
            const marketId = this.safeString (info, symbolKey);
            const market = this.safeMarket (marketId, undefined, undefined, marketType);
            if ((symbols === undefined) || this.inArray (market['symbol'], symbols)) {
                marginModeStructures[market['symbol']] = this.parseMarginMode (info, market);
            }
        }
        return marginModeStructures;
    }

    parseMarginMode (marginMode: Dict, market: Market = undefined): MarginMode {
        throw new NotSupported (this.id + ' parseMarginMode () is not supported yet');
    }

    parseLeverages (response: object[], symbols: string[] = undefined, symbolKey: Str = undefined, marketType: MarketType = undefined): Leverages {
        const leverageStructures = {};
        if (marketType === undefined) {
            marketType = 'swap'; // default to swap
        }
        for (let i = 0; i < response.length; i++) {
            const info = response[i];
            const marketId = this.safeString (info, symbolKey);
            const market = this.safeMarket (marketId, undefined, undefined, marketType);
            if ((symbols === undefined) || this.inArray (market['symbol'], symbols)) {
                leverageStructures[market['symbol']] = this.parseLeverage (info, market);
            }
        }
        return leverageStructures;
    }

    parseLeverage (leverage: Dict, market: Market = undefined): Leverage {
        throw new NotSupported (this.id + ' parseLeverage () is not supported yet');
    }

    parseConversions (conversions: any[], code: Str = undefined, fromCurrencyKey: Str = undefined, toCurrencyKey: Str = undefined, since: Int = undefined, limit: Int = undefined, params = {}): Conversion[] {
        conversions = this.toArray (conversions);
        const result = [];
        let fromCurrency = undefined;
        let toCurrency = undefined;
        for (let i = 0; i < conversions.length; i++) {
            const entry = conversions[i];
            const fromId = this.safeString (entry, fromCurrencyKey);
            const toId = this.safeString (entry, toCurrencyKey);
            if (fromId !== undefined) {
                fromCurrency = this.safeCurrency (fromId);
            }
            if (toId !== undefined) {
                toCurrency = this.safeCurrency (toId);
            }
            const conversion = this.extend (this.parseConversion (entry, fromCurrency, toCurrency), params);
            result.push (conversion);
        }
        const sorted = this.sortBy (result, 'timestamp');
        let currency = undefined;
        if (code !== undefined) {
            currency = this.safeCurrency (code);
            code = currency['code'];
        }
        if (code === undefined) {
            return this.filterBySinceLimit (sorted, since, limit);
        }
        const fromConversion = this.filterBy (sorted, 'fromCurrency', code);
        const toConversion = this.filterBy (sorted, 'toCurrency', code);
        const both = this.arrayConcat (fromConversion, toConversion);
        return this.filterBySinceLimit (both, since, limit);
    }

    parseConversion (conversion: Dict, fromCurrency: Currency = undefined, toCurrency: Currency = undefined): Conversion {
        throw new NotSupported (this.id + ' parseConversion () is not supported yet');
    }

    convertExpireDate (date: string): string {
        // parse YYMMDD to datetime string
        const year = date.slice (0, 2);
        const month = date.slice (2, 4);
        const day = date.slice (4, 6);
        const reconstructedDate = '20' + year + '-' + month + '-' + day + 'T00:00:00Z';
        return reconstructedDate;
    }

    convertExpireDateToMarketIdDate (date: string): string {
        // parse 240119 to 19JAN24
        const year = date.slice (0, 2);
        const monthRaw = date.slice (2, 4);
        let month = undefined;
        const day = date.slice (4, 6);
        if (monthRaw === '01') {
            month = 'JAN';
        } else if (monthRaw === '02') {
            month = 'FEB';
        } else if (monthRaw === '03') {
            month = 'MAR';
        } else if (monthRaw === '04') {
            month = 'APR';
        } else if (monthRaw === '05') {
            month = 'MAY';
        } else if (monthRaw === '06') {
            month = 'JUN';
        } else if (monthRaw === '07') {
            month = 'JUL';
        } else if (monthRaw === '08') {
            month = 'AUG';
        } else if (monthRaw === '09') {
            month = 'SEP';
        } else if (monthRaw === '10') {
            month = 'OCT';
        } else if (monthRaw === '11') {
            month = 'NOV';
        } else if (monthRaw === '12') {
            month = 'DEC';
        }
        const reconstructedDate = day + month + year;
        return reconstructedDate;
    }

    convertMarketIdExpireDate (date: string): string {
        // parse 03JAN24 to 240103
        const monthMappping = {
            'JAN': '01',
            'FEB': '02',
            'MAR': '03',
            'APR': '04',
            'MAY': '05',
            'JUN': '06',
            'JUL': '07',
            'AUG': '08',
            'SEP': '09',
            'OCT': '10',
            'NOV': '11',
            'DEC': '12',
        };
        // if exchange omits first zero and provides i.e. '3JAN24' instead of '03JAN24'
        if (date.length === 6) {
            date = '0' + date;
        }
        const year = date.slice (0, 2);
        const monthName = date.slice (2, 5);
        const month = this.safeString (monthMappping, monthName);
        const day = date.slice (5, 7);
        const reconstructedDate = day + month + year;
        return reconstructedDate;
    }

    async fetchPositionHistory (symbol: string, since: Int = undefined, limit: Int = undefined, params = {}): Promise<Position[]> {
        /**
         * @method
         * @name exchange#fetchPositionHistory
         * @description fetches the history of margin added or reduced from contract isolated positions
         * @param {string} [symbol] unified market symbol
         * @param {int} [since] timestamp in ms of the position
         * @param {int} [limit] the maximum amount of candles to fetch, default=1000
         * @param {object} params extra parameters specific to the exchange api endpoint
         * @returns {object[]} a list of [position structures]{@link https://docs.ccxt.com/#/?id=position-structure}
         */
        if (this.has['fetchPositionsHistory']) {
            const positions = await this.fetchPositionsHistory ([ symbol ], since, limit, params);
            return positions as Position[];
        } else {
            throw new NotSupported (this.id + ' fetchPositionHistory () is not supported yet');
        }
    }

    async fetchPositionsHistory (symbols: Strings = undefined, since: Int = undefined, limit: Int = undefined, params = {}): Promise<Position[]> {
        /**
         * @method
         * @name exchange#fetchPositionsHistory
         * @description fetches the history of margin added or reduced from contract isolated positions
         * @param {string} [symbol] unified market symbol
         * @param {int} [since] timestamp in ms of the position
         * @param {int} [limit] the maximum amount of candles to fetch, default=1000
         * @param {object} params extra parameters specific to the exchange api endpoint
         * @returns {object[]} a list of [position structures]{@link https://docs.ccxt.com/#/?id=position-structure}
         */
        throw new NotSupported (this.id + ' fetchPositionsHistory () is not supported yet');
    }

    parseMarginModification (data: Dict, market: Market = undefined): MarginModification {
        throw new NotSupported (this.id + ' parseMarginModification() is not supported yet');
    }

    parseMarginModifications (response: object[], symbols: Strings = undefined, symbolKey: Str = undefined, marketType: MarketType = undefined): MarginModification[] {
        const marginModifications = [];
        for (let i = 0; i < response.length; i++) {
            const info = response[i];
            const marketId = this.safeString (info, symbolKey);
            const market = this.safeMarket (marketId, undefined, undefined, marketType);
            if ((symbols === undefined) || this.inArray (market['symbol'], symbols)) {
                marginModifications.push (this.parseMarginModification (info, market));
            }
        }
        return marginModifications;
    }

    async fetchTransfer (id: string, code: Str = undefined, params = {}): Promise<TransferEntry> {
        /**
         * @method
         * @name exchange#fetchTransfer
         * @description fetches a transfer
         * @param {string} id transfer id
         * @param {[string]} code unified currency code
         * @param {object} params extra parameters specific to the exchange api endpoint
         * @returns {object} a [transfer structure]{@link https://docs.ccxt.com/#/?id=transfer-structure}
         */
        throw new NotSupported (this.id + ' fetchTransfer () is not supported yet');
    }

    async fetchTransfers (code: Str = undefined, since: Int = undefined, limit: Int = undefined, params = {}): Promise<TransferEntry[]> {
        /**
         * @method
         * @name exchange#fetchTransfer
         * @description fetches a transfer
         * @param {string} id transfer id
         * @param {int} [since] timestamp in ms of the earliest transfer to fetch
         * @param {int} [limit] the maximum amount of transfers to fetch
         * @param {object} params extra parameters specific to the exchange api endpoint
         * @returns {object} a [transfer structure]{@link https://docs.ccxt.com/#/?id=transfer-structure}
         */
        throw new NotSupported (this.id + ' fetchTransfers () is not supported yet');
    }

    cleanUnsubscription (client, subHash: string, unsubHash: string) {
        if (unsubHash in client.subscriptions) {
            delete client.subscriptions[unsubHash];
        }
        if (subHash in client.subscriptions) {
            delete client.subscriptions[subHash];
        }
        if (subHash in client.futures) {
            const error = new UnsubscribeError (this.id + ' ' + subHash);
            client.reject (error, subHash);
        }
        client.resolve (true, unsubHash);
    }

    cleanCache (subscription: Dict) {
        const topic = this.safeString (subscription, 'topic');
        const symbols = this.safeList (subscription, 'symbols', []);
        const symbolsLength = symbols.length;
        if (topic === 'ohlcv') {
            const symbolsAndTimeFrames = this.safeList (subscription, 'symbolsAndTimeframes', []);
            for (let i = 0; i < symbolsAndTimeFrames.length; i++) {
                const symbolAndTimeFrame = symbolsAndTimeFrames[i];
                const symbol = this.safeString (symbolAndTimeFrame, 0);
                const timeframe = this.safeString (symbolAndTimeFrame, 1);
                if (symbol in this.ohlcvs) {
                    if (timeframe in this.ohlcvs[symbol]) {
                        delete this.ohlcvs[symbol][timeframe];
                    }
                }
            }
        } else if (symbolsLength > 0) {
            for (let i = 0; i < symbols.length; i++) {
                const symbol = symbols[i];
                if (topic === 'trades') {
                    if (symbol in this.trades) {
                        delete this.trades[symbol];
                    }
                } else if (topic === 'orderbook') {
                    if (symbol in this.orderbooks) {
                        delete this.orderbooks[symbol];
                    }
                } else if (topic === 'ticker') {
                    if (symbol in this.tickers) {
                        delete this.tickers[symbol];
                    }
                }
            }
        } else {
            if (topic === 'myTrades') {
                // don't reset this.myTrades directly here
                // because in c# we need to use a different object (thread-safe dict)
                const keys = Object.keys (this.myTrades);
                for (let i = 0; i < keys.length; i++) {
                    const key = keys[i];
                    if (key in this.myTrades) {
                        delete this.myTrades[key];
                    }
                }
            } else if (topic === 'orders') {
                const orderSymbols = Object.keys (this.orders);
                for (let i = 0; i < orderSymbols.length; i++) {
                    const orderSymbol = orderSymbols[i];
                    if (orderSymbol in this.orders) {
                        delete this.orders[orderSymbol];
                    }
                }
            } else if (topic === 'ticker') {
                const tickerSymbols = Object.keys (this.tickers);
                for (let i = 0; i < tickerSymbols.length; i++) {
                    const tickerSymbol = tickerSymbols[i];
                    if (tickerSymbol in this.tickers) {
                        delete this.tickers[tickerSymbol];
                    }
                }
            }
        }
    }
}

export {
    Exchange,
};<|MERGE_RESOLUTION|>--- conflicted
+++ resolved
@@ -1125,15 +1125,10 @@
             this.options['cachedCurrencies'] = currencies;
         }
         const markets = await this.fetchMarkets (params);
-<<<<<<< HEAD
-        delete this.options['cachedCurrencies'];
-        return this.setMarkets (markets, currencies);
-=======
         if ('cachedCurrencies' in this.options) {
             delete this.options['cachedCurrencies'];
         }
-        return this.setMarkets (markets, currencies)
->>>>>>> b683a87b
+        return this.setMarkets (markets, currencies);
     }
 
     /**
