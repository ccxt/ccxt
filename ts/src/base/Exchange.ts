// ----------------------------------------------------------------------------
/* eslint-disable */

import * as functions from './functions.js'
const {
    isNode
    , keys
    , values
    , deepExtend
    , extend
    , clone
    , flatten
    , unique
    , indexBy
    , sortBy
    , sortBy2
    , safeFloat2
    , groupBy
    , aggregate
    , uuid
    , unCamelCase
    , precisionFromString
    , Throttler
    , capitalize
    , now
    , decimalToPrecision
    , safeValue
    , safeValue2
    , safeString
    , safeString2
    , seconds
    , milliseconds
    , binaryToBase16
    , numberToBE
    , base16ToBinary
    , iso8601
    , omit
    , isJsonEncodedObject
    , safeInteger
    , sum
    , omitZero
    , implodeParams
    , extractParams
    , json
    , vwap
    , merge
    , binaryConcat
    , hash
    , ecdsa
    , arrayConcat
    , encode
    , urlencode
    , hmac
    , numberToString
    , parseTimeframe
    , safeInteger2
    , safeStringLower
    , parse8601
    , yyyymmdd
    , safeStringUpper
    , safeTimestamp
    , binaryConcatArray
    , uuidv1
    , numberToLE
    , ymdhms
    , stringToBase64
    , decode
    , uuid22
    , safeIntegerProduct2
    , safeIntegerProduct
    , safeStringLower2
    , yymmdd
    , base58ToBinary
    , safeTimestamp2
    , rawencode
    , keysort
    , inArray
    , isEmpty
    , ordered
    , filterBy
    , uuid16
    , safeFloat
    , base64ToBinary
    , safeStringUpper2
    , urlencodeWithArrayRepeat
    , microseconds
    , binaryToBase64
    , strip
    , toArray
    , safeFloatN
    , safeIntegerN
    , safeIntegerProductN
    , safeTimestampN
    , safeValueN
    , safeStringN
    , safeStringLowerN
    , safeStringUpperN
    , urlencodeNested
    , parseDate
    , ymd
    , isArray
    , base64ToString
    , crc32
    , TRUNCATE
    , ROUND
    , DECIMAL_PLACES
    , NO_PADDING
    , TICK_SIZE
    , SIGNIFICANT_DIGITS
} = functions

// import exceptions from "./errors.js"

 import { // eslint-disable-line object-curly-newline
    ExchangeError
    , BadSymbol
    , NullResponse
    , InvalidAddress
    , InvalidOrder
    , NotSupported
    , AuthenticationError
    , DDoSProtection
    , RequestTimeout
    , NetworkError
    , ExchangeNotAvailable
    , ArgumentsRequired
    , RateLimitExceeded, 
    BadRequest} from "./errors.js"

import { Precise } from './Precise.js'

//-----------------------------------------------------------------------------
import WsClient from './ws/WsClient.js';
import { createFuture, Future } from './ws/Future.js';
import { OrderBook as WsOrderBook, IndexedOrderBook, CountedOrderBook } from './ws/OrderBook.js';

// ----------------------------------------------------------------------------
//

// import types
import {
    Market, Trade, Fee, Ticker, OHLCV, OHLCVC, Order, OrderBook, Balance, Balances,
    Dictionary, Transaction, DepositAddressResponse, Currency, MinMax, IndexType, Int,
    OrderType, OrderSide, FundingRate, OpenInterest, Position, BorrowInterest, BorrowRate, LeverageTier,
    LedgerEntry, DepositWithdrawFeeNetwork, TransferEntry
} from './types';
export {Market, Trade, Fee, Ticker} from './types'

// ----------------------------------------------------------------------------
// move this elsewhere
import { ArrayCache, ArrayCacheByTimestamp, ArrayCacheBySymbolById } from './ws/Cache.js'
import totp from './functions/totp.js';

// ----------------------------------------------------------------------------
export default class Exchange {
    options: {
        [key: string]: any;
    }
    userAgents: any;
    headers: any;

    httpAgent = undefined
    httpsAgent = undefined
    agent = undefined

    throttleProp = undefined

    api = undefined

    // prepended to URL, like https://proxy.com/https://exchange.com/api...
    proxy = ''
    origin = '*' // CORS origin

    minFundingAddressLength = 1 // used in checkAddress
    substituteCommonCurrencyCodes = true  // reserved
    quoteJsonNumbers = true // treat numbers in json as quoted precise strings
    number = Number // or String (a pointer to a function)
    handleContentTypeApplicationZip = false

    // whether fees should be summed by currency code
    reduceFees = true

    // do not delete this line, it is needed for users to be able to define their own fetchImplementation
    fetchImplementation: any
    AbortError: any
    FetchError: any

    validateServerSsl = true
    validateClientSsl = false

    timeout       = 10000 // milliseconds
    verbose       = false
    debug         = false
    userAgent: { 'User-Agent': string } | false = undefined;
    twofa         = undefined // two-factor authentication (2FA)

    apiKey: string;
    secret: string;
    uid: string;
    login:string;
    password: string;
    privateKey: string;// a "0x"-prefixed hexstring private key for a wallet
    walletAddress: string; // a wallet address "0x"-prefixed hexstring
    token: string; // reserved for HTTP auth in some cases

    balance      = {}
    orderbooks   = {}
    tickers      = {}
    orders       = undefined
    trades: any
    transactions = {}
    ohlcvs: any
    myTrades: any
    positions    = {}
    urls: {
        logo?: string;
        api?: string | Dictionary<string>;
        test?: string | Dictionary<string>;
        www?: string;
        doc?: string[];
        api_management?: string;
        fees?: string;
        referral?: string;
    };

    requiresWeb3 = false
    requiresEddsa = false
    precision: {
        amount: number | undefined,
        price: number | undefined
    };

    enableLastJsonResponse = true
    enableLastHttpResponse = true
    enableLastResponseHeaders = true
    last_http_response    = undefined
    last_json_response    = undefined
    last_response_headers = undefined

    id: string = undefined

    markets: Dictionary<any> = undefined
    has: Dictionary<boolean | 'emulated'>

    status = undefined

    requiredCredentials: {
        apiKey: boolean;
        secret: boolean;
        uid: boolean;
        login: boolean;
        password: boolean;
        twofa: boolean;
        privateKey: boolean;
        walletAddress: boolean;
        token: boolean;
    };
    rateLimit: number = undefined; // milliseconds
    tokenBucket = undefined
    throttler = undefined
    enableRateLimit: boolean = undefined;

    httpExceptions = undefined

    limits: {
        amount?: MinMax,
        cost?: MinMax,
        leverage?: MinMax,
        price?: MinMax,
    };
    fees: object;
    markets_by_id: Dictionary<any> = undefined;
    symbols: string[] = undefined;
    ids: string[] = undefined;
    currencies: Dictionary<Currency> = undefined;

    baseCurrencies = undefined
    quoteCurrencies = undefined
    currencies_by_id = undefined
    codes = undefined

    reloadingMarkets = undefined
    marketsLoading = undefined

    accounts = undefined
    accountsById = undefined

    commonCurrencies = undefined

    hostname: string = undefined;

    precisionMode: number = undefined;
    paddingMode = undefined

    exceptions = {}
    timeframes: Dictionary<number | string> = {}

    version: string = undefined;

    marketsByAltname = undefined

    name:string = undefined

    lastRestRequestTimestamp:number;

    targetAccount = undefined

    stablePairs = {}

    // WS/PRO options
    clients = {}
    newUpdates = true
    streaming = {}

    deepExtend = deepExtend
    isNode = isNode
    keys = keys
    values = values
    extend = extend
    clone = clone
    flatten = flatten
    unique = unique
    indexBy = indexBy
    sortBy = sortBy
    sortBy2 = sortBy2
    groupBy = groupBy
    aggregate = aggregate
    uuid = uuid
    unCamelCase = unCamelCase
    precisionFromString = precisionFromString
    capitalize = capitalize
    now = now
    decimalToPrecision = decimalToPrecision
    safeValue = safeValue
    safeValue2 = safeValue2
    safeString = safeString
    safeString2 = safeString2
    safeFloat = safeFloat
    safeFloat2 = safeFloat2
    seconds = seconds
    milliseconds = milliseconds
    binaryToBase16 = binaryToBase16
    numberToBE = numberToBE
    base16ToBinary = base16ToBinary
    iso8601 = iso8601
    omit = omit
    isJsonEncodedObject = isJsonEncodedObject
    safeInteger = safeInteger
    sum = sum
    omitZero = omitZero
    implodeParams = implodeParams
    extractParams = extractParams
    json = json
    vwap = vwap
    merge = merge
    binaryConcat = binaryConcat
    hash = hash
    arrayConcat = arrayConcat
    encode = encode
    urlencode = urlencode
    hmac = hmac
    numberToString = numberToString
    parseTimeframe = parseTimeframe
    safeInteger2 = safeInteger2
    safeStringLower = safeStringLower
    parse8601 = parse8601
    yyyymmdd = yyyymmdd
    safeStringUpper = safeStringUpper
    safeTimestamp = safeTimestamp
    binaryConcatArray = binaryConcatArray
    uuidv1 = uuidv1
    numberToLE = numberToLE
    ymdhms = ymdhms
    yymmdd = yymmdd
    stringToBase64 = stringToBase64
    decode = decode
    uuid22 = uuid22
    safeIntegerProduct2 = safeIntegerProduct2
    safeIntegerProduct = safeIntegerProduct
    base58ToBinary = base58ToBinary
    base64ToBinary = base64ToBinary
    safeTimestamp2 = safeTimestamp2
    rawencode = rawencode
    keysort = keysort
    inArray = inArray
    safeStringLower2 = safeStringLower2
    safeStringUpper2 = safeStringUpper2
    isEmpty = isEmpty
    ordered = ordered
    filterBy = filterBy
    uuid16 = uuid16
    urlencodeWithArrayRepeat = urlencodeWithArrayRepeat
    microseconds = microseconds
    binaryToBase64 = binaryToBase64
    strip = strip
    toArray = toArray
    safeFloatN = safeFloatN
    safeIntegerN = safeIntegerN
    safeIntegerProductN = safeIntegerProductN
    safeTimestampN = safeTimestampN
    safeValueN = safeValueN
    safeStringN = safeStringN
    safeStringLowerN = safeStringLowerN
    safeStringUpperN = safeStringUpperN
    urlencodeNested = urlencodeNested
    parseDate = parseDate
    ymd = ymd
    isArray = isArray
    base64ToString = base64ToString
    crc32 = crc32

    describe () {
        return {
            'id': undefined,
            'name': undefined,
            'countries': undefined,
            'enableRateLimit': true,
            'rateLimit': 2000, // milliseconds = seconds * 1000
            'certified': false, // if certified by the CCXT dev team
            'pro': false, // if it is integrated with CCXT Pro for WebSocket support
            'alias': false, // whether this exchange is an alias to another exchange
            'has': {
                'publicAPI': true,
                'privateAPI': true,
                'CORS': undefined,
                'spot': undefined,
                'margin': undefined,
                'swap': undefined,
                'future': undefined,
                'option': undefined,
                'addMargin': undefined,
                'cancelAllOrders': undefined,
                'cancelOrder': true,
                'cancelOrders': undefined,
                'createDepositAddress': undefined,
                'createLimitOrder': true,
                'createMarketOrder': true,
                'createOrder': true,
                'createPostOnlyOrder': undefined,
                'createReduceOnlyOrder': undefined,
                'createStopOrder': undefined,
                'createStopLimitOrder': undefined,
                'createStopMarketOrder': undefined,
                'editOrder': 'emulated',
                'fetchAccounts': undefined,
                'fetchBalance': true,
                'fetchBidsAsks': undefined,
                'fetchBorrowInterest': undefined,
                'fetchBorrowRate': undefined,
                'fetchBorrowRateHistory': undefined,
                'fetchBorrowRatesPerSymbol': undefined,
                'fetchBorrowRates': undefined,
                'fetchCanceledOrders': undefined,
                'fetchClosedOrder': undefined,
                'fetchClosedOrders': undefined,
                'fetchCurrencies': 'emulated',
                'fetchDeposit': undefined,
                'fetchDepositAddress': undefined,
                'fetchDepositAddresses': undefined,
                'fetchDepositAddressesByNetwork': undefined,
                'fetchDeposits': undefined,
                'fetchTransactionFee': undefined,
                'fetchTransactionFees': undefined,
                'fetchFundingHistory': undefined,
                'fetchFundingRate': undefined,
                'fetchFundingRateHistory': undefined,
                'fetchFundingRates': undefined,
                'fetchIndexOHLCV': undefined,
                'fetchL2OrderBook': true,
                'fetchLastPrices': undefined,
                'fetchLedger': undefined,
                'fetchLedgerEntry': undefined,
                'fetchLeverageTiers': undefined,
                'fetchMarketLeverageTiers': undefined,
                'fetchMarkets': true,
                'fetchMarkOHLCV': undefined,
                'fetchMyTrades': undefined,
                'fetchOHLCV': undefined,
                'fetchOpenInterest': undefined,
                'fetchOpenInterestHistory': undefined,
                'fetchOpenOrder': undefined,
                'fetchOpenOrders': undefined,
                'fetchOrder': undefined,
                'fetchOrderBook': true,
                'fetchOrderBooks': undefined,
                'fetchOrders': undefined,
                'fetchOrderTrades': undefined,
                'fetchPermissions': undefined,
                'fetchPosition': undefined,
                'fetchPositions': undefined,
                'fetchPositionsRisk': undefined,
                'fetchPremiumIndexOHLCV': undefined,
                'fetchStatus': 'emulated',
                'fetchTicker': true,
                'fetchTickers': undefined,
                'fetchTime': undefined,
                'fetchTrades': true,
                'fetchTradingFee': undefined,
                'fetchTradingFees': undefined,
                'fetchTradingLimits': undefined,
                'fetchTransactions': undefined,
                'fetchTransfers': undefined,
                'fetchWithdrawAddresses': undefined,
                'fetchWithdrawal': undefined,
                'fetchWithdrawals': undefined,
                'reduceMargin': undefined,
                'setLeverage': undefined,
                'setMargin': undefined,
                'setMarginMode': undefined,
                'setPositionMode': undefined,
                'signIn': undefined,
                'transfer': undefined,
                'withdraw': undefined,
            },
            'urls': {
                'logo': undefined,
                'api': undefined,
                'www': undefined,
                'doc': undefined,
                'fees': undefined,
            },
            'api': undefined,
            'requiredCredentials': {
                'apiKey':     true,
                'secret':     true,
                'uid':        false,
                'login':      false,
                'password':   false,
                'twofa':      false, // 2-factor authentication (one-time password key)
                'privateKey': false, // a "0x"-prefixed hexstring private key for a wallet
                'walletAddress': false, // the wallet address "0x"-prefixed hexstring
                'token':      false, // reserved for HTTP auth in some cases
            },
            'markets': undefined, // to be filled manually or by fetchMarkets
            'currencies': {}, // to be filled manually or by fetchMarkets
            'timeframes': undefined, // redefine if the exchange has.fetchOHLCV
            'fees': {
                'trading': {
                    'tierBased': undefined,
                    'percentage': undefined,
                    'taker': undefined,
                    'maker': undefined,
                },
                'funding': {
                    'tierBased': undefined,
                    'percentage': undefined,
                    'withdraw': {},
                    'deposit': {},
                },
            },
            'status': {
                'status': 'ok',
                'updated': undefined,
                'eta': undefined,
                'url': undefined,
            },
            'exceptions': undefined,
            'httpExceptions': {
                '422': ExchangeError,
                '418': DDoSProtection,
                '429': RateLimitExceeded,
                '404': ExchangeNotAvailable,
                '409': ExchangeNotAvailable,
                '410': ExchangeNotAvailable,
                '451': ExchangeNotAvailable,
                '500': ExchangeNotAvailable,
                '501': ExchangeNotAvailable,
                '502': ExchangeNotAvailable,
                '520': ExchangeNotAvailable,
                '521': ExchangeNotAvailable,
                '522': ExchangeNotAvailable,
                '525': ExchangeNotAvailable,
                '526': ExchangeNotAvailable,
                '400': ExchangeNotAvailable,
                '403': ExchangeNotAvailable,
                '405': ExchangeNotAvailable,
                '503': ExchangeNotAvailable,
                '530': ExchangeNotAvailable,
                '408': RequestTimeout,
                '504': RequestTimeout,
                '401': AuthenticationError,
                '407': AuthenticationError,
                '511': AuthenticationError,
            },
            'commonCurrencies': { // gets extended/overwritten in subclasses
                'XBT': 'BTC',
                'BCC': 'BCH',
                'BCHABC': 'BCH',
                'BCHSV': 'BSV',
            },
            'precisionMode': DECIMAL_PLACES,
            'paddingMode': NO_PADDING,
            'limits': {
                'leverage': { 'min': undefined, 'max': undefined },
                'amount': { 'min': undefined, 'max': undefined },
                'price': { 'min': undefined, 'max': undefined },
                'cost': { 'min': undefined, 'max': undefined },
            },
        } // return
    } // describe ()

    constructor (userConfig = {}) {
        Object.assign (this, functions)
        //
        //     if (isNode) {
        //         this.nodeVersion = process.version.match (/\d+\.\d+\.\d+/)[0]
        //         this.userAgent = {
        //             'User-Agent': 'ccxt/' + (Exchange as any).ccxtVersion +
        //                 ' (+https://github.com/ccxt/ccxt)' +
        //                 ' Node.js/' + this.nodeVersion + ' (JavaScript)'
        //         }
        //     }
        //
        this.options = this.getDefaultOptions(); // exchange-specific options, if any
        // fetch implementation options (JS only)
        // http properties
        this.userAgents = {
            'chrome': 'Mozilla/5.0 (Windows NT 10.0; Win64; x64) AppleWebKit/537.36 (KHTML, like Gecko) Chrome/62.0.3202.94 Safari/537.36',
            'chrome39': 'Mozilla/5.0 (Windows NT 6.1; WOW64) AppleWebKit/537.36 (KHTML, like Gecko) Chrome/39.0.2171.71 Safari/537.36',
            'chrome100': 'Mozilla/5.0 (Macintosh; Intel Mac OS X 10_15_7) AppleWebKit/537.36 (KHTML, like Gecko) Chrome/100.0.4896.75 Safari/537.36',
        }
        this.headers = {}
        // prepended to URL, like https://proxy.com/https://exchange.com/api...
        this.proxy = ''
        this.origin = '*' // CORS origin
        // underlying properties
        this.minFundingAddressLength = 1 // used in checkAddress
        this.substituteCommonCurrencyCodes = true  // reserved
        this.quoteJsonNumbers = true // treat numbers in json as quoted precise strings
        this.number = Number // or String (a pointer to a function)
        this.handleContentTypeApplicationZip = false
        // whether fees should be summed by currency code
        this.reduceFees = true
        // do not delete this line, it is needed for users to be able to define their own fetchImplementation
        this.fetchImplementation = undefined
        this.validateServerSsl = true
        this.validateClientSsl = false
        // default property values
        this.timeout       = 10000 // milliseconds
        this.verbose       = false
        this.debug         = false
        this.userAgent     = undefined
        this.twofa         = undefined // two-factor authentication (2FA)
        // default credentials
        this.apiKey        = undefined
        this.secret        = undefined
        this.uid           = undefined
        this.login         = undefined
        this.password      = undefined
        this.privateKey    = undefined // a "0x"-prefixed hexstring private key for a wallet
        this.walletAddress = undefined // a wallet address "0x"-prefixed hexstring
        this.token         = undefined // reserved for HTTP auth in some cases
        // placeholders for cached data
        this.balance      = {}
        this.orderbooks   = {}
        this.tickers      = {}
        this.orders       = undefined
        this.trades       = {}
        this.transactions = {}
        this.ohlcvs       = {}
        this.myTrades     = undefined
        this.positions    = {}
        // web3 and cryptography flags
        this.requiresWeb3 = false
        this.requiresEddsa = false
        // response handling flags and properties
        this.lastRestRequestTimestamp = 0
        this.enableLastJsonResponse = true
        this.enableLastHttpResponse = true
        this.enableLastResponseHeaders = true
        this.last_http_response    = undefined
        this.last_json_response    = undefined
        this.last_response_headers = undefined
        // camelCase and snake_notation support
        const unCamelCaseProperties = (obj = this) => {
            if (obj !== null) {
                const ownPropertyNames = Object.getOwnPropertyNames (obj)
                for (let i = 0; i < ownPropertyNames.length; i++) {
                    const k = ownPropertyNames[i]
                    this[unCamelCase (k)] = this[k]
                }
                unCamelCaseProperties (Object.getPrototypeOf (obj))
            }
        }
        unCamelCaseProperties ()
        // merge constructor overrides to this instance
        const configEntries = Object.entries (this.describe ()).concat (Object.entries (userConfig))
        for (let i = 0; i < configEntries.length; i++) {
            const [property, value] = configEntries[i]
            if (value && Object.getPrototypeOf (value) === Object.prototype) {
                this[property] = this.deepExtend (this[property], value)
            } else {
                this[property] = value
            }
        }
        // http client options
        const agentOptions = {
            'keepAlive': true,
        }
        // ssl options
        if (!this.validateServerSsl) {
            agentOptions['rejectUnauthorized'] = false;
        }
        // generate old metainfo interface
        const hasKeys = Object.keys (this.has)
        for (let i = 0; i < hasKeys.length; i++) {
            const k = hasKeys[i]
            this['has' + this.capitalize (k)] = !!this.has[k] // converts 'emulated' to true
        }
        // generate implicit api
        if (this.api) {
            this.defineRestApi (this.api, 'request')
        }
        // init the request rate limiter
        this.initRestRateLimiter ()
        // init predefined markets if any
        if (this.markets) {
            this.setMarkets (this.markets)
        }
        this.newUpdates = ((this.options as any).newUpdates !== undefined) ? (this.options as any).newUpdates : true;
    }

    encodeURIComponent (...args) {
        // @ts-expect-error
        return encodeURIComponent (...args)
    }

    checkRequiredVersion (requiredVersion, error = true) {
        let result = true
        const [ major1, minor1, patch1 ] = requiredVersion.split ('.')
            , [ major2, minor2, patch2 ] = (Exchange as any).ccxtVersion.split ('.')
            , intMajor1 = this.parseToInt (major1)
            , intMinor1 = this.parseToInt (minor1)
            , intPatch1 = this.parseToInt (patch1)
            , intMajor2 = this.parseToInt (major2)
            , intMinor2 = this.parseToInt (minor2)
            , intPatch2 = this.parseToInt (patch2)
        if (intMajor1 > intMajor2) {
            result = false
        }
        if (intMajor1 === intMajor2) {
            if (intMinor1 > intMinor2) {
                result = false
            } else if (intMinor1 === intMinor2 && intPatch1 > intPatch2) {
                result = false
            }
        }
        if (!result) {
            if (error) {
                throw new NotSupported ('Your current version of CCXT is ' + (Exchange as any).ccxtVersion + ', a newer version ' + requiredVersion + ' is required, please, upgrade your version of CCXT')
            } else {
                return error
            }
        }
        return result
    }

    checkAddress (address) {
        if (address === undefined) {
            throw new InvalidAddress (this.id + ' address is undefined')
        }
        // check the address is not the same letter like 'aaaaa' nor too short nor has a space
        if ((this.unique (address).length === 1) || address.length < this.minFundingAddressLength || address.includes (' ')) {
            throw new InvalidAddress (this.id + ' address is invalid or has less than ' + this.minFundingAddressLength.toString () + ' characters: "' + this.json (address) + '"')
        }
        return address
    }

    initRestRateLimiter () {
        if (this.rateLimit === undefined) {
            throw new Error (this.id + '.rateLimit property is not configured');
        }
        this.tokenBucket = this.extend ({
            delay: 0.001,
            capacity: 1,
            cost: 1,
            maxCapacity: 1000,
            refillRate: (this.rateLimit > 0) ? 1 / this.rateLimit : Number.MAX_VALUE,
        }, this.tokenBucket);
        this.throttler = new Throttler (this.tokenBucket);
    }

    throttle (cost = undefined) {
        return this.throttler.throttle (cost)
    }

    setSandboxMode (enabled) {
        if (!!enabled) { // eslint-disable-line no-extra-boolean-cast
            if ('test' in this.urls) {
                if (typeof this.urls['api'] === 'string') {
                    this.urls['apiBackup'] = this.urls['api']
                    this.urls['api'] = this.urls['test']
                } else {
                    this.urls['apiBackup'] = clone (this.urls['api'])
                    this.urls['api'] = clone (this.urls['test'])
                }
            } else {
                throw new NotSupported (this.id + ' does not have a sandbox URL')
            }
        } else if ('apiBackup' in this.urls) {
            if (typeof this.urls['api'] === 'string') {
                this.urls['api'] = this.urls['apiBackup'] as any
            } else {
                this.urls['api'] = clone (this.urls['apiBackup'])
            }
        }
    }

    defineRestApiEndpoint (methodName, uppercaseMethod, lowercaseMethod, camelcaseMethod, path, paths, config = {}) {
        const splitPath = path.split (/[^a-zA-Z0-9]/)
        const camelcaseSuffix  = splitPath.map (this.capitalize).join ('')
        const underscoreSuffix = splitPath.map ((x) => x.trim ().toLowerCase ()).filter ((x) => x.length > 0).join ('_')
        const camelcasePrefix = [ paths[0] ].concat (paths.slice (1).map (this.capitalize)).join ('')
        const underscorePrefix = [ paths[0] ].concat (paths.slice (1).map ((x) => x.trim ()).filter ((x) => x.length > 0)).join ('_')
        const camelcase  = camelcasePrefix + camelcaseMethod + this.capitalize (camelcaseSuffix)
        const underscore = underscorePrefix + '_' + lowercaseMethod + '_' + underscoreSuffix
        const typeArgument = (paths.length > 1) ? paths : paths[0]
        // handle call costs here
        const partial = async (params = {}, context = {}) => this[methodName] (path, typeArgument, uppercaseMethod, params, undefined, undefined, config, context)
        // const partial = async (params) => this[methodName] (path, typeArgument, uppercaseMethod, params || {})
        this[camelcase]  = partial
        this[underscore] = partial
    }

    defineRestApi (api, methodName, paths = []) {
        const keys = Object.keys (api)
        for (let i = 0; i < keys.length; i++) {
            const key = keys[i]
            const value = api[key]
            const uppercaseMethod = key.toUpperCase ()
            const lowercaseMethod = key.toLowerCase ()
            const camelcaseMethod = this.capitalize (lowercaseMethod)
            if (Array.isArray (value)) {
                for (let k = 0; k < value.length; k++) {
                    const path = value[k].trim ()
                    this.defineRestApiEndpoint (methodName, uppercaseMethod, lowercaseMethod, camelcaseMethod, path, paths)
                }
            // the options HTTP method conflicts with the 'options' API url path
            // } else if (key.match (/^(?:get|post|put|delete|options|head|patch)$/i)) {
            } else if (key.match (/^(?:get|post|put|delete|head|patch)$/i)) {
                const endpoints = Object.keys (value);
                for (let j = 0; j < endpoints.length; j++) {
                    const endpoint = endpoints[j]
                    const path = endpoint.trim ()
                    const config = value[endpoint]
                    if (typeof config === 'object') {
                        this.defineRestApiEndpoint (methodName, uppercaseMethod, lowercaseMethod, camelcaseMethod, path, paths, config)
                    } else if (typeof config === 'number') {
                        this.defineRestApiEndpoint (methodName, uppercaseMethod, lowercaseMethod, camelcaseMethod, path, paths, { cost: config })
                    } else {
                        throw new NotSupported (this.id + ' defineRestApi() API format is not supported, API leafs must strings, objects or numbers');
                    }
                }
            } else {
                this.defineRestApi (value, methodName, paths.concat ([ key ]))
            }
        }
    }

    log (... args) {
        console.log (... args)
    }

    async fetch (url, method = 'GET', headers: any = undefined, body: any = undefined) {
        if (isNode && this.userAgent) {
            if (typeof this.userAgent === 'string') {
                headers = this.extend ({ 'User-Agent': this.userAgent }, headers)
            } else if ((typeof this.userAgent === 'object') && ('User-Agent' in this.userAgent)) {
                headers = this.extend (this.userAgent, headers)
            }
        }
        if (typeof this.proxy === 'function') {
            url = (this as any).proxy (url)
            if (isNode) {
                headers = this.extend ({ 'Origin': this.origin }, headers)
            }
        } else if (typeof this.proxy === 'string') {
            if (this.proxy.length && isNode) {
                headers = this.extend ({ 'Origin': this.origin }, headers)
            }
            url = this.proxy + url
        }
        headers = this.extend (this.headers, headers)
        headers = this.setHeaders (headers)
        if (this.verbose) {
            this.log ("fetch Request:\n", this.id, method, url, "\nRequestHeaders:\n", headers, "\nRequestBody:\n", body, "\n")
        }
        if (this.fetchImplementation === undefined) {
            if (isNode) {
                const module = await import (/* webpackIgnore: true */'../static_dependencies/node-fetch/index.js')
                if (this.agent === undefined) {
                    const { Agent } = await import (/* webpackIgnore: true */'node:https')
                    this.agent = new Agent ({ keepAlive: true })
                }
                this.AbortError = module.AbortError
                this.fetchImplementation = module.default
                this.FetchError = module.FetchError
            } else {
                this.fetchImplementation = self.fetch
                this.AbortError = DOMException
                this.FetchError = TypeError
            }
        }
        // fetchImplementation cannot be called on this. in browsers:
        // TypeError Failed to execute 'fetch' on 'Window': Illegal invocation
        const fetchImplementation = this.fetchImplementation;
        const params = { method, headers, body, timeout: this.timeout };
        if (this.agent) {
            params['agent'] = this.agent;
        }
        const controller = new AbortController ()
        params['signal'] = controller.signal
        const timeout = setTimeout (() => {
            controller.abort ()
        }, this.timeout)
        try {
            const response = await fetchImplementation (url, params)
            clearTimeout (timeout)
            return this.handleRestResponse (response, url, method, headers, body);
        } catch (e) {
            if (e instanceof this.AbortError) {
                throw new RequestTimeout (this.id + ' ' + method + ' ' + url + ' request timed out (' + this.timeout + ' ms)');
            } else if (e instanceof this.FetchError) {
                throw new NetworkError (this.id + ' ' + method + ' ' + url + ' fetch failed');
            }
            throw e
        }
    }

    parseJson (jsonString) {
        try {
            if (this.isJsonEncodedObject (jsonString)) {
                return JSON.parse (this.onJsonResponse (jsonString))
            }
        } catch (e) {
            // SyntaxError
            return undefined
        }
    }

    getResponseHeaders (response) {
        const result = {}
        response.headers.forEach ((value, key) => {
            key = key.split ('-').map ((word) => this.capitalize (word)).join ('-')
            result[key] = value
        })
        return result
    }

    handleRestResponse (response, url, method = 'GET', requestHeaders = undefined, requestBody = undefined) {
        const responseHeaders = this.getResponseHeaders (response)
        if (this.handleContentTypeApplicationZip && (responseHeaders['Content-Type'] === 'application/zip')) {
            const responseBuffer = response.buffer ();
            if (this.enableLastResponseHeaders) {
                this.last_response_headers = responseHeaders
            }
            if (this.enableLastHttpResponse) {
                this.last_http_response = responseBuffer
            }
            if (this.verbose) {
                this.log ("handleRestResponse:\n", this.id, method, url, response.status, response.statusText, "\nResponseHeaders:\n", responseHeaders, "ZIP redacted", "\n")
            }
            // no error handler needed, because it would not be a zip response in case of an error
            return responseBuffer;
        }
        return response.text ().then ((responseBody) => {
            const bodyText = this.onRestResponse (response.status, response.statusText, url, method, responseHeaders, responseBody, requestHeaders, requestBody);
            const json = this.parseJson (bodyText)
            if (this.enableLastResponseHeaders) {
                this.last_response_headers = responseHeaders
            }
            if (this.enableLastHttpResponse) {
                this.last_http_response = responseBody
            }
            if (this.enableLastJsonResponse) {
                this.last_json_response = json
            }
            if (this.verbose) {
                this.log ("handleRestResponse:\n", this.id, method, url, response.status, response.statusText, "\nResponseHeaders:\n", responseHeaders, "\nResponseBody:\n", responseBody, "\n")
            }
            const skipFurtherErrorHandling = this.handleErrors (response.status, response.statusText, url, method, responseHeaders, responseBody, json, requestHeaders, requestBody)
            if (!skipFurtherErrorHandling) {
                this.handleHttpStatusCode (response.status, response.statusText, url, method, responseBody)
            }
            return json || responseBody
        })
    }

    onRestResponse (statusCode, statusText, url, method, responseHeaders, responseBody, requestHeaders, requestBody) {
        return responseBody.trim ()
    }

    onJsonResponse (responseBody) {
        return this.quoteJsonNumbers ? responseBody.replace (/":([+.0-9eE-]+)([,}])/g, '":"$1"$2') : responseBody;
    }

    async loadMarketsHelper (reload = false, params = {}) {
        if (!reload && this.markets) {
            if (!this.markets_by_id) {
                return this.setMarkets (this.markets)
            }
            return this.markets
        }
        let currencies = undefined
        // only call if exchange API provides endpoint (true), thus avoid emulated versions ('emulated')
        if (this.has['fetchCurrencies'] === true) {
            currencies = await this.fetchCurrencies ()
        }
        const markets = await this.fetchMarkets (params)
        return this.setMarkets (markets, currencies)
    }

    async loadMarkets (reload = false, params = {}): Promise<Dictionary<Market>> {
        // this method is async, it returns a promise
        if ((reload && !this.reloadingMarkets) || !this.marketsLoading) {
            this.reloadingMarkets = true
            this.marketsLoading = this.loadMarketsHelper (reload, params).then ((resolved) => {
                this.reloadingMarkets = false
                return resolved
            }, (error) => {
                this.reloadingMarkets = false
                throw error
            })
        }
        return this.marketsLoading
    }

    async fetchCurrencies (params = {}) {
        // markets are returned as a list
        // currencies are returned as a dict
        // this is for historical reasons
        // and may be changed for consistency later
        return new Promise ((resolve, reject) => resolve (this.currencies));
    }

    async fetchMarkets (params = {}): Promise<Market[]> {
        // markets are returned as a list
        // currencies are returned as a dict
        // this is for historical reasons
        // and may be changed for consistency later
        return new Promise ((resolve, reject) => resolve (Object.values (this.markets)))
    }

    checkRequiredDependencies () {
        return
    }

    parseNumber (value, d: number = undefined): number {
        if (value === undefined) {
            return d
        } else {
            try {
                return this.number (value)
            } catch (e) {
                return d
            }
        }
    }

    checkOrderArguments (market, type, side, amount, price, params) {
        if (price === undefined) {
            if (type === 'limit') {
                  throw new ArgumentsRequired (this.id + ' createOrder() requires a price argument for a limit order');
            }
        }
        if (amount <= 0) {
            throw new ArgumentsRequired (this.id + ' createOrder() amount should be above 0');
        }
    }

    handleHttpStatusCode (code, reason, url, method, body) {
        const codeAsString = code.toString ();
        if (codeAsString in this.httpExceptions) {
            const ErrorClass = this.httpExceptions[codeAsString];
            throw new ErrorClass (this.id + ' ' + method + ' ' + url + ' ' + codeAsString + ' ' + reason + ' ' + body);
        }
    }

    remove0xPrefix (hexData) {
        if (hexData.slice (0, 2) === '0x') {
            return hexData.slice (2);
        } else {
            return hexData;
        }
    }

    // method to override

    findTimeframe (timeframe, timeframes = undefined) {
        timeframes = timeframes || this.timeframes;
        const keys = Object.keys (timeframes);
        for (let i = 0; i < keys.length; i++) {
            const key = keys[i];
            if (timeframes[key] === timeframe) {
                return key;
            }
        }
        return undefined;
    }

    spawn (method, ... args): Future {
        const future = createFuture ()
        method.apply (this, args).then (future.resolve).catch (future.reject)
        return future
    }

    delay (timeout, method, ... args) {
        setTimeout (() => {
            this.spawn (method, ... args)
        }, timeout);
    }

    // -----------------------------------------------------------------------
    // -----------------------------------------------------------------------
    // WS/PRO methods

    orderBook (snapshot = {}, depth = Number.MAX_SAFE_INTEGER) {
        return new WsOrderBook (snapshot, depth);
    }

    indexedOrderBook (snapshot = {}, depth = Number.MAX_SAFE_INTEGER) {
        return new IndexedOrderBook (snapshot, depth);
    }

    countedOrderBook (snapshot = {}, depth = Number.MAX_SAFE_INTEGER) {
        return new CountedOrderBook (snapshot, depth);
    }

    handleMessage (client, message) {} // stub to override

    // ping (client) {} // stub to override

    client (url): WsClient {
        this.clients = this.clients || {};
        if (!this.clients[url]) {
            const onMessage = this.handleMessage.bind (this);
            const onError = this.onError.bind (this);
            const onClose = this.onClose.bind (this);
            const onConnected = this.onConnected.bind (this);
            // decide client type here: ws / signalr / socketio
            const wsOptions = this.safeValue (this.options, 'ws', {});
            const options = this.deepExtend (this.streaming, {
                'log': this.log ? this.log.bind (this) : this.log,
                'ping': (this as any).ping ? (this as any).ping.bind (this) : (this as any).ping,
                'verbose': this.verbose,
                'throttler': new Throttler (this.tokenBucket),
                // add support for proxies
                'options': {
                    'agent': this.agent,
                }
            }, wsOptions);
            this.clients[url] = new WsClient (url, onMessage, onError, onClose, onConnected, options);
        }
        return this.clients[url];
    }

    watch (url, messageHash, message = undefined, subscribeHash = undefined, subscription = undefined) {
        //
        // Without comments the code of this method is short and easy:
        //
        //     const client = this.client (url)
        //     const backoffDelay = 0
        //     const future = client.future (messageHash)
        //     const connected = client.connect (backoffDelay)
        //     connected.then (() => {
        //         if (message && !client.subscriptions[subscribeHash]) {
        //             client.subscriptions[subscribeHash] = true
        //             client.send (message)
        //         }
        //     }).catch ((error) => {})
        //     return future
        //
        // The following is a longer version of this method with comments
        //
        const client = this.client (url) as WsClient;
        // todo: calculate the backoff using the clients cache
        const backoffDelay = 0;
        //
        //  watchOrderBook ---- future ----+---------------+----→ user
        //                                 |               |
        //                                 ↓               ↑
        //                                 |               |
        //                              connect ......→ resolve
        //                                 |               |
        //                                 ↓               ↑
        //                                 |               |
        //                             subscribe -----→ receive
        //
        if ((subscribeHash === undefined) && (messageHash in client.futures)) {
            return client.futures[messageHash];
        }
        const future = client.future (messageHash);
        // read and write subscription, this is done before connecting the client
        // to avoid race conditions when other parts of the code read or write to the client.subscriptions
        const clientSubscription = client.subscriptions[subscribeHash];
        if (!clientSubscription) {
            client.subscriptions[subscribeHash] = subscription || true;
        }
        // we intentionally do not use await here to avoid unhandled exceptions
        // the policy is to make sure that 100% of promises are resolved or rejected
        // either with a call to client.resolve or client.reject with
        //  a proper exception class instance
        const connected = client.connect (backoffDelay);
        // the following is executed only if the catch-clause does not
        // catch any connection-level exceptions from the client
        // (connection established successfully)
        if (!clientSubscription) {
            connected.then (() => {
                    const options = this.safeValue (this.options, 'ws');
                    const cost = this.safeValue (options, 'cost', 1);
                    if (message) {
                        if (this.enableRateLimit && client.throttle) {
                            // add cost here |
                            //               |
                            //               V
                            client.throttle (cost).then (() => {
                                client.send (message);
                            }).catch ((e) => { throw e });
                        } else {
                            client.send (message)
                            .catch ((e) => { throw e });;
                        }
                    }
                }).catch ((e)=> {
                    delete (client.subscriptions[subscribeHash])
                    throw e
            });
        }
        return future;
    }

    onConnected (client, message = undefined) {
        // for user hooks
        // console.log ('Connected to', client.url)
    }

    onError (client, error) {
        if ((client.url in this.clients) && (this.clients[client.url].error)) {
            delete this.clients[client.url];
        }
    }

    onClose (client, error) {
        if (client.error) {
            // connection closed due to an error, do nothing
        } else {
            // server disconnected a working connection
            if (this.clients[client.url]) {
                delete this.clients[client.url];
            }
        }
    }

    async close () {
        const clients = Object.values (this.clients || {});
        for (let i = 0; i < clients.length; i++) {
            const client = clients[i] as WsClient;
            delete this.clients[client.url];
            await client.close ();
        }
    }

    handleDelta(bookside, delta, nonce = undefined) {
        //stub
    }

    async loadOrderBook (client, messageHash, symbol, limit = undefined, params = {}) {
        if (!(symbol in this.orderbooks)) {
            client.reject (new ExchangeError (this.id + ' loadOrderBook() orderbook is not initiated'), messageHash);
            return;
        }
        const maxRetries = this.handleOption ('watchOrderBook', 'maxRetries', 3);
        let tries = 0;
        try {
            const stored = this.orderbooks[symbol];
            while (tries < maxRetries) {
                const cache = stored.cache;
                const orderBook = await this.fetchOrderBook (symbol, limit, params);
                const index = this.getCacheIndex (orderBook, cache);
                if (index >= 0) {
                    stored.reset (orderBook);
                    this.handleDeltas (stored, cache.slice (index));
                    stored.cache.length = 0;
                    client.resolve (stored, messageHash);
                    return;
                }
                tries++;
            }
            client.reject (new ExchangeError (this.id + ' nonce is behind the cache after ' + maxRetries.toString () + ' tries.'), messageHash);
            delete this.clients[client.url];
        } catch (e) {
            client.reject (e, messageHash);
            await this.loadOrderBook (client, messageHash, symbol, limit, params);
        }
    }

    handleDeltas (orderbook, deltas, nonce = undefined) {
        for (let i = 0; i < deltas.length; i++) {
            this.handleDelta (orderbook, deltas[i]);
        }
    }

    // eslint-disable-next-line no-unused-vars
    getCacheIndex (orderbook, deltas) {
        // return the first index of the cache that can be applied to the orderbook or -1 if not possible
        return -1;
    }

    convertToBigInt(value: string) {
        return BigInt(value); // used on XT
    }

    valueIsDefined(value){
        return value !== undefined && value !== null;
    }

    arraySlice(array, first, second = undefined) {
        if (second === undefined) {
            return array.slice(first);
        }
        return array.slice(first, second);
    }

    /* eslint-enable */
    // ------------------------------------------------------------------------

    // ########################################################################
    // ########################################################################
    // ########################################################################
    // ########################################################################
    // ########                        ########                        ########
    // ########                        ########                        ########
    // ########                        ########                        ########
    // ########                        ########                        ########
    // ########        ########################        ########################
    // ########        ########################        ########################
    // ########        ########################        ########################
    // ########        ########################        ########################
    // ########                        ########                        ########
    // ########                        ########                        ########
    // ########                        ########                        ########
    // ########                        ########                        ########
    // ########################################################################
    // ########################################################################
    // ########################################################################
    // ########################################################################
    // ########        ########        ########                        ########
    // ########        ########        ########                        ########
    // ########        ########        ########                        ########
    // ########        ########        ########                        ########
    // ################        ########################        ################
    // ################        ########################        ################
    // ################        ########################        ################
    // ################        ########################        ################
    // ########        ########        ################        ################
    // ########        ########        ################        ################
    // ########        ########        ################        ################
    // ########        ########        ################        ################
    // ########################################################################
    // ########################################################################
    // ########################################################################
    // ########################################################################

    // ------------------------------------------------------------------------
    // METHODS BELOW THIS LINE ARE TRANSPILED FROM JAVASCRIPT TO PYTHON AND PHP

    findMessageHashes (futures, element: string): string[] {
        const result = [];
        const messageHashes = Object.keys (futures);
        for (let i = 0; i < messageHashes.length; i++) {
            const messageHash = messageHashes[i];
            if (messageHash.indexOf (element) >= 0) {
                result.push (messageHash);
            }
        }
        return result;
    }

    filterByLimit (array: object[], limit: Int = undefined, key: IndexType = 'timestamp'): any {
        if (this.valueIsDefined (limit)) {
            const arrayLength = array.length;
            if (arrayLength > 0) {
                let ascending = true;
                if ((key in array[0])) {
                    const first = array[0][key];
                    const last = array[arrayLength - 1][key];
                    if (first !== undefined && last !== undefined) {
                        ascending = first <= last;  // true if array is sorted in ascending order based on 'timestamp'
                    }
                }
                array = ascending ? this.arraySlice (array, -limit) : this.arraySlice (array, 0, limit);
            }
        }
        return array;
    }

    filterBySinceLimit (array: object[], since: Int = undefined, limit: Int = undefined, key: IndexType = 'timestamp', tail = false): any {
        const sinceIsDefined = this.valueIsDefined (since);
        const parsedArray = this.toArray (array) as any;
        let result = parsedArray;
        if (sinceIsDefined) {
            result = [ ];
            for (let i = 0; i < parsedArray.length; i++) {
                const entry = parsedArray[i];
                if (entry[key] >= since) {
                    result.push (entry);
                }
            }
        }
        if (tail) {
            return result.slice (-limit);
        }
        return this.filterByLimit (result, limit, key);
    }

    filterByValueSinceLimit (array: object[], field: IndexType, value = undefined, since: Int = undefined, limit: Int = undefined, key = 'timestamp', tail = false): any {
        const valueIsDefined = this.valueIsDefined (value);
        const sinceIsDefined = this.valueIsDefined (since);
        const parsedArray = this.toArray (array) as any;
        let result = parsedArray;
        // single-pass filter for both symbol and since
        if (valueIsDefined || sinceIsDefined) {
            result = [ ];
            for (let i = 0; i < parsedArray.length; i++) {
                const entry = parsedArray[i];
                const entryFiledEqualValue = entry[field] === value;
                const firstCondition = valueIsDefined ? entryFiledEqualValue : true;
                const entryKeyGESince = entry[key] && since && (entry[key] >= since);
                const secondCondition = sinceIsDefined ? entryKeyGESince : true;
                if (firstCondition && secondCondition) {
                    result.push (entry);
                }
            }
        }
        if (tail) {
            return result.slice (-limit);
        }
        return this.filterByLimit (result, limit, key);
    }

    sign (path, api: any = 'public', method = 'GET', params = {}, headers: any = undefined, body: any = undefined) {
        return {};
    }

    async fetchAccounts (params = {}): Promise<{}> {
        throw new NotSupported (this.id + ' fetchAccounts() is not supported yet');
    }

    async fetchTrades (symbol: string, since: Int = undefined, limit: Int = undefined, params = {}): Promise<Trade[]> {
        throw new NotSupported (this.id + ' fetchTrades() is not supported yet');
    }

    async watchTrades (symbol: string, since: Int = undefined, limit: Int = undefined, params = {}): Promise<Trade[]> {
        throw new NotSupported (this.id + ' watchTrades() is not supported yet');
    }

    async fetchDepositAddresses (codes: string[] = undefined, params = {}): Promise<{}> {
        throw new NotSupported (this.id + ' fetchDepositAddresses() is not supported yet');
    }

    async fetchOrderBook (symbol: string, limit: Int = undefined, params = {}): Promise<OrderBook> {
        throw new NotSupported (this.id + ' fetchOrderBook() is not supported yet');
    }

    async watchOrderBook (symbol: string, limit: Int = undefined, params = {}): Promise<OrderBook> {
        throw new NotSupported (this.id + ' watchOrderBook() is not supported yet');
    }

    async fetchTime (params = {}): Promise<number> {
        throw new NotSupported (this.id + ' fetchTime() is not supported yet');
    }

    async fetchTradingLimits (symbols: string[] = undefined, params = {}): Promise<{}> {
        throw new NotSupported (this.id + ' fetchTradingLimits() is not supported yet');
    }

    parseTicker (ticker: object, market = undefined): Ticker {
        throw new NotSupported (this.id + ' parseTicker() is not supported yet');
    }

    parseDepositAddress (depositAddress, currency = undefined): {} {
        throw new NotSupported (this.id + ' parseDepositAddress() is not supported yet');
    }

    parseTrade (trade: object, market = undefined): Trade {
        throw new NotSupported (this.id + ' parseTrade() is not supported yet');
    }

    parseTransaction (transaction, currency = undefined): Transaction {
        throw new NotSupported (this.id + ' parseTransaction() is not supported yet');
    }

    parseTransfer (transfer, currency = undefined): {} {
        throw new NotSupported (this.id + ' parseTransfer() is not supported yet');
    }

    parseAccount (account): {} {
        throw new NotSupported (this.id + ' parseAccount() is not supported yet');
    }

    parseLedgerEntry (item, currency = undefined): {} {
        throw new NotSupported (this.id + ' parseLedgerEntry() is not supported yet');
    }

    parseOrder (order, market = undefined): Order {
        throw new NotSupported (this.id + ' parseOrder() is not supported yet');
    }

    async fetchBorrowRates (params = {}): Promise<BorrowRate[]> {
        throw new NotSupported (this.id + ' fetchBorrowRates() is not supported yet');
    }

    parseMarketLeverageTiers (info, market = undefined): {} {
        throw new NotSupported (this.id + ' parseMarketLeverageTiers() is not supported yet');
    }

    async fetchLeverageTiers (symbols: string[] = undefined, params = {}): Promise<Dictionary<LeverageTier>> {
        throw new NotSupported (this.id + ' fetchLeverageTiers() is not supported yet');
    }

    parsePosition (position, market = undefined): Position {
        throw new NotSupported (this.id + ' parsePosition() is not supported yet');
    }

    parseFundingRateHistory (info, market = undefined): {} {
        throw new NotSupported (this.id + ' parseFundingRateHistory() is not supported yet');
    }

    parseBorrowInterest (info, market = undefined): BorrowInterest {
        throw new NotSupported (this.id + ' parseBorrowInterest() is not supported yet');
    }

<<<<<<< HEAD
    async fetchFundingRates (symbols: string[] = undefined, params = {}): Promise<FundingRate[]> {
=======
    parseWsTrade (trade, market = undefined): Trade {
        throw new NotSupported (this.id + ' parseWsTrade() is not supported yet');
    }

    parseWsOrder (order, market = undefined): Order {
        throw new NotSupported (this.id + ' parseWsOrder() is not supported yet');
    }

    parseWsOrderTrade (trade, market = undefined): Trade {
        throw new NotSupported (this.id + ' parseWsOrderTrade() is not supported yet');
    }

    parseWsOHLCV (ohlcv, market = undefined) {
        throw new NotSupported (this.id + ' parseWsOHLCV() is not supported yet');
    }

    async fetchFundingRates (symbols: string[] = undefined, params = {}): Promise<any> {
>>>>>>> 7d081109
        throw new NotSupported (this.id + ' fetchFundingRates() is not supported yet');
    }

    async transfer (code: string, amount, fromAccount, toAccount, params = {}): Promise<TransferEntry> {
        throw new NotSupported (this.id + ' transfer() is not supported yet');
    }

    async withdraw (code: string, amount, address, tag = undefined, params = {}): Promise<Transaction> {
        throw new NotSupported (this.id + ' withdraw() is not supported yet');
    }

    async createDepositAddress (code: string, params = {}): Promise<DepositAddressResponse> {
        throw new NotSupported (this.id + ' createDepositAddress() is not supported yet');
    }

    async setLeverage (leverage, symbol: string = undefined, params = {}): Promise<{}> {
        throw new NotSupported (this.id + ' setLeverage() is not supported yet');
    }

    async fetchOpenInterestHistory (symbol: string, timeframe = '1h', since: Int = undefined, limit: Int = undefined, params = {}): Promise<OpenInterest[]> {
        throw new NotSupported (this.id + ' fetchOpenInterestHistory() is not supported yet');
    }

    async fetchOpenInterest (symbol: string, params = {}): Promise<OpenInterest> {
        throw new NotSupported (this.id + ' fetchOpenInterest() is not supported yet');
    }

    async signIn (params = {}): Promise<{}> {
        throw new NotSupported (this.id + ' signIn() is not supported yet');
    }

    parseToInt (number) {
        // Solve Common parseInt misuse ex: parseInt ((since / 1000).toString ())
        // using a number as parameter which is not valid in ts
        const stringifiedNumber = number.toString ();
        const convertedNumber = parseFloat (stringifiedNumber) as any;
        return parseInt (convertedNumber);
    }

    getDefaultOptions () {
        return {
            'defaultNetworkCodeReplacements': {
                'ETH': { 'ERC20': 'ETH' },
                'TRX': { 'TRC20': 'TRX' },
                'CRO': { 'CRC20': 'CRONOS' },
            },
        };
    }

    safeLedgerEntry (entry: object, currency: object = undefined) {
        currency = this.safeCurrency (undefined, currency);
        let direction = this.safeString (entry, 'direction');
        let before = this.safeString (entry, 'before');
        let after = this.safeString (entry, 'after');
        const amount = this.safeString (entry, 'amount');
        if (amount !== undefined) {
            if (before === undefined && after !== undefined) {
                before = Precise.stringSub (after, amount);
            } else if (before !== undefined && after === undefined) {
                after = Precise.stringAdd (before, amount);
            }
        }
        if (before !== undefined && after !== undefined) {
            if (direction === undefined) {
                if (Precise.stringGt (before, after)) {
                    direction = 'out';
                }
                if (Precise.stringGt (after, before)) {
                    direction = 'in';
                }
            }
        }
        const fee = this.safeValue (entry, 'fee');
        if (fee !== undefined) {
            fee['cost'] = this.safeNumber (fee, 'cost');
        }
        const timestamp = this.safeInteger (entry, 'timestamp');
        return {
            'id': this.safeString (entry, 'id'),
            'timestamp': timestamp,
            'datetime': this.iso8601 (timestamp),
            'direction': direction,
            'account': this.safeString (entry, 'account'),
            'referenceId': this.safeString (entry, 'referenceId'),
            'referenceAccount': this.safeString (entry, 'referenceAccount'),
            'type': this.safeString (entry, 'type'),
            'currency': currency['code'],
            'amount': this.parseNumber (amount),
            'before': this.parseNumber (before),
            'after': this.parseNumber (after),
            'status': this.safeString (entry, 'status'),
            'fee': fee,
            'info': entry,
        };
    }

    safeCurrencyStructure (currency: object) {
        return this.extend ({
            'info': undefined,
            'id': undefined,
            'numericId': undefined,
            'code': undefined,
            'precision': undefined,
            'type': undefined,
            'name': undefined,
            'active': undefined,
            'deposit': undefined,
            'withdraw': undefined,
            'fee': undefined,
            'fees': {},
            'networks': {},
            'limits': {
                'deposit': {
                    'min': undefined,
                    'max': undefined,
                },
                'withdraw': {
                    'min': undefined,
                    'max': undefined,
                },
            },
        }, currency);
    }

    setMarkets (markets, currencies = undefined) {
        const values = [];
        this.markets_by_id = {};
        // handle marketId conflicts
        // we insert spot markets first
        const marketValues = this.sortBy (this.toArray (markets), 'spot', true);
        for (let i = 0; i < marketValues.length; i++) {
            const value = marketValues[i];
            if (value['id'] in this.markets_by_id) {
                (this.markets_by_id[value['id']] as any).push (value);
            } else {
                this.markets_by_id[value['id']] = [ value ] as any;
            }
            const market = this.deepExtend (this.safeMarket (), {
                'precision': this.precision,
                'limits': this.limits,
            }, this.fees['trading'], value);
            values.push (market);
        }
        this.markets = this.indexBy (values, 'symbol') as any;
        const marketsSortedBySymbol = this.keysort (this.markets);
        const marketsSortedById = this.keysort (this.markets_by_id);
        this.symbols = Object.keys (marketsSortedBySymbol);
        this.ids = Object.keys (marketsSortedById);
        if (currencies !== undefined) {
            // currencies is always undefined when called in constructor but not when called from loadMarkets
            this.currencies = this.deepExtend (this.currencies, currencies);
        } else {
            let baseCurrencies = [];
            let quoteCurrencies = [];
            for (let i = 0; i < values.length; i++) {
                const market = values[i];
                const defaultCurrencyPrecision = (this.precisionMode === DECIMAL_PLACES) ? 8 : this.parseNumber ('1e-8');
                const marketPrecision = this.safeValue (market, 'precision', {});
                if ('base' in market) {
                    const currency = this.safeCurrencyStructure ({
                        'id': this.safeString2 (market, 'baseId', 'base'),
                        'numericId': this.safeInteger (market, 'baseNumericId'),
                        'code': this.safeString (market, 'base'),
                        'precision': this.safeValue2 (marketPrecision, 'base', 'amount', defaultCurrencyPrecision),
                    });
                    baseCurrencies.push (currency);
                }
                if ('quote' in market) {
                    const currency = this.safeCurrencyStructure ({
                        'id': this.safeString2 (market, 'quoteId', 'quote'),
                        'numericId': this.safeInteger (market, 'quoteNumericId'),
                        'code': this.safeString (market, 'quote'),
                        'precision': this.safeValue2 (marketPrecision, 'quote', 'price', defaultCurrencyPrecision),
                    });
                    quoteCurrencies.push (currency);
                }
            }
            baseCurrencies = this.sortBy (baseCurrencies, 'code');
            quoteCurrencies = this.sortBy (quoteCurrencies, 'code');
            this.baseCurrencies = this.indexBy (baseCurrencies, 'code');
            this.quoteCurrencies = this.indexBy (quoteCurrencies, 'code');
            const allCurrencies = this.arrayConcat (baseCurrencies, quoteCurrencies);
            const groupedCurrencies = this.groupBy (allCurrencies, 'code');
            const codes = Object.keys (groupedCurrencies);
            const resultingCurrencies = [];
            for (let i = 0; i < codes.length; i++) {
                const code = codes[i];
                const groupedCurrenciesCode = this.safeValue (groupedCurrencies, code, []);
                let highestPrecisionCurrency = this.safeValue (groupedCurrenciesCode, 0);
                for (let j = 1; j < groupedCurrenciesCode.length; j++) {
                    const currentCurrency = groupedCurrenciesCode[j];
                    if (this.precisionMode === TICK_SIZE) {
                        highestPrecisionCurrency = (currentCurrency['precision'] < highestPrecisionCurrency['precision']) ? currentCurrency : highestPrecisionCurrency;
                    } else {
                        highestPrecisionCurrency = (currentCurrency['precision'] > highestPrecisionCurrency['precision']) ? currentCurrency : highestPrecisionCurrency;
                    }
                }
                resultingCurrencies.push (highestPrecisionCurrency);
            }
            const sortedCurrencies = this.sortBy (resultingCurrencies, 'code');
            this.currencies = this.deepExtend (this.currencies, this.indexBy (sortedCurrencies, 'code'));
        }
        this.currencies_by_id = this.indexBy (this.currencies, 'id');
        const currenciesSortedByCode = this.keysort (this.currencies);
        this.codes = Object.keys (currenciesSortedByCode);
        return this.markets;
    }

    safeBalance (balance: object): Balances {
        const balances = this.omit (balance, [ 'info', 'timestamp', 'datetime', 'free', 'used', 'total' ]);
        const codes = Object.keys (balances);
        balance['free'] = {};
        balance['used'] = {};
        balance['total'] = {};
        const debtBalance = {};
        for (let i = 0; i < codes.length; i++) {
            const code = codes[i];
            let total = this.safeString (balance[code], 'total');
            let free = this.safeString (balance[code], 'free');
            let used = this.safeString (balance[code], 'used');
            const debt = this.safeString (balance[code], 'debt');
            if ((total === undefined) && (free !== undefined) && (used !== undefined)) {
                total = Precise.stringAdd (free, used);
            }
            if ((free === undefined) && (total !== undefined) && (used !== undefined)) {
                free = Precise.stringSub (total, used);
            }
            if ((used === undefined) && (total !== undefined) && (free !== undefined)) {
                used = Precise.stringSub (total, free);
            }
            balance[code]['free'] = this.parseNumber (free);
            balance[code]['used'] = this.parseNumber (used);
            balance[code]['total'] = this.parseNumber (total);
            balance['free'][code] = balance[code]['free'];
            balance['used'][code] = balance[code]['used'];
            balance['total'][code] = balance[code]['total'];
            if (debt !== undefined) {
                balance[code]['debt'] = this.parseNumber (debt);
                debtBalance[code] = balance[code]['debt'];
            }
        }
        const debtBalanceArray = Object.keys (debtBalance);
        const length = debtBalanceArray.length;
        if (length) {
            balance['debt'] = debtBalance;
        }
        return balance as any;
    }

    safeOrder (order: object, market: object = undefined): Order {
        // parses numbers as strings
        // * it is important pass the trades as unparsed rawTrades
        let amount = this.omitZero (this.safeString (order, 'amount'));
        let remaining = this.safeString (order, 'remaining');
        let filled = this.safeString (order, 'filled');
        let cost = this.safeString (order, 'cost');
        let average = this.omitZero (this.safeString (order, 'average'));
        let price = this.omitZero (this.safeString (order, 'price'));
        let lastTradeTimeTimestamp = this.safeInteger (order, 'lastTradeTimestamp');
        let symbol = this.safeString (order, 'symbol');
        let side = this.safeString (order, 'side');
        const parseFilled = (filled === undefined);
        const parseCost = (cost === undefined);
        const parseLastTradeTimeTimestamp = (lastTradeTimeTimestamp === undefined);
        const fee = this.safeValue (order, 'fee');
        const parseFee = (fee === undefined);
        const parseFees = this.safeValue (order, 'fees') === undefined;
        const parseSymbol = symbol === undefined;
        const parseSide = side === undefined;
        const shouldParseFees = parseFee || parseFees;
        const fees = this.safeValue (order, 'fees', []);
        let trades = [];
        if (parseFilled || parseCost || shouldParseFees) {
            const rawTrades = this.safeValue (order, 'trades', trades);
            const oldNumber = this.number;
            // we parse trades as strings here!
            (this as any).number = String;
            trades = this.parseTrades (rawTrades, market);
            this.number = oldNumber;
            let tradesLength = 0;
            const isArray = Array.isArray (trades);
            if (isArray) {
                tradesLength = trades.length;
            }
            if (isArray && (tradesLength > 0)) {
                // move properties that are defined in trades up into the order
                if (order['symbol'] === undefined) {
                    order['symbol'] = trades[0]['symbol'];
                }
                if (order['side'] === undefined) {
                    order['side'] = trades[0]['side'];
                }
                if (order['type'] === undefined) {
                    order['type'] = trades[0]['type'];
                }
                if (order['id'] === undefined) {
                    order['id'] = trades[0]['order'];
                }
                if (parseFilled) {
                    filled = '0';
                }
                if (parseCost) {
                    cost = '0';
                }
                for (let i = 0; i < trades.length; i++) {
                    const trade = trades[i];
                    const tradeAmount = this.safeString (trade, 'amount');
                    if (parseFilled && (tradeAmount !== undefined)) {
                        filled = Precise.stringAdd (filled, tradeAmount);
                    }
                    const tradeCost = this.safeString (trade, 'cost');
                    if (parseCost && (tradeCost !== undefined)) {
                        cost = Precise.stringAdd (cost, tradeCost);
                    }
                    if (parseSymbol) {
                        symbol = this.safeString (trade, 'symbol');
                    }
                    if (parseSide) {
                        side = this.safeString (trade, 'side');
                    }
                    const tradeTimestamp = this.safeValue (trade, 'timestamp');
                    if (parseLastTradeTimeTimestamp && (tradeTimestamp !== undefined)) {
                        if (lastTradeTimeTimestamp === undefined) {
                            lastTradeTimeTimestamp = tradeTimestamp;
                        } else {
                            lastTradeTimeTimestamp = Math.max (lastTradeTimeTimestamp, tradeTimestamp);
                        }
                    }
                    if (shouldParseFees) {
                        const tradeFees = this.safeValue (trade, 'fees');
                        if (tradeFees !== undefined) {
                            for (let j = 0; j < tradeFees.length; j++) {
                                const tradeFee = tradeFees[j];
                                fees.push (this.extend ({}, tradeFee));
                            }
                        } else {
                            const tradeFee = this.safeValue (trade, 'fee');
                            if (tradeFee !== undefined) {
                                fees.push (this.extend ({}, tradeFee));
                            }
                        }
                    }
                }
            }
        }
        if (shouldParseFees) {
            const reducedFees = this.reduceFees ? this.reduceFeesByCurrency (fees) : fees;
            const reducedLength = reducedFees.length;
            for (let i = 0; i < reducedLength; i++) {
                reducedFees[i]['cost'] = this.safeNumber (reducedFees[i], 'cost');
                if ('rate' in reducedFees[i]) {
                    reducedFees[i]['rate'] = this.safeNumber (reducedFees[i], 'rate');
                }
            }
            if (!parseFee && (reducedLength === 0)) {
                fee['cost'] = this.safeNumber (fee, 'cost');
                if ('rate' in fee) {
                    fee['rate'] = this.safeNumber (fee, 'rate');
                }
                reducedFees.push (fee);
            }
            order['fees'] = reducedFees;
            if (parseFee && (reducedLength === 1)) {
                order['fee'] = reducedFees[0];
            }
        }
        if (amount === undefined) {
            // ensure amount = filled + remaining
            if (filled !== undefined && remaining !== undefined) {
                amount = Precise.stringAdd (filled, remaining);
            } else if (this.safeString (order, 'status') === 'closed') {
                amount = filled;
            }
        }
        if (filled === undefined) {
            if (amount !== undefined && remaining !== undefined) {
                filled = Precise.stringSub (amount, remaining);
            }
        }
        if (remaining === undefined) {
            if (amount !== undefined && filled !== undefined) {
                remaining = Precise.stringSub (amount, filled);
            }
        }
        // ensure that the average field is calculated correctly
        const inverse = this.safeValue (market, 'inverse', false);
        const contractSize = this.numberToString (this.safeValue (market, 'contractSize', 1));
        // inverse
        // price = filled * contract size / cost
        //
        // linear
        // price = cost / (filled * contract size)
        if (average === undefined) {
            if ((filled !== undefined) && (cost !== undefined) && Precise.stringGt (filled, '0')) {
                const filledTimesContractSize = Precise.stringMul (filled, contractSize);
                if (inverse) {
                    average = Precise.stringDiv (filledTimesContractSize, cost);
                } else {
                    average = Precise.stringDiv (cost, filledTimesContractSize);
                }
            }
        }
        // similarly
        // inverse
        // cost = filled * contract size / price
        //
        // linear
        // cost = filled * contract size * price
        const costPriceExists = (average !== undefined) || (price !== undefined);
        if (parseCost && (filled !== undefined) && costPriceExists) {
            let multiplyPrice = undefined;
            if (average === undefined) {
                multiplyPrice = price;
            } else {
                multiplyPrice = average;
            }
            // contract trading
            const filledTimesContractSize = Precise.stringMul (filled, contractSize);
            if (inverse) {
                cost = Precise.stringDiv (filledTimesContractSize, multiplyPrice);
            } else {
                cost = Precise.stringMul (filledTimesContractSize, multiplyPrice);
            }
        }
        // support for market orders
        const orderType = this.safeValue (order, 'type');
        const emptyPrice = (price === undefined) || Precise.stringEquals (price, '0');
        if (emptyPrice && (orderType === 'market')) {
            price = average;
        }
        // we have trades with string values at this point so we will mutate them
        for (let i = 0; i < trades.length; i++) {
            const entry = trades[i];
            entry['amount'] = this.safeNumber (entry, 'amount');
            entry['price'] = this.safeNumber (entry, 'price');
            entry['cost'] = this.safeNumber (entry, 'cost');
            const feeNew = this.safeValue (entry, 'fee', {});
            feeNew['cost'] = this.safeNumber (feeNew, 'cost');
            if ('rate' in feeNew) {
                feeNew['rate'] = this.safeNumber (feeNew, 'rate');
            }
            entry['fee'] = feeNew;
        }
        let timeInForce = this.safeString (order, 'timeInForce');
        let postOnly = this.safeValue (order, 'postOnly');
        // timeInForceHandling
        if (timeInForce === undefined) {
            if (this.safeString (order, 'type') === 'market') {
                timeInForce = 'IOC';
            }
            // allow postOnly override
            if (postOnly) {
                timeInForce = 'PO';
            }
        } else if (postOnly === undefined) {
            // timeInForce is not undefined here
            postOnly = timeInForce === 'PO';
        }
        const timestamp = this.safeInteger (order, 'timestamp');
        let datetime = this.safeString (order, 'datetime');
        if (datetime === undefined) {
            datetime = this.iso8601 (timestamp);
        }
        const triggerPrice = this.parseNumber (this.safeString2 (order, 'triggerPrice', 'stopPrice'));
        return this.extend (order, {
            'id': this.safeString (order, 'id'),
            'clientOrderId': this.safeString (order, 'clientOrderId'),
            'timestamp': timestamp,
            'datetime': datetime,
            'symbol': symbol,
            'type': this.safeString (order, 'type'),
            'side': side,
            'lastTradeTimestamp': lastTradeTimeTimestamp,
            'price': this.parseNumber (price),
            'amount': this.parseNumber (amount),
            'cost': this.parseNumber (cost),
            'average': this.parseNumber (average),
            'filled': this.parseNumber (filled),
            'remaining': this.parseNumber (remaining),
            'timeInForce': timeInForce,
            'postOnly': postOnly,
            'trades': trades,
            'reduceOnly': this.safeValue (order, 'reduceOnly'),
            'stopPrice': triggerPrice,  // ! deprecated, use triggerPrice instead
            'triggerPrice': triggerPrice,
            'status': this.safeString (order, 'status'),
            'fee': this.safeValue (order, 'fee'),
        });
    }

    parseOrders (orders: object, market: object = undefined, since: Int = undefined, limit: Int = undefined, params = {}): Order[] {
        //
        // the value of orders is either a dict or a list
        //
        // dict
        //
        //     {
        //         'id1': { ... },
        //         'id2': { ... },
        //         'id3': { ... },
        //         ...
        //     }
        //
        // list
        //
        //     [
        //         { 'id': 'id1', ... },
        //         { 'id': 'id2', ... },
        //         { 'id': 'id3', ... },
        //         ...
        //     ]
        //
        let results = [];
        if (Array.isArray (orders)) {
            for (let i = 0; i < orders.length; i++) {
                const order = this.extend (this.parseOrder (orders[i], market), params);
                results.push (order);
            }
        } else {
            const ids = Object.keys (orders);
            for (let i = 0; i < ids.length; i++) {
                const id = ids[i];
                const order = this.extend (this.parseOrder (this.extend ({ 'id': id }, orders[id]), market), params);
                results.push (order);
            }
        }
        results = this.sortBy (results, 'timestamp');
        const symbol = (market !== undefined) ? market['symbol'] : undefined;
        return this.filterBySymbolSinceLimit (results, symbol, since, limit) as Order[];
    }

    calculateFee (symbol: string, type: string, side: string, amount: number, price: number, takerOrMaker = 'taker', params = {}) {
        if (type === 'market' && takerOrMaker === 'maker') {
            throw new ArgumentsRequired (this.id + ' calculateFee() - you have provided incompatible arguments - "market" type order can not be "maker". Change either the "type" or the "takerOrMaker" argument to calculate the fee.');
        }
        const market = this.markets[symbol];
        const feeSide = this.safeString (market, 'feeSide', 'quote');
        let useQuote = undefined;
        if (feeSide === 'get') {
            // the fee is always in the currency you get
            useQuote = side === 'sell';
        } else if (feeSide === 'give') {
            // the fee is always in the currency you give
            useQuote = side === 'buy';
        } else {
            // the fee is always in feeSide currency
            useQuote = feeSide === 'quote';
        }
        let cost = this.numberToString (amount);
        let key = undefined;
        if (useQuote) {
            const priceString = this.numberToString (price);
            cost = Precise.stringMul (cost, priceString);
            key = 'quote';
        } else {
            key = 'base';
        }
        // for derivatives, the fee is in 'settle' currency
        if (!market['spot']) {
            key = 'settle';
        }
        // even if `takerOrMaker` argument was set to 'maker', for 'market' orders we should forcefully override it to 'taker'
        if (type === 'market') {
            takerOrMaker = 'taker';
        }
        const rate = this.safeString (market, takerOrMaker);
        cost = Precise.stringMul (cost, rate);
        return {
            'type': takerOrMaker,
            'currency': market[key],
            'rate': this.parseNumber (rate),
            'cost': this.parseNumber (cost),
        };
    }

    safeTrade (trade: object, market: object = undefined): Trade {
        const amount = this.safeString (trade, 'amount');
        const price = this.safeString (trade, 'price');
        let cost = this.safeString (trade, 'cost');
        if (cost === undefined) {
            // contract trading
            const contractSize = this.safeString (market, 'contractSize');
            let multiplyPrice = price;
            if (contractSize !== undefined) {
                const inverse = this.safeValue (market, 'inverse', false);
                if (inverse) {
                    multiplyPrice = Precise.stringDiv ('1', price);
                }
                multiplyPrice = Precise.stringMul (multiplyPrice, contractSize);
            }
            cost = Precise.stringMul (multiplyPrice, amount);
        }
        const parseFee = this.safeValue (trade, 'fee') === undefined;
        const parseFees = this.safeValue (trade, 'fees') === undefined;
        const shouldParseFees = parseFee || parseFees;
        const fees = [];
        const fee = this.safeValue (trade, 'fee');
        if (shouldParseFees) {
            const reducedFees = this.reduceFees ? this.reduceFeesByCurrency (fees) : fees;
            const reducedLength = reducedFees.length;
            for (let i = 0; i < reducedLength; i++) {
                reducedFees[i]['cost'] = this.safeNumber (reducedFees[i], 'cost');
                if ('rate' in reducedFees[i]) {
                    reducedFees[i]['rate'] = this.safeNumber (reducedFees[i], 'rate');
                }
            }
            if (!parseFee && (reducedLength === 0)) {
                fee['cost'] = this.safeNumber (fee, 'cost');
                if ('rate' in fee) {
                    fee['rate'] = this.safeNumber (fee, 'rate');
                }
                reducedFees.push (fee);
            }
            if (parseFees) {
                trade['fees'] = reducedFees;
            }
            if (parseFee && (reducedLength === 1)) {
                trade['fee'] = reducedFees[0];
            }
            const tradeFee = this.safeValue (trade, 'fee');
            if (tradeFee !== undefined) {
                tradeFee['cost'] = this.safeNumber (tradeFee, 'cost');
                if ('rate' in tradeFee) {
                    tradeFee['rate'] = this.safeNumber (tradeFee, 'rate');
                }
                trade['fee'] = tradeFee;
            }
        }
        trade['amount'] = this.parseNumber (amount);
        trade['price'] = this.parseNumber (price);
        trade['cost'] = this.parseNumber (cost);
        return trade as Trade;
    }

    reduceFeesByCurrency (fees) {
        //
        // this function takes a list of fee structures having the following format
        //
        //     string = true
        //
        //     [
        //         { 'currency': 'BTC', 'cost': '0.1' },
        //         { 'currency': 'BTC', 'cost': '0.2'  },
        //         { 'currency': 'BTC', 'cost': '0.2', 'rate': '0.00123' },
        //         { 'currency': 'BTC', 'cost': '0.4', 'rate': '0.00123' },
        //         { 'currency': 'BTC', 'cost': '0.5', 'rate': '0.00456' },
        //         { 'currency': 'USDT', 'cost': '12.3456' },
        //     ]
        //
        //     string = false
        //
        //     [
        //         { 'currency': 'BTC', 'cost': 0.1 },
        //         { 'currency': 'BTC', 'cost': 0.2 },
        //         { 'currency': 'BTC', 'cost': 0.2, 'rate': 0.00123 },
        //         { 'currency': 'BTC', 'cost': 0.4, 'rate': 0.00123 },
        //         { 'currency': 'BTC', 'cost': 0.5, 'rate': 0.00456 },
        //         { 'currency': 'USDT', 'cost': 12.3456 },
        //     ]
        //
        // and returns a reduced fee list, where fees are summed per currency and rate (if any)
        //
        //     string = true
        //
        //     [
        //         { 'currency': 'BTC', 'cost': '0.3'  },
        //         { 'currency': 'BTC', 'cost': '0.6', 'rate': '0.00123' },
        //         { 'currency': 'BTC', 'cost': '0.5', 'rate': '0.00456' },
        //         { 'currency': 'USDT', 'cost': '12.3456' },
        //     ]
        //
        //     string  = false
        //
        //     [
        //         { 'currency': 'BTC', 'cost': 0.3  },
        //         { 'currency': 'BTC', 'cost': 0.6, 'rate': 0.00123 },
        //         { 'currency': 'BTC', 'cost': 0.5, 'rate': 0.00456 },
        //         { 'currency': 'USDT', 'cost': 12.3456 },
        //     ]
        //
        const reduced = {};
        for (let i = 0; i < fees.length; i++) {
            const fee = fees[i];
            const feeCurrencyCode = this.safeString (fee, 'currency');
            if (feeCurrencyCode !== undefined) {
                const rate = this.safeString (fee, 'rate');
                const cost = this.safeValue (fee, 'cost');
                if (Precise.stringEq (cost, '0')) {
                    // omit zero cost fees
                    continue;
                }
                if (!(feeCurrencyCode in reduced)) {
                    reduced[feeCurrencyCode] = {};
                }
                const rateKey = (rate === undefined) ? '' : rate;
                if (rateKey in reduced[feeCurrencyCode]) {
                    reduced[feeCurrencyCode][rateKey]['cost'] = Precise.stringAdd (reduced[feeCurrencyCode][rateKey]['cost'], cost);
                } else {
                    reduced[feeCurrencyCode][rateKey] = {
                        'currency': feeCurrencyCode,
                        'cost': cost,
                    };
                    if (rate !== undefined) {
                        reduced[feeCurrencyCode][rateKey]['rate'] = rate;
                    }
                }
            }
        }
        let result = [];
        const feeValues = Object.values (reduced);
        for (let i = 0; i < feeValues.length; i++) {
            const reducedFeeValues = Object.values (feeValues[i]);
            result = this.arrayConcat (result, reducedFeeValues);
        }
        return result;
    }

    safeTicker (ticker: object, market = undefined): Ticker {
        let open = this.safeValue (ticker, 'open');
        let close = this.safeValue (ticker, 'close');
        let last = this.safeValue (ticker, 'last');
        let change = this.safeValue (ticker, 'change');
        let percentage = this.safeValue (ticker, 'percentage');
        let average = this.safeValue (ticker, 'average');
        let vwap = this.safeValue (ticker, 'vwap');
        const baseVolume = this.safeValue (ticker, 'baseVolume');
        const quoteVolume = this.safeValue (ticker, 'quoteVolume');
        if (vwap === undefined) {
            vwap = Precise.stringDiv (quoteVolume, baseVolume);
        }
        if ((last !== undefined) && (close === undefined)) {
            close = last;
        } else if ((last === undefined) && (close !== undefined)) {
            last = close;
        }
        if ((last !== undefined) && (open !== undefined)) {
            if (change === undefined) {
                change = Precise.stringSub (last, open);
            }
            if (average === undefined) {
                average = Precise.stringDiv (Precise.stringAdd (last, open), '2');
            }
        }
        if ((percentage === undefined) && (change !== undefined) && (open !== undefined) && Precise.stringGt (open, '0')) {
            percentage = Precise.stringMul (Precise.stringDiv (change, open), '100');
        }
        if ((change === undefined) && (percentage !== undefined) && (open !== undefined)) {
            change = Precise.stringDiv (Precise.stringMul (percentage, open), '100');
        }
        if ((open === undefined) && (last !== undefined) && (change !== undefined)) {
            open = Precise.stringSub (last, change);
        }
        // timestamp and symbol operations don't belong in safeTicker
        // they should be done in the derived classes
        return this.extend (ticker, {
            'bid': this.omitZero (this.safeNumber (ticker, 'bid')),
            'bidVolume': this.safeNumber (ticker, 'bidVolume'),
            'ask': this.omitZero (this.safeNumber (ticker, 'ask')),
            'askVolume': this.safeNumber (ticker, 'askVolume'),
            'high': this.omitZero (this.safeNumber (ticker, 'high')),
            'low': this.omitZero (this.safeNumber (ticker, 'low')),
            'open': this.omitZero (this.parseNumber (open)),
            'close': this.omitZero (this.parseNumber (close)),
            'last': this.omitZero (this.parseNumber (last)),
            'change': this.parseNumber (change),
            'percentage': this.parseNumber (percentage),
            'average': this.omitZero (this.parseNumber (average)),
            'vwap': this.omitZero (this.parseNumber (vwap)),
            'baseVolume': this.parseNumber (baseVolume),
            'quoteVolume': this.parseNumber (quoteVolume),
            'previousClose': this.safeNumber (ticker, 'previousClose'),
        });
    }

    async fetchOHLCV (symbol: string, timeframe = '1m', since: Int = undefined, limit: Int = undefined, params = {}): Promise<OHLCV[]> {
        let message = '';
        if (this.has['fetchTrades']) {
            message = '. If you want to build OHLCV candles from trade executions data, visit https://github.com/ccxt/ccxt/tree/master/examples/ and see "build-ohlcv-bars" file';
        }
        throw new NotSupported (this.id + ' fetchOHLCV() is not supported yet' + message);
    }

    async watchOHLCV (symbol: string, timeframe = '1m', since: Int = undefined, limit: Int = undefined, params = {}): Promise<OHLCV[]> {
        throw new NotSupported (this.id + ' watchOHLCV() is not supported yet');
    }

    convertTradingViewToOHLCV (ohlcvs, timestamp = 't', open = 'o', high = 'h', low = 'l', close = 'c', volume = 'v', ms = false) {
        const result = [];
        const timestamps = this.safeValue (ohlcvs, timestamp, []);
        const opens = this.safeValue (ohlcvs, open, []);
        const highs = this.safeValue (ohlcvs, high, []);
        const lows = this.safeValue (ohlcvs, low, []);
        const closes = this.safeValue (ohlcvs, close, []);
        const volumes = this.safeValue (ohlcvs, volume, []);
        for (let i = 0; i < timestamps.length; i++) {
            result.push ([
                ms ? this.safeInteger (timestamps, i) : this.safeTimestamp (timestamps, i),
                this.safeValue (opens, i),
                this.safeValue (highs, i),
                this.safeValue (lows, i),
                this.safeValue (closes, i),
                this.safeValue (volumes, i),
            ]);
        }
        return result;
    }

    convertOHLCVToTradingView (ohlcvs, timestamp = 't', open = 'o', high = 'h', low = 'l', close = 'c', volume = 'v', ms = false) {
        const result = {};
        result[timestamp] = [];
        result[open] = [];
        result[high] = [];
        result[low] = [];
        result[close] = [];
        result[volume] = [];
        for (let i = 0; i < ohlcvs.length; i++) {
            const ts = ms ? ohlcvs[i][0] : this.parseToInt (ohlcvs[i][0] / 1000);
            result[timestamp].push (ts);
            result[open].push (ohlcvs[i][1]);
            result[high].push (ohlcvs[i][2]);
            result[low].push (ohlcvs[i][3]);
            result[close].push (ohlcvs[i][4]);
            result[volume].push (ohlcvs[i][5]);
        }
        return result;
    }

    marketIds (symbols) {
        if (symbols === undefined) {
            return symbols;
        }
        const result = [];
        for (let i = 0; i < symbols.length; i++) {
            result.push (this.marketId (symbols[i]));
        }
        return result;
    }

    marketSymbols (symbols, type: string = undefined) {
        if (symbols === undefined) {
            return symbols;
        }
        const result = [];
        for (let i = 0; i < symbols.length; i++) {
            const market = this.market (symbols[i]);
            if (type !== undefined && market['type'] !== type) {
                throw new BadRequest (this.id + ' symbols must be of same type ' + type + '. If the type is incorrect you can change it in options or the params of the request');
            }
            const symbol = this.safeString (market, 'symbol', symbols[i]);
            result.push (symbol);
        }
        return result;
    }

    marketCodes (codes) {
        if (codes === undefined) {
            return codes;
        }
        const result = [];
        for (let i = 0; i < codes.length; i++) {
            result.push (this.commonCurrencyCode (codes[i]));
        }
        return result;
    }

    parseBidsAsks (bidasks, priceKey: IndexType = 0, amountKey: IndexType = 1) {
        bidasks = this.toArray (bidasks);
        const result = [];
        for (let i = 0; i < bidasks.length; i++) {
            result.push (this.parseBidAsk (bidasks[i], priceKey, amountKey));
        }
        return result;
    }

    async fetchL2OrderBook (symbol: string, limit: Int = undefined, params = {}) {
        const orderbook = await this.fetchOrderBook (symbol, limit, params);
        return this.extend (orderbook, {
            'asks': this.sortBy (this.aggregate (orderbook['asks']), 0),
            'bids': this.sortBy (this.aggregate (orderbook['bids']), 0, true),
        });
    }

    filterBySymbol (objects, symbol: string = undefined) {
        if (symbol === undefined) {
            return objects;
        }
        const result = [];
        for (let i = 0; i < objects.length; i++) {
            const objectSymbol = this.safeString (objects[i], 'symbol');
            if (objectSymbol === symbol) {
                result.push (objects[i]);
            }
        }
        return result;
    }

    parseOHLCV (ohlcv, market = undefined) {
        if (Array.isArray (ohlcv)) {
            return [
                this.safeInteger (ohlcv, 0), // timestamp
                this.safeNumber (ohlcv, 1), // open
                this.safeNumber (ohlcv, 2), // high
                this.safeNumber (ohlcv, 3), // low
                this.safeNumber (ohlcv, 4), // close
                this.safeNumber (ohlcv, 5), // volume
            ];
        }
        return ohlcv;
    }

    getNetwork (network: string, code: string): string {
        network = network.toUpperCase ();
        const aliases = {
            'ETHEREUM': 'ETH',
            'ETHER': 'ETH',
            'ERC20': 'ETH',
            'ETH': 'ETH',
            'TRC20': 'TRX',
            'TRON': 'TRX',
            'TRX': 'TRX',
            'BEP20': 'BSC',
            'BSC': 'BSC',
            'HRC20': 'HT',
            'HECO': 'HT',
            'SPL': 'SOL',
            'SOL': 'SOL',
            'TERRA': 'LUNA',
            'LUNA': 'LUNA',
            'POLYGON': 'MATIC',
            'MATIC': 'MATIC',
            'EOS': 'EOS',
            'WAVES': 'WAVES',
            'AVALANCHE': 'AVAX',
            'AVAX': 'AVAX',
            'QTUM': 'QTUM',
            'CHZ': 'CHZ',
            'NEO': 'NEO',
            'ONT': 'ONT',
            'RON': 'RON',
        };
        if (network === code) {
            return network;
        } else if (network in aliases) {
            return aliases[network];
        } else {
            throw new NotSupported (this.id + ' network ' + network + ' is not yet supported');
        }
    }

    networkCodeToId (networkCode, currencyCode = undefined) {
        /**
         * @ignore
         * @method
         * @name exchange#networkCodeToId
         * @description tries to convert the provided networkCode (which is expected to be an unified network code) to a network id. In order to achieve this, derived class needs to have 'options->networks' defined.
         * @param {string} networkCode unified network code
         * @param {string|undefined} currencyCode unified currency code, but this argument is not required by default, unless there is an exchange (like huobi) that needs an override of the method to be able to pass currencyCode argument additionally
         * @returns {[string|undefined]} exchange-specific network id
         */
        const networkIdsByCodes = this.safeValue (this.options, 'networks', {});
        let networkId = this.safeString (networkIdsByCodes, networkCode);
        // for example, if 'ETH' is passed for networkCode, but 'ETH' key not defined in `options->networks` object
        if (networkId === undefined) {
            if (currencyCode === undefined) {
                // if currencyCode was not provided, then we just set passed value to networkId
                networkId = networkCode;
            } else {
                // if currencyCode was provided, then we try to find if that currencyCode has a replacement (i.e. ERC20 for ETH)
                const defaultNetworkCodeReplacements = this.safeValue (this.options, 'defaultNetworkCodeReplacements', {});
                if (currencyCode in defaultNetworkCodeReplacements) {
                    // if there is a replacement for the passed networkCode, then we use it to find network-id in `options->networks` object
                    const replacementObject = defaultNetworkCodeReplacements[currencyCode]; // i.e. { 'ERC20': 'ETH' }
                    const keys = Object.keys (replacementObject);
                    for (let i = 0; i < keys.length; i++) {
                        const key = keys[i];
                        const value = replacementObject[key];
                        // if value matches to provided unified networkCode, then we use it's key to find network-id in `options->networks` object
                        if (value === networkCode) {
                            networkId = this.safeString (networkIdsByCodes, key);
                            break;
                        }
                    }
                }
                // if it wasn't found, we just set the provided value to network-id
                if (networkId === undefined) {
                    networkId = networkCode;
                }
            }
        }
        return networkId;
    }

    networkIdToCode (networkId, currencyCode = undefined) {
        /**
         * @ignore
         * @method
         * @name exchange#networkIdToCode
         * @description tries to convert the provided exchange-specific networkId to an unified network Code. In order to achieve this, derived class needs to have 'options->networksById' defined.
         * @param {string} networkId unified network code
         * @param {string|undefined} currencyCode unified currency code, but this argument is not required by default, unless there is an exchange (like huobi) that needs an override of the method to be able to pass currencyCode argument additionally
         * @returns {[string|undefined]} unified network code
         */
        const networkCodesByIds = this.safeValue (this.options, 'networksById', {});
        let networkCode = this.safeString (networkCodesByIds, networkId, networkId);
        // replace mainnet network-codes (i.e. ERC20->ETH)
        if (currencyCode !== undefined) {
            const defaultNetworkCodeReplacements = this.safeValue (this.options, 'defaultNetworkCodeReplacements', {});
            if (currencyCode in defaultNetworkCodeReplacements) {
                const replacementObject = this.safeValue (defaultNetworkCodeReplacements, currencyCode, {});
                networkCode = this.safeString (replacementObject, networkCode, networkCode);
            }
        }
        return networkCode;
    }

    handleNetworkCodeAndParams (params) {
        const networkCodeInParams = this.safeString2 (params, 'networkCode', 'network');
        if (networkCodeInParams !== undefined) {
            params = this.omit (params, [ 'networkCode', 'network' ]);
        }
        // if it was not defined by user, we should not set it from 'defaultNetworks', because handleNetworkCodeAndParams is for only request-side and thus we do not fill it with anything. We can only use 'defaultNetworks' after parsing response-side
        return [ networkCodeInParams, params ];
    }

    defaultNetworkCode (currencyCode) {
        let defaultNetworkCode = undefined;
        const defaultNetworks = this.safeValue (this.options, 'defaultNetworks', {});
        if (currencyCode in defaultNetworks) {
            // if currency had set its network in "defaultNetworks", use it
            defaultNetworkCode = defaultNetworks[currencyCode];
        } else {
            // otherwise, try to use the global-scope 'defaultNetwork' value (even if that network is not supported by currency, it doesn't make any problem, this will be just used "at first" if currency supports this network at all)
            const defaultNetwork = this.safeValue (this.options, 'defaultNetwork');
            if (defaultNetwork !== undefined) {
                defaultNetworkCode = defaultNetwork;
            }
        }
        return defaultNetworkCode;
    }

    selectNetworkCodeFromUnifiedNetworks (currencyCode, networkCode, indexedNetworkEntries) {
        return this.selectNetworkKeyFromNetworks (currencyCode, networkCode, indexedNetworkEntries, true);
    }

    selectNetworkIdFromRawNetworks (currencyCode, networkCode, indexedNetworkEntries) {
        return this.selectNetworkKeyFromNetworks (currencyCode, networkCode, indexedNetworkEntries, false);
    }

    selectNetworkKeyFromNetworks (currencyCode, networkCode, indexedNetworkEntries, isIndexedByUnifiedNetworkCode = false) {
        // this method is used against raw & unparse network entries, which are just indexed by network id
        let chosenNetworkId = undefined;
        const availableNetworkIds = Object.keys (indexedNetworkEntries);
        const responseNetworksLength = availableNetworkIds.length;
        if (networkCode !== undefined) {
            if (responseNetworksLength === 0) {
                throw new NotSupported (this.id + ' - ' + networkCode + ' network did not return any result for ' + currencyCode);
            } else {
                // if networkCode was provided by user, we should check it after response, as the referenced exchange doesn't support network-code during request
                const networkId = isIndexedByUnifiedNetworkCode ? networkCode : this.networkCodeToId (networkCode, currencyCode);
                if (networkId in indexedNetworkEntries) {
                    chosenNetworkId = networkId;
                } else {
                    throw new NotSupported (this.id + ' - ' + networkId + ' network was not found for ' + currencyCode + ', use one of ' + availableNetworkIds.join (', '));
                }
            }
        } else {
            if (responseNetworksLength === 0) {
                throw new NotSupported (this.id + ' - no networks were returned for ' + currencyCode);
            } else {
                // if networkCode was not provided by user, then we try to use the default network (if it was defined in "defaultNetworks"), otherwise, we just return the first network entry
                const defaultNetworkCode = this.defaultNetworkCode (currencyCode);
                const defaultNetworkId = isIndexedByUnifiedNetworkCode ? defaultNetworkCode : this.networkCodeToId (defaultNetworkCode, currencyCode);
                chosenNetworkId = (defaultNetworkId in indexedNetworkEntries) ? defaultNetworkId : availableNetworkIds[0];
            }
        }
        return chosenNetworkId;
    }

    safeNumber2 (dictionary, key1, key2, d = undefined) {
        const value = this.safeString2 (dictionary, key1, key2);
        return this.parseNumber (value, d);
    }

    parseOrderBook (orderbook: object, symbol: string, timestamp: number = undefined, bidsKey = 'bids', asksKey = 'asks', priceKey: IndexType = 0, amountKey: IndexType = 1): OrderBook {
        const bids = this.parseBidsAsks (this.safeValue (orderbook, bidsKey, []), priceKey, amountKey);
        const asks = this.parseBidsAsks (this.safeValue (orderbook, asksKey, []), priceKey, amountKey);
        return {
            'symbol': symbol,
            'bids': this.sortBy (bids, 0, true),
            'asks': this.sortBy (asks, 0),
            'timestamp': timestamp,
            'datetime': this.iso8601 (timestamp),
            'nonce': undefined,
        } as any;
    }

    parseOHLCVs (ohlcvs: object[], market: any = undefined, timeframe: string = '1m', since: Int = undefined, limit: Int = undefined): OHLCV[] {
        const results = [];
        for (let i = 0; i < ohlcvs.length; i++) {
            results.push (this.parseOHLCV (ohlcvs[i], market));
        }
        const sorted = this.sortBy (results, 0);
        return this.filterBySinceLimit (sorted, since, limit, 0) as any;
    }

    parseLeverageTiers (response, symbols: string[] = undefined, marketIdKey = undefined) {
        // marketIdKey should only be undefined when response is a dictionary
        symbols = this.marketSymbols (symbols);
        const tiers = {};
        for (let i = 0; i < response.length; i++) {
            const item = response[i];
            const id = this.safeString (item, marketIdKey);
            const market = this.safeMarket (id, undefined, undefined, this.safeString (this.options, 'defaultType'));
            const symbol = market['symbol'];
            const contract = this.safeValue (market, 'contract', false);
            if (contract && ((symbols === undefined) || this.inArray (symbol, symbols))) {
                tiers[symbol] = this.parseMarketLeverageTiers (item, market);
            }
        }
        return tiers;
    }

    async loadTradingLimits (symbols: string[] = undefined, reload = false, params = {}) {
        if (this.has['fetchTradingLimits']) {
            if (reload || !('limitsLoaded' in this.options)) {
                const response = await this.fetchTradingLimits (symbols);
                for (let i = 0; i < symbols.length; i++) {
                    const symbol = symbols[i];
                    this.markets[symbol] = this.deepExtend (this.markets[symbol], response[symbol]);
                }
                this.options['limitsLoaded'] = this.milliseconds ();
            }
        }
        return this.markets;
    }

    safePosition (position) {
        // simplified version of: /pull/12765/
        const unrealizedPnlString = this.safeString (position, 'unrealisedPnl');
        const initialMarginString = this.safeString (position, 'initialMargin');
        //
        // PERCENTAGE
        //
        const percentage = this.safeValue (position, 'percentage');
        if ((percentage === undefined) && (unrealizedPnlString !== undefined) && (initialMarginString !== undefined)) {
            // as it was done in all implementations ( aax, btcex, bybit, deribit, ftx, gate, kucoinfutures, phemex )
            const percentageString = Precise.stringMul (Precise.stringDiv (unrealizedPnlString, initialMarginString, 4), '100');
            position['percentage'] = this.parseNumber (percentageString);
        }
        return position;
    }

    parsePositions (positions, symbols: string[] = undefined, params = {}) {
        symbols = this.marketSymbols (symbols);
        positions = this.toArray (positions);
        const result = [];
        for (let i = 0; i < positions.length; i++) {
            const position = this.extend (this.parsePosition (positions[i], undefined), params);
            result.push (position);
        }
        return this.filterByArray (result, 'symbol', symbols, false);
    }

    parseAccounts (accounts, params = {}) {
        accounts = this.toArray (accounts);
        const result = [];
        for (let i = 0; i < accounts.length; i++) {
            const account = this.extend (this.parseAccount (accounts[i]), params);
            result.push (account);
        }
        return result;
    }

    parseTrades (trades, market: object = undefined, since: Int = undefined, limit: Int = undefined, params = {}): Trade[] {
        trades = this.toArray (trades);
        let result = [];
        for (let i = 0; i < trades.length; i++) {
            const trade = this.extend (this.parseTrade (trades[i], market), params);
            result.push (trade);
        }
        result = this.sortBy2 (result, 'timestamp', 'id');
        const symbol = (market !== undefined) ? market['symbol'] : undefined;
        return this.filterBySymbolSinceLimit (result, symbol, since, limit) as Trade[];
    }

    parseTransactions (transactions, currency: object = undefined, since: Int = undefined, limit: Int = undefined, params = {}) {
        transactions = this.toArray (transactions);
        let result = [];
        for (let i = 0; i < transactions.length; i++) {
            const transaction = this.extend (this.parseTransaction (transactions[i], currency), params);
            result.push (transaction);
        }
        result = this.sortBy (result, 'timestamp');
        const code = (currency !== undefined) ? currency['code'] : undefined;
        return this.filterByCurrencySinceLimit (result, code, since, limit);
    }

    parseTransfers (transfers, currency: object = undefined, since: Int = undefined, limit: Int = undefined, params = {}) {
        transfers = this.toArray (transfers);
        let result = [];
        for (let i = 0; i < transfers.length; i++) {
            const transfer = this.extend (this.parseTransfer (transfers[i], currency), params);
            result.push (transfer);
        }
        result = this.sortBy (result, 'timestamp');
        const code = (currency !== undefined) ? currency['code'] : undefined;
        return this.filterByCurrencySinceLimit (result, code, since, limit);
    }

    parseLedger (data, currency: object = undefined, since: Int = undefined, limit: Int = undefined, params = {}) {
        let result = [];
        const arrayData = this.toArray (data);
        for (let i = 0; i < arrayData.length; i++) {
            const itemOrItems = this.parseLedgerEntry (arrayData[i], currency);
            if (Array.isArray (itemOrItems)) {
                for (let j = 0; j < itemOrItems.length; j++) {
                    result.push (this.extend (itemOrItems[j], params));
                }
            } else {
                result.push (this.extend (itemOrItems, params));
            }
        }
        result = this.sortBy (result, 'timestamp');
        const code = (currency !== undefined) ? currency['code'] : undefined;
        return this.filterByCurrencySinceLimit (result, code, since, limit);
    }

    nonce () {
        return this.seconds ();
    }

    setHeaders (headers) {
        return headers;
    }

    marketId (symbol: string): string {
        const market = this.market (symbol);
        if (market !== undefined) {
            return market['id'];
        }
        return symbol;
    }

    symbol (symbol: string): string {
        const market = this.market (symbol);
        return this.safeString (market, 'symbol', symbol);
    }

    resolvePath (path, params) {
        return [
            this.implodeParams (path, params),
            this.omit (params, this.extractParams (path)),
        ];
    }

    filterByArray (objects, key: IndexType, values = undefined, indexed = true) {
        objects = this.toArray (objects);
        // return all of them if no values were passed
        if (values === undefined || !values) {
            return indexed ? this.indexBy (objects, key) : objects;
        }
        const results = [];
        for (let i = 0; i < objects.length; i++) {
            if (this.inArray (objects[i][key], values)) {
                results.push (objects[i]);
            }
        }
        return indexed ? this.indexBy (results, key) : results;
    }

    async fetch2 (path, api: any = 'public', method = 'GET', params = {}, headers: any = undefined, body: any = undefined, config = {}) {
        if (this.enableRateLimit) {
            const cost = this.calculateRateLimiterCost (api, method, path, params, config);
            await this.throttle (cost);
        }
        this.lastRestRequestTimestamp = this.milliseconds ();
        const request = this.sign (path, api, method, params, headers, body);
        return await this.fetch (request['url'], request['method'], request['headers'], request['body']);
    }

    async request (path, api: any = 'public', method = 'GET', params = {}, headers: any = undefined, body: any = undefined, config = {}) {
        return await this.fetch2 (path, api, method, params, headers, body, config);
    }

    async loadAccounts (reload = false, params = {}) {
        if (reload) {
            this.accounts = await this.fetchAccounts (params);
        } else {
            if (this.accounts) {
                return this.accounts;
            } else {
                this.accounts = await this.fetchAccounts (params);
            }
        }
        this.accountsById = this.indexBy (this.accounts, 'id') as any;
        return this.accounts;
    }

    buildOHLCVC (trades: Trade[], timeframe: string = '1m', since: number = 0, limit: number = 2147483647): OHLCVC[] {
        // given a sorted arrays of trades (recent last) and a timeframe builds an array of OHLCV candles
        // note, default limit value (2147483647) is max int32 value
        const ms = this.parseTimeframe (timeframe) * 1000;
        const ohlcvs = [];
        const i_timestamp = 0;
        // const open = 1;
        const i_high = 2;
        const i_low = 3;
        const i_close = 4;
        const i_volume = 5;
        const i_count = 6;
        const tradesLength = trades.length;
        const oldest = Math.min (tradesLength, limit);
        for (let i = 0; i < oldest; i++) {
            const trade = trades[i];
            const ts = trade['timestamp'];
            if (ts < since) {
                continue;
            }
            const openingTime = Math.floor (ts / ms) * ms; // shift to the edge of m/h/d (but not M)
            if (openingTime < since) { // we don't need bars, that have opening time earlier than requested
                continue;
            }
            const ohlcv_length = ohlcvs.length;
            const candle = ohlcv_length - 1;
            if ((candle === -1) || (openingTime >= this.sum (ohlcvs[candle][i_timestamp], ms))) {
                // moved to a new timeframe -> create a new candle from opening trade
                ohlcvs.push ([
                    openingTime, // timestamp
                    trade['price'], // O
                    trade['price'], // H
                    trade['price'], // L
                    trade['price'], // C
                    trade['amount'], // V
                    1, // count
                ]);
            } else {
                // still processing the same timeframe -> update opening trade
                ohlcvs[candle][i_high] = Math.max (ohlcvs[candle][i_high], trade['price']);
                ohlcvs[candle][i_low] = Math.min (ohlcvs[candle][i_low], trade['price']);
                ohlcvs[candle][i_close] = trade['price'];
                ohlcvs[candle][i_volume] = this.sum (ohlcvs[candle][i_volume], trade['amount']);
                ohlcvs[candle][i_count] = this.sum (ohlcvs[candle][i_count], 1);
            }
        }
        return ohlcvs;
    }

    parseTradingViewOHLCV (ohlcvs, market = undefined, timeframe = '1m', since: Int = undefined, limit: Int = undefined) {
        const result = this.convertTradingViewToOHLCV (ohlcvs);
        return this.parseOHLCVs (result, market, timeframe, since, limit);
    }

    async editLimitBuyOrder (id, symbol, amount, price = undefined, params = {}) {
        return await this.editLimitOrder (id, symbol, 'buy', amount, price, params);
    }

    async editLimitSellOrder (id, symbol, amount, price = undefined, params = {}) {
        return await this.editLimitOrder (id, symbol, 'sell', amount, price, params);
    }

    async editLimitOrder (id, symbol, side, amount, price = undefined, params = {}) {
        return await this.editOrder (id, symbol, 'limit', side, amount, price, params);
    }

    async editOrder (id: string, symbol, type, side, amount = undefined, price = undefined, params = {}): Promise<Order> {
        await this.cancelOrder (id, symbol);
        return await this.createOrder (symbol, type, side, amount, price, params);
    }

    async fetchPermissions (params = {}): Promise<{}> {
        throw new NotSupported (this.id + ' fetchPermissions() is not supported yet');
    }

    async fetchPosition (symbol: string, params = {}): Promise<Position> {
        throw new NotSupported (this.id + ' fetchPosition() is not supported yet');
    }

    async fetchPositions (symbols: string[] = undefined, params = {}): Promise<Position[]> {
        throw new NotSupported (this.id + ' fetchPositions() is not supported yet');
    }

    async fetchPositionsRisk (symbols: string[] = undefined, params = {}): Promise<Position[]> {
        throw new NotSupported (this.id + ' fetchPositionsRisk() is not supported yet');
    }

    async fetchBidsAsks (symbols: string[] = undefined, params = {}): Promise<Dictionary<Ticker>> {
        throw new NotSupported (this.id + ' fetchBidsAsks() is not supported yet');
    }

    async fetchBorrowInterest (code: string = undefined, symbol: string = undefined, since: Int = undefined, limit: Int = undefined, params = {}): Promise<BorrowInterest[]> {
        throw new NotSupported (this.id + ' fetchBorrowInterest() is not supported yet');
    }

    async fetchOrderBooks (symbols: string[] = undefined, limit: Int = undefined, params = {}): Promise<Dictionary<OrderBook>> {
        throw new NotSupported (this.id + ' fetchOrderBooks() is not supported yet');
    }

    async fetchFundingRateHistory (symbol: string = undefined, since: Int = undefined, limit: Int = undefined, params = {}): Promise<FundingRate[]> {
        throw new NotSupported (this.id + ' fetchFundingRateHistory() is not supported yet');
    }

    async fetchLedger (code: string = undefined, since: Int = undefined, limit: Int = undefined, params = {}): Promise<LedgerEntry[]> {
        throw new NotSupported (this.id + ' fetchLedger() is not supported yet');
    }

    async fetchLedgerEntry (id: string, code: string = undefined, params = {}): Promise<LedgerEntry> {
        throw new NotSupported (this.id + ' fetchLedgerEntry() is not supported yet');
    }

    parseBidAsk (bidask, priceKey: IndexType = 0, amountKey: IndexType = 1) {
        const price = this.safeNumber (bidask, priceKey);
        const amount = this.safeNumber (bidask, amountKey);
        return [ price, amount ];
    }

    safeCurrency (currencyId?: string, currency: any = undefined) {
        if (currencyId === undefined && currency === undefined) {
            return {
                'id': undefined,
                'code': undefined,
            };
        }
        if ((currencyId === undefined) && (currency !== undefined)) {
            return currency;
        }
        if ((this.currencies_by_id !== undefined) && (currencyId in this.currencies_by_id) && (this.currencies_by_id[currencyId] !== undefined)) {
            return this.currencies_by_id[currencyId];
        }
        let code = currencyId;
        if (currencyId !== undefined) {
            code = this.commonCurrencyCode (currencyId.toUpperCase ());
        }
        return {
            'id': currencyId,
            'code': code,
        };
    }

    safeMarket (marketId = undefined, market = undefined, delimiter = undefined, marketType = undefined) {
        const result = {
            'id': marketId,
            'symbol': marketId,
            'base': undefined,
            'quote': undefined,
            'baseId': undefined,
            'quoteId': undefined,
            'active': undefined,
            'type': undefined,
            'linear': undefined,
            'inverse': undefined,
            'spot': false,
            'swap': false,
            'future': false,
            'option': false,
            'margin': false,
            'contract': false,
            'contractSize': undefined,
            'expiry': undefined,
            'expiryDatetime': undefined,
            'optionType': undefined,
            'strike': undefined,
            'settle': undefined,
            'settleId': undefined,
            'precision': {
                'amount': undefined,
                'price': undefined,
            },
            'limits': {
                'amount': {
                    'min': undefined,
                    'max': undefined,
                },
                'price': {
                    'min': undefined,
                    'max': undefined,
                },
                'cost': {
                    'min': undefined,
                    'max': undefined,
                },
            },
            'info': undefined,
        };
        if (marketId !== undefined) {
            if ((this.markets_by_id !== undefined) && (marketId in this.markets_by_id)) {
                const markets = this.markets_by_id[marketId];
                const numMarkets = markets.length;
                if (numMarkets === 1) {
                    return markets[0];
                } else {
                    if ((marketType === undefined) && (market === undefined)) {
                        throw new ArgumentsRequired (this.id + ' safeMarket() requires a fourth argument for ' + marketId + ' to disambiguate between different markets with the same market id');
                    }
                    const inferredMarketType = (marketType === undefined) ? market['type'] : marketType;
                    for (let i = 0; i < markets.length; i++) {
                        const marketInner = markets[i];
                        if (marketInner[inferredMarketType]) {
                            return marketInner;
                        }
                    }
                }
            } else if (delimiter !== undefined) {
                const parts = marketId.split (delimiter);
                const partsLength = parts.length;
                if (partsLength === 2) {
                    result['baseId'] = this.safeString (parts, 0);
                    result['quoteId'] = this.safeString (parts, 1);
                    result['base'] = this.safeCurrencyCode (result['baseId']);
                    result['quote'] = this.safeCurrencyCode (result['quoteId']);
                    result['symbol'] = result['base'] + '/' + result['quote'];
                    return result;
                } else {
                    return result;
                }
            }
        }
        if (market !== undefined) {
            return market;
        }
        return result;
    }

    checkRequiredCredentials (error = true) {
        const keys = Object.keys (this.requiredCredentials);
        for (let i = 0; i < keys.length; i++) {
            const key = keys[i];
            if (this.requiredCredentials[key] && !this[key]) {
                if (error) {
                    throw new AuthenticationError (this.id + ' requires "' + key + '" credential');
                } else {
                    return false;
                }
            }
        }
        return true;
    }

    oath () {
        if (this.twofa !== undefined) {
            return totp (this.twofa);
        } else {
            throw new ExchangeError (this.id + ' exchange.twofa has not been set for 2FA Two-Factor Authentication');
        }
    }

    async fetchBalance (params = {}): Promise<Balances> {
        throw new NotSupported (this.id + ' fetchBalance() is not supported yet');
    }

    parseBalance (response): Balances {
        throw new NotSupported (this.id + ' parseBalance() is not supported yet');
    }

    async watchBalance (params = {}): Promise<Balances> {
        throw new NotSupported (this.id + ' watchBalance() is not supported yet');
    }

    async fetchPartialBalance (part, params = {}) {
        const balance = await this.fetchBalance (params);
        return balance[part];
    }

    async fetchFreeBalance (params = {}) {
        return await this.fetchPartialBalance ('free', params);
    }

    async fetchUsedBalance (params = {}) {
        return await this.fetchPartialBalance ('used', params);
    }

    async fetchTotalBalance (params = {}) {
        return await this.fetchPartialBalance ('total', params);
    }

    async fetchStatus (params = {}) {
        if (this.has['fetchTime']) {
            const time = await this.fetchTime (params);
            this.status = this.extend (this.status, {
                'updated': time,
                'info': time,
            });
        }
        if (!('info' in this.status)) {
            this.status['info'] = undefined;
        }
        return this.status;
    }

    async fetchFundingFee (code: string, params = {}) {
        const warnOnFetchFundingFee = this.safeValue (this.options, 'warnOnFetchFundingFee', true);
        if (warnOnFetchFundingFee) {
            throw new NotSupported (this.id + ' fetchFundingFee() method is deprecated, it will be removed in July 2022, please, use fetchTransactionFee() or set exchange.options["warnOnFetchFundingFee"] = false to suppress this warning');
        }
        return await this.fetchTransactionFee (code, params);
    }

    async fetchFundingFees (codes: string[] = undefined, params = {}) {
        const warnOnFetchFundingFees = this.safeValue (this.options, 'warnOnFetchFundingFees', true);
        if (warnOnFetchFundingFees) {
            throw new NotSupported (this.id + ' fetchFundingFees() method is deprecated, it will be removed in July 2022. Please, use fetchTransactionFees() or set exchange.options["warnOnFetchFundingFees"] = false to suppress this warning');
        }
        return await this.fetchTransactionFees (codes, params);
    }

    async fetchTransactionFee (code: string, params = {}) {
        if (!this.has['fetchTransactionFees']) {
            throw new NotSupported (this.id + ' fetchTransactionFee() is not supported yet');
        }
        return await this.fetchTransactionFees ([ code ], params);
    }

    async fetchTransactionFees (codes: string[] = undefined, params = {}): Promise<{}> {
        throw new NotSupported (this.id + ' fetchTransactionFees() is not supported yet');
    }

    async fetchDepositWithdrawFees (codes: string[] = undefined, params = {}): Promise<Dictionary<DepositWithdrawFeeNetwork>> {
        throw new NotSupported (this.id + ' fetchDepositWithdrawFees() is not supported yet');
    }

    async fetchDepositWithdrawFee (code: string, params = {}): Promise<DepositWithdrawFeeNetwork> {
        if (!this.has['fetchDepositWithdrawFees']) {
            throw new NotSupported (this.id + ' fetchDepositWithdrawFee() is not supported yet');
        }
        const fees = await this.fetchDepositWithdrawFees ([ code ], params);
        return this.safeValue (fees, code);
    }

    getSupportedMapping (key, mapping = {}) {
        if (key in mapping) {
            return mapping[key];
        } else {
            throw new NotSupported (this.id + ' ' + key + ' does not have a value in mapping');
        }
    }

    async fetchBorrowRate (code: string, params = {}) {
        await this.loadMarkets ();
        if (!this.has['fetchBorrowRates']) {
            throw new NotSupported (this.id + ' fetchBorrowRate() is not supported yet');
        }
        const borrowRates = await this.fetchBorrowRates (params);
        const rate = this.safeValue (borrowRates, code);
        if (rate === undefined) {
            throw new ExchangeError (this.id + ' fetchBorrowRate() could not find the borrow rate for currency code ' + code);
        }
        return rate;
    }

    handleOptionAndParams (params, methodName, optionName, defaultValue = undefined) {
        // This method can be used to obtain method specific properties, i.e: this.handleOptionAndParams (params, 'fetchPosition', 'marginMode', 'isolated')
        const defaultOptionName = 'default' + this.capitalize (optionName); // we also need to check the 'defaultXyzWhatever'
        // check if params contain the key
        let value = this.safeValue2 (params, optionName, defaultOptionName);
        if (value !== undefined) {
            params = this.omit (params, [ optionName, defaultOptionName ]);
        } else {
            // check if exchange has properties for this method
            const exchangeWideMethodOptions = this.safeValue (this.options, methodName);
            if (exchangeWideMethodOptions !== undefined) {
                // check if the option is defined in this method's props
                value = this.safeValue2 (exchangeWideMethodOptions, optionName, defaultOptionName);
            }
            if (value === undefined) {
                // if it's still undefined, check if global exchange-wide option exists
                value = this.safeValue2 (this.options, optionName, defaultOptionName);
            }
            // if it's still undefined, use the default value
            value = (value !== undefined) ? value : defaultValue;
        }
        return [ value, params ];
    }

    handleOption (methodName, optionName, defaultValue = undefined) {
        // eslint-disable-next-line no-unused-vars
        const [ result, empty ] = this.handleOptionAndParams ({}, methodName, optionName, defaultValue);
        return result;
    }

    handleMarketTypeAndParams (methodName, market = undefined, params = {}): any {
        const defaultType = this.safeString2 (this.options, 'defaultType', 'type', 'spot');
        const methodOptions = this.safeValue (this.options, methodName);
        let methodType = defaultType;
        if (methodOptions !== undefined) {
            if (typeof methodOptions === 'string') {
                methodType = methodOptions;
            } else {
                methodType = this.safeString2 (methodOptions, 'defaultType', 'type', methodType);
            }
        }
        const marketType = (market === undefined) ? methodType : market['type'];
        const type = this.safeString2 (params, 'defaultType', 'type', marketType);
        params = this.omit (params, [ 'defaultType', 'type' ]);
        return [ type, params ];
    }

    handleSubTypeAndParams (methodName, market = undefined, params = {}, defaultValue = undefined) {
        let subType = undefined;
        // if set in params, it takes precedence
        const subTypeInParams = this.safeString2 (params, 'subType', 'defaultSubType');
        // avoid omitting if it's not present
        if (subTypeInParams !== undefined) {
            subType = subTypeInParams;
            params = this.omit (params, [ 'subType', 'defaultSubType' ]);
        } else {
            // at first, check from market object
            if (market !== undefined) {
                if (market['linear']) {
                    subType = 'linear';
                } else if (market['inverse']) {
                    subType = 'inverse';
                }
            }
            // if it was not defined in market object
            if (subType === undefined) {
                const values = this.handleOptionAndParams (undefined, methodName, 'subType', defaultValue); // no need to re-test params here
                subType = values[0];
            }
        }
        return [ subType, params ];
    }

    handleMarginModeAndParams (methodName, params = {}, defaultValue = undefined) {
        /**
         * @ignore
         * @method
         * @param {object} params extra parameters specific to the exchange api endpoint
         * @returns {[string|undefined, object]} the marginMode in lowercase as specified by params["marginMode"], params["defaultMarginMode"] this.options["marginMode"] or this.options["defaultMarginMode"]
         */
        return this.handleOptionAndParams (params, methodName, 'marginMode', defaultValue);
    }

    throwExactlyMatchedException (exact, string, message) {
        if (string === undefined) {
            return;
        }
        if (string in exact) {
            throw new exact[string] (message);
        }
    }

    throwBroadlyMatchedException (broad, string, message) {
        const broadKey = this.findBroadlyMatchedKey (broad, string);
        if (broadKey !== undefined) {
            throw new broad[broadKey] (message);
        }
    }

    findBroadlyMatchedKey (broad, string) {
        // a helper for matching error strings exactly vs broadly
        const keys = Object.keys (broad);
        for (let i = 0; i < keys.length; i++) {
            const key = keys[i];
            if (string !== undefined) { // #issues/12698
                if (string.indexOf (key) >= 0) {
                    return key;
                }
            }
        }
        return undefined;
    }

    handleErrors (statusCode, statusText, url, method, responseHeaders, responseBody, response, requestHeaders, requestBody) {
        // it is a stub method that must be overrided in the derived exchange classes
        // throw new NotSupported (this.id + ' handleErrors() not implemented yet');
        return undefined;
    }

    calculateRateLimiterCost (api, method, path, params, config = {}) {
        return this.safeValue (config, 'cost', 1);
    }

    async fetchTicker (symbol: string, params = {}): Promise<Ticker> {
        if (this.has['fetchTickers']) {
            await this.loadMarkets ();
            const market = this.market (symbol);
            symbol = market['symbol'];
            const tickers = await this.fetchTickers ([ symbol ], params);
            const ticker = this.safeValue (tickers, symbol);
            if (ticker === undefined) {
                throw new NullResponse (this.id + ' fetchTickers() could not find a ticker for ' + symbol);
            } else {
                return ticker;
            }
        } else {
            throw new NotSupported (this.id + ' fetchTicker() is not supported yet');
        }
    }

    async watchTicker (symbol: string, params = {}): Promise<Ticker> {
        throw new NotSupported (this.id + ' watchTicker() is not supported yet');
    }

    async fetchTickers (symbols: string[] = undefined, params = {}): Promise<Dictionary<Ticker>> {
        throw new NotSupported (this.id + ' fetchTickers() is not supported yet');
    }

    async watchTickers (symbols: string[] = undefined, params = {}): Promise<Dictionary<Ticker>> {
        throw new NotSupported (this.id + ' watchTickers() is not supported yet');
    }

    async fetchOrder (id: string, symbol: string = undefined, params = {}): Promise<Order> {
        throw new NotSupported (this.id + ' fetchOrder() is not supported yet');
    }

    async fetchOrderStatus (id: string, symbol: string = undefined, params = {}): Promise<string> {
        // TODO: TypeScript: change method signature by replacing
        // Promise<string> with Promise<Order['status']>.
        const order = await this.fetchOrder (id, symbol, params);
        return order['status'];
    }

    async fetchUnifiedOrder (order, params = {}): Promise<Order> {
        return await this.fetchOrder (this.safeValue (order, 'id'), this.safeValue (order, 'symbol'), params);
    }

    async createOrder (symbol: string, type: OrderType, side: OrderSide, amount, price = undefined, params = {}): Promise<Order> {
        throw new NotSupported (this.id + ' createOrder() is not supported yet');
    }

    async cancelOrder (id: string, symbol: string = undefined, params = {}): Promise<{}> {
        throw new NotSupported (this.id + ' cancelOrder() is not supported yet');
    }

    async cancelAllOrders (symbol: string = undefined, params = {}): Promise<{}> {
        throw new NotSupported (this.id + ' cancelAllOrders() is not supported yet');
    }

    async cancelUnifiedOrder (order, params = {}) {
        return this.cancelOrder (this.safeValue (order, 'id'), this.safeValue (order, 'symbol'), params);
    }

    async fetchOrders (symbol: string = undefined, since: Int = undefined, limit: Int = undefined, params = {}): Promise<Order[]> {
        throw new NotSupported (this.id + ' fetchOrders() is not supported yet');
    }

    async fetchOrderTrades (id: string, symbol: string = undefined, since: Int = undefined, limit: Int = undefined, params = {}): Promise<Trade[]> {
        throw new NotSupported (this.id + ' fetchOrderTrades() is not supported yet');
    }

    async watchOrders (symbol: string = undefined, since: Int = undefined, limit: Int = undefined, params = {}): Promise<Order[]> {
        throw new NotSupported (this.id + ' watchOrders() is not supported yet');
    }

    async fetchOpenOrders (symbol: string = undefined, since: Int = undefined, limit: Int = undefined, params = {}): Promise<Order[]> {
        throw new NotSupported (this.id + ' fetchOpenOrders() is not supported yet');
    }

    async fetchClosedOrders (symbol: string = undefined, since: Int = undefined, limit: Int = undefined, params = {}): Promise<Order[]> {
        throw new NotSupported (this.id + ' fetchClosedOrders() is not supported yet');
    }

    async fetchMyTrades (symbol: string = undefined, since: Int = undefined, limit: Int = undefined, params = {}): Promise<Trade[]> {
        throw new NotSupported (this.id + ' fetchMyTrades() is not supported yet');
    }

    async watchMyTrades (symbol: string = undefined, since: Int = undefined, limit: Int = undefined, params = {}): Promise<Trade[]> {
        throw new NotSupported (this.id + ' watchMyTrades() is not supported yet');
    }

    async fetchTransactions (symbol: string = undefined, since: Int = undefined, limit: Int = undefined, params = {}): Promise<Transaction[]> {
        throw new NotSupported (this.id + ' fetchTransactions() is not supported yet');
    }

    async fetchDeposits (symbol: string = undefined, since: Int = undefined, limit: Int = undefined, params = {}): Promise<Transaction[]> {
        throw new NotSupported (this.id + ' fetchDeposits() is not supported yet');
    }

    async fetchWithdrawals (symbol: string = undefined, since: Int = undefined, limit: Int = undefined, params = {}): Promise<Transaction[]> {
        throw new NotSupported (this.id + ' fetchWithdrawals() is not supported yet');
    }

    parseLastPrice (price, market = undefined): any {
        throw new NotSupported (this.id + ' parseLastPrice() is not supported yet');
    }

    async fetchDepositAddress (code: string, params = {}) {
        if (this.has['fetchDepositAddresses']) {
            const depositAddresses = await this.fetchDepositAddresses ([ code ], params);
            const depositAddress = this.safeValue (depositAddresses, code);
            if (depositAddress === undefined) {
                throw new InvalidAddress (this.id + ' fetchDepositAddress() could not find a deposit address for ' + code + ', make sure you have created a corresponding deposit address in your wallet on the exchange website');
            } else {
                return depositAddress;
            }
        } else {
            throw new NotSupported (this.id + ' fetchDepositAddress() is not supported yet');
        }
    }

    account (): Balance {
        return {
            'free': undefined,
            'used': undefined,
            'total': undefined,
        };
    }

    commonCurrencyCode (currency: string) {
        if (!this.substituteCommonCurrencyCodes) {
            return currency;
        }
        return this.safeString (this.commonCurrencies, currency, currency);
    }

    currency (code) {
        if (this.currencies === undefined) {
            throw new ExchangeError (this.id + ' currencies not loaded');
        }
        if (typeof code === 'string') {
            if (code in this.currencies) {
                return this.currencies[code];
            } else if (code in this.currencies_by_id) {
                return this.currencies_by_id[code];
            }
        }
        throw new ExchangeError (this.id + ' does not have currency code ' + code);
    }

    market (symbol: string) {
        if (this.markets === undefined) {
            throw new ExchangeError (this.id + ' markets not loaded');
        }
        if (typeof symbol === 'string') {
            if (symbol in this.markets) {
                return this.markets[symbol];
            } else if (symbol in this.markets_by_id) {
                const markets = this.markets_by_id[symbol];
                const defaultType = this.safeString2 (this.options, 'defaultType', 'defaultSubType', 'spot');
                for (let i = 0; i < markets.length; i++) {
                    const market = markets[i];
                    if (market[defaultType]) {
                        return market;
                    }
                }
                return markets[0];
            }
        }
        throw new BadSymbol (this.id + ' does not have market symbol ' + symbol);
    }

    handleWithdrawTagAndParams (tag, params): any {
        if (typeof tag === 'object') {
            params = this.extend (tag, params);
            tag = undefined;
        }
        if (tag === undefined) {
            tag = this.safeString (params, 'tag');
            if (tag !== undefined) {
                params = this.omit (params, 'tag');
            }
        }
        return [ tag, params ];
    }

    async createLimitOrder (symbol: string, side: OrderSide, amount, price, params = {}): Promise<Order> {
        return await this.createOrder (symbol, 'limit', side, amount, price, params);
    }

    async createMarketOrder (symbol: string, side: OrderSide, amount, price = undefined, params = {}): Promise<Order> {
        return await this.createOrder (symbol, 'market', side, amount, price, params);
    }

    async createLimitBuyOrder (symbol: string, amount, price, params = {}): Promise<Order> {
        return await this.createOrder (symbol, 'limit', 'buy', amount, price, params);
    }

    async createLimitSellOrder (symbol: string, amount, price, params = {}): Promise<Order> {
        return await this.createOrder (symbol, 'limit', 'sell', amount, price, params);
    }

    async createMarketBuyOrder (symbol: string, amount, params = {}): Promise<Order> {
        return await this.createOrder (symbol, 'market', 'buy', amount, undefined, params);
    }

    async createMarketSellOrder (symbol: string, amount, params = {}): Promise<Order> {
        return await this.createOrder (symbol, 'market', 'sell', amount, undefined, params);
    }

    costToPrecision (symbol: string, cost) {
        const market = this.market (symbol);
        return this.decimalToPrecision (cost, TRUNCATE, market['precision']['price'], this.precisionMode, this.paddingMode);
    }

    priceToPrecision (symbol: string, price): string {
        const market = this.market (symbol);
        const result = this.decimalToPrecision (price, ROUND, market['precision']['price'], this.precisionMode, this.paddingMode);
        if (result === '0') {
            throw new ArgumentsRequired (this.id + ' price of ' + market['symbol'] + ' must be greater than minimum price precision of ' + this.numberToString (market['precision']['price']));
        }
        return result;
    }

    amountToPrecision (symbol: string, amount) {
        const market = this.market (symbol);
        const result = this.decimalToPrecision (amount, TRUNCATE, market['precision']['amount'], this.precisionMode, this.paddingMode);
        if (result === '0') {
            throw new ArgumentsRequired (this.id + ' amount of ' + market['symbol'] + ' must be greater than minimum amount precision of ' + this.numberToString (market['precision']['amount']));
        }
        return result;
    }

    feeToPrecision (symbol: string, fee) {
        const market = this.market (symbol);
        return this.decimalToPrecision (fee, ROUND, market['precision']['price'], this.precisionMode, this.paddingMode);
    }

    currencyToPrecision (code: string, fee, networkCode = undefined) {
        const currency = this.currencies[code];
        let precision = this.safeValue (currency, 'precision');
        if (networkCode !== undefined) {
            const networks = this.safeValue (currency, 'networks', {});
            const networkItem = this.safeValue (networks, networkCode, {});
            precision = this.safeValue (networkItem, 'precision', precision);
        }
        if (precision === undefined) {
            return fee;
        } else {
            return this.decimalToPrecision (fee, ROUND, precision, this.precisionMode, this.paddingMode);
        }
    }

    isTickPrecision () {
        return this.precisionMode === TICK_SIZE;
    }

    isDecimalPrecision () {
        return this.precisionMode === DECIMAL_PLACES;
    }

    isSignificantPrecision () {
        return this.precisionMode === SIGNIFICANT_DIGITS;
    }

    safeNumber (obj: object, key: IndexType, defaultNumber: number = undefined): number {
        const value = this.safeString (obj, key);
        return this.parseNumber (value, defaultNumber);
    }

    safeNumberN (obj: object, arr: IndexType[], defaultNumber: number = undefined): number {
        const value = this.safeStringN (obj, arr);
        return this.parseNumber (value, defaultNumber);
    }

    parsePrecision (precision?: string) {
        /**
         * @ignore
         * @method
         * @param {string} precision The number of digits to the right of the decimal
         * @returns {string} a string number equal to 1e-precision
         */
        if (precision === undefined) {
            return undefined;
        }
        const precisionNumber = parseInt (precision);
        if (precisionNumber === 0) {
            return '1';
        }
        let parsedPrecision = '0.';
        for (let i = 0; i < precisionNumber - 1; i++) {
            parsedPrecision = parsedPrecision + '0';
        }
        return parsedPrecision + '1';
    }

    async loadTimeDifference (params = {}) {
        const serverTime = await this.fetchTime (params);
        const after = this.milliseconds ();
        this.options['timeDifference'] = after - serverTime;
        return this.options['timeDifference'];
    }

    implodeHostname (url: string) {
        return this.implodeParams (url, { 'hostname': this.hostname });
    }

    async fetchMarketLeverageTiers (symbol: string, params = {}) {
        if (this.has['fetchLeverageTiers']) {
            const market = this.market (symbol);
            if (!market['contract']) {
                throw new BadSymbol (this.id + ' fetchMarketLeverageTiers() supports contract markets only');
            }
            const tiers = await this.fetchLeverageTiers ([ symbol ]);
            return this.safeValue (tiers, symbol);
        } else {
            throw new NotSupported (this.id + ' fetchMarketLeverageTiers() is not supported yet');
        }
    }

    async createPostOnlyOrder (symbol: string, type: OrderType, side: OrderSide, amount, price, params = {}) {
        if (!this.has['createPostOnlyOrder']) {
            throw new NotSupported (this.id + 'createPostOnlyOrder() is not supported yet');
        }
        const query = this.extend (params, { 'postOnly': true });
        return await this.createOrder (symbol, type, side, amount, price, query);
    }

    async createReduceOnlyOrder (symbol: string, type: OrderType, side: OrderSide, amount, price, params = {}) {
        if (!this.has['createReduceOnlyOrder']) {
            throw new NotSupported (this.id + 'createReduceOnlyOrder() is not supported yet');
        }
        const query = this.extend (params, { 'reduceOnly': true });
        return await this.createOrder (symbol, type, side, amount, price, query);
    }

    async createStopOrder (symbol: string, type: OrderType, side: OrderSide, amount, price = undefined, stopPrice = undefined, params = {}) {
        if (!this.has['createStopOrder']) {
            throw new NotSupported (this.id + ' createStopOrder() is not supported yet');
        }
        if (stopPrice === undefined) {
            throw new ArgumentsRequired (this.id + ' create_stop_order() requires a stopPrice argument');
        }
        const query = this.extend (params, { 'stopPrice': stopPrice });
        return await this.createOrder (symbol, type, side, amount, price, query);
    }

    async createStopLimitOrder (symbol: string, side: OrderSide, amount, price, stopPrice, params = {}) {
        if (!this.has['createStopLimitOrder']) {
            throw new NotSupported (this.id + ' createStopLimitOrder() is not supported yet');
        }
        const query = this.extend (params, { 'stopPrice': stopPrice });
        return await this.createOrder (symbol, 'limit', side, amount, price, query);
    }

    async createStopMarketOrder (symbol: string, side: OrderSide, amount, stopPrice, params = {}) {
        if (!this.has['createStopMarketOrder']) {
            throw new NotSupported (this.id + ' createStopMarketOrder() is not supported yet');
        }
        const query = this.extend (params, { 'stopPrice': stopPrice });
        return await this.createOrder (symbol, 'market', side, amount, undefined, query);
    }

    safeCurrencyCode (currencyId?: string, currency: any = undefined) {
        currency = this.safeCurrency (currencyId, currency);
        return currency['code'];
    }

    filterBySymbolSinceLimit (array, symbol: string = undefined, since: Int = undefined, limit: Int = undefined, tail = false) {
        return this.filterByValueSinceLimit (array, 'symbol', symbol, since, limit, 'timestamp', tail);
    }

    filterByCurrencySinceLimit (array, code = undefined, since: Int = undefined, limit: Int = undefined, tail = false) {
        return this.filterByValueSinceLimit (array, 'currency', code, since, limit, 'timestamp', tail);
    }

    parseLastPrices (pricesData, symbols: string[] = undefined, params = {}) {
        //
        // the value of tickers is either a dict or a list
        //
        // dict
        //
        //     {
        //         'marketId1': { ... },
        //         'marketId2': { ... },
        //         ...
        //     }
        //
        // list
        //
        //     [
        //         { 'market': 'marketId1', ... },
        //         { 'market': 'marketId2', ... },
        //         ...
        //     ]
        //
        const results = [];
        if (Array.isArray (pricesData)) {
            for (let i = 0; i < pricesData.length; i++) {
                const priceData = this.extend (this.parseLastPrice (pricesData[i]), params);
                results.push (priceData);
            }
        } else {
            const marketIds = Object.keys (pricesData);
            for (let i = 0; i < marketIds.length; i++) {
                const marketId = marketIds[i];
                const market = this.safeMarket (marketId);
                const priceData = this.extend (this.parseLastPrice (pricesData[marketId], market), params);
                results.push (priceData);
            }
        }
        symbols = this.marketSymbols (symbols);
        return this.filterByArray (results, 'symbol', symbols);
    }

    parseTickers (tickers, symbols: string[] = undefined, params = {}) {
        //
        // the value of tickers is either a dict or a list
        //
        // dict
        //
        //     {
        //         'marketId1': { ... },
        //         'marketId2': { ... },
        //         'marketId3': { ... },
        //         ...
        //     }
        //
        // list
        //
        //     [
        //         { 'market': 'marketId1', ... },
        //         { 'market': 'marketId2', ... },
        //         { 'market': 'marketId3', ... },
        //         ...
        //     ]
        //
        const results = [];
        if (Array.isArray (tickers)) {
            for (let i = 0; i < tickers.length; i++) {
                const ticker = this.extend (this.parseTicker (tickers[i]), params);
                results.push (ticker);
            }
        } else {
            const marketIds = Object.keys (tickers);
            for (let i = 0; i < marketIds.length; i++) {
                const marketId = marketIds[i];
                const market = this.safeMarket (marketId);
                const ticker = this.extend (this.parseTicker (tickers[marketId], market), params);
                results.push (ticker);
            }
        }
        symbols = this.marketSymbols (symbols);
        return this.filterByArray (results, 'symbol', symbols);
    }

    parseDepositAddresses (addresses, codes: string[] = undefined, indexed = true, params = {}) {
        let result = [];
        for (let i = 0; i < addresses.length; i++) {
            const address = this.extend (this.parseDepositAddress (addresses[i]), params);
            result.push (address);
        }
        if (codes !== undefined) {
            result = this.filterByArray (result, 'currency', codes, false);
        }
        if (indexed) {
            return this.indexBy (result, 'currency');
        }
        return result;
    }

    parseBorrowInterests (response, market = undefined) {
        const interests = [];
        for (let i = 0; i < response.length; i++) {
            const row = response[i];
            interests.push (this.parseBorrowInterest (row, market));
        }
        return interests;
    }

    parseFundingRateHistories (response, market = undefined, since: Int = undefined, limit: Int = undefined) {
        const rates = [];
        for (let i = 0; i < response.length; i++) {
            const entry = response[i];
            rates.push (this.parseFundingRateHistory (entry, market));
        }
        const sorted = this.sortBy (rates, 'timestamp');
        const symbol = (market === undefined) ? undefined : market['symbol'];
        return this.filterBySymbolSinceLimit (sorted, symbol, since, limit);
    }

    safeSymbol (marketId, market = undefined, delimiter = undefined, marketType = undefined) {
        market = this.safeMarket (marketId, market, delimiter, marketType);
        return market['symbol'];
    }

    parseFundingRate (contract: string, market = undefined): any {
        throw new NotSupported (this.id + ' parseFundingRate() is not supported yet');
    }

    parseFundingRates (response, market = undefined): any {
        const result = {};
        for (let i = 0; i < response.length; i++) {
            const parsed = this.parseFundingRate (response[i], market);
            result[parsed['symbol']] = parsed;
        }
        return result;
    }

    isTriggerOrder (params) {
        const isTrigger = this.safeValue2 (params, 'trigger', 'stop');
        if (isTrigger) {
            params = this.omit (params, [ 'trigger', 'stop' ]);
        }
        return [ isTrigger, params ];
    }

    isPostOnly (isMarketOrder: boolean, exchangeSpecificParam, params = {}) {
        /**
         * @ignore
         * @method
         * @param {string} type Order type
         * @param {boolean} exchangeSpecificParam exchange specific postOnly
         * @param {object} params exchange specific params
         * @returns {boolean} true if a post only order, false otherwise
         */
        const timeInForce = this.safeStringUpper (params, 'timeInForce');
        let postOnly = this.safeValue2 (params, 'postOnly', 'post_only', false);
        // we assume timeInForce is uppercase from safeStringUpper (params, 'timeInForce')
        const ioc = timeInForce === 'IOC';
        const fok = timeInForce === 'FOK';
        const timeInForcePostOnly = timeInForce === 'PO';
        postOnly = postOnly || timeInForcePostOnly || exchangeSpecificParam;
        if (postOnly) {
            if (ioc || fok) {
                throw new InvalidOrder (this.id + ' postOnly orders cannot have timeInForce equal to ' + timeInForce);
            } else if (isMarketOrder) {
                throw new InvalidOrder (this.id + ' market orders cannot be postOnly');
            } else {
                return true;
            }
        } else {
            return false;
        }
    }

    handlePostOnly (isMarketOrder: boolean, exchangeSpecificPostOnlyOption: boolean, params: any = {}) {
        /**
         * @ignore
         * @method
         * @param {string} type Order type
         * @param {boolean} exchangeSpecificBoolean exchange specific postOnly
         * @param {object} params exchange specific params
         * @returns {[boolean, params]}
         */
        const timeInForce = this.safeStringUpper (params, 'timeInForce');
        let postOnly = this.safeValue (params, 'postOnly', false);
        const ioc = timeInForce === 'IOC';
        const fok = timeInForce === 'FOK';
        const po = timeInForce === 'PO';
        postOnly = postOnly || po || exchangeSpecificPostOnlyOption;
        if (postOnly) {
            if (ioc || fok) {
                throw new InvalidOrder (this.id + ' postOnly orders cannot have timeInForce equal to ' + timeInForce);
            } else if (isMarketOrder) {
                throw new InvalidOrder (this.id + ' market orders cannot be postOnly');
            } else {
                if (po) {
                    params = this.omit (params, 'timeInForce');
                }
                params = this.omit (params, 'postOnly');
                return [ true, params ];
            }
        }
        return [ false, params ];
    }

    async fetchLastPrices (symbols: string[] = undefined, params = {}): Promise<{}> {
        throw new NotSupported (this.id + ' fetchLastPrices() is not supported yet');
    }

    async fetchTradingFees (params = {}): Promise<{}> {
        throw new NotSupported (this.id + ' fetchTradingFees() is not supported yet');
    }

    async fetchTradingFee (symbol: string, params = {}): Promise<{}> {
        if (!this.has['fetchTradingFees']) {
            throw new NotSupported (this.id + ' fetchTradingFee() is not supported yet');
        }
        return await this.fetchTradingFees (params);
    }

    parseOpenInterest (interest, market = undefined): any {
        throw new NotSupported (this.id + ' parseOpenInterest () is not supported yet');
    }

    parseOpenInterests (response, market = undefined, since: Int = undefined, limit: Int = undefined) {
        const interests = [];
        for (let i = 0; i < response.length; i++) {
            const entry = response[i];
            const interest = this.parseOpenInterest (entry, market);
            interests.push (interest);
        }
        const sorted = this.sortBy (interests, 'timestamp');
        const symbol = this.safeString (market, 'symbol');
        return this.filterBySymbolSinceLimit (sorted, symbol, since, limit);
    }

    async fetchFundingRate (symbol: string, params = {}): Promise<FundingRate> {
        if (this.has['fetchFundingRates']) {
            await this.loadMarkets ();
            const market = this.market (symbol);
            symbol = market['symbol'];
            if (!market['contract']) {
                throw new BadSymbol (this.id + ' fetchFundingRate() supports contract markets only');
            }
            const rates = await this.fetchFundingRates ([ symbol ], params);
            const rate = this.safeValue (rates, symbol);
            if (rate === undefined) {
                throw new NullResponse (this.id + ' fetchFundingRate () returned no data for ' + symbol);
            } else {
                return rate;
            }
        } else {
            throw new NotSupported (this.id + ' fetchFundingRate () is not supported yet');
        }
    }

    async fetchMarkOHLCV (symbol, timeframe = '1m', since: Int = undefined, limit: Int = undefined, params = {}): Promise<OHLCV[]> {
        /**
         * @method
         * @name exchange#fetchMarkOHLCV
         * @description fetches historical mark price candlestick data containing the open, high, low, and close price of a market
         * @param {string} symbol unified symbol of the market to fetch OHLCV data for
         * @param {string} timeframe the length of time each candle represents
         * @param {int|undefined} since timestamp in ms of the earliest candle to fetch
         * @param {int|undefined} limit the maximum amount of candles to fetch
         * @param {object} params extra parameters specific to the exchange api endpoint
         * @returns {[[int|float]]} A list of candles ordered as timestamp, open, high, low, close, undefined
         */
        if (this.has['fetchMarkOHLCV']) {
            const request = {
                'price': 'mark',
            };
            return await this.fetchOHLCV (symbol, timeframe, since, limit, this.extend (request, params));
        } else {
            throw new NotSupported (this.id + ' fetchMarkOHLCV () is not supported yet');
        }
    }

    async fetchIndexOHLCV (symbol: string, timeframe = '1m', since: Int = undefined, limit: Int = undefined, params = {}): Promise<OHLCV[]> {
        /**
         * @method
         * @name exchange#fetchIndexOHLCV
         * @description fetches historical index price candlestick data containing the open, high, low, and close price of a market
         * @param {string} symbol unified symbol of the market to fetch OHLCV data for
         * @param {string} timeframe the length of time each candle represents
         * @param {int|undefined} since timestamp in ms of the earliest candle to fetch
         * @param {int|undefined} limit the maximum amount of candles to fetch
         * @param {object} params extra parameters specific to the exchange api endpoint
         * @returns {[[int|float]]} A list of candles ordered as timestamp, open, high, low, close, undefined
         */
        if (this.has['fetchIndexOHLCV']) {
            const request = {
                'price': 'index',
            };
            return await this.fetchOHLCV (symbol, timeframe, since, limit, this.extend (request, params));
        } else {
            throw new NotSupported (this.id + ' fetchIndexOHLCV () is not supported yet');
        }
    }

    async fetchPremiumIndexOHLCV (symbol: string, timeframe = '1m', since: Int = undefined, limit: Int = undefined, params = {}): Promise<OHLCV[]> {
        /**
         * @method
         * @name exchange#fetchPremiumIndexOHLCV
         * @description fetches historical premium index price candlestick data containing the open, high, low, and close price of a market
         * @param {string} symbol unified symbol of the market to fetch OHLCV data for
         * @param {string} timeframe the length of time each candle represents
         * @param {int|undefined} since timestamp in ms of the earliest candle to fetch
         * @param {int|undefined} limit the maximum amount of candles to fetch
         * @param {object} params extra parameters specific to the exchange api endpoint
         * @returns {[[int|float]]} A list of candles ordered as timestamp, open, high, low, close, undefined
         */
        if (this.has['fetchPremiumIndexOHLCV']) {
            const request = {
                'price': 'premiumIndex',
            };
            return await this.fetchOHLCV (symbol, timeframe, since, limit, this.extend (request, params));
        } else {
            throw new NotSupported (this.id + ' fetchPremiumIndexOHLCV () is not supported yet');
        }
    }

    handleTimeInForce (params = {}) {
        /**
         * @ignore
         * @method
         * * Must add timeInForce to this.options to use this method
         * @return {string} returns the exchange specific value for timeInForce
         */
        const timeInForce = this.safeStringUpper (params, 'timeInForce'); // supported values GTC, IOC, PO
        if (timeInForce !== undefined) {
            const exchangeValue = this.safeString (this.options['timeInForce'], timeInForce);
            if (exchangeValue === undefined) {
                throw new ExchangeError (this.id + ' does not support timeInForce "' + timeInForce + '"');
            }
            return exchangeValue;
        }
        return undefined;
    }

    convertTypeToAccount (account) {
        /**
         * @ignore
         * @method
         * * Must add accountsByType to this.options to use this method
         * @param {string} account key for account name in this.options['accountsByType']
         * @returns the exchange specific account name or the isolated margin id for transfers
         */
        const accountsByType = this.safeValue (this.options, 'accountsByType', {});
        const lowercaseAccount = account.toLowerCase ();
        if (lowercaseAccount in accountsByType) {
            return accountsByType[lowercaseAccount];
        } else if ((account in this.markets) || (account in this.markets_by_id)) {
            const market = this.market (account);
            return market['id'];
        } else {
            return account;
        }
    }

    checkRequiredArgument (methodName, argument, argumentName, options = []) {
        /**
         * @ignore
         * @method
         * @param {string} argument the argument to check
         * @param {string} argumentName the name of the argument to check
         * @param {string} methodName the name of the method that the argument is being checked for
         * @param {[string]} options a list of options that the argument can be
         * @returns {undefined}
         */
        const optionsLength = options.length;
        if ((argument === undefined) || ((optionsLength > 0) && (!(this.inArray (argument, options))))) {
            const messageOptions = options.join (', ');
            let message = this.id + ' ' + methodName + '() requires a ' + argumentName + ' argument';
            if (messageOptions !== '') {
                message += ', one of ' + '(' + messageOptions + ')';
            }
            throw new ArgumentsRequired (message);
        }
    }

    checkRequiredMarginArgument (methodName: string, symbol: string, marginMode: string): void {
        /**
         * @ignore
         * @method
         * @param {string} symbol unified symbol of the market
         * @param {string} methodName name of the method that requires a symbol
         * @param {string} marginMode is either 'isolated' or 'cross'
         */
        if ((marginMode === 'isolated') && (symbol === undefined)) {
            throw new ArgumentsRequired (this.id + ' ' + methodName + '() requires a symbol argument for isolated margin');
        } else if ((marginMode === 'cross') && (symbol !== undefined)) {
            throw new ArgumentsRequired (this.id + ' ' + methodName + '() cannot have a symbol argument for cross margin');
        }
    }

    checkRequiredSymbol (methodName: string, symbol: string): void {
        /**
         * @ignore
         * @method
         * @param {string} symbol unified symbol of the market
         * @param {string} methodName name of the method that requires a symbol
         */
        this.checkRequiredArgument (methodName, symbol, 'symbol');
    }

    parseDepositWithdrawFees (response, codes: string[] = undefined, currencyIdKey = undefined): any {
        /**
         * @ignore
         * @method
         * @param {[object]|object} response unparsed response from the exchange
         * @param {[string]|undefined} codes the unified currency codes to fetch transactions fees for, returns all currencies when undefined
         * @param {str|undefined} currencyIdKey *should only be undefined when response is a dictionary* the object key that corresponds to the currency id
         * @returns {object} objects with withdraw and deposit fees, indexed by currency codes
         */
        const depositWithdrawFees = {};
        codes = this.marketCodes (codes);
        const isArray = Array.isArray (response);
        let responseKeys = response;
        if (!isArray) {
            responseKeys = Object.keys (response);
        }
        for (let i = 0; i < responseKeys.length; i++) {
            const entry = responseKeys[i];
            const dictionary = isArray ? entry : response[entry];
            const currencyId = isArray ? this.safeString (dictionary, currencyIdKey) : entry;
            const currency = this.safeValue (this.currencies_by_id, currencyId);
            const code = this.safeString (currency, 'code', currencyId);
            if ((codes === undefined) || (this.inArray (code, codes))) {
                depositWithdrawFees[code] = this.parseDepositWithdrawFee (dictionary, currency);
            }
        }
        return depositWithdrawFees;
    }

    parseDepositWithdrawFee (fee, currency = undefined): any {
        throw new NotSupported (this.id + ' parseDepositWithdrawFee() is not supported yet');
    }

    depositWithdrawFee (info): any {
        return {
            'info': info,
            'withdraw': {
                'fee': undefined,
                'percentage': undefined,
            },
            'deposit': {
                'fee': undefined,
                'percentage': undefined,
            },
            'networks': {},
        };
    }

    assignDefaultDepositWithdrawFees (fee, currency = undefined): any {
        /**
         * @ignore
         * @method
         * @description Takes a depositWithdrawFee structure and assigns the default values for withdraw and deposit
         * @param {object} fee A deposit withdraw fee structure
         * @param {object} currency A currency structure, the response from this.currency ()
         * @returns {object} A deposit withdraw fee structure
         */
        const networkKeys = Object.keys (fee['networks']);
        const numNetworks = networkKeys.length;
        if (numNetworks === 1) {
            fee['withdraw'] = fee['networks'][networkKeys[0]]['withdraw'];
            fee['deposit'] = fee['networks'][networkKeys[0]]['deposit'];
            return fee;
        }
        const currencyCode = this.safeString (currency, 'code');
        for (let i = 0; i < numNetworks; i++) {
            const network = networkKeys[i];
            if (network === currencyCode) {
                fee['withdraw'] = fee['networks'][networkKeys[i]]['withdraw'];
                fee['deposit'] = fee['networks'][networkKeys[i]]['deposit'];
            }
        }
        return fee;
    }

    parseIncome (info, market = undefined): any {
        throw new NotSupported (this.id + ' parseIncome () is not supported yet');
    }

    parseIncomes (incomes, market = undefined, since: Int = undefined, limit: Int = undefined) {
        /**
         * @ignore
         * @method
         * @description parses funding fee info from exchange response
         * @param {[object]} incomes each item describes once instance of currency being received or paid
         * @param {object|undefined} market ccxt market
         * @param {int|undefined} since when defined, the response items are filtered to only include items after this timestamp
         * @param {int|undefined} limit limits the number of items in the response
         * @returns {[object]} an array of [funding history structures]{@link https://docs.ccxt.com/#/?id=funding-history-structure}
         */
        const result = [];
        for (let i = 0; i < incomes.length; i++) {
            const entry = incomes[i];
            const parsed = this.parseIncome (entry, market);
            result.push (parsed);
        }
        const sorted = this.sortBy (result, 'timestamp');
        return this.filterBySinceLimit (sorted, since, limit);
    }

    getMarketFromSymbols (symbols: string[] = undefined) {
        if (symbols === undefined) {
            return undefined;
        }
        const firstMarket = this.safeString (symbols, 0);
        const market = this.market (firstMarket);
        return market;
    }
}

export {
    Exchange,
};<|MERGE_RESOLUTION|>--- conflicted
+++ resolved
@@ -1530,9 +1530,6 @@
         throw new NotSupported (this.id + ' parseBorrowInterest() is not supported yet');
     }
 
-<<<<<<< HEAD
-    async fetchFundingRates (symbols: string[] = undefined, params = {}): Promise<FundingRate[]> {
-=======
     parseWsTrade (trade, market = undefined): Trade {
         throw new NotSupported (this.id + ' parseWsTrade() is not supported yet');
     }
@@ -1550,7 +1547,6 @@
     }
 
     async fetchFundingRates (symbols: string[] = undefined, params = {}): Promise<any> {
->>>>>>> 7d081109
         throw new NotSupported (this.id + ' fetchFundingRates() is not supported yet');
     }
 
