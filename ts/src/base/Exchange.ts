// ----------------------------------------------------------------------------
/* eslint-disable */

import * as functions from './functions.js';
import {
    inArray as inArrayFunc,
    keys as keysFunc,
    values as valuesFunc,
    vwap as vwapFunc
} from './functions.js';
// import exceptions from "./errors.js"
import {
    ArgumentsRequired,
    AuthenticationError,
    BadRequest,
    BadResponse,
    BadSymbol,
    DDoSProtection,
    ExchangeClosedByUser,
    ExchangeError,
    ExchangeNotAvailable,
    InvalidAddress,
    InvalidOrder,
    InvalidProxySettings,
    NetworkError,
    NotSupported,
    NullResponse,
    OperationFailed,
    RateLimitExceeded,
    RequestTimeout
} from "./errors.js";

import { Precise } from './Precise.js';


//-----------------------------------------------------------------------------
import WsClient from './ws/WsClient.js';
import { Future } from './ws/Future.js';
import { CountedOrderBook, IndexedOrderBook, OrderBook as WsOrderBook } from './ws/OrderBook.js';

// ----------------------------------------------------------------------------
//
import { axolotl } from './functions/crypto.js';
// import types
import type {
    Account,
    Balance,
    BalanceAccount,
    Balances,
    Bool,
    BorrowInterest,
    CancellationRequest,
    Conversion,
    CrossBorrowRate,
    CrossBorrowRates,
    Currencies,
    Currency,
    CurrencyInterface,
    DepositAddressResponse,
    DepositWithdrawFeeNetwork,
    Dict,
    Dictionary,
    Fee,
    FundingHistory,
    FundingRate,
    FundingRateHistory,
    FundingRates,
    Greeks,
    IndexType,
    int,
    Int,
    IsolatedBorrowRate,
    IsolatedBorrowRates,
    LastPrice,
    LastPrices,
    LedgerEntry,
    Leverage,
    Leverages,
    LeverageTier,
    LeverageTiers,
    Liquidation,
    MarginMode,
    MarginModes,
    MarginModification,
    Market,
    MarketInterface,
    MarketType,
    MinMax,
    Num,
    OHLCV,
    OHLCVC,
    OpenInterest,
    Option,
    OptionChain,
    Order,
    OrderBook,
    OrderRequest,
    OrderSide,
    OrderType,
    Position,
    Str,
    Strings,
    Ticker,
    Tickers,
    Trade,
    TradingFeeInterface,
    TradingFees,
    Transaction,
    TransferEntry,
} from './types.js';
// ----------------------------------------------------------------------------
// move this elsewhere.
import {
    ArrayCache,
    ArrayCacheBySymbolById,
    ArrayCacheBySymbolBySide,
    ArrayCacheByTimestamp,
} from './ws/Cache.js'
import {OrderBook as Ob} from './ws/OrderBook.js';

import totp from './functions/totp.js';
import ethers from '../static_dependencies/ethers/index.js';
import { TypedDataEncoder } from '../static_dependencies/ethers/hash/index.js';
import {SecureRandom} from "../static_dependencies/jsencrypt/lib/jsbn/rng.js";
import {getStarkKey, ethSigToPrivate, sign as starknetCurveSign} from '../static_dependencies/scure-starknet/index.js';
import * as Starknet from '../static_dependencies/starknet/index.js';
import Client from './ws/Client.js'

const {
    aggregate,
    arrayConcat,
    base16ToBinary,
    base58ToBinary,
    base64ToBinary,
    base64ToString,
    binaryConcat,
    binaryConcatArray,
    binaryToBase16,
    binaryToBase58,
    binaryToBase64,
    capitalize,
    clone,
    crc32,
    DECIMAL_PLACES,
    decimalToPrecision,
    decode,
    deepExtend,
    ecdsa,
    encode,
    extend,
    extractParams,
    filterBy,
    flatten,
    groupBy,
    hash,
    hmac,
    implodeParams,
    inArray,
    indexBy,
    isEmpty,
    isJsonEncodedObject,
    isNode,
    iso8601,
    json,
    keysort,
    merge,
    microseconds,
    milliseconds,
    NO_PADDING,
    now,
    numberToBE,
    numberToLE,
    numberToString,
    omit,
    omitZero,
    ordered,
    packb,
    parse8601,
    parseDate,
    parseTimeframe,
    precisionFromString,
    rawencode,
    ROUND,
    safeFloat,
    safeFloat2,
    safeFloatN,
    safeInteger,
    safeInteger2,
    safeIntegerN,
    safeIntegerProduct,
    safeIntegerProduct2,
    safeIntegerProductN,
    safeString,
    safeString2,
    safeStringLower,
    safeStringLower2,
    safeStringLowerN,
    safeStringN,
    safeStringUpper,
    safeStringUpper2,
    safeStringUpperN,
    safeTimestamp,
    safeTimestamp2,
    safeTimestampN,
    safeValue,
    safeValue2,
    safeValueN,
    seconds,
    SIGNIFICANT_DIGITS,
    sleep,
    sortBy,
    sortBy2,
    stringToBase64,
    strip,
    sum,
    Throttler,
    TICK_SIZE,
    toArray,
    TRUNCATE,
    unCamelCase,
    unique,
    urlencode,
    urlencodeBase64,
    urlencodeNested,
    urlencodeWithArrayRepeat,
    uuid,
    uuid16,
    uuid22,
    uuidv1,
    ymd,
    ymdhms,
    yymmdd,
    yyyymmdd
} = functions;

export type {
    Account,
    Balance,
    BalanceAccount,
    Balances,
    Bool,
    BorrowInterest,
    Conversion,
    CrossBorrowRate,
    Currency,
    CurrencyInterface,
    DepositAddressResponse,
    Dictionary,
    Fee,
    FundingHistory,
    FundingRateHistory,
    Greeks,
    IndexType,
    Int,
    LastPrice,
    LastPrices,
    LedgerEntry,
    Leverage,
    Leverages,
    LeverageTier,
    Liquidation,
    MarginMode,
    MarginModes,
    Market,
    MarketInterface,
    MarketType,
    MinMax,
    Num,
    OHLCV,
    OHLCVC,
    OpenInterest,
    Option,
    OptionChain,
    Order,
    OrderBook,
    OrderRequest,
    OrderSide,
    OrderType,
    Position,
    Str,
    Strings,
    Ticker,
    Tickers,
    Trade,
    Transaction,
    TransferEntry,
} from './types.js';
// ----------------------------------------------------------------------------
/**
 * @class Exchange
 */
export default class Exchange {
    options: {
        [key: string]: any;
    };

    api = undefined
    certified: boolean = false;
    countries: Str[] = undefined;
    pro: boolean = false;
    sleep = sleep;
    throttleProp = undefined

    // PROXY & USER-AGENTS (see "examples/proxy-usage" file for explanation)
    http_proxy: string;
    http_proxy_callback: any;
    httpProxy: string;
    httpProxyCallback: any;
    https_proxy: string;
    https_proxy_callback: any;
    httpsProxy: string;
    httpsProxyCallback: any;
    proxy: any; // maintained for backwards compatibility, no-one should use it from now on
    proxy_url: string;
    proxy_url_callback: any;
    proxyUrl: string;
    proxyUrlCallback: any;
    socks_proxy: string;
    socks_proxy_callback: any;
    socksProxy: string;
    socksProxyCallback: any;
    user_agent: { 'User-Agent': string } | false = undefined;
    userAgent: { 'User-Agent': string } | false = undefined;
    ws_proxy: string;
    ws_socks_proxy: string;
    wsProxy: string;
    wss_proxy: string;
    wsSocksProxy: string;
    wssProxy: string;
    //
    headers: any = {};
    origin = '*'; // CORS origin
    userAgents: any = {
        'chrome': 'Mozilla/5.0 (Windows NT 10.0; Win64; x64) AppleWebKit/537.36 (KHTML, like Gecko) Chrome/62.0.3202.94 Safari/537.36',
        'chrome39': 'Mozilla/5.0 (Windows NT 6.1; WOW64) AppleWebKit/537.36 (KHTML, like Gecko) Chrome/39.0.2171.71 Safari/537.36',
        'chrome100': 'Mozilla/5.0 (Macintosh; Intel Mac OS X 10_15_7) AppleWebKit/537.36 (KHTML, like Gecko) Chrome/100.0.4896.75 Safari/537.36',
    };
    //
    agent = undefined; // maintained for backwards compatibility
    httpAgent = undefined;
    httpsAgent = undefined;
    nodeHttpModuleLoaded: boolean = false;

    handleContentTypeApplicationZip: boolean = false;
    minFundingAddressLength: Int = 1; // used in checkAddress
    number: (numberString: string) => number = Number; // or String (a pointer to a function)
    quoteJsonNumbers: boolean = true; // treat numbers in json as quoted precise strings
    substituteCommonCurrencyCodes: boolean = true;  // reserved

    // whether fees should be summed by currency code
    reduceFees: boolean = true;

    // do not delete this line, it is needed for users to be able to define their own fetchImplementation
    AbortError: any;
    FetchError: any;
    fetchImplementation: any;

    validateClientSsl: boolean = false
    validateServerSsl: boolean = true

    timeout: Int = 10000; // milliseconds
    verbose: boolean = false;
    twofa = undefined; // two-factor authentication (2FA)

    accountId: string;
    apiKey: string;
    login: string;
    password: string;
    privateKey: string;// a "0x"-prefixed hexstring private key for a wallet
    secret: string;
    token: string; // reserved for HTTP auth in some cases
    uid: string;
    walletAddress: string; // a wallet address "0x"-prefixed hexstring

    accounts = undefined;
    accountsById = undefined;
    balance = {};
    baseCurrencies = undefined;
    bidsasks: Dictionary<Ticker> = {};
    codes = undefined;
    commonCurrencies: Dictionary<string> = undefined;
    currencies: Currencies = {};
    currencies_by_id = undefined;
    enableLastHttpResponse: boolean = true;
    enableLastJsonResponse: boolean = true;
    enableLastResponseHeaders: boolean = true;
    enableRateLimit: boolean = undefined;
    exceptions: Dictionary<string> = {};
    fees: {
        trading: {
            tierBased: Bool,
            percentage: Bool,
            taker: Num,
            maker: Num,
        },
        funding: {
            tierBased: Bool,
            percentage: Bool,
            withdraw: {},
            deposit: {},
        },
    };
    fundingRates: Dictionary<FundingRate> = {}
    has: Dictionary<boolean | 'emulated'>;
    hostname: Str = undefined;
    httpExceptions = undefined;
    id: string = 'Exchange';
    ids: string[] = undefined;
    last_http_response = undefined;
    last_json_response = undefined;
    last_request_body     = undefined;
    last_request_headers  = undefined;
    last_request_path     = undefined;
    last_request_url      = undefined;
    last_response_headers = undefined;
    lastRestRequestTimestamp: number;
    limits: {
        amount?: MinMax,
        cost?: MinMax,
        leverage?: MinMax,
        price?: MinMax,
    } = undefined;
    liquidations: Dictionary<Liquidation> = {}
    markets: Dictionary<any> = undefined;
    markets_by_id: Dictionary<any> = undefined;
    marketsByAltname: Dictionary<any> = undefined;
    marketsLoading: Promise<Dictionary<any>> = undefined;
    myLiquidations: Dictionary<Liquidation> = {}
    myTrades: ArrayCache;
    name: Str = undefined;
    ohlcvs: Dictionary<Dictionary<ArrayCacheByTimestamp>>;
    orderbooks: Dictionary<Ob> = {};
    orders: ArrayCache = undefined;
    paddingMode: Num = undefined;
    positions: any;
    precision: {
        amount: Num,
        price: Num,
        cost?: Num,
        base?: Num,
        quote?: Num,
    } = undefined;
    precisionMode: Num = undefined;
    quoteCurrencies = undefined;
    rateLimit: Num = undefined; // milliseconds
    reloadingMarkets: boolean = undefined;
    requiredCredentials: {
        apiKey: Bool,
        login: Bool,
        password: Bool,
        privateKey: Bool, // a "0x"-prefixed hexstring private key for a wallet
        secret: Bool,
        token: Bool, // reserved for HTTP auth in some cases
        twofa: Bool, // 2-factor authentication (one-time password key)
        uid: Bool,
        walletAddress: Bool, // the wallet address "0x"-prefixed hexstring
    };
    requiresEddsa: boolean = false;
    requiresWeb3: boolean = false;
    stablePairs = {};
    status: {
        status: Str,
        updated: Num,
        eta: Num,
        url: Str,
        info: any,
    } = undefined;
    symbols: string[] = undefined;
    targetAccount = undefined;
    throttler = undefined;
    tickers: Dictionary<Ticker> = {};
    timeframes: Dictionary<number | string> = {};
    tokenBucket = undefined;
    trades: Dictionary<ArrayCache>;
    transactions = {};
    triggerOrders: ArrayCache = undefined;
    urls: {
        api?: string | Dictionary<string>;
        api_management?: string;
        doc?: string[];
        fees?: string;
        logo?: string;
        referral?: string;
        test?: string | Dictionary<string>;
        www?: string;
    };
    version: Str = undefined;

    // WS/PRO options
    aggregate = aggregate;
    alias: boolean = false;
    arrayConcat = arrayConcat;
    base16ToBinary = base16ToBinary;
    base58ToBinary = base58ToBinary;
    base64ToBinary = base64ToBinary;
    base64ToString = base64ToString;
    binaryConcat = binaryConcat;
    binaryConcatArray = binaryConcatArray;
    binaryToBase16 = binaryToBase16;
    binaryToBase58 = binaryToBase58;
    binaryToBase64 = binaryToBase64;
    capitalize = capitalize;
    clients: Dictionary<WsClient> = {};
    clone = clone;
    crc32 = crc32;
    decimalToPrecision = decimalToPrecision;
    decode = decode;
    deepExtend = deepExtend;
    encode = encode;
    extend = extend;
    extractParams = extractParams;
    filterBy = filterBy;
    flatten = flatten;
    groupBy = groupBy;
    hash = hash;
    hmac = hmac;
    implodeParams = implodeParams;
    inArray = inArray;
    indexBy = indexBy;
    isEmpty = isEmpty;
    isJsonEncodedObject = isJsonEncodedObject;
    isNode = isNode;
    iso8601 = iso8601;
    json = json;
    keys = keysFunc;
    keysort = keysort;
    merge = merge;
    microseconds = microseconds;
    milliseconds = milliseconds;
    newUpdates: boolean = true;
    now = now;
    numberToBE = numberToBE;
    numberToLE = numberToLE;
    numberToString = numberToString;
    omit = omit;
    omitZero = omitZero;
    ordered = ordered;
    packb = packb
    parse8601 = parse8601;
    parseDate = parseDate;
    parseTimeframe = parseTimeframe;
    precisionFromString = precisionFromString;
    rawencode = rawencode;
    safeFloat = safeFloat;
    safeFloat2 = safeFloat2;
    safeFloatN = safeFloatN;
    safeInteger = safeInteger;
    safeInteger2 = safeInteger2;
    safeIntegerN = safeIntegerN;
    safeIntegerProduct = safeIntegerProduct;
    safeIntegerProduct2 = safeIntegerProduct2;
    safeIntegerProductN = safeIntegerProductN;
    safeString = safeString;
    safeString2 = safeString2;
    safeStringLower = safeStringLower;
    safeStringLower2 = safeStringLower2;
    safeStringLowerN = safeStringLowerN;
    safeStringN = safeStringN;
    safeStringUpper = safeStringUpper;
    safeStringUpper2 = safeStringUpper2;
    safeStringUpperN = safeStringUpperN;
    safeTimestamp = safeTimestamp;
    safeTimestamp2 = safeTimestamp2;
    safeTimestampN = safeTimestampN;
    safeValue = safeValue;
    safeValue2 = safeValue2;
    safeValueN = safeValueN;
    seconds = seconds;
    sortBy = sortBy;
    sortBy2 = sortBy2;
    streaming = {};
    stringToBase64 = stringToBase64;
    strip = strip;
    sum = sum;
    toArray = toArray;
    unCamelCase = unCamelCase;
    unique = unique;
    urlencode = urlencode;
    urlencodeBase64 = urlencodeBase64
    urlencodeNested = urlencodeNested;
    urlencodeWithArrayRepeat = urlencodeWithArrayRepeat;
    uuid = uuid;
    uuid16 = uuid16;
    uuid22 = uuid22;
    uuidv1 = uuidv1;
    values = valuesFunc;
    vwap = vwapFunc;
    ymd = ymd;
    ymdhms = ymdhms;
    yymmdd = yymmdd;
    yyyymmdd = yyyymmdd;

    constructor (userConfig = {}) {
        Object.assign (this, functions);
        //
        //     if (isNode) {
        //         this.nodeVersion = process.version.match (/\d+\.\d+\.\d+/)[0]
        //         this.userAgent = {
        //             'User-Agent': 'ccxt/' + (Exchange as any).ccxtVersion +
        //                 ' (+https://github.com/ccxt/ccxt)' +
        //                 ' Node.js/' + this.nodeVersion + ' (JavaScript)'
        //         }
        //     }
        //
        this.options = this.getDefaultOptions (); // exchange-specific options if any
        // fetch implementation options (JS only)
        // http properties
        this.headers = {};
        this.origin = '*'; // CORS origin
        // underlying properties
        this.handleContentTypeApplicationZip = false;
        this.minFundingAddressLength = 1; // used in checkAddress
        this.number = Number; // or String (a pointer to a function)
        this.quoteJsonNumbers = true; // treat numbers in json as quoted precise strings
        this.substituteCommonCurrencyCodes = true;  // reserved
        // whether fees should be summed by currency code
        this.reduceFees = true;
        // do not delete this line, it is needed for users to be able to define their own fetchImplementation
        this.fetchImplementation = undefined;
        this.validateClientSsl = false;
        this.validateServerSsl = true;
        // default property values
        this.timeout = 10000; // milliseconds
        this.twofa = undefined; // two-factor authentication (2FA)
        this.verbose = false;
        // default credentials
        this.apiKey = undefined;
        this.login = undefined;
        this.password = undefined;
        this.privateKey = undefined; // a "0x"-prefixed hexstring private key for a wallet
        this.secret = undefined;
        this.token = undefined; // reserved for HTTP auth in some cases
        this.uid = undefined;
        this.walletAddress = undefined; // a wallet address "0x"-prefixed hexstring
        // placeholders for cached data
        this.balance = {};
        this.liquidations = {}
        this.myLiquidations = {}
        this.myTrades = undefined;
        this.ohlcvs = {};
        this.orderbooks = {};
        this.orders = undefined;
        this.positions = {};
        this.tickers = {};
        this.trades = {};
        this.transactions = undefined;
        // web3 and cryptography flags
        this.requiresEddsa = false;
        this.requiresWeb3 = false;
        // response handling flags and properties
        this.enableLastHttpResponse = true;
        this.enableLastJsonResponse = true;
        this.enableLastResponseHeaders = true;
        this.last_http_response = undefined;
        this.last_json_response = undefined;
        this.last_request_body     = undefined;
        this.last_request_headers  = undefined;
        this.last_request_path     = undefined;
        this.last_request_url      = undefined;
        this.last_response_headers = undefined;
        this.lastRestRequestTimestamp = 0;
        // camelCase and snake_notation support
        const unCamelCaseProperties = (obj = this) => {
            if (obj !== null) {
                const ownPropertyNames = Object.getOwnPropertyNames (obj);
                for (let i = 0; i < ownPropertyNames.length; i++) {
                    const k = ownPropertyNames[i];
                    this[unCamelCase (k)] = this[k];
                }
                unCamelCaseProperties (Object.getPrototypeOf (obj));
            }
        };
        unCamelCaseProperties ();
        // merge constructor overrides to this instance
        const configEntries = Object.entries (this.describe ()).concat (Object.entries (userConfig));
        for (let i = 0; i < configEntries.length; i++) {
            const [ property, value ] = configEntries[i];
            if (value && Object.getPrototypeOf (value) === Object.prototype) {
                this[property] = this.deepExtend (this[property], value);
            } else {
                this[property] = value;
            }
        }
        // http client options
        const agentOptions = {
            'keepAlive': true,
        };
        // ssl options
        if (!this.validateServerSsl) {
            agentOptions['rejectUnauthorized'] = false;
        }
        // generate old metainfo interface
        const hasKeys = Object.keys (this.has);
        for (let i = 0; i < hasKeys.length; i++) {
            const k = hasKeys[i];
            this['has' + this.capitalize (k)] = !!this.has[k]; // converts 'emulated' to true
        }
        // generate implicit api
        if (this.api) {
            this.defineRestApi (this.api, 'request');
        }
        // init the request rate limiter
        this.initRestRateLimiter ();
        // init predefined markets if any
        if (this.markets) {
            this.setMarkets (this.markets);
        }
        this.newUpdates = ((this.options as any).newUpdates !== undefined) ? (this.options as any).newUpdates : true;

        this.afterConstruct ();
        const isSandbox = this.safeBool2 (this.options, 'sandbox', 'testnet', false);
        if (isSandbox) {
            this.setSandboxMode (isSandbox);
        }
    }

    encodeURIComponent (... args) {
        // @ts-expect-error
        return encodeURIComponent (... args);
    }

    checkRequiredVersion (requiredVersion, error = true) {
        let result = true;
        const [ major1, minor1, patch1 ] = requiredVersion.split ('.')
            , [ major2, minor2, patch2 ] = (Exchange as any).ccxtVersion.split ('.')
            , intMajor1 = this.parseToInt (major1)
            , intMinor1 = this.parseToInt (minor1)
            , intPatch1 = this.parseToInt (patch1)
            , intMajor2 = this.parseToInt (major2)
            , intMinor2 = this.parseToInt (minor2)
            , intPatch2 = this.parseToInt (patch2);
        if (intMajor1 > intMajor2) {
            result = false;
        }
        if (intMajor1 === intMajor2) {
            if (intMinor1 > intMinor2) {
                result = false;
            } else if (intMinor1 === intMinor2 && intPatch1 > intPatch2) {
                result = false;
            }
        }
        if (!result) {
            if (error) {
                throw new NotSupported ('Your current version of CCXT is ' + (Exchange as any).ccxtVersion + ', a newer version ' + requiredVersion + ' is required, please, upgrade your version of CCXT');
            } else {
                return error;
            }
        }
        return result;
    }

    checkAddress (address) {
        if (address === undefined) {
            throw new InvalidAddress (this.id + ' address is undefined');
        }
        // check the address is not the same letter like 'aaaaa' nor too short nor has a space
        if ((this.unique (address).length === 1) || address.length < this.minFundingAddressLength || address.includes (' ')) {
            throw new InvalidAddress (this.id + ' address is invalid or has less than ' + this.minFundingAddressLength.toString () + ' characters: "' + this.json (address) + '"');
        }
        return address;
    }

    initRestRateLimiter () {
        if (this.rateLimit === undefined) {
            throw new Error (this.id + '.rateLimit property is not configured');
        }
        this.tokenBucket = this.extend ({
            delay: 0.001,
            capacity: 1,
            cost: 1,
            maxCapacity: 1000,
            refillRate: (this.rateLimit > 0) ? 1 / this.rateLimit : Number.MAX_VALUE,
        }, this.tokenBucket);
        this.throttler = new Throttler (this.tokenBucket);
    }

    throttle (cost = undefined) {
        return this.throttler.throttle (cost);
    }

    defineRestApiEndpoint (methodName, uppercaseMethod, lowercaseMethod, camelcaseMethod, path, paths, config = {}) {
        const splitPath = path.split (/[^a-zA-Z0-9]/);
        const camelcaseSuffix = splitPath.map (this.capitalize).join ('');
        const underscoreSuffix = splitPath.map ((x) => x.trim ().toLowerCase ()).filter ((x) => x.length > 0).join ('_');
        const camelcasePrefix = [ paths[0] ].concat (paths.slice (1).map (this.capitalize)).join ('');
        const underscorePrefix = [ paths[0] ].concat (paths.slice (1).map ((x) => x.trim ()).filter ((x) => x.length > 0)).join ('_');
        const camelcase = camelcasePrefix + camelcaseMethod + this.capitalize (camelcaseSuffix);
        const underscore = underscorePrefix + '_' + lowercaseMethod + '_' + underscoreSuffix;
        const typeArgument = (paths.length > 1) ? paths : paths[0];
        // handle call costs here
        const partial = async (params = {}, context = {}) => this[methodName] (path, typeArgument, uppercaseMethod, params, undefined, undefined, config, context);
        // const partial = async (params) => this[methodName] (path, typeArgument, uppercaseMethod, params || {})
        this[camelcase] = partial;
        this[underscore] = partial;
    }

    defineRestApi (api, methodName, paths = []) {
        const keys = Object.keys (api);
        for (let i = 0; i < keys.length; i++) {
            const key = keys[i];
            const value = api[key];
            const uppercaseMethod = key.toUpperCase ();
            const lowercaseMethod = key.toLowerCase ();
            const camelcaseMethod = this.capitalize (lowercaseMethod);
            if (Array.isArray (value)) {
                for (let k = 0; k < value.length; k++) {
                    const path = value[k].trim ();
                    this.defineRestApiEndpoint (methodName, uppercaseMethod, lowercaseMethod, camelcaseMethod, path, paths);
                }
                // the options HTTP method conflicts with the 'options' API url path
                // } else if (key.match (/^(?:get|post|put|delete|options|head|patch)$/i)) {
            } else if (key.match (/^(?:get|post|put|delete|head|patch)$/i)) {
                const endpoints = Object.keys (value);
                for (let j = 0; j < endpoints.length; j++) {
                    const endpoint = endpoints[j];
                    const path = endpoint.trim ();
                    const config = value[endpoint];
                    if (typeof config === 'object') {
                        this.defineRestApiEndpoint (methodName, uppercaseMethod, lowercaseMethod, camelcaseMethod, path, paths, config);
                    } else if (typeof config === 'number') {
                        this.defineRestApiEndpoint (methodName, uppercaseMethod, lowercaseMethod, camelcaseMethod, path, paths, { cost: config });
                    } else {
                        throw new NotSupported (this.id + ' defineRestApi() API format is not supported, API leafs must strings, objects or numbers');
                    }
                }
            } else {
                this.defineRestApi (value, methodName, paths.concat ([ key ]));
            }
        }
    }

    log (... args) {
        console.log (... args);
    }

    httpProxyAgentModule:any = undefined;
    httpsProxyAgentModule:any = undefined;
    proxiesModulesLoading:Promise<any> = undefined
    proxyDictionaries:any = {};
    socksProxyAgentModule:any = undefined;
    socksProxyAgentModuleChecked:boolean = false;

    async loadProxyModules () {
        // when loading markets, multiple parallel calls are made, so need one promise
        if (this.proxiesModulesLoading === undefined) {
            this.proxiesModulesLoading = (async () => {
                // we have to handle it with below nested way, because of dynamic
                // import issues (https://github.com/ccxt/ccxt/pull/20687)
                try {
                    // todo: possible sync alternatives: https://stackoverflow.com/questions/51069002/convert-import-to-synchronous
                    this.httpProxyAgentModule = await import (/* webpackIgnore: true */ '../static_dependencies/proxies/http-proxy-agent/index.js');
                    this.httpsProxyAgentModule = await import (/* webpackIgnore: true */ '../static_dependencies/proxies/https-proxy-agent/index.js');
                } catch (e) {
                    // if several users are using those frameworks which cause exceptions,
                    // let them to be able to load modules still, by installing them
                    try {
                        // @ts-ignore
                        this.httpProxyAgentModule = await import (/* webpackIgnore: true */ 'http-proxy-agent');
                        // @ts-ignore
                        this.httpsProxyAgentModule = await import (/* webpackIgnore: true */ 'https-proxy-agent');
                    } catch (e) { }
                }
                if (this.socksProxyAgentModuleChecked === false) {
                    try {
                        // @ts-ignore
                        this.socksProxyAgentModule = await import (/* webpackIgnore: true */ 'socks-proxy-agent');
                    } catch (e) {}
                    this.socksProxyAgentModuleChecked = true;
                }
            })();
        }
        return await this.proxiesModulesLoading;
    }

    setProxyAgents (httpProxy, httpsProxy, socksProxy) {
        let chosenAgent = undefined;
        // in browser-side, proxy modules are not supported in 'fetch/ws' methods
        if (!isNode && (httpProxy || httpsProxy || socksProxy)) {
            throw new NotSupported (this.id + ' - proxies in browser-side projects are not supported. You have several choices: [A] Use `exchange.proxyUrl` property to redirect requests through local/remote cors-proxy server (find sample file named "sample-local-proxy-server-with-cors" in https://github.com/ccxt/ccxt/tree/master/examples/ folder, which can be used for REST requests only) [B] override `exchange.fetch` && `exchange.watch` methods to send requests through your custom proxy');
        }
        if (httpProxy) {
            if (this.httpProxyAgentModule === undefined) {
                throw new NotSupported (this.id + ' you need to load JS proxy modules with `.loadProxyModules()` method at first to use proxies');
            }
            if (!(httpProxy in this.proxyDictionaries)) {
                this.proxyDictionaries[httpProxy] = new this.httpProxyAgentModule.HttpProxyAgent(httpProxy);
            }
            chosenAgent = this.proxyDictionaries[httpProxy];
        } else if (httpsProxy) {
            if (this.httpsProxyAgentModule === undefined) {
                throw new NotSupported (this.id + ' you need to load JS proxy modules with `.loadProxyModules()` method at first to use proxies');
            }
            if (!(httpsProxy in this.proxyDictionaries)) {
                this.proxyDictionaries[httpsProxy] = new this.httpsProxyAgentModule.HttpsProxyAgent(httpsProxy);
            }
            chosenAgent = this.proxyDictionaries[httpsProxy];
            chosenAgent.keepAlive = true;
        } else if (socksProxy) {
            if (this.socksProxyAgentModule === undefined) {
                throw new NotSupported (this.id + ' - to use SOCKS proxy with ccxt, at first you need install module "npm i socks-proxy-agent" and then initialize proxies with `.loadProxyModules()` method');
            }
            if (!(socksProxy in this.proxyDictionaries)) {
                this.proxyDictionaries[socksProxy] = new this.socksProxyAgentModule.SocksProxyAgent(socksProxy);
            }
            chosenAgent = this.proxyDictionaries[socksProxy];
        }
        return chosenAgent;
    }

    async loadHttpProxyAgent () {
        // for `http://` protocol proxy-urls, we need to load `http` module only on first call
        if (!this.httpAgent) {
            const httpModule = await import (/* webpackIgnore: true */'node:http')
            this.httpAgent = new httpModule.Agent ();
        }
        return this.httpAgent;
    }

    getHttpAgentIfNeeded (url) {
        if (isNode) {
            // only for non-ssl proxy
            if (url.substring(0, 5) === 'ws://') {
                if (this.httpAgent === undefined) {
                    throw new NotSupported (this.id + ' to use proxy with non-ssl ws:// urls, at first run  `await exchange.loadHttpProxyAgent()` method');
                }
                return this.httpAgent;
            }
        }
        return undefined;
    }


    async fetch (url, method = 'GET', headers: any = undefined, body: any = undefined) {

        // load node-http(s) modules only on first call
        if (isNode) {
            if (!this.nodeHttpModuleLoaded) {
                this.nodeHttpModuleLoaded = true;
                const httpsModule = await import (/* webpackIgnore: true */'node:https')
                this.httpsAgent = new httpsModule.Agent ({ keepAlive: true });
            }
        }

        // ##### PROXY & HEADERS #####
        headers = this.extend (this.headers, headers);
        // proxy-url
        const proxyUrl = this.checkProxyUrlSettings (url, method, headers, body);
        let httpProxyAgent = false;
        if (proxyUrl !== undefined) {
            // part only for node-js
            if (isNode) {
                // in node we need to set header to *
                headers = this.extend ({ 'Origin': this.origin }, headers);
                // only for http proxy
                if (proxyUrl.substring(0, 5) === 'http:') {
                    await this.loadHttpProxyAgent ();
                    httpProxyAgent = this.httpAgent;
                }
            }
            url = proxyUrl + url;
        }
        // proxy agents
        const [ httpProxy, httpsProxy, socksProxy ] = this.checkProxySettings (url, method, headers, body);
        this.checkConflictingProxies (httpProxy || httpsProxy || socksProxy, proxyUrl);
        // skip proxies on the browser
        if (isNode) {
            // this is needed in JS, independently whether proxy properties were set or not, we have to load them because of necessity in WS, which would happen beyond 'fetch' method (WS/etc)
            await this.loadProxyModules ();
        }
        const chosenAgent = this.setProxyAgents (httpProxy, httpsProxy, socksProxy);
        // user-agent
        const userAgent = (this.userAgent !== undefined) ? this.userAgent : this.user_agent;
        if (userAgent && isNode) {
            if (typeof userAgent === 'string') {
                headers = this.extend ({ 'User-Agent': userAgent }, headers);
            } else if ((typeof userAgent === 'object') && ('User-Agent' in userAgent)) {
                headers = this.extend (userAgent, headers);
            }
        }
        // set final headers
        headers = this.setHeaders (headers);
        // log
        if (this.verbose) {
            this.log ("fetch Request:\n", this.id, method, url, "\nRequestHeaders:\n", headers, "\nRequestBody:\n", body, "\n");
        }
        // end of proxies & headers

        if (this.fetchImplementation === undefined) {
            if (isNode) {
                if (this.agent === undefined) {
                    this.agent = this.httpsAgent;
                }
                try {
                    const module = await import (/* webpackIgnore: true */'../static_dependencies/node-fetch/index.js')
                    this.AbortError = module.AbortError
                    this.fetchImplementation = module.default
                    this.FetchError = module.FetchError
                }
                catch (e) {
                    // some users having issues with dynamic imports (https://github.com/ccxt/ccxt/pull/20687)
                    // so let them to fallback to node's native fetch
                    if (typeof fetch === 'function') {
                        this.fetchImplementation = fetch
                        // as it's browser-compatible implementation ( https://nodejs.org/dist/latest-v20.x/docs/api/globals.html#fetch )
                        // it throws same error types
                        this.AbortError = DOMException
                        this.FetchError = TypeError
                    } else {
                        throw new Error ('Seems, "fetch" function is not available in your node-js version, please use latest node-js version');
                    }
                }
            } else {
                this.AbortError = DOMException;
                this.FetchError = TypeError;
                this.fetchImplementation = self.fetch;
            }
        }
        // fetchImplementation cannot be called on this. in browsers:
        // TypeError Failed to execute 'fetch' on 'Window': Illegal invocation
        const fetchImplementation = this.fetchImplementation;
        const params = { method, headers, body, timeout: this.timeout };
        if (this.agent) {
            params['agent'] = this.agent;
        }
        // override agent, if needed
        if (httpProxyAgent) {
            // if proxyUrl is being used, then specifically in nodejs, we need http module, not https
            params['agent'] = httpProxyAgent;
        } else if (chosenAgent) {
            // if http(s)Proxy is being used
            params['agent'] = chosenAgent;
        }
        const controller = new AbortController ()
        params['signal'] = controller.signal
        const timeout = setTimeout (() => {
            controller.abort ();
        }, this.timeout);
        try {
            const response = await fetchImplementation (url, params);
            clearTimeout (timeout);
            return this.handleRestResponse (response, url, method, headers, body);
        } catch (e) {
            if (e instanceof this.AbortError) {
                throw new RequestTimeout (this.id + ' ' + method + ' ' + url + ' request timed out (' + this.timeout + ' ms)');
            } else if (e instanceof this.FetchError) {
                throw new NetworkError (this.id + ' ' + method + ' ' + url + ' fetch failed');
            }
            throw e;
        }
    }

    parseJson (jsonString) {
        try {
            if (this.isJsonEncodedObject (jsonString)) {
                return JSON.parse (this.onJsonResponse (jsonString));
            }
        } catch (e) {
            // SyntaxError
            return undefined;
        }
    }

    getResponseHeaders (response) {
        const result = {};
        response.headers.forEach ((value, key) => {
            key = key.split ('-').map ((word) => this.capitalize (word)).join ('-');
            result[key] = value;
        });
        return result;
    }

    handleRestResponse (response, url, method = 'GET', requestHeaders = undefined, requestBody = undefined) {
        const responseHeaders = this.getResponseHeaders (response);
        if (this.handleContentTypeApplicationZip && (responseHeaders['Content-Type'] === 'application/zip')) {
            const responseBuffer = response.buffer ();
            if (this.enableLastResponseHeaders) {
                this.last_response_headers = responseHeaders;
            }
            if (this.enableLastHttpResponse) {
                this.last_http_response = responseBuffer;
            }
            if (this.verbose) {
                this.log ("handleRestResponse:\n", this.id, method, url, response.status, response.statusText, "\nResponseHeaders:\n", responseHeaders, "ZIP redacted", "\n");
            }
            // no error handler needed, because it would not be a zip response in case of an error
            return responseBuffer;
        }
        return response.text ().then ((responseBody) => {
            const bodyText = this.onRestResponse (response.status, response.statusText, url, method, responseHeaders, responseBody, requestHeaders, requestBody);
            const json = this.parseJson (bodyText);
            if (this.enableLastResponseHeaders) {
                this.last_response_headers = responseHeaders;
            }
            if (this.enableLastHttpResponse) {
                this.last_http_response = responseBody;
            }
            if (this.enableLastJsonResponse) {
                this.last_json_response = json;
            }
            if (this.verbose) {
                this.log ("handleRestResponse:\n", this.id, method, url, response.status, response.statusText, "\nResponseHeaders:\n", responseHeaders, "\nResponseBody:\n", responseBody, "\n");
            }
            const skipFurtherErrorHandling = this.handleErrors (response.status, response.statusText, url, method, responseHeaders, responseBody, json, requestHeaders, requestBody);
            if (!skipFurtherErrorHandling) {
                this.handleHttpStatusCode (response.status, response.statusText, url, method, responseBody);
            }
            return json || responseBody;
        });
    }

    onRestResponse (statusCode, statusText, url, method, responseHeaders, responseBody, requestHeaders, requestBody) {
        return responseBody.trim ();
    }

    onJsonResponse (responseBody) {
        return this.quoteJsonNumbers ? responseBody.replace (/":([+.0-9eE-]+)([,}])/g, '":"$1"$2') : responseBody;
    }

    async loadMarketsHelper (reload = false, params = {}) {
        if (!reload && this.markets) {
            if (!this.markets_by_id) {
                return this.setMarkets (this.markets);
            }
            return this.markets;
        }
        let currencies = undefined;
        // only call if exchange API provides endpoint (true), thus avoid emulated versions ('emulated')
        if (this.has['fetchCurrencies'] === true) {
            currencies = await this.fetchCurrencies ();
        }
        const markets = await this.fetchMarkets (params);
        return this.setMarkets (markets, currencies);
    }

    async loadMarkets (reload = false, params = {}): Promise<Dictionary<Market>> {
        // this method is async, it returns a promise
        if ((reload && !this.reloadingMarkets) || !this.marketsLoading) {
            this.reloadingMarkets = true;
            this.marketsLoading = this.loadMarketsHelper (reload, params).then ((resolved) => {
                this.reloadingMarkets = false;
                return resolved;
            }, (error) => {
                this.reloadingMarkets = false;
                throw error;
            });
        }
        return this.marketsLoading;
    }

    async fetchCurrencies (params = {}): Promise<Currencies> {
        // markets are returned as a list
        // currencies are returned as a dict
        // this is for historical reasons
        // and may be changed for consistency later
        return new Promise ((resolve, reject) => resolve (this.currencies));
    }

    async fetchCurrenciesWs (params = {}) {
        // markets are returned as a list
        // currencies are returned as a dict
        // this is for historical reasons
        // and may be changed for consistency later
        return new Promise ((resolve, reject) => resolve (this.currencies));
    }

    async fetchMarkets (params = {}): Promise<Market[]> {
        // markets are returned as a list
        // currencies are returned as a dict
        // this is for historical reasons
        // and may be changed for consistency later
        return new Promise ((resolve, reject) => resolve (Object.values (this.markets)));
    }

    async fetchMarketsWs (params = {}): Promise<Market[]> {
        // markets are returned as a list
        // currencies are returned as a dict
        // this is for historical reasons
        // and may be changed for consistency later
        return new Promise ((resolve, reject) => resolve (Object.values (this.markets)))
    }

    checkRequiredDependencies () {
        return;
    }

    parseNumber (value, d: Num = undefined): number {
        if (value === undefined) {
            return d;
        } else {
            try {
                return this.number (value);
            } catch (e) {
                return d;
            }
        }
    }

    checkOrderArguments (market, type, side, amount, price, params) {
        if (price === undefined) {
            if (type === 'limit') {
                throw new ArgumentsRequired (this.id + ' createOrder() requires a price argument for a limit order');
            }
        }
        if (amount <= 0) {
            throw new ArgumentsRequired (this.id + ' createOrder() amount should be above 0');
        }
    }

    handleHttpStatusCode (code, reason, url, method, body) {
        const codeAsString = code.toString ();
        if (codeAsString in this.httpExceptions) {
            const ErrorClass = this.httpExceptions[codeAsString];
            throw new ErrorClass (this.id + ' ' + method + ' ' + url + ' ' + codeAsString + ' ' + reason + ' ' + body);
        }
    }

    remove0xPrefix (hexData) {
        if (hexData.slice (0, 2) === '0x') {
            return hexData.slice (2);
        } else {
            return hexData;
        }
    }

    spawn(method, ...args) {
        const future = Future();
        // using setTimeout 0 to force the execution to run after the future is returned
        setTimeout(() => {
            method.apply(this, args).then(future.resolve).catch(future.reject);
        }, 0);
        return future;
    }

    delay (timeout, method, ... args) {
        setTimeout (() => {
            this.spawn (method, ... args);
        }, timeout);
    }

    // -----------------------------------------------------------------------
    // -----------------------------------------------------------------------
    // WS/PRO methods

    orderBook (snapshot = {}, depth = Number.MAX_SAFE_INTEGER) {
        return new WsOrderBook (snapshot, depth);
    }

    indexedOrderBook (snapshot = {}, depth = Number.MAX_SAFE_INTEGER) {
        return new IndexedOrderBook (snapshot, depth);
    }

    countedOrderBook (snapshot = {}, depth = Number.MAX_SAFE_INTEGER) {
        return new CountedOrderBook (snapshot, depth);
    }

    handleMessage (client, message) {
    } // stub to override

    // ping (client: Client) {} // stub to override

    ping (client: Client) {
        return undefined;
    }

    client (url: string): WsClient {
        this.clients = this.clients || {};
        if (!this.clients[url]) {
            const onMessage = this.handleMessage.bind (this);
            const onError = this.onError.bind (this);
            const onClose = this.onClose.bind (this);
            const onConnected = this.onConnected.bind (this);
            // decide client type here: ws / signalr / socketio
            const wsOptions = this.safeValue (this.options, 'ws', {});
            // proxy agents
            const [ httpProxy, httpsProxy, socksProxy ] = this.checkWsProxySettings ();
            const chosenAgent = this.setProxyAgents (httpProxy, httpsProxy, socksProxy);
            // part only for node-js
            const httpProxyAgent = this.getHttpAgentIfNeeded (url);
            const finalAgent = chosenAgent ? chosenAgent : (httpProxyAgent ? httpProxyAgent : this.agent);
            //
            const options = this.deepExtend (this.streaming, {
                'log': this.log ? this.log.bind (this) : this.log,
                'ping': (this as any).ping ? (this as any).ping.bind (this) : (this as any).ping,
                'verbose': this.verbose,
                'throttler': new Throttler (this.tokenBucket),
                // add support for proxies
                'options': {
                    'agent': finalAgent,
                }
            }, wsOptions);
            this.clients[url] = new WsClient (url, onMessage, onError, onClose, onConnected, options);
        }
        return this.clients[url];
    }

    watchMultiple (url: string, messageHashes: string[], message = undefined, subscribeHashes = undefined, subscription = undefined) {
        //
        // Without comments the code of this method is short and easy:
        //
        //     const client = this.client (url)
        //     const backoffDelay = 0
        //     const future = client.future (messageHash)
        //     const connected = client.connect (backoffDelay)
        //     connected.then (() => {
        //         if (message && !client.subscriptions[subscribeHash]) {
        //             client.subscriptions[subscribeHash] = true
        //             client.send (message)
        //         }
        //     }).catch ((error) => {})
        //     return future
        //
        // The following is a longer version of this method with comments
        //
        const client = this.client (url) as WsClient;
        // todo: calculate the backoff using the clients cache
        const backoffDelay = 0;
        //
        //  watchOrderBook ---- future ----+---------------+----→ user
        //                                 |               |
        //                                 ↓               ↑
        //                                 |               |
        //                              connect ......→ resolve
        //                                 |               |
        //                                 ↓               ↑
        //                                 |               |
        //                             subscribe -----→ receive
        //
        const future = Future.race (messageHashes.map (messageHash => client.future (messageHash)))
        // read and write subscription, this is done before connecting the client
        // to avoid race conditions when other parts of the code read or write to the client.subscriptions
        let missingSubscriptions = []
        if (subscribeHashes !== undefined) {
            for (let i = 0; i < subscribeHashes.length; i++) {
                const subscribeHash = subscribeHashes[i];
                if (!client.subscriptions[subscribeHash]) {
                    missingSubscriptions.push (subscribeHash)
                    client.subscriptions[subscribeHash] = subscription || true
                }
            }
        }
        // we intentionally do not use await here to avoid unhandled exceptions
        // the policy is to make sure that 100% of promises are resolved or rejected
        // either with a call to client.resolve or client.reject with
        //  a proper exception class instance
        const connected = client.connect (backoffDelay);
        // the following is executed only if the catch-clause does not
        // catch any connection-level exceptions from the client
        // (connection established successfully)
        if ((subscribeHashes === undefined) || missingSubscriptions.length) {
            connected.then (() => {
                const options = this.safeValue (this.options, 'ws');
                const cost = this.safeValue (options, 'cost', 1);
                if (message) {
                    if (this.enableRateLimit && client.throttle) {
                        // add cost here |
                        //               |
                        //               V
                        client.throttle (cost).then (() => {
                            client.send (message);
                        }).catch ((e) => {
                            for (let i = 0; i < missingSubscriptions.length; i++) {
                                const subscribeHash = missingSubscriptions[i];
                                delete client.subscriptions[subscribeHash]
                            }
                            future.reject (e);
                        });
                    } else {
                        client.send (message)
                        .catch ((e) => {
                            for (let i = 0; i < missingSubscriptions.length; i++) {
                                const subscribeHash = missingSubscriptions[i];
                                delete client.subscriptions[subscribeHash]
                            }
                            future.reject (e);
                        });
                    }
                }
            }).catch ((e)=> {
                for (let i = 0; i < missingSubscriptions.length; i++) {
                    const subscribeHash = missingSubscriptions[i];
                    delete client.subscriptions[subscribeHash]
                }
                future.reject (e);
            });
        }
        return future;
    }

    watch (url: string, messageHash: string, message = undefined, subscribeHash = undefined, subscription = undefined) {
        //
        // Without comments the code of this method is short and easy:
        //
        //     const client = this.client (url)
        //     const backoffDelay = 0
        //     const future = client.future (messageHash)
        //     const connected = client.connect (backoffDelay)
        //     connected.then (() => {
        //         if (message && !client.subscriptions[subscribeHash]) {
        //             client.subscriptions[subscribeHash] = true
        //             client.send (message)
        //         }
        //     }).catch ((error) => {})
        //     return future
        //
        // The following is a longer version of this method with comments
        //
        const client = this.client (url) as WsClient;
        // todo: calculate the backoff using the clients cache
        const backoffDelay = 0;
        //
        //  watchOrderBook ---- future ----+---------------+----→ user
        //                                 |               |
        //                                 ↓               ↑
        //                                 |               |
        //                              connect ......→ resolve
        //                                 |               |
        //                                 ↓               ↑
        //                                 |               |
        //                             subscribe -----→ receive
        //
        if ((subscribeHash === undefined) && (messageHash in client.futures)) {
            return client.futures[messageHash];
        }
        const future = client.future (messageHash);
        // read and write subscription, this is done before connecting the client
        // to avoid race conditions when other parts of the code read or write to the client.subscriptions
        const clientSubscription = client.subscriptions[subscribeHash];
        if (!clientSubscription) {
            client.subscriptions[subscribeHash] = subscription || true;
        }
        // we intentionally do not use await here to avoid unhandled exceptions
        // the policy is to make sure that 100% of promises are resolved or rejected
        // either with a call to client.resolve or client.reject with
        //  a proper exception class instance
        const connected = client.connect (backoffDelay);
        // the following is executed only if the catch-clause does not
        // catch any connection-level exceptions from the client
        // (connection established successfully)
        if (!clientSubscription) {
            connected.then (() => {
                const options = this.safeValue (this.options, 'ws');
                const cost = this.safeValue (options, 'cost', 1);
                if (message) {
                    if (this.enableRateLimit && client.throttle) {
                        // add cost here |
                        //               |
                        //               V
                        client.throttle (cost).then (() => {
                            client.send (message);
                        }).catch ((e) => {
                            client.onError (e);
                        });
                    } else {
                        client.send (message)
                        .catch ((e) => {
                            client.onError (e);
                        });
                    }
                }
            }).catch ((e)=> {
                delete client.subscriptions[subscribeHash];
                future.reject (e);
            });
        }
        return future;
    }

    onConnected (client, message = undefined) {
        // for user hooks
        // console.log ('Connected to', client.url)
    }

    onError (client, error) {
        if ((client.url in this.clients) && (this.clients[client.url].error)) {
            delete this.clients[client.url];
        }
    }

    onClose (client, error) {
        if (client.error) {
            // connection closed due to an error, do nothing
        } else {
            // server disconnected a working connection
            if (this.clients[client.url]) {
                delete this.clients[client.url];
            }
        }
    }

    async close () {
        const clients = Object.values (this.clients || {});
        const closedClients = [];
        for (let i = 0; i < clients.length; i++) {
            const client = clients[i] as WsClient;
            client.error = new ExchangeClosedByUser (this.id + ' closedByUser');
            closedClients.push(client.close ());
        }
        await Promise.all (closedClients);
        for (let i = 0; i < clients.length; i++) {
            const client = clients[i] as WsClient;
            delete this.clients[client.url];
        }
        return;
    }

    async loadOrderBook (client, messageHash: string, symbol: string, limit: Int = undefined, params = {}) {
        if (!(symbol in this.orderbooks)) {
            client.reject (new ExchangeError (this.id + ' loadOrderBook() orderbook is not initiated'), messageHash);
            return;
        }
        const maxRetries = this.handleOption ('watchOrderBook', 'snapshotMaxRetries', 3);
        let tries = 0;
        try {
            const stored = this.orderbooks[symbol];
            while (tries < maxRetries) {
                const cache = stored.cache;
                const orderBook = await this.fetchRestOrderBookSafe (symbol, limit, params);
                const index = this.getCacheIndex (orderBook, cache);
                if (index >= 0) {
                    stored.reset (orderBook);
                    this.handleDeltas (stored, cache.slice (index));
                    stored.cache.length = 0;
                    client.resolve (stored, messageHash);
                    return;
                }
                tries++;
            }
            client.reject (new ExchangeError (this.id + ' nonce is behind the cache after ' + maxRetries.toString () + ' tries.'), messageHash);
            delete this.clients[client.url];
        } catch (e) {
            client.reject (e, messageHash);
            await this.loadOrderBook (client, messageHash, symbol, limit, params);
        }
    }

    convertToBigInt (value: string) {
        return BigInt (value); // used on XT
    }

    stringToCharsArray (value: string) {
        return value.split ('');
    }

    valueIsDefined (value: any) {
        return value !== undefined && value !== null;
    }

    arraySlice (array, first, second = undefined) {
        if (second === undefined) {
            return array.slice (first);
        }
        return array.slice (first, second);
    }

    getProperty (obj, property, defaultValue: any = undefined) {
        return (property in obj ? obj[property] : defaultValue);
    }

    setProperty (obj, property, defaultValue: any = undefined) {
        obj[property] = defaultValue;
    }

    axolotl(payload, hexKey, ed25519) {
        return axolotl(payload, hexKey, ed25519);
    }

    fixStringifiedJsonMembers (content: string) {
        // used for instance in bingx
        // when stringified json has members with their values also stringified, like:
        // '{"code":0, "data":{"order":{"orderId":1742968678528512345,"symbol":"BTC-USDT", "takeProfit":"{\"type\":\"TAKE_PROFIT\",\"stopPrice\":43320.1}","reduceOnly":false}}}'
        // we can fix with below manipulations
        // @ts-ignore
        let modifiedContent = content.replaceAll ('\\', '');
        modifiedContent = modifiedContent.replaceAll ('"{', '{');
        modifiedContent = modifiedContent.replaceAll ('}"', '}');
        return modifiedContent;
    }

    ethAbiEncode (types, args) {
        return this.base16ToBinary (ethers.encode (types, args).slice (2));
    }

    ethEncodeStructuredData (domain, messageTypes, messageData) {
        return this.base16ToBinary (TypedDataEncoder.encode (domain, messageTypes, messageData).slice (-132));
    }

    retrieveStarkAccount (signature, accountClassHash, accountProxyClassHash) {
        const privateKey = ethSigToPrivate (signature);
        const publicKey = getStarkKey (privateKey);
        const callData = Starknet.CallData.compile({
            implementation: accountClassHash,
            selector: Starknet.hash.getSelectorFromName('initialize'),
            calldata: Starknet.CallData.compile({
              signer: publicKey,
              guardian: '0',
            }),
        });
        
        const address = Starknet.hash.calculateContractAddressFromHash(
            publicKey,
            accountProxyClassHash,
            callData,
            0,
        );
        return {
            privateKey,
            publicKey,
            address
        };
    }

    starknetEncodeStructuredData (domain, messageTypes, messageData, address) {
        const types = Object.keys (messageTypes);
        if (types.length > 1) {
            throw new NotSupported (this.id + 'starknetEncodeStructuredData only support single type');
        }
        const request = {
            'domain': domain,
            'primaryType': types[0],
            'types': this.extend ({
                'StarkNetDomain': [
                    { 'name': "name", 'type': "felt" },
                    { 'name': "chainId", 'type': "felt" },
                    { 'name': "version", 'type': "felt" },
                ],
            }, messageTypes),
            'message': messageData,
        };
        const msgHash = Starknet.typedData.getMessageHash (request, address);
        return msgHash;
    }

    starknetSign (hash, pri) {
        // TODO: unify to ecdsa
        const signature = starknetCurveSign (hash.replace ('0x', ''), pri.slice (-64));
        return this.json ([ signature.r.toString (), signature.s.toString () ]);
    }

    intToBase16(elem): string {
        return elem.toString(16);

    }

    extendExchangeOptions (newOptions: Dict) {
        this.options = this.extend (this.options, newOptions);
    }

    createSafeDictionary () {
        return {};
    }

    randomBytes (length: number) {
        const rng = new SecureRandom();
        const x:number[] = [];
        x.length = length;
        rng.nextBytes(x);
        return Buffer.from (x).toString ('hex');
    }

    /* eslint-enable */
    // ------------------------------------------------------------------------

    // ########################################################################
    // ########################################################################
    // ########################################################################
    // ########################################################################
    // ########                        ########                        ########
    // ########                        ########                        ########
    // ########                        ########                        ########
    // ########                        ########                        ########
    // ########        ########################        ########################
    // ########        ########################        ########################
    // ########        ########################        ########################
    // ########        ########################        ########################
    // ########                        ########                        ########
    // ########                        ########                        ########
    // ########                        ########                        ########
    // ########                        ########                        ########
    // ########################################################################
    // ########################################################################
    // ########################################################################
    // ########################################################################
    // ########        ########        ########                        ########
    // ########        ########        ########                        ########
    // ########        ########        ########                        ########
    // ########        ########        ########                        ########
    // ################        ########################        ################
    // ################        ########################        ################
    // ################        ########################        ################
    // ################        ########################        ################
    // ########        ########        ################        ################
    // ########        ########        ################        ################
    // ########        ########        ################        ################
    // ########        ########        ################        ################
    // ########################################################################
    // ########################################################################
    // ########################################################################
    // ########################################################################

    // ------------------------------------------------------------------------
    // METHODS BELOW THIS LINE ARE TRANSPILED FROM JAVASCRIPT TO PYTHON AND PHP

    describe () {
        return {
            'alias': false, // whether this exchange is an alias to another exchange
            'api': undefined,
            'certified': false, // if certified by the CCXT dev team
            'commonCurrencies': {
                'BCC': 'BCH',
                'BCHSV': 'BSV',
                'XBT': 'BTC',
            },
            'countries': undefined,
            'currencies': {}, // to be filled manually or by fetchMarkets
            'dex': false,
            'enableRateLimit': true,
            'exceptions': undefined,
            'fees': {
                'funding': {
                    'deposit': {},
                    'percentage': undefined,
                    'tierBased': undefined,
                    'withdraw': {},
                },
                'trading': {
                    'maker': undefined,
                    'percentage': undefined,
                    'taker': undefined,
                    'tierBased': undefined,
                },
            },
            'has': {
                'addMargin': undefined,
                'borrowCrossMargin': undefined,
                'borrowIsolatedMargin': undefined,
                'borrowMargin': undefined,
                'cancelAllOrders': undefined,
                'cancelAllOrdersWs': undefined,
                'cancelOrder': true,
                'cancelOrders': undefined,
                'cancelOrdersWs': undefined,
                'cancelOrderWs': undefined,
                'closeAllPositions': undefined,
                'closePosition': undefined,
                'CORS': undefined,
                'createDepositAddress': undefined,
                'createLimitBuyOrder': undefined,
                'createLimitBuyOrderWs': undefined,
                'createLimitOrder': true,
                'createLimitOrderWs': undefined,
                'createLimitSellOrder': undefined,
                'createLimitSellOrderWs': undefined,
                'createMarketBuyOrder': undefined,
                'createMarketBuyOrderWithCost': undefined,
                'createMarketBuyOrderWithCostWs': undefined,
                'createMarketBuyOrderWs': undefined,
                'createMarketOrder': true,
                'createMarketOrderWithCost': undefined,
                'createMarketOrderWithCostWs': undefined,
                'createMarketOrderWs': true,
                'createMarketSellOrder': undefined,
                'createMarketSellOrderWithCost': undefined,
                'createMarketSellOrderWithCostWs': undefined,
                'createMarketSellOrderWs': undefined,
                'createOrder': true,
                'createOrders': undefined,
                'createOrderWithTakeProfitAndStopLoss': undefined,
                'createOrderWithTakeProfitAndStopLossWs': undefined,
                'createOrderWs': undefined,
                'createPostOnlyOrder': undefined,
                'createPostOnlyOrderWs': undefined,
                'createReduceOnlyOrder': undefined,
                'createReduceOnlyOrderWs': undefined,
                'createStopLimitOrder': undefined,
                'createStopLimitOrderWs': undefined,
                'createStopLossOrder': undefined,
                'createStopLossOrderWs': undefined,
                'createStopMarketOrder': undefined,
                'createStopMarketOrderWs': undefined,
                'createStopOrder': undefined,
                'createStopOrderWs': undefined,
                'createTakeProfitOrder': undefined,
                'createTakeProfitOrderWs': undefined,
                'createTrailingAmountOrder': undefined,
                'createTrailingAmountOrderWs': undefined,
                'createTrailingPercentOrder': undefined,
                'createTrailingPercentOrderWs': undefined,
                'createTriggerOrder': undefined,
                'createTriggerOrderWs': undefined,
                'deposit': undefined,
                'editOrder': 'emulated',
                'editOrderWs': undefined,
                'fetchAccounts': undefined,
                'fetchBalance': true,
                'fetchBalanceWs': undefined,
                'fetchBidsAsks': undefined,
                'fetchBorrowInterest': undefined,
                'fetchBorrowRate': undefined,
                'fetchBorrowRateHistories': undefined,
                'fetchBorrowRateHistory': undefined,
                'fetchBorrowRates': undefined,
                'fetchBorrowRatesPerSymbol': undefined,
                'fetchCanceledAndClosedOrders': undefined,
                'fetchCanceledOrders': undefined,
                'fetchClosedOrder': undefined,
                'fetchClosedOrders': undefined,
                'fetchClosedOrdersWs': undefined,
                'fetchConvertCurrencies': undefined,
                'fetchConvertQuote': undefined,
                'fetchConvertTrade': undefined,
                'fetchConvertTradeHistory': undefined,
                'fetchCrossBorrowRate': undefined,
                'fetchCrossBorrowRates': undefined,
                'fetchCurrencies': 'emulated',
                'fetchCurrenciesWs': 'emulated',
                'fetchDeposit': undefined,
                'fetchDepositAddress': undefined,
                'fetchDepositAddresses': undefined,
                'fetchDepositAddressesByNetwork': undefined,
                'fetchDeposits': undefined,
                'fetchDepositsWithdrawals': undefined,
                'fetchDepositsWs': undefined,
                'fetchDepositWithdrawFee': undefined,
                'fetchDepositWithdrawFees': undefined,
                'fetchFundingHistory': undefined,
                'fetchFundingRate': undefined,
                'fetchFundingRateHistory': undefined,
                'fetchFundingRates': undefined,
                'fetchGreeks': undefined,
                'fetchIndexOHLCV': undefined,
                'fetchIsolatedBorrowRate': undefined,
                'fetchIsolatedBorrowRates': undefined,
                'fetchIsolatedPositions': undefined,
                'fetchL2OrderBook': true,
                'fetchL3OrderBook': undefined,
                'fetchLastPrices': undefined,
                'fetchLedger': undefined,
                'fetchLedgerEntry': undefined,
                'fetchLeverage': undefined,
                'fetchLeverages': undefined,
                'fetchLeverageTiers': undefined,
                'fetchLiquidations': undefined,
                'fetchMarginAdjustmentHistory': undefined,
                'fetchMarginMode': undefined,
                'fetchMarginModes': undefined,
                'fetchMarketLeverageTiers': undefined,
                'fetchMarkets': true,
                'fetchMarketsWs': undefined,
                'fetchMarkOHLCV': undefined,
                'fetchMyLiquidations': undefined,
                'fetchMySettlementHistory': undefined,
                'fetchMyTrades': undefined,
                'fetchMyTradesWs': undefined,
                'fetchOHLCV': undefined,
                'fetchOHLCVWs': undefined,
                'fetchOpenInterest': undefined,
                'fetchOpenInterestHistory': undefined,
                'fetchOpenOrder': undefined,
                'fetchOpenOrders': undefined,
                'fetchOpenOrdersWs': undefined,
                'fetchOption': undefined,
                'fetchOptionChain': undefined,
                'fetchOrder': undefined,
                'fetchOrderBook': true,
                'fetchOrderBooks': undefined,
                'fetchOrderBookWs': undefined,
                'fetchOrders': undefined,
                'fetchOrdersByStatus': undefined,
                'fetchOrdersWs': undefined,
                'fetchOrderTrades': undefined,
                'fetchOrderWs': undefined,
                'fetchPermissions': undefined,
                'fetchPosition': undefined,
                'fetchPositionHistory': undefined,
                'fetchPositionMode': undefined,
                'fetchPositions': undefined,
                'fetchPositionsForSymbol': undefined,
                'fetchPositionsForSymbolWs': undefined,
                'fetchPositionsHistory': undefined,
                'fetchPositionsRisk': undefined,
                'fetchPositionsWs': undefined,
                'fetchPositionWs': undefined,
                'fetchPremiumIndexOHLCV': undefined,
                'fetchSettlementHistory': undefined,
                'fetchStatus': undefined,
                'fetchTicker': true,
                'fetchTickers': undefined,
                'fetchTickersWs': undefined,
                'fetchTickerWs': undefined,
                'fetchTime': undefined,
                'fetchTrades': true,
                'fetchTradesWs': undefined,
                'fetchTradingFee': undefined,
                'fetchTradingFees': undefined,
                'fetchTradingFeesWs': undefined,
                'fetchTradingLimits': undefined,
                'fetchTransactionFee': undefined,
                'fetchTransactionFees': undefined,
                'fetchTransactions': undefined,
                'fetchTransfer': undefined,
                'fetchTransfers': undefined,
                'fetchUnderlyingAssets': undefined,
                'fetchVolatilityHistory': undefined,
                'fetchWithdrawAddresses': undefined,
                'fetchWithdrawal': undefined,
                'fetchWithdrawals': undefined,
                'fetchWithdrawalsWs': undefined,
                'fetchWithdrawalWhitelist': undefined,
                'future': undefined,
                'margin': undefined,
                'option': undefined,
                'privateAPI': true,
                'publicAPI': true,
                'reduceMargin': undefined,
                'repayCrossMargin': undefined,
                'repayIsolatedMargin': undefined,
                'sandbox': undefined,
                'setLeverage': undefined,
                'setMargin': undefined,
                'setMarginMode': undefined,
                'setPositionMode': undefined,
                'signIn': undefined,
                'spot': undefined,
                'swap': undefined,
                'transfer': undefined,
                'watchBalance': undefined,
                'watchLiquidations': undefined,
                'watchLiquidationsForSymbols': undefined,
                'watchMyLiquidations': undefined,
                'watchMyLiquidationsForSymbols': undefined,
                'watchMyTrades': undefined,
                'watchOHLCV': undefined,
                'watchOHLCVForSymbols': undefined,
                'watchOrderBook': undefined,
                'watchOrderBookForSymbols': undefined,
                'watchOrders': undefined,
                'watchOrdersForSymbols': undefined,
                'watchPosition': undefined,
                'watchPositions': undefined,
                'watchStatus': undefined,
                'watchTicker': undefined,
                'watchTickers': undefined,
                'watchTrades': undefined,
                'watchTradesForSymbols': undefined,
                'withdraw': undefined,
                'ws': undefined,
            },
            'httpExceptions': {
                '400': ExchangeNotAvailable,
                '401': AuthenticationError,
                '403': ExchangeNotAvailable,
                '404': ExchangeNotAvailable,
                '405': ExchangeNotAvailable,
                '407': AuthenticationError,
                '408': RequestTimeout,
                '409': ExchangeNotAvailable,
                '410': ExchangeNotAvailable,
                '418': DDoSProtection,
                '422': ExchangeError,
                '429': RateLimitExceeded,
                '451': ExchangeNotAvailable,
                '500': ExchangeNotAvailable,
                '501': ExchangeNotAvailable,
                '502': ExchangeNotAvailable,
                '503': ExchangeNotAvailable,
                '504': RequestTimeout,
                '511': AuthenticationError,
                '520': ExchangeNotAvailable,
                '521': ExchangeNotAvailable,
                '522': ExchangeNotAvailable,
                '525': ExchangeNotAvailable,
                '526': ExchangeNotAvailable,
                '530': ExchangeNotAvailable,
            },
            'id': undefined,
            'limits': {
                'amount': { 'min': undefined, 'max': undefined },
                'cost': { 'min': undefined, 'max': undefined },
                'leverage': { 'min': undefined, 'max': undefined },
                'price': { 'min': undefined, 'max': undefined },
            },
            'markets': undefined, // to be filled manually or by fetchMarkets
            'name': undefined,
            'paddingMode': NO_PADDING,
            'precisionMode': TICK_SIZE,
            'pro': false, // if it is integrated with CCXT Pro for WebSocket support
            'rateLimit': 2000, // milliseconds = seconds * 1000
            'requiredCredentials': {
                'accountId': false,
                'apiKey': true,
                'login': false,
                'password': false,
                'privateKey': false, // a "0x"-prefixed hexstring private key for a wallet
                'secret': true,
                'token': false, // reserved for HTTP auth in some cases
                'twofa': false, // 2-factor authentication (one-time password key)
                'uid': false,
                'walletAddress': false, // the wallet address "0x"-prefixed hexstring
            },
            'status': {
                'eta': undefined,
                'status': 'ok',
                'updated': undefined,
                'url': undefined,
            },
            'timeframes': undefined, // redefine if the exchange has.fetchOHLCV
            'timeout': this.timeout, // milliseconds = seconds * 1000
            'urls': {
                'api': undefined,
                'doc': undefined,
                'fees': undefined,
                'logo': undefined,
                'www': undefined,
            },
        };
    }

    safeBoolN (dictionaryOrList, keys: IndexType[], defaultValue: boolean = undefined): boolean | undefined {
        /**
         * @ignore
         * @method
         * @description safely extract boolean value from dictionary or list
         * @returns {bool | undefined}
         */
        const value = this.safeValueN (dictionaryOrList, keys, defaultValue);
        if (typeof value === 'boolean') {
            return value;
        }
        return defaultValue;
    }

    safeBool2 (dictionary, key1: IndexType, key2: IndexType, defaultValue: boolean = undefined): boolean | undefined {
        /**
         * @ignore
         * @method
         * @description safely extract boolean value from dictionary or list
         * @returns {bool | undefined}
         */
        return this.safeBoolN (dictionary, [ key1, key2 ], defaultValue);
    }

    safeBool (dictionary, key: IndexType, defaultValue: boolean = undefined): boolean | undefined {
        /**
         * @ignore
         * @method
         * @description safely extract boolean value from dictionary or list
         * @returns {bool | undefined}
         */
        return this.safeBoolN (dictionary, [ key ], defaultValue);
    }

    safeDictN (dictionaryOrList, keys: IndexType[], defaultValue: Dictionary<any> = undefined): Dictionary<any> | undefined {
        /**
         * @ignore
         * @method
         * @description safely extract a dictionary from dictionary or list
         * @returns {object | undefined}
         */
        const value = this.safeValueN (dictionaryOrList, keys, defaultValue);
        if (value === undefined) {
            return defaultValue;
        }
        if ((typeof value === 'object')) {
            if (!Array.isArray (value)) {
                return value;
            }
        }
        return defaultValue;
    }

    safeDict (dictionary, key: IndexType, defaultValue: Dictionary<any> = undefined): Dictionary<any> | undefined {
        /**
         * @ignore
         * @method
         * @description safely extract a dictionary from dictionary or list
         * @returns {object | undefined}
         */
        return this.safeDictN (dictionary, [ key ], defaultValue);
    }

    safeDict2 (dictionary, key1: IndexType, key2: string, defaultValue: Dictionary<any> = undefined): Dictionary<any> | undefined {
        /**
         * @ignore
         * @method
         * @description safely extract a dictionary from dictionary or list
         * @returns {object | undefined}
         */
        return this.safeDictN (dictionary, [ key1, key2 ], defaultValue);
    }

    safeListN (dictionaryOrList, keys: IndexType[], defaultValue: any[] = undefined): any[] | undefined {
        /**
         * @ignore
         * @method
         * @description safely extract an Array from dictionary or list
         * @returns {Array | undefined}
         */
        const value = this.safeValueN (dictionaryOrList, keys, defaultValue);
        if (value === undefined) {
            return defaultValue;
        }
        if (Array.isArray (value)) {
            return value;
        }
        return defaultValue;
    }

    safeList2 (dictionaryOrList, key1: IndexType, key2: string, defaultValue: any[] = undefined): any[] | undefined {
        /**
         * @ignore
         * @method
         * @description safely extract an Array from dictionary or list
         * @returns {Array | undefined}
         */
        return this.safeListN (dictionaryOrList, [ key1, key2 ], defaultValue);
    }

    safeList (dictionaryOrList, key: IndexType, defaultValue: any[] = undefined): any[] | undefined {
        /**
         * @ignore
         * @method
         * @description safely extract an Array from dictionary or list
         * @returns {Array | undefined}
         */
        return this.safeListN (dictionaryOrList, [ key ], defaultValue);
    }

    handleDeltas (orderbook, deltas) {
        for (let i = 0; i < deltas.length; i++) {
            this.handleDelta (orderbook, deltas[i]);
        }
    }

    handleDelta (bookside, delta) {
        throw new NotSupported (this.id + ' handleDelta not supported yet');
    }

    handleDeltasWithKeys (bookSide: any, deltas, priceKey: IndexType = 0, amountKey: IndexType = 1, countOrIdKey: IndexType = 2) {
        for (let i = 0; i < deltas.length; i++) {
            const bidAsk = this.parseBidAsk (deltas[i], priceKey, amountKey, countOrIdKey);
            bookSide.storeArray (bidAsk);
        }
    }

    getCacheIndex (orderbook, deltas) {
        // return the first index of the cache that can be applied to the orderbook or -1 if not possible
        return -1;
    }

    findTimeframe (timeframe, timeframes = undefined) {
        if (timeframes === undefined) {
            timeframes = this.timeframes;
        }
        const keys = Object.keys (timeframes);
        for (let i = 0; i < keys.length; i++) {
            const key = keys[i];
            if (timeframes[key] === timeframe) {
                return key;
            }
        }
        return undefined;
    }

    checkProxyUrlSettings (url: Str = undefined, method: Str = undefined, headers = undefined, body = undefined) {
        const usedProxies = [];
        let proxyUrl = undefined;
        if (this.proxyUrl !== undefined) {
            usedProxies.push ('proxyUrl');
            proxyUrl = this.proxyUrl;
        }
        if (this.proxy_url !== undefined) {
            usedProxies.push ('proxy_url');
            proxyUrl = this.proxy_url;
        }
        if (this.proxyUrlCallback !== undefined) {
            usedProxies.push ('proxyUrlCallback');
            proxyUrl = this.proxyUrlCallback (url, method, headers, body);
        }
        if (this.proxy_url_callback !== undefined) {
            usedProxies.push ('proxy_url_callback');
            proxyUrl = this.proxy_url_callback (url, method, headers, body);
        }
        // backwards-compatibility
        if (this.proxy !== undefined) {
            usedProxies.push ('proxy');
            if (typeof this.proxy === 'function') {
                proxyUrl = this.proxy (url, method, headers, body);
            } else {
                proxyUrl = this.proxy;
            }
        }
        const length = usedProxies.length;
        if (length > 1) {
            const joinedProxyNames = usedProxies.join (',');
            throw new InvalidProxySettings (this.id + ' you have multiple conflicting proxy settings (' + joinedProxyNames + '), please use only one from : proxyUrl, proxy_url, proxyUrlCallback, proxy_url_callback');
        }
        return proxyUrl;
    }

    checkProxySettings (url: Str = undefined, method: Str = undefined, headers = undefined, body = undefined) {
        const usedProxies = [];
        let httpProxy = undefined;
        let httpsProxy = undefined;
        let socksProxy = undefined;
        // httpProxy
        if (this.valueIsDefined (this.httpProxy)) {
            usedProxies.push ('httpProxy');
            httpProxy = this.httpProxy;
        }
        if (this.valueIsDefined (this.http_proxy)) {
            usedProxies.push ('http_proxy');
            httpProxy = this.http_proxy;
        }
        if (this.httpProxyCallback !== undefined) {
            usedProxies.push ('httpProxyCallback');
            httpProxy = this.httpProxyCallback (url, method, headers, body);
        }
        if (this.http_proxy_callback !== undefined) {
            usedProxies.push ('http_proxy_callback');
            httpProxy = this.http_proxy_callback (url, method, headers, body);
        }
        // httpsProxy
        if (this.valueIsDefined (this.httpsProxy)) {
            usedProxies.push ('httpsProxy');
            httpsProxy = this.httpsProxy;
        }
        if (this.valueIsDefined (this.https_proxy)) {
            usedProxies.push ('https_proxy');
            httpsProxy = this.https_proxy;
        }
        if (this.httpsProxyCallback !== undefined) {
            usedProxies.push ('httpsProxyCallback');
            httpsProxy = this.httpsProxyCallback (url, method, headers, body);
        }
        if (this.https_proxy_callback !== undefined) {
            usedProxies.push ('https_proxy_callback');
            httpsProxy = this.https_proxy_callback (url, method, headers, body);
        }
        // socksProxy
        if (this.valueIsDefined (this.socksProxy)) {
            usedProxies.push ('socksProxy');
            socksProxy = this.socksProxy;
        }
        if (this.valueIsDefined (this.socks_proxy)) {
            usedProxies.push ('socks_proxy');
            socksProxy = this.socks_proxy;
        }
        if (this.socksProxyCallback !== undefined) {
            usedProxies.push ('socksProxyCallback');
            socksProxy = this.socksProxyCallback (url, method, headers, body);
        }
        if (this.socks_proxy_callback !== undefined) {
            usedProxies.push ('socks_proxy_callback');
            socksProxy = this.socks_proxy_callback (url, method, headers, body);
        }
        // check
        const length = usedProxies.length;
        if (length > 1) {
            const joinedProxyNames = usedProxies.join (',');
            throw new InvalidProxySettings (this.id + ' you have multiple conflicting proxy settings (' + joinedProxyNames + '), please use only one from: httpProxy, httpsProxy, httpProxyCallback, httpsProxyCallback, socksProxy, socksProxyCallback');
        }
        return [ httpProxy, httpsProxy, socksProxy ];
    }

    checkWsProxySettings () {
        const usedProxies = [];
        let wsProxy = undefined;
        let wssProxy = undefined;
        let wsSocksProxy = undefined;
        // ws proxy
        if (this.valueIsDefined (this.wsProxy)) {
            usedProxies.push ('wsProxy');
            wsProxy = this.wsProxy;
        }
        if (this.valueIsDefined (this.ws_proxy)) {
            usedProxies.push ('ws_proxy');
            wsProxy = this.ws_proxy;
        }
        // wss proxy
        if (this.valueIsDefined (this.wssProxy)) {
            usedProxies.push ('wssProxy');
            wssProxy = this.wssProxy;
        }
        if (this.valueIsDefined (this.wss_proxy)) {
            usedProxies.push ('wss_proxy');
            wssProxy = this.wss_proxy;
        }
        // ws socks proxy
        if (this.valueIsDefined (this.wsSocksProxy)) {
            usedProxies.push ('wsSocksProxy');
            wsSocksProxy = this.wsSocksProxy;
        }
        if (this.valueIsDefined (this.ws_socks_proxy)) {
            usedProxies.push ('ws_socks_proxy');
            wsSocksProxy = this.ws_socks_proxy;
        }
        // check
        const length = usedProxies.length;
        if (length > 1) {
            const joinedProxyNames = usedProxies.join (',');
            throw new InvalidProxySettings (this.id + ' you have multiple conflicting proxy settings (' + joinedProxyNames + '), please use only one from: wsProxy, wssProxy, wsSocksProxy');
        }
        return [ wsProxy, wssProxy, wsSocksProxy ];
    }

    checkConflictingProxies (proxyAgentSet, proxyUrlSet) {
        if (proxyAgentSet && proxyUrlSet) {
            throw new InvalidProxySettings (this.id + ' you have multiple conflicting proxy settings, please use only one from : proxyUrl, httpProxy, httpsProxy, socksProxy');
        }
    }

    findMessageHashes (client, element: string): string[] {
        const result = [];
        const messageHashes = Object.keys (client.futures);
        for (let i = 0; i < messageHashes.length; i++) {
            const messageHash = messageHashes[i];
            if (messageHash.indexOf (element) >= 0) {
                result.push (messageHash);
            }
        }
        return result;
    }

    filterByLimit (array: object[], limit: Int = undefined, key: IndexType = 'timestamp', fromStart: boolean = false): any {
        if (this.valueIsDefined (limit)) {
            const arrayLength = array.length;
            if (arrayLength > 0) {
                let ascending = true;
                if ((key in array[0])) {
                    const first = array[0][key];
                    const last = array[arrayLength - 1][key];
                    if (first !== undefined && last !== undefined) {
                        ascending = first <= last;  // true if array is sorted in ascending order based on 'timestamp'
                    }
                }
                if (fromStart) {
                    if (limit > arrayLength) {
                        limit = arrayLength;
                    }
                    array = ascending ? this.arraySlice (array, 0, limit) : this.arraySlice (array, -limit);
                } else {
                    array = ascending ? this.arraySlice (array, -limit) : this.arraySlice (array, 0, limit);
                }
            }
        }
        return array;
    }

    filterBySinceLimit (array: object[], since: Int = undefined, limit: Int = undefined, key: IndexType = 'timestamp', tail = false): any {
        const sinceIsDefined = this.valueIsDefined (since);
        const parsedArray = this.toArray (array) as any;
        let result = parsedArray;
        if (sinceIsDefined) {
            result = [];
            for (let i = 0; i < parsedArray.length; i++) {
                const entry = parsedArray[i];
                const value = this.safeValue (entry, key);
                if (value && (value >= since)) {
                    result.push (entry);
                }
            }
        }
        if (tail && limit !== undefined) {
            return this.arraySlice (result, -limit);
        }
        // if the user provided a 'since' argument
        // we want to limit the result starting from the 'since'
        const shouldFilterFromStart = !tail && sinceIsDefined;
        return this.filterByLimit (result, limit, key, shouldFilterFromStart);
    }

    filterByValueSinceLimit (array: object[], field: IndexType, value = undefined, since: Int = undefined, limit: Int = undefined, key = 'timestamp', tail = false): any {
        const valueIsDefined = this.valueIsDefined (value);
        const sinceIsDefined = this.valueIsDefined (since);
        const parsedArray = this.toArray (array) as any;
        let result = parsedArray;
        // single-pass filter for both symbol and since
        if (valueIsDefined || sinceIsDefined) {
            result = [];
            for (let i = 0; i < parsedArray.length; i++) {
                const entry = parsedArray[i];
                const entryFiledEqualValue = entry[field] === value;
                const firstCondition = valueIsDefined ? entryFiledEqualValue : true;
                const entryKeyValue = this.safeValue (entry, key);
                const entryKeyGESince = (entryKeyValue) && since && (entryKeyValue >= since);
                const secondCondition = sinceIsDefined ? entryKeyGESince : true;
                if (firstCondition && secondCondition) {
                    result.push (entry);
                }
            }
        }
        if (tail && limit !== undefined) {
            return this.arraySlice (result, -limit);
        }
        return this.filterByLimit (result, limit, key, sinceIsDefined);
    }

    setSandboxMode (enabled: boolean) {
        if (enabled) {
            if ('test' in this.urls) {
                if (typeof this.urls['api'] === 'string') {
                    this.urls['apiBackup'] = this.urls['api'];
                    this.urls['api'] = this.urls['test'];
                } else {
                    this.urls['apiBackup'] = this.clone (this.urls['api']);
                    this.urls['api'] = this.clone (this.urls['test']);
                }
            } else {
                throw new NotSupported (this.id + ' does not have a sandbox URL');
            }
        } else if ('apiBackup' in this.urls) {
            if (typeof this.urls['api'] === 'string') {
                this.urls['api'] = this.urls['apiBackup'] as any;
            } else {
                this.urls['api'] = this.clone (this.urls['apiBackup']);
            }
            const newUrls = this.omit (this.urls, 'apiBackup');
            this.urls = newUrls;
        }
    }

    sign (path, api: any = 'public', method = 'GET', params = {}, headers: any = undefined, body: any = undefined) {
        return {};
    }

    async fetchAccounts (params = {}): Promise<Account[]> {
        throw new NotSupported (this.id + ' fetchAccounts() is not supported yet');
    }

    async fetchTrades (symbol: string, since: Int = undefined, limit: Int = undefined, params = {}): Promise<Trade[]> {
        throw new NotSupported (this.id + ' fetchTrades() is not supported yet');
    }

    async fetchTradesWs (symbol: string, since: Int = undefined, limit: Int = undefined, params = {}): Promise<Trade[]> {
        throw new NotSupported (this.id + ' fetchTradesWs() is not supported yet');
    }

    async watchLiquidations (symbol: string, since: Int = undefined, limit: Int = undefined, params = {}): Promise<Liquidation[]> {
        if (this.has['watchLiquidationsForSymbols']) {
            return await this.watchLiquidationsForSymbols ([ symbol ], since, limit, params);
        }
        throw new NotSupported (this.id + ' watchLiquidations() is not supported yet');
    }

    async watchLiquidationsForSymbols (symbols: string[], since: Int = undefined, limit: Int = undefined, params = {}): Promise<Liquidation[]> {
        throw new NotSupported (this.id + ' watchLiquidationsForSymbols() is not supported yet');
    }

    async watchMyLiquidations (symbol: string, since: Int = undefined, limit: Int = undefined, params = {}): Promise<Liquidation[]> {
        if (this.has['watchMyLiquidationsForSymbols']) {
            return this.watchMyLiquidationsForSymbols ([ symbol ], since, limit, params);
        }
        throw new NotSupported (this.id + ' watchMyLiquidations() is not supported yet');
    }

    async watchMyLiquidationsForSymbols (symbols: string[], since: Int = undefined, limit: Int = undefined, params = {}): Promise<Liquidation[]> {
        throw new NotSupported (this.id + ' watchMyLiquidationsForSymbols() is not supported yet');
    }

    async watchTrades (symbol: string, since: Int = undefined, limit: Int = undefined, params = {}): Promise<Trade[]> {
        throw new NotSupported (this.id + ' watchTrades() is not supported yet');
    }

    async watchTradesForSymbols (symbols: string[], since: Int = undefined, limit: Int = undefined, params = {}): Promise<Trade[]> {
        throw new NotSupported (this.id + ' watchTradesForSymbols() is not supported yet');
    }

    async watchMyTradesForSymbols (symbols: string[], since: Int = undefined, limit: Int = undefined, params = {}): Promise<Trade[]> {
        throw new NotSupported (this.id + ' watchMyTradesForSymbols() is not supported yet');
    }

    async watchOrdersForSymbols (symbols: string[], since: Int = undefined, limit: Int = undefined, params = {}): Promise<Order[]> {
        throw new NotSupported (this.id + ' watchOrdersForSymbols() is not supported yet');
    }

    async watchOHLCVForSymbols (symbolsAndTimeframes: string[][], since: Int = undefined, limit: Int = undefined, params = {}): Promise<Dictionary<Dictionary<OHLCV[]>>> {
        throw new NotSupported (this.id + ' watchOHLCVForSymbols() is not supported yet');
    }

    async watchOrderBookForSymbols (symbols: string[], limit: Int = undefined, params = {}): Promise<OrderBook> {
        throw new NotSupported (this.id + ' watchOrderBookForSymbols() is not supported yet');
    }

    async fetchDepositAddresses (codes: Strings = undefined, params = {}): Promise<{}> {
        throw new NotSupported (this.id + ' fetchDepositAddresses() is not supported yet');
    }

    async fetchOrderBook (symbol: string, limit: Int = undefined, params = {}): Promise<OrderBook> {
        throw new NotSupported (this.id + ' fetchOrderBook() is not supported yet');
    }

    async fetchMarginMode (symbol: string, params = {}): Promise<MarginMode> {
        if (this.has['fetchMarginModes']) {
            const marginModes = await this.fetchMarginModes ([ symbol ], params);
            return this.safeDict (marginModes, symbol) as MarginMode;
        } else {
            throw new NotSupported (this.id + ' fetchMarginMode() is not supported yet');
        }
    }

    async fetchMarginModes (symbols: Strings = undefined, params = {}): Promise<MarginModes> {
        throw new NotSupported (this.id + ' fetchMarginModes () is not supported yet');
    }

    async fetchRestOrderBookSafe (symbol, limit = undefined, params = {}) {
        const fetchSnapshotMaxRetries = this.handleOption ('watchOrderBook', 'maxRetries', 3);
        for (let i = 0; i < fetchSnapshotMaxRetries; i++) {
            try {
                const orderBook = await this.fetchOrderBook (symbol, limit, params);
                return orderBook;
            } catch (e) {
                if ((i + 1) === fetchSnapshotMaxRetries) {
                    throw e;
                }
            }
        }
        return undefined;
    }

    async watchOrderBook (symbol: string, limit: Int = undefined, params = {}): Promise<OrderBook> {
        throw new NotSupported (this.id + ' watchOrderBook() is not supported yet');
    }

    async fetchTime (params = {}): Promise<Int> {
        throw new NotSupported (this.id + ' fetchTime() is not supported yet');
    }

    async fetchTradingLimits (symbols: Strings = undefined, params = {}): Promise<{}> {
        throw new NotSupported (this.id + ' fetchTradingLimits() is not supported yet');
    }

    parseMarket (market: Dict): Market {
        throw new NotSupported (this.id + ' parseMarket() is not supported yet');
    }

    parseMarkets (markets): Market[] {
        const result = [];
        for (let i = 0; i < markets.length; i++) {
            result.push (this.parseMarket (markets[i]));
        }
        return result;
    }

    parseTicker (ticker: Dict, market: Market = undefined): Ticker {
        throw new NotSupported (this.id + ' parseTicker() is not supported yet');
    }

    parseDepositAddress (depositAddress, currency: Currency = undefined): object {
        throw new NotSupported (this.id + ' parseDepositAddress() is not supported yet');
    }

    parseTrade (trade: Dict, market: Market = undefined): Trade {
        throw new NotSupported (this.id + ' parseTrade() is not supported yet');
    }

    parseTransaction (transaction: Dict, currency: Currency = undefined): Transaction {
        throw new NotSupported (this.id + ' parseTransaction() is not supported yet');
    }

    parseTransfer (transfer: Dict, currency: Currency = undefined): TransferEntry {
        throw new NotSupported (this.id + ' parseTransfer() is not supported yet');
    }

    parseAccount (account: Dict): Account {
        throw new NotSupported (this.id + ' parseAccount() is not supported yet');
    }

    parseLedgerEntry (item: Dict, currency: Currency = undefined): object {
        throw new NotSupported (this.id + ' parseLedgerEntry() is not supported yet');
    }

    parseOrder (order: Dict, market: Market = undefined): Order {
        throw new NotSupported (this.id + ' parseOrder() is not supported yet');
    }

    async fetchCrossBorrowRates (params = {}): Promise<CrossBorrowRates> {
        throw new NotSupported (this.id + ' fetchCrossBorrowRates() is not supported yet');
    }

    async fetchIsolatedBorrowRates (params = {}): Promise<IsolatedBorrowRates> {
        throw new NotSupported (this.id + ' fetchIsolatedBorrowRates() is not supported yet');
    }

    parseMarketLeverageTiers (info, market: Market = undefined): LeverageTier[] {
        throw new NotSupported (this.id + ' parseMarketLeverageTiers() is not supported yet');
    }

    async fetchLeverageTiers (symbols: Strings = undefined, params = {}): Promise<LeverageTiers> {
        throw new NotSupported (this.id + ' fetchLeverageTiers() is not supported yet');
    }

    parsePosition (position: Dict, market: Market = undefined): Position {
        throw new NotSupported (this.id + ' parsePosition() is not supported yet');
    }

    parseFundingRateHistory (info, market: Market = undefined): FundingRateHistory {
        throw new NotSupported (this.id + ' parseFundingRateHistory() is not supported yet');
    }

    parseBorrowInterest (info: Dict, market: Market = undefined): BorrowInterest {
        throw new NotSupported (this.id + ' parseBorrowInterest() is not supported yet');
    }

    parseIsolatedBorrowRate (info: Dict, market: Market = undefined): IsolatedBorrowRate {
        throw new NotSupported (this.id + ' parseIsolatedBorrowRate() is not supported yet');
    }

    parseWsTrade (trade: Dict, market: Market = undefined): Trade {
        throw new NotSupported (this.id + ' parseWsTrade() is not supported yet');
    }

    parseWsOrder (order: Dict, market: Market = undefined): Order {
        throw new NotSupported (this.id + ' parseWsOrder() is not supported yet');
    }

    parseWsOrderTrade (trade: Dict, market: Market = undefined): Trade {
        throw new NotSupported (this.id + ' parseWsOrderTrade() is not supported yet');
    }

    parseWsOHLCV (ohlcv, market: Market = undefined): OHLCV {
        return this.parseOHLCV (ohlcv, market);
    }

    async fetchFundingRates (symbols: Strings = undefined, params = {}): Promise<{}> {
        throw new NotSupported (this.id + ' fetchFundingRates() is not supported yet');
    }

    async watchFundingRate (symbol: string, params = {}): Promise<FundingRate> {
        throw new NotSupported (this.id + ' watchFundingRate() is not supported yet');
    }

    async watchFundingRates (symbols: string[], params = {}): Promise<FundingRates> {
        throw new NotSupported (this.id + ' watchFundingRates() is not supported yet');
    }

    async watchFundingRatesForSymbols (symbols: string[], params = {}): Promise<{}> {
        return await this.watchFundingRates (symbols, params);
    }

    async transfer (code: string, amount: number, fromAccount: string, toAccount: string, params = {}): Promise<TransferEntry> {
        throw new NotSupported (this.id + ' transfer() is not supported yet');
    }

    async withdraw (code: string, amount: number, address: string, tag = undefined, params = {}): Promise<Transaction> {
        throw new NotSupported (this.id + ' withdraw() is not supported yet');
    }

    async createDepositAddress (code: string, params = {}): Promise<DepositAddressResponse> {
        throw new NotSupported (this.id + ' createDepositAddress() is not supported yet');
    }

    async setLeverage (leverage: Int, symbol: Str = undefined, params = {}): Promise<{}> {
        throw new NotSupported (this.id + ' setLeverage() is not supported yet');
    }

    async fetchLeverage (symbol: string, params = {}): Promise<Leverage> {
        if (this.has['fetchLeverages']) {
            const leverages = await this.fetchLeverages ([ symbol ], params);
            return this.safeDict (leverages, symbol) as Leverage;
        } else {
            throw new NotSupported (this.id + ' fetchLeverage() is not supported yet');
        }
    }

    async fetchLeverages (symbols: Strings = undefined, params = {}): Promise<Leverages> {
        throw new NotSupported (this.id + ' fetchLeverages() is not supported yet');
    }

    async setPositionMode (hedged: boolean, symbol: Str = undefined, params = {}): Promise<{}> {
        throw new NotSupported (this.id + ' setPositionMode() is not supported yet');
    }

    async addMargin (symbol: string, amount: number, params = {}): Promise<MarginModification> {
        throw new NotSupported (this.id + ' addMargin() is not supported yet');
    }

    async reduceMargin (symbol: string, amount: number, params = {}): Promise<MarginModification> {
        throw new NotSupported (this.id + ' reduceMargin() is not supported yet');
    }

    async setMargin (symbol: string, amount: number, params = {}): Promise<{}> {
        throw new NotSupported (this.id + ' setMargin() is not supported yet');
    }

    async fetchMarginAdjustmentHistory (symbol: Str = undefined, type: Str = undefined, since: Num = undefined, limit: Num = undefined, params = {}): Promise<MarginModification[]> {
        /**
         * @method
         * @name exchange#fetchMarginAdjustmentHistory
         * @description fetches the history of margin added or reduced from contract isolated positions
         * @param {string} [symbol] unified market symbol
         * @param {string} [type] "add" or "reduce"
         * @param {int} [since] timestamp in ms of the earliest change to fetch
         * @param {int} [limit] the maximum amount of changes to fetch
         * @param {object} params extra parameters specific to the exchange api endpoint
         * @returns {object[]} a list of [margin structures]{@link https://docs.ccxt.com/#/?id=margin-loan-structure}
         */
        throw new NotSupported (this.id + ' fetchMarginAdjustmentHistory() is not supported yet');
    }

    async setMarginMode (marginMode: string, symbol: Str = undefined, params = {}): Promise<{}> {
        throw new NotSupported (this.id + ' setMarginMode() is not supported yet');
    }

    async fetchDepositAddressesByNetwork (code: string, params = {}): Promise<{}> {
        throw new NotSupported (this.id + ' fetchDepositAddressesByNetwork() is not supported yet');
    }

    async fetchOpenInterestHistory (symbol: string, timeframe = '1h', since: Int = undefined, limit: Int = undefined, params = {}): Promise<OpenInterest[]> {
        throw new NotSupported (this.id + ' fetchOpenInterestHistory() is not supported yet');
    }

    async fetchOpenInterest (symbol: string, params = {}): Promise<OpenInterest> {
        throw new NotSupported (this.id + ' fetchOpenInterest() is not supported yet');
    }

    async signIn (params = {}): Promise<{}> {
        throw new NotSupported (this.id + ' signIn() is not supported yet');
    }

    async fetchPaymentMethods (params = {}): Promise<{}> {
        throw new NotSupported (this.id + ' fetchPaymentMethods() is not supported yet');
    }

    parseToInt (number) {
        // Solve Common parseInt misuse ex: parseInt ((since / 1000).toString ())
        // using a number as parameter which is not valid in ts
        const stringifiedNumber = this.numberToString (number);
        const convertedNumber = parseFloat (stringifiedNumber) as any;
        return parseInt (convertedNumber);
    }

    parseToNumeric (number) {
        const stringVersion = this.numberToString (number); // this will convert 1.0 and 1 to "1" and 1.1 to "1.1"
        // keep this in mind:
        // in JS: 1 == 1.0 is true;  1 === 1.0 is true
        // in Python: 1 == 1.0 is true
        // in PHP 1 == 1.0 is true, but 1 === 1.0 is false
        if (stringVersion.indexOf ('.') >= 0) {
            return parseFloat (stringVersion);
        }
        return parseInt (stringVersion);
    }

    isRoundNumber (value: number) {
        // this method is similar to isInteger, but this is more loyal and does not check for types.
        // i.e. isRoundNumber(1.000) returns true, while isInteger(1.000) returns false
        const res = this.parseToNumeric ((value % 1));
        return res === 0;
    }

    safeIntegerOmitZero (obj: object, key: IndexType, defaultValue: Int = undefined): Int {
        const timestamp = this.safeInteger (obj, key, defaultValue);
        if (timestamp === undefined || timestamp === 0) {
            return undefined;
        }
        return timestamp;
    }

    afterConstruct () {
        this.createNetworksByIdObject ();
    }

    orderbookChecksumMessage (symbol:Str) {
        return symbol + ' : ' + 'orderbook data checksum validation failed. You can reconnect by calling watchOrderBook again or you can mute the error by setting exchange.options["watchOrderBook"]["checksum"] = false';
    }

    createNetworksByIdObject () {
        // automatically generate network-id-to-code mappings
        const networkIdsToCodesGenerated = this.invertFlatStringDictionary (this.safeValue (this.options, 'networks', {})); // invert defined networks dictionary
        this.options['networksById'] = this.extend (networkIdsToCodesGenerated, this.safeValue (this.options, 'networksById', {})); // support manually overriden "networksById" dictionary too
    }

    getDefaultOptions () {
        return {
            'defaultNetworkCodeReplacements': {
                'CRO': { 'CRC20': 'CRONOS' },
                'ETH': { 'ERC20': 'ETH' },
                'TRX': { 'TRC20': 'TRX' },
            },
        };
    }

    safeLedgerEntry (entry: object, currency: Currency = undefined) {
        currency = this.safeCurrency (undefined, currency);
        let direction = this.safeString (entry, 'direction');
        let before = this.safeString (entry, 'before');
        let after = this.safeString (entry, 'after');
        const amount = this.safeString (entry, 'amount');
        if (amount !== undefined) {
            if (before === undefined && after !== undefined) {
                before = Precise.stringSub (after, amount);
            } else if (before !== undefined && after === undefined) {
                after = Precise.stringAdd (before, amount);
            }
        }
        if (before !== undefined && after !== undefined) {
            if (direction === undefined) {
                if (Precise.stringGt (before, after)) {
                    direction = 'out';
                }
                if (Precise.stringGt (after, before)) {
                    direction = 'in';
                }
            }
        }
        const fee = this.safeValue (entry, 'fee');
        if (fee !== undefined) {
            fee['cost'] = this.safeNumber (fee, 'cost');
        }
        const timestamp = this.safeInteger (entry, 'timestamp');
        const info = this.safeDict (entry, 'info', {});
        return {
            'account': this.safeString (entry, 'account'),
            'after': this.parseNumber (after),
            'amount': this.parseNumber (amount),
            'before': this.parseNumber (before),
            'currency': currency['code'],
            'datetime': this.iso8601 (timestamp),
            'direction': direction,
            'fee': fee,
            'id': this.safeString (entry, 'id'),
            'info': info,
            'referenceAccount': this.safeString (entry, 'referenceAccount'),
            'referenceId': this.safeString (entry, 'referenceId'),
            'status': this.safeString (entry, 'status'),
            'timestamp': timestamp,
            'type': this.safeString (entry, 'type'),
        };
    }

    safeCurrencyStructure (currency: object): CurrencyInterface {
        return this.extend ({
            'active': undefined,
            'code': undefined,
            'deposit': undefined,
            'fee': undefined,
            'fees': {},
            'id': undefined,
            'info': undefined,
            'limits': {
                'deposit': {
                    'max': undefined,
                    'min': undefined,
                },
                'withdraw': {
                    'max': undefined,
                    'min': undefined,
                },
            },
            'name': undefined,
            'networks': {},
            'numericId': undefined,
            'precision': undefined,
            'type': undefined,
            'withdraw': undefined,
        }, currency);
    }

    safeMarketStructure (market: Dict = undefined): MarketInterface {
        const cleanStructure = {
            'active': undefined,
            'base': undefined,
            'baseId': undefined,
            'contract': undefined,
            'contractSize': undefined,
            'created': undefined,
            'expiry': undefined,
            'expiryDatetime': undefined,
            'future': undefined,
            'id': undefined,
            'index': undefined,
            'info': undefined,
            'inverse': undefined,
            'limits': {
                'amount': {
                    'max': undefined,
                    'min': undefined,
                },
                'cost': {
                    'max': undefined,
                    'min': undefined,
                },
                'leverage': {
                    'max': undefined,
                    'min': undefined,
                },
                'price': {
                    'max': undefined,
                    'min': undefined,
                },
            },
            'linear': undefined,
            'lowercaseId': undefined,
            'maker': undefined,
            'margin': undefined,
            'option': undefined,
            'optionType': undefined,
            'precision': {
                'amount': undefined,
                'base': undefined,
                'cost': undefined,
                'price': undefined,
                'quote': undefined,
            },
            'quote': undefined,
            'quoteId': undefined,
            'settle': undefined,
            'settleId': undefined,
            'spot': undefined,
            'strike': undefined,
            'subType': undefined,
            'swap': undefined,
            'symbol': undefined,
            'taker': undefined,
            'type': undefined,
        };
        if (market !== undefined) {
            const result = this.extend (cleanStructure, market);
            // set undefined swap/future/etc
            if (result['spot']) {
                if (result['contract'] === undefined) {
                    result['contract'] = false;
                }
                if (result['swap'] === undefined) {
                    result['swap'] = false;
                }
                if (result['future'] === undefined) {
                    result['future'] = false;
                }
                if (result['option'] === undefined) {
                    result['option'] = false;
                }
                if (result['index'] === undefined) {
                    result['index'] = false;
                }
            }
            return result;
        }
        return cleanStructure;
    }

    setMarkets (markets, currencies = undefined) {
        const values = [];
        this.markets_by_id = {};
        // handle marketId conflicts
        // we insert spot markets first
        const marketValues = this.sortBy (this.toArray (markets), 'spot', true, true);
        for (let i = 0; i < marketValues.length; i++) {
            const value = marketValues[i];
            if (value['id'] in this.markets_by_id) {
                (this.markets_by_id[value['id']] as any).push (value);
            } else {
                this.markets_by_id[value['id']] = [ value ] as any;
            }
            const market = this.deepExtend (this.safeMarketStructure (), {
                'precision': this.precision,
                'limits': this.limits,
            }, this.fees['trading'], value);
            if (market['linear']) {
                market['subType'] = 'linear';
            } else if (market['inverse']) {
                market['subType'] = 'inverse';
            } else {
                market['subType'] = undefined;
            }
            values.push (market);
        }
        this.markets = this.indexBy (values, 'symbol') as any;
        const marketsSortedBySymbol = this.keysort (this.markets);
        const marketsSortedById = this.keysort (this.markets_by_id);
        this.symbols = Object.keys (marketsSortedBySymbol);
        this.ids = Object.keys (marketsSortedById);
        if (currencies !== undefined) {
            // currencies is always undefined when called in constructor but not when called from loadMarkets
            this.currencies = this.deepExtend (this.currencies, currencies);
        } else {
            let baseCurrencies = [];
            let quoteCurrencies = [];
            for (let i = 0; i < values.length; i++) {
                const market = values[i];
                const defaultCurrencyPrecision = (this.precisionMode === DECIMAL_PLACES) ? 8 : this.parseNumber ('1e-8');
                const marketPrecision = this.safeDict (market, 'precision', {});
                if ('base' in market) {
                    const currency = this.safeCurrencyStructure ({
                        'id': this.safeString2 (market, 'baseId', 'base'),
                        'numericId': this.safeInteger (market, 'baseNumericId'),
                        'code': this.safeString (market, 'base'),
                        'precision': this.safeValue2 (marketPrecision, 'base', 'amount', defaultCurrencyPrecision),
                    });
                    baseCurrencies.push (currency);
                }
                if ('quote' in market) {
                    const currency = this.safeCurrencyStructure ({
                        'id': this.safeString2 (market, 'quoteId', 'quote'),
                        'numericId': this.safeInteger (market, 'quoteNumericId'),
                        'code': this.safeString (market, 'quote'),
                        'precision': this.safeValue2 (marketPrecision, 'quote', 'price', defaultCurrencyPrecision),
                    });
                    quoteCurrencies.push (currency);
                }
            }
            baseCurrencies = this.sortBy (baseCurrencies, 'code', false, '');
            quoteCurrencies = this.sortBy (quoteCurrencies, 'code', false, '');
            this.baseCurrencies = this.indexBy (baseCurrencies, 'code');
            this.quoteCurrencies = this.indexBy (quoteCurrencies, 'code');
            const allCurrencies = this.arrayConcat (baseCurrencies, quoteCurrencies);
            const groupedCurrencies = this.groupBy (allCurrencies, 'code');
            const codes = Object.keys (groupedCurrencies);
            const resultingCurrencies = [];
            for (let i = 0; i < codes.length; i++) {
                const code = codes[i];
                const groupedCurrenciesCode = this.safeList (groupedCurrencies, code, []);
                let highestPrecisionCurrency = this.safeValue (groupedCurrenciesCode, 0);
                for (let j = 1; j < groupedCurrenciesCode.length; j++) {
                    const currentCurrency = groupedCurrenciesCode[j];
                    if (this.precisionMode === TICK_SIZE) {
                        highestPrecisionCurrency = (currentCurrency['precision'] < highestPrecisionCurrency['precision']) ? currentCurrency : highestPrecisionCurrency;
                    } else {
                        highestPrecisionCurrency = (currentCurrency['precision'] > highestPrecisionCurrency['precision']) ? currentCurrency : highestPrecisionCurrency;
                    }
                }
                resultingCurrencies.push (highestPrecisionCurrency);
            }
            const sortedCurrencies = this.sortBy (resultingCurrencies, 'code');
            this.currencies = this.deepExtend (this.currencies, this.indexBy (sortedCurrencies, 'code'));
        }
        this.currencies_by_id = this.indexBy (this.currencies, 'id');
        const currenciesSortedByCode = this.keysort (this.currencies);
        this.codes = Object.keys (currenciesSortedByCode);
        return this.markets;
    }

    getDescribeForExtendedWsExchange (currentRestInstance: any, parentRestInstance: any, wsBaseDescribe: Dictionary<any>) {
        const extendedRestDescribe = this.deepExtend (parentRestInstance.describe (), currentRestInstance.describe ());
        const superWithRestDescribe = this.deepExtend (extendedRestDescribe, wsBaseDescribe);
        return superWithRestDescribe;
    }

    safeBalance (balance: Dict): Balances {
        const balances = this.omit (balance, [ 'info', 'timestamp', 'datetime', 'free', 'used', 'total' ]);
        const codes = Object.keys (balances);
        balance['free'] = {};
        balance['used'] = {};
        balance['total'] = {};
        const debtBalance = {};
        for (let i = 0; i < codes.length; i++) {
            const code = codes[i];
            let total = this.safeString (balance[code], 'total');
            let free = this.safeString (balance[code], 'free');
            let used = this.safeString (balance[code], 'used');
            const debt = this.safeString (balance[code], 'debt');
            if ((total === undefined) && (free !== undefined) && (used !== undefined)) {
                total = Precise.stringAdd (free, used);
            }
            if ((free === undefined) && (total !== undefined) && (used !== undefined)) {
                free = Precise.stringSub (total, used);
            }
            if ((used === undefined) && (total !== undefined) && (free !== undefined)) {
                used = Precise.stringSub (total, free);
            }
            balance[code]['free'] = this.parseNumber (free);
            balance[code]['used'] = this.parseNumber (used);
            balance[code]['total'] = this.parseNumber (total);
            balance['free'][code] = balance[code]['free'];
            balance['used'][code] = balance[code]['used'];
            balance['total'][code] = balance[code]['total'];
            if (debt !== undefined) {
                balance[code]['debt'] = this.parseNumber (debt);
                debtBalance[code] = balance[code]['debt'];
            }
        }
        const debtBalanceArray = Object.keys (debtBalance);
        const length = debtBalanceArray.length;
        if (length) {
            balance['debt'] = debtBalance;
        }
        return balance as any;
    }

    safeOrder (order: Dict, market: Market = undefined): Order {
        // parses numbers as strings
        // * it is important pass the trades as unparsed rawTrades
        let amount = this.omitZero (this.safeString (order, 'amount'));
        let remaining = this.safeString (order, 'remaining');
        let filled = this.safeString (order, 'filled');
        let cost = this.safeString (order, 'cost');
        let average = this.omitZero (this.safeString (order, 'average'));
        let price = this.omitZero (this.safeString (order, 'price'));
        let lastTradeTimeTimestamp = this.safeInteger (order, 'lastTradeTimestamp');
        let symbol = this.safeString (order, 'symbol');
        let side = this.safeString (order, 'side');
        const status = this.safeString (order, 'status');
        const parseFilled = (filled === undefined);
        const parseCost = (cost === undefined);
        const parseLastTradeTimeTimestamp = (lastTradeTimeTimestamp === undefined);
        const fee = this.safeValue (order, 'fee');
        const parseFee = (fee === undefined);
        const parseFees = this.safeValue (order, 'fees') === undefined;
        const parseSymbol = symbol === undefined;
        const parseSide = side === undefined;
        const shouldParseFees = parseFee || parseFees;
        const fees = this.safeList (order, 'fees', []);
        let trades = [];
        const isTriggerOrSLTpOrder = ((this.safeString (order, 'triggerPrice') !== undefined || (this.safeString (order, 'stopLossPrice') !== undefined)) || (this.safeString (order, 'takeProfitPrice') !== undefined));
        if (parseFilled || parseCost || shouldParseFees) {
            const rawTrades = this.safeValue (order, 'trades', trades);
            const oldNumber = this.number;
            // we parse trades as strings here!
            (this as any).number = String;
            const firstTrade = this.safeValue (rawTrades, 0);
            // parse trades if they haven't already been parsed
            const tradesAreParsed = ((firstTrade !== undefined) && ('info' in firstTrade) && ('id' in firstTrade));
            if (!tradesAreParsed) {
                trades = this.parseTrades (rawTrades, market);
            } else {
                trades = rawTrades;
            }
            this.number = oldNumber;
            let tradesLength = 0;
            const isArray = Array.isArray (trades);
            if (isArray) {
                tradesLength = trades.length;
            }
            if (isArray && (tradesLength > 0)) {
                // move properties that are defined in trades up into the order
                if (order['symbol'] === undefined) {
                    order['symbol'] = trades[0]['symbol'];
                }
                if (order['side'] === undefined) {
                    order['side'] = trades[0]['side'];
                }
                if (order['type'] === undefined) {
                    order['type'] = trades[0]['type'];
                }
                if (order['id'] === undefined) {
                    order['id'] = trades[0]['order'];
                }
                if (parseFilled) {
                    filled = '0';
                }
                if (parseCost) {
                    cost = '0';
                }
                for (let i = 0; i < trades.length; i++) {
                    const trade = trades[i];
                    const tradeAmount = this.safeString (trade, 'amount');
                    if (parseFilled && (tradeAmount !== undefined)) {
                        filled = Precise.stringAdd (filled, tradeAmount);
                    }
                    const tradeCost = this.safeString (trade, 'cost');
                    if (parseCost && (tradeCost !== undefined)) {
                        cost = Precise.stringAdd (cost, tradeCost);
                    }
                    if (parseSymbol) {
                        symbol = this.safeString (trade, 'symbol');
                    }
                    if (parseSide) {
                        side = this.safeString (trade, 'side');
                    }
                    const tradeTimestamp = this.safeValue (trade, 'timestamp');
                    if (parseLastTradeTimeTimestamp && (tradeTimestamp !== undefined)) {
                        if (lastTradeTimeTimestamp === undefined) {
                            lastTradeTimeTimestamp = tradeTimestamp;
                        } else {
                            lastTradeTimeTimestamp = Math.max (lastTradeTimeTimestamp, tradeTimestamp);
                        }
                    }
                    if (shouldParseFees) {
                        const tradeFees = this.safeValue (trade, 'fees');
                        if (tradeFees !== undefined) {
                            for (let j = 0; j < tradeFees.length; j++) {
                                const tradeFee = tradeFees[j];
                                fees.push (this.extend ({}, tradeFee));
                            }
                        } else {
                            const tradeFee = this.safeValue (trade, 'fee');
                            if (tradeFee !== undefined) {
                                fees.push (this.extend ({}, tradeFee));
                            }
                        }
                    }
                }
            }
        }
        if (shouldParseFees) {
            const reducedFees = this.reduceFees ? this.reduceFeesByCurrency (fees) : fees;
            const reducedLength = reducedFees.length;
            for (let i = 0; i < reducedLength; i++) {
                reducedFees[i]['cost'] = this.safeNumber (reducedFees[i], 'cost');
                if ('rate' in reducedFees[i]) {
                    reducedFees[i]['rate'] = this.safeNumber (reducedFees[i], 'rate');
                }
            }
            if (!parseFee && (reducedLength === 0)) {
                // copy fee to avoid modification by reference
                const feeCopy = this.deepExtend (fee);
                feeCopy['cost'] = this.safeNumber (feeCopy, 'cost');
                if ('rate' in feeCopy) {
                    feeCopy['rate'] = this.safeNumber (feeCopy, 'rate');
                }
                reducedFees.push (feeCopy);
            }
            order['fees'] = reducedFees;
            if (parseFee && (reducedLength === 1)) {
                order['fee'] = reducedFees[0];
            }
        }
        if (amount === undefined) {
            // ensure amount = filled + remaining
            if (filled !== undefined && remaining !== undefined) {
                amount = Precise.stringAdd (filled, remaining);
            } else if (status === 'closed') {
                amount = filled;
            }
        }
        if (filled === undefined) {
            if (amount !== undefined && remaining !== undefined) {
                filled = Precise.stringSub (amount, remaining);
            } else if (status === 'closed' && amount !== undefined) {
                filled = amount;
            }
        }
        if (remaining === undefined) {
            if (amount !== undefined && filled !== undefined) {
                remaining = Precise.stringSub (amount, filled);
            } else if (status === 'closed') {
                remaining = '0';
            }
        }
        // ensure that the average field is calculated correctly
        const inverse = this.safeBool (market, 'inverse', false);
        const contractSize = this.numberToString (this.safeValue (market, 'contractSize', 1));
        // inverse
        // price = filled * contract size / cost
        //
        // linear
        // price = cost / (filled * contract size)
        if (average === undefined) {
            if ((filled !== undefined) && (cost !== undefined) && Precise.stringGt (filled, '0')) {
                const filledTimesContractSize = Precise.stringMul (filled, contractSize);
                if (inverse) {
                    average = Precise.stringDiv (filledTimesContractSize, cost);
                } else {
                    average = Precise.stringDiv (cost, filledTimesContractSize);
                }
            }
        }
        // similarly
        // inverse
        // cost = filled * contract size / price
        //
        // linear
        // cost = filled * contract size * price
        const costPriceExists = (average !== undefined) || (price !== undefined);
        if (parseCost && (filled !== undefined) && costPriceExists) {
            let multiplyPrice = undefined;
            if (average === undefined) {
                multiplyPrice = price;
            } else {
                multiplyPrice = average;
            }
            // contract trading
            const filledTimesContractSize = Precise.stringMul (filled, contractSize);
            if (inverse) {
                cost = Precise.stringDiv (filledTimesContractSize, multiplyPrice);
            } else {
                cost = Precise.stringMul (filledTimesContractSize, multiplyPrice);
            }
        }
        // support for market orders
        const orderType = this.safeValue (order, 'type');
        const emptyPrice = (price === undefined) || Precise.stringEquals (price, '0');
        if (emptyPrice && (orderType === 'market')) {
            price = average;
        }
        // we have trades with string values at this point so we will mutate them
        for (let i = 0; i < trades.length; i++) {
            const entry = trades[i];
            entry['amount'] = this.safeNumber (entry, 'amount');
            entry['price'] = this.safeNumber (entry, 'price');
            entry['cost'] = this.safeNumber (entry, 'cost');
            const tradeFee = this.safeDict (entry, 'fee', {});
            tradeFee['cost'] = this.safeNumber (tradeFee, 'cost');
            if ('rate' in tradeFee) {
                tradeFee['rate'] = this.safeNumber (tradeFee, 'rate');
            }
            const entryFees = this.safeList (entry, 'fees', []);
            for (let j = 0; j < entryFees.length; j++) {
                entryFees[j]['cost'] = this.safeNumber (entryFees[j], 'cost');
            }
            entry['fees'] = entryFees;
            entry['fee'] = tradeFee;
        }
        let timeInForce = this.safeString (order, 'timeInForce');
        let postOnly = this.safeValue (order, 'postOnly');
        // timeInForceHandling
        if (timeInForce === undefined) {
            if (!isTriggerOrSLTpOrder && (this.safeString (order, 'type') === 'market')) {
                timeInForce = 'IOC';
            }
            // allow postOnly override
            if (postOnly) {
                timeInForce = 'PO';
            }
        } else if (postOnly === undefined) {
            // timeInForce is not undefined here
            postOnly = timeInForce === 'PO';
        }
        const timestamp = this.safeInteger (order, 'timestamp');
        const lastUpdateTimestamp = this.safeInteger (order, 'lastUpdateTimestamp');
        let datetime = this.safeString (order, 'datetime');
        if (datetime === undefined) {
            datetime = this.iso8601 (timestamp);
        }
        const triggerPrice = this.parseNumber (this.safeString2 (order, 'triggerPrice', 'stopPrice'));
        const takeProfitPrice = this.parseNumber (this.safeString (order, 'takeProfitPrice'));
        const stopLossPrice = this.parseNumber (this.safeString (order, 'stopLossPrice'));
        return this.extend (order, {
            'amount': this.parseNumber (amount),
            'average': this.parseNumber (average),
            'clientOrderId': this.safeString (order, 'clientOrderId'),
            'cost': this.parseNumber (cost),
            'datetime': datetime,
            'fee': this.safeValue (order, 'fee'),
            'filled': this.parseNumber (filled),
            'id': this.safeString (order, 'id'),
            'lastTradeTimestamp': lastTradeTimeTimestamp,
            'lastUpdateTimestamp': lastUpdateTimestamp,
            'postOnly': postOnly,
            'price': this.parseNumber (price),
            'reduceOnly': this.safeValue (order, 'reduceOnly'),
            'remaining': this.parseNumber (remaining),
            'side': side,
            'status': status,
            'stopLossPrice': stopLossPrice,
            'stopPrice': triggerPrice, // ! deprecated, use triggerPrice instead
            'symbol': symbol,
            'takeProfitPrice': takeProfitPrice,
            'timeInForce': timeInForce,
            'timestamp': timestamp,
            'trades': trades,
            'triggerPrice': triggerPrice,
            'type': this.safeString (order, 'type'),
        });
    }

    parseOrders (orders: object, market: Market = undefined, since: Int = undefined, limit: Int = undefined, params = {}): Order[] {
        //
        // the value of orders is either a dict or a list
        //
        // dict
        //
        //     {
        //         'id1': { ... },
        //         'id2': { ... },
        //         'id3': { ... },
        //         ...
        //     }
        //
        // list
        //
        //     [
        //         { 'id': 'id1', ... },
        //         { 'id': 'id2', ... },
        //         { 'id': 'id3', ... },
        //         ...
        //     ]
        //
        let results = [];
        if (Array.isArray (orders)) {
            for (let i = 0; i < orders.length; i++) {
                const order = this.extend (this.parseOrder (orders[i], market), params);
                results.push (order);
            }
        } else {
            const ids = Object.keys (orders);
            for (let i = 0; i < ids.length; i++) {
                const id = ids[i];
                const order = this.extend (this.parseOrder (this.extend ({ 'id': id }, orders[id]), market), params);
                results.push (order);
            }
        }
        results = this.sortBy (results, 'timestamp');
        const symbol = (market !== undefined) ? market['symbol'] : undefined;
        return this.filterBySymbolSinceLimit (results, symbol, since, limit) as Order[];
    }

    calculateFee (symbol: string, type: string, side: string, amount: number, price: number, takerOrMaker = 'taker', params = {}) {
        /**
         * @method
         * @description calculates the presumptive fee that would be charged for an order
         * @param {string} symbol unified market symbol
         * @param {string} type 'market' or 'limit'
         * @param {string} side 'buy' or 'sell'
         * @param {float} amount how much you want to trade, in units of the base currency on most exchanges, or number of contracts
         * @param {float} price the price for the order to be filled at, in units of the quote currency
         * @param {string} takerOrMaker 'taker' or 'maker'
         * @param {object} params
         * @returns {object} contains the rate, the percentage multiplied to the order amount to obtain the fee amount, and cost, the total value of the fee in units of the quote currency, for the order
         */
        if (type === 'market' && takerOrMaker === 'maker') {
            throw new ArgumentsRequired (this.id + ' calculateFee() - you have provided incompatible arguments - "market" type order can not be "maker". Change either the "type" or the "takerOrMaker" argument to calculate the fee.');
        }
        const market = this.markets[symbol];
        const feeSide = this.safeString (market, 'feeSide', 'quote');
        let useQuote = undefined;
        if (feeSide === 'get') {
            // the fee is always in the currency you get
            useQuote = side === 'sell';
        } else if (feeSide === 'give') {
            // the fee is always in the currency you give
            useQuote = side === 'buy';
        } else {
            // the fee is always in feeSide currency
            useQuote = feeSide === 'quote';
        }
        let cost = this.numberToString (amount);
        let key = undefined;
        if (useQuote) {
            const priceString = this.numberToString (price);
            cost = Precise.stringMul (cost, priceString);
            key = 'quote';
        } else {
            key = 'base';
        }
        // for derivatives, the fee is in 'settle' currency
        if (!market['spot']) {
            key = 'settle';
        }
        // even if `takerOrMaker` argument was set to 'maker', for 'market' orders we should forcefully override it to 'taker'
        if (type === 'market') {
            takerOrMaker = 'taker';
        }
        const rate = this.safeString (market, takerOrMaker);
        cost = Precise.stringMul (cost, rate);
        return {
            'cost': this.parseNumber (cost),
            'currency': market[key],
            'rate': this.parseNumber (rate),
            'type': takerOrMaker,
        };
    }

    safeLiquidation (liquidation: Dict, market: Market = undefined): Liquidation {
        const contracts = this.safeString (liquidation, 'contracts');
        const contractSize = this.safeString (market, 'contractSize');
        const price = this.safeString (liquidation, 'price');
        let baseValue = this.safeString (liquidation, 'baseValue');
        let quoteValue = this.safeString (liquidation, 'quoteValue');
        if ((baseValue === undefined) && (contracts !== undefined) && (contractSize !== undefined) && (price !== undefined)) {
            baseValue = Precise.stringMul (contracts, contractSize);
        }
        if ((quoteValue === undefined) && (baseValue !== undefined) && (price !== undefined)) {
            quoteValue = Precise.stringMul (baseValue, price);
        }
        liquidation['contracts'] = this.parseNumber (contracts);
        liquidation['contractSize'] = this.parseNumber (contractSize);
        liquidation['price'] = this.parseNumber (price);
        liquidation['baseValue'] = this.parseNumber (baseValue);
        liquidation['quoteValue'] = this.parseNumber (quoteValue);
        return liquidation as Liquidation;
    }

    safeTrade (trade: Dict, market: Market = undefined): Trade {
        const amount = this.safeString (trade, 'amount');
        const price = this.safeString (trade, 'price');
        let cost = this.safeString (trade, 'cost');
        if (cost === undefined) {
            // contract trading
            const contractSize = this.safeString (market, 'contractSize');
            let multiplyPrice = price;
            if (contractSize !== undefined) {
                const inverse = this.safeBool (market, 'inverse', false);
                if (inverse) {
                    multiplyPrice = Precise.stringDiv ('1', price);
                }
                multiplyPrice = Precise.stringMul (multiplyPrice, contractSize);
            }
            cost = Precise.stringMul (multiplyPrice, amount);
        }
        const [ resultFee, resultFees ] = this.parsedFeeAndFees (trade);
        trade['fee'] = resultFee;
        trade['fees'] = resultFees;
        trade['amount'] = this.parseNumber (amount);
        trade['price'] = this.parseNumber (price);
        trade['cost'] = this.parseNumber (cost);
        return trade as Trade;
    }

    parsedFeeAndFees (container:any) {
        let fee = this.safeDict (container, 'fee');
        let fees = this.safeList (container, 'fees');
        const feeDefined = fee !== undefined;
        const feesDefined = fees !== undefined;
        // parsing only if at least one of them is defined
        const shouldParseFees = (feeDefined || feesDefined);
        if (shouldParseFees) {
            if (feeDefined) {
                fee = this.parseFeeNumeric (fee);
            }
            if (!feesDefined) {
                // just set it directly, no further processing needed
                fees = [ fee ];
            }
            // 'fees' were set, so reparse them
            const reducedFees = this.reduceFees ? this.reduceFeesByCurrency (fees) : fees;
            const reducedLength = reducedFees.length;
            for (let i = 0; i < reducedLength; i++) {
                reducedFees[i] = this.parseFeeNumeric (reducedFees[i]);
            }
            fees = reducedFees;
            if (reducedLength === 1) {
                fee = reducedFees[0];
            } else if (reducedLength === 0) {
                fee = undefined;
            }
        }
<<<<<<< HEAD
        trade['amount'] = this.parseNumber (amount);
        trade['cost'] = this.parseNumber (cost);
        trade['price'] = this.parseNumber (price);
        return trade as Trade;
=======
        // in case `fee & fees` are undefined, set `fees` as empty array
        if (fee === undefined) {
            fee = {
                'cost': undefined,
                'currency': undefined,
            };
        }
        if (fees === undefined) {
            fees = [];
        }
        return [ fee, fees ];
    }

    parseFeeNumeric (fee: any) {
        fee['cost'] = this.safeNumber (fee, 'cost'); // ensure numeric
        if ('rate' in fee) {
            fee['rate'] = this.safeNumber (fee, 'rate');
        }
        return fee;
>>>>>>> 6891ba2c
    }

    findNearestCeiling (arr: number[], providedValue: number) {
        //  i.e. findNearestCeiling ([ 10, 30, 50],  23) returns 30
        const length = arr.length;
        for (let i = 0; i < length; i++) {
            const current = arr[i];
            if (providedValue <= current) {
                return current;
            }
        }
        return arr[length - 1];
    }

    invertFlatStringDictionary (dict) {
        const reversed = {};
        const keys = Object.keys (dict);
        for (let i = 0; i < keys.length; i++) {
            const key = keys[i];
            const value = dict[key];
            if (typeof value === 'string') {
                reversed[value] = key;
            }
        }
        return reversed;
    }

    reduceFeesByCurrency (fees) {
        //
        // this function takes a list of fee structures having the following format
        //
        //     string = true
        //
        //     [
        //         { 'currency': 'BTC', 'cost': '0.1' },
        //         { 'currency': 'BTC', 'cost': '0.2'  },
        //         { 'currency': 'BTC', 'cost': '0.2', 'rate': '0.00123' },
        //         { 'currency': 'BTC', 'cost': '0.4', 'rate': '0.00123' },
        //         { 'currency': 'BTC', 'cost': '0.5', 'rate': '0.00456' },
        //         { 'currency': 'USDT', 'cost': '12.3456' },
        //     ]
        //
        //     string = false
        //
        //     [
        //         { 'currency': 'BTC', 'cost': 0.1 },
        //         { 'currency': 'BTC', 'cost': 0.2 },
        //         { 'currency': 'BTC', 'cost': 0.2, 'rate': 0.00123 },
        //         { 'currency': 'BTC', 'cost': 0.4, 'rate': 0.00123 },
        //         { 'currency': 'BTC', 'cost': 0.5, 'rate': 0.00456 },
        //         { 'currency': 'USDT', 'cost': 12.3456 },
        //     ]
        //
        // and returns a reduced fee list, where fees are summed per currency and rate (if any)
        //
        //     string = true
        //
        //     [
        //         { 'currency': 'BTC', 'cost': '0.4'  },
        //         { 'currency': 'BTC', 'cost': '0.6', 'rate': '0.00123' },
        //         { 'currency': 'BTC', 'cost': '0.5', 'rate': '0.00456' },
        //         { 'currency': 'USDT', 'cost': '12.3456' },
        //     ]
        //
        //     string  = false
        //
        //     [
        //         { 'currency': 'BTC', 'cost': 0.3  },
        //         { 'currency': 'BTC', 'cost': 0.6, 'rate': 0.00123 },
        //         { 'currency': 'BTC', 'cost': 0.5, 'rate': 0.00456 },
        //         { 'currency': 'USDT', 'cost': 12.3456 },
        //     ]
        //
        const reduced = {};
        for (let i = 0; i < fees.length; i++) {
            const fee = fees[i];
            const code = this.safeString (fee, 'currency');
            const feeCurrencyCode = code !== undefined ? code : i.toString ();
            if (feeCurrencyCode !== undefined) {
                const rate = this.safeString (fee, 'rate');
                const cost = this.safeString (fee, 'cost');
                if (cost === undefined) {
                    // omit undefined cost, as it does not make sense, however, don't omit '0' costs, as they still make sense
                    continue;
                }
                if (!(feeCurrencyCode in reduced)) {
                    reduced[feeCurrencyCode] = {};
                }
                const rateKey = (rate === undefined) ? '' : rate;
                if (rateKey in reduced[feeCurrencyCode]) {
                    reduced[feeCurrencyCode][rateKey]['cost'] = Precise.stringAdd (reduced[feeCurrencyCode][rateKey]['cost'], cost);
                } else {
                    reduced[feeCurrencyCode][rateKey] = {
<<<<<<< HEAD
=======
                        'currency': code,
>>>>>>> 6891ba2c
                        'cost': cost,
                        'currency': feeCurrencyCode,
                    };
                    if (rate !== undefined) {
                        reduced[feeCurrencyCode][rateKey]['rate'] = rate;
                    }
                }
            }
        }
        let result = [];
        const feeValues = Object.values (reduced);
        for (let i = 0; i < feeValues.length; i++) {
            const reducedFeeValues = Object.values (feeValues[i]);
            result = this.arrayConcat (result, reducedFeeValues);
        }
        return result;
    }

    safeTicker (ticker: Dict, market: Market = undefined): Ticker {
        let open = this.omitZero (this.safeString (ticker, 'open'));
        let close = this.omitZero (this.safeString (ticker, 'close'));
        let last = this.omitZero (this.safeString (ticker, 'last'));
        let change = this.omitZero (this.safeString (ticker, 'change'));
        let percentage = this.omitZero (this.safeString (ticker, 'percentage'));
        let average = this.omitZero (this.safeString (ticker, 'average'));
        let vwap = this.omitZero (this.safeString (ticker, 'vwap'));
        const baseVolume = this.safeString (ticker, 'baseVolume');
        const quoteVolume = this.safeString (ticker, 'quoteVolume');
        if (vwap === undefined) {
            vwap = Precise.stringDiv (this.omitZero (quoteVolume), baseVolume);
        }
        if ((last !== undefined) && (close === undefined)) {
            close = last;
        } else if ((last === undefined) && (close !== undefined)) {
            last = close;
        }
        if ((last !== undefined) && (open !== undefined)) {
            if (change === undefined) {
                change = Precise.stringSub (last, open);
            }
            if (average === undefined) {
                let precision = 18;
                if (market !== undefined && this.isTickPrecision ()) {
                    const marketPrecision = this.safeDict (market, 'precision');
                    const precisionPrice = this.safeString (marketPrecision, 'price');
                    if (precisionPrice !== undefined) {
                        precision = this.precisionFromString (precisionPrice);
                    }
                }
                average = Precise.stringDiv (Precise.stringAdd (last, open), '2', precision);
            }
        }
        if ((percentage === undefined) && (change !== undefined) && (open !== undefined) && Precise.stringGt (open, '0')) {
            percentage = Precise.stringMul (Precise.stringDiv (change, open), '100');
        }
        if ((change === undefined) && (percentage !== undefined) && (open !== undefined)) {
            change = Precise.stringDiv (Precise.stringMul (percentage, open), '100');
        }
        if ((open === undefined) && (last !== undefined) && (change !== undefined)) {
            open = Precise.stringSub (last, change);
        }
        // timestamp and symbol operations don't belong in safeTicker
        // they should be done in the derived classes
        return this.extend (ticker, {
            'ask': this.parseNumber (this.omitZero (this.safeString (ticker, 'ask'))),
            'askVolume': this.safeNumber (ticker, 'askVolume'),
            'average': this.parseNumber (average),
            'baseVolume': this.parseNumber (baseVolume),
            'bid': this.parseNumber (this.omitZero (this.safeString (ticker, 'bid'))),
            'bidVolume': this.safeNumber (ticker, 'bidVolume'),
            'change': this.parseNumber (change),
            'close': this.parseNumber (this.omitZero (close)),
            'high': this.parseNumber (this.omitZero (this.safeString (ticker, 'high'))),
            'last': this.parseNumber (this.omitZero (last)),
            'low': this.parseNumber (this.omitZero (this.safeString (ticker, 'low'))),
            'open': this.parseNumber (this.omitZero (open)),
            'percentage': this.parseNumber (percentage),
            'previousClose': this.safeNumber (ticker, 'previousClose'),
            'quoteVolume': this.parseNumber (quoteVolume),
            'vwap': this.parseNumber (vwap),
        });
    }

    async fetchBorrowRate (code: string, amount, params = {}): Promise<{}> {
        throw new NotSupported (this.id + ' fetchBorrowRate is deprecated, please use fetchCrossBorrowRate or fetchIsolatedBorrowRate instead');
    }

    async repayCrossMargin (code: string, amount, params = {}): Promise<{}> {
        throw new NotSupported (this.id + ' repayCrossMargin is not support yet');
    }

    async repayIsolatedMargin (symbol: string, code: string, amount, params = {}): Promise<{}> {
        throw new NotSupported (this.id + ' repayIsolatedMargin is not support yet');
    }

    async borrowCrossMargin (code: string, amount: number, params = {}): Promise<{}> {
        throw new NotSupported (this.id + ' borrowCrossMargin is not support yet');
    }

    async borrowIsolatedMargin (symbol: string, code: string, amount: number, params = {}): Promise<{}> {
        throw new NotSupported (this.id + ' borrowIsolatedMargin is not support yet');
    }

    async borrowMargin (code: string, amount, symbol: Str = undefined, params = {}): Promise<{}> {
        throw new NotSupported (this.id + ' borrowMargin is deprecated, please use borrowCrossMargin or borrowIsolatedMargin instead');
    }

    async repayMargin (code: string, amount, symbol: Str = undefined, params = {}): Promise<{}> {
        throw new NotSupported (this.id + ' repayMargin is deprecated, please use repayCrossMargin or repayIsolatedMargin instead');
    }

    async fetchOHLCV (symbol: string, timeframe = '1m', since: Int = undefined, limit: Int = undefined, params = {}): Promise<OHLCV[]> {
        let message = '';
        if (this.has['fetchTrades']) {
            message = '. If you want to build OHLCV candles from trade executions data, visit https://github.com/ccxt/ccxt/tree/master/examples/ and see "build-ohlcv-bars" file';
        }
        throw new NotSupported (this.id + ' fetchOHLCV() is not supported yet' + message);
    }

    async fetchOHLCVWs (symbol: string, timeframe = '1m', since: Int = undefined, limit: Int = undefined, params = {}): Promise<OHLCV[]> {
        let message = '';
        if (this.has['fetchTradesWs']) {
            message = '. If you want to build OHLCV candles from trade executions data, visit https://github.com/ccxt/ccxt/tree/master/examples/ and see "build-ohlcv-bars" file';
        }
        throw new NotSupported (this.id + ' fetchOHLCVWs() is not supported yet. Try using fetchOHLCV instead.' + message);
    }

    async watchOHLCV (symbol: string, timeframe = '1m', since: Int = undefined, limit: Int = undefined, params = {}): Promise<OHLCV[]> {
        throw new NotSupported (this.id + ' watchOHLCV() is not supported yet');
    }

    convertTradingViewToOHLCV (ohlcvs: number[][], timestamp = 't', open = 'o', high = 'h', low = 'l', close = 'c', volume = 'v', ms = false) {
        const result = [];
        const timestamps = this.safeList (ohlcvs, timestamp, []);
        const opens = this.safeList (ohlcvs, open, []);
        const highs = this.safeList (ohlcvs, high, []);
        const lows = this.safeList (ohlcvs, low, []);
        const closes = this.safeList (ohlcvs, close, []);
        const volumes = this.safeList (ohlcvs, volume, []);
        for (let i = 0; i < timestamps.length; i++) {
            result.push ([
                ms ? this.safeInteger (timestamps, i) : this.safeTimestamp (timestamps, i),
                this.safeValue (opens, i),
                this.safeValue (highs, i),
                this.safeValue (lows, i),
                this.safeValue (closes, i),
                this.safeValue (volumes, i),
            ]);
        }
        return result;
    }

    convertOHLCVToTradingView (ohlcvs: number[][], timestamp = 't', open = 'o', high = 'h', low = 'l', close = 'c', volume = 'v', ms = false) {
        const result = {};
        result[close] = [];
        result[high] = [];
        result[low] = [];
        result[open] = [];
        result[timestamp] = [];
        result[volume] = [];
        for (let i = 0; i < ohlcvs.length; i++) {
            const ts = ms ? ohlcvs[i][0] : this.parseToInt (ohlcvs[i][0] / 1000);
            result[timestamp].push (ts);
            result[open].push (ohlcvs[i][1]);
            result[high].push (ohlcvs[i][2]);
            result[low].push (ohlcvs[i][3]);
            result[close].push (ohlcvs[i][4]);
            result[volume].push (ohlcvs[i][5]);
        }
        return result;
    }

    async fetchWebEndpoint (method, endpointMethod, returnAsJson, startRegex = undefined, endRegex = undefined) {
        let errorMessage = '';
        const options = this.safeValue (this.options, method, {});
        const muteOnFailure = this.safeBool (options, 'webApiMuteFailure', true);
        try {
            // if it was not explicitly disabled, then don't fetch
            if (this.safeBool (options, 'webApiEnable', true) !== true) {
                return undefined;
            }
            const maxRetries = this.safeValue (options, 'webApiRetries', 10);
            let response = undefined;
            let retry = 0;
            while (retry < maxRetries) {
                try {
                    response = await this[endpointMethod] ({});
                    break;
                } catch (e) {
                    retry = retry + 1;
                    if (retry === maxRetries) {
                        throw e;
                    }
                }
            }
            let content = response;
            if (startRegex !== undefined) {
                const splitted_by_start = content.split (startRegex);
                content = splitted_by_start[1]; // we need second part after start
            }
            if (endRegex !== undefined) {
                const splitted_by_end = content.split (endRegex);
                content = splitted_by_end[0]; // we need first part after start
            }
            if (returnAsJson && (typeof content === 'string')) {
                const jsoned = this.parseJson (content.trim ()); // content should be trimmed before json parsing
                if (jsoned) {
                    return jsoned; // if parsing was not successfull, exception should be thrown
                } else {
                    throw new BadResponse ('could not parse the response into json');
                }
            } else {
                return content;
            }
        } catch (e) {
            errorMessage = this.id + ' ' + method + '() failed to fetch correct data from website. Probably webpage markup has been changed, breaking the page custom parser.';
        }
        if (muteOnFailure) {
            return undefined;
        } else {
            throw new BadResponse (errorMessage);
        }
    }

    marketIds (symbols: Strings = undefined) {
        if (symbols === undefined) {
            return symbols;
        }
        const result = [];
        for (let i = 0; i < symbols.length; i++) {
            result.push (this.marketId (symbols[i]));
        }
        return result;
    }

    marketsForSymbols (symbols: Strings = undefined) {
        if (symbols === undefined) {
            return symbols;
        }
        const result = [];
        for (let i = 0; i < symbols.length; i++) {
            result.push (this.market (symbols[i]));
        }
        return result;
    }

    marketSymbols (symbols: Strings = undefined, type: Str = undefined, allowEmpty = true, sameTypeOnly = false, sameSubTypeOnly = false) {
        if (symbols === undefined) {
            if (!allowEmpty) {
                throw new ArgumentsRequired (this.id + ' empty list of symbols is not supported');
            }
            return symbols;
        }
        const symbolsLength = symbols.length;
        if (symbolsLength === 0) {
            if (!allowEmpty) {
                throw new ArgumentsRequired (this.id + ' empty list of symbols is not supported');
            }
            return symbols;
        }
        const result = [];
        let marketType = undefined;
        let isLinearSubType = undefined;
        for (let i = 0; i < symbols.length; i++) {
            const market = this.market (symbols[i]);
            if (sameTypeOnly && (marketType !== undefined)) {
                if (market['type'] !== marketType) {
                    throw new BadRequest (this.id + ' symbols must be of the same type, either ' + marketType + ' or ' + market['type'] + '.');
                }
            }
            if (sameSubTypeOnly && (isLinearSubType !== undefined)) {
                if (market['linear'] !== isLinearSubType) {
                    throw new BadRequest (this.id + ' symbols must be of the same subType, either linear or inverse.');
                }
            }
            if (type !== undefined && market['type'] !== type) {
                throw new BadRequest (this.id + ' symbols must be of the same type ' + type + '. If the type is incorrect you can change it in options or the params of the request');
            }
            marketType = market['type'];
            if (!market['spot']) {
                isLinearSubType = market['linear'];
            }
            const symbol = this.safeString (market, 'symbol', symbols[i]);
            result.push (symbol);
        }
        return result;
    }

    marketCodes (codes: Strings = undefined) {
        if (codes === undefined) {
            return codes;
        }
        const result = [];
        for (let i = 0; i < codes.length; i++) {
            result.push (this.commonCurrencyCode (codes[i]));
        }
        return result;
    }

    parseBidsAsks (bidasks, priceKey: IndexType = 0, amountKey: IndexType = 1, countOrIdKey: IndexType = 2) {
        bidasks = this.toArray (bidasks);
        const result = [];
        for (let i = 0; i < bidasks.length; i++) {
            result.push (this.parseBidAsk (bidasks[i], priceKey, amountKey, countOrIdKey));
        }
        return result;
    }

    async fetchL2OrderBook (symbol: string, limit: Int = undefined, params = {}) {
        const orderbook = await this.fetchOrderBook (symbol, limit, params);
        return this.extend (orderbook, {
            'asks': this.sortBy (this.aggregate (orderbook['asks']), 0),
            'bids': this.sortBy (this.aggregate (orderbook['bids']), 0, true),
        });
    }

    filterBySymbol (objects, symbol: Str = undefined) {
        if (symbol === undefined) {
            return objects;
        }
        const result = [];
        for (let i = 0; i < objects.length; i++) {
            const objectSymbol = this.safeString (objects[i], 'symbol');
            if (objectSymbol === symbol) {
                result.push (objects[i]);
            }
        }
        return result;
    }

    parseOHLCV (ohlcv, market: Market = undefined) : OHLCV {
        if (Array.isArray (ohlcv)) {
            return [
                this.safeInteger (ohlcv, 0), // timestamp
                this.safeNumber (ohlcv, 1), // open
                this.safeNumber (ohlcv, 2), // high
                this.safeNumber (ohlcv, 3), // low
                this.safeNumber (ohlcv, 4), // close
                this.safeNumber (ohlcv, 5), // volume
            ];
        }
        return ohlcv;
    }

    networkCodeToId (networkCode: string, currencyCode: Str = undefined): string {
        /**
         * @ignore
         * @method
         * @name exchange#networkCodeToId
         * @description tries to convert the provided networkCode (which is expected to be an unified network code) to a network id. In order to achieve this, derived class needs to have 'options->networks' defined.
         * @param {string} networkCode unified network code
         * @param {string} currencyCode unified currency code, but this argument is not required by default, unless there is an exchange (like huobi) that needs an override of the method to be able to pass currencyCode argument additionally
         * @returns {string|undefined} exchange-specific network id
         */
        if (networkCode === undefined) {
            return undefined;
        }
        const networkIdsByCodes = this.safeValue (this.options, 'networks', {});
        let networkId = this.safeString (networkIdsByCodes, networkCode);
        // for example, if 'ETH' is passed for networkCode, but 'ETH' key not defined in `options->networks` object
        if (networkId === undefined) {
            if (currencyCode === undefined) {
                const currencies = Object.values (this.currencies);
                for (let i = 0; i < currencies.length; i++) {
                    const currency = [ i ];
                    const networks = this.safeDict (currency, 'networks');
                    const network = this.safeDict (networks, networkCode);
                    networkId = this.safeString (network, 'id');
                    if (networkId !== undefined) {
                        break;
                    }
                }
            } else {
                // if currencyCode was provided, then we try to find if that currencyCode has a replacement (i.e. ERC20 for ETH) or is in the currency
                const defaultNetworkCodeReplacements = this.safeValue (this.options, 'defaultNetworkCodeReplacements', {});
                if (currencyCode in defaultNetworkCodeReplacements) {
                    // if there is a replacement for the passed networkCode, then we use it to find network-id in `options->networks` object
                    const replacementObject = defaultNetworkCodeReplacements[currencyCode]; // i.e. { 'ERC20': 'ETH' }
                    const keys = Object.keys (replacementObject);
                    for (let i = 0; i < keys.length; i++) {
                        const key = keys[i];
                        const value = replacementObject[key];
                        // if value matches to provided unified networkCode, then we use it's key to find network-id in `options->networks` object
                        if (value === networkCode) {
                            networkId = this.safeString (networkIdsByCodes, key);
                            break;
                        }
                    }
                } else {
                    // serach for network inside currency
                    const currency = this.safeDict (this.currencies, currencyCode);
                    const networks = this.safeDict (currency, 'networks');
                    const network = this.safeDict (networks, networkCode);
                    networkId = this.safeString (network, 'id');
                }
            }
            // if it wasn't found, we just set the provided value to network-id
            if (networkId === undefined) {
                networkId = networkCode;
            }
        }
        return networkId;
    }

    networkIdToCode (networkId: Str = undefined, currencyCode: Str = undefined): string {
        /**
         * @ignore
         * @method
         * @name exchange#networkIdToCode
         * @description tries to convert the provided exchange-specific networkId to an unified network Code. In order to achieve this, derived class needs to have "options['networksById']" defined.
         * @param {string} networkId exchange specific network id/title, like: TRON, Trc-20, usdt-erc20, etc
         * @param {string|undefined} currencyCode unified currency code, but this argument is not required by default, unless there is an exchange (like huobi) that needs an override of the method to be able to pass currencyCode argument additionally
         * @returns {string|undefined} unified network code
         */
        if (networkId === undefined) {
            return undefined;
        }
        const networkCodesByIds = this.safeDict (this.options, 'networksById', {});
        let networkCode = this.safeString (networkCodesByIds, networkId, networkId);
        // replace mainnet network-codes (i.e. ERC20->ETH)
        if (currencyCode !== undefined) {
            const defaultNetworkCodeReplacements = this.safeDict (this.options, 'defaultNetworkCodeReplacements', {});
            if (currencyCode in defaultNetworkCodeReplacements) {
                const replacementObject = this.safeDict (defaultNetworkCodeReplacements, currencyCode, {});
                networkCode = this.safeString (replacementObject, networkCode, networkCode);
            }
        }
        return networkCode;
    }

    handleNetworkCodeAndParams (params) {
        const networkCodeInParams = this.safeString2 (params, 'networkCode', 'network');
        if (networkCodeInParams !== undefined) {
            params = this.omit (params, [ 'networkCode', 'network' ]);
        }
        // if it was not defined by user, we should not set it from 'defaultNetworks', because handleNetworkCodeAndParams is for only request-side and thus we do not fill it with anything. We can only use 'defaultNetworks' after parsing response-side
        return [ networkCodeInParams, params ];
    }

    defaultNetworkCode (currencyCode: string) {
        let defaultNetworkCode = undefined;
        const defaultNetworks = this.safeDict (this.options, 'defaultNetworks', {});
        if (currencyCode in defaultNetworks) {
            // if currency had set its network in "defaultNetworks", use it
            defaultNetworkCode = defaultNetworks[currencyCode];
        } else {
            // otherwise, try to use the global-scope 'defaultNetwork' value (even if that network is not supported by currency, it doesn't make any problem, this will be just used "at first" if currency supports this network at all)
            const defaultNetwork = this.safeString (this.options, 'defaultNetwork');
            if (defaultNetwork !== undefined) {
                defaultNetworkCode = defaultNetwork;
            }
        }
        return defaultNetworkCode;
    }

    selectNetworkCodeFromUnifiedNetworks (currencyCode, networkCode, indexedNetworkEntries) {
        return this.selectNetworkKeyFromNetworks (currencyCode, networkCode, indexedNetworkEntries, true);
    }

    selectNetworkIdFromRawNetworks (currencyCode, networkCode, indexedNetworkEntries) {
        return this.selectNetworkKeyFromNetworks (currencyCode, networkCode, indexedNetworkEntries, false);
    }

    selectNetworkKeyFromNetworks (currencyCode, networkCode, indexedNetworkEntries, isIndexedByUnifiedNetworkCode = false) {
        // this method is used against raw & unparse network entries, which are just indexed by network id
        let chosenNetworkId = undefined;
        const availableNetworkIds = Object.keys (indexedNetworkEntries);
        const responseNetworksLength = availableNetworkIds.length;
        if (networkCode !== undefined) {
            if (responseNetworksLength === 0) {
                throw new NotSupported (this.id + ' - ' + networkCode + ' network did not return any result for ' + currencyCode);
            } else {
                // if networkCode was provided by user, we should check it after response, as the referenced exchange doesn't support network-code during request
                const networkId = isIndexedByUnifiedNetworkCode ? networkCode : this.networkCodeToId (networkCode, currencyCode);
                if (networkId in indexedNetworkEntries) {
                    chosenNetworkId = networkId;
                } else {
                    throw new NotSupported (this.id + ' - ' + networkId + ' network was not found for ' + currencyCode + ', use one of ' + availableNetworkIds.join (', '));
                }
            }
        } else {
            if (responseNetworksLength === 0) {
                throw new NotSupported (this.id + ' - no networks were returned for ' + currencyCode);
            } else {
                // if networkCode was not provided by user, then we try to use the default network (if it was defined in "defaultNetworks"), otherwise, we just return the first network entry
                const defaultNetworkCode = this.defaultNetworkCode (currencyCode);
                const defaultNetworkId = isIndexedByUnifiedNetworkCode ? defaultNetworkCode : this.networkCodeToId (defaultNetworkCode, currencyCode);
                chosenNetworkId = (defaultNetworkId in indexedNetworkEntries) ? defaultNetworkId : availableNetworkIds[0];
            }
        }
        return chosenNetworkId;
    }

    safeNumber2 (dictionary: object, key1: IndexType, key2: IndexType, d = undefined) {
        const value = this.safeString2 (dictionary, key1, key2);
        return this.parseNumber (value, d);
    }

    parseOrderBook (orderbook: object, symbol: string, timestamp: Int = undefined, bidsKey = 'bids', asksKey = 'asks', priceKey: IndexType = 0, amountKey: IndexType = 1, countOrIdKey: IndexType = 2): OrderBook {
        const bids = this.parseBidsAsks (this.safeValue (orderbook, bidsKey, []), priceKey, amountKey, countOrIdKey);
        const asks = this.parseBidsAsks (this.safeValue (orderbook, asksKey, []), priceKey, amountKey, countOrIdKey);
        return {
            'asks': this.sortBy (asks, 0),
            'bids': this.sortBy (bids, 0, true),
            'datetime': this.iso8601 (timestamp),
            'nonce': undefined,
            'symbol': symbol,
            'timestamp': timestamp,
        } as any;
    }

    parseOHLCVs (ohlcvs: object[], market: any = undefined, timeframe: string = '1m', since: Int = undefined, limit: Int = undefined): OHLCV[] {
        const results = [];
        for (let i = 0; i < ohlcvs.length; i++) {
            results.push (this.parseOHLCV (ohlcvs[i], market));
        }
        const sorted = this.sortBy (results, 0);
        return this.filterBySinceLimit (sorted, since, limit, 0) as any;
    }

    parseLeverageTiers (response: any, symbols: string[] = undefined, marketIdKey = undefined): LeverageTiers {
        // marketIdKey should only be undefined when response is a dictionary
        symbols = this.marketSymbols (symbols);
        const tiers = {};
        let symbolsLength = 0;
        if (symbols !== undefined) {
            symbolsLength = symbols.length;
        }
        const noSymbols = (symbols === undefined) || (symbolsLength === 0);
        if (Array.isArray (response)) {
            for (let i = 0; i < response.length; i++) {
                const item = response[i];
                const id = this.safeString (item, marketIdKey);
                const market = this.safeMarket (id, undefined, undefined, 'swap');
                const symbol = market['symbol'];
                const contract = this.safeBool (market, 'contract', false);
                if (contract && (noSymbols || this.inArray (symbol, symbols))) {
                    tiers[symbol] = this.parseMarketLeverageTiers (item, market);
                }
            }
        } else {
            const keys = Object.keys (response);
            for (let i = 0; i < keys.length; i++) {
                const marketId = keys[i];
                const item = response[marketId];
                const market = this.safeMarket (marketId, undefined, undefined, 'swap');
                const symbol = market['symbol'];
                const contract = this.safeBool (market, 'contract', false);
                if (contract && (noSymbols || this.inArray (symbol, symbols))) {
                    tiers[symbol] = this.parseMarketLeverageTiers (item, market);
                }
            }
        }
        return tiers;
    }

    async loadTradingLimits (symbols: Strings = undefined, reload = false, params = {}) {
        if (this.has['fetchTradingLimits']) {
            if (reload || !('limitsLoaded' in this.options)) {
                const response = await this.fetchTradingLimits (symbols);
                for (let i = 0; i < symbols.length; i++) {
                    const symbol = symbols[i];
                    this.markets[symbol] = this.deepExtend (this.markets[symbol], response[symbol]);
                }
                this.options['limitsLoaded'] = this.milliseconds ();
            }
        }
        return this.markets;
    }

    safePosition (position: Dict): Position {
        // simplified version of: /pull/12765/
        const unrealizedPnlString = this.safeString (position, 'unrealisedPnl');
        const initialMarginString = this.safeString (position, 'initialMargin');
        //
        // PERCENTAGE
        //
        const percentage = this.safeValue (position, 'percentage');
        if ((percentage === undefined) && (unrealizedPnlString !== undefined) && (initialMarginString !== undefined)) {
            // as it was done in all implementations ( aax, btcex, bybit, deribit, ftx, gate, kucoinfutures, phemex )
            const percentageString = Precise.stringMul (Precise.stringDiv (unrealizedPnlString, initialMarginString, 4), '100');
            position['percentage'] = this.parseNumber (percentageString);
        }
        // if contractSize is undefined get from market
        let contractSize = this.safeNumber (position, 'contractSize');
        const symbol = this.safeString (position, 'symbol');
        let market = undefined;
        if (symbol !== undefined) {
            market = this.safeValue (this.markets, symbol);
        }
        if (contractSize === undefined && market !== undefined) {
            contractSize = this.safeNumber (market, 'contractSize');
            position['contractSize'] = contractSize;
        }
        return position as Position;
    }

    parsePositions (positions: any[], symbols: string[] = undefined, params = {}): Position[] {
        symbols = this.marketSymbols (symbols);
        positions = this.toArray (positions);
        const result = [];
        for (let i = 0; i < positions.length; i++) {
            const position = this.extend (this.parsePosition (positions[i], undefined), params);
            result.push (position);
        }
        return this.filterByArrayPositions (result, 'symbol', symbols, false);
    }

    parseAccounts (accounts: any[], params = {}): Account[] {
        accounts = this.toArray (accounts);
        const result = [];
        for (let i = 0; i < accounts.length; i++) {
            const account = this.extend (this.parseAccount (accounts[i]), params);
            result.push (account);
        }
        return result;
    }

    parseTrades (trades: any[], market: Market = undefined, since: Int = undefined, limit: Int = undefined, params = {}): Trade[] {
        trades = this.toArray (trades);
        let result = [];
        for (let i = 0; i < trades.length; i++) {
            const trade = this.extend (this.parseTrade (trades[i], market), params);
            result.push (trade);
        }
        result = this.sortBy2 (result, 'timestamp', 'id');
        const symbol = (market !== undefined) ? market['symbol'] : undefined;
        return this.filterBySymbolSinceLimit (result, symbol, since, limit) as Trade[];
    }

    parseTransactions (transactions: any[], currency: Currency = undefined, since: Int = undefined, limit: Int = undefined, params = {}): Transaction[] {
        transactions = this.toArray (transactions);
        let result = [];
        for (let i = 0; i < transactions.length; i++) {
            const transaction = this.extend (this.parseTransaction (transactions[i], currency), params);
            result.push (transaction);
        }
        result = this.sortBy (result, 'timestamp');
        const code = (currency !== undefined) ? currency['code'] : undefined;
        return this.filterByCurrencySinceLimit (result, code, since, limit);
    }

    parseTransfers (transfers: any[], currency: Currency = undefined, since: Int = undefined, limit: Int = undefined, params = {}): TransferEntry[] {
        transfers = this.toArray (transfers);
        let result = [];
        for (let i = 0; i < transfers.length; i++) {
            const transfer = this.extend (this.parseTransfer (transfers[i], currency), params);
            result.push (transfer);
        }
        result = this.sortBy (result, 'timestamp');
        const code = (currency !== undefined) ? currency['code'] : undefined;
        return this.filterByCurrencySinceLimit (result, code, since, limit);
    }

    parseLedger (data, currency: Currency = undefined, since: Int = undefined, limit: Int = undefined, params = {}) {
        let result = [];
        const arrayData = this.toArray (data);
        for (let i = 0; i < arrayData.length; i++) {
            const itemOrItems = this.parseLedgerEntry (arrayData[i], currency);
            if (Array.isArray (itemOrItems)) {
                for (let j = 0; j < itemOrItems.length; j++) {
                    result.push (this.extend (itemOrItems[j], params));
                }
            } else {
                result.push (this.extend (itemOrItems, params));
            }
        }
        result = this.sortBy (result, 'timestamp');
        const code = (currency !== undefined) ? currency['code'] : undefined;
        return this.filterByCurrencySinceLimit (result, code, since, limit);
    }

    nonce () {
        return this.seconds ();
    }

    setHeaders (headers) {
        return headers;
    }

    marketId (symbol: string): string {
        const market = this.market (symbol);
        if (market !== undefined) {
            return market['id'];
        }
        return symbol;
    }

    symbol (symbol: string): string {
        const market = this.market (symbol);
        return this.safeString (market, 'symbol', symbol);
    }

    handleParamString (params: object, paramName: string, defaultValue: Str = undefined): [string, object] {
        const value = this.safeString (params, paramName, defaultValue);
        if (value !== undefined) {
            params = this.omit (params, paramName);
        }
        return [ value, params ];
    }

    handleParamString2 (params: object, paramName1: string, paramName2: string, defaultValue: Str = undefined): [string, object] {
        const value = this.safeString2 (params, paramName1, paramName2, defaultValue);
        if (value !== undefined) {
            params = this.omit (params, [ paramName1, paramName2 ]);
        }
        return [ value, params ];
    }

    handleParamInteger (params: object, paramName: string, defaultValue: Int = undefined): [Int, object] {
        const value = this.safeInteger (params, paramName, defaultValue);
        if (value !== undefined) {
            params = this.omit (params, paramName);
        }
        return [ value, params ];
    }

    handleParamInteger2 (params: object, paramName1: string, paramName2: string, defaultValue: Int = undefined): [Int, object] {
        const value = this.safeInteger2 (params, paramName1, paramName2, defaultValue);
        if (value !== undefined) {
            params = this.omit (params, [ paramName1, paramName2 ]);
        }
        return [ value, params ];
    }

    handleParamBool (params: object, paramName: string, defaultValue: Bool = undefined): [Bool, object] {
        const value = this.safeBool (params, paramName, defaultValue);
        if (value !== undefined) {
            params = this.omit (params, paramName);
        }
        return [ value, params ];
    }

    handleParamBool2 (params: object, paramName1: string, paramName2: string, defaultValue: Bool = undefined): [Bool, object] {
        const value = this.safeBool2 (params, paramName1, paramName2, defaultValue);
        if (value !== undefined) {
            params = this.omit (params, [ paramName1, paramName2 ]);
        }
        return [ value, params ];
    }

    resolvePath (path, params) {
        return [
            this.implodeParams (path, params),
            this.omit (params, this.extractParams (path)),
        ];
    }

    getListFromObjectValues (objects, key: IndexType) {
        const newArray = this.toArray (objects);
        const results = [];
        for (let i = 0; i < newArray.length; i++) {
            results.push (newArray[i][key]);
        }
        return results;
    }

    getSymbolsForMarketType (marketType: Str = undefined, subType: Str = undefined, symbolWithActiveStatus: boolean = true, symbolWithUnknownStatus: boolean = true) {
        let filteredMarkets = this.markets;
        if (marketType !== undefined) {
            filteredMarkets = this.filterBy (filteredMarkets, 'type', marketType);
        }
        if (subType !== undefined) {
            this.checkRequiredArgument ('getSymbolsForMarketType', subType, 'subType', [ 'linear', 'inverse', 'quanto' ]);
            filteredMarkets = this.filterBy (filteredMarkets, 'subType', subType);
        }
        const activeStatuses = [];
        if (symbolWithActiveStatus) {
            activeStatuses.push (true);
        }
        if (symbolWithUnknownStatus) {
            activeStatuses.push (undefined);
        }
        filteredMarkets = this.filterByArray (filteredMarkets, 'active', activeStatuses, false);
        return this.getListFromObjectValues (filteredMarkets, 'symbol');
    }

    filterByArray (objects, key: IndexType, values = undefined, indexed = true) {
        objects = this.toArray (objects);
        // return all of them if no values were passed
        if (values === undefined || !values) {
            return indexed ? this.indexBy (objects, key) : objects;
        }
        const results = [];
        for (let i = 0; i < objects.length; i++) {
            if (this.inArray (objects[i][key], values)) {
                results.push (objects[i]);
            }
        }
        return indexed ? this.indexBy (results, key) : results;
    }

    async fetch2 (path, api: any = 'public', method = 'GET', params = {}, headers: any = undefined, body: any = undefined, config = {}) {
        if (this.enableRateLimit) {
            const cost = this.calculateRateLimiterCost (api, method, path, params, config);
            await this.throttle (cost);
        }
        this.lastRestRequestTimestamp = this.milliseconds ();
        const request = this.sign (path, api, method, params, headers, body);
        this.last_request_headers = request['headers'];
        this.last_request_body = request['body'];
        this.last_request_url = request['url'];
        let retries = undefined;
        [ retries, params ] = this.handleOptionAndParams (params, path, 'maxRetriesOnFailure', 0);
        let retryDelay = undefined;
        [ retryDelay, params ] = this.handleOptionAndParams (params, path, 'maxRetriesOnFailureDelay', 0);
        for (let i = 0; i < retries + 1; i++) {
            try {
                return await this.fetch (request['url'], request['method'], request['headers'], request['body']);
            } catch (e) {
                if (e instanceof NetworkError) {
                    if (i < retries) {
                        if (this.verbose) {
                            this.log ('Request failed with the error: ' + e.toString () + ', retrying ' + (i + 1).toString () + ' of ' + retries.toString () + '...');
                        }
                        if ((retryDelay !== undefined) && (retryDelay !== 0)) {
                            await this.sleep (retryDelay);
                        }
                        continue;
                    }
                }
                throw e;
            }
        }
        return undefined; // this line is never reached, but exists for c# value return requirement
    }

    async request (path, api: any = 'public', method = 'GET', params = {}, headers: any = undefined, body: any = undefined, config = {}) {
        return await this.fetch2 (path, api, method, params, headers, body, config);
    }

    async loadAccounts (reload = false, params = {}) {
        if (reload) {
            this.accounts = await this.fetchAccounts (params);
        } else {
            if (this.accounts) {
                return this.accounts;
            } else {
                this.accounts = await this.fetchAccounts (params);
            }
        }
        this.accountsById = this.indexBy (this.accounts, 'id') as any;
        return this.accounts;
    }

    buildOHLCVC (trades: Trade[], timeframe: string = '1m', since: number = 0, limit: number = 2147483647): OHLCVC[] {
        // given a sorted arrays of trades (recent last) and a timeframe builds an array of OHLCV candles
        // note, default limit value (2147483647) is max int32 value
        const ms = this.parseTimeframe (timeframe) * 1000;
        const ohlcvs = [];
        const i_timestamp = 0;
        // const open = 1;
        const i_high = 2;
        const i_low = 3;
        const i_close = 4;
        const i_volume = 5;
        const i_count = 6;
        const tradesLength = trades.length;
        const oldest = Math.min (tradesLength, limit);
        for (let i = 0; i < oldest; i++) {
            const trade = trades[i];
            const ts = trade['timestamp'];
            if (ts < since) {
                continue;
            }
            const openingTime = Math.floor (ts / ms) * ms; // shift to the edge of m/h/d (but not M)
            if (openingTime < since) { // we don't need bars, that have opening time earlier than requested
                continue;
            }
            const ohlcv_length = ohlcvs.length;
            const candle = ohlcv_length - 1;
            if ((candle === -1) || (openingTime >= this.sum (ohlcvs[candle][i_timestamp], ms))) {
                // moved to a new timeframe -> create a new candle from opening trade
                ohlcvs.push ([
                    openingTime, // timestamp
                    trade['price'], // O
                    trade['price'], // H
                    trade['price'], // L
                    trade['price'], // C
                    trade['amount'], // V
                    1, // count
                ]);
            } else {
                // still processing the same timeframe -> update opening trade
                ohlcvs[candle][i_high] = Math.max (ohlcvs[candle][i_high], trade['price']);
                ohlcvs[candle][i_low] = Math.min (ohlcvs[candle][i_low], trade['price']);
                ohlcvs[candle][i_close] = trade['price'];
                ohlcvs[candle][i_volume] = this.sum (ohlcvs[candle][i_volume], trade['amount']);
                ohlcvs[candle][i_count] = this.sum (ohlcvs[candle][i_count], 1);
            }
        }
        return ohlcvs;
    }

    parseTradingViewOHLCV (ohlcvs, market = undefined, timeframe = '1m', since: Int = undefined, limit: Int = undefined) {
        const result = this.convertTradingViewToOHLCV (ohlcvs);
        return this.parseOHLCVs (result, market, timeframe, since, limit);
    }

    async editLimitBuyOrder (id: string, symbol: string, amount: number, price: Num = undefined, params = {}) {
        return await this.editLimitOrder (id, symbol, 'buy', amount, price, params);
    }

    async editLimitSellOrder (id: string, symbol: string, amount: number, price: Num = undefined, params = {}) {
        return await this.editLimitOrder (id, symbol, 'sell', amount, price, params);
    }

    async editLimitOrder (id: string, symbol: string, side: OrderSide, amount: number, price: Num = undefined, params = {}) {
        return await this.editOrder (id, symbol, 'limit', side, amount, price, params);
    }

    async editOrder (id: string, symbol: string, type: OrderType, side: OrderSide, amount: Num = undefined, price: Num = undefined, params = {}): Promise<Order> {
        await this.cancelOrder (id, symbol);
        return await this.createOrder (symbol, type, side, amount, price, params);
    }

    async editOrderWs (id: string, symbol: string, type: OrderType, side: OrderSide, amount: Num = undefined, price: Num = undefined, params = {}): Promise<Order> {
        await this.cancelOrderWs (id, symbol);
        return await this.createOrderWs (symbol, type, side, amount, price, params);
    }

    async fetchPermissions (params = {}): Promise<{}> {
        throw new NotSupported (this.id + ' fetchPermissions() is not supported yet');
    }

    async fetchPosition (symbol: string, params = {}): Promise<Position> {
        throw new NotSupported (this.id + ' fetchPosition() is not supported yet');
    }

    async fetchPositionWs (symbol: string, params = {}): Promise<Position[]> {
        throw new NotSupported (this.id + ' fetchPositionWs() is not supported yet');
    }

    async watchPosition (symbol: Str = undefined, params = {}): Promise<Position> {
        throw new NotSupported (this.id + ' watchPosition() is not supported yet');
    }

    async watchPositions (symbols: Strings = undefined, since: Int = undefined, limit: Int = undefined, params = {}): Promise<Position[]> {
        throw new NotSupported (this.id + ' watchPositions() is not supported yet');
    }

    async watchPositionForSymbols (symbols: Strings = undefined, since: Int = undefined, limit: Int = undefined, params = {}): Promise<Position[]> {
        return await this.watchPositions (symbols, since, limit, params);
    }

    async fetchPositionsForSymbol (symbol: string, params = {}): Promise<Position[]> {
        /**
         * @method
         * @name exchange#fetchPositionsForSymbol
         * @description fetches all open positions for specific symbol, unlike fetchPositions (which is designed to work with multiple symbols) so this method might be preffered for one-market position, because of less rate-limit consumption and speed
         * @param {string} symbol unified market symbol
         * @param {object} params extra parameters specific to the endpoint
         * @returns {object[]} a list of [position structure]{@link https://docs.ccxt.com/#/?id=position-structure} with maximum 3 items - possible one position for "one-way" mode, and possible two positions (long & short) for "two-way" (a.k.a. hedge) mode
         */
        throw new NotSupported (this.id + ' fetchPositionsForSymbol() is not supported yet');
    }

    async fetchPositionsForSymbolWs (symbol: string, params = {}): Promise<Position[]> {
        /**
         * @method
         * @name exchange#fetchPositionsForSymbol
         * @description fetches all open positions for specific symbol, unlike fetchPositions (which is designed to work with multiple symbols) so this method might be preffered for one-market position, because of less rate-limit consumption and speed
         * @param {string} symbol unified market symbol
         * @param {object} params extra parameters specific to the endpoint
         * @returns {object[]} a list of [position structure]{@link https://docs.ccxt.com/#/?id=position-structure} with maximum 3 items - possible one position for "one-way" mode, and possible two positions (long & short) for "two-way" (a.k.a. hedge) mode
         */
        throw new NotSupported (this.id + ' fetchPositionsForSymbol() is not supported yet');
    }

    async fetchPositions (symbols: Strings = undefined, params = {}): Promise<Position[]> {
        throw new NotSupported (this.id + ' fetchPositions() is not supported yet');
    }

    async fetchPositionsWs (symbols: Strings = undefined, params = {}): Promise<Position[]> {
        throw new NotSupported (this.id + ' fetchPositions() is not supported yet');
    }

    async fetchPositionsRisk (symbols: Strings = undefined, params = {}): Promise<Position[]> {
        throw new NotSupported (this.id + ' fetchPositionsRisk() is not supported yet');
    }

    async fetchBidsAsks (symbols: Strings = undefined, params = {}): Promise<Tickers> {
        throw new NotSupported (this.id + ' fetchBidsAsks() is not supported yet');
    }

    async fetchBorrowInterest (code: Str = undefined, symbol: Str = undefined, since: Int = undefined, limit: Int = undefined, params = {}): Promise<BorrowInterest[]> {
        throw new NotSupported (this.id + ' fetchBorrowInterest() is not supported yet');
    }

    async fetchLedger (code: Str = undefined, since: Int = undefined, limit: Int = undefined, params = {}): Promise<LedgerEntry[]> {
        throw new NotSupported (this.id + ' fetchLedger() is not supported yet');
    }

    async fetchLedgerEntry (id: string, code: Str = undefined, params = {}): Promise<LedgerEntry> {
        throw new NotSupported (this.id + ' fetchLedgerEntry() is not supported yet');
    }

    parseBidAsk (bidask, priceKey: IndexType = 0, amountKey: IndexType = 1, countOrIdKey: IndexType = 2) {
        const price = this.safeNumber (bidask, priceKey);
        const amount = this.safeNumber (bidask, amountKey);
        const countOrId = this.safeInteger (bidask, countOrIdKey);
        const bidAsk = [ price, amount ];
        if (countOrId !== undefined) {
            bidAsk.push (countOrId);
        }
        return bidAsk;
    }

    safeCurrency (currencyId: Str, currency: Currency = undefined): CurrencyInterface {
        if ((currencyId === undefined) && (currency !== undefined)) {
            return currency;
        }
        if ((this.currencies_by_id !== undefined) && (currencyId in this.currencies_by_id) && (this.currencies_by_id[currencyId] !== undefined)) {
            return this.currencies_by_id[currencyId];
        }
        let code = currencyId;
        if (currencyId !== undefined) {
            code = this.commonCurrencyCode (currencyId.toUpperCase ());
        }
        return this.safeCurrencyStructure ({
            'id': currencyId,
            'code': code,
            'precision': undefined,
        });
    }

    safeMarket (marketId: Str, market: Market = undefined, delimiter: Str = undefined, marketType: Str = undefined): MarketInterface {
        const result = this.safeMarketStructure ({
            'symbol': marketId,
            'marketId': marketId,
        });
        if (marketId !== undefined) {
            if ((this.markets_by_id !== undefined) && (marketId in this.markets_by_id)) {
                const markets = this.markets_by_id[marketId];
                const numMarkets = markets.length;
                if (numMarkets === 1) {
                    return markets[0];
                } else {
                    if (marketType === undefined) {
                        if (market === undefined) {
                            throw new ArgumentsRequired (this.id + ' safeMarket() requires a fourth argument for ' + marketId + ' to disambiguate between different markets with the same market id');
                        } else {
                            marketType = market['type'];
                        }
                    }
                    for (let i = 0; i < markets.length; i++) {
                        const currentMarket = markets[i];
                        if (currentMarket[marketType]) {
                            return currentMarket;
                        }
                    }
                }
            } else if (delimiter !== undefined && delimiter !== '') {
                const parts = marketId.split (delimiter);
                const partsLength = parts.length;
                if (partsLength === 2) {
                    result['baseId'] = this.safeString (parts, 0);
                    result['quoteId'] = this.safeString (parts, 1);
                    result['base'] = this.safeCurrencyCode (result['baseId']);
                    result['quote'] = this.safeCurrencyCode (result['quoteId']);
                    result['symbol'] = result['base'] + '/' + result['quote'];
                    return result;
                } else {
                    return result;
                }
            }
        }
        if (market !== undefined) {
            return market;
        }
        return result;
    }

    checkRequiredCredentials (error = true) {
        /**
         * @ignore
         * @method
         * @param {boolean} error throw an error that a credential is required if true
         * @returns {boolean} true if all required credentials have been set, otherwise false or an error is thrown is param error=true
         */
        const keys = Object.keys (this.requiredCredentials);
        for (let i = 0; i < keys.length; i++) {
            const key = keys[i];
            if (this.requiredCredentials[key] && !this[key]) {
                if (error) {
                    throw new AuthenticationError (this.id + ' requires "' + key + '" credential');
                } else {
                    return false;
                }
            }
        }
        return true;
    }

    oath () {
        if (this.twofa !== undefined) {
            return totp (this.twofa);
        } else {
            throw new ExchangeError (this.id + ' exchange.twofa has not been set for 2FA Two-Factor Authentication');
        }
    }

    async fetchBalance (params = {}): Promise<Balances> {
        throw new NotSupported (this.id + ' fetchBalance() is not supported yet');
    }

    async fetchBalanceWs (params = {}): Promise<Balances> {
        throw new NotSupported (this.id + ' fetchBalanceWs() is not supported yet');
    }

    parseBalance (response): Balances {
        throw new NotSupported (this.id + ' parseBalance() is not supported yet');
    }

    async watchBalance (params = {}): Promise<Balances> {
        throw new NotSupported (this.id + ' watchBalance() is not supported yet');
    }

    async fetchPartialBalance (part, params = {}) {
        const balance = await this.fetchBalance (params);
        return balance[part];
    }

    async fetchFreeBalance (params = {}) {
        return await this.fetchPartialBalance ('free', params);
    }

    async fetchUsedBalance (params = {}) {
        return await this.fetchPartialBalance ('used', params);
    }

    async fetchTotalBalance (params = {}) {
        return await this.fetchPartialBalance ('total', params);
    }

    async fetchStatus (params = {}): Promise<any> {
        throw new NotSupported (this.id + ' fetchStatus() is not supported yet');
    }

    async fetchTransactionFee (code: string, params = {}) {
        if (!this.has['fetchTransactionFees']) {
            throw new NotSupported (this.id + ' fetchTransactionFee() is not supported yet');
        }
        return await this.fetchTransactionFees ([ code ], params);
    }

    async fetchTransactionFees (codes: Strings = undefined, params = {}): Promise<{}> {
        throw new NotSupported (this.id + ' fetchTransactionFees() is not supported yet');
    }

    async fetchDepositWithdrawFees (codes: Strings = undefined, params = {}): Promise<Dictionary<DepositWithdrawFeeNetwork>> {
        throw new NotSupported (this.id + ' fetchDepositWithdrawFees() is not supported yet');
    }

    async fetchDepositWithdrawFee (code: string, params = {}): Promise<DepositWithdrawFeeNetwork> {
        if (!this.has['fetchDepositWithdrawFees']) {
            throw new NotSupported (this.id + ' fetchDepositWithdrawFee() is not supported yet');
        }
        const fees = await this.fetchDepositWithdrawFees ([ code ], params);
        return this.safeValue (fees, code);
    }

    getSupportedMapping (key, mapping = {}) {
        if (key in mapping) {
            return mapping[key];
        } else {
            throw new NotSupported (this.id + ' ' + key + ' does not have a value in mapping');
        }
    }

    async fetchCrossBorrowRate (code: string, params = {}): Promise<CrossBorrowRate> {
        await this.loadMarkets ();
        if (!this.has['fetchBorrowRates']) {
            throw new NotSupported (this.id + ' fetchCrossBorrowRate() is not supported yet');
        }
        const borrowRates = await this.fetchCrossBorrowRates (params);
        const rate = this.safeValue (borrowRates, code);
        if (rate === undefined) {
            throw new ExchangeError (this.id + ' fetchCrossBorrowRate() could not find the borrow rate for currency code ' + code);
        }
        return rate;
    }

    async fetchIsolatedBorrowRate (symbol: string, params = {}): Promise<IsolatedBorrowRate> {
        await this.loadMarkets ();
        if (!this.has['fetchBorrowRates']) {
            throw new NotSupported (this.id + ' fetchIsolatedBorrowRate() is not supported yet');
        }
        const borrowRates = await this.fetchIsolatedBorrowRates (params);
        const rate = this.safeDict (borrowRates, symbol) as IsolatedBorrowRate;
        if (rate === undefined) {
            throw new ExchangeError (this.id + ' fetchIsolatedBorrowRate() could not find the borrow rate for market symbol ' + symbol);
        }
        return rate;
    }

    handleOptionAndParams (params: object, methodName: string, optionName: string, defaultValue = undefined) {
        // This method can be used to obtain method specific properties, i.e: this.handleOptionAndParams (params, 'fetchPosition', 'marginMode', 'isolated')
        const defaultOptionName = 'default' + this.capitalize (optionName); // we also need to check the 'defaultXyzWhatever'
        // check if params contain the key
        let value = this.safeValue2 (params, optionName, defaultOptionName);
        if (value !== undefined) {
            params = this.omit (params, [ optionName, defaultOptionName ]);
        } else {
            // handle routed methods like "watchTrades > watchTradesForSymbols" (or "watchTicker > watchTickers")
            [ methodName, params ] = this.handleParamString (params, 'callerMethodName', methodName);
            // check if exchange has properties for this method
            const exchangeWideMethodOptions = this.safeValue (this.options, methodName);
            if (exchangeWideMethodOptions !== undefined) {
                // check if the option is defined inside this method's props
                value = this.safeValue2 (exchangeWideMethodOptions, optionName, defaultOptionName);
            }
            if (value === undefined) {
                // if it's still undefined, check if global exchange-wide option exists
                value = this.safeValue2 (this.options, optionName, defaultOptionName);
            }
            // if it's still undefined, use the default value
            value = (value !== undefined) ? value : defaultValue;
        }
        return [ value, params ];
    }

    handleOptionAndParams2 (params: object, methodName1: string, optionName1: string, optionName2: string, defaultValue = undefined) {
        let value = undefined;
        [ value, params ] = this.handleOptionAndParams (params, methodName1, optionName1, defaultValue);
        // if still undefined, try optionName2
        let value2 = undefined;
        [ value2, params ] = this.handleOptionAndParams (params, methodName1, optionName2, value);
        return [ value2, params ];
    }

    handleOption (methodName: string, optionName: string, defaultValue = undefined) {
        // eslint-disable-next-line no-unused-vars
        const [ result, empty ] = this.handleOptionAndParams ({}, methodName, optionName, defaultValue);
        return result;
    }

    handleMarketTypeAndParams (methodName: string, market: Market = undefined, params = {}, defaultValue = undefined): any {
        /**
         * @ignore
         * @method
         * @name exchange#handleMarketTypeAndParams
         * @param methodName the method calling handleMarketTypeAndParams
         * @param {Market} market
         * @param {object} params
         * @param {string} [params.type] type assigned by user
         * @param {string} [params.defaultType] same as params.type
         * @param {string} [defaultValue] assigned programatically in the method calling handleMarketTypeAndParams
         * @returns {[string, object]} the market type and params with type and defaultType omitted
         */
        const defaultType = this.safeString2 (this.options, 'defaultType', 'type', 'spot');
        if (defaultValue === undefined) {  // defaultValue takes precendence over exchange wide defaultType
            defaultValue = defaultType;
        }
        const methodOptions = this.safeDict (this.options, methodName);
        let methodType = defaultValue;
        if (methodOptions !== undefined) {  // user defined methodType takes precedence over defaultValue
            if (typeof methodOptions === 'string') {
                methodType = methodOptions;
            } else {
                methodType = this.safeString2 (methodOptions, 'defaultType', 'type', methodType);
            }
        }
        const marketType = (market === undefined) ? methodType : market['type'];
        const type = this.safeString2 (params, 'defaultType', 'type', marketType);
        params = this.omit (params, [ 'defaultType', 'type' ]);
        return [ type, params ];
    }

    handleSubTypeAndParams (methodName: string, market = undefined, params = {}, defaultValue = undefined) {
        let subType = undefined;
        // if set in params, it takes precedence
        const subTypeInParams = this.safeString2 (params, 'subType', 'defaultSubType');
        // avoid omitting if it's not present
        if (subTypeInParams !== undefined) {
            subType = subTypeInParams;
            params = this.omit (params, [ 'subType', 'defaultSubType' ]);
        } else {
            // at first, check from market object
            if (market !== undefined) {
                if (market['linear']) {
                    subType = 'linear';
                } else if (market['inverse']) {
                    subType = 'inverse';
                }
            }
            // if it was not defined in market object
            if (subType === undefined) {
                const values = this.handleOptionAndParams ({}, methodName, 'subType', defaultValue); // no need to re-test params here
                subType = values[0];
            }
        }
        return [ subType, params ];
    }

    handleMarginModeAndParams (methodName: string, params = {}, defaultValue = undefined) {
        /**
         * @ignore
         * @method
         * @param {object} [params] extra parameters specific to the exchange API endpoint
         * @returns {Array} the marginMode in lowercase as specified by params["marginMode"], params["defaultMarginMode"] this.options["marginMode"] or this.options["defaultMarginMode"]
         */
        return this.handleOptionAndParams (params, methodName, 'marginMode', defaultValue);
    }

    throwExactlyMatchedException (exact, string, message) {
        if (string === undefined) {
            return;
        }
        if (string in exact) {
            throw new exact[string] (message);
        }
    }

    throwBroadlyMatchedException (broad, string, message) {
        const broadKey = this.findBroadlyMatchedKey (broad, string);
        if (broadKey !== undefined) {
            throw new broad[broadKey] (message);
        }
    }

    findBroadlyMatchedKey (broad, string) {
        // a helper for matching error strings exactly vs broadly
        const keys = Object.keys (broad);
        for (let i = 0; i < keys.length; i++) {
            const key = keys[i];
            if (string !== undefined) { // #issues/12698
                if (string.indexOf (key) >= 0) {
                    return key;
                }
            }
        }
        return undefined;
    }

    handleErrors (statusCode: int, statusText: string, url: string, method: string, responseHeaders: Dict, responseBody: string, response, requestHeaders, requestBody) {
        // it is a stub method that must be overrided in the derived exchange classes
        // throw new NotSupported (this.id + ' handleErrors() not implemented yet');
        return undefined;
    }

    calculateRateLimiterCost (api, method, path, params, config = {}) {
        return this.safeValue (config, 'cost', 1);
    }

    async fetchTicker (symbol: string, params = {}): Promise<Ticker> {
        if (this.has['fetchTickers']) {
            await this.loadMarkets ();
            const market = this.market (symbol);
            symbol = market['symbol'];
            const tickers = await this.fetchTickers ([ symbol ], params);
            const ticker = this.safeDict (tickers, symbol);
            if (ticker === undefined) {
                throw new NullResponse (this.id + ' fetchTickers() could not find a ticker for ' + symbol);
            } else {
                return ticker as Ticker;
            }
        } else {
            throw new NotSupported (this.id + ' fetchTicker() is not supported yet');
        }
    }

    async fetchTickerWs (symbol: string, params = {}): Promise<Ticker> {
        if (this.has['fetchTickersWs']) {
            await this.loadMarkets ();
            const market = this.market (symbol);
            symbol = market['symbol'];
            const tickers = await this.fetchTickersWs ([ symbol ], params);
            const ticker = this.safeDict (tickers, symbol);
            if (ticker === undefined) {
                throw new NullResponse (this.id + ' fetchTickerWs() could not find a ticker for ' + symbol);
            } else {
                return ticker as Ticker;
            }
        } else {
            throw new NotSupported (this.id + ' fetchTickerWs() is not supported yet');
        }
    }

    async watchTicker (symbol: string, params = {}): Promise<Ticker> {
        throw new NotSupported (this.id + ' watchTicker() is not supported yet');
    }

    async fetchTickers (symbols: Strings = undefined, params = {}): Promise<Tickers> {
        throw new NotSupported (this.id + ' fetchTickers() is not supported yet');
    }

    async fetchTickersWs (symbols: Strings = undefined, params = {}): Promise<Tickers> {
        throw new NotSupported (this.id + ' fetchTickers() is not supported yet');
    }

    async fetchOrderBooks (symbols: Strings = undefined, limit: Int = undefined, params = {}): Promise<Dictionary<OrderBook>> {
        throw new NotSupported (this.id + ' fetchOrderBooks() is not supported yet');
    }

    async watchBidsAsks (symbols: Strings = undefined, params = {}): Promise<Tickers> {
        throw new NotSupported (this.id + ' watchBidsAsks() is not supported yet');
    }

    async watchTickers (symbols: Strings = undefined, params = {}): Promise<Tickers> {
        throw new NotSupported (this.id + ' watchTickers() is not supported yet');
    }

    async fetchOrder (id: string, symbol: Str = undefined, params = {}): Promise<Order> {
        throw new NotSupported (this.id + ' fetchOrder() is not supported yet');
    }

    async fetchOrderWs (id: string, symbol: Str = undefined, params = {}): Promise<Order> {
        throw new NotSupported (this.id + ' fetchOrderWs() is not supported yet');
    }

    async fetchOrderStatus (id: string, symbol: Str = undefined, params = {}): Promise<string> {
        // TODO: TypeScript: change method signature by replacing
        // Promise<string> with Promise<Order['status']>.
        const order = await this.fetchOrder (id, symbol, params);
        return order['status'];
    }

    async fetchUnifiedOrder (order, params = {}): Promise<Order> {
        return await this.fetchOrder (this.safeString (order, 'id'), this.safeString (order, 'symbol'), params);
    }

    async createOrder (symbol: string, type: OrderType, side: OrderSide, amount: number, price: Num = undefined, params = {}): Promise<Order> {
        throw new NotSupported (this.id + ' createOrder() is not supported yet');
    }

    async createTrailingAmountOrder (symbol: string, type: OrderType, side: OrderSide, amount: number, price: Num = undefined, trailingAmount = undefined, trailingTriggerPrice = undefined, params = {}): Promise<Order> {
        /**
         * @method
         * @name createTrailingAmountOrder
         * @description create a trailing order by providing the symbol, type, side, amount, price and trailingAmount
         * @param {string} symbol unified symbol of the market to create an order in
         * @param {string} type 'market' or 'limit'
         * @param {string} side 'buy' or 'sell'
         * @param {float} amount how much you want to trade in units of the base currency, or number of contracts
         * @param {float} [price] the price for the order to be filled at, in units of the quote currency, ignored in market orders
         * @param {float} trailingAmount the quote amount to trail away from the current market price
         * @param {float} [trailingTriggerPrice] the price to activate a trailing order, default uses the price argument
         * @param {object} [params] extra parameters specific to the exchange API endpoint
         * @returns {object} an [order structure]{@link https://docs.ccxt.com/#/?id=order-structure}
         */
        if (trailingAmount === undefined) {
            throw new ArgumentsRequired (this.id + ' createTrailingAmountOrder() requires a trailingAmount argument');
        }
        params['trailingAmount'] = trailingAmount;
        if (trailingTriggerPrice !== undefined) {
            params['trailingTriggerPrice'] = trailingTriggerPrice;
        }
        if (this.has['createTrailingAmountOrder']) {
            return await this.createOrder (symbol, type, side, amount, price, params);
        }
        throw new NotSupported (this.id + ' createTrailingAmountOrder() is not supported yet');
    }

    async createTrailingAmountOrderWs (symbol: string, type: OrderType, side: OrderSide, amount: number, price: Num = undefined, trailingAmount = undefined, trailingTriggerPrice = undefined, params = {}): Promise<Order> {
        /**
         * @method
         * @name createTrailingAmountOrderWs
         * @description create a trailing order by providing the symbol, type, side, amount, price and trailingAmount
         * @param {string} symbol unified symbol of the market to create an order in
         * @param {string} type 'market' or 'limit'
         * @param {string} side 'buy' or 'sell'
         * @param {float} amount how much you want to trade in units of the base currency, or number of contracts
         * @param {float} [price] the price for the order to be filled at, in units of the quote currency, ignored in market orders
         * @param {float} trailingAmount the quote amount to trail away from the current market price
         * @param {float} [trailingTriggerPrice] the price to activate a trailing order, default uses the price argument
         * @param {object} [params] extra parameters specific to the exchange API endpoint
         * @returns {object} an [order structure]{@link https://docs.ccxt.com/#/?id=order-structure}
         */
        if (trailingAmount === undefined) {
            throw new ArgumentsRequired (this.id + ' createTrailingAmountOrderWs() requires a trailingAmount argument');
        }
        params['trailingAmount'] = trailingAmount;
        if (trailingTriggerPrice !== undefined) {
            params['trailingTriggerPrice'] = trailingTriggerPrice;
        }
        if (this.has['createTrailingAmountOrderWs']) {
            return await this.createOrderWs (symbol, type, side, amount, price, params);
        }
        throw new NotSupported (this.id + ' createTrailingAmountOrderWs() is not supported yet');
    }

    async createTrailingPercentOrder (symbol: string, type: OrderType, side: OrderSide, amount: number, price: Num = undefined, trailingPercent = undefined, trailingTriggerPrice = undefined, params = {}): Promise<Order> {
        /**
         * @method
         * @name createTrailingPercentOrder
         * @description create a trailing order by providing the symbol, type, side, amount, price and trailingPercent
         * @param {string} symbol unified symbol of the market to create an order in
         * @param {string} type 'market' or 'limit'
         * @param {string} side 'buy' or 'sell'
         * @param {float} amount how much you want to trade in units of the base currency, or number of contracts
         * @param {float} [price] the price for the order to be filled at, in units of the quote currency, ignored in market orders
         * @param {float} trailingPercent the percent to trail away from the current market price
         * @param {float} [trailingTriggerPrice] the price to activate a trailing order, default uses the price argument
         * @param {object} [params] extra parameters specific to the exchange API endpoint
         * @returns {object} an [order structure]{@link https://docs.ccxt.com/#/?id=order-structure}
         */
        if (trailingPercent === undefined) {
            throw new ArgumentsRequired (this.id + ' createTrailingPercentOrder() requires a trailingPercent argument');
        }
        params['trailingPercent'] = trailingPercent;
        if (trailingTriggerPrice !== undefined) {
            params['trailingTriggerPrice'] = trailingTriggerPrice;
        }
        if (this.has['createTrailingPercentOrder']) {
            return await this.createOrder (symbol, type, side, amount, price, params);
        }
        throw new NotSupported (this.id + ' createTrailingPercentOrder() is not supported yet');
    }

    async createTrailingPercentOrderWs (symbol: string, type: OrderType, side: OrderSide, amount: number, price: Num = undefined, trailingPercent = undefined, trailingTriggerPrice = undefined, params = {}): Promise<Order> {
        /**
         * @method
         * @name createTrailingPercentOrderWs
         * @description create a trailing order by providing the symbol, type, side, amount, price and trailingPercent
         * @param {string} symbol unified symbol of the market to create an order in
         * @param {string} type 'market' or 'limit'
         * @param {string} side 'buy' or 'sell'
         * @param {float} amount how much you want to trade in units of the base currency, or number of contracts
         * @param {float} [price] the price for the order to be filled at, in units of the quote currency, ignored in market orders
         * @param {float} trailingPercent the percent to trail away from the current market price
         * @param {float} [trailingTriggerPrice] the price to activate a trailing order, default uses the price argument
         * @param {object} [params] extra parameters specific to the exchange API endpoint
         * @returns {object} an [order structure]{@link https://docs.ccxt.com/#/?id=order-structure}
         */
        if (trailingPercent === undefined) {
            throw new ArgumentsRequired (this.id + ' createTrailingPercentOrderWs() requires a trailingPercent argument');
        }
        params['trailingPercent'] = trailingPercent;
        if (trailingTriggerPrice !== undefined) {
            params['trailingTriggerPrice'] = trailingTriggerPrice;
        }
        if (this.has['createTrailingPercentOrderWs']) {
            return await this.createOrderWs (symbol, type, side, amount, price, params);
        }
        throw new NotSupported (this.id + ' createTrailingPercentOrderWs() is not supported yet');
    }

    async createMarketOrderWithCost (symbol: string, side: OrderSide, cost: number, params = {}) {
        /**
         * @method
         * @name createMarketOrderWithCost
         * @description create a market order by providing the symbol, side and cost
         * @param {string} symbol unified symbol of the market to create an order in
         * @param {string} side 'buy' or 'sell'
         * @param {float} cost how much you want to trade in units of the quote currency
         * @param {object} [params] extra parameters specific to the exchange API endpoint
         * @returns {object} an [order structure]{@link https://docs.ccxt.com/#/?id=order-structure}
         */
        if (this.has['createMarketOrderWithCost'] || (this.has['createMarketBuyOrderWithCost'] && this.has['createMarketSellOrderWithCost'])) {
            return await this.createOrder (symbol, 'market', side, cost, 1, params);
        }
        throw new NotSupported (this.id + ' createMarketOrderWithCost() is not supported yet');
    }

    async createMarketBuyOrderWithCost (symbol: string, cost: number, params = {}): Promise<Order> {
        /**
         * @method
         * @name createMarketBuyOrderWithCost
         * @description create a market buy order by providing the symbol and cost
         * @param {string} symbol unified symbol of the market to create an order in
         * @param {float} cost how much you want to trade in units of the quote currency
         * @param {object} [params] extra parameters specific to the exchange API endpoint
         * @returns {object} an [order structure]{@link https://docs.ccxt.com/#/?id=order-structure}
         */
        if (this.options['createMarketBuyOrderRequiresPrice'] || this.has['createMarketBuyOrderWithCost']) {
            return await this.createOrder (symbol, 'market', 'buy', cost, 1, params);
        }
        throw new NotSupported (this.id + ' createMarketBuyOrderWithCost() is not supported yet');
    }

    async createMarketSellOrderWithCost (symbol: string, cost: number, params = {}): Promise<Order> {
        /**
         * @method
         * @name createMarketSellOrderWithCost
         * @description create a market sell order by providing the symbol and cost
         * @param {string} symbol unified symbol of the market to create an order in
         * @param {float} cost how much you want to trade in units of the quote currency
         * @param {object} [params] extra parameters specific to the exchange API endpoint
         * @returns {object} an [order structure]{@link https://docs.ccxt.com/#/?id=order-structure}
         */
        if (this.options['createMarketSellOrderRequiresPrice'] || this.has['createMarketSellOrderWithCost']) {
            return await this.createOrder (symbol, 'market', 'sell', cost, 1, params);
        }
        throw new NotSupported (this.id + ' createMarketSellOrderWithCost() is not supported yet');
    }

    async createMarketOrderWithCostWs (symbol: string, side: OrderSide, cost: number, params = {}) {
        /**
         * @method
         * @name createMarketOrderWithCostWs
         * @description create a market order by providing the symbol, side and cost
         * @param {string} symbol unified symbol of the market to create an order in
         * @param {string} side 'buy' or 'sell'
         * @param {float} cost how much you want to trade in units of the quote currency
         * @param {object} [params] extra parameters specific to the exchange API endpoint
         * @returns {object} an [order structure]{@link https://docs.ccxt.com/#/?id=order-structure}
         */
        if (this.has['createMarketOrderWithCostWs'] || (this.has['createMarketBuyOrderWithCostWs'] && this.has['createMarketSellOrderWithCostWs'])) {
            return await this.createOrderWs (symbol, 'market', side, cost, 1, params);
        }
        throw new NotSupported (this.id + ' createMarketOrderWithCostWs() is not supported yet');
    }

    async createTriggerOrder (symbol: string, type: OrderType, side: OrderSide, amount: number, price: Num = undefined, triggerPrice: Num = undefined, params = {}): Promise<Order> {
        /**
         * @method
         * @name createTriggerOrder
         * @description create a trigger stop order (type 1)
         * @param {string} symbol unified symbol of the market to create an order in
         * @param {string} type 'market' or 'limit'
         * @param {string} side 'buy' or 'sell'
         * @param {float} amount how much you want to trade in units of the base currency or the number of contracts
         * @param {float} [price] the price to fulfill the order, in units of the quote currency, ignored in market orders
         * @param {float} triggerPrice the price to trigger the stop order, in units of the quote currency
         * @param {object} [params] extra parameters specific to the exchange API endpoint
         * @returns {object} an [order structure]{@link https://docs.ccxt.com/#/?id=order-structure}
         */
        if (triggerPrice === undefined) {
            throw new ArgumentsRequired (this.id + ' createTriggerOrder() requires a triggerPrice argument');
        }
        params['triggerPrice'] = triggerPrice;
        if (this.has['createTriggerOrder']) {
            return await this.createOrder (symbol, type, side, amount, price, params);
        }
        throw new NotSupported (this.id + ' createTriggerOrder() is not supported yet');
    }

    async createTriggerOrderWs (symbol: string, type: OrderType, side: OrderSide, amount: number, price: Num = undefined, triggerPrice: Num = undefined, params = {}): Promise<Order> {
        /**
         * @method
         * @name createTriggerOrderWs
         * @description create a trigger stop order (type 1)
         * @param {string} symbol unified symbol of the market to create an order in
         * @param {string} type 'market' or 'limit'
         * @param {string} side 'buy' or 'sell'
         * @param {float} amount how much you want to trade in units of the base currency or the number of contracts
         * @param {float} [price] the price to fulfill the order, in units of the quote currency, ignored in market orders
         * @param {float} triggerPrice the price to trigger the stop order, in units of the quote currency
         * @param {object} [params] extra parameters specific to the exchange API endpoint
         * @returns {object} an [order structure]{@link https://docs.ccxt.com/#/?id=order-structure}
         */
        if (triggerPrice === undefined) {
            throw new ArgumentsRequired (this.id + ' createTriggerOrderWs() requires a triggerPrice argument');
        }
        params['triggerPrice'] = triggerPrice;
        if (this.has['createTriggerOrderWs']) {
            return await this.createOrderWs (symbol, type, side, amount, price, params);
        }
        throw new NotSupported (this.id + ' createTriggerOrderWs() is not supported yet');
    }

    async createStopLossOrder (symbol: string, type: OrderType, side: OrderSide, amount: number, price: Num = undefined, stopLossPrice: Num = undefined, params = {}): Promise<Order> {
        /**
         * @method
         * @name createStopLossOrder
         * @description create a trigger stop loss order (type 2)
         * @param {string} symbol unified symbol of the market to create an order in
         * @param {string} type 'market' or 'limit'
         * @param {string} side 'buy' or 'sell'
         * @param {float} amount how much you want to trade in units of the base currency or the number of contracts
         * @param {float} [price] the price to fulfill the order, in units of the quote currency, ignored in market orders
         * @param {float} stopLossPrice the price to trigger the stop loss order, in units of the quote currency
         * @param {object} [params] extra parameters specific to the exchange API endpoint
         * @returns {object} an [order structure]{@link https://docs.ccxt.com/#/?id=order-structure}
         */
        if (stopLossPrice === undefined) {
            throw new ArgumentsRequired (this.id + ' createStopLossOrder() requires a stopLossPrice argument');
        }
        params['stopLossPrice'] = stopLossPrice;
        if (this.has['createStopLossOrder']) {
            return await this.createOrder (symbol, type, side, amount, price, params);
        }
        throw new NotSupported (this.id + ' createStopLossOrder() is not supported yet');
    }

    async createStopLossOrderWs (symbol: string, type: OrderType, side: OrderSide, amount: number, price: Num = undefined, stopLossPrice: Num = undefined, params = {}): Promise<Order> {
        /**
         * @method
         * @name createStopLossOrderWs
         * @description create a trigger stop loss order (type 2)
         * @param {string} symbol unified symbol of the market to create an order in
         * @param {string} type 'market' or 'limit'
         * @param {string} side 'buy' or 'sell'
         * @param {float} amount how much you want to trade in units of the base currency or the number of contracts
         * @param {float} [price] the price to fulfill the order, in units of the quote currency, ignored in market orders
         * @param {float} stopLossPrice the price to trigger the stop loss order, in units of the quote currency
         * @param {object} [params] extra parameters specific to the exchange API endpoint
         * @returns {object} an [order structure]{@link https://docs.ccxt.com/#/?id=order-structure}
         */
        if (stopLossPrice === undefined) {
            throw new ArgumentsRequired (this.id + ' createStopLossOrderWs() requires a stopLossPrice argument');
        }
        params['stopLossPrice'] = stopLossPrice;
        if (this.has['createStopLossOrderWs']) {
            return await this.createOrderWs (symbol, type, side, amount, price, params);
        }
        throw new NotSupported (this.id + ' createStopLossOrderWs() is not supported yet');
    }

    async createTakeProfitOrder (symbol: string, type: OrderType, side: OrderSide, amount: number, price: Num = undefined, takeProfitPrice: Num = undefined, params = {}): Promise<Order> {
        /**
         * @method
         * @name createTakeProfitOrder
         * @description create a trigger take profit order (type 2)
         * @param {string} symbol unified symbol of the market to create an order in
         * @param {string} type 'market' or 'limit'
         * @param {string} side 'buy' or 'sell'
         * @param {float} amount how much you want to trade in units of the base currency or the number of contracts
         * @param {float} [price] the price to fulfill the order, in units of the quote currency, ignored in market orders
         * @param {float} takeProfitPrice the price to trigger the take profit order, in units of the quote currency
         * @param {object} [params] extra parameters specific to the exchange API endpoint
         * @returns {object} an [order structure]{@link https://docs.ccxt.com/#/?id=order-structure}
         */
        if (takeProfitPrice === undefined) {
            throw new ArgumentsRequired (this.id + ' createTakeProfitOrder() requires a takeProfitPrice argument');
        }
        params['takeProfitPrice'] = takeProfitPrice;
        if (this.has['createTakeProfitOrder']) {
            return await this.createOrder (symbol, type, side, amount, price, params);
        }
        throw new NotSupported (this.id + ' createTakeProfitOrder() is not supported yet');
    }

    async createTakeProfitOrderWs (symbol: string, type: OrderType, side: OrderSide, amount: number, price: Num = undefined, takeProfitPrice: Num = undefined, params = {}): Promise<Order> {
        /**
         * @method
         * @name createTakeProfitOrderWs
         * @description create a trigger take profit order (type 2)
         * @param {string} symbol unified symbol of the market to create an order in
         * @param {string} type 'market' or 'limit'
         * @param {string} side 'buy' or 'sell'
         * @param {float} amount how much you want to trade in units of the base currency or the number of contracts
         * @param {float} [price] the price to fulfill the order, in units of the quote currency, ignored in market orders
         * @param {float} takeProfitPrice the price to trigger the take profit order, in units of the quote currency
         * @param {object} [params] extra parameters specific to the exchange API endpoint
         * @returns {object} an [order structure]{@link https://docs.ccxt.com/#/?id=order-structure}
         */
        if (takeProfitPrice === undefined) {
            throw new ArgumentsRequired (this.id + ' createTakeProfitOrderWs() requires a takeProfitPrice argument');
        }
        params['takeProfitPrice'] = takeProfitPrice;
        if (this.has['createTakeProfitOrderWs']) {
            return await this.createOrderWs (symbol, type, side, amount, price, params);
        }
        throw new NotSupported (this.id + ' createTakeProfitOrderWs() is not supported yet');
    }

    async createOrderWithTakeProfitAndStopLoss (symbol: string, type: OrderType, side: OrderSide, amount: number, price: Num = undefined, takeProfit: Num = undefined, stopLoss: Num = undefined, params = {}): Promise<Order> {
        /**
         * @method
         * @name createOrderWithTakeProfitAndStopLoss
         * @description create an order with a stop loss or take profit attached (type 3)
         * @param {string} symbol unified symbol of the market to create an order in
         * @param {string} type 'market' or 'limit'
         * @param {string} side 'buy' or 'sell'
         * @param {float} amount how much you want to trade in units of the base currency or the number of contracts
         * @param {float} [price] the price to fulfill the order, in units of the quote currency, ignored in market orders
         * @param {float} [takeProfit] the take profit price, in units of the quote currency
         * @param {float} [stopLoss] the stop loss price, in units of the quote currency
         * @param {object} [params] extra parameters specific to the exchange API endpoint
         * @param {string} [params.takeProfitType] *not available on all exchanges* 'limit' or 'market'
         * @param {string} [params.stopLossType] *not available on all exchanges* 'limit' or 'market'
         * @param {string} [params.takeProfitPriceType] *not available on all exchanges* 'last', 'mark' or 'index'
         * @param {string} [params.stopLossPriceType] *not available on all exchanges* 'last', 'mark' or 'index'
         * @param {float} [params.takeProfitLimitPrice] *not available on all exchanges* limit price for a limit take profit order
         * @param {float} [params.stopLossLimitPrice] *not available on all exchanges* stop loss for a limit stop loss order
         * @param {float} [params.takeProfitAmount] *not available on all exchanges* the amount for a take profit
         * @param {float} [params.stopLossAmount] *not available on all exchanges* the amount for a stop loss
         * @returns {object} an [order structure]{@link https://docs.ccxt.com/#/?id=order-structure}
         */
        params = this.setTakeProfitAndStopLossParams (symbol, type, side, amount, price, takeProfit, stopLoss, params);
        if (this.has['createOrderWithTakeProfitAndStopLoss']) {
            return await this.createOrder (symbol, type, side, amount, price, params);
        }
        throw new NotSupported (this.id + ' createOrderWithTakeProfitAndStopLoss() is not supported yet');
    }

    setTakeProfitAndStopLossParams (symbol: string, type: OrderType, side: OrderSide, amount: number, price: Num = undefined, takeProfit: Num = undefined, stopLoss: Num = undefined, params = {}) {
        if ((takeProfit === undefined) && (stopLoss === undefined)) {
            throw new ArgumentsRequired (this.id + ' createOrderWithTakeProfitAndStopLoss() requires either a takeProfit or stopLoss argument');
        }
        if (takeProfit !== undefined) {
            params['takeProfit'] = {
                'triggerPrice': takeProfit,
            };
        }
        if (stopLoss !== undefined) {
            params['stopLoss'] = {
                'triggerPrice': stopLoss,
            };
        }
        const takeProfitType = this.safeString (params, 'takeProfitType');
        const takeProfitPriceType = this.safeString (params, 'takeProfitPriceType');
        const takeProfitLimitPrice = this.safeString (params, 'takeProfitLimitPrice');
        const takeProfitAmount = this.safeString (params, 'takeProfitAmount');
        const stopLossType = this.safeString (params, 'stopLossType');
        const stopLossPriceType = this.safeString (params, 'stopLossPriceType');
        const stopLossLimitPrice = this.safeString (params, 'stopLossLimitPrice');
        const stopLossAmount = this.safeString (params, 'stopLossAmount');
        if (takeProfitType !== undefined) {
            params['takeProfit']['type'] = takeProfitType;
        }
        if (takeProfitPriceType !== undefined) {
            params['takeProfit']['priceType'] = takeProfitPriceType;
        }
        if (takeProfitLimitPrice !== undefined) {
            params['takeProfit']['price'] = this.parseToNumeric (takeProfitLimitPrice);
        }
        if (takeProfitAmount !== undefined) {
            params['takeProfit']['amount'] = this.parseToNumeric (takeProfitAmount);
        }
        if (stopLossType !== undefined) {
            params['stopLoss']['type'] = stopLossType;
        }
        if (stopLossPriceType !== undefined) {
            params['stopLoss']['priceType'] = stopLossPriceType;
        }
        if (stopLossLimitPrice !== undefined) {
            params['stopLoss']['price'] = this.parseToNumeric (stopLossLimitPrice);
        }
        if (stopLossAmount !== undefined) {
            params['stopLoss']['amount'] = this.parseToNumeric (stopLossAmount);
        }
        params = this.omit (params, [ 'takeProfitType', 'takeProfitPriceType', 'takeProfitLimitPrice', 'takeProfitAmount', 'stopLossType', 'stopLossPriceType', 'stopLossLimitPrice', 'stopLossAmount' ]);
        return params;
    }

    async createOrderWithTakeProfitAndStopLossWs (symbol: string, type: OrderType, side: OrderSide, amount: number, price: Num = undefined, takeProfit: Num = undefined, stopLoss: Num = undefined, params = {}): Promise<Order> {
        /**
         * @method
         * @name createOrderWithTakeProfitAndStopLossWs
         * @description create an order with a stop loss or take profit attached (type 3)
         * @param {string} symbol unified symbol of the market to create an order in
         * @param {string} type 'market' or 'limit'
         * @param {string} side 'buy' or 'sell'
         * @param {float} amount how much you want to trade in units of the base currency or the number of contracts
         * @param {float} [price] the price to fulfill the order, in units of the quote currency, ignored in market orders
         * @param {float} [takeProfit] the take profit price, in units of the quote currency
         * @param {float} [stopLoss] the stop loss price, in units of the quote currency
         * @param {object} [params] extra parameters specific to the exchange API endpoint
         * @param {string} [params.takeProfitType] *not available on all exchanges* 'limit' or 'market'
         * @param {string} [params.stopLossType] *not available on all exchanges* 'limit' or 'market'
         * @param {string} [params.takeProfitPriceType] *not available on all exchanges* 'last', 'mark' or 'index'
         * @param {string} [params.stopLossPriceType] *not available on all exchanges* 'last', 'mark' or 'index'
         * @param {float} [params.takeProfitLimitPrice] *not available on all exchanges* limit price for a limit take profit order
         * @param {float} [params.stopLossLimitPrice] *not available on all exchanges* stop loss for a limit stop loss order
         * @param {float} [params.takeProfitAmount] *not available on all exchanges* the amount for a take profit
         * @param {float} [params.stopLossAmount] *not available on all exchanges* the amount for a stop loss
         * @returns {object} an [order structure]{@link https://docs.ccxt.com/#/?id=order-structure}
         */
        params = this.setTakeProfitAndStopLossParams (symbol, type, side, amount, price, takeProfit, stopLoss, params);
        if (this.has['createOrderWithTakeProfitAndStopLossWs']) {
            return await this.createOrderWs (symbol, type, side, amount, price, params);
        }
        throw new NotSupported (this.id + ' createOrderWithTakeProfitAndStopLossWs() is not supported yet');
    }

    async createOrders (orders: OrderRequest[], params = {}): Promise<Order[]> {
        throw new NotSupported (this.id + ' createOrders() is not supported yet');
    }

    async createOrderWs (symbol: string, type: OrderType, side: OrderSide, amount: number, price: Num = undefined, params = {}): Promise<Order> {
        throw new NotSupported (this.id + ' createOrderWs() is not supported yet');
    }

    async cancelOrder (id: string, symbol: Str = undefined, params = {}): Promise<{}> {
        throw new NotSupported (this.id + ' cancelOrder() is not supported yet');
    }

    async cancelOrderWs (id: string, symbol: Str = undefined, params = {}): Promise<{}> {
        throw new NotSupported (this.id + ' cancelOrderWs() is not supported yet');
    }

    async cancelOrdersWs (ids: string[], symbol: Str = undefined, params = {}): Promise<{}> {
        throw new NotSupported (this.id + ' cancelOrdersWs() is not supported yet');
    }

    async cancelAllOrders (symbol: Str = undefined, params = {}): Promise<{}> {
        throw new NotSupported (this.id + ' cancelAllOrders() is not supported yet');
    }

    async cancelAllOrdersAfter (timeout: Int, params = {}): Promise<{}> {
        throw new NotSupported (this.id + ' cancelAllOrdersAfter() is not supported yet');
    }

    async cancelOrdersForSymbols (orders: CancellationRequest[], params = {}): Promise<{}> {
        throw new NotSupported (this.id + ' cancelOrdersForSymbols() is not supported yet');
    }

    async cancelAllOrdersWs (symbol: Str = undefined, params = {}): Promise<{}> {
        throw new NotSupported (this.id + ' cancelAllOrdersWs() is not supported yet');
    }

    async cancelUnifiedOrder (order, params = {}): Promise<{}> {
        return this.cancelOrder (this.safeString (order, 'id'), this.safeString (order, 'symbol'), params);
    }

    async fetchOrders (symbol: Str = undefined, since: Int = undefined, limit: Int = undefined, params = {}): Promise<Order[]> {
        if (this.has['fetchOpenOrders'] && this.has['fetchClosedOrders']) {
            throw new NotSupported (this.id + ' fetchOrders() is not supported yet, consider using fetchOpenOrders() and fetchClosedOrders() instead');
        }
        throw new NotSupported (this.id + ' fetchOrders() is not supported yet');
    }

    async fetchOrdersWs (symbol: Str = undefined, since: Int = undefined, limit: Int = undefined, params = {}): Promise<Order[]> {
        throw new NotSupported (this.id + ' fetchOrdersWs() is not supported yet');
    }

    async fetchOrderTrades (id: string, symbol: Str = undefined, since: Int = undefined, limit: Int = undefined, params = {}): Promise<Trade[]> {
        throw new NotSupported (this.id + ' fetchOrderTrades() is not supported yet');
    }

    async watchOrders (symbol: Str = undefined, since: Int = undefined, limit: Int = undefined, params = {}): Promise<Order[]> {
        throw new NotSupported (this.id + ' watchOrders() is not supported yet');
    }

    async fetchOpenOrders (symbol: Str = undefined, since: Int = undefined, limit: Int = undefined, params = {}): Promise<Order[]> {
        if (this.has['fetchOrders']) {
            const orders = await this.fetchOrders (symbol, since, limit, params);
            return this.filterBy (orders, 'status', 'open') as Order[];
        }
        throw new NotSupported (this.id + ' fetchOpenOrders() is not supported yet');
    }

    async fetchOpenOrdersWs (symbol: Str = undefined, since: Int = undefined, limit: Int = undefined, params = {}): Promise<Order[]> {
        if (this.has['fetchOrdersWs']) {
            const orders = await this.fetchOrdersWs (symbol, since, limit, params);
            return this.filterBy (orders, 'status', 'open') as Order[];
        }
        throw new NotSupported (this.id + ' fetchOpenOrdersWs() is not supported yet');
    }

    async fetchClosedOrders (symbol: Str = undefined, since: Int = undefined, limit: Int = undefined, params = {}): Promise<Order[]> {
        if (this.has['fetchOrders']) {
            const orders = await this.fetchOrders (symbol, since, limit, params);
            return this.filterBy (orders, 'status', 'closed') as Order[];
        }
        throw new NotSupported (this.id + ' fetchClosedOrders() is not supported yet');
    }

    async fetchCanceledAndClosedOrders (symbol: Str = undefined, since: Int = undefined, limit: Int = undefined, params = {}): Promise<Order[]> {
        throw new NotSupported (this.id + ' fetchCanceledAndClosedOrders() is not supported yet');
    }

    async fetchClosedOrdersWs (symbol: Str = undefined, since: Int = undefined, limit: Int = undefined, params = {}): Promise<Order[]> {
        if (this.has['fetchOrdersWs']) {
            const orders = await this.fetchOrdersWs (symbol, since, limit, params);
            return this.filterBy (orders, 'status', 'closed') as Order[];
        }
        throw new NotSupported (this.id + ' fetchClosedOrdersWs() is not supported yet');
    }

    async fetchMyTrades (symbol: Str = undefined, since: Int = undefined, limit: Int = undefined, params = {}): Promise<Trade[]> {
        throw new NotSupported (this.id + ' fetchMyTrades() is not supported yet');
    }

    async fetchMyLiquidations (symbol: Str = undefined, since: Int = undefined, limit: Int = undefined, params = {}): Promise<Liquidation[]> {
        throw new NotSupported (this.id + ' fetchMyLiquidations() is not supported yet');
    }

    async fetchLiquidations (symbol: string, since: Int = undefined, limit: Int = undefined, params = {}): Promise<Liquidation[]> {
        throw new NotSupported (this.id + ' fetchLiquidations() is not supported yet');
    }

    async fetchMyTradesWs (symbol: Str = undefined, since: Int = undefined, limit: Int = undefined, params = {}): Promise<Trade[]> {
        throw new NotSupported (this.id + ' fetchMyTradesWs() is not supported yet');
    }

    async watchMyTrades (symbol: Str = undefined, since: Int = undefined, limit: Int = undefined, params = {}): Promise<Trade[]> {
        throw new NotSupported (this.id + ' watchMyTrades() is not supported yet');
    }

    async fetchGreeks (symbol: string, params = {}): Promise<Greeks> {
        throw new NotSupported (this.id + ' fetchGreeks() is not supported yet');
    }

    async fetchOptionChain (code: string, params = {}): Promise<OptionChain> {
        throw new NotSupported (this.id + ' fetchOptionChain() is not supported yet');
    }

    async fetchOption (symbol: string, params = {}): Promise<Option> {
        throw new NotSupported (this.id + ' fetchOption() is not supported yet');
    }

    async fetchConvertQuote (fromCode: string, toCode: string, amount: Num = undefined, params = {}): Promise<Conversion> {
        throw new NotSupported (this.id + ' fetchConvertQuote() is not supported yet');
    }

    async fetchDepositsWithdrawals (code: Str = undefined, since: Int = undefined, limit: Int = undefined, params = {}): Promise<Transaction[]> {
        /**
         * @method
         * @name exchange#fetchDepositsWithdrawals
         * @description fetch history of deposits and withdrawals
         * @param {string} [code] unified currency code for the currency of the deposit/withdrawals, default is undefined
         * @param {int} [since] timestamp in ms of the earliest deposit/withdrawal, default is undefined
         * @param {int} [limit] max number of deposit/withdrawals to return, default is undefined
         * @param {object} [params] extra parameters specific to the exchange API endpoint
         * @returns {object} a list of [transaction structures]{@link https://docs.ccxt.com/#/?id=transaction-structure}
         */
        throw new NotSupported (this.id + ' fetchDepositsWithdrawals() is not supported yet');
    }

    async fetchDeposits (symbol: Str = undefined, since: Int = undefined, limit: Int = undefined, params = {}): Promise<Transaction[]> {
        throw new NotSupported (this.id + ' fetchDeposits() is not supported yet');
    }

    async fetchWithdrawals (symbol: Str = undefined, since: Int = undefined, limit: Int = undefined, params = {}): Promise<Transaction[]> {
        throw new NotSupported (this.id + ' fetchWithdrawals() is not supported yet');
    }

    async fetchDepositsWs (code: Str = undefined, since: Int = undefined, limit: Int = undefined, params = {}): Promise<{}> {
        throw new NotSupported (this.id + ' fetchDepositsWs() is not supported yet');
    }

    async fetchWithdrawalsWs (code: Str = undefined, since: Int = undefined, limit: Int = undefined, params = {}): Promise<{}> {
        throw new NotSupported (this.id + ' fetchWithdrawalsWs() is not supported yet');
    }

    async fetchFundingRateHistory (symbol: Str = undefined, since: Int = undefined, limit: Int = undefined, params = {}): Promise<FundingRateHistory[]> {
        throw new NotSupported (this.id + ' fetchFundingRateHistory() is not supported yet');
    }

    async fetchFundingHistory (symbol: Str = undefined, since: Int = undefined, limit: Int = undefined, params = {}): Promise<FundingHistory[]> {
        throw new NotSupported (this.id + ' fetchFundingHistory() is not supported yet');
    }

    async closePosition (symbol: string, side: OrderSide = undefined, params = {}): Promise<Order> {
        throw new NotSupported (this.id + ' closePosition() is not supported yet');
    }

    async closeAllPositions (params = {}): Promise<Position[]> {
        throw new NotSupported (this.id + ' closeAllPositions() is not supported yet');
    }

    async fetchL3OrderBook (symbol: string, limit: Int = undefined, params = {}): Promise<OrderBook> {
        throw new BadRequest (this.id + ' fetchL3OrderBook() is not supported yet');
    }

    parseLastPrice (price, market: Market = undefined): LastPrice {
        throw new NotSupported (this.id + ' parseLastPrice() is not supported yet');
    }

    async fetchDepositAddress (code: string, params = {}) {
        if (this.has['fetchDepositAddresses']) {
            const depositAddresses = await this.fetchDepositAddresses ([ code ], params);
            const depositAddress = this.safeValue (depositAddresses, code);
            if (depositAddress === undefined) {
                throw new InvalidAddress (this.id + ' fetchDepositAddress() could not find a deposit address for ' + code + ', make sure you have created a corresponding deposit address in your wallet on the exchange website');
            } else {
                return depositAddress;
            }
        } else if (this.has['fetchDepositAddressesByNetwork']) {
            const network = this.safeString (params, 'network');
            params = this.omit (params, 'network');
            const addressStructures = await this.fetchDepositAddressesByNetwork (code, params);
            if (network !== undefined) {
                return this.safeDict (addressStructures, network);
            } else {
                const keys = Object.keys (addressStructures);
                const key = this.safeString (keys, 0);
                return this.safeDict (addressStructures, key);
            }
        } else {
            throw new NotSupported (this.id + ' fetchDepositAddress() is not supported yet');
        }
    }

    account (): BalanceAccount {
        return {
            'free': undefined,
            'used': undefined,
            'total': undefined,
        };
    }

    commonCurrencyCode (code: string) {
        if (!this.substituteCommonCurrencyCodes) {
            return code;
        }
        return this.safeString (this.commonCurrencies, code, code);
    }

    currency (code: string) {
        if (this.currencies === undefined) {
            throw new ExchangeError (this.id + ' currencies not loaded');
        }
        if (typeof code === 'string') {
            if (code in this.currencies) {
                return this.currencies[code];
            } else if (code in this.currencies_by_id) {
                return this.currencies_by_id[code];
            }
        }
        throw new ExchangeError (this.id + ' does not have currency code ' + code);
    }

    market (symbol: string): MarketInterface {
        if (this.markets === undefined) {
            throw new ExchangeError (this.id + ' markets not loaded');
        }
        if (symbol in this.markets) {
            return this.markets[symbol];
        } else if (symbol in this.markets_by_id) {
            const markets = this.markets_by_id[symbol];
            const defaultType = this.safeString2 (this.options, 'defaultType', 'defaultSubType', 'spot');
            for (let i = 0; i < markets.length; i++) {
                const market = markets[i];
                if (market[defaultType]) {
                    return market;
                }
            }
            return markets[0];
        } else if ((symbol.endsWith ('-C')) || (symbol.endsWith ('-P')) || (symbol.startsWith ('C-')) || (symbol.startsWith ('P-'))) {
            return this.createExpiredOptionMarket (symbol);
        }
        throw new BadSymbol (this.id + ' does not have market symbol ' + symbol);
    }

    createExpiredOptionMarket (symbol: string): MarketInterface {
        throw new NotSupported (this.id + ' createExpiredOptionMarket () is not supported yet');
    }

    handleWithdrawTagAndParams (tag, params): any {
        if ((tag !== undefined) && (typeof tag === 'object')) {
            params = this.extend (tag, params);
            tag = undefined;
        }
        if (tag === undefined) {
            tag = this.safeString (params, 'tag');
            if (tag !== undefined) {
                params = this.omit (params, 'tag');
            }
        }
        return [ tag, params ];
    }

    async createLimitOrder (symbol: string, side: OrderSide, amount: number, price: number, params = {}): Promise<Order> {
        return await this.createOrder (symbol, 'limit', side, amount, price, params);
    }

    async createLimitOrderWs (symbol: string, side: OrderSide, amount: number, price: number, params = {}): Promise<Order> {
        return await this.createOrderWs (symbol, 'limit', side, amount, price, params);
    }

    async createMarketOrder (symbol: string, side: OrderSide, amount: number, price: Num = undefined, params = {}): Promise<Order> {
        return await this.createOrder (symbol, 'market', side, amount, price, params);
    }

    async createMarketOrderWs (symbol: string, side: OrderSide, amount: number, price: Num = undefined, params = {}): Promise<Order> {
        return await this.createOrderWs (symbol, 'market', side, amount, price, params);
    }

    async createLimitBuyOrder (symbol: string, amount: number, price: number, params = {}): Promise<Order> {
        return await this.createOrder (symbol, 'limit', 'buy', amount, price, params);
    }

    async createLimitBuyOrderWs (symbol: string, amount: number, price: number, params = {}): Promise<Order> {
        return await this.createOrderWs (symbol, 'limit', 'buy', amount, price, params);
    }

    async createLimitSellOrder (symbol: string, amount: number, price: number, params = {}): Promise<Order> {
        return await this.createOrder (symbol, 'limit', 'sell', amount, price, params);
    }

    async createLimitSellOrderWs (symbol: string, amount: number, price: number, params = {}): Promise<Order> {
        return await this.createOrderWs (symbol, 'limit', 'sell', amount, price, params);
    }

    async createMarketBuyOrder (symbol: string, amount: number, params = {}): Promise<Order> {
        return await this.createOrder (symbol, 'market', 'buy', amount, undefined, params);
    }

    async createMarketBuyOrderWs (symbol: string, amount: number, params = {}): Promise<Order> {
        return await this.createOrderWs (symbol, 'market', 'buy', amount, undefined, params);
    }

    async createMarketSellOrder (symbol: string, amount: number, params = {}): Promise<Order> {
        return await this.createOrder (symbol, 'market', 'sell', amount, undefined, params);
    }

    async createMarketSellOrderWs (symbol: string, amount: number, params = {}): Promise<Order> {
        return await this.createOrderWs (symbol, 'market', 'sell', amount, undefined, params);
    }

    costToPrecision (symbol: string, cost) {
        const market = this.market (symbol);
        return this.decimalToPrecision (cost, TRUNCATE, market['precision']['price'], this.precisionMode, this.paddingMode);
    }

    priceToPrecision (symbol: string, price): string {
        const market = this.market (symbol);
        const result = this.decimalToPrecision (price, ROUND, market['precision']['price'], this.precisionMode, this.paddingMode);
        if (result === '0') {
            throw new InvalidOrder (this.id + ' price of ' + market['symbol'] + ' must be greater than minimum price precision of ' + this.numberToString (market['precision']['price']));
        }
        return result;
    }

    amountToPrecision (symbol: string, amount) {
        const market = this.market (symbol);
        const result = this.decimalToPrecision (amount, TRUNCATE, market['precision']['amount'], this.precisionMode, this.paddingMode);
        if (result === '0') {
            throw new InvalidOrder (this.id + ' amount of ' + market['symbol'] + ' must be greater than minimum amount precision of ' + this.numberToString (market['precision']['amount']));
        }
        return result;
    }

    feeToPrecision (symbol: string, fee) {
        const market = this.market (symbol);
        return this.decimalToPrecision (fee, ROUND, market['precision']['price'], this.precisionMode, this.paddingMode);
    }

    currencyToPrecision (code: string, fee, networkCode = undefined) {
        const currency = this.currencies[code];
        let precision = this.safeValue (currency, 'precision');
        if (networkCode !== undefined) {
            const networks = this.safeDict (currency, 'networks', {});
            const networkItem = this.safeDict (networks, networkCode, {});
            precision = this.safeValue (networkItem, 'precision', precision);
        }
        if (precision === undefined) {
            return this.forceString (fee);
        } else {
            return this.decimalToPrecision (fee, ROUND, precision, this.precisionMode, this.paddingMode);
        }
    }

    forceString (value) {
        if (typeof value !== 'string') {
            return this.numberToString (value);
        }
        return value;
    }

    isTickPrecision () {
        return this.precisionMode === TICK_SIZE;
    }

    isDecimalPrecision () {
        return this.precisionMode === DECIMAL_PLACES;
    }

    isSignificantPrecision () {
        return this.precisionMode === SIGNIFICANT_DIGITS;
    }

    safeNumber (obj, key: IndexType, defaultNumber: Num = undefined): Num {
        const value = this.safeString (obj, key);
        return this.parseNumber (value, defaultNumber);
    }

    safeNumberN (obj: object, arr: IndexType[], defaultNumber: Num = undefined): Num {
        const value = this.safeStringN (obj, arr);
        return this.parseNumber (value, defaultNumber);
    }

    parsePrecision (precision?: string) {
        /**
         * @ignore
         * @method
         * @param {string} precision The number of digits to the right of the decimal
         * @returns {string} a string number equal to 1e-precision
         */
        if (precision === undefined) {
            return undefined;
        }
        const precisionNumber = parseInt (precision);
        if (precisionNumber === 0) {
            return '1';
        }
        let parsedPrecision = '0.';
        for (let i = 0; i < precisionNumber - 1; i++) {
            parsedPrecision = parsedPrecision + '0';
        }
        return parsedPrecision + '1';
    }

    integerPrecisionToAmount (precision: Str) {
        /**
         * @ignore
         * @method
         * @description handles positive & negative numbers too. parsePrecision() does not handle negative numbers, but this method handles
         * @param {string} precision The number of digits to the right of the decimal
         * @returns {string} a string number equal to 1e-precision
         */
        if (precision === undefined) {
            return undefined;
        }
        if (Precise.stringGe (precision, '0')) {
            return this.parsePrecision (precision);
        } else {
            const positivePrecisionString = Precise.stringAbs (precision);
            const positivePrecision = parseInt (positivePrecisionString);
            let parsedPrecision = '1';
            for (let i = 0; i < positivePrecision - 1; i++) {
                parsedPrecision = parsedPrecision + '0';
            }
            return parsedPrecision + '0';
        }
    }

    async loadTimeDifference (params = {}) {
        const serverTime = await this.fetchTime (params);
        const after = this.milliseconds ();
        this.options['timeDifference'] = after - serverTime;
        return this.options['timeDifference'];
    }

    implodeHostname (url: string) {
        return this.implodeParams (url, { 'hostname': this.hostname });
    }

    async fetchMarketLeverageTiers (symbol: string, params = {}): Promise<LeverageTier[]> {
        if (this.has['fetchLeverageTiers']) {
            const market = this.market (symbol);
            if (!market['contract']) {
                throw new BadSymbol (this.id + ' fetchMarketLeverageTiers() supports contract markets only');
            }
            const tiers = await this.fetchLeverageTiers ([ symbol ]);
            return this.safeValue (tiers, symbol);
        } else {
            throw new NotSupported (this.id + ' fetchMarketLeverageTiers() is not supported yet');
        }
    }

    async createPostOnlyOrder (symbol: string, type: OrderType, side: OrderSide, amount: number, price: Num = undefined, params = {}) {
        if (!this.has['createPostOnlyOrder']) {
            throw new NotSupported (this.id + 'createPostOnlyOrder() is not supported yet');
        }
        const query = this.extend (params, { 'postOnly': true });
        return await this.createOrder (symbol, type, side, amount, price, query);
    }

    async createPostOnlyOrderWs (symbol: string, type: OrderType, side: OrderSide, amount: number, price: Num = undefined, params = {}) {
        if (!this.has['createPostOnlyOrderWs']) {
            throw new NotSupported (this.id + 'createPostOnlyOrderWs() is not supported yet');
        }
        const query = this.extend (params, { 'postOnly': true });
        return await this.createOrderWs (symbol, type, side, amount, price, query);
    }

    async createReduceOnlyOrder (symbol: string, type: OrderType, side: OrderSide, amount: number, price: Num = undefined, params = {}) {
        if (!this.has['createReduceOnlyOrder']) {
            throw new NotSupported (this.id + 'createReduceOnlyOrder() is not supported yet');
        }
        const query = this.extend (params, { 'reduceOnly': true });
        return await this.createOrder (symbol, type, side, amount, price, query);
    }

    async createReduceOnlyOrderWs (symbol: string, type: OrderType, side: OrderSide, amount: number, price: Num = undefined, params = {}) {
        if (!this.has['createReduceOnlyOrderWs']) {
            throw new NotSupported (this.id + 'createReduceOnlyOrderWs() is not supported yet');
        }
        const query = this.extend (params, { 'reduceOnly': true });
        return await this.createOrderWs (symbol, type, side, amount, price, query);
    }

    async createStopOrder (symbol: string, type: OrderType, side: OrderSide, amount: number, price: Num = undefined, stopPrice: Num = undefined, params = {}) {
        if (!this.has['createStopOrder']) {
            throw new NotSupported (this.id + ' createStopOrder() is not supported yet');
        }
        if (stopPrice === undefined) {
            throw new ArgumentsRequired (this.id + ' create_stop_order() requires a stopPrice argument');
        }
        const query = this.extend (params, { 'stopPrice': stopPrice });
        return await this.createOrder (symbol, type, side, amount, price, query);
    }

    async createStopOrderWs (symbol: string, type: OrderType, side: OrderSide, amount: number, price: Num = undefined, stopPrice: Num = undefined, params = {}) {
        if (!this.has['createStopOrderWs']) {
            throw new NotSupported (this.id + ' createStopOrderWs() is not supported yet');
        }
        if (stopPrice === undefined) {
            throw new ArgumentsRequired (this.id + ' createStopOrderWs() requires a stopPrice argument');
        }
        const query = this.extend (params, { 'stopPrice': stopPrice });
        return await this.createOrderWs (symbol, type, side, amount, price, query);
    }

    async createStopLimitOrder (symbol: string, side: OrderSide, amount: number, price: number, stopPrice: number, params = {}) {
        if (!this.has['createStopLimitOrder']) {
            throw new NotSupported (this.id + ' createStopLimitOrder() is not supported yet');
        }
        const query = this.extend (params, { 'stopPrice': stopPrice });
        return await this.createOrder (symbol, 'limit', side, amount, price, query);
    }

    async createStopLimitOrderWs (symbol: string, side: OrderSide, amount: number, price: number, stopPrice: number, params = {}) {
        if (!this.has['createStopLimitOrderWs']) {
            throw new NotSupported (this.id + ' createStopLimitOrderWs() is not supported yet');
        }
        const query = this.extend (params, { 'stopPrice': stopPrice });
        return await this.createOrderWs (symbol, 'limit', side, amount, price, query);
    }

    async createStopMarketOrder (symbol: string, side: OrderSide, amount: number, stopPrice: number, params = {}) {
        if (!this.has['createStopMarketOrder']) {
            throw new NotSupported (this.id + ' createStopMarketOrder() is not supported yet');
        }
        const query = this.extend (params, { 'stopPrice': stopPrice });
        return await this.createOrder (symbol, 'market', side, amount, undefined, query);
    }

    async createStopMarketOrderWs (symbol: string, side: OrderSide, amount: number, stopPrice: number, params = {}) {
        if (!this.has['createStopMarketOrderWs']) {
            throw new NotSupported (this.id + ' createStopMarketOrderWs() is not supported yet');
        }
        const query = this.extend (params, { 'stopPrice': stopPrice });
        return await this.createOrderWs (symbol, 'market', side, amount, undefined, query);
    }

    safeCurrencyCode (currencyId: Str, currency: Currency = undefined): string {
        currency = this.safeCurrency (currencyId, currency);
        return currency['code'];
    }

    filterBySymbolSinceLimit (array, symbol: Str = undefined, since: Int = undefined, limit: Int = undefined, tail = false) {
        return this.filterByValueSinceLimit (array, 'symbol', symbol, since, limit, 'timestamp', tail);
    }

    filterByCurrencySinceLimit (array, code = undefined, since: Int = undefined, limit: Int = undefined, tail = false) {
        return this.filterByValueSinceLimit (array, 'currency', code, since, limit, 'timestamp', tail);
    }

    filterBySymbolsSinceLimit (array, symbols: string[] = undefined, since: Int = undefined, limit: Int = undefined, tail = false) {
        const result = this.filterByArray (array, 'symbol', symbols, false);
        return this.filterBySinceLimit (result, since, limit, 'timestamp', tail);
    }

    parseLastPrices (pricesData, symbols: string[] = undefined, params = {}): LastPrices {
        //
        // the value of tickers is either a dict or a list
        //
        // dict
        //
        //     {
        //         'marketId1': { ... },
        //         'marketId2': { ... },
        //         ...
        //     }
        //
        // list
        //
        //     [
        //         { 'market': 'marketId1', ... },
        //         { 'market': 'marketId2', ... },
        //         ...
        //     ]
        //
        const results = [];
        if (Array.isArray (pricesData)) {
            for (let i = 0; i < pricesData.length; i++) {
                const priceData = this.extend (this.parseLastPrice (pricesData[i]), params);
                results.push (priceData);
            }
        } else {
            const marketIds = Object.keys (pricesData);
            for (let i = 0; i < marketIds.length; i++) {
                const marketId = marketIds[i];
                const market = this.safeMarket (marketId);
                const priceData = this.extend (this.parseLastPrice (pricesData[marketId], market), params);
                results.push (priceData);
            }
        }
        symbols = this.marketSymbols (symbols);
        return this.filterByArray (results, 'symbol', symbols);
    }

    parseTickers (tickers, symbols: Strings = undefined, params = {}): Tickers {
        //
        // the value of tickers is either a dict or a list
        //
        //
        // dict
        //
        //     {
        //         'marketId1': { ... },
        //         'marketId2': { ... },
        //         'marketId3': { ... },
        //         ...
        //     }
        //
        // list
        //
        //     [
        //         { 'market': 'marketId1', ... },
        //         { 'market': 'marketId2', ... },
        //         { 'market': 'marketId3', ... },
        //         ...
        //     ]
        //
        const results = [];
        if (Array.isArray (tickers)) {
            for (let i = 0; i < tickers.length; i++) {
                const ticker = this.extend (this.parseTicker (tickers[i]), params);
                results.push (ticker);
            }
        } else {
            const marketIds = Object.keys (tickers);
            for (let i = 0; i < marketIds.length; i++) {
                const marketId = marketIds[i];
                const market = this.safeMarket (marketId);
                const ticker = this.extend (this.parseTicker (tickers[marketId], market), params);
                results.push (ticker);
            }
        }
        symbols = this.marketSymbols (symbols);
        return this.filterByArray (results, 'symbol', symbols);
    }

    parseDepositAddresses (addresses, codes: Strings = undefined, indexed = true, params = {}) {
        let result = [];
        for (let i = 0; i < addresses.length; i++) {
            const address = this.extend (this.parseDepositAddress (addresses[i]), params);
            result.push (address);
        }
        if (codes !== undefined) {
            result = this.filterByArray (result, 'currency', codes, false);
        }
        if (indexed) {
            return this.indexBy (result, 'currency');
        }
        return result;
    }

    parseBorrowInterests (response, market: Market = undefined) {
        const interests = [];
        for (let i = 0; i < response.length; i++) {
            const row = response[i];
            interests.push (this.parseBorrowInterest (row, market));
        }
        return interests;
    }

    parseIsolatedBorrowRates (info: any): IsolatedBorrowRates {
        const result = {};
        for (let i = 0; i < info.length; i++) {
            const item = info[i];
            const borrowRate = this.parseIsolatedBorrowRate (item);
            const symbol = this.safeString (borrowRate, 'symbol');
            result[symbol] = borrowRate;
        }
        return result as any;
    }

    parseFundingRateHistories (response, market = undefined, since: Int = undefined, limit: Int = undefined): FundingRateHistory[] {
        const rates = [];
        for (let i = 0; i < response.length; i++) {
            const entry = response[i];
            rates.push (this.parseFundingRateHistory (entry, market));
        }
        const sorted = this.sortBy (rates, 'timestamp');
        const symbol = (market === undefined) ? undefined : market['symbol'];
        return this.filterBySymbolSinceLimit (sorted, symbol, since, limit) as FundingRateHistory[];
    }

    safeSymbol (marketId: Str, market: Market = undefined, delimiter: Str = undefined, marketType: Str = undefined): string {
        market = this.safeMarket (marketId, market, delimiter, marketType);
        return market['symbol'];
    }

    parseFundingRate (contract: string, market: Market = undefined): object {
        throw new NotSupported (this.id + ' parseFundingRate() is not supported yet');
    }

    parseFundingRates (response, market: Market = undefined) {
        const result = {};
        for (let i = 0; i < response.length; i++) {
            const parsed = this.parseFundingRate (response[i], market);
            result[parsed['symbol']] = parsed;
        }
        return result;
    }

    handleTriggerAndParams (params) {
        const isTrigger = this.safeBool2 (params, 'trigger', 'stop');
        if (isTrigger) {
            params = this.omit (params, [ 'trigger', 'stop' ]);
        }
        return [ isTrigger, params ];
    }

    isTriggerOrder (params) {
        // for backwards compatibility
        return this.handleTriggerAndParams (params);
    }

    isPostOnly (isMarketOrder: boolean, exchangeSpecificParam, params = {}) {
        /**
         * @ignore
         * @method
         * @param {string} type Order type
         * @param {boolean} exchangeSpecificParam exchange specific postOnly
         * @param {object} [params] exchange specific params
         * @returns {boolean} true if a post only order, false otherwise
         */
        const timeInForce = this.safeStringUpper (params, 'timeInForce');
        let postOnly = this.safeBool2 (params, 'postOnly', 'post_only', false);
        // we assume timeInForce is uppercase from safeStringUpper (params, 'timeInForce')
        const ioc = timeInForce === 'IOC';
        const fok = timeInForce === 'FOK';
        const timeInForcePostOnly = timeInForce === 'PO';
        postOnly = postOnly || timeInForcePostOnly || exchangeSpecificParam;
        if (postOnly) {
            if (ioc || fok) {
                throw new InvalidOrder (this.id + ' postOnly orders cannot have timeInForce equal to ' + timeInForce);
            } else if (isMarketOrder) {
                throw new InvalidOrder (this.id + ' market orders cannot be postOnly');
            } else {
                return true;
            }
        } else {
            return false;
        }
    }

    handlePostOnly (isMarketOrder: boolean, exchangeSpecificPostOnlyOption: boolean, params: any = {}) {
        /**
         * @ignore
         * @method
         * @param {string} type Order type
         * @param {boolean} exchangeSpecificBoolean exchange specific postOnly
         * @param {object} [params] exchange specific params
         * @returns {Array}
         */
        const timeInForce = this.safeStringUpper (params, 'timeInForce');
        let postOnly = this.safeBool (params, 'postOnly', false);
        const ioc = timeInForce === 'IOC';
        const fok = timeInForce === 'FOK';
        const po = timeInForce === 'PO';
        postOnly = postOnly || po || exchangeSpecificPostOnlyOption;
        if (postOnly) {
            if (ioc || fok) {
                throw new InvalidOrder (this.id + ' postOnly orders cannot have timeInForce equal to ' + timeInForce);
            } else if (isMarketOrder) {
                throw new InvalidOrder (this.id + ' market orders cannot be postOnly');
            } else {
                if (po) {
                    params = this.omit (params, 'timeInForce');
                }
                params = this.omit (params, 'postOnly');
                return [ true, params ];
            }
        }
        return [ false, params ];
    }

    async fetchLastPrices (symbols: Strings = undefined, params = {}): Promise<LastPrices> {
        throw new NotSupported (this.id + ' fetchLastPrices() is not supported yet');
    }

    async fetchTradingFees (params = {}): Promise<TradingFees> {
        throw new NotSupported (this.id + ' fetchTradingFees() is not supported yet');
    }

    async fetchTradingFeesWs (params = {}): Promise<TradingFees> {
        throw new NotSupported (this.id + ' fetchTradingFeesWs() is not supported yet');
    }

    async fetchTradingFee (symbol: string, params = {}): Promise<TradingFeeInterface> {
        if (!this.has['fetchTradingFees']) {
            throw new NotSupported (this.id + ' fetchTradingFee() is not supported yet');
        }
        const fees = await this.fetchTradingFees (params);
        return this.safeDict (fees, symbol) as TradingFeeInterface;
    }

    async fetchConvertCurrencies (params = {}): Promise<Currencies> {
        throw new NotSupported (this.id + ' fetchConvertCurrencies() is not supported yet');
    }

    parseOpenInterest (interest, market: Market = undefined): OpenInterest {
        throw new NotSupported (this.id + ' parseOpenInterest () is not supported yet');
    }

    parseOpenInterests (response, market = undefined, since: Int = undefined, limit: Int = undefined): OpenInterest[] {
        const interests = [];
        for (let i = 0; i < response.length; i++) {
            const entry = response[i];
            const interest = this.parseOpenInterest (entry, market);
            interests.push (interest);
        }
        const sorted = this.sortBy (interests, 'timestamp');
        const symbol = this.safeString (market, 'symbol');
        return this.filterBySymbolSinceLimit (sorted, symbol, since, limit);
    }

    async fetchFundingRate (symbol: string, params = {}): Promise<FundingRate> {
        if (this.has['fetchFundingRates']) {
            await this.loadMarkets ();
            const market = this.market (symbol);
            symbol = market['symbol'];
            if (!market['contract']) {
                throw new BadSymbol (this.id + ' fetchFundingRate() supports contract markets only');
            }
            const rates = await this.fetchFundingRates ([ symbol ], params);
            const rate = this.safeValue (rates, symbol);
            if (rate === undefined) {
                throw new NullResponse (this.id + ' fetchFundingRate () returned no data for ' + symbol);
            } else {
                return rate;
            }
        } else {
            throw new NotSupported (this.id + ' fetchFundingRate () is not supported yet');
        }
    }

    async fetchMarkOHLCV (symbol, timeframe = '1m', since: Int = undefined, limit: Int = undefined, params = {}): Promise<OHLCV[]> {
        /**
         * @method
         * @name exchange#fetchMarkOHLCV
         * @description fetches historical mark price candlestick data containing the open, high, low, and close price of a market
         * @param {string} symbol unified symbol of the market to fetch OHLCV data for
         * @param {string} timeframe the length of time each candle represents
         * @param {int} [since] timestamp in ms of the earliest candle to fetch
         * @param {int} [limit] the maximum amount of candles to fetch
         * @param {object} [params] extra parameters specific to the exchange API endpoint
         * @returns {float[][]} A list of candles ordered as timestamp, open, high, low, close, undefined
         */
        if (this.has['fetchMarkOHLCV']) {
            const request: Dict = {
                'price': 'mark',
            };
            return await this.fetchOHLCV (symbol, timeframe, since, limit, this.extend (request, params));
        } else {
            throw new NotSupported (this.id + ' fetchMarkOHLCV () is not supported yet');
        }
    }

    async fetchIndexOHLCV (symbol: string, timeframe = '1m', since: Int = undefined, limit: Int = undefined, params = {}): Promise<OHLCV[]> {
        /**
         * @method
         * @name exchange#fetchIndexOHLCV
         * @description fetches historical index price candlestick data containing the open, high, low, and close price of a market
         * @param {string} symbol unified symbol of the market to fetch OHLCV data for
         * @param {string} timeframe the length of time each candle represents
         * @param {int} [since] timestamp in ms of the earliest candle to fetch
         * @param {int} [limit] the maximum amount of candles to fetch
         * @param {object} [params] extra parameters specific to the exchange API endpoint
         * @returns {} A list of candles ordered as timestamp, open, high, low, close, undefined
         */
        if (this.has['fetchIndexOHLCV']) {
            const request: Dict = {
                'price': 'index',
            };
            return await this.fetchOHLCV (symbol, timeframe, since, limit, this.extend (request, params));
        } else {
            throw new NotSupported (this.id + ' fetchIndexOHLCV () is not supported yet');
        }
    }

    async fetchPremiumIndexOHLCV (symbol: string, timeframe = '1m', since: Int = undefined, limit: Int = undefined, params = {}): Promise<OHLCV[]> {
        /**
         * @method
         * @name exchange#fetchPremiumIndexOHLCV
         * @description fetches historical premium index price candlestick data containing the open, high, low, and close price of a market
         * @param {string} symbol unified symbol of the market to fetch OHLCV data for
         * @param {string} timeframe the length of time each candle represents
         * @param {int} [since] timestamp in ms of the earliest candle to fetch
         * @param {int} [limit] the maximum amount of candles to fetch
         * @param {object} [params] extra parameters specific to the exchange API endpoint
         * @returns {float[][]} A list of candles ordered as timestamp, open, high, low, close, undefined
         */
        if (this.has['fetchPremiumIndexOHLCV']) {
            const request: Dict = {
                'price': 'premiumIndex',
            };
            return await this.fetchOHLCV (symbol, timeframe, since, limit, this.extend (request, params));
        } else {
            throw new NotSupported (this.id + ' fetchPremiumIndexOHLCV () is not supported yet');
        }
    }

    handleTimeInForce (params = {}) {
        /**
         * @ignore
         * @method
         * Must add timeInForce to this.options to use this method
         * @returns {string} returns the exchange specific value for timeInForce
         */
        const timeInForce = this.safeStringUpper (params, 'timeInForce'); // supported values GTC, IOC, PO
        if (timeInForce !== undefined) {
            const exchangeValue = this.safeString (this.options['timeInForce'], timeInForce);
            if (exchangeValue === undefined) {
                throw new ExchangeError (this.id + ' does not support timeInForce "' + timeInForce + '"');
            }
            return exchangeValue;
        }
        return undefined;
    }

    convertTypeToAccount (account) {
        /**
         * @ignore
         * @method
         * Must add accountsByType to this.options to use this method
         * @param {string} account key for account name in this.options['accountsByType']
         * @returns the exchange specific account name or the isolated margin id for transfers
         */
        const accountsByType = this.safeDict (this.options, 'accountsByType', {});
        const lowercaseAccount = account.toLowerCase ();
        if (lowercaseAccount in accountsByType) {
            return accountsByType[lowercaseAccount];
        } else if ((account in this.markets) || (account in this.markets_by_id)) {
            const market = this.market (account);
            return market['id'];
        } else {
            return account;
        }
    }

    checkRequiredArgument (methodName: string, argument, argumentName, options = []) {
        /**
         * @ignore
         * @method
         * @param {string} methodName the name of the method that the argument is being checked for
         * @param {string} argument the argument's actual value provided
         * @param {string} argumentName the name of the argument being checked (for logging purposes)
         * @param {string[]} options a list of options that the argument can be
         * @returns {undefined}
         */
        const optionsLength = options.length;
        if ((argument === undefined) || ((optionsLength > 0) && (!(this.inArray (argument, options))))) {
            const messageOptions = options.join (', ');
            let message = this.id + ' ' + methodName + '() requires a ' + argumentName + ' argument';
            if (messageOptions !== '') {
                message += ', one of ' + '(' + messageOptions + ')';
            }
            throw new ArgumentsRequired (message);
        }
    }

    checkRequiredMarginArgument (methodName: string, symbol: Str, marginMode: string) {
        /**
         * @ignore
         * @method
         * @param {string} symbol unified symbol of the market
         * @param {string} methodName name of the method that requires a symbol
         * @param {string} marginMode is either 'isolated' or 'cross'
         */
        if ((marginMode === 'isolated') && (symbol === undefined)) {
            throw new ArgumentsRequired (this.id + ' ' + methodName + '() requires a symbol argument for isolated margin');
        } else if ((marginMode === 'cross') && (symbol !== undefined)) {
            throw new ArgumentsRequired (this.id + ' ' + methodName + '() cannot have a symbol argument for cross margin');
        }
    }

    parseDepositWithdrawFees (response, codes: Strings = undefined, currencyIdKey = undefined): any {
        /**
         * @ignore
         * @method
         * @param {object[]|object} response unparsed response from the exchange
         * @param {string[]|undefined} codes the unified currency codes to fetch transactions fees for, returns all currencies when undefined
         * @param {str} currencyIdKey *should only be undefined when response is a dictionary* the object key that corresponds to the currency id
         * @returns {object} objects with withdraw and deposit fees, indexed by currency codes
         */
        const depositWithdrawFees = {};
        const isArray = Array.isArray (response);
        let responseKeys = response;
        if (!isArray) {
            responseKeys = Object.keys (response);
        }
        for (let i = 0; i < responseKeys.length; i++) {
            const entry = responseKeys[i];
            const dictionary = isArray ? entry : response[entry];
            const currencyId = isArray ? this.safeString (dictionary, currencyIdKey) : entry;
            const currency = this.safeCurrency (currencyId);
            const code = this.safeString (currency, 'code');
            if ((codes === undefined) || (this.inArray (code, codes))) {
                depositWithdrawFees[code] = this.parseDepositWithdrawFee (dictionary, currency);
            }
        }
        return depositWithdrawFees;
    }

    parseDepositWithdrawFee (fee, currency: Currency = undefined): any {
        throw new NotSupported (this.id + ' parseDepositWithdrawFee() is not supported yet');
    }

    depositWithdrawFee (info): any {
        return {
            'deposit': {
                'fee': undefined,
                'percentage': undefined,
            },
            'info': info,
            'networks': {},
            'withdraw': {
                'fee': undefined,
                'percentage': undefined,
            },
        };
    }

    assignDefaultDepositWithdrawFees (fee, currency = undefined): any {
        /**
         * @ignore
         * @method
         * @description Takes a depositWithdrawFee structure and assigns the default values for withdraw and deposit
         * @param {object} fee A deposit withdraw fee structure
         * @param {object} currency A currency structure, the response from this.currency ()
         * @returns {object} A deposit withdraw fee structure
         */
        const networkKeys = Object.keys (fee['networks']);
        const numNetworks = networkKeys.length;
        if (numNetworks === 1) {
            fee['withdraw'] = fee['networks'][networkKeys[0]]['withdraw'];
            fee['deposit'] = fee['networks'][networkKeys[0]]['deposit'];
            return fee;
        }
        const currencyCode = this.safeString (currency, 'code');
        for (let i = 0; i < numNetworks; i++) {
            const network = networkKeys[i];
            if (network === currencyCode) {
                fee['deposit'] = fee['networks'][networkKeys[i]]['deposit'];
                fee['withdraw'] = fee['networks'][networkKeys[i]]['withdraw'];
            }
        }
        return fee;
    }

    parseIncome (info, market: Market = undefined): object {
        throw new NotSupported (this.id + ' parseIncome () is not supported yet');
    }

    parseIncomes (incomes, market = undefined, since: Int = undefined, limit: Int = undefined): FundingHistory[] {
        /**
         * @ignore
         * @method
         * @description parses funding fee info from exchange response
         * @param {object[]} incomes each item describes once instance of currency being received or paid
         * @param {object} market ccxt market
         * @param {int} [since] when defined, the response items are filtered to only include items after this timestamp
         * @param {int} [limit] limits the number of items in the response
         * @returns {object[]} an array of [funding history structures]{@link https://docs.ccxt.com/#/?id=funding-history-structure}
         */
        const result = [];
        for (let i = 0; i < incomes.length; i++) {
            const entry = incomes[i];
            const parsed = this.parseIncome (entry, market);
            result.push (parsed);
        }
        const sorted = this.sortBy (result, 'timestamp');
        return this.filterBySinceLimit (sorted, since, limit);
    }

    getMarketFromSymbols (symbols: Strings = undefined) {
        if (symbols === undefined) {
            return undefined;
        }
        const firstMarket = this.safeString (symbols, 0);
        const market = this.market (firstMarket);
        return market;
    }

    parseWsOHLCVs (ohlcvs: object[], market: any = undefined, timeframe: string = '1m', since: Int = undefined, limit: Int = undefined) {
        const results = [];
        for (let i = 0; i < ohlcvs.length; i++) {
            results.push (this.parseWsOHLCV (ohlcvs[i], market));
        }
        return results;
    }

    async fetchTransactions (code: Str = undefined, since: Int = undefined, limit: Int = undefined, params = {}): Promise<Transaction[]> {
        /**
         * @method
         * @name exchange#fetchTransactions
         * @deprecated
         * @description *DEPRECATED* use fetchDepositsWithdrawals instead
         * @param {string} code unified currency code for the currency of the deposit/withdrawals, default is undefined
         * @param {int} [since] timestamp in ms of the earliest deposit/withdrawal, default is undefined
         * @param {int} [limit] max number of deposit/withdrawals to return, default is undefined
         * @param {object} [params] extra parameters specific to the exchange API endpoint
         * @returns {object} a list of [transaction structures]{@link https://docs.ccxt.com/#/?id=transaction-structure}
         */
        if (this.has['fetchDepositsWithdrawals']) {
            return await this.fetchDepositsWithdrawals (code, since, limit, params);
        } else {
            throw new NotSupported (this.id + ' fetchTransactions () is not supported yet');
        }
    }

    filterByArrayPositions (objects, key: IndexType, values = undefined, indexed = true): Position[] {
        /**
         * @ignore
         * @method
         * @description Typed wrapper for filterByArray that returns a list of positions
         */
        return this.filterByArray (objects, key, values, indexed) as Position[];
    }

    filterByArrayTickers (objects, key: IndexType, values = undefined, indexed = true): Dictionary<Ticker> {
        /**
         * @ignore
         * @method
         * @description Typed wrapper for filterByArray that returns a dictionary of tickers
         */
        return this.filterByArray (objects, key, values, indexed) as Dictionary<Ticker>;
    }

    createOHLCVObject (symbol: string, timeframe: string, data): Dictionary<Dictionary<OHLCV[]>> {
        const res = {};
        res[symbol] = {};
        res[symbol][timeframe] = data;
        return res;
    }

    handleMaxEntriesPerRequestAndParams (method: string, maxEntriesPerRequest: Int = undefined, params = {}): [ Int, any ] {
        let newMaxEntriesPerRequest = undefined;
        [ newMaxEntriesPerRequest, params ] = this.handleOptionAndParams (params, method, 'maxEntriesPerRequest');
        if ((newMaxEntriesPerRequest !== undefined) && (newMaxEntriesPerRequest !== maxEntriesPerRequest)) {
            maxEntriesPerRequest = newMaxEntriesPerRequest;
        }
        if (maxEntriesPerRequest === undefined) {
            maxEntriesPerRequest = 1000; // default to 1000
        }
        return [ maxEntriesPerRequest, params ];
    }

    async fetchPaginatedCallDynamic (method: string, symbol: Str = undefined, since: Int = undefined, limit: Int = undefined, params = {}, maxEntriesPerRequest: Int = undefined): Promise<any> {
        let maxCalls = undefined;
        [ maxCalls, params ] = this.handleOptionAndParams (params, method, 'paginationCalls', 10);
        let maxRetries = undefined;
        [ maxRetries, params ] = this.handleOptionAndParams (params, method, 'maxRetries', 3);
        let paginationDirection = undefined;
        [ paginationDirection, params ] = this.handleOptionAndParams (params, method, 'paginationDirection', 'backward');
        let paginationTimestamp = undefined;
        let calls = 0;
        let result = [];
        let errors = 0;
        const until = this.safeInteger2 (params, 'untill', 'till'); // do not omit it from params here
        [ maxEntriesPerRequest, params ] = this.handleMaxEntriesPerRequestAndParams (method, maxEntriesPerRequest, params);
        if ((paginationDirection === 'forward')) {
            if (since === undefined) {
                throw new ArgumentsRequired (this.id + ' pagination requires a since argument when paginationDirection set to forward');
            }
            paginationTimestamp = since;
        }
        while ((calls < maxCalls)) {
            calls += 1;
            try {
                if (paginationDirection === 'backward') {
                    // do it backwards, starting from the last
                    // UNTIL filtering is required in order to work
                    if (paginationTimestamp !== undefined) {
                        params['until'] = paginationTimestamp - 1;
                    }
                    const response = await this[method] (symbol, undefined, maxEntriesPerRequest, params);
                    const responseLength = response.length;
                    if (this.verbose) {
                        let backwardMessage = 'Dynamic pagination call ' + this.numberToString (calls) + ' method ' + method + ' response length ' + this.numberToString (responseLength);
                        if (paginationTimestamp !== undefined) {
                            backwardMessage += ' timestamp ' + this.numberToString (paginationTimestamp);
                        }
                        this.log (backwardMessage);
                    }
                    if (responseLength === 0) {
                        break;
                    }
                    errors = 0;
                    result = this.arrayConcat (result, response);
                    const firstElement = this.safeValue (response, 0);
                    paginationTimestamp = this.safeInteger2 (firstElement, 'timestamp', 0);
                    if ((since !== undefined) && (paginationTimestamp <= since)) {
                        break;
                    }
                } else {
                    // do it forwards, starting from the since
                    const response = await this[method] (symbol, paginationTimestamp, maxEntriesPerRequest, params);
                    const responseLength = response.length;
                    if (this.verbose) {
                        let forwardMessage = 'Dynamic pagination call ' + this.numberToString (calls) + ' method ' + method + ' response length ' + this.numberToString (responseLength);
                        if (paginationTimestamp !== undefined) {
                            forwardMessage += ' timestamp ' + this.numberToString (paginationTimestamp);
                        }
                        this.log (forwardMessage);
                    }
                    if (responseLength === 0) {
                        break;
                    }
                    errors = 0;
                    result = this.arrayConcat (result, response);
                    const last = this.safeValue (response, responseLength - 1);
                    paginationTimestamp = this.safeInteger (last, 'timestamp') - 1;
                    if ((until !== undefined) && (paginationTimestamp >= until)) {
                        break;
                    }
                }
            } catch (e) {
                errors += 1;
                if (errors > maxRetries) {
                    throw e;
                }
            }
        }
        const uniqueResults = this.removeRepeatedElementsFromArray (result);
        const key = (method === 'fetchOHLCV') ? 0 : 'timestamp';
        return this.filterBySinceLimit (uniqueResults, since, limit, key);
    }

    async safeDeterministicCall (method: string, symbol: Str = undefined, since: Int = undefined, limit: Int = undefined, timeframe: Str = undefined, params = {}) {
        let maxRetries = undefined;
        [ maxRetries, params ] = this.handleOptionAndParams (params, method, 'maxRetries', 3);
        let errors = 0;
        while (errors <= maxRetries) {
            try {
                if (timeframe && method !== 'fetchFundingRateHistory') {
                    return await this[method] (symbol, timeframe, since, limit, params);
                } else {
                    return await this[method] (symbol, since, limit, params);
                }
            } catch (e) {
                if (e instanceof RateLimitExceeded) {
                    throw e; // if we are rate limited, we should not retry and fail fast
                }
                errors += 1;
                if (errors > maxRetries) {
                    throw e;
                }
            }
        }
        return [];
    }

    async fetchPaginatedCallDeterministic (method: string, symbol: Str = undefined, since: Int = undefined, limit: Int = undefined, timeframe: Str = undefined, params = {}, maxEntriesPerRequest = undefined): Promise<any> {
        let maxCalls = undefined;
        [ maxCalls, params ] = this.handleOptionAndParams (params, method, 'paginationCalls', 10);
        [ maxEntriesPerRequest, params ] = this.handleMaxEntriesPerRequestAndParams (method, maxEntriesPerRequest, params);
        const current = this.milliseconds ();
        const tasks = [];
        const time = this.parseTimeframe (timeframe) * 1000;
        const step = time * maxEntriesPerRequest;
        let currentSince = current - (maxCalls * step) - 1;
        if (since !== undefined) {
            currentSince = Math.max (currentSince, since);
        } else {
            currentSince = Math.max (currentSince, 1241440531000); // avoid timestamps older than 2009
        }
        const until = this.safeInteger2 (params, 'until', 'till'); // do not omit it here
        if (until !== undefined) {
            const requiredCalls = Math.ceil ((until - since) / step);
            if (requiredCalls > maxCalls) {
                throw new BadRequest (this.id + ' the number of required calls is greater than the max number of calls allowed, either increase the paginationCalls or decrease the since-until gap. Current paginationCalls limit is ' + maxCalls.toString () + ' required calls is ' + requiredCalls.toString ());
            }
        }
        for (let i = 0; i < maxCalls; i++) {
            if ((until !== undefined) && (currentSince >= until)) {
                break;
            }
            if (currentSince >= current) {
                break;
            }
            tasks.push (this.safeDeterministicCall (method, symbol, currentSince, maxEntriesPerRequest, timeframe, params));
            currentSince = this.sum (currentSince, step) - 1;
        }
        const results = await Promise.all (tasks);
        let result = [];
        for (let i = 0; i < results.length; i++) {
            result = this.arrayConcat (result, results[i]);
        }
        const uniqueResults = this.removeRepeatedElementsFromArray (result) as any;
        const key = (method === 'fetchOHLCV') ? 0 : 'timestamp';
        return this.filterBySinceLimit (uniqueResults, since, limit, key);
    }

    async fetchPaginatedCallCursor (method: string, symbol: Str = undefined, since = undefined, limit = undefined, params = {}, cursorReceived = undefined, cursorSent = undefined, cursorIncrement = undefined, maxEntriesPerRequest = undefined): Promise<any> {
        let maxCalls = undefined;
        [ maxCalls, params ] = this.handleOptionAndParams (params, method, 'paginationCalls', 10);
        let maxRetries = undefined;
        [ maxRetries, params ] = this.handleOptionAndParams (params, method, 'maxRetries', 3);
        [ maxEntriesPerRequest, params ] = this.handleMaxEntriesPerRequestAndParams (method, maxEntriesPerRequest, params);
        let cursorValue = undefined;
        let i = 0;
        let errors = 0;
        let result = [];
        while (i < maxCalls) {
            try {
                if (cursorValue !== undefined) {
                    if (cursorIncrement !== undefined) {
                        cursorValue = this.parseToInt (cursorValue) + cursorIncrement;
                    }
                    params[cursorSent] = cursorValue;
                }
                let response = undefined;
                if (method === 'fetchAccounts') {
                    response = await this[method] (params);
                } else if (method === 'getLeverageTiersPaginated') {
                    response = await this[method] (symbol, params);
                } else {
                    response = await this[method] (symbol, since, maxEntriesPerRequest, params);
                }
                errors = 0;
                const responseLength = response.length;
                if (this.verbose) {
                    const cursorString = (cursorValue === undefined) ? '' : cursorValue;
                    const iteration = (i + 1);
                    const cursorMessage = 'Cursor pagination call ' + iteration.toString () + ' method ' + method + ' response length ' + responseLength.toString () + ' cursor ' + cursorString;
                    this.log (cursorMessage);
                }
                if (responseLength === 0) {
                    break;
                }
                result = this.arrayConcat (result, response);
                const last = this.safeValue (response, responseLength - 1);
                cursorValue = this.safeValue (last['info'], cursorReceived);
                if (cursorValue === undefined) {
                    break;
                }
                const lastTimestamp = this.safeInteger (last, 'timestamp');
                if (lastTimestamp !== undefined && lastTimestamp < since) {
                    break;
                }
            } catch (e) {
                errors += 1;
                if (errors > maxRetries) {
                    throw e;
                }
            }
            i += 1;
        }
        const sorted = this.sortCursorPaginatedResult (result);
        const key = (method === 'fetchOHLCV') ? 0 : 'timestamp';
        return this.filterBySinceLimit (sorted, since, limit, key);
    }

    async fetchPaginatedCallIncremental (method: string, symbol: Str = undefined, since = undefined, limit = undefined, params = {}, pageKey = undefined, maxEntriesPerRequest = undefined): Promise<any> {
        let maxCalls = undefined;
        [ maxCalls, params ] = this.handleOptionAndParams (params, method, 'paginationCalls', 10);
        let maxRetries = undefined;
        [ maxRetries, params ] = this.handleOptionAndParams (params, method, 'maxRetries', 3);
        [ maxEntriesPerRequest, params ] = this.handleMaxEntriesPerRequestAndParams (method, maxEntriesPerRequest, params);
        let i = 0;
        let errors = 0;
        let result = [];
        while (i < maxCalls) {
            try {
                params[pageKey] = i + 1;
                const response = await this[method] (symbol, since, maxEntriesPerRequest, params);
                errors = 0;
                const responseLength = response.length;
                if (this.verbose) {
                    const iteration = (i + 1).toString ();
                    const incrementalMessage = 'Incremental pagination call ' + iteration + ' method ' + method + ' response length ' + responseLength.toString ();
                    this.log (incrementalMessage);
                }
                if (responseLength === 0) {
                    break;
                }
                result = this.arrayConcat (result, response);
            } catch (e) {
                errors += 1;
                if (errors > maxRetries) {
                    throw e;
                }
            }
            i += 1;
        }
        const sorted = this.sortCursorPaginatedResult (result);
        const key = (method === 'fetchOHLCV') ? 0 : 'timestamp';
        return this.filterBySinceLimit (sorted, since, limit, key);
    }

    sortCursorPaginatedResult (result) {
        const first = this.safeValue (result, 0);
        if (first !== undefined) {
            if ('timestamp' in first) {
                return this.sortBy (result, 'timestamp', true);
            }
            if ('id' in first) {
                return this.sortBy (result, 'id', true);
            }
        }
        return result;
    }

    removeRepeatedElementsFromArray (input) {
        const uniqueResult = {};
        for (let i = 0; i < input.length; i++) {
            const entry = input[i];
            const id = this.safeString (entry, 'id');
            if (id !== undefined) {
                if (this.safeString (uniqueResult, id) === undefined) {
                    uniqueResult[id] = entry;
                }
            } else {
                const timestamp = this.safeInteger2 (entry, 'timestamp', 0);
                if (timestamp !== undefined) {
                    if (this.safeString (uniqueResult, timestamp) === undefined) {
                        uniqueResult[timestamp] = entry;
                    }
                }
            }
        }
        const values = Object.values (uniqueResult);
        const valuesLength = values.length;
        if (valuesLength > 0) {
            return values as any;
        }
        return input;
    }

    handleUntilOption (key: string, request, params, multiplier = 1) {
        const until = this.safeInteger2 (params, 'until', 'till');
        if (until !== undefined) {
            request[key] = this.parseToInt (until * multiplier);
            params = this.omit (params, [ 'until', 'till' ]);
        }
        return [ request, params ];
    }

    safeOpenInterest (interest: Dict, market: Market = undefined): OpenInterest {
        let symbol = this.safeString (interest, 'symbol');
        if (symbol === undefined) {
            symbol = this.safeString (market, 'symbol');
        }
        return this.extend (interest, {
            'baseVolume': this.safeNumber (interest, 'baseVolume'), // deprecated
            'datetime': this.safeString (interest, 'datetime'),
            'info': this.safeValue (interest, 'info'),
            'openInterestAmount': this.safeNumber (interest, 'openInterestAmount'),
            'openInterestValue': this.safeNumber (interest, 'openInterestValue'),
            'quoteVolume': this.safeNumber (interest, 'quoteVolume'), // deprecated
            'symbol': symbol,
            'timestamp': this.safeInteger (interest, 'timestamp'),
        });
    }

    parseLiquidation (liquidation, market: Market = undefined): Liquidation {
        throw new NotSupported (this.id + ' parseLiquidation () is not supported yet');
    }

    parseLiquidations (liquidations: Dict[], market: Market = undefined, since: Int = undefined, limit: Int = undefined): Liquidation[] {
        /**
         * @ignore
         * @method
         * @description parses liquidation info from the exchange response
         * @param {object[]} liquidations each item describes an instance of a liquidation event
         * @param {object} market ccxt market
         * @param {int} [since] when defined, the response items are filtered to only include items after this timestamp
         * @param {int} [limit] limits the number of items in the response
         * @returns {object[]} an array of [liquidation structures]{@link https://docs.ccxt.com/#/?id=liquidation-structure}
         */
        const result = [];
        for (let i = 0; i < liquidations.length; i++) {
            const entry = liquidations[i];
            const parsed = this.parseLiquidation (entry, market);
            result.push (parsed);
        }
        const sorted = this.sortBy (result, 'timestamp');
        const symbol = this.safeString (market, 'symbol');
        return this.filterBySymbolSinceLimit (sorted, symbol, since, limit);
    }

    parseGreeks (greeks: Dict, market: Market = undefined): Greeks {
        throw new NotSupported (this.id + ' parseGreeks () is not supported yet');
    }

    parseOption (chain: Dict, currency: Currency = undefined, market: Market = undefined): Option {
        throw new NotSupported (this.id + ' parseOption () is not supported yet');
    }

    parseOptionChain (response: object[], currencyKey: Str = undefined, symbolKey: Str = undefined): OptionChain {
        const optionStructures = {};
        for (let i = 0; i < response.length; i++) {
            const info = response[i];
            const currencyId = this.safeString (info, currencyKey);
            const currency = this.safeCurrency (currencyId);
            const marketId = this.safeString (info, symbolKey);
            const market = this.safeMarket (marketId, undefined, undefined, 'option');
            optionStructures[market['symbol']] = this.parseOption (info, currency, market);
        }
        return optionStructures;
    }

    parseMarginModes (response: object[], symbols: string[] = undefined, symbolKey: Str = undefined, marketType: MarketType = undefined): MarginModes {
        const marginModeStructures = {};
        if (marketType === undefined) {
            marketType = 'swap'; // default to swap
        }
        for (let i = 0; i < response.length; i++) {
            const info = response[i];
            const marketId = this.safeString (info, symbolKey);
            const market = this.safeMarket (marketId, undefined, undefined, marketType);
            if ((symbols === undefined) || this.inArray (market['symbol'], symbols)) {
                marginModeStructures[market['symbol']] = this.parseMarginMode (info, market);
            }
        }
        return marginModeStructures;
    }

    parseMarginMode (marginMode: Dict, market: Market = undefined): MarginMode {
        throw new NotSupported (this.id + ' parseMarginMode () is not supported yet');
    }

    parseLeverages (response: object[], symbols: string[] = undefined, symbolKey: Str = undefined, marketType: MarketType = undefined): Leverages {
        const leverageStructures = {};
        if (marketType === undefined) {
            marketType = 'swap'; // default to swap
        }
        for (let i = 0; i < response.length; i++) {
            const info = response[i];
            const marketId = this.safeString (info, symbolKey);
            const market = this.safeMarket (marketId, undefined, undefined, marketType);
            if ((symbols === undefined) || this.inArray (market['symbol'], symbols)) {
                leverageStructures[market['symbol']] = this.parseLeverage (info, market);
            }
        }
        return leverageStructures;
    }

    parseLeverage (leverage: Dict, market: Market = undefined): Leverage {
        throw new NotSupported (this.id + ' parseLeverage () is not supported yet');
    }

    parseConversions (conversions: any[], code: Str = undefined, fromCurrencyKey: Str = undefined, toCurrencyKey: Str = undefined, since: Int = undefined, limit: Int = undefined, params = {}): Conversion[] {
        conversions = this.toArray (conversions);
        const result = [];
        let fromCurrency = undefined;
        let toCurrency = undefined;
        for (let i = 0; i < conversions.length; i++) {
            const entry = conversions[i];
            const fromId = this.safeString (entry, fromCurrencyKey);
            const toId = this.safeString (entry, toCurrencyKey);
            if (fromId !== undefined) {
                fromCurrency = this.safeCurrency (fromId);
            }
            if (toId !== undefined) {
                toCurrency = this.safeCurrency (toId);
            }
            const conversion = this.extend (this.parseConversion (entry, fromCurrency, toCurrency), params);
            result.push (conversion);
        }
        const sorted = this.sortBy (result, 'timestamp');
        let currency = undefined;
        if (code !== undefined) {
            currency = this.safeCurrency (code);
            code = currency['code'];
        }
        if (code === undefined) {
            return this.filterBySinceLimit (sorted, since, limit);
        }
        const fromConversion = this.filterBy (sorted, 'fromCurrency', code);
        const toConversion = this.filterBy (sorted, 'toCurrency', code);
        const both = this.arrayConcat (fromConversion, toConversion);
        return this.filterBySinceLimit (both, since, limit);
    }

    parseConversion (conversion: Dict, fromCurrency: Currency = undefined, toCurrency: Currency = undefined): Conversion {
        throw new NotSupported (this.id + ' parseConversion () is not supported yet');
    }

    convertExpireDate (date: string): string {
        // parse YYMMDD to datetime string
        const year = date.slice (0, 2);
        const month = date.slice (2, 4);
        const day = date.slice (4, 6);
        const reconstructedDate = '20' + year + '-' + month + '-' + day + 'T00:00:00Z';
        return reconstructedDate;
    }

    convertExpireDateToMarketIdDate (date: string): string {
        // parse 240119 to 19JAN24
        const year = date.slice (0, 2);
        const monthRaw = date.slice (2, 4);
        let month = undefined;
        const day = date.slice (4, 6);
        if (monthRaw === '01') {
            month = 'JAN';
        } else if (monthRaw === '02') {
            month = 'FEB';
        } else if (monthRaw === '03') {
            month = 'MAR';
        } else if (monthRaw === '04') {
            month = 'APR';
        } else if (monthRaw === '05') {
            month = 'MAY';
        } else if (monthRaw === '06') {
            month = 'JUN';
        } else if (monthRaw === '07') {
            month = 'JUL';
        } else if (monthRaw === '08') {
            month = 'AUG';
        } else if (monthRaw === '09') {
            month = 'SEP';
        } else if (monthRaw === '10') {
            month = 'OCT';
        } else if (monthRaw === '11') {
            month = 'NOV';
        } else if (monthRaw === '12') {
            month = 'DEC';
        }
        const reconstructedDate = day + month + year;
        return reconstructedDate;
    }

    convertMarketIdExpireDate (date: string): string {
        // parse 03JAN24 to 240103
        const monthMappping = {
            'JAN': '01',
            'FEB': '02',
            'MAR': '03',
            'APR': '04',
            'MAY': '05',
            'JUN': '06',
            'JUL': '07',
            'AUG': '08',
            'SEP': '09',
            'OCT': '10',
            'NOV': '11',
            'DEC': '12',
        };
        // if exchange omits first zero and provides i.e. '3JAN24' instead of '03JAN24'
        if (date.length === 6) {
            date = '0' + date;
        }
        const year = date.slice (0, 2);
        const monthName = date.slice (2, 5);
        const month = this.safeString (monthMappping, monthName);
        const day = date.slice (5, 7);
        const reconstructedDate = day + month + year;
        return reconstructedDate;
    }

    async fetchPositionHistory (symbol: string, since: Int = undefined, limit: Int = undefined, params = {}): Promise<Position> {
        /**
         * @method
         * @name exchange#fetchPositionHistory
         * @description fetches the history of margin added or reduced from contract isolated positions
         * @param {string} [symbol] unified market symbol
         * @param {int} [since] timestamp in ms of the position
         * @param {int} [limit] the maximum amount of candles to fetch, default=1000
         * @param {object} params extra parameters specific to the exchange api endpoint
         * @returns {object[]} a list of [position structures]{@link https://docs.ccxt.com/#/?id=position-structure}
         */
        if (this.has['fetchPositionsHistory']) {
            const positions = await this.fetchPositionsHistory ([ symbol ], since, limit, params);
            return this.safeDict (positions, 0) as Position;
        } else {
            throw new NotSupported (this.id + ' fetchPositionHistory () is not supported yet');
        }
    }

    async fetchPositionsHistory (symbols: Strings = undefined, since: Int = undefined, limit: Int = undefined, params = {}): Promise<Position[]> {
        /**
         * @method
         * @name exchange#fetchPositionsHistory
         * @description fetches the history of margin added or reduced from contract isolated positions
         * @param {string} [symbol] unified market symbol
         * @param {int} [since] timestamp in ms of the position
         * @param {int} [limit] the maximum amount of candles to fetch, default=1000
         * @param {object} params extra parameters specific to the exchange api endpoint
         * @returns {object[]} a list of [position structures]{@link https://docs.ccxt.com/#/?id=position-structure}
         */
        throw new NotSupported (this.id + ' fetchPositionsHistory () is not supported yet');
    }

    parseMarginModification (data: Dict, market: Market = undefined): MarginModification {
        throw new NotSupported (this.id + ' parseMarginModification() is not supported yet');
    }

    parseMarginModifications (response: object[], symbols: string[] = undefined, symbolKey: Str = undefined, marketType: MarketType = undefined): MarginModification[] {
        const marginModifications = [];
        for (let i = 0; i < response.length; i++) {
            const info = response[i];
            const marketId = this.safeString (info, symbolKey);
            const market = this.safeMarket (marketId, undefined, undefined, marketType);
            if ((symbols === undefined) || this.inArray (market['symbol'], symbols)) {
                marginModifications.push (this.parseMarginModification (info, market));
            }
        }
        return marginModifications;
    }

    async fetchTransfer (id: string, code: Str = undefined, params = {}): Promise<TransferEntry> {
        /**
         * @method
         * @name exchange#fetchTransfer
         * @description fetches a transfer
         * @param {string} id transfer id
         * @param {[string]} code unified currency code
         * @param {object} params extra parameters specific to the exchange api endpoint
         * @returns {object} a [transfer structure]{@link https://docs.ccxt.com/#/?id=transfer-structure}
         */
        throw new NotSupported (this.id + ' fetchTransfer () is not supported yet');
    }

    async fetchTransfers (code: Str = undefined, since: Int = undefined, limit: Int = undefined, params = {}): Promise<TransferEntry[]> {
        /**
         * @method
         * @name exchange#fetchTransfer
         * @description fetches a transfer
         * @param {string} id transfer id
         * @param {int} [since] timestamp in ms of the earliest transfer to fetch
         * @param {int} [limit] the maximum amount of transfers to fetch
         * @param {object} params extra parameters specific to the exchange api endpoint
         * @returns {object} a [transfer structure]{@link https://docs.ccxt.com/#/?id=transfer-structure}
         */
        throw new NotSupported (this.id + ' fetchTransfers () is not supported yet');
    }
}

export {
    Exchange,
};<|MERGE_RESOLUTION|>--- conflicted
+++ resolved
@@ -1595,7 +1595,7 @@
               guardian: '0',
             }),
         });
-        
+
         const address = Starknet.hash.calculateContractAddressFromHash(
             publicKey,
             accountProxyClassHash,
@@ -3482,8 +3482,8 @@
         trade['fee'] = resultFee;
         trade['fees'] = resultFees;
         trade['amount'] = this.parseNumber (amount);
+        trade['cost'] = this.parseNumber (cost);
         trade['price'] = this.parseNumber (price);
-        trade['cost'] = this.parseNumber (cost);
         return trade as Trade;
     }
 
@@ -3515,12 +3515,6 @@
                 fee = undefined;
             }
         }
-<<<<<<< HEAD
-        trade['amount'] = this.parseNumber (amount);
-        trade['cost'] = this.parseNumber (cost);
-        trade['price'] = this.parseNumber (price);
-        return trade as Trade;
-=======
         // in case `fee & fees` are undefined, set `fees` as empty array
         if (fee === undefined) {
             fee = {
@@ -3540,7 +3534,6 @@
             fee['rate'] = this.safeNumber (fee, 'rate');
         }
         return fee;
->>>>>>> 6891ba2c
     }
 
     findNearestCeiling (arr: number[], providedValue: number) {
@@ -3634,12 +3627,8 @@
                     reduced[feeCurrencyCode][rateKey]['cost'] = Precise.stringAdd (reduced[feeCurrencyCode][rateKey]['cost'], cost);
                 } else {
                     reduced[feeCurrencyCode][rateKey] = {
-<<<<<<< HEAD
-=======
+                        'cost': cost,
                         'currency': code,
->>>>>>> 6891ba2c
-                        'cost': cost,
-                        'currency': feeCurrencyCode,
                     };
                     if (rate !== undefined) {
                         reduced[feeCurrencyCode][rateKey]['rate'] = rate;
