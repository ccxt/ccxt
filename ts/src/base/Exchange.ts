// ----------------------------------------------------------------------------
/* eslint-disable */

import * as functions from './functions.js'
const {
    isNode
    , deepExtend
    , extend
    , clone
    , flatten
    , unique
    , indexBy
    , sortBy
    , sortBy2
    , safeFloat2
    , groupBy
    , aggregate
    , uuid
    , unCamelCase
    , precisionFromString
    , Throttler
    , capitalize
    , now
    , decimalToPrecision
    , safeValue
    , safeValue2
    , safeString
    , safeString2
    , seconds
    , milliseconds
    , binaryToBase16
    , numberToBE
    , base16ToBinary
    , iso8601
    , omit
    , isJsonEncodedObject
    , safeInteger
    , sum
    , omitZero
    , implodeParams
    , extractParams
    , json
    , merge
    , binaryConcat
    , hash
    , ecdsa
    , arrayConcat
    , encode
    , urlencode
    , hmac
    , numberToString
    , parseTimeframe
    , safeInteger2
    , safeStringLower
    , parse8601
    , yyyymmdd
    , safeStringUpper
    , safeTimestamp
    , binaryConcatArray
    , uuidv1
    , numberToLE
    , ymdhms
    , stringToBase64
    , decode
    , uuid22
    , safeIntegerProduct2
    , safeIntegerProduct
    , safeStringLower2
    , yymmdd
    , base58ToBinary
    , binaryToBase58
    , safeTimestamp2
    , rawencode
    , keysort
    , inArray
    , isEmpty
    , ordered
    , filterBy
    , uuid16
    , safeFloat
    , base64ToBinary
    , safeStringUpper2
    , urlencodeWithArrayRepeat
    , microseconds
    , binaryToBase64
    , strip
    , toArray
    , safeFloatN
    , safeIntegerN
    , safeIntegerProductN
    , safeTimestampN
    , safeValueN
    , safeStringN
    , safeStringLowerN
    , safeStringUpperN
    , urlencodeNested
    , parseDate
    , ymd
    , base64ToString
    , crc32
    , TRUNCATE
    , ROUND
    , DECIMAL_PLACES
    , NO_PADDING
    , TICK_SIZE
    , SIGNIFICANT_DIGITS
} = functions

import {
    keys as keysFunc,
    values as valuesFunc,
    inArray as inArrayFunc,
    vwap as vwapFunc
} from './functions.js'
// import exceptions from "./errors.js"

 import { // eslint-disable-line object-curly-newline
    ExchangeError
    , BadSymbol
    , NullResponse
    , InvalidAddress
    , InvalidOrder
    , NotSupported
    , BadResponse
    , AuthenticationError
    , DDoSProtection
    , RequestTimeout
    , NetworkError
    , ExchangeNotAvailable
    , ArgumentsRequired
    , RateLimitExceeded,
    BadRequest} from "./errors.js"

import { Precise } from './Precise.js'

//-----------------------------------------------------------------------------
import WsClient from './ws/WsClient.js';
import { createFuture, Future } from './ws/Future.js';
import { OrderBook as WsOrderBook, IndexedOrderBook, CountedOrderBook } from './ws/OrderBook.js';

// ----------------------------------------------------------------------------
//
import { axolotl } from './functions/crypto.js';
// import types
import { Market, Trade, Fee, Ticker, OHLCV, OHLCVC, Order, OrderBook, Balance, Balances, Dictionary, Transaction, DepositAddressResponse, Currency, MinMax, IndexType, Int, OrderType, OrderSide, Position, FundingRateHistory, OpenInterest, Liquidation, OrderRequest, FundingHistory, MarginMode, Tickers, Greeks, Str, Num, MarketInterface, CurrencyInterface, Account } from './types.js';
export {Market, Trade, Fee, Ticker, OHLCV, OHLCVC, Order, OrderBook, Balance, Balances, Dictionary, Transaction, DepositAddressResponse, Currency, MinMax, IndexType, Int, OrderType, OrderSide, Position, FundingRateHistory, Liquidation, FundingHistory, Greeks } from './types.js'

// ----------------------------------------------------------------------------
// move this elsewhere
import { ArrayCache, ArrayCacheByTimestamp, ArrayCacheBySymbolById, ArrayCacheBySymbolBySide } from './ws/Cache.js'
import totp from './functions/totp.js';

// ----------------------------------------------------------------------------
/**
 * @class Exchange
 */
export default class Exchange {
    options: {
        [key: string]: any;
    }

    api = undefined

    // PROXY & USER-AGENTS (see "examples/proxy-usage" file for explanation)
    proxy: any; // maintained for backwards compatibility, no-one should use it from now on
    proxyUrl: string;
    proxy_url: string;
    proxyUrlCallback: any;
    proxy_url_callback: any;
    httpProxy: string;
    http_proxy: string;
    httpProxyCallback: any;
    http_proxy_callback: any;
    httpsProxy: string;
    https_proxy: string;
    httpsProxyCallback: any;
    https_proxy_callback: any;
    socksProxy: string;
    socks_proxy: string;
    socksProxyCallback: any;
    socks_proxy_callback: any;
    userAgent: { 'User-Agent': string } | false = undefined;
    user_agent: { 'User-Agent': string } | false = undefined;
    wsProxy: string;
    ws_proxy: string;
    wssProxy: string;
    wss_proxy: string;
    //
    userAgents: any = {
        'chrome': 'Mozilla/5.0 (Windows NT 10.0; Win64; x64) AppleWebKit/537.36 (KHTML, like Gecko) Chrome/62.0.3202.94 Safari/537.36',
        'chrome39': 'Mozilla/5.0 (Windows NT 6.1; WOW64) AppleWebKit/537.36 (KHTML, like Gecko) Chrome/39.0.2171.71 Safari/537.36',
        'chrome100': 'Mozilla/5.0 (Macintosh; Intel Mac OS X 10_15_7) AppleWebKit/537.36 (KHTML, like Gecko) Chrome/100.0.4896.75 Safari/537.36',
    };
    headers: any = {};
    origin = '*' // CORS origin
    //
    agent = undefined; // maintained for backwards compatibility
    nodeHttpModuleLoaded = false;
    httpAgent = undefined;
    httpsAgent = undefined;

    minFundingAddressLength = 1 // used in checkAddress
    substituteCommonCurrencyCodes = true  // reserved
    quoteJsonNumbers = true // treat numbers in json as quoted precise strings
    number: (numberString: string) => number = Number // or String (a pointer to a function)
    handleContentTypeApplicationZip = false

    // whether fees should be summed by currency code
    reduceFees = true

    // do not delete this line, it is needed for users to be able to define their own fetchImplementation
    fetchImplementation: any
    AbortError: any
    FetchError: any

    validateServerSsl = true
    validateClientSsl = false

    timeout       = 10000 // milliseconds
    verbose       = false
    twofa         = undefined // two-factor authentication (2FA)

    apiKey: string;
    secret: string;
    uid: string;
    login:string;
    password: string;
    privateKey: string;// a "0x"-prefixed hexstring private key for a wallet
    walletAddress: string; // a wallet address "0x"-prefixed hexstring
    token: string; // reserved for HTTP auth in some cases

    balance      = {}
    orderbooks   = {}
    tickers      = {}
    orders       = undefined
    triggerOrders = undefined
    trades: any
    transactions = {}
    ohlcvs: any
    myTrades: any
    positions: any
    urls: {
        logo?: string;
        api?: string | Dictionary<string>;
        test?: string | Dictionary<string>;
        www?: string;
        doc?: string[];
        api_management?: string;
        fees?: string;
        referral?: string;
    };

    requiresWeb3 = false
    requiresEddsa = false
    precision: {
        amount: number | undefined,
        price: number | undefined
    };

    enableLastJsonResponse = true
    enableLastHttpResponse = true
    enableLastResponseHeaders = true
    last_http_response    = undefined
    last_json_response    = undefined
    last_response_headers = undefined
    last_request_headers  = undefined
    last_request_body     = undefined
    last_request_url      = undefined
    last_request_path     = undefined

    id: string = undefined

    markets: Dictionary<any> = undefined
    has: Dictionary<boolean | 'emulated'>

    status = undefined

    requiredCredentials: {
        apiKey: boolean;
        secret: boolean;
        uid: boolean;
        login: boolean;
        password: boolean;
        twofa: boolean;
        privateKey: boolean;
        walletAddress: boolean;
        token: boolean;
    };
    rateLimit: number = undefined; // milliseconds
    tokenBucket = undefined
    throttler = undefined
    enableRateLimit: boolean = undefined;

    httpExceptions = undefined

    limits: {
        amount?: MinMax,
        cost?: MinMax,
        leverage?: MinMax,
        price?: MinMax,
    };
    fees: object;
    markets_by_id: Dictionary<any> = undefined;
    symbols: string[] = undefined;
    ids: string[] = undefined;
    currencies: Dictionary<Currency> = undefined;

    baseCurrencies = undefined
    quoteCurrencies = undefined
    currencies_by_id = undefined
    codes = undefined

    reloadingMarkets = undefined
    marketsLoading = undefined

    accounts = undefined
    accountsById = undefined

    commonCurrencies = undefined

    hostname: string = undefined;

    precisionMode: number = undefined;
    paddingMode = undefined

    exceptions = {}
    timeframes: Dictionary<number | string> = {}

    version: string = undefined;

    marketsByAltname = undefined

    name:string = undefined

    lastRestRequestTimestamp:number;

    targetAccount = undefined

    stablePairs = {}

    // WS/PRO options
    clients = {}
    newUpdates = true
    streaming = {}

    deepExtend = deepExtend
    isNode = isNode
    keys = keysFunc
    values = valuesFunc
    extend = extend
    clone = clone
    flatten = flatten
    unique = unique
    indexBy = indexBy
    sortBy = sortBy
    sortBy2 = sortBy2
    groupBy = groupBy
    aggregate = aggregate
    uuid = uuid
    unCamelCase = unCamelCase
    precisionFromString = precisionFromString
    capitalize = capitalize
    now = now
    decimalToPrecision = decimalToPrecision
    safeValue = safeValue
    safeValue2 = safeValue2
    safeString = safeString
    safeString2 = safeString2
    safeFloat = safeFloat
    safeFloat2 = safeFloat2
    seconds = seconds
    milliseconds = milliseconds
    binaryToBase16 = binaryToBase16
    numberToBE = numberToBE
    base16ToBinary = base16ToBinary
    iso8601 = iso8601
    omit = omit
    isJsonEncodedObject = isJsonEncodedObject
    safeInteger = safeInteger
    sum = sum
    omitZero = omitZero
    implodeParams = implodeParams
    extractParams = extractParams
    json = json
    vwap = vwapFunc
    merge = merge
    binaryConcat = binaryConcat
    hash = hash
    arrayConcat = arrayConcat
    encode = encode
    urlencode = urlencode
    hmac = hmac
    numberToString = numberToString
    parseTimeframe = parseTimeframe
    safeInteger2 = safeInteger2
    safeStringLower = safeStringLower
    parse8601 = parse8601
    yyyymmdd = yyyymmdd
    safeStringUpper = safeStringUpper
    safeTimestamp = safeTimestamp
    binaryConcatArray = binaryConcatArray
    uuidv1 = uuidv1
    numberToLE = numberToLE
    ymdhms = ymdhms
    yymmdd = yymmdd
    stringToBase64 = stringToBase64
    decode = decode
    uuid22 = uuid22
    safeIntegerProduct2 = safeIntegerProduct2
    safeIntegerProduct = safeIntegerProduct
    binaryToBase58 = binaryToBase58
    base58ToBinary = base58ToBinary
    base64ToBinary = base64ToBinary
    safeTimestamp2 = safeTimestamp2
    rawencode = rawencode
    keysort = keysort
    inArray = inArray
    safeStringLower2 = safeStringLower2
    safeStringUpper2 = safeStringUpper2
    isEmpty = isEmpty
    ordered = ordered
    filterBy = filterBy
    uuid16 = uuid16
    urlencodeWithArrayRepeat = urlencodeWithArrayRepeat
    microseconds = microseconds
    binaryToBase64 = binaryToBase64
    strip = strip
    toArray = toArray
    safeFloatN = safeFloatN
    safeIntegerN = safeIntegerN
    safeIntegerProductN = safeIntegerProductN
    safeTimestampN = safeTimestampN
    safeValueN = safeValueN
    safeStringN = safeStringN
    safeStringLowerN = safeStringLowerN
    safeStringUpperN = safeStringUpperN
    urlencodeNested = urlencodeNested
    parseDate = parseDate
    ymd = ymd
    base64ToString = base64ToString
    crc32 = crc32

    describe () {
        return {
            'id': undefined,
            'name': undefined,
            'countries': undefined,
            'enableRateLimit': true,
            'rateLimit': 2000, // milliseconds = seconds * 1000
            'certified': false, // if certified by the CCXT dev team
            'pro': false, // if it is integrated with CCXT Pro for WebSocket support
            'alias': false, // whether this exchange is an alias to another exchange
            'has': {
                'publicAPI': true,
                'privateAPI': true,
                'CORS': undefined,
                'spot': undefined,
                'margin': undefined,
                'swap': undefined,
                'future': undefined,
                'option': undefined,
                'addMargin': undefined,
                'cancelAllOrders': undefined,
                'cancelOrder': true,
                'cancelOrders': undefined,
                'closeAllPositions': undefined,
                'closePosition': undefined,
                'createDepositAddress': undefined,
                'createLimitOrder': true,
                'createMarketOrder': true,
                'createOrder': true,
                'createMarketBuyOrderWithCost': undefined,
                'createMarketOrderWithCost': undefined,
                'createMarketSellOrderWithCost': undefined,
                'createOrders': undefined,
                'createPostOnlyOrder': undefined,
                'createReduceOnlyOrder': undefined,
                'createStopOrder': undefined,
                'createStopLimitOrder': undefined,
                'createStopMarketOrder': undefined,
                'createOrderWs': undefined,
                'editOrderWs': undefined,
                'fetchOpenOrdersWs': undefined,
                'fetchOrderWs': undefined,
                'cancelOrderWs': undefined,
                'cancelOrdersWs': undefined,
                'cancelAllOrdersWs': undefined,
                'fetchTradesWs': undefined,
                'fetchBalanceWs': undefined,
                'editOrder': 'emulated',
                'fetchAccounts': undefined,
                'fetchBalance': true,
                'fetchBidsAsks': undefined,
                'fetchBorrowInterest': undefined,
                'fetchBorrowRateHistory': undefined,
                'fetchCanceledOrders': undefined,
                'fetchClosedOrder': undefined,
                'fetchClosedOrders': undefined,
                'fetchCrossBorrowRate': undefined,
                'fetchCrossBorrowRates': undefined,
                'fetchCurrencies': 'emulated',
                'fetchCurrenciesWs': 'emulated',
                'fetchDeposit': undefined,
                'fetchDepositAddress': undefined,
                'fetchDepositAddresses': undefined,
                'fetchDepositAddressesByNetwork': undefined,
                'fetchDeposits': undefined,
                'fetchDepositsWs': undefined,
                'fetchDepositsWithdrawals': undefined,
                'fetchTransactionFee': undefined,
                'fetchTransactionFees': undefined,
                'fetchFundingHistory': undefined,
                'fetchFundingRate': undefined,
                'fetchFundingRateHistory': undefined,
                'fetchFundingRates': undefined,
                'fetchIndexOHLCV': undefined,
                'fetchIsolatedBorrowRate': undefined,
                'fetchIsolatedBorrowRates': undefined,
                'fetchL2OrderBook': true,
                'fetchLastPrices': undefined,
                'fetchLedger': undefined,
                'fetchLedgerEntry': undefined,
                'fetchLeverageTiers': undefined,
                'fetchMarketLeverageTiers': undefined,
                'fetchMarkets': true,
                'fetchMarketsWs': undefined,
                'fetchMarkOHLCV': undefined,
                'fetchMyTrades': undefined,
                'fetchOHLCV': undefined,
                'fetchOHLCVWs': undefined,
                'fetchOpenInterest': undefined,
                'fetchOpenInterestHistory': undefined,
                'fetchOpenOrder': undefined,
                'fetchOpenOrders': undefined,
                'fetchOrder': undefined,
                'fetchOrderBook': true,
                'fetchOrderBooks': undefined,
                'fetchOrders': undefined,
                'fetchOrderTrades': undefined,
                'fetchPermissions': undefined,
                'fetchPosition': undefined,
                'fetchPositions': undefined,
                'fetchPositionsForSymbol': undefined,
                'fetchPositionsRisk': undefined,
                'fetchPremiumIndexOHLCV': undefined,
                'fetchStatus': 'emulated',
                'fetchTicker': true,
                'fetchTickers': undefined,
                'fetchTime': undefined,
                'fetchTrades': true,
                'fetchTradingFee': undefined,
                'fetchTradingFees': undefined,
                'fetchTradingFeesWs': undefined,
                'fetchTradingLimits': undefined,
                'fetchTransactions': undefined,
                'fetchTransfers': undefined,
                'fetchWithdrawAddresses': undefined,
                'fetchWithdrawal': undefined,
                'fetchWithdrawals': undefined,
                'fetchWithdrawalsWs': undefined,
                'reduceMargin': undefined,
                'setLeverage': undefined,
                'setMargin': undefined,
                'setMarginMode': undefined,
                'setPositionMode': undefined,
                'signIn': undefined,
                'transfer': undefined,
                'withdraw': undefined,
                'watchOrderBook': undefined,
                'watchOrders': undefined,
                'watchMyTrades': undefined,
                'watchTickers': undefined,
                'watchTicker': undefined,
                'watchTrades': undefined,
                'watchTradesForSymbols': undefined,
                'watchOrderBookForSymbols': undefined,
                'watchOHLCVForSymbols': undefined,
                'watchBalance': undefined,
                'watchOHLCV': undefined,
            },
            'urls': {
                'logo': undefined,
                'api': undefined,
                'www': undefined,
                'doc': undefined,
                'fees': undefined,
            },
            'api': undefined,
            'requiredCredentials': {
                'apiKey':     true,
                'secret':     true,
                'uid':        false,
                'login':      false,
                'password':   false,
                'twofa':      false, // 2-factor authentication (one-time password key)
                'privateKey': false, // a "0x"-prefixed hexstring private key for a wallet
                'walletAddress': false, // the wallet address "0x"-prefixed hexstring
                'token':      false, // reserved for HTTP auth in some cases
            },
            'markets': undefined, // to be filled manually or by fetchMarkets
            'currencies': {}, // to be filled manually or by fetchMarkets
            'timeframes': undefined, // redefine if the exchange has.fetchOHLCV
            'fees': {
                'trading': {
                    'tierBased': undefined,
                    'percentage': undefined,
                    'taker': undefined,
                    'maker': undefined,
                },
                'funding': {
                    'tierBased': undefined,
                    'percentage': undefined,
                    'withdraw': {},
                    'deposit': {},
                },
            },
            'status': {
                'status': 'ok',
                'updated': undefined,
                'eta': undefined,
                'url': undefined,
            },
            'exceptions': undefined,
            'httpExceptions': {
                '422': ExchangeError,
                '418': DDoSProtection,
                '429': RateLimitExceeded,
                '404': ExchangeNotAvailable,
                '409': ExchangeNotAvailable,
                '410': ExchangeNotAvailable,
                '451': ExchangeNotAvailable,
                '500': ExchangeNotAvailable,
                '501': ExchangeNotAvailable,
                '502': ExchangeNotAvailable,
                '520': ExchangeNotAvailable,
                '521': ExchangeNotAvailable,
                '522': ExchangeNotAvailable,
                '525': ExchangeNotAvailable,
                '526': ExchangeNotAvailable,
                '400': ExchangeNotAvailable,
                '403': ExchangeNotAvailable,
                '405': ExchangeNotAvailable,
                '503': ExchangeNotAvailable,
                '530': ExchangeNotAvailable,
                '408': RequestTimeout,
                '504': RequestTimeout,
                '401': AuthenticationError,
                '407': AuthenticationError,
                '511': AuthenticationError,
            },
            'commonCurrencies': { // gets extended/overwritten in subclasses
                'XBT': 'BTC',
                'BCC': 'BCH',
                'BCHSV': 'BSV',
            },
            'precisionMode': DECIMAL_PLACES,
            'paddingMode': NO_PADDING,
            'limits': {
                'leverage': { 'min': undefined, 'max': undefined },
                'amount': { 'min': undefined, 'max': undefined },
                'price': { 'min': undefined, 'max': undefined },
                'cost': { 'min': undefined, 'max': undefined },
            },
        } // return
    } // describe ()

    constructor (userConfig = {}) {
        Object.assign (this, functions)
        //
        //     if (isNode) {
        //         this.nodeVersion = process.version.match (/\d+\.\d+\.\d+/)[0]
        //         this.userAgent = {
        //             'User-Agent': 'ccxt/' + (Exchange as any).ccxtVersion +
        //                 ' (+https://github.com/ccxt/ccxt)' +
        //                 ' Node.js/' + this.nodeVersion + ' (JavaScript)'
        //         }
        //     }
        //
        this.options = this.getDefaultOptions(); // exchange-specific options, if any
        // fetch implementation options (JS only)
        // http properties
        this.headers = {}
        this.origin = '*' // CORS origin
        // underlying properties
        this.minFundingAddressLength = 1 // used in checkAddress
        this.substituteCommonCurrencyCodes = true  // reserved
        this.quoteJsonNumbers = true // treat numbers in json as quoted precise strings
        this.number = Number // or String (a pointer to a function)
        this.handleContentTypeApplicationZip = false
        // whether fees should be summed by currency code
        this.reduceFees = true
        // do not delete this line, it is needed for users to be able to define their own fetchImplementation
        this.fetchImplementation = undefined
        this.validateServerSsl = true
        this.validateClientSsl = false
        // default property values
        this.timeout       = 10000 // milliseconds
        this.verbose       = false
        this.twofa         = undefined // two-factor authentication (2FA)
        // default credentials
        this.apiKey        = undefined
        this.secret        = undefined
        this.uid           = undefined
        this.login         = undefined
        this.password      = undefined
        this.privateKey    = undefined // a "0x"-prefixed hexstring private key for a wallet
        this.walletAddress = undefined // a wallet address "0x"-prefixed hexstring
        this.token         = undefined // reserved for HTTP auth in some cases
        // placeholders for cached data
        this.balance      = {}
        this.orderbooks   = {}
        this.tickers      = {}
        this.orders       = undefined
        this.trades       = {}
        this.transactions = {}
        this.ohlcvs       = {}
        this.myTrades     = undefined
        this.positions    = undefined
        // web3 and cryptography flags
        this.requiresWeb3 = false
        this.requiresEddsa = false
        // response handling flags and properties
        this.lastRestRequestTimestamp = 0
        this.enableLastJsonResponse = true
        this.enableLastHttpResponse = true
        this.enableLastResponseHeaders = true
        this.last_http_response    = undefined
        this.last_json_response    = undefined
        this.last_response_headers = undefined
        this.last_request_headers  = undefined
        this.last_request_body     = undefined
        this.last_request_url      = undefined
        this.last_request_path     = undefined
        // camelCase and snake_notation support
        const unCamelCaseProperties = (obj = this) => {
            if (obj !== null) {
                const ownPropertyNames = Object.getOwnPropertyNames (obj)
                for (let i = 0; i < ownPropertyNames.length; i++) {
                    const k = ownPropertyNames[i]
                    this[unCamelCase (k)] = this[k]
                }
                unCamelCaseProperties (Object.getPrototypeOf (obj))
            }
        }
        unCamelCaseProperties ()
        // merge constructor overrides to this instance
        const configEntries = Object.entries (this.describe ()).concat (Object.entries (userConfig))
        for (let i = 0; i < configEntries.length; i++) {
            const [property, value] = configEntries[i]
            if (value && Object.getPrototypeOf (value) === Object.prototype) {
                this[property] = this.deepExtend (this[property], value)
            } else {
                this[property] = value
            }
        }
        // http client options
        const agentOptions = {
            'keepAlive': true,
        }
        // ssl options
        if (!this.validateServerSsl) {
            agentOptions['rejectUnauthorized'] = false;
        }
        // generate old metainfo interface
        const hasKeys = Object.keys (this.has)
        for (let i = 0; i < hasKeys.length; i++) {
            const k = hasKeys[i]
            this['has' + this.capitalize (k)] = !!this.has[k] // converts 'emulated' to true
        }
        // generate implicit api
        if (this.api) {
            this.defineRestApi (this.api, 'request')
        }
        // init the request rate limiter
        this.initRestRateLimiter ()
        // init predefined markets if any
        if (this.markets) {
            this.setMarkets (this.markets)
        }
        this.newUpdates = ((this.options as any).newUpdates !== undefined) ? (this.options as any).newUpdates : true;

        this.afterConstruct ();
    }

    encodeURIComponent (...args) {
        // @ts-expect-error
        return encodeURIComponent (...args)
    }

    checkRequiredVersion (requiredVersion, error = true) {
        let result = true
        const [ major1, minor1, patch1 ] = requiredVersion.split ('.')
            , [ major2, minor2, patch2 ] = (Exchange as any).ccxtVersion.split ('.')
            , intMajor1 = this.parseToInt (major1)
            , intMinor1 = this.parseToInt (minor1)
            , intPatch1 = this.parseToInt (patch1)
            , intMajor2 = this.parseToInt (major2)
            , intMinor2 = this.parseToInt (minor2)
            , intPatch2 = this.parseToInt (patch2)
        if (intMajor1 > intMajor2) {
            result = false
        }
        if (intMajor1 === intMajor2) {
            if (intMinor1 > intMinor2) {
                result = false
            } else if (intMinor1 === intMinor2 && intPatch1 > intPatch2) {
                result = false
            }
        }
        if (!result) {
            if (error) {
                throw new NotSupported ('Your current version of CCXT is ' + (Exchange as any).ccxtVersion + ', a newer version ' + requiredVersion + ' is required, please, upgrade your version of CCXT')
            } else {
                return error
            }
        }
        return result
    }

    checkAddress (address) {
        if (address === undefined) {
            throw new InvalidAddress (this.id + ' address is undefined')
        }
        // check the address is not the same letter like 'aaaaa' nor too short nor has a space
        if ((this.unique (address).length === 1) || address.length < this.minFundingAddressLength || address.includes (' ')) {
            throw new InvalidAddress (this.id + ' address is invalid or has less than ' + this.minFundingAddressLength.toString () + ' characters: "' + this.json (address) + '"')
        }
        return address
    }

    initRestRateLimiter () {
        if (this.rateLimit === undefined) {
            throw new Error (this.id + '.rateLimit property is not configured');
        }
        this.tokenBucket = this.extend ({
            delay: 0.001,
            capacity: 1,
            cost: 1,
            maxCapacity: 1000,
            refillRate: (this.rateLimit > 0) ? 1 / this.rateLimit : Number.MAX_VALUE,
        }, this.tokenBucket);
        this.throttler = new Throttler (this.tokenBucket);
    }

    throttle (cost = undefined) {
        return this.throttler.throttle (cost)
    }

    defineRestApiEndpoint (methodName, uppercaseMethod, lowercaseMethod, camelcaseMethod, path, paths, config = {}) {
        const splitPath = path.split (/[^a-zA-Z0-9]/)
        const camelcaseSuffix  = splitPath.map (this.capitalize).join ('')
        const underscoreSuffix = splitPath.map ((x) => x.trim ().toLowerCase ()).filter ((x) => x.length > 0).join ('_')
        const camelcasePrefix = [ paths[0] ].concat (paths.slice (1).map (this.capitalize)).join ('')
        const underscorePrefix = [ paths[0] ].concat (paths.slice (1).map ((x) => x.trim ()).filter ((x) => x.length > 0)).join ('_')
        const camelcase  = camelcasePrefix + camelcaseMethod + this.capitalize (camelcaseSuffix)
        const underscore = underscorePrefix + '_' + lowercaseMethod + '_' + underscoreSuffix
        const typeArgument = (paths.length > 1) ? paths : paths[0]
        // handle call costs here
        const partial = async (params = {}, context = {}) => this[methodName] (path, typeArgument, uppercaseMethod, params, undefined, undefined, config, context)
        // const partial = async (params) => this[methodName] (path, typeArgument, uppercaseMethod, params || {})
        this[camelcase]  = partial
        this[underscore] = partial
    }

    defineRestApi (api, methodName, paths = []) {
        const keys = Object.keys (api)
        for (let i = 0; i < keys.length; i++) {
            const key = keys[i]
            const value = api[key]
            const uppercaseMethod = key.toUpperCase ()
            const lowercaseMethod = key.toLowerCase ()
            const camelcaseMethod = this.capitalize (lowercaseMethod)
            if (Array.isArray (value)) {
                for (let k = 0; k < value.length; k++) {
                    const path = value[k].trim ()
                    this.defineRestApiEndpoint (methodName, uppercaseMethod, lowercaseMethod, camelcaseMethod, path, paths)
                }
            // the options HTTP method conflicts with the 'options' API url path
            // } else if (key.match (/^(?:get|post|put|delete|options|head|patch)$/i)) {
            } else if (key.match (/^(?:get|post|put|delete|head|patch)$/i)) {
                const endpoints = Object.keys (value);
                for (let j = 0; j < endpoints.length; j++) {
                    const endpoint = endpoints[j]
                    const path = endpoint.trim ()
                    const config = value[endpoint]
                    if (typeof config === 'object') {
                        this.defineRestApiEndpoint (methodName, uppercaseMethod, lowercaseMethod, camelcaseMethod, path, paths, config)
                    } else if (typeof config === 'number') {
                        this.defineRestApiEndpoint (methodName, uppercaseMethod, lowercaseMethod, camelcaseMethod, path, paths, { cost: config })
                    } else {
                        throw new NotSupported (this.id + ' defineRestApi() API format is not supported, API leafs must strings, objects or numbers');
                    }
                }
            } else {
                this.defineRestApi (value, methodName, paths.concat ([ key ]))
            }
        }
    }

    log (... args) {
        console.log (... args)
    }

    httpProxyAgentModule:any = undefined;
    httpsProxyAgentModule:any = undefined;
    socksProxyAgentModule:any = undefined;
    socksProxyAgentModuleChecked:boolean = false;
    proxyDictionaries:any = {};
    proxyModulesLoaded:boolean = false;

    async loadProxyModules () {
        this.proxyModulesLoaded = true;
        // todo: possible sync alternatives: https://stackoverflow.com/questions/51069002/convert-import-to-synchronous
        this.httpProxyAgentModule = await import (/* webpackIgnore: true */ '../static_dependencies/proxies/http-proxy-agent/index.js');
        this.httpsProxyAgentModule = await import (/* webpackIgnore: true */ '../static_dependencies/proxies/https-proxy-agent/index.js');
        if (this.socksProxyAgentModuleChecked === false) {
            this.socksProxyAgentModuleChecked = true;
            try {
                // @ts-ignore
                this.socksProxyAgentModule = await import (/* webpackIgnore: true */ 'socks-proxy-agent');
            } catch (e) {}
        }
    }

    setProxyAgents (httpProxy, httpsProxy, socksProxy) {
        let chosenAgent = undefined;
        if (httpProxy) {
            if (this.httpProxyAgentModule === undefined) {
                throw new NotSupported (this.id + ' you need to load JS proxy modules with `.loadProxyModules()` method at first to use proxies');
            }
            if (!(httpProxy in this.proxyDictionaries)) {
                this.proxyDictionaries[httpProxy] = new this.httpProxyAgentModule.HttpProxyAgent(httpProxy);
            }
            chosenAgent = this.proxyDictionaries[httpProxy];
        } else if (httpsProxy) {
            if (this.httpsProxyAgentModule === undefined) {
                throw new NotSupported (this.id + ' you need to load JS proxy modules with `.loadProxyModules()` method at first to use proxies');
            }
            if (!(httpsProxy in this.proxyDictionaries)) {
                this.proxyDictionaries[httpsProxy] = new this.httpsProxyAgentModule.HttpsProxyAgent(httpsProxy);
            }
            chosenAgent = this.proxyDictionaries[httpsProxy];
            chosenAgent.keepAlive = true;
        } else if (socksProxy) {
            if (this.socksProxyAgentModule === undefined) {
                throw new NotSupported (this.id + ' - to use SOCKS proxy with ccxt, at first you need install module "npm i socks-proxy-agent" and then initialize proxies with `.loadProxyModules()` method');
            }
            if (!(socksProxy in this.proxyDictionaries)) {
                this.proxyDictionaries[socksProxy] = new this.socksProxyAgentModule.SocksProxyAgent(socksProxy);
            }
            chosenAgent = this.proxyDictionaries[socksProxy];
        }
        return chosenAgent;
    }

    async fetch (url, method = 'GET', headers: any = undefined, body: any = undefined) {

        // load node-http(s) modules only on first call
        if (isNode) {
            if (!this.nodeHttpModuleLoaded) {
                this.nodeHttpModuleLoaded = true;
                const httpsModule = await import (/* webpackIgnore: true */'node:https')
                this.httpsAgent = new httpsModule.Agent ({ keepAlive: true });
            }
        }

        // ##### PROXY & HEADERS #####
        headers = this.extend (this.headers, headers);
        // proxy-url
        const proxyUrl = this.checkProxyUrlSettings (url, method, headers, body);
        let isHttpAgentNeeded = false;
        if (proxyUrl !== undefined) {
            // in node we need to set header to *
            if (isNode) {
                headers = this.extend ({ 'Origin': this.origin }, headers);
                if (proxyUrl.substring(0, 5) !== 'https') {
                    // for `http://` protocol proxy-urls, we need to load `http` module only on first call
                    if (!this.httpAgent) {
                        const httpModule = await import (/* webpackIgnore: true */'node:http')
                        this.httpAgent = new httpModule.Agent ();
                    }
                    isHttpAgentNeeded = true;
                }
            }
            url = proxyUrl + url;
        }
        // proxy agents
        const [ httpProxy, httpsProxy, socksProxy ] = this.checkProxySettings (url, method, headers, body);
        this.checkConflictingProxies (httpProxy || httpsProxy || socksProxy, proxyUrl);
        if (!this.proxyModulesLoaded) {
            await this.loadProxyModules (); // this is needed in JS, independently whether proxy properties were set or not, we have to load them because of necessity in WS, which would happen beyond 'fetch' method (WS/etc)
        }
        const chosenAgent = this.setProxyAgents (httpProxy, httpsProxy, socksProxy);
        // user-agent
        const userAgent = (this.userAgent !== undefined) ? this.userAgent : this.user_agent;
        if (userAgent && isNode) {
            if (typeof userAgent === 'string') {
                headers = this.extend ({ 'User-Agent': userAgent }, headers);
            } else if ((typeof userAgent === 'object') && ('User-Agent' in userAgent)) {
                headers = this.extend (userAgent, headers);
            }
        }
        // set final headers
        headers = this.setHeaders (headers);
        // log
        if (this.verbose) {
            this.log ("fetch Request:\n", this.id, method, url, "\nRequestHeaders:\n", headers, "\nRequestBody:\n", body, "\n")
        }
        // end of proxies & headers

        if (this.fetchImplementation === undefined) {
            if (isNode) {
                const module = await import (/* webpackIgnore: true */'../static_dependencies/node-fetch/index.js')
                if (this.agent === undefined) {
                    this.agent = this.httpsAgent;
                }
                this.AbortError = module.AbortError
                this.fetchImplementation = module.default
                this.FetchError = module.FetchError
            } else {
                this.fetchImplementation = self.fetch
                this.AbortError = DOMException
                this.FetchError = TypeError
            }
        }
        // fetchImplementation cannot be called on this. in browsers:
        // TypeError Failed to execute 'fetch' on 'Window': Illegal invocation
        const fetchImplementation = this.fetchImplementation;
        const params = { method, headers, body, timeout: this.timeout };
        if (this.agent) {
            params['agent'] = this.agent;
        }
        // override agent, if needed
        if (isHttpAgentNeeded) {
            // if proxyUrl is being used, so we don't overwrite `this.agent` itself
            params['agent'] = this.httpAgent;
        } else if (chosenAgent) {
            // if http(s)Proxy is being used
            params['agent'] = chosenAgent;
        }
        const controller = new AbortController ()
        params['signal'] = controller.signal
        const timeout = setTimeout (() => {
            controller.abort ()
        }, this.timeout)
        try {
            const response = await fetchImplementation (url, params)
            clearTimeout (timeout)
            return this.handleRestResponse (response, url, method, headers, body);
        } catch (e) {
            if (e instanceof this.AbortError) {
                throw new RequestTimeout (this.id + ' ' + method + ' ' + url + ' request timed out (' + this.timeout + ' ms)');
            } else if (e instanceof this.FetchError) {
                throw new NetworkError (this.id + ' ' + method + ' ' + url + ' fetch failed');
            }
            throw e
        }
    }

    parseJson (jsonString) {
        try {
            if (this.isJsonEncodedObject (jsonString)) {
                return JSON.parse (this.onJsonResponse (jsonString))
            }
        } catch (e) {
            // SyntaxError
            return undefined
        }
    }

    getResponseHeaders (response) {
        const result = {}
        response.headers.forEach ((value, key) => {
            key = key.split ('-').map ((word) => this.capitalize (word)).join ('-')
            result[key] = value
        })
        return result
    }

    handleRestResponse (response, url, method = 'GET', requestHeaders = undefined, requestBody = undefined) {
        const responseHeaders = this.getResponseHeaders (response)
        if (this.handleContentTypeApplicationZip && (responseHeaders['Content-Type'] === 'application/zip')) {
            const responseBuffer = response.buffer ();
            if (this.enableLastResponseHeaders) {
                this.last_response_headers = responseHeaders
            }
            if (this.enableLastHttpResponse) {
                this.last_http_response = responseBuffer
            }
            if (this.verbose) {
                this.log ("handleRestResponse:\n", this.id, method, url, response.status, response.statusText, "\nResponseHeaders:\n", responseHeaders, "ZIP redacted", "\n")
            }
            // no error handler needed, because it would not be a zip response in case of an error
            return responseBuffer;
        }
        return response.text ().then ((responseBody) => {
            const bodyText = this.onRestResponse (response.status, response.statusText, url, method, responseHeaders, responseBody, requestHeaders, requestBody);
            const json = this.parseJson (bodyText)
            if (this.enableLastResponseHeaders) {
                this.last_response_headers = responseHeaders
            }
            if (this.enableLastHttpResponse) {
                this.last_http_response = responseBody
            }
            if (this.enableLastJsonResponse) {
                this.last_json_response = json
            }
            if (this.verbose) {
                this.log ("handleRestResponse:\n", this.id, method, url, response.status, response.statusText, "\nResponseHeaders:\n", responseHeaders, "\nResponseBody:\n", responseBody, "\n")
            }
            const skipFurtherErrorHandling = this.handleErrors (response.status, response.statusText, url, method, responseHeaders, responseBody, json, requestHeaders, requestBody)
            if (!skipFurtherErrorHandling) {
                this.handleHttpStatusCode (response.status, response.statusText, url, method, responseBody)
            }
            return json || responseBody
        })
    }

    onRestResponse (statusCode, statusText, url, method, responseHeaders, responseBody, requestHeaders, requestBody) {
        return responseBody.trim ()
    }

    onJsonResponse (responseBody) {
        return this.quoteJsonNumbers ? responseBody.replace (/":([+.0-9eE-]+)([,}])/g, '":"$1"$2') : responseBody;
    }

    async loadMarketsHelper (reload = false, params = {}) {
        if (!reload && this.markets) {
            if (!this.markets_by_id) {
                return this.setMarkets (this.markets)
            }
            return this.markets
        }
        let currencies = undefined
        // only call if exchange API provides endpoint (true), thus avoid emulated versions ('emulated')
        if (this.has['fetchCurrencies'] === true) {
            currencies = await this.fetchCurrencies ()
        }
        const markets = await this.fetchMarkets (params)
        return this.setMarkets (markets, currencies)
    }

    loadMarkets (reload = false, params = {}): Promise<Dictionary<Market>> {
        // this method is async, it returns a promise
        if ((reload && !this.reloadingMarkets) || !this.marketsLoading) {
            this.reloadingMarkets = true
            this.marketsLoading = this.loadMarketsHelper (reload, params).then ((resolved) => {
                this.reloadingMarkets = false
                return resolved
            }, (error) => {
                this.reloadingMarkets = false
                throw error
            })
        }
        return this.marketsLoading
    }

    fetchCurrencies (params = {}) {
        // markets are returned as a list
        // currencies are returned as a dict
        // this is for historical reasons
        // and may be changed for consistency later
        return new Promise ((resolve, reject) => resolve (this.currencies));
    }

    fetchCurrenciesWs (params = {}) {
        // markets are returned as a list
        // currencies are returned as a dict
        // this is for historical reasons
        // and may be changed for consistency later
        return new Promise ((resolve, reject) => resolve (this.currencies));
    }

    fetchMarkets (params = {}): Promise<Market[]> {
        // markets are returned as a list
        // currencies are returned as a dict
        // this is for historical reasons
        // and may be changed for consistency later
        return new Promise ((resolve, reject) => resolve (Object.values (this.markets)))
    }

    fetchMarketsWs (params = {}): Promise<Market[]> {
        // markets are returned as a list
        // currencies are returned as a dict
        // this is for historical reasons
        // and may be changed for consistency later
        return new Promise ((resolve, reject) => resolve (Object.values (this.markets)))
    }

    checkRequiredDependencies () {
        return
    }

    parseNumber (value, d: number = undefined): number {
        if (value === undefined) {
            return d
        } else {
            try {
                return this.number (value)
            } catch (e) {
                return d
            }
        }
    }

    checkOrderArguments (market, type, side, amount, price, params) {
        if (price === undefined) {
            if (type === 'limit') {
                  throw new ArgumentsRequired (this.id + ' createOrder() requires a price argument for a limit order');
            }
        }
        if (amount <= 0) {
            throw new ArgumentsRequired (this.id + ' createOrder() amount should be above 0');
        }
    }

    handleHttpStatusCode (code, reason, url, method, body) {
        const codeAsString = code.toString ();
        if (codeAsString in this.httpExceptions) {
            const ErrorClass = this.httpExceptions[codeAsString];
            throw new ErrorClass (this.id + ' ' + method + ' ' + url + ' ' + codeAsString + ' ' + reason + ' ' + body);
        }
    }

    remove0xPrefix (hexData) {
        if (hexData.slice (0, 2) === '0x') {
            return hexData.slice (2);
        } else {
            return hexData;
        }
    }

    spawn (method, ... args): Future {
        const future = createFuture ()
        method.apply (this, args).then (future.resolve).catch (future.reject)
        return future
    }

    delay (timeout, method, ... args) {
        setTimeout (() => {
            this.spawn (method, ... args)
        }, timeout);
    }

    // -----------------------------------------------------------------------
    // -----------------------------------------------------------------------
    // WS/PRO methods

    orderBook (snapshot = {}, depth = Number.MAX_SAFE_INTEGER) {
        return new WsOrderBook (snapshot, depth);
    }

    indexedOrderBook (snapshot = {}, depth = Number.MAX_SAFE_INTEGER) {
        return new IndexedOrderBook (snapshot, depth);
    }

    countedOrderBook (snapshot = {}, depth = Number.MAX_SAFE_INTEGER) {
        return new CountedOrderBook (snapshot, depth);
    }

    handleMessage (client, message) {} // stub to override

    // ping (client) {} // stub to override

    client (url): WsClient {
        this.clients = this.clients || {};
        if (!this.clients[url]) {
            const onMessage = this.handleMessage.bind (this);
            const onError = this.onError.bind (this);
            const onClose = this.onClose.bind (this);
            const onConnected = this.onConnected.bind (this);
            // decide client type here: ws / signalr / socketio
            const wsOptions = this.safeValue (this.options, 'ws', {});
            // proxy agents
            const [ httpProxy, httpsProxy, socksProxy ] = this.checkWsProxySettings ();
            const chosenAgent = this.setProxyAgents (httpProxy, httpsProxy, socksProxy);
            const finalAgent = chosenAgent ? chosenAgent : this.agent;
            //
            const options = this.deepExtend (this.streaming, {
                'log': this.log ? this.log.bind (this) : this.log,
                'ping': (this as any).ping ? (this as any).ping.bind (this) : (this as any).ping,
                'verbose': this.verbose,
                'throttler': new Throttler (this.tokenBucket),
                // add support for proxies
                'options': {
                    'agent': finalAgent,
                }
            }, wsOptions);
            this.clients[url] = new WsClient (url, onMessage, onError, onClose, onConnected, options);
        }
        return this.clients[url];
    }

    watch (url, messageHash, message = undefined, subscribeHash = undefined, subscription = undefined) {
        //
        // Without comments the code of this method is short and easy:
        //
        //     const client = this.client (url)
        //     const backoffDelay = 0
        //     const future = client.future (messageHash)
        //     const connected = client.connect (backoffDelay)
        //     connected.then (() => {
        //         if (message && !client.subscriptions[subscribeHash]) {
        //             client.subscriptions[subscribeHash] = true
        //             client.send (message)
        //         }
        //     }).catch ((error) => {})
        //     return future
        //
        // The following is a longer version of this method with comments
        //
        const client = this.client (url) as WsClient;
        // todo: calculate the backoff using the clients cache
        const backoffDelay = 0;
        //
        //  watchOrderBook ---- future ----+---------------+----→ user
        //                                 |               |
        //                                 ↓               ↑
        //                                 |               |
        //                              connect ......→ resolve
        //                                 |               |
        //                                 ↓               ↑
        //                                 |               |
        //                             subscribe -----→ receive
        //
        if ((subscribeHash === undefined) && (messageHash in client.futures)) {
            return client.futures[messageHash];
        }
        const future = client.future (messageHash);
        // read and write subscription, this is done before connecting the client
        // to avoid race conditions when other parts of the code read or write to the client.subscriptions
        const clientSubscription = client.subscriptions[subscribeHash];
        if (!clientSubscription) {
            client.subscriptions[subscribeHash] = subscription || true;
        }
        // we intentionally do not use await here to avoid unhandled exceptions
        // the policy is to make sure that 100% of promises are resolved or rejected
        // either with a call to client.resolve or client.reject with
        //  a proper exception class instance
        const connected = client.connect (backoffDelay);
        // the following is executed only if the catch-clause does not
        // catch any connection-level exceptions from the client
        // (connection established successfully)
        if (!clientSubscription) {
            connected.then (() => {
                    const options = this.safeValue (this.options, 'ws');
                    const cost = this.safeValue (options, 'cost', 1);
                    if (message) {
                        if (this.enableRateLimit && client.throttle) {
                            // add cost here |
                            //               |
                            //               V
                            client.throttle (cost).then (() => {
                                client.send (message);
                            }).catch ((e) => {
                                delete client.subscriptions[subscribeHash];
                                future.reject (e);
                            });
                        } else {
                            client.send (message)
                            .catch ((e) => {
                                delete client.subscriptions[subscribeHash];
                                future.reject (e);
                            });
                        }
                    }
                }).catch ((e)=> {
                    delete client.subscriptions[subscribeHash];
                    future.reject (e);
            });
        }
        return future;
    }

    onConnected (client, message = undefined) {
        // for user hooks
        // console.log ('Connected to', client.url)
    }

    onError (client, error) {
        if ((client.url in this.clients) && (this.clients[client.url].error)) {
            delete this.clients[client.url];
        }
    }

    onClose (client, error) {
        if (client.error) {
            // connection closed due to an error, do nothing
        } else {
            // server disconnected a working connection
            if (this.clients[client.url]) {
                delete this.clients[client.url];
            }
        }
    }

    async close () {
        const clients = Object.values (this.clients || {});
        const closedClients = [];
        for (let i = 0; i < clients.length; i++) {
            const client = clients[i] as WsClient;
            delete this.clients[client.url];
            closedClients.push(client.close ());
        }
        return Promise.all (closedClients);
    }

    async loadOrderBook (client, messageHash, symbol, limit = undefined, params = {}) {
        if (!(symbol in this.orderbooks)) {
            client.reject (new ExchangeError (this.id + ' loadOrderBook() orderbook is not initiated'), messageHash);
            return;
        }
        const maxRetries = this.handleOption ('watchOrderBook', 'snapshotMaxRetries', 3);
        let tries = 0;
        try {
            const stored = this.orderbooks[symbol];
            while (tries < maxRetries) {
                const cache = stored.cache;
                const orderBook = await this.fetchRestOrderBookSafe (symbol, limit, params);
                const index = this.getCacheIndex (orderBook, cache);
                if (index >= 0) {
                    stored.reset (orderBook);
                    this.handleDeltas (stored, cache.slice (index));
                    stored.cache.length = 0;
                    client.resolve (stored, messageHash);
                    return;
                }
                tries++;
            }
            client.reject (new ExchangeError (this.id + ' nonce is behind the cache after ' + maxRetries.toString () + ' tries.'), messageHash);
            delete this.clients[client.url];
        } catch (e) {
            client.reject (e, messageHash);
            await this.loadOrderBook (client, messageHash, symbol, limit, params);
        }
    }

    convertToBigInt(value: string) {
        return BigInt(value); // used on XT
    }

    stringToCharsArray (value) {
        return value.split ('');
    }

    valueIsDefined(value){
        return value !== undefined && value !== null;
    }

    arraySlice(array, first, second = undefined) {
        if (second === undefined) {
            return array.slice(first);
        }
        return array.slice(first, second);
    }

    getProperty (obj, property, defaultValue = undefined) {
        return (property in obj ? obj[property] : defaultValue);
    }

    setProperty (obj, property, defaultValue = undefined) {
        obj[property] = defaultValue;
    }

    axolotl(payload, hexKey, ed25519) {
        return axolotl(payload, hexKey, ed25519);
    }

    /* eslint-enable */
    // ------------------------------------------------------------------------

    // ########################################################################
    // ########################################################################
    // ########################################################################
    // ########################################################################
    // ########                        ########                        ########
    // ########                        ########                        ########
    // ########                        ########                        ########
    // ########                        ########                        ########
    // ########        ########################        ########################
    // ########        ########################        ########################
    // ########        ########################        ########################
    // ########        ########################        ########################
    // ########                        ########                        ########
    // ########                        ########                        ########
    // ########                        ########                        ########
    // ########                        ########                        ########
    // ########################################################################
    // ########################################################################
    // ########################################################################
    // ########################################################################
    // ########        ########        ########                        ########
    // ########        ########        ########                        ########
    // ########        ########        ########                        ########
    // ########        ########        ########                        ########
    // ################        ########################        ################
    // ################        ########################        ################
    // ################        ########################        ################
    // ################        ########################        ################
    // ########        ########        ################        ################
    // ########        ########        ################        ################
    // ########        ########        ################        ################
    // ########        ########        ################        ################
    // ########################################################################
    // ########################################################################
    // ########################################################################
    // ########################################################################

    // ------------------------------------------------------------------------
    // METHODS BELOW THIS LINE ARE TRANSPILED FROM JAVASCRIPT TO PYTHON AND PHP

    handleDeltas (orderbook, deltas) {
        for (let i = 0; i < deltas.length; i++) {
            this.handleDelta (orderbook, deltas[i]);
        }
    }

    handleDelta (bookside, delta) {
        throw new NotSupported (this.id + ' handleDelta not supported yet');
    }

    getCacheIndex (orderbook, deltas) {
        // return the first index of the cache that can be applied to the orderbook or -1 if not possible
        return -1;
    }

    findTimeframe (timeframe, timeframes = undefined) {
        if (timeframes === undefined) {
            timeframes = this.timeframes;
        }
        const keys = Object.keys (timeframes);
        for (let i = 0; i < keys.length; i++) {
            const key = keys[i];
            if (timeframes[key] === timeframe) {
                return key;
            }
        }
        return undefined;
    }

    checkProxyUrlSettings (url = undefined, method = undefined, headers = undefined, body = undefined) {
        const usedProxies = [];
        let proxyUrl = undefined;
        if (this.proxyUrl !== undefined) {
            usedProxies.push ('proxyUrl');
            proxyUrl = this.proxyUrl;
        }
        if (this.proxy_url !== undefined) {
            usedProxies.push ('proxy_url');
            proxyUrl = this.proxy_url;
        }
        if (this.proxyUrlCallback !== undefined) {
            usedProxies.push ('proxyUrlCallback');
            proxyUrl = this.proxyUrlCallback (url, method, headers, body);
        }
        if (this.proxy_url_callback !== undefined) {
            usedProxies.push ('proxy_url_callback');
            proxyUrl = this.proxy_url_callback (url, method, headers, body);
        }
        // backwards-compatibility
        if (this.proxy !== undefined) {
            usedProxies.push ('proxy');
            if (typeof this.proxy === 'function') {
                proxyUrl = this.proxy (url, method, headers, body);
            } else {
                proxyUrl = this.proxy;
            }
        }
        const length = usedProxies.length;
        if (length > 1) {
            const joinedProxyNames = usedProxies.join (',');
            throw new ExchangeError (this.id + ' you have multiple conflicting proxy_url settings (' + joinedProxyNames + '), please use only one from : proxyUrl, proxy_url, proxyUrlCallback, proxy_url_callback');
        }
        return proxyUrl;
    }

    checkProxySettings (url = undefined, method = undefined, headers = undefined, body = undefined) {
        const usedProxies = [];
        let httpProxy = undefined;
        let httpsProxy = undefined;
        let socksProxy = undefined;
        // httpProxy
        if (this.httpProxy !== undefined) {
            usedProxies.push ('httpProxy');
            httpProxy = this.httpProxy;
        }
        if (this.http_proxy !== undefined) {
            usedProxies.push ('http_proxy');
            httpProxy = this.http_proxy;
        }
        if (this.httpProxyCallback !== undefined) {
            usedProxies.push ('httpProxyCallback');
            httpProxy = this.httpProxyCallback (url, method, headers, body);
        }
        if (this.http_proxy_callback !== undefined) {
            usedProxies.push ('http_proxy_callback');
            httpProxy = this.http_proxy_callback (url, method, headers, body);
        }
        // httpsProxy
        if (this.httpsProxy !== undefined) {
            usedProxies.push ('httpsProxy');
            httpsProxy = this.httpsProxy;
        }
        if (this.https_proxy !== undefined) {
            usedProxies.push ('https_proxy');
            httpsProxy = this.https_proxy;
        }
        if (this.httpsProxyCallback !== undefined) {
            usedProxies.push ('httpsProxyCallback');
            httpsProxy = this.httpsProxyCallback (url, method, headers, body);
        }
        if (this.https_proxy_callback !== undefined) {
            usedProxies.push ('https_proxy_callback');
            httpsProxy = this.https_proxy_callback (url, method, headers, body);
        }
        // socksProxy
        if (this.socksProxy !== undefined) {
            usedProxies.push ('socksProxy');
            socksProxy = this.socksProxy;
        }
        if (this.socks_proxy !== undefined) {
            usedProxies.push ('socks_proxy');
            socksProxy = this.socks_proxy;
        }
        if (this.socksProxyCallback !== undefined) {
            usedProxies.push ('socksProxyCallback');
            socksProxy = this.socksProxyCallback (url, method, headers, body);
        }
        if (this.socks_proxy_callback !== undefined) {
            usedProxies.push ('socks_proxy_callback');
            socksProxy = this.socks_proxy_callback (url, method, headers, body);
        }
        // check
        const length = usedProxies.length;
        if (length > 1) {
            const joinedProxyNames = usedProxies.join (',');
            throw new ExchangeError (this.id + ' you have multiple conflicting settings (' + joinedProxyNames + '), please use only one from: httpProxy, httpsProxy, httpProxyCallback, httpsProxyCallback, socksProxy, socksProxyCallback');
        }
        return [ httpProxy, httpsProxy, socksProxy ];
    }

    checkWsProxySettings () {
        const usedProxies = [];
        let wsProxy = undefined;
        let wssProxy = undefined;
        // wsProxy
        if (this.wsProxy !== undefined) {
            usedProxies.push ('wsProxy');
            wsProxy = this.wsProxy;
        }
        if (this.ws_proxy !== undefined) {
            usedProxies.push ('ws_proxy');
            wsProxy = this.ws_proxy;
        }
        // wsProxy
        if (this.wssProxy !== undefined) {
            usedProxies.push ('wssProxy');
            wssProxy = this.wssProxy;
        }
        if (this.wss_proxy !== undefined) {
            usedProxies.push ('wss_proxy');
            wssProxy = this.wss_proxy;
        }
        // check
        const length = usedProxies.length;
        if (length > 1) {
            const joinedProxyNames = usedProxies.join (',');
            throw new ExchangeError (this.id + ' you have multiple conflicting settings (' + joinedProxyNames + '), please use only one from: wsProxy, wssProxy');
        }
        return [ wsProxy, wssProxy ];
    }

    checkConflictingProxies (proxyAgentSet, proxyUrlSet) {
        if (proxyAgentSet && proxyUrlSet) {
            throw new ExchangeError (this.id + ' you have multiple conflicting proxy settings, please use only one from : proxyUrl, httpProxy, httpsProxy, socksProxy');
        }
    }

    findMessageHashes (client, element: string): string[] {
        const result = [];
        const messageHashes = Object.keys (client.futures);
        for (let i = 0; i < messageHashes.length; i++) {
            const messageHash = messageHashes[i];
            if (messageHash.indexOf (element) >= 0) {
                result.push (messageHash);
            }
        }
        return result;
    }

    filterByLimit (array: object[], limit: Int = undefined, key: IndexType = 'timestamp'): any {
        if (this.valueIsDefined (limit)) {
            const arrayLength = array.length;
            if (arrayLength > 0) {
                let ascending = true;
                if ((key in array[0])) {
                    const first = array[0][key];
                    const last = array[arrayLength - 1][key];
                    if (first !== undefined && last !== undefined) {
                        ascending = first <= last;  // true if array is sorted in ascending order based on 'timestamp'
                    }
                }
                array = ascending ? this.arraySlice (array, -limit) : this.arraySlice (array, 0, limit);
            }
        }
        return array;
    }

    filterBySinceLimit (array: object[], since: Int = undefined, limit: Int = undefined, key: IndexType = 'timestamp', tail = false): any {
        const sinceIsDefined = this.valueIsDefined (since);
        const parsedArray = this.toArray (array) as any;
        let result = parsedArray;
        if (sinceIsDefined) {
            result = [ ];
            for (let i = 0; i < parsedArray.length; i++) {
                const entry = parsedArray[i];
                const value = this.safeValue (entry, key);
                if (value && (value >= since)) {
                    result.push (entry);
                }
            }
        }
        if (tail && limit !== undefined) {
            return this.arraySlice (result, -limit);
        }
        return this.filterByLimit (result, limit, key);
    }

    filterByValueSinceLimit (array: object[], field: IndexType, value = undefined, since: Int = undefined, limit: Int = undefined, key = 'timestamp', tail = false): any {
        const valueIsDefined = this.valueIsDefined (value);
        const sinceIsDefined = this.valueIsDefined (since);
        const parsedArray = this.toArray (array) as any;
        let result = parsedArray;
        // single-pass filter for both symbol and since
        if (valueIsDefined || sinceIsDefined) {
            result = [ ];
            for (let i = 0; i < parsedArray.length; i++) {
                const entry = parsedArray[i];
                const entryFiledEqualValue = entry[field] === value;
                const firstCondition = valueIsDefined ? entryFiledEqualValue : true;
                const entryKeyValue = this.safeValue (entry, key);
                const entryKeyGESince = (entryKeyValue) && since && (entryKeyValue >= since);
                const secondCondition = sinceIsDefined ? entryKeyGESince : true;
                if (firstCondition && secondCondition) {
                    result.push (entry);
                }
            }
        }
        if (tail && limit !== undefined) {
            return this.arraySlice (result, -limit);
        }
        return this.filterByLimit (result, limit, key);
    }

    setSandboxMode (enabled) {
        if (enabled) {
            if ('test' in this.urls) {
                if (typeof this.urls['api'] === 'string') {
                    this.urls['apiBackup'] = this.urls['api'];
                    this.urls['api'] = this.urls['test'];
                } else {
                    this.urls['apiBackup'] = this.clone (this.urls['api']);
                    this.urls['api'] = this.clone (this.urls['test']);
                }
            } else {
                throw new NotSupported (this.id + ' does not have a sandbox URL');
            }
        } else if ('apiBackup' in this.urls) {
            if (typeof this.urls['api'] === 'string') {
                this.urls['api'] = this.urls['apiBackup'] as any;
            } else {
                this.urls['api'] = this.clone (this.urls['apiBackup']);
            }
            const newUrls = this.omit (this.urls, 'apiBackup');
            this.urls = newUrls;
        }
    }

    sign (path, api: any = 'public', method = 'GET', params = {}, headers: any = undefined, body: any = undefined) {
        return {};
    }

    async fetchAccounts (params = {}): Promise<any> {
        throw new NotSupported (this.id + ' fetchAccounts() is not supported yet');
    }

    async fetchTrades (symbol: string, since: Int = undefined, limit: Int = undefined, params = {}): Promise<Trade[]> {
        throw new NotSupported (this.id + ' fetchTrades() is not supported yet');
    }

    async fetchTradesWs (symbol: string, since: Int = undefined, limit: Int = undefined, params = {}): Promise<Trade[]> {
        throw new NotSupported (this.id + ' fetchTradesWs() is not supported yet');
    }

    async watchTrades (symbol: string, since: Int = undefined, limit: Int = undefined, params = {}): Promise<Trade[]> {
        throw new NotSupported (this.id + ' watchTrades() is not supported yet');
    }

    async watchTradesForSymbols (symbols: string[], since: Int = undefined, limit: Int = undefined, params = {}): Promise<Trade[]> {
        throw new NotSupported (this.id + ' watchTradesForSymbols() is not supported yet');
    }

    async watchMyTradesForSymbols (symbols: string[], since: Int = undefined, limit: Int = undefined, params = {}): Promise<Trade[]> {
        throw new NotSupported (this.id + ' watchMyTradesForSymbols() is not supported yet');
    }

    async watchOrdersForSymbols (symbols: string[], since: Int = undefined, limit: Int = undefined, params = {}): Promise<Trade[]> {
        throw new NotSupported (this.id + ' watchOrdersForSymbols() is not supported yet');
    }

    async watchOHLCVForSymbols (symbolsAndTimeframes: string[][], since: Int = undefined, limit: Int = undefined, params = {}): Promise<Dictionary<Dictionary<OHLCV[]>>> {
        throw new NotSupported (this.id + ' watchOHLCVForSymbols() is not supported yet');
    }

    async watchOrderBookForSymbols (symbols: string[], limit: Int = undefined, params = {}): Promise<OrderBook> {
        throw new NotSupported (this.id + ' watchOrderBookForSymbols() is not supported yet');
    }

    async fetchDepositAddresses (codes: string[] = undefined, params = {}): Promise<any> {
        throw new NotSupported (this.id + ' fetchDepositAddresses() is not supported yet');
    }

    async fetchOrderBook (symbol: string, limit: Int = undefined, params = {}): Promise<OrderBook> {
        throw new NotSupported (this.id + ' fetchOrderBook() is not supported yet');
    }

    async fetchMarginMode (symbol: string = undefined, params = {}): Promise<MarginMode> {
        throw new NotSupported (this.id + ' fetchMarginMode() is not supported yet');
    }

    async fetchRestOrderBookSafe (symbol, limit = undefined, params = {}) {
        const fetchSnapshotMaxRetries = this.handleOption ('watchOrderBook', 'maxRetries', 3);
        for (let i = 0; i < fetchSnapshotMaxRetries; i++) {
            try {
                const orderBook = await this.fetchOrderBook (symbol, limit, params);
                return orderBook;
            } catch (e) {
                if ((i + 1) === fetchSnapshotMaxRetries) {
                    throw e;
                }
            }
        }
        return undefined;
    }

    async watchOrderBook (symbol: string, limit: Int = undefined, params = {}): Promise<OrderBook> {
        throw new NotSupported (this.id + ' watchOrderBook() is not supported yet');
    }

    async fetchTime (params = {}): Promise<Int> {
        throw new NotSupported (this.id + ' fetchTime() is not supported yet');
    }

    async fetchTradingLimits (symbols: string[] = undefined, params = {}): Promise<any> {
        throw new NotSupported (this.id + ' fetchTradingLimits() is not supported yet');
    }

    parseMarket (market): Market {
        throw new NotSupported (this.id + ' parseMarket() is not supported yet');
    }

    parseMarkets (markets): Market[] {
        const result = [];
        for (let i = 0; i < markets.length; i++) {
            result.push (this.parseMarket (markets[i]));
        }
        return result;
    }

    parseTicker (ticker: object, market: Market = undefined): Ticker {
        throw new NotSupported (this.id + ' parseTicker() is not supported yet');
    }

    parseDepositAddress (depositAddress, currency: Currency = undefined) {
        throw new NotSupported (this.id + ' parseDepositAddress() is not supported yet');
    }

    parseTrade (trade: object, market: Market = undefined): Trade {
        throw new NotSupported (this.id + ' parseTrade() is not supported yet');
    }

    parseTransaction (transaction, currency: Currency = undefined) {
        throw new NotSupported (this.id + ' parseTransaction() is not supported yet');
    }

    parseTransfer (transfer, currency: Currency = undefined) {
        throw new NotSupported (this.id + ' parseTransfer() is not supported yet');
    }

    parseAccount (account) {
        throw new NotSupported (this.id + ' parseAccount() is not supported yet');
    }

    parseLedgerEntry (item, currency: Currency = undefined) {
        throw new NotSupported (this.id + ' parseLedgerEntry() is not supported yet');
    }

    parseOrder (order, market: Market = undefined): Order {
        throw new NotSupported (this.id + ' parseOrder() is not supported yet');
    }

    async fetchCrossBorrowRates (params = {}): Promise<any> {
        throw new NotSupported (this.id + ' fetchCrossBorrowRates() is not supported yet');
    }

    async fetchIsolatedBorrowRates (params = {}): Promise<any> {
        throw new NotSupported (this.id + ' fetchIsolatedBorrowRates() is not supported yet');
    }

    parseMarketLeverageTiers (info, market: Market = undefined) {
        throw new NotSupported (this.id + ' parseMarketLeverageTiers() is not supported yet');
    }

    async fetchLeverageTiers (symbols: string[] = undefined, params = {}): Promise<any> {
        throw new NotSupported (this.id + ' fetchLeverageTiers() is not supported yet');
    }

    parsePosition (position, market: Market = undefined) {
        throw new NotSupported (this.id + ' parsePosition() is not supported yet');
    }

    parseFundingRateHistory (info, market: Market = undefined): FundingRateHistory {
        throw new NotSupported (this.id + ' parseFundingRateHistory() is not supported yet');
    }

    parseBorrowInterest (info, market: Market = undefined) {
        throw new NotSupported (this.id + ' parseBorrowInterest() is not supported yet');
    }

    parseWsTrade (trade, market: Market = undefined): Trade {
        throw new NotSupported (this.id + ' parseWsTrade() is not supported yet');
    }

    parseWsOrder (order, market: Market = undefined): Order {
        throw new NotSupported (this.id + ' parseWsOrder() is not supported yet');
    }

    parseWsOrderTrade (trade, market: Market = undefined): Trade {
        throw new NotSupported (this.id + ' parseWsOrderTrade() is not supported yet');
    }

    parseWsOHLCV (ohlcv, market: Market = undefined): OHLCV {
        return this.parseOHLCV (ohlcv, market);
    }

    async fetchFundingRates (symbols: string[] = undefined, params = {}): Promise<any> {
        throw new NotSupported (this.id + ' fetchFundingRates() is not supported yet');
    }

    async transfer (code: string, amount, fromAccount, toAccount, params = {}): Promise<any> {
        throw new NotSupported (this.id + ' transfer() is not supported yet');
    }

    async withdraw (code: string, amount, address, tag = undefined, params = {}): Promise<any> {
        throw new NotSupported (this.id + ' withdraw() is not supported yet');
    }

    async createDepositAddress (code: string, params = {}): Promise<DepositAddressResponse> {
        throw new NotSupported (this.id + ' createDepositAddress() is not supported yet');
    }

    async setLeverage (leverage, symbol: string = undefined, params = {}): Promise<any> {
        throw new NotSupported (this.id + ' setLeverage() is not supported yet');
    }

    parseToInt (number) {
        // Solve Common parseInt misuse ex: parseInt ((since / 1000).toString ())
        // using a number as parameter which is not valid in ts
        const stringifiedNumber = number.toString ();
        const convertedNumber = parseFloat (stringifiedNumber) as any;
        return parseInt (convertedNumber);
    }

    parseToNumeric (number) {
        const stringVersion = this.numberToString (number); // this will convert 1.0 and 1 to "1" and 1.1 to "1.1"
        // keep this in mind:
        // in JS: 1 == 1.0 is true;  1 === 1.0 is true
        // in Python: 1 == 1.0 is true
        // in PHP 1 == 1.0 is true, but 1 === 1.0 is false
        if (stringVersion.indexOf ('.') >= 0) {
            return parseFloat (stringVersion);
        }
        return parseInt (stringVersion);
    }

    isRoundNumber (value) {
        // this method is similar to isInteger, but this is more loyal and does not check for types.
        // i.e. isRoundNumber(1.000) returns true, while isInteger(1.000) returns false
        const res = this.parseToNumeric ((value % 1));
        return res === 0;
    }

    afterConstruct () {
        this.createNetworksByIdObject ();
    }

    createNetworksByIdObject () {
        // automatically generate network-id-to-code mappings
        const networkIdsToCodesGenerated = this.invertFlatStringDictionary (this.safeValue (this.options, 'networks', {})); // invert defined networks dictionary
        this.options['networksById'] = this.extend (networkIdsToCodesGenerated, this.safeValue (this.options, 'networksById', {})); // support manually overriden "networksById" dictionary too
    }

    getDefaultOptions () {
        return {
            'defaultNetworkCodeReplacements': {
                'ETH': { 'ERC20': 'ETH' },
                'TRX': { 'TRC20': 'TRX' },
                'CRO': { 'CRC20': 'CRONOS' },
            },
        };
    }

    safeLedgerEntry (entry: object, currency: Currency = undefined) {
        currency = this.safeCurrency (undefined, currency);
        let direction = this.safeString (entry, 'direction');
        let before = this.safeString (entry, 'before');
        let after = this.safeString (entry, 'after');
        const amount = this.safeString (entry, 'amount');
        if (amount !== undefined) {
            if (before === undefined && after !== undefined) {
                before = Precise.stringSub (after, amount);
            } else if (before !== undefined && after === undefined) {
                after = Precise.stringAdd (before, amount);
            }
        }
        if (before !== undefined && after !== undefined) {
            if (direction === undefined) {
                if (Precise.stringGt (before, after)) {
                    direction = 'out';
                }
                if (Precise.stringGt (after, before)) {
                    direction = 'in';
                }
            }
        }
        const fee = this.safeValue (entry, 'fee');
        if (fee !== undefined) {
            fee['cost'] = this.safeNumber (fee, 'cost');
        }
        const timestamp = this.safeInteger (entry, 'timestamp');
        return {
            'id': this.safeString (entry, 'id'),
            'timestamp': timestamp,
            'datetime': this.iso8601 (timestamp),
            'direction': direction,
            'account': this.safeString (entry, 'account'),
            'referenceId': this.safeString (entry, 'referenceId'),
            'referenceAccount': this.safeString (entry, 'referenceAccount'),
            'type': this.safeString (entry, 'type'),
            'currency': currency['code'],
            'amount': this.parseNumber (amount),
            'before': this.parseNumber (before),
            'after': this.parseNumber (after),
            'status': this.safeString (entry, 'status'),
            'fee': fee,
            'info': entry,
        };
    }

    safeCurrencyStructure (currency: object) {
        return this.extend ({
            'info': undefined,
            'id': undefined,
            'numericId': undefined,
            'code': undefined,
            'precision': undefined,
            'type': undefined,
            'name': undefined,
            'active': undefined,
            'deposit': undefined,
            'withdraw': undefined,
            'fee': undefined,
            'fees': {},
            'networks': {},
            'limits': {
                'deposit': {
                    'min': undefined,
                    'max': undefined,
                },
                'withdraw': {
                    'min': undefined,
                    'max': undefined,
                },
            },
        }, currency);
    }

    safeMarketStructure (market = undefined): MarketInterface {
        const cleanStructure = {
            'id': undefined,
            'lowercaseId': undefined,
            'symbol': undefined,
            'base': undefined,
            'quote': undefined,
            'settle': undefined,
            'baseId': undefined,
            'quoteId': undefined,
            'settleId': undefined,
            'type': undefined,
            'spot': undefined,
            'margin': undefined,
            'swap': undefined,
            'future': undefined,
            'option': undefined,
            'index': undefined,
            'active': undefined,
            'contract': undefined,
            'linear': undefined,
            'inverse': undefined,
            'subType': undefined,
            'taker': undefined,
            'maker': undefined,
            'contractSize': undefined,
            'expiry': undefined,
            'expiryDatetime': undefined,
            'strike': undefined,
            'optionType': undefined,
            'precision': {
                'amount': undefined,
                'price': undefined,
                'cost': undefined,
                'base': undefined,
                'quote': undefined,
            },
            'limits': {
                'leverage': {
                    'min': undefined,
                    'max': undefined,
                },
                'amount': {
                    'min': undefined,
                    'max': undefined,
                },
                'price': {
                    'min': undefined,
                    'max': undefined,
                },
                'cost': {
                    'min': undefined,
                    'max': undefined,
                },
            },
            'created': undefined,
            'info': undefined,
        };
        if (market !== undefined) {
            const result = this.extend (cleanStructure, market);
            // set undefined swap/future/etc
            if (result['spot']) {
                if (result['contract'] === undefined) {
                    result['contract'] = false;
                }
                if (result['swap'] === undefined) {
                    result['swap'] = false;
                }
                if (result['future'] === undefined) {
                    result['future'] = false;
                }
                if (result['option'] === undefined) {
                    result['option'] = false;
                }
                if (result['index'] === undefined) {
                    result['index'] = false;
                }
            }
            return result;
        }
        return cleanStructure;
    }

    setMarkets (markets, currencies = undefined) {
        const values = [];
        this.markets_by_id = {};
        // handle marketId conflicts
        // we insert spot markets first
        const marketValues = this.sortBy (this.toArray (markets), 'spot', true, true);
        for (let i = 0; i < marketValues.length; i++) {
            const value = marketValues[i];
            if (value['id'] in this.markets_by_id) {
                (this.markets_by_id[value['id']] as any).push (value);
            } else {
                this.markets_by_id[value['id']] = [ value ] as any;
            }
            const market = this.deepExtend (this.safeMarketStructure (), {
                'precision': this.precision,
                'limits': this.limits,
            }, this.fees['trading'], value);
            if (market['linear']) {
                market['subType'] = 'linear';
            } else if (market['inverse']) {
                market['subType'] = 'inverse';
            } else {
                market['subType'] = undefined;
            }
            values.push (market);
        }
        this.markets = this.indexBy (values, 'symbol') as any;
        const marketsSortedBySymbol = this.keysort (this.markets);
        const marketsSortedById = this.keysort (this.markets_by_id);
        this.symbols = Object.keys (marketsSortedBySymbol);
        this.ids = Object.keys (marketsSortedById);
        if (currencies !== undefined) {
            // currencies is always undefined when called in constructor but not when called from loadMarkets
            this.currencies = this.deepExtend (this.currencies, currencies);
        } else {
            let baseCurrencies = [];
            let quoteCurrencies = [];
            for (let i = 0; i < values.length; i++) {
                const market = values[i];
                const defaultCurrencyPrecision = (this.precisionMode === DECIMAL_PLACES) ? 8 : this.parseNumber ('1e-8');
                const marketPrecision = this.safeValue (market, 'precision', {});
                if ('base' in market) {
                    const currency = this.safeCurrencyStructure ({
                        'id': this.safeString2 (market, 'baseId', 'base'),
                        'numericId': this.safeInteger (market, 'baseNumericId'),
                        'code': this.safeString (market, 'base'),
                        'precision': this.safeValue2 (marketPrecision, 'base', 'amount', defaultCurrencyPrecision),
                    });
                    baseCurrencies.push (currency);
                }
                if ('quote' in market) {
                    const currency = this.safeCurrencyStructure ({
                        'id': this.safeString2 (market, 'quoteId', 'quote'),
                        'numericId': this.safeInteger (market, 'quoteNumericId'),
                        'code': this.safeString (market, 'quote'),
                        'precision': this.safeValue2 (marketPrecision, 'quote', 'price', defaultCurrencyPrecision),
                    });
                    quoteCurrencies.push (currency);
                }
            }
            baseCurrencies = this.sortBy (baseCurrencies, 'code', false, '');
            quoteCurrencies = this.sortBy (quoteCurrencies, 'code', false, '');
            this.baseCurrencies = this.indexBy (baseCurrencies, 'code');
            this.quoteCurrencies = this.indexBy (quoteCurrencies, 'code');
            const allCurrencies = this.arrayConcat (baseCurrencies, quoteCurrencies);
            const groupedCurrencies = this.groupBy (allCurrencies, 'code');
            const codes = Object.keys (groupedCurrencies);
            const resultingCurrencies = [];
            for (let i = 0; i < codes.length; i++) {
                const code = codes[i];
                const groupedCurrenciesCode = this.safeValue (groupedCurrencies, code, []);
                let highestPrecisionCurrency = this.safeValue (groupedCurrenciesCode, 0);
                for (let j = 1; j < groupedCurrenciesCode.length; j++) {
                    const currentCurrency = groupedCurrenciesCode[j];
                    if (this.precisionMode === TICK_SIZE) {
                        highestPrecisionCurrency = (currentCurrency['precision'] < highestPrecisionCurrency['precision']) ? currentCurrency : highestPrecisionCurrency;
                    } else {
                        highestPrecisionCurrency = (currentCurrency['precision'] > highestPrecisionCurrency['precision']) ? currentCurrency : highestPrecisionCurrency;
                    }
                }
                resultingCurrencies.push (highestPrecisionCurrency);
            }
            const sortedCurrencies = this.sortBy (resultingCurrencies, 'code');
            this.currencies = this.deepExtend (this.currencies, this.indexBy (sortedCurrencies, 'code'));
        }
        this.currencies_by_id = this.indexBy (this.currencies, 'id');
        const currenciesSortedByCode = this.keysort (this.currencies);
        this.codes = Object.keys (currenciesSortedByCode);
        return this.markets;
    }

    safeBalance (balance: object): Balances {
        const balances = this.omit (balance, [ 'info', 'timestamp', 'datetime', 'free', 'used', 'total' ]);
        const codes = Object.keys (balances);
        balance['free'] = {};
        balance['used'] = {};
        balance['total'] = {};
        const debtBalance = {};
        for (let i = 0; i < codes.length; i++) {
            const code = codes[i];
            let total = this.safeString (balance[code], 'total');
            let free = this.safeString (balance[code], 'free');
            let used = this.safeString (balance[code], 'used');
            const debt = this.safeString (balance[code], 'debt');
            if ((total === undefined) && (free !== undefined) && (used !== undefined)) {
                total = Precise.stringAdd (free, used);
            }
            if ((free === undefined) && (total !== undefined) && (used !== undefined)) {
                free = Precise.stringSub (total, used);
            }
            if ((used === undefined) && (total !== undefined) && (free !== undefined)) {
                used = Precise.stringSub (total, free);
            }
            balance[code]['free'] = this.parseNumber (free);
            balance[code]['used'] = this.parseNumber (used);
            balance[code]['total'] = this.parseNumber (total);
            balance['free'][code] = balance[code]['free'];
            balance['used'][code] = balance[code]['used'];
            balance['total'][code] = balance[code]['total'];
            if (debt !== undefined) {
                balance[code]['debt'] = this.parseNumber (debt);
                debtBalance[code] = balance[code]['debt'];
            }
        }
        const debtBalanceArray = Object.keys (debtBalance);
        const length = debtBalanceArray.length;
        if (length) {
            balance['debt'] = debtBalance;
        }
        return balance as any;
    }

    safeOrder (order: object, market: Market = undefined): Order {
        // parses numbers as strings
        // * it is important pass the trades as unparsed rawTrades
        let amount = this.omitZero (this.safeString (order, 'amount'));
        let remaining = this.safeString (order, 'remaining');
        let filled = this.safeString (order, 'filled');
        let cost = this.safeString (order, 'cost');
        let average = this.omitZero (this.safeString (order, 'average'));
        let price = this.omitZero (this.safeString (order, 'price'));
        let lastTradeTimeTimestamp = this.safeInteger (order, 'lastTradeTimestamp');
        let symbol = this.safeString (order, 'symbol');
        let side = this.safeString (order, 'side');
        const status = this.safeString (order, 'status');
        const parseFilled = (filled === undefined);
        const parseCost = (cost === undefined);
        const parseLastTradeTimeTimestamp = (lastTradeTimeTimestamp === undefined);
        const fee = this.safeValue (order, 'fee');
        const parseFee = (fee === undefined);
        const parseFees = this.safeValue (order, 'fees') === undefined;
        const parseSymbol = symbol === undefined;
        const parseSide = side === undefined;
        const shouldParseFees = parseFee || parseFees;
        const fees = this.safeValue (order, 'fees', []);
        let trades = [];
        if (parseFilled || parseCost || shouldParseFees) {
            const rawTrades = this.safeValue (order, 'trades', trades);
            const oldNumber = this.number;
            // we parse trades as strings here!
            (this as any).number = String;
            const firstTrade = this.safeValue (rawTrades, 0);
            // parse trades if they haven't already been parsed
            const tradesAreParsed = ((firstTrade !== undefined) && ('info' in firstTrade) && ('id' in firstTrade));
            if (!tradesAreParsed) {
                trades = this.parseTrades (rawTrades, market);
            } else {
                trades = rawTrades;
            }
            this.number = oldNumber;
            let tradesLength = 0;
            const isArray = Array.isArray (trades);
            if (isArray) {
                tradesLength = trades.length;
            }
            if (isArray && (tradesLength > 0)) {
                // move properties that are defined in trades up into the order
                if (order['symbol'] === undefined) {
                    order['symbol'] = trades[0]['symbol'];
                }
                if (order['side'] === undefined) {
                    order['side'] = trades[0]['side'];
                }
                if (order['type'] === undefined) {
                    order['type'] = trades[0]['type'];
                }
                if (order['id'] === undefined) {
                    order['id'] = trades[0]['order'];
                }
                if (parseFilled) {
                    filled = '0';
                }
                if (parseCost) {
                    cost = '0';
                }
                for (let i = 0; i < trades.length; i++) {
                    const trade = trades[i];
                    const tradeAmount = this.safeString (trade, 'amount');
                    if (parseFilled && (tradeAmount !== undefined)) {
                        filled = Precise.stringAdd (filled, tradeAmount);
                    }
                    const tradeCost = this.safeString (trade, 'cost');
                    if (parseCost && (tradeCost !== undefined)) {
                        cost = Precise.stringAdd (cost, tradeCost);
                    }
                    if (parseSymbol) {
                        symbol = this.safeString (trade, 'symbol');
                    }
                    if (parseSide) {
                        side = this.safeString (trade, 'side');
                    }
                    const tradeTimestamp = this.safeValue (trade, 'timestamp');
                    if (parseLastTradeTimeTimestamp && (tradeTimestamp !== undefined)) {
                        if (lastTradeTimeTimestamp === undefined) {
                            lastTradeTimeTimestamp = tradeTimestamp;
                        } else {
                            lastTradeTimeTimestamp = Math.max (lastTradeTimeTimestamp, tradeTimestamp);
                        }
                    }
                    if (shouldParseFees) {
                        const tradeFees = this.safeValue (trade, 'fees');
                        if (tradeFees !== undefined) {
                            for (let j = 0; j < tradeFees.length; j++) {
                                const tradeFee = tradeFees[j];
                                fees.push (this.extend ({}, tradeFee));
                            }
                        } else {
                            const tradeFee = this.safeValue (trade, 'fee');
                            if (tradeFee !== undefined) {
                                fees.push (this.extend ({}, tradeFee));
                            }
                        }
                    }
                }
            }
        }
        if (shouldParseFees) {
            const reducedFees = this.reduceFees ? this.reduceFeesByCurrency (fees) : fees;
            const reducedLength = reducedFees.length;
            for (let i = 0; i < reducedLength; i++) {
                reducedFees[i]['cost'] = this.safeNumber (reducedFees[i], 'cost');
                if ('rate' in reducedFees[i]) {
                    reducedFees[i]['rate'] = this.safeNumber (reducedFees[i], 'rate');
                }
            }
            if (!parseFee && (reducedLength === 0)) {
                // copy fee to avoid modification by reference
                const feeCopy = this.deepExtend (fee);
                feeCopy['cost'] = this.safeNumber (feeCopy, 'cost');
                if ('rate' in feeCopy) {
                    feeCopy['rate'] = this.safeNumber (feeCopy, 'rate');
                }
                reducedFees.push (feeCopy);
            }
            order['fees'] = reducedFees;
            if (parseFee && (reducedLength === 1)) {
                order['fee'] = reducedFees[0];
            }
        }
        if (amount === undefined) {
            // ensure amount = filled + remaining
            if (filled !== undefined && remaining !== undefined) {
                amount = Precise.stringAdd (filled, remaining);
            } else if (status === 'closed') {
                amount = filled;
            }
        }
        if (filled === undefined) {
            if (amount !== undefined && remaining !== undefined) {
                filled = Precise.stringSub (amount, remaining);
            } else if (status === 'closed' && amount !== undefined) {
                filled = amount;
            }
        }
        if (remaining === undefined) {
            if (amount !== undefined && filled !== undefined) {
                remaining = Precise.stringSub (amount, filled);
            } else if (status === 'closed') {
                remaining = '0';
            }
        }
        // ensure that the average field is calculated correctly
        const inverse = this.safeValue (market, 'inverse', false);
        const contractSize = this.numberToString (this.safeValue (market, 'contractSize', 1));
        // inverse
        // price = filled * contract size / cost
        //
        // linear
        // price = cost / (filled * contract size)
        if (average === undefined) {
            if ((filled !== undefined) && (cost !== undefined) && Precise.stringGt (filled, '0')) {
                const filledTimesContractSize = Precise.stringMul (filled, contractSize);
                if (inverse) {
                    average = Precise.stringDiv (filledTimesContractSize, cost);
                } else {
                    average = Precise.stringDiv (cost, filledTimesContractSize);
                }
            }
        }
        // similarly
        // inverse
        // cost = filled * contract size / price
        //
        // linear
        // cost = filled * contract size * price
        const costPriceExists = (average !== undefined) || (price !== undefined);
        if (parseCost && (filled !== undefined) && costPriceExists) {
            let multiplyPrice = undefined;
            if (average === undefined) {
                multiplyPrice = price;
            } else {
                multiplyPrice = average;
            }
            // contract trading
            const filledTimesContractSize = Precise.stringMul (filled, contractSize);
            if (inverse) {
                cost = Precise.stringDiv (filledTimesContractSize, multiplyPrice);
            } else {
                cost = Precise.stringMul (filledTimesContractSize, multiplyPrice);
            }
        }
        // support for market orders
        const orderType = this.safeValue (order, 'type');
        const emptyPrice = (price === undefined) || Precise.stringEquals (price, '0');
        if (emptyPrice && (orderType === 'market')) {
            price = average;
        }
        // we have trades with string values at this point so we will mutate them
        for (let i = 0; i < trades.length; i++) {
            const entry = trades[i];
            entry['amount'] = this.safeNumber (entry, 'amount');
            entry['price'] = this.safeNumber (entry, 'price');
            entry['cost'] = this.safeNumber (entry, 'cost');
            const tradeFee = this.safeValue (entry, 'fee', {});
            tradeFee['cost'] = this.safeNumber (tradeFee, 'cost');
            if ('rate' in tradeFee) {
                tradeFee['rate'] = this.safeNumber (tradeFee, 'rate');
            }
            entry['fee'] = tradeFee;
        }
        let timeInForce = this.safeString (order, 'timeInForce');
        let postOnly = this.safeValue (order, 'postOnly');
        // timeInForceHandling
        if (timeInForce === undefined) {
            if (this.safeString (order, 'type') === 'market') {
                timeInForce = 'IOC';
            }
            // allow postOnly override
            if (postOnly) {
                timeInForce = 'PO';
            }
        } else if (postOnly === undefined) {
            // timeInForce is not undefined here
            postOnly = timeInForce === 'PO';
        }
        const timestamp = this.safeInteger (order, 'timestamp');
        const lastUpdateTimestamp = this.safeInteger (order, 'lastUpdateTimestamp');
        let datetime = this.safeString (order, 'datetime');
        if (datetime === undefined) {
            datetime = this.iso8601 (timestamp);
        }
        const triggerPrice = this.parseNumber (this.safeString2 (order, 'triggerPrice', 'stopPrice'));
        const takeProfitPrice = this.parseNumber (this.safeString (order, 'takeProfitPrice'));
        const stopLossPrice = this.parseNumber (this.safeString (order, 'stopLossPrice'));
        return this.extend (order, {
            'id': this.safeString (order, 'id'),
            'clientOrderId': this.safeString (order, 'clientOrderId'),
            'timestamp': timestamp,
            'datetime': datetime,
            'symbol': symbol,
            'type': this.safeString (order, 'type'),
            'side': side,
            'lastTradeTimestamp': lastTradeTimeTimestamp,
            'lastUpdateTimestamp': lastUpdateTimestamp,
            'price': this.parseNumber (price),
            'amount': this.parseNumber (amount),
            'cost': this.parseNumber (cost),
            'average': this.parseNumber (average),
            'filled': this.parseNumber (filled),
            'remaining': this.parseNumber (remaining),
            'timeInForce': timeInForce,
            'postOnly': postOnly,
            'trades': trades,
            'reduceOnly': this.safeValue (order, 'reduceOnly'),
            'stopPrice': triggerPrice,  // ! deprecated, use triggerPrice instead
            'triggerPrice': triggerPrice,
            'takeProfitPrice': takeProfitPrice,
            'stopLossPrice': stopLossPrice,
            'status': status,
            'fee': this.safeValue (order, 'fee'),
        });
    }

    parseOrders (orders: object, market: Market = undefined, since: Int = undefined, limit: Int = undefined, params = {}): Order[] {
        //
        // the value of orders is either a dict or a list
        //
        // dict
        //
        //     {
        //         'id1': { ... },
        //         'id2': { ... },
        //         'id3': { ... },
        //         ...
        //     }
        //
        // list
        //
        //     [
        //         { 'id': 'id1', ... },
        //         { 'id': 'id2', ... },
        //         { 'id': 'id3', ... },
        //         ...
        //     ]
        //
        let results = [];
        if (Array.isArray (orders)) {
            for (let i = 0; i < orders.length; i++) {
                const order = this.extend (this.parseOrder (orders[i], market), params);
                results.push (order);
            }
        } else {
            const ids = Object.keys (orders);
            for (let i = 0; i < ids.length; i++) {
                const id = ids[i];
                const order = this.extend (this.parseOrder (this.extend ({ 'id': id }, orders[id]), market), params);
                results.push (order);
            }
        }
        results = this.sortBy (results, 'timestamp');
        const symbol = (market !== undefined) ? market['symbol'] : undefined;
        return this.filterBySymbolSinceLimit (results, symbol, since, limit) as Order[];
    }

    calculateFee (symbol: string, type: string, side: string, amount: number, price: number, takerOrMaker = 'taker', params = {}) {
        if (type === 'market' && takerOrMaker === 'maker') {
            throw new ArgumentsRequired (this.id + ' calculateFee() - you have provided incompatible arguments - "market" type order can not be "maker". Change either the "type" or the "takerOrMaker" argument to calculate the fee.');
        }
        const market = this.markets[symbol];
        const feeSide = this.safeString (market, 'feeSide', 'quote');
        let useQuote = undefined;
        if (feeSide === 'get') {
            // the fee is always in the currency you get
            useQuote = side === 'sell';
        } else if (feeSide === 'give') {
            // the fee is always in the currency you give
            useQuote = side === 'buy';
        } else {
            // the fee is always in feeSide currency
            useQuote = feeSide === 'quote';
        }
        let cost = this.numberToString (amount);
        let key = undefined;
        if (useQuote) {
            const priceString = this.numberToString (price);
            cost = Precise.stringMul (cost, priceString);
            key = 'quote';
        } else {
            key = 'base';
        }
        // for derivatives, the fee is in 'settle' currency
        if (!market['spot']) {
            key = 'settle';
        }
        // even if `takerOrMaker` argument was set to 'maker', for 'market' orders we should forcefully override it to 'taker'
        if (type === 'market') {
            takerOrMaker = 'taker';
        }
        const rate = this.safeString (market, takerOrMaker);
        cost = Precise.stringMul (cost, rate);
        return {
            'type': takerOrMaker,
            'currency': market[key],
            'rate': this.parseNumber (rate),
            'cost': this.parseNumber (cost),
        };
    }

    safeLiquidation (liquidation: object, market: Market = undefined): Liquidation {
        const contracts = this.safeString (liquidation, 'contracts');
        const contractSize = this.safeString (market, 'contractSize');
        const price = this.safeString (liquidation, 'price');
        let baseValue = this.safeString (liquidation, 'baseValue');
        let quoteValue = this.safeString (liquidation, 'quoteValue');
        if ((baseValue === undefined) && (contracts !== undefined) && (contractSize !== undefined) && (price !== undefined)) {
            baseValue = Precise.stringMul (contracts, contractSize);
        }
        if ((quoteValue === undefined) && (baseValue !== undefined) && (price !== undefined)) {
            quoteValue = Precise.stringMul (baseValue, price);
        }
        liquidation['contracts'] = this.parseNumber (contracts);
        liquidation['contractSize'] = this.parseNumber (contractSize);
        liquidation['price'] = this.parseNumber (price);
        liquidation['baseValue'] = this.parseNumber (baseValue);
        liquidation['quoteValue'] = this.parseNumber (quoteValue);
        return liquidation as Liquidation;
    }

    safeTrade (trade: object, market: Market = undefined): Trade {
        const amount = this.safeString (trade, 'amount');
        const price = this.safeString (trade, 'price');
        let cost = this.safeString (trade, 'cost');
        if (cost === undefined) {
            // contract trading
            const contractSize = this.safeString (market, 'contractSize');
            let multiplyPrice = price;
            if (contractSize !== undefined) {
                const inverse = this.safeValue (market, 'inverse', false);
                if (inverse) {
                    multiplyPrice = Precise.stringDiv ('1', price);
                }
                multiplyPrice = Precise.stringMul (multiplyPrice, contractSize);
            }
            cost = Precise.stringMul (multiplyPrice, amount);
        }
        const parseFee = this.safeValue (trade, 'fee') === undefined;
        const parseFees = this.safeValue (trade, 'fees') === undefined;
        const shouldParseFees = parseFee || parseFees;
        const fees = [];
        const fee = this.safeValue (trade, 'fee');
        if (shouldParseFees) {
            const reducedFees = this.reduceFees ? this.reduceFeesByCurrency (fees) : fees;
            const reducedLength = reducedFees.length;
            for (let i = 0; i < reducedLength; i++) {
                reducedFees[i]['cost'] = this.safeNumber (reducedFees[i], 'cost');
                if ('rate' in reducedFees[i]) {
                    reducedFees[i]['rate'] = this.safeNumber (reducedFees[i], 'rate');
                }
            }
            if (!parseFee && (reducedLength === 0)) {
                // copy fee to avoid modification by reference
                const feeCopy = this.deepExtend (fee);
                feeCopy['cost'] = this.safeNumber (feeCopy, 'cost');
                if ('rate' in feeCopy) {
                    feeCopy['rate'] = this.safeNumber (feeCopy, 'rate');
                }
                reducedFees.push (feeCopy);
            }
            if (parseFees) {
                trade['fees'] = reducedFees;
            }
            if (parseFee && (reducedLength === 1)) {
                trade['fee'] = reducedFees[0];
            }
            const tradeFee = this.safeValue (trade, 'fee');
            if (tradeFee !== undefined) {
                tradeFee['cost'] = this.safeNumber (tradeFee, 'cost');
                if ('rate' in tradeFee) {
                    tradeFee['rate'] = this.safeNumber (tradeFee, 'rate');
                }
                trade['fee'] = tradeFee;
            }
        }
        trade['amount'] = this.parseNumber (amount);
        trade['price'] = this.parseNumber (price);
        trade['cost'] = this.parseNumber (cost);
        return trade as Trade;
    }

    invertFlatStringDictionary (dict) {
        const reversed = {};
        const keys = Object.keys (dict);
        for (let i = 0; i < keys.length; i++) {
            const key = keys[i];
            const value = dict[key];
            if (typeof value === 'string') {
                reversed[value] = key;
            }
        }
        return reversed;
    }

    reduceFeesByCurrency (fees) {
        //
        // this function takes a list of fee structures having the following format
        //
        //     string = true
        //
        //     [
        //         { 'currency': 'BTC', 'cost': '0.1' },
        //         { 'currency': 'BTC', 'cost': '0.2'  },
        //         { 'currency': 'BTC', 'cost': '0.2', 'rate': '0.00123' },
        //         { 'currency': 'BTC', 'cost': '0.4', 'rate': '0.00123' },
        //         { 'currency': 'BTC', 'cost': '0.5', 'rate': '0.00456' },
        //         { 'currency': 'USDT', 'cost': '12.3456' },
        //     ]
        //
        //     string = false
        //
        //     [
        //         { 'currency': 'BTC', 'cost': 0.1 },
        //         { 'currency': 'BTC', 'cost': 0.2 },
        //         { 'currency': 'BTC', 'cost': 0.2, 'rate': 0.00123 },
        //         { 'currency': 'BTC', 'cost': 0.4, 'rate': 0.00123 },
        //         { 'currency': 'BTC', 'cost': 0.5, 'rate': 0.00456 },
        //         { 'currency': 'USDT', 'cost': 12.3456 },
        //     ]
        //
        // and returns a reduced fee list, where fees are summed per currency and rate (if any)
        //
        //     string = true
        //
        //     [
        //         { 'currency': 'BTC', 'cost': '0.4'  },
        //         { 'currency': 'BTC', 'cost': '0.6', 'rate': '0.00123' },
        //         { 'currency': 'BTC', 'cost': '0.5', 'rate': '0.00456' },
        //         { 'currency': 'USDT', 'cost': '12.3456' },
        //     ]
        //
        //     string  = false
        //
        //     [
        //         { 'currency': 'BTC', 'cost': 0.3  },
        //         { 'currency': 'BTC', 'cost': 0.6, 'rate': 0.00123 },
        //         { 'currency': 'BTC', 'cost': 0.5, 'rate': 0.00456 },
        //         { 'currency': 'USDT', 'cost': 12.3456 },
        //     ]
        //
        const reduced = {};
        for (let i = 0; i < fees.length; i++) {
            const fee = fees[i];
            const feeCurrencyCode = this.safeString (fee, 'currency');
            if (feeCurrencyCode !== undefined) {
                const rate = this.safeString (fee, 'rate');
                const cost = this.safeValue (fee, 'cost');
                if (Precise.stringEq (cost, '0')) {
                    // omit zero cost fees
                    continue;
                }
                if (!(feeCurrencyCode in reduced)) {
                    reduced[feeCurrencyCode] = {};
                }
                const rateKey = (rate === undefined) ? '' : rate;
                if (rateKey in reduced[feeCurrencyCode]) {
                    reduced[feeCurrencyCode][rateKey]['cost'] = Precise.stringAdd (reduced[feeCurrencyCode][rateKey]['cost'], cost);
                } else {
                    reduced[feeCurrencyCode][rateKey] = {
                        'currency': feeCurrencyCode,
                        'cost': cost,
                    };
                    if (rate !== undefined) {
                        reduced[feeCurrencyCode][rateKey]['rate'] = rate;
                    }
                }
            }
        }
        let result = [];
        const feeValues = Object.values (reduced);
        for (let i = 0; i < feeValues.length; i++) {
            const reducedFeeValues = Object.values (feeValues[i]);
            result = this.arrayConcat (result, reducedFeeValues);
        }
        return result;
    }

    safeTicker (ticker: object, market: Market = undefined): Ticker {
        let open = this.omitZero (this.safeString (ticker, 'open'));
        let close = this.omitZero (this.safeString (ticker, 'close'));
        let last = this.omitZero (this.safeString (ticker, 'last'));
        let change = this.omitZero (this.safeString (ticker, 'change'));
        let percentage = this.omitZero (this.safeString (ticker, 'percentage'));
        let average = this.omitZero (this.safeString (ticker, 'average'));
        let vwap = this.omitZero (this.safeString (ticker, 'vwap'));
        const baseVolume = this.safeString (ticker, 'baseVolume');
        const quoteVolume = this.safeString (ticker, 'quoteVolume');
        if (vwap === undefined) {
            vwap = Precise.stringDiv (this.omitZero (quoteVolume), baseVolume);
        }
        if ((last !== undefined) && (close === undefined)) {
            close = last;
        } else if ((last === undefined) && (close !== undefined)) {
            last = close;
        }
        if ((last !== undefined) && (open !== undefined)) {
            if (change === undefined) {
                change = Precise.stringSub (last, open);
            }
            if (average === undefined) {
                average = Precise.stringDiv (Precise.stringAdd (last, open), '2');
            }
        }
        if ((percentage === undefined) && (change !== undefined) && (open !== undefined) && Precise.stringGt (open, '0')) {
            percentage = Precise.stringMul (Precise.stringDiv (change, open), '100');
        }
        if ((change === undefined) && (percentage !== undefined) && (open !== undefined)) {
            change = Precise.stringDiv (Precise.stringMul (percentage, open), '100');
        }
        if ((open === undefined) && (last !== undefined) && (change !== undefined)) {
            open = Precise.stringSub (last, change);
        }
        // timestamp and symbol operations don't belong in safeTicker
        // they should be done in the derived classes
        return this.extend (ticker, {
            'bid': this.parseNumber (this.omitZero (this.safeNumber (ticker, 'bid'))),
            'bidVolume': this.safeNumber (ticker, 'bidVolume'),
            'ask': this.parseNumber (this.omitZero (this.safeNumber (ticker, 'ask'))),
            'askVolume': this.safeNumber (ticker, 'askVolume'),
            'high': this.parseNumber (this.omitZero (this.safeString (ticker, 'high'))),
            'low': this.parseNumber (this.omitZero (this.safeNumber (ticker, 'low'))),
            'open': this.parseNumber (this.omitZero (this.parseNumber (open))),
            'close': this.parseNumber (this.omitZero (this.parseNumber (close))),
            'last': this.parseNumber (this.omitZero (this.parseNumber (last))),
            'change': this.parseNumber (change),
            'percentage': this.parseNumber (percentage),
            'average': this.parseNumber (average),
            'vwap': this.parseNumber (vwap),
            'baseVolume': this.parseNumber (baseVolume),
            'quoteVolume': this.parseNumber (quoteVolume),
            'previousClose': this.safeNumber (ticker, 'previousClose'),
        });
    }

    async fetchBorrowRate (code: string, amount, params = {}): Promise<any> {
        throw new NotSupported (this.id + ' fetchBorrowRate is deprecated, please use fetchCrossBorrowRate or fetchIsolatedBorrowRate instead');
    }

    async repayCrossMargin (code: string, amount, params = {}): Promise<any> {
        throw new NotSupported (this.id + ' repayCrossMargin is not support yet');
    }

    async repayIsolatedMargin (symbol: string, code: string, amount, params = {}): Promise<any> {
        throw new NotSupported (this.id + ' repayIsolatedMargin is not support yet');
    }

    async borrowCrossMargin (code: string, amount, params = {}): Promise<any> {
        throw new NotSupported (this.id + ' borrowCrossMargin is not support yet');
    }

    async borrowIsolatedMargin (symbol: string, code: string, amount, params = {}): Promise<any> {
        throw new NotSupported (this.id + ' borrowIsolatedMargin is not support yet');
    }

    async borrowMargin (code: string, amount, symbol: Str = undefined, params = {}): Promise<any> {
        throw new NotSupported (this.id + ' borrowMargin is deprecated, please use borrowCrossMargin or borrowIsolatedMargin instead');
    }

    async repayMargin (code: string, amount, symbol: Str = undefined, params = {}): Promise<any> {
        throw new NotSupported (this.id + ' repayMargin is deprecated, please use repayCrossMargin or repayIsolatedMargin instead');
    }

    async fetchOHLCV (symbol: string, timeframe = '1m', since: Int = undefined, limit: Int = undefined, params = {}): Promise<OHLCV[]> {
        let message = '';
        if (this.has['fetchTrades']) {
            message = '. If you want to build OHLCV candles from trade executions data, visit https://github.com/ccxt/ccxt/tree/master/examples/ and see "build-ohlcv-bars" file';
        }
        throw new NotSupported (this.id + ' fetchOHLCV() is not supported yet' + message);
    }

    async fetchOHLCVWs (symbol: string, timeframe = '1m', since: Int = undefined, limit: Int = undefined, params = {}): Promise<OHLCV[]> {
        let message = '';
        if (this.has['fetchTradesWs']) {
            message = '. If you want to build OHLCV candles from trade executions data, visit https://github.com/ccxt/ccxt/tree/master/examples/ and see "build-ohlcv-bars" file';
        }
        throw new NotSupported (this.id + ' fetchOHLCVWs() is not supported yet. Try using fetchOHLCV instead.' + message);
    }

    async watchOHLCV (symbol: string, timeframe = '1m', since: Int = undefined, limit: Int = undefined, params = {}): Promise<OHLCV[]> {
        throw new NotSupported (this.id + ' watchOHLCV() is not supported yet');
    }

    convertTradingViewToOHLCV (ohlcvs, timestamp = 't', open = 'o', high = 'h', low = 'l', close = 'c', volume = 'v', ms = false) {
        const result = [];
        const timestamps = this.safeValue (ohlcvs, timestamp, []);
        const opens = this.safeValue (ohlcvs, open, []);
        const highs = this.safeValue (ohlcvs, high, []);
        const lows = this.safeValue (ohlcvs, low, []);
        const closes = this.safeValue (ohlcvs, close, []);
        const volumes = this.safeValue (ohlcvs, volume, []);
        for (let i = 0; i < timestamps.length; i++) {
            result.push ([
                ms ? this.safeInteger (timestamps, i) : this.safeTimestamp (timestamps, i),
                this.safeValue (opens, i),
                this.safeValue (highs, i),
                this.safeValue (lows, i),
                this.safeValue (closes, i),
                this.safeValue (volumes, i),
            ]);
        }
        return result;
    }

    convertOHLCVToTradingView (ohlcvs, timestamp = 't', open = 'o', high = 'h', low = 'l', close = 'c', volume = 'v', ms = false) {
        const result = {};
        result[timestamp] = [];
        result[open] = [];
        result[high] = [];
        result[low] = [];
        result[close] = [];
        result[volume] = [];
        for (let i = 0; i < ohlcvs.length; i++) {
            const ts = ms ? ohlcvs[i][0] : this.parseToInt (ohlcvs[i][0] / 1000);
            result[timestamp].push (ts);
            result[open].push (ohlcvs[i][1]);
            result[high].push (ohlcvs[i][2]);
            result[low].push (ohlcvs[i][3]);
            result[close].push (ohlcvs[i][4]);
            result[volume].push (ohlcvs[i][5]);
        }
        return result;
    }

    async fetchWebEndpoint (method, endpointMethod, returnAsJson, startRegex = undefined, endRegex = undefined) {
        let errorMessage = '';
        const options = this.safeValue (this.options, method, {});
        const muteOnFailure = this.safeValue (options, 'webApiMuteFailure', true);
        try {
            // if it was not explicitly disabled, then don't fetch
            if (this.safeValue (options, 'webApiEnable', true) !== true) {
                return undefined;
            }
            const maxRetries = this.safeValue (options, 'webApiRetries', 10);
            let response = undefined;
            let retry = 0;
            while (retry < maxRetries) {
                try {
                    response = await this[endpointMethod] ({});
                    break;
                } catch (e) {
                    retry = retry + 1;
                    if (retry === maxRetries) {
                        throw e;
                    }
                }
            }
            let content = response;
            if (startRegex !== undefined) {
                const splitted_by_start = content.split (startRegex);
                content = splitted_by_start[1]; // we need second part after start
            }
            if (endRegex !== undefined) {
                const splitted_by_end = content.split (endRegex);
                content = splitted_by_end[0]; // we need first part after start
            }
            if (returnAsJson && (typeof content === 'string')) {
                const jsoned = this.parseJson (content.trim ()); // content should be trimmed before json parsing
                if (jsoned) {
                    return jsoned; // if parsing was not successfull, exception should be thrown
                } else {
                    throw new BadResponse ('could not parse the response into json');
                }
            } else {
                return content;
            }
        } catch (e) {
            errorMessage = this.id + ' ' + method + '() failed to fetch correct data from website. Probably webpage markup has been changed, breaking the page custom parser.';
        }
        if (muteOnFailure) {
            return undefined;
        } else {
            throw new BadResponse (errorMessage);
        }
    }

    marketIds (symbols) {
        if (symbols === undefined) {
            return symbols;
        }
        const result = [];
        for (let i = 0; i < symbols.length; i++) {
            result.push (this.marketId (symbols[i]));
        }
        return result;
    }

    marketSymbols (symbols, type: string = undefined, allowEmpty = true, sameTypeOnly = false, sameSubTypeOnly = false) {
        if (symbols === undefined) {
            if (!allowEmpty) {
                throw new ArgumentsRequired (this.id + ' empty list of symbols is not supported');
            }
            return symbols;
        }
        const symbolsLength = symbols.length;
        if (symbolsLength === 0) {
            if (!allowEmpty) {
                throw new ArgumentsRequired (this.id + ' empty list of symbols is not supported');
            }
            return symbols;
        }
        const result = [];
        let marketType = undefined;
        let isLinearSubType = undefined;
        for (let i = 0; i < symbols.length; i++) {
            const market = this.market (symbols[i]);
            if (sameTypeOnly && (marketType !== undefined)) {
                if (market['type'] !== marketType) {
                    throw new BadRequest (this.id + ' symbols must be of the same type, either ' + marketType + ' or ' + market['type'] + '.');
                }
            }
            if (sameSubTypeOnly && (isLinearSubType !== undefined)) {
                if (market['linear'] !== isLinearSubType) {
                    throw new BadRequest (this.id + ' symbols must be of the same subType, either linear or inverse.');
                }
            }
            if (type !== undefined && market['type'] !== type) {
                throw new BadRequest (this.id + ' symbols must be of the same type ' + type + '. If the type is incorrect you can change it in options or the params of the request');
            }
            marketType = market['type'];
            if (!market['spot']) {
                isLinearSubType = market['linear'];
            }
            const symbol = this.safeString (market, 'symbol', symbols[i]);
            result.push (symbol);
        }
        return result;
    }

    marketCodes (codes) {
        if (codes === undefined) {
            return codes;
        }
        const result = [];
        for (let i = 0; i < codes.length; i++) {
            result.push (this.commonCurrencyCode (codes[i]));
        }
        return result;
    }

    parseBidsAsks (bidasks, priceKey: IndexType = 0, amountKey: IndexType = 1) {
        bidasks = this.toArray (bidasks);
        const result = [];
        for (let i = 0; i < bidasks.length; i++) {
            result.push (this.parseBidAsk (bidasks[i], priceKey, amountKey));
        }
        return result;
    }

    async fetchL2OrderBook (symbol: string, limit: Int = undefined, params = {}) {
        const orderbook = await this.fetchOrderBook (symbol, limit, params);
        return this.extend (orderbook, {
            'asks': this.sortBy (this.aggregate (orderbook['asks']), 0),
            'bids': this.sortBy (this.aggregate (orderbook['bids']), 0, true),
        });
    }

    filterBySymbol (objects, symbol: string = undefined) {
        if (symbol === undefined) {
            return objects;
        }
        const result = [];
        for (let i = 0; i < objects.length; i++) {
            const objectSymbol = this.safeString (objects[i], 'symbol');
            if (objectSymbol === symbol) {
                result.push (objects[i]);
            }
        }
        return result;
    }

    parseOHLCV (ohlcv, market: Market = undefined) : OHLCV {
        if (Array.isArray (ohlcv)) {
            return [
                this.safeInteger (ohlcv, 0), // timestamp
                this.safeNumber (ohlcv, 1), // open
                this.safeNumber (ohlcv, 2), // high
                this.safeNumber (ohlcv, 3), // low
                this.safeNumber (ohlcv, 4), // close
                this.safeNumber (ohlcv, 5), // volume
            ];
        }
        return ohlcv;
    }

    networkCodeToId (networkCode, currencyCode = undefined) {
        /**
         * @ignore
         * @method
         * @name exchange#networkCodeToId
         * @description tries to convert the provided networkCode (which is expected to be an unified network code) to a network id. In order to achieve this, derived class needs to have 'options->networks' defined.
         * @param {string} networkCode unified network code
         * @param {string} currencyCode unified currency code, but this argument is not required by default, unless there is an exchange (like huobi) that needs an override of the method to be able to pass currencyCode argument additionally
         * @returns {string|undefined} exchange-specific network id
         */
        const networkIdsByCodes = this.safeValue (this.options, 'networks', {});
        let networkId = this.safeString (networkIdsByCodes, networkCode);
        // for example, if 'ETH' is passed for networkCode, but 'ETH' key not defined in `options->networks` object
        if (networkId === undefined) {
            if (currencyCode === undefined) {
                // if currencyCode was not provided, then we just set passed value to networkId
                networkId = networkCode;
            } else {
                // if currencyCode was provided, then we try to find if that currencyCode has a replacement (i.e. ERC20 for ETH)
                const defaultNetworkCodeReplacements = this.safeValue (this.options, 'defaultNetworkCodeReplacements', {});
                if (currencyCode in defaultNetworkCodeReplacements) {
                    // if there is a replacement for the passed networkCode, then we use it to find network-id in `options->networks` object
                    const replacementObject = defaultNetworkCodeReplacements[currencyCode]; // i.e. { 'ERC20': 'ETH' }
                    const keys = Object.keys (replacementObject);
                    for (let i = 0; i < keys.length; i++) {
                        const key = keys[i];
                        const value = replacementObject[key];
                        // if value matches to provided unified networkCode, then we use it's key to find network-id in `options->networks` object
                        if (value === networkCode) {
                            networkId = this.safeString (networkIdsByCodes, key);
                            break;
                        }
                    }
                }
                // if it wasn't found, we just set the provided value to network-id
                if (networkId === undefined) {
                    networkId = networkCode;
                }
            }
        }
        return networkId;
    }

    networkIdToCode (networkId, currencyCode = undefined) {
        /**
         * @ignore
         * @method
         * @name exchange#networkIdToCode
         * @description tries to convert the provided exchange-specific networkId to an unified network Code. In order to achieve this, derived class needs to have "options['networksById']" defined.
         * @param {string} networkId exchange specific network id/title, like: TRON, Trc-20, usdt-erc20, etc
         * @param {string|undefined} currencyCode unified currency code, but this argument is not required by default, unless there is an exchange (like huobi) that needs an override of the method to be able to pass currencyCode argument additionally
         * @returns {string|undefined} unified network code
         */
        const networkCodesByIds = this.safeValue (this.options, 'networksById', {});
        let networkCode = this.safeString (networkCodesByIds, networkId, networkId);
        // replace mainnet network-codes (i.e. ERC20->ETH)
        if (currencyCode !== undefined) {
            const defaultNetworkCodeReplacements = this.safeValue (this.options, 'defaultNetworkCodeReplacements', {});
            if (currencyCode in defaultNetworkCodeReplacements) {
                const replacementObject = this.safeValue (defaultNetworkCodeReplacements, currencyCode, {});
                networkCode = this.safeString (replacementObject, networkCode, networkCode);
            }
        }
        return networkCode;
    }

    handleNetworkCodeAndParams (params) {
        const networkCodeInParams = this.safeString2 (params, 'networkCode', 'network');
        if (networkCodeInParams !== undefined) {
            params = this.omit (params, [ 'networkCode', 'network' ]);
        }
        // if it was not defined by user, we should not set it from 'defaultNetworks', because handleNetworkCodeAndParams is for only request-side and thus we do not fill it with anything. We can only use 'defaultNetworks' after parsing response-side
        return [ networkCodeInParams, params ];
    }

    defaultNetworkCode (currencyCode) {
        let defaultNetworkCode = undefined;
        const defaultNetworks = this.safeValue (this.options, 'defaultNetworks', {});
        if (currencyCode in defaultNetworks) {
            // if currency had set its network in "defaultNetworks", use it
            defaultNetworkCode = defaultNetworks[currencyCode];
        } else {
            // otherwise, try to use the global-scope 'defaultNetwork' value (even if that network is not supported by currency, it doesn't make any problem, this will be just used "at first" if currency supports this network at all)
            const defaultNetwork = this.safeValue (this.options, 'defaultNetwork');
            if (defaultNetwork !== undefined) {
                defaultNetworkCode = defaultNetwork;
            }
        }
        return defaultNetworkCode;
    }

    selectNetworkCodeFromUnifiedNetworks (currencyCode, networkCode, indexedNetworkEntries) {
        return this.selectNetworkKeyFromNetworks (currencyCode, networkCode, indexedNetworkEntries, true);
    }

    selectNetworkIdFromRawNetworks (currencyCode, networkCode, indexedNetworkEntries) {
        return this.selectNetworkKeyFromNetworks (currencyCode, networkCode, indexedNetworkEntries, false);
    }

    selectNetworkKeyFromNetworks (currencyCode, networkCode, indexedNetworkEntries, isIndexedByUnifiedNetworkCode = false) {
        // this method is used against raw & unparse network entries, which are just indexed by network id
        let chosenNetworkId = undefined;
        const availableNetworkIds = Object.keys (indexedNetworkEntries);
        const responseNetworksLength = availableNetworkIds.length;
        if (networkCode !== undefined) {
            if (responseNetworksLength === 0) {
                throw new NotSupported (this.id + ' - ' + networkCode + ' network did not return any result for ' + currencyCode);
            } else {
                // if networkCode was provided by user, we should check it after response, as the referenced exchange doesn't support network-code during request
                const networkId = isIndexedByUnifiedNetworkCode ? networkCode : this.networkCodeToId (networkCode, currencyCode);
                if (networkId in indexedNetworkEntries) {
                    chosenNetworkId = networkId;
                } else {
                    throw new NotSupported (this.id + ' - ' + networkId + ' network was not found for ' + currencyCode + ', use one of ' + availableNetworkIds.join (', '));
                }
            }
        } else {
            if (responseNetworksLength === 0) {
                throw new NotSupported (this.id + ' - no networks were returned for ' + currencyCode);
            } else {
                // if networkCode was not provided by user, then we try to use the default network (if it was defined in "defaultNetworks"), otherwise, we just return the first network entry
                const defaultNetworkCode = this.defaultNetworkCode (currencyCode);
                const defaultNetworkId = isIndexedByUnifiedNetworkCode ? defaultNetworkCode : this.networkCodeToId (defaultNetworkCode, currencyCode);
                chosenNetworkId = (defaultNetworkId in indexedNetworkEntries) ? defaultNetworkId : availableNetworkIds[0];
            }
        }
        return chosenNetworkId;
    }

    safeNumber2 (dictionary, key1, key2, d = undefined) {
        const value = this.safeString2 (dictionary, key1, key2);
        return this.parseNumber (value, d);
    }

    parseOrderBook (orderbook: object, symbol: string, timestamp: Int = undefined, bidsKey = 'bids', asksKey = 'asks', priceKey: IndexType = 0, amountKey: IndexType = 1): OrderBook {
        const bids = this.parseBidsAsks (this.safeValue (orderbook, bidsKey, []), priceKey, amountKey);
        const asks = this.parseBidsAsks (this.safeValue (orderbook, asksKey, []), priceKey, amountKey);
        return {
            'symbol': symbol,
            'bids': this.sortBy (bids, 0, true),
            'asks': this.sortBy (asks, 0),
            'timestamp': timestamp,
            'datetime': this.iso8601 (timestamp),
            'nonce': undefined,
        } as any;
    }

    parseOHLCVs (ohlcvs: object[], market: any = undefined, timeframe: string = '1m', since: Int = undefined, limit: Int = undefined): OHLCV[] {
        const results = [];
        for (let i = 0; i < ohlcvs.length; i++) {
            results.push (this.parseOHLCV (ohlcvs[i], market));
        }
        const sorted = this.sortBy (results, 0);
        return this.filterBySinceLimit (sorted, since, limit, 0) as any;
    }

    parseLeverageTiers (response, symbols: string[] = undefined, marketIdKey = undefined) {
        // marketIdKey should only be undefined when response is a dictionary
        symbols = this.marketSymbols (symbols);
        const tiers = {};
        for (let i = 0; i < response.length; i++) {
            const item = response[i];
            const id = this.safeString (item, marketIdKey);
            const market = this.safeMarket (id, undefined, undefined, this.safeString (this.options, 'defaultType'));
            const symbol = market['symbol'];
            const contract = this.safeValue (market, 'contract', false);
            if (contract && ((symbols === undefined) || this.inArray (symbol, symbols))) {
                tiers[symbol] = this.parseMarketLeverageTiers (item, market);
            }
        }
        return tiers;
    }

    async loadTradingLimits (symbols: string[] = undefined, reload = false, params = {}) {
        if (this.has['fetchTradingLimits']) {
            if (reload || !('limitsLoaded' in this.options)) {
                const response = await this.fetchTradingLimits (symbols);
                for (let i = 0; i < symbols.length; i++) {
                    const symbol = symbols[i];
                    this.markets[symbol] = this.deepExtend (this.markets[symbol], response[symbol]);
                }
                this.options['limitsLoaded'] = this.milliseconds ();
            }
        }
        return this.markets;
    }

    safePosition (position): Position {
        // simplified version of: /pull/12765/
        const unrealizedPnlString = this.safeString (position, 'unrealisedPnl');
        const initialMarginString = this.safeString (position, 'initialMargin');
        //
        // PERCENTAGE
        //
        const percentage = this.safeValue (position, 'percentage');
        if ((percentage === undefined) && (unrealizedPnlString !== undefined) && (initialMarginString !== undefined)) {
            // as it was done in all implementations ( aax, btcex, bybit, deribit, ftx, gate, kucoinfutures, phemex )
            const percentageString = Precise.stringMul (Precise.stringDiv (unrealizedPnlString, initialMarginString, 4), '100');
            position['percentage'] = this.parseNumber (percentageString);
        }
        // if contractSize is undefined get from market
        let contractSize = this.safeNumber (position, 'contractSize');
        const symbol = this.safeString (position, 'symbol');
        let market = undefined;
        if (symbol !== undefined) {
            market = this.safeValue (this.markets, symbol);
        }
        if (contractSize === undefined && market !== undefined) {
            contractSize = this.safeNumber (market, 'contractSize');
            position['contractSize'] = contractSize;
        }
        return position as any;
    }

    parsePositions (positions, symbols: string[] = undefined, params = {}): Position[] {
        symbols = this.marketSymbols (symbols);
        positions = this.toArray (positions);
        const result = [];
        for (let i = 0; i < positions.length; i++) {
            const position = this.extend (this.parsePosition (positions[i], undefined), params);
            result.push (position);
        }
        return this.filterByArrayPositions (result, 'symbol', symbols, false);
    }

    parseAccounts (accounts, params = {}) {
        accounts = this.toArray (accounts);
        const result = [];
        for (let i = 0; i < accounts.length; i++) {
            const account = this.extend (this.parseAccount (accounts[i]), params);
            result.push (account);
        }
        return result;
    }

    parseTrades (trades, market: Market = undefined, since: Int = undefined, limit: Int = undefined, params = {}): Trade[] {
        trades = this.toArray (trades);
        let result = [];
        for (let i = 0; i < trades.length; i++) {
            const trade = this.extend (this.parseTrade (trades[i], market), params);
            result.push (trade);
        }
        result = this.sortBy2 (result, 'timestamp', 'id');
        const symbol = (market !== undefined) ? market['symbol'] : undefined;
        return this.filterBySymbolSinceLimit (result, symbol, since, limit) as Trade[];
    }

    parseTransactions (transactions, currency: Currency = undefined, since: Int = undefined, limit: Int = undefined, params = {}) {
        transactions = this.toArray (transactions);
        let result = [];
        for (let i = 0; i < transactions.length; i++) {
            const transaction = this.extend (this.parseTransaction (transactions[i], currency), params);
            result.push (transaction);
        }
        result = this.sortBy (result, 'timestamp');
        const code = (currency !== undefined) ? currency['code'] : undefined;
        return this.filterByCurrencySinceLimit (result, code, since, limit);
    }

    parseTransfers (transfers, currency: Currency = undefined, since: Int = undefined, limit: Int = undefined, params = {}) {
        transfers = this.toArray (transfers);
        let result = [];
        for (let i = 0; i < transfers.length; i++) {
            const transfer = this.extend (this.parseTransfer (transfers[i], currency), params);
            result.push (transfer);
        }
        result = this.sortBy (result, 'timestamp');
        const code = (currency !== undefined) ? currency['code'] : undefined;
        return this.filterByCurrencySinceLimit (result, code, since, limit);
    }

    parseLedger (data, currency: Currency = undefined, since: Int = undefined, limit: Int = undefined, params = {}) {
        let result = [];
        const arrayData = this.toArray (data);
        for (let i = 0; i < arrayData.length; i++) {
            const itemOrItems = this.parseLedgerEntry (arrayData[i], currency);
            if (Array.isArray (itemOrItems)) {
                for (let j = 0; j < itemOrItems.length; j++) {
                    result.push (this.extend (itemOrItems[j], params));
                }
            } else {
                result.push (this.extend (itemOrItems, params));
            }
        }
        result = this.sortBy (result, 'timestamp');
        const code = (currency !== undefined) ? currency['code'] : undefined;
        return this.filterByCurrencySinceLimit (result, code, since, limit);
    }

    nonce () {
        return this.seconds ();
    }

    setHeaders (headers) {
        return headers;
    }

    marketId (symbol: string): string {
        const market = this.market (symbol);
        if (market !== undefined) {
            return market['id'];
        }
        return symbol;
    }

    symbol (symbol: string): string {
        const market = this.market (symbol);
        return this.safeString (market, 'symbol', symbol);
    }

    resolvePath (path, params) {
        return [
            this.implodeParams (path, params),
            this.omit (params, this.extractParams (path)),
        ];
    }

    filterByArray (objects, key: IndexType, values = undefined, indexed = true) {
        objects = this.toArray (objects);
        // return all of them if no values were passed
        if (values === undefined || !values) {
            return indexed ? this.indexBy (objects, key) : objects;
        }
        const results = [];
        for (let i = 0; i < objects.length; i++) {
            if (this.inArray (objects[i][key], values)) {
                results.push (objects[i]);
            }
        }
        return indexed ? this.indexBy (results, key) : results;
    }

    async fetch2 (path, api: any = 'public', method = 'GET', params = {}, headers: any = undefined, body: any = undefined, config = {}) {
        if (this.enableRateLimit) {
            const cost = this.calculateRateLimiterCost (api, method, path, params, config);
            await this.throttle (cost);
        }
        this.lastRestRequestTimestamp = this.milliseconds ();
        const request = this.sign (path, api, method, params, headers, body);
        this.last_request_headers = request['headers'];
        this.last_request_body = request['body'];
        this.last_request_url = request['url'];
        return await this.fetch (request['url'], request['method'], request['headers'], request['body']);
    }

    async request (path, api: any = 'public', method = 'GET', params = {}, headers: any = undefined, body: any = undefined, config = {}) {
        return await this.fetch2 (path, api, method, params, headers, body, config);
    }

    async loadAccounts (reload = false, params = {}) {
        if (reload) {
            this.accounts = await this.fetchAccounts (params);
        } else {
            if (this.accounts) {
                return this.accounts;
            } else {
                this.accounts = await this.fetchAccounts (params);
            }
        }
        this.accountsById = this.indexBy (this.accounts, 'id') as any;
        return this.accounts;
    }

    buildOHLCVC (trades: Trade[], timeframe: string = '1m', since: number = 0, limit: number = 2147483647): OHLCVC[] {
        // given a sorted arrays of trades (recent last) and a timeframe builds an array of OHLCV candles
        // note, default limit value (2147483647) is max int32 value
        const ms = this.parseTimeframe (timeframe) * 1000;
        const ohlcvs = [];
        const i_timestamp = 0;
        // const open = 1;
        const i_high = 2;
        const i_low = 3;
        const i_close = 4;
        const i_volume = 5;
        const i_count = 6;
        const tradesLength = trades.length;
        const oldest = Math.min (tradesLength, limit);
        for (let i = 0; i < oldest; i++) {
            const trade = trades[i];
            const ts = trade['timestamp'];
            if (ts < since) {
                continue;
            }
            const openingTime = Math.floor (ts / ms) * ms; // shift to the edge of m/h/d (but not M)
            if (openingTime < since) { // we don't need bars, that have opening time earlier than requested
                continue;
            }
            const ohlcv_length = ohlcvs.length;
            const candle = ohlcv_length - 1;
            if ((candle === -1) || (openingTime >= this.sum (ohlcvs[candle][i_timestamp], ms))) {
                // moved to a new timeframe -> create a new candle from opening trade
                ohlcvs.push ([
                    openingTime, // timestamp
                    trade['price'], // O
                    trade['price'], // H
                    trade['price'], // L
                    trade['price'], // C
                    trade['amount'], // V
                    1, // count
                ]);
            } else {
                // still processing the same timeframe -> update opening trade
                ohlcvs[candle][i_high] = Math.max (ohlcvs[candle][i_high], trade['price']);
                ohlcvs[candle][i_low] = Math.min (ohlcvs[candle][i_low], trade['price']);
                ohlcvs[candle][i_close] = trade['price'];
                ohlcvs[candle][i_volume] = this.sum (ohlcvs[candle][i_volume], trade['amount']);
                ohlcvs[candle][i_count] = this.sum (ohlcvs[candle][i_count], 1);
            }
        }
        return ohlcvs;
    }

    parseTradingViewOHLCV (ohlcvs, market = undefined, timeframe = '1m', since: Int = undefined, limit: Int = undefined) {
        const result = this.convertTradingViewToOHLCV (ohlcvs);
        return this.parseOHLCVs (result, market, timeframe, since, limit);
    }

    async editLimitBuyOrder (id, symbol, amount, price = undefined, params = {}) {
        return await this.editLimitOrder (id, symbol, 'buy', amount, price, params);
    }

    async editLimitSellOrder (id, symbol, amount, price = undefined, params = {}) {
        return await this.editLimitOrder (id, symbol, 'sell', amount, price, params);
    }

    async editLimitOrder (id, symbol, side, amount, price = undefined, params = {}) {
        return await this.editOrder (id, symbol, 'limit', side, amount, price, params);
    }

    async editOrder (id: string, symbol, type, side, amount = undefined, price = undefined, params = {}): Promise<Order> {
        await this.cancelOrder (id, symbol);
        return await this.createOrder (symbol, type, side, amount, price, params);
    }

    async editOrderWs (id: string, symbol: string, type: OrderType, side: OrderSide, amount: number, price: number = undefined, params = {}): Promise<Order> {
        await this.cancelOrderWs (id, symbol);
        return await this.createOrderWs (symbol, type, side, amount, price, params);
    }

    async fetchPermissions (params = {}) {
        throw new NotSupported (this.id + ' fetchPermissions() is not supported yet');
    }

    async fetchPosition (symbol: string, params = {}): Promise<Position> {
        throw new NotSupported (this.id + ' fetchPosition() is not supported yet');
    }

    async watchPosition (symbol: string = undefined, params = {}): Promise<Position> {
        throw new NotSupported (this.id + ' watchPosition() is not supported yet');
    }

    async watchPositions (symbols: string[] = undefined, since: Int = undefined, limit: Int = undefined, params = {}): Promise<Position[]> {
        throw new NotSupported (this.id + ' watchPositions() is not supported yet');
    }

    async watchPositionForSymbols (symbols: string[] = undefined, since: Int = undefined, limit: Int = undefined, params = {}): Promise<Position[]> {
        return await this.watchPositions (symbols, since, limit, params);
    }

    async fetchPositionsForSymbol (symbol: string, params = {}): Promise<Position[]> {
        /**
         * @method
         * @name exchange#fetchPositionsForSymbol
         * @description fetches all open positions for specific symbol, unlike fetchPositions (which is designed to work with multiple symbols) so this method might be preffered for one-market position, because of less rate-limit consumption and speed
         * @param {string} symbol unified market symbol
         * @param {object} params extra parameters specific to the endpoint
         * @returns {object[]} a list of [position structure]{@link https://docs.ccxt.com/#/?id=position-structure} with maximum 3 items - possible one position for "one-way" mode, and possible two positions (long & short) for "two-way" (a.k.a. hedge) mode
         */
        throw new NotSupported (this.id + ' fetchPositionsForSymbol() is not supported yet');
    }

    async fetchPositions (symbols: string[] = undefined, params = {}): Promise<Position[]> {
        throw new NotSupported (this.id + ' fetchPositions() is not supported yet');
    }

    async fetchPositionsRisk (symbols: string[] = undefined, params = {}): Promise<Position[]> {
        throw new NotSupported (this.id + ' fetchPositionsRisk() is not supported yet');
    }

    async fetchBidsAsks (symbols: string[] = undefined, params = {}): Promise<Dictionary<Ticker>> {
        throw new NotSupported (this.id + ' fetchBidsAsks() is not supported yet');
    }

    parseBidAsk (bidask, priceKey: IndexType = 0, amountKey: IndexType = 1) {
        const price = this.safeNumber (bidask, priceKey);
        const amount = this.safeNumber (bidask, amountKey);
        return [ price, amount ];
    }

    safeCurrency (currencyId: Str, currency: Currency = undefined): CurrencyInterface {
        if ((currencyId === undefined) && (currency !== undefined)) {
            return currency;
        }
        if ((this.currencies_by_id !== undefined) && (currencyId in this.currencies_by_id) && (this.currencies_by_id[currencyId] !== undefined)) {
            return this.currencies_by_id[currencyId];
        }
        let code = currencyId;
        if (currencyId !== undefined) {
            code = this.commonCurrencyCode (currencyId.toUpperCase ());
        }
        return {
            'id': currencyId,
            'code': code,
            'precision': undefined,
        };
    }

    safeMarket (marketId: Str, market: Market = undefined, delimiter: Str = undefined, marketType: Str = undefined): MarketInterface {
        const result = this.safeMarketStructure ({
            'symbol': marketId,
            'marketId': marketId,
        });
        if (marketId !== undefined) {
            if ((this.markets_by_id !== undefined) && (marketId in this.markets_by_id)) {
                const markets = this.markets_by_id[marketId];
                const numMarkets = markets.length;
                if (numMarkets === 1) {
                    return markets[0];
                } else {
                    if (marketType === undefined) {
                        if (market === undefined) {
                            throw new ArgumentsRequired (this.id + ' safeMarket() requires a fourth argument for ' + marketId + ' to disambiguate between different markets with the same market id');
                        } else {
                            marketType = market['type'];
                        }
                    }
                    for (let i = 0; i < markets.length; i++) {
                        const currentMarket = markets[i];
                        if (currentMarket[marketType]) {
                            return currentMarket;
                        }
                    }
                }
            } else if (delimiter !== undefined) {
                const parts = marketId.split (delimiter);
                const partsLength = parts.length;
                if (partsLength === 2) {
                    result['baseId'] = this.safeString (parts, 0);
                    result['quoteId'] = this.safeString (parts, 1);
                    result['base'] = this.safeCurrencyCode (result['baseId']);
                    result['quote'] = this.safeCurrencyCode (result['quoteId']);
                    result['symbol'] = result['base'] + '/' + result['quote'];
                    return result;
                } else {
                    return result;
                }
            }
        }
        if (market !== undefined) {
            return market;
        }
        return result;
    }

    checkRequiredCredentials (error = true) {
        const keys = Object.keys (this.requiredCredentials);
        for (let i = 0; i < keys.length; i++) {
            const key = keys[i];
            if (this.requiredCredentials[key] && !this[key]) {
                if (error) {
                    throw new AuthenticationError (this.id + ' requires "' + key + '" credential');
                } else {
                    return false;
                }
            }
        }
        return true;
    }

    oath () {
        if (this.twofa !== undefined) {
            return totp (this.twofa);
        } else {
            throw new ExchangeError (this.id + ' exchange.twofa has not been set for 2FA Two-Factor Authentication');
        }
    }

    async fetchBalance (params = {}): Promise<Balances> {
        throw new NotSupported (this.id + ' fetchBalance() is not supported yet');
    }

    async fetchBalanceWs (params = {}): Promise<Balances> {
        throw new NotSupported (this.id + ' fetchBalanceWs() is not supported yet');
    }

    parseBalance (response): Balances {
        throw new NotSupported (this.id + ' parseBalance() is not supported yet');
    }

    async watchBalance (params = {}): Promise<Balances> {
        throw new NotSupported (this.id + ' watchBalance() is not supported yet');
    }

    async fetchPartialBalance (part, params = {}) {
        const balance = await this.fetchBalance (params);
        return balance[part];
    }

    async fetchFreeBalance (params = {}) {
        return await this.fetchPartialBalance ('free', params);
    }

    async fetchUsedBalance (params = {}) {
        return await this.fetchPartialBalance ('used', params);
    }

    async fetchTotalBalance (params = {}) {
        return await this.fetchPartialBalance ('total', params);
    }

    async fetchStatus (params = {}): Promise<any> {
        throw new NotSupported (this.id + ' fetchStatus() is not supported yet');
    }

    async fetchFundingFee (code: string, params = {}) {
        const warnOnFetchFundingFee = this.safeValue (this.options, 'warnOnFetchFundingFee', true);
        if (warnOnFetchFundingFee) {
            throw new NotSupported (this.id + ' fetchFundingFee() method is deprecated, it will be removed in July 2022, please, use fetchTransactionFee() or set exchange.options["warnOnFetchFundingFee"] = false to suppress this warning');
        }
        return await this.fetchTransactionFee (code, params);
    }

    async fetchFundingFees (codes: string[] = undefined, params = {}) {
        const warnOnFetchFundingFees = this.safeValue (this.options, 'warnOnFetchFundingFees', true);
        if (warnOnFetchFundingFees) {
            throw new NotSupported (this.id + ' fetchFundingFees() method is deprecated, it will be removed in July 2022. Please, use fetchTransactionFees() or set exchange.options["warnOnFetchFundingFees"] = false to suppress this warning');
        }
        return await this.fetchTransactionFees (codes, params);
    }

    async fetchTransactionFee (code: string, params = {}) {
        if (!this.has['fetchTransactionFees']) {
            throw new NotSupported (this.id + ' fetchTransactionFee() is not supported yet');
        }
        return await this.fetchTransactionFees ([ code ], params);
    }

    async fetchTransactionFees (codes: string[] = undefined, params = {}): Promise<any> {
        throw new NotSupported (this.id + ' fetchTransactionFees() is not supported yet');
    }

    async fetchDepositWithdrawFees (codes: string[] = undefined, params = {}): Promise<any> {
        throw new NotSupported (this.id + ' fetchDepositWithdrawFees() is not supported yet');
    }

    async fetchDepositWithdrawFee (code: string, params = {}) {
        if (!this.has['fetchDepositWithdrawFees']) {
            throw new NotSupported (this.id + ' fetchDepositWithdrawFee() is not supported yet');
        }
        const fees = await this.fetchDepositWithdrawFees ([ code ], params);
        return this.safeValue (fees, code);
    }

    getSupportedMapping (key, mapping = {}) {
        if (key in mapping) {
            return mapping[key];
        } else {
            throw new NotSupported (this.id + ' ' + key + ' does not have a value in mapping');
        }
    }

    async fetchCrossBorrowRate (code: string, params = {}) {
        await this.loadMarkets ();
        if (!this.has['fetchBorrowRates']) {
            throw new NotSupported (this.id + ' fetchCrossBorrowRate() is not supported yet');
        }
        const borrowRates = await this.fetchCrossBorrowRates (params);
        const rate = this.safeValue (borrowRates, code);
        if (rate === undefined) {
            throw new ExchangeError (this.id + ' fetchCrossBorrowRate() could not find the borrow rate for currency code ' + code);
        }
        return rate;
    }

    async fetchIsolatedBorrowRate (symbol: string, params = {}) {
        await this.loadMarkets ();
        if (!this.has['fetchBorrowRates']) {
            throw new NotSupported (this.id + ' fetchIsolatedBorrowRate() is not supported yet');
        }
        const borrowRates = await this.fetchIsolatedBorrowRates (params);
        const rate = this.safeValue (borrowRates, symbol);
        if (rate === undefined) {
            throw new ExchangeError (this.id + ' fetchIsolatedBorrowRate() could not find the borrow rate for market symbol ' + symbol);
        }
        return rate;
    }

    handleOptionAndParams (params, methodName, optionName, defaultValue = undefined) {
        // This method can be used to obtain method specific properties, i.e: this.handleOptionAndParams (params, 'fetchPosition', 'marginMode', 'isolated')
        const defaultOptionName = 'default' + this.capitalize (optionName); // we also need to check the 'defaultXyzWhatever'
        // check if params contain the key
        let value = this.safeValue2 (params, optionName, defaultOptionName);
        if (value !== undefined) {
            params = this.omit (params, [ optionName, defaultOptionName ]);
        } else {
            // check if exchange has properties for this method
            const exchangeWideMethodOptions = this.safeValue (this.options, methodName);
            if (exchangeWideMethodOptions !== undefined) {
                // check if the option is defined inside this method's props
                value = this.safeValue2 (exchangeWideMethodOptions, optionName, defaultOptionName);
            }
            if (value === undefined) {
                // if it's still undefined, check if global exchange-wide option exists
                value = this.safeValue2 (this.options, optionName, defaultOptionName);
            }
            // if it's still undefined, use the default value
            value = (value !== undefined) ? value : defaultValue;
        }
        return [ value, params ];
    }

    handleOption (methodName, optionName, defaultValue = undefined) {
        // eslint-disable-next-line no-unused-vars
        const [ result, empty ] = this.handleOptionAndParams ({}, methodName, optionName, defaultValue);
        return result;
    }

    handleMarketTypeAndParams (methodName: string, market: Market = undefined, params = {}): any {
        const defaultType = this.safeString2 (this.options, 'defaultType', 'type', 'spot');
        const methodOptions = this.safeValue (this.options, methodName);
        let methodType = defaultType;
        if (methodOptions !== undefined) {
            if (typeof methodOptions === 'string') {
                methodType = methodOptions;
            } else {
                methodType = this.safeString2 (methodOptions, 'defaultType', 'type', methodType);
            }
        }
        const marketType = (market === undefined) ? methodType : market['type'];
        const type = this.safeString2 (params, 'defaultType', 'type', marketType);
        params = this.omit (params, [ 'defaultType', 'type' ]);
        return [ type, params ];
    }

    handleSubTypeAndParams (methodName, market = undefined, params = {}, defaultValue = undefined) {
        let subType = undefined;
        // if set in params, it takes precedence
        const subTypeInParams = this.safeString2 (params, 'subType', 'defaultSubType');
        // avoid omitting if it's not present
        if (subTypeInParams !== undefined) {
            subType = subTypeInParams;
            params = this.omit (params, [ 'subType', 'defaultSubType' ]);
        } else {
            // at first, check from market object
            if (market !== undefined) {
                if (market['linear']) {
                    subType = 'linear';
                } else if (market['inverse']) {
                    subType = 'inverse';
                }
            }
            // if it was not defined in market object
            if (subType === undefined) {
                const values = this.handleOptionAndParams (undefined, methodName, 'subType', defaultValue); // no need to re-test params here
                subType = values[0];
            }
        }
        return [ subType, params ];
    }

    handleMarginModeAndParams (methodName, params = {}, defaultValue = undefined) {
        /**
         * @ignore
         * @method
         * @param {object} [params] extra parameters specific to the exchange API endpoint
         * @returns {Array} the marginMode in lowercase as specified by params["marginMode"], params["defaultMarginMode"] this.options["marginMode"] or this.options["defaultMarginMode"]
         */
        return this.handleOptionAndParams (params, methodName, 'marginMode', defaultValue);
    }

    throwExactlyMatchedException (exact, string, message) {
        if (string in exact) {
            throw new exact[string] (message);
        }
    }

    throwBroadlyMatchedException (broad, string, message) {
        const broadKey = this.findBroadlyMatchedKey (broad, string);
        if (broadKey !== undefined) {
            throw new broad[broadKey] (message);
        }
    }

    findBroadlyMatchedKey (broad, string) {
        // a helper for matching error strings exactly vs broadly
        const keys = Object.keys (broad);
        for (let i = 0; i < keys.length; i++) {
            const key = keys[i];
            if (string !== undefined) { // #issues/12698
                if (string.indexOf (key) >= 0) {
                    return key;
                }
            }
        }
        return undefined;
    }

    handleErrors (statusCode, statusText, url, method, responseHeaders, responseBody, response, requestHeaders, requestBody) {
        // it is a stub method that must be overrided in the derived exchange classes
        // throw new NotSupported (this.id + ' handleErrors() not implemented yet');
        return undefined;
    }

    calculateRateLimiterCost (api, method, path, params, config = {}) {
        return this.safeValue (config, 'cost', 1);
    }

    async fetchTicker (symbol: string, params = {}): Promise<Ticker> {
        if (this.has['fetchTickers']) {
            await this.loadMarkets ();
            const market = this.market (symbol);
            symbol = market['symbol'];
            const tickers = await this.fetchTickers ([ symbol ], params);
            const ticker = this.safeValue (tickers, symbol);
            if (ticker === undefined) {
                throw new NullResponse (this.id + ' fetchTickers() could not find a ticker for ' + symbol);
            } else {
                return ticker;
            }
        } else {
            throw new NotSupported (this.id + ' fetchTicker() is not supported yet');
        }
    }

    async watchTicker (symbol: string, params = {}): Promise<Ticker> {
        throw new NotSupported (this.id + ' watchTicker() is not supported yet');
    }

    async fetchTickers (symbols: string[] = undefined, params = {}): Promise<Tickers> {
        throw new NotSupported (this.id + ' fetchTickers() is not supported yet');
    }

    async fetchOrderBooks (symbols: string[] = undefined, limit: Int = undefined, params = {}): Promise<Dictionary<OrderBook>> {
        throw new NotSupported (this.id + ' fetchOrderBooks() is not supported yet');
    }

    async watchTickers (symbols: string[] = undefined, params = {}): Promise<Dictionary<Ticker>> {
        throw new NotSupported (this.id + ' watchTickers() is not supported yet');
    }

    async fetchOrder (id: string, symbol: string = undefined, params = {}): Promise<Order> {
        throw new NotSupported (this.id + ' fetchOrder() is not supported yet');
    }

    async fetchOrderWs (id: string, symbol: string = undefined, params = {}): Promise<Order> {
        throw new NotSupported (this.id + ' fetchOrderWs() is not supported yet');
    }

    async fetchOrderStatus (id: string, symbol: string = undefined, params = {}): Promise<string> {
        // TODO: TypeScript: change method signature by replacing
        // Promise<string> with Promise<Order['status']>.
        const order = await this.fetchOrder (id, symbol, params);
        return order['status'];
    }

    async fetchUnifiedOrder (order, params = {}): Promise<Order> {
        return await this.fetchOrder (this.safeValue (order, 'id'), this.safeValue (order, 'symbol'), params);
    }

    async createOrder (symbol: string, type: OrderType, side: OrderSide, amount, price = undefined, params = {}): Promise<Order> {
        throw new NotSupported (this.id + ' createOrder() is not supported yet');
    }

    async createMarketOrderWithCost (symbol: string, side: OrderSide, cost, params = {}) {
        /**
         * @method
         * @name createMarketOrderWithCost
         * @description create a market order by providing the symbol, side and cost
         * @param {string} symbol unified symbol of the market to create an order in
         * @param {string} side 'buy' or 'sell'
         * @param {float} cost how much you want to trade in units of the quote currency
         * @param {object} [params] extra parameters specific to the exchange API endpoint
         * @returns {object} an [order structure]{@link https://docs.ccxt.com/#/?id=order-structure}
         */
        if (this.options['createMarketOrderWithCost'] || (this.options['createMarketBuyOrderWithCost'] && this.options['createMarketSellOrderWithCost'])) {
            return await this.createOrder (symbol, 'market', side, cost, 1, params);
        }
        throw new NotSupported (this.id + ' createMarketOrderWithCost() is not supported yet');
    }

    async createMarketBuyOrderWithCost (symbol: string, cost, params = {}): Promise<Order> {
        /**
         * @method
         * @name createMarketBuyOrderWithCost
         * @description create a market buy order by providing the symbol and cost
         * @param {string} symbol unified symbol of the market to create an order in
         * @param {float} cost how much you want to trade in units of the quote currency
         * @param {object} [params] extra parameters specific to the exchange API endpoint
         * @returns {object} an [order structure]{@link https://docs.ccxt.com/#/?id=order-structure}
         */
        if (this.options['createMarketBuyOrderRequiresPrice'] || this.options['createMarketBuyOrderWithCost']) {
            return await this.createOrder (symbol, 'market', 'buy', cost, 1, params);
        }
        throw new NotSupported (this.id + ' createMarketBuyOrderWithCost() is not supported yet');
    }

    async createMarketSellOrderWithCost (symbol: string, cost, params = {}): Promise<Order> {
        /**
         * @method
         * @name createMarketSellOrderWithCost
         * @description create a market sell order by providing the symbol and cost
         * @param {string} symbol unified symbol of the market to create an order in
         * @param {float} cost how much you want to trade in units of the quote currency
         * @param {object} [params] extra parameters specific to the exchange API endpoint
         * @returns {object} an [order structure]{@link https://docs.ccxt.com/#/?id=order-structure}
         */
        if (this.options['createMarketSellOrderRequiresPrice'] || this.options['createMarketSellOrderWithCost']) {
            return await this.createOrder (symbol, 'market', 'sell', cost, 1, params);
        }
        throw new NotSupported (this.id + ' createMarketSellOrderWithCost() is not supported yet');
    }

    async createOrders (orders: OrderRequest[], params = {}): Promise<Order[]> {
        throw new NotSupported (this.id + ' createOrders() is not supported yet');
    }

    async createOrderWs (symbol: string, type: OrderType, side: OrderSide, amount: number, price: number = undefined, params = {}): Promise<Order> {
        throw new NotSupported (this.id + ' createOrderWs() is not supported yet');
    }

    async cancelOrder (id: string, symbol: string = undefined, params = {}): Promise<any> {
        throw new NotSupported (this.id + ' cancelOrder() is not supported yet');
    }

    async cancelOrderWs (id: string, symbol: string = undefined, params = {}): Promise<any> {
        throw new NotSupported (this.id + ' cancelOrderWs() is not supported yet');
    }

    async cancelOrdersWs (ids: string[], symbol: string = undefined, params = {}): Promise<any> {
        throw new NotSupported (this.id + ' cancelOrdersWs() is not supported yet');
    }

    async cancelAllOrders (symbol: string = undefined, params = {}): Promise<any> {
        throw new NotSupported (this.id + ' cancelAllOrders() is not supported yet');
    }

    async cancelAllOrdersWs (symbol: string = undefined, params = {}): Promise<any> {
        throw new NotSupported (this.id + ' cancelAllOrdersWs() is not supported yet');
    }

    async cancelUnifiedOrder (order, params = {}) {
        return this.cancelOrder (this.safeValue (order, 'id'), this.safeValue (order, 'symbol'), params);
    }

    async fetchOrders (symbol: string = undefined, since: Int = undefined, limit: Int = undefined, params = {}): Promise<Order[]> {
        throw new NotSupported (this.id + ' fetchOrders() is not supported yet');
    }

    async fetchOrderTrades (id: string, symbol: string = undefined, since: Int = undefined, limit: Int = undefined, params = {}): Promise<Trade[]> {
        throw new NotSupported (this.id + ' fetchOrderTrades() is not supported yet');
    }

    async watchOrders (symbol: string = undefined, since: Int = undefined, limit: Int = undefined, params = {}): Promise<Order[]> {
        throw new NotSupported (this.id + ' watchOrders() is not supported yet');
    }

    async fetchOpenOrders (symbol: string = undefined, since: Int = undefined, limit: Int = undefined, params = {}): Promise<Order[]> {
        throw new NotSupported (this.id + ' fetchOpenOrders() is not supported yet');
    }

    async fetchOpenOrdersWs (symbol: string = undefined, since: Int = undefined, limit: Int = undefined, params = {}): Promise<Order[]> {
        throw new NotSupported (this.id + ' fetchOpenOrdersWs() is not supported yet');
    }

    async fetchClosedOrders (symbol: string = undefined, since: Int = undefined, limit: Int = undefined, params = {}): Promise<Order[]> {
        throw new NotSupported (this.id + ' fetchClosedOrders() is not supported yet');
    }

    async fetchMyTrades (symbol: string = undefined, since: Int = undefined, limit: Int = undefined, params = {}): Promise<Trade[]> {
        throw new NotSupported (this.id + ' fetchMyTrades() is not supported yet');
    }

    async fetchMyLiquidations (symbol: string = undefined, since: Int = undefined, limit: Int = undefined, params = {}): Promise<Liquidation[]> {
        throw new NotSupported (this.id + ' fetchMyLiquidations() is not supported yet');
    }

    async fetchLiquidations (symbol: string, since: Int = undefined, limit: Int = undefined, params = {}): Promise<Liquidation[]> {
        throw new NotSupported (this.id + ' fetchLiquidations() is not supported yet');
    }

    async fetchMyTradesWs (symbol: string = undefined, since: Int = undefined, limit: Int = undefined, params = {}): Promise<Trade[]> {
        throw new NotSupported (this.id + ' fetchMyTradesWs() is not supported yet');
    }

    async watchMyTrades (symbol: string = undefined, since: Int = undefined, limit: Int = undefined, params = {}): Promise<Trade[]> {
        throw new NotSupported (this.id + ' watchMyTrades() is not supported yet');
    }

<<<<<<< HEAD
=======
    async fetchOHLCVWs (symbol: string, timeframe: string = '1m', since: Int = undefined, limit: Int = undefined, params = {}): Promise<OHLCV[]> {
        throw new NotSupported (this.id + ' fetchOHLCVWs() is not supported yet');
    }

    async fetchGreeks (symbol: string, params = {}): Promise<Greeks> {
        throw new NotSupported (this.id + ' fetchGreeks() is not supported yet');
    }

>>>>>>> d457cdde
    async fetchDepositsWithdrawals (code: string = undefined, since: Int = undefined, limit: Int = undefined, params = {}): Promise<any> {
        /**
         * @method
         * @name exchange#fetchDepositsWithdrawals
         * @description fetch history of deposits and withdrawals
         * @param {string} [code] unified currency code for the currency of the deposit/withdrawals, default is undefined
         * @param {int} [since] timestamp in ms of the earliest deposit/withdrawal, default is undefined
         * @param {int} [limit] max number of deposit/withdrawals to return, default is undefined
         * @param {object} [params] extra parameters specific to the exchange API endpoint
         * @returns {object} a list of [transaction structures]{@link https://docs.ccxt.com/#/?id=transaction-structure}
         */
        throw new NotSupported (this.id + ' fetchDepositsWithdrawals() is not supported yet');
    }

    async fetchDeposits (code: string = undefined, since: Int = undefined, limit: Int = undefined, params = {}): Promise<any> {
        throw new NotSupported (this.id + ' fetchDeposits() is not supported yet');
    }

<<<<<<< HEAD
    async fetchDepositsWs (symbol: string = undefined, since: Int = undefined, limit: Int = undefined, params = {}): Promise<any> {
        throw new NotSupported (this.id + ' fetchDepositsWs() is not supported yet');
    }

    async fetchWithdrawals (symbol: string = undefined, since: Int = undefined, limit: Int = undefined, params = {}): Promise<any> {
        throw new NotSupported (this.id + ' fetchWithdrawals() is not supported yet');
    }

    async fetchWithdrawalsWs (symbol: string = undefined, since: Int = undefined, limit: Int = undefined, params = {}): Promise<any> {
        throw new NotSupported (this.id + ' fetchWithdrawalsWs() is not supported yet');
    }

    async fetchOpenInterest (symbol: string, params = {}): Promise<any> {
=======
    async fetchWithdrawals (code: string = undefined, since: Int = undefined, limit: Int = undefined, params = {}): Promise<any> {
        throw new NotSupported (this.id + ' fetchWithdrawals() is not supported yet');
    }

    async fetchOpenInterest (symbol: string, params = {}): Promise<OpenInterest> {
>>>>>>> d457cdde
        throw new NotSupported (this.id + ' fetchOpenInterest() is not supported yet');
    }

    async fetchFundingRateHistory (symbol: string = undefined, since: Int = undefined, limit: Int = undefined, params = {}): Promise<FundingRateHistory[]> {
        throw new NotSupported (this.id + ' fetchFundingRateHistory() is not supported yet');
    }

    async fetchFundingHistory (symbol: string = undefined, since: Int = undefined, limit: Int = undefined, params = {}): Promise<FundingHistory[]> {
        throw new NotSupported (this.id + ' fetchFundingHistory() is not supported yet');
    }

    async closePosition (symbol: string, side: OrderSide = undefined, params = {}): Promise<Order> {
        throw new NotSupported (this.id + ' closePositions() is not supported yet');
    }

    async closeAllPositions (params = {}): Promise<Position[]> {
        throw new NotSupported (this.id + ' closeAllPositions() is not supported yet');
    }

    async fetchL3OrderBook (symbol: string, limit: Int = undefined, params = {}): Promise<OrderBook> {
        throw new BadRequest (this.id + ' fetchL3OrderBook() is not supported yet');
    }

    parseLastPrice (price, market: Market = undefined): any {
        throw new NotSupported (this.id + ' parseLastPrice() is not supported yet');
    }

    async fetchDepositAddress (code: string, params = {}) {
        if (this.has['fetchDepositAddresses']) {
            const depositAddresses = await this.fetchDepositAddresses ([ code ], params);
            const depositAddress = this.safeValue (depositAddresses, code);
            if (depositAddress === undefined) {
                throw new InvalidAddress (this.id + ' fetchDepositAddress() could not find a deposit address for ' + code + ', make sure you have created a corresponding deposit address in your wallet on the exchange website');
            } else {
                return depositAddress;
            }
        } else {
            throw new NotSupported (this.id + ' fetchDepositAddress() is not supported yet');
        }
    }

    account (): Account {
        return {
            'free': undefined,
            'used': undefined,
            'total': undefined,
        };
    }

    commonCurrencyCode (currency: string) {
        if (!this.substituteCommonCurrencyCodes) {
            return currency;
        }
        return this.safeString (this.commonCurrencies, currency, currency);
    }

    currency (code) {
        if (this.currencies === undefined) {
            throw new ExchangeError (this.id + ' currencies not loaded');
        }
        if (typeof code === 'string') {
            if (code in this.currencies) {
                return this.currencies[code];
            } else if (code in this.currencies_by_id) {
                return this.currencies_by_id[code];
            }
        }
        throw new ExchangeError (this.id + ' does not have currency code ' + code);
    }

    market (symbol: string): MarketInterface {
        if (this.markets === undefined) {
            throw new ExchangeError (this.id + ' markets not loaded');
        }
        if (symbol in this.markets) {
            return this.markets[symbol];
        } else if (symbol in this.markets_by_id) {
            const markets = this.markets_by_id[symbol];
            const defaultType = this.safeString2 (this.options, 'defaultType', 'defaultSubType', 'spot');
            for (let i = 0; i < markets.length; i++) {
                const market = markets[i];
                if (market[defaultType]) {
                    return market;
                }
            }
            return markets[0];
        }
        throw new BadSymbol (this.id + ' does not have market symbol ' + symbol);
    }

    handleWithdrawTagAndParams (tag, params): any {
        if (typeof tag === 'object') {
            params = this.extend (tag, params);
            tag = undefined;
        }
        if (tag === undefined) {
            tag = this.safeString (params, 'tag');
            if (tag !== undefined) {
                params = this.omit (params, 'tag');
            }
        }
        return [ tag, params ];
    }

    async createLimitOrder (symbol: string, side: OrderSide, amount, price, params = {}): Promise<Order> {
        return await this.createOrder (symbol, 'limit', side, amount, price, params);
    }

    async createMarketOrder (symbol: string, side: OrderSide, amount, price = undefined, params = {}): Promise<Order> {
        return await this.createOrder (symbol, 'market', side, amount, price, params);
    }

    async createLimitBuyOrder (symbol: string, amount, price, params = {}): Promise<Order> {
        return await this.createOrder (symbol, 'limit', 'buy', amount, price, params);
    }

    async createLimitSellOrder (symbol: string, amount, price, params = {}): Promise<Order> {
        return await this.createOrder (symbol, 'limit', 'sell', amount, price, params);
    }

    async createMarketBuyOrder (symbol: string, amount, params = {}): Promise<Order> {
        return await this.createOrder (symbol, 'market', 'buy', amount, undefined, params);
    }

    async createMarketSellOrder (symbol: string, amount, params = {}): Promise<Order> {
        return await this.createOrder (symbol, 'market', 'sell', amount, undefined, params);
    }

    costToPrecision (symbol: string, cost) {
        const market = this.market (symbol);
        return this.decimalToPrecision (cost, TRUNCATE, market['precision']['price'], this.precisionMode, this.paddingMode);
    }

    priceToPrecision (symbol: string, price): string {
        const market = this.market (symbol);
        const result = this.decimalToPrecision (price, ROUND, market['precision']['price'], this.precisionMode, this.paddingMode);
        if (result === '0') {
            throw new InvalidOrder (this.id + ' price of ' + market['symbol'] + ' must be greater than minimum price precision of ' + this.numberToString (market['precision']['price']));
        }
        return result;
    }

    amountToPrecision (symbol: string, amount) {
        const market = this.market (symbol);
        const result = this.decimalToPrecision (amount, TRUNCATE, market['precision']['amount'], this.precisionMode, this.paddingMode);
        if (result === '0') {
            throw new InvalidOrder (this.id + ' amount of ' + market['symbol'] + ' must be greater than minimum amount precision of ' + this.numberToString (market['precision']['amount']));
        }
        return result;
    }

    feeToPrecision (symbol: string, fee) {
        const market = this.market (symbol);
        return this.decimalToPrecision (fee, ROUND, market['precision']['price'], this.precisionMode, this.paddingMode);
    }

    currencyToPrecision (code: string, fee, networkCode = undefined) {
        const currency = this.currencies[code];
        let precision = this.safeValue (currency, 'precision');
        if (networkCode !== undefined) {
            const networks = this.safeValue (currency, 'networks', {});
            const networkItem = this.safeValue (networks, networkCode, {});
            precision = this.safeValue (networkItem, 'precision', precision);
        }
        if (precision === undefined) {
            return this.forceString (fee);
        } else {
            return this.decimalToPrecision (fee, ROUND, precision, this.precisionMode, this.paddingMode);
        }
    }

    forceString (value) {
        if (typeof value !== 'string') {
            return this.numberToString (value);
        }
        return value;
    }

    isTickPrecision () {
        return this.precisionMode === TICK_SIZE;
    }

    isDecimalPrecision () {
        return this.precisionMode === DECIMAL_PLACES;
    }

    isSignificantPrecision () {
        return this.precisionMode === SIGNIFICANT_DIGITS;
    }

    safeNumber (obj: object, key: IndexType, defaultNumber: number = undefined): Num {
        const value = this.safeString (obj, key);
        return this.parseNumber (value, defaultNumber);
    }

    safeNumberN (obj: object, arr: IndexType[], defaultNumber: number = undefined): Num {
        const value = this.safeStringN (obj, arr);
        return this.parseNumber (value, defaultNumber);
    }

    parsePrecision (precision?: string) {
        /**
         * @ignore
         * @method
         * @param {string} precision The number of digits to the right of the decimal
         * @returns {string} a string number equal to 1e-precision
         */
        if (precision === undefined) {
            return undefined;
        }
        const precisionNumber = parseInt (precision);
        if (precisionNumber === 0) {
            return '1';
        }
        let parsedPrecision = '0.';
        for (let i = 0; i < precisionNumber - 1; i++) {
            parsedPrecision = parsedPrecision + '0';
        }
        return parsedPrecision + '1';
    }

    async loadTimeDifference (params = {}) {
        const serverTime = await this.fetchTime (params);
        const after = this.milliseconds ();
        this.options['timeDifference'] = after - serverTime;
        return this.options['timeDifference'];
    }

    implodeHostname (url: string) {
        return this.implodeParams (url, { 'hostname': this.hostname });
    }

    async fetchMarketLeverageTiers (symbol: string, params = {}) {
        if (this.has['fetchLeverageTiers']) {
            const market = this.market (symbol);
            if (!market['contract']) {
                throw new BadSymbol (this.id + ' fetchMarketLeverageTiers() supports contract markets only');
            }
            const tiers = await this.fetchLeverageTiers ([ symbol ]);
            return this.safeValue (tiers, symbol);
        } else {
            throw new NotSupported (this.id + ' fetchMarketLeverageTiers() is not supported yet');
        }
    }

    async createPostOnlyOrder (symbol: string, type: OrderType, side: OrderSide, amount, price, params = {}) {
        if (!this.has['createPostOnlyOrder']) {
            throw new NotSupported (this.id + 'createPostOnlyOrder() is not supported yet');
        }
        const query = this.extend (params, { 'postOnly': true });
        return await this.createOrder (symbol, type, side, amount, price, query);
    }

    async createReduceOnlyOrder (symbol: string, type: OrderType, side: OrderSide, amount, price, params = {}) {
        if (!this.has['createReduceOnlyOrder']) {
            throw new NotSupported (this.id + 'createReduceOnlyOrder() is not supported yet');
        }
        const query = this.extend (params, { 'reduceOnly': true });
        return await this.createOrder (symbol, type, side, amount, price, query);
    }

    async createStopOrder (symbol: string, type: OrderType, side: OrderSide, amount, price = undefined, stopPrice = undefined, params = {}) {
        if (!this.has['createStopOrder']) {
            throw new NotSupported (this.id + ' createStopOrder() is not supported yet');
        }
        if (stopPrice === undefined) {
            throw new ArgumentsRequired (this.id + ' create_stop_order() requires a stopPrice argument');
        }
        const query = this.extend (params, { 'stopPrice': stopPrice });
        return await this.createOrder (symbol, type, side, amount, price, query);
    }

    async createStopLimitOrder (symbol: string, side: OrderSide, amount, price, stopPrice, params = {}) {
        if (!this.has['createStopLimitOrder']) {
            throw new NotSupported (this.id + ' createStopLimitOrder() is not supported yet');
        }
        const query = this.extend (params, { 'stopPrice': stopPrice });
        return await this.createOrder (symbol, 'limit', side, amount, price, query);
    }

    async createStopMarketOrder (symbol: string, side: OrderSide, amount, stopPrice, params = {}) {
        if (!this.has['createStopMarketOrder']) {
            throw new NotSupported (this.id + ' createStopMarketOrder() is not supported yet');
        }
        const query = this.extend (params, { 'stopPrice': stopPrice });
        return await this.createOrder (symbol, 'market', side, amount, undefined, query);
    }

    safeCurrencyCode (currencyId: Str, currency: Currency = undefined): string {
        currency = this.safeCurrency (currencyId, currency);
        return currency['code'];
    }

    filterBySymbolSinceLimit (array, symbol: string = undefined, since: Int = undefined, limit: Int = undefined, tail = false) {
        return this.filterByValueSinceLimit (array, 'symbol', symbol, since, limit, 'timestamp', tail);
    }

    filterByCurrencySinceLimit (array, code = undefined, since: Int = undefined, limit: Int = undefined, tail = false) {
        return this.filterByValueSinceLimit (array, 'currency', code, since, limit, 'timestamp', tail);
    }

    filterBySymbolsSinceLimit (array, symbols: string[] = undefined, since: Int = undefined, limit: Int = undefined, tail = false) {
        const result = this.filterByArray (array, 'symbol', symbols, false);
        return this.filterBySinceLimit (result, since, limit, 'timestamp', tail);
    }

    parseLastPrices (pricesData, symbols: string[] = undefined, params = {}) {
        //
        // the value of tickers is either a dict or a list
        //
        // dict
        //
        //     {
        //         'marketId1': { ... },
        //         'marketId2': { ... },
        //         ...
        //     }
        //
        // list
        //
        //     [
        //         { 'market': 'marketId1', ... },
        //         { 'market': 'marketId2', ... },
        //         ...
        //     ]
        //
        const results = [];
        if (Array.isArray (pricesData)) {
            for (let i = 0; i < pricesData.length; i++) {
                const priceData = this.extend (this.parseLastPrice (pricesData[i]), params);
                results.push (priceData);
            }
        } else {
            const marketIds = Object.keys (pricesData);
            for (let i = 0; i < marketIds.length; i++) {
                const marketId = marketIds[i];
                const market = this.safeMarket (marketId);
                const priceData = this.extend (this.parseLastPrice (pricesData[marketId], market), params);
                results.push (priceData);
            }
        }
        symbols = this.marketSymbols (symbols);
        return this.filterByArray (results, 'symbol', symbols);
    }

    parseTickers (tickers, symbols: string[] = undefined, params = {}): Dictionary<Ticker> {
        //
        // the value of tickers is either a dict or a list
        //
        // dict
        //
        //     {
        //         'marketId1': { ... },
        //         'marketId2': { ... },
        //         'marketId3': { ... },
        //         ...
        //     }
        //
        // list
        //
        //     [
        //         { 'market': 'marketId1', ... },
        //         { 'market': 'marketId2', ... },
        //         { 'market': 'marketId3', ... },
        //         ...
        //     ]
        //
        const results = [];
        if (Array.isArray (tickers)) {
            for (let i = 0; i < tickers.length; i++) {
                const ticker = this.extend (this.parseTicker (tickers[i]), params);
                results.push (ticker);
            }
        } else {
            const marketIds = Object.keys (tickers);
            for (let i = 0; i < marketIds.length; i++) {
                const marketId = marketIds[i];
                const market = this.safeMarket (marketId);
                const ticker = this.extend (this.parseTicker (tickers[marketId], market), params);
                results.push (ticker);
            }
        }
        symbols = this.marketSymbols (symbols);
        return this.filterByArray (results, 'symbol', symbols);
    }

    parseDepositAddresses (addresses, codes: string[] = undefined, indexed = true, params = {}) {
        let result = [];
        for (let i = 0; i < addresses.length; i++) {
            const address = this.extend (this.parseDepositAddress (addresses[i]), params);
            result.push (address);
        }
        if (codes !== undefined) {
            result = this.filterByArray (result, 'currency', codes, false);
        }
        if (indexed) {
            return this.indexBy (result, 'currency');
        }
        return result;
    }

    parseBorrowInterests (response, market: Market = undefined) {
        const interests = [];
        for (let i = 0; i < response.length; i++) {
            const row = response[i];
            interests.push (this.parseBorrowInterest (row, market));
        }
        return interests;
    }

    parseFundingRateHistories (response, market = undefined, since: Int = undefined, limit: Int = undefined): FundingRateHistory[] {
        const rates = [];
        for (let i = 0; i < response.length; i++) {
            const entry = response[i];
            rates.push (this.parseFundingRateHistory (entry, market));
        }
        const sorted = this.sortBy (rates, 'timestamp');
        const symbol = (market === undefined) ? undefined : market['symbol'];
        return this.filterBySymbolSinceLimit (sorted, symbol, since, limit) as FundingRateHistory[];
    }

    safeSymbol (marketId: Str, market: Market = undefined, delimiter: Str = undefined, marketType: Str = undefined): string {
        market = this.safeMarket (marketId, market, delimiter, marketType);
        return market['symbol'];
    }

    parseFundingRate (contract: string, market: Market = undefined) {
        throw new NotSupported (this.id + ' parseFundingRate() is not supported yet');
    }

    parseFundingRates (response, market: Market = undefined) {
        const result = {};
        for (let i = 0; i < response.length; i++) {
            const parsed = this.parseFundingRate (response[i], market);
            result[parsed['symbol']] = parsed;
        }
        return result;
    }

    isTriggerOrder (params) {
        const isTrigger = this.safeValue2 (params, 'trigger', 'stop');
        if (isTrigger) {
            params = this.omit (params, [ 'trigger', 'stop' ]);
        }
        return [ isTrigger, params ];
    }

    isPostOnly (isMarketOrder: boolean, exchangeSpecificParam, params = {}) {
        /**
         * @ignore
         * @method
         * @param {string} type Order type
         * @param {boolean} exchangeSpecificParam exchange specific postOnly
         * @param {object} [params] exchange specific params
         * @returns {boolean} true if a post only order, false otherwise
         */
        const timeInForce = this.safeStringUpper (params, 'timeInForce');
        let postOnly = this.safeValue2 (params, 'postOnly', 'post_only', false);
        // we assume timeInForce is uppercase from safeStringUpper (params, 'timeInForce')
        const ioc = timeInForce === 'IOC';
        const fok = timeInForce === 'FOK';
        const timeInForcePostOnly = timeInForce === 'PO';
        postOnly = postOnly || timeInForcePostOnly || exchangeSpecificParam;
        if (postOnly) {
            if (ioc || fok) {
                throw new InvalidOrder (this.id + ' postOnly orders cannot have timeInForce equal to ' + timeInForce);
            } else if (isMarketOrder) {
                throw new InvalidOrder (this.id + ' market orders cannot be postOnly');
            } else {
                return true;
            }
        } else {
            return false;
        }
    }

    handlePostOnly (isMarketOrder: boolean, exchangeSpecificPostOnlyOption: boolean, params: any = {}) {
        /**
         * @ignore
         * @method
         * @param {string} type Order type
         * @param {boolean} exchangeSpecificBoolean exchange specific postOnly
         * @param {object} [params] exchange specific params
         * @returns {Array}
         */
        const timeInForce = this.safeStringUpper (params, 'timeInForce');
        let postOnly = this.safeValue (params, 'postOnly', false);
        const ioc = timeInForce === 'IOC';
        const fok = timeInForce === 'FOK';
        const po = timeInForce === 'PO';
        postOnly = postOnly || po || exchangeSpecificPostOnlyOption;
        if (postOnly) {
            if (ioc || fok) {
                throw new InvalidOrder (this.id + ' postOnly orders cannot have timeInForce equal to ' + timeInForce);
            } else if (isMarketOrder) {
                throw new InvalidOrder (this.id + ' market orders cannot be postOnly');
            } else {
                if (po) {
                    params = this.omit (params, 'timeInForce');
                }
                params = this.omit (params, 'postOnly');
                return [ true, params ];
            }
        }
        return [ false, params ];
    }

    async fetchLastPrices (symbols: string[] = undefined, params = {}) {
        throw new NotSupported (this.id + ' fetchLastPrices() is not supported yet');
    }

    async fetchTradingFees (params = {}): Promise<any> {
        throw new NotSupported (this.id + ' fetchTradingFees() is not supported yet');
    }

    async fetchTradingFeesWs (params = {}): Promise<any> {
        throw new NotSupported (this.id + ' fetchTradingFeesWs() is not supported yet');
    }

    async fetchTradingFee (symbol: string, params = {}) {
        if (!this.has['fetchTradingFees']) {
            throw new NotSupported (this.id + ' fetchTradingFee() is not supported yet');
        }
        return await this.fetchTradingFees (params);
    }

    parseOpenInterest (interest, market: Market = undefined): OpenInterest {
        throw new NotSupported (this.id + ' parseOpenInterest () is not supported yet');
    }

    parseOpenInterests (response, market = undefined, since: Int = undefined, limit: Int = undefined): OpenInterest[] {
        const interests = [];
        for (let i = 0; i < response.length; i++) {
            const entry = response[i];
            const interest = this.parseOpenInterest (entry, market);
            interests.push (interest);
        }
        const sorted = this.sortBy (interests, 'timestamp');
        const symbol = this.safeString (market, 'symbol');
        return this.filterBySymbolSinceLimit (sorted, symbol, since, limit);
    }

    async fetchFundingRate (symbol: string, params = {}) {
        if (this.has['fetchFundingRates']) {
            await this.loadMarkets ();
            const market = this.market (symbol);
            symbol = market['symbol'];
            if (!market['contract']) {
                throw new BadSymbol (this.id + ' fetchFundingRate() supports contract markets only');
            }
            const rates = await this.fetchFundingRates ([ symbol ], params);
            const rate = this.safeValue (rates, symbol);
            if (rate === undefined) {
                throw new NullResponse (this.id + ' fetchFundingRate () returned no data for ' + symbol);
            } else {
                return rate;
            }
        } else {
            throw new NotSupported (this.id + ' fetchFundingRate () is not supported yet');
        }
    }

    async fetchMarkOHLCV (symbol, timeframe = '1m', since: Int = undefined, limit: Int = undefined, params = {}): Promise<OHLCV[]> {
        /**
         * @method
         * @name exchange#fetchMarkOHLCV
         * @description fetches historical mark price candlestick data containing the open, high, low, and close price of a market
         * @param {string} symbol unified symbol of the market to fetch OHLCV data for
         * @param {string} timeframe the length of time each candle represents
         * @param {int} [since] timestamp in ms of the earliest candle to fetch
         * @param {int} [limit] the maximum amount of candles to fetch
         * @param {object} [params] extra parameters specific to the exchange API endpoint
         * @returns {float[][]} A list of candles ordered as timestamp, open, high, low, close, undefined
         */
        if (this.has['fetchMarkOHLCV']) {
            const request = {
                'price': 'mark',
            };
            return await this.fetchOHLCV (symbol, timeframe, since, limit, this.extend (request, params));
        } else {
            throw new NotSupported (this.id + ' fetchMarkOHLCV () is not supported yet');
        }
    }

    async fetchIndexOHLCV (symbol: string, timeframe = '1m', since: Int = undefined, limit: Int = undefined, params = {}): Promise<OHLCV[]> {
        /**
         * @method
         * @name exchange#fetchIndexOHLCV
         * @description fetches historical index price candlestick data containing the open, high, low, and close price of a market
         * @param {string} symbol unified symbol of the market to fetch OHLCV data for
         * @param {string} timeframe the length of time each candle represents
         * @param {int} [since] timestamp in ms of the earliest candle to fetch
         * @param {int} [limit] the maximum amount of candles to fetch
         * @param {object} [params] extra parameters specific to the exchange API endpoint
         * @returns {} A list of candles ordered as timestamp, open, high, low, close, undefined
         */
        if (this.has['fetchIndexOHLCV']) {
            const request = {
                'price': 'index',
            };
            return await this.fetchOHLCV (symbol, timeframe, since, limit, this.extend (request, params));
        } else {
            throw new NotSupported (this.id + ' fetchIndexOHLCV () is not supported yet');
        }
    }

    async fetchPremiumIndexOHLCV (symbol: string, timeframe = '1m', since: Int = undefined, limit: Int = undefined, params = {}): Promise<OHLCV[]> {
        /**
         * @method
         * @name exchange#fetchPremiumIndexOHLCV
         * @description fetches historical premium index price candlestick data containing the open, high, low, and close price of a market
         * @param {string} symbol unified symbol of the market to fetch OHLCV data for
         * @param {string} timeframe the length of time each candle represents
         * @param {int} [since] timestamp in ms of the earliest candle to fetch
         * @param {int} [limit] the maximum amount of candles to fetch
         * @param {object} [params] extra parameters specific to the exchange API endpoint
         * @returns {float[][]} A list of candles ordered as timestamp, open, high, low, close, undefined
         */
        if (this.has['fetchPremiumIndexOHLCV']) {
            const request = {
                'price': 'premiumIndex',
            };
            return await this.fetchOHLCV (symbol, timeframe, since, limit, this.extend (request, params));
        } else {
            throw new NotSupported (this.id + ' fetchPremiumIndexOHLCV () is not supported yet');
        }
    }

    handleTimeInForce (params = {}) {
        /**
         * @ignore
         * @method
         * * Must add timeInForce to this.options to use this method
         * @return {string} returns the exchange specific value for timeInForce
         */
        const timeInForce = this.safeStringUpper (params, 'timeInForce'); // supported values GTC, IOC, PO
        if (timeInForce !== undefined) {
            const exchangeValue = this.safeString (this.options['timeInForce'], timeInForce);
            if (exchangeValue === undefined) {
                throw new ExchangeError (this.id + ' does not support timeInForce "' + timeInForce + '"');
            }
            return exchangeValue;
        }
        return undefined;
    }

    convertTypeToAccount (account) {
        /**
         * @ignore
         * @method
         * * Must add accountsByType to this.options to use this method
         * @param {string} account key for account name in this.options['accountsByType']
         * @returns the exchange specific account name or the isolated margin id for transfers
         */
        const accountsByType = this.safeValue (this.options, 'accountsByType', {});
        const lowercaseAccount = account.toLowerCase ();
        if (lowercaseAccount in accountsByType) {
            return accountsByType[lowercaseAccount];
        } else if ((account in this.markets) || (account in this.markets_by_id)) {
            const market = this.market (account);
            return market['id'];
        } else {
            return account;
        }
    }

    checkRequiredArgument (methodName, argument, argumentName, options = []) {
        /**
         * @ignore
         * @method
         * @param {string} methodName the name of the method that the argument is being checked for
         * @param {string} argument the argument's actual value provided
         * @param {string} argumentName the name of the argument being checked (for logging purposes)
         * @param {string[]} options a list of options that the argument can be
         * @returns {undefined}
         */
        const optionsLength = options.length;
        if ((argument === undefined) || ((optionsLength > 0) && (!(this.inArray (argument, options))))) {
            const messageOptions = options.join (', ');
            let message = this.id + ' ' + methodName + '() requires a ' + argumentName + ' argument';
            if (messageOptions !== '') {
                message += ', one of ' + '(' + messageOptions + ')';
            }
            throw new ArgumentsRequired (message);
        }
    }

    checkRequiredMarginArgument (methodName: string, symbol: Str, marginMode: string) {
        /**
         * @ignore
         * @method
         * @param {string} symbol unified symbol of the market
         * @param {string} methodName name of the method that requires a symbol
         * @param {string} marginMode is either 'isolated' or 'cross'
         */
        if ((marginMode === 'isolated') && (symbol === undefined)) {
            throw new ArgumentsRequired (this.id + ' ' + methodName + '() requires a symbol argument for isolated margin');
        } else if ((marginMode === 'cross') && (symbol !== undefined)) {
            throw new ArgumentsRequired (this.id + ' ' + methodName + '() cannot have a symbol argument for cross margin');
        }
    }

    parseDepositWithdrawFees (response, codes: string[] = undefined, currencyIdKey = undefined): any {
        /**
         * @ignore
         * @method
         * @param {object[]|object} response unparsed response from the exchange
         * @param {string[]|undefined} codes the unified currency codes to fetch transactions fees for, returns all currencies when undefined
         * @param {str} currencyIdKey *should only be undefined when response is a dictionary* the object key that corresponds to the currency id
         * @returns {object} objects with withdraw and deposit fees, indexed by currency codes
         */
        const depositWithdrawFees = {};
        codes = this.marketCodes (codes);
        const isArray = Array.isArray (response);
        let responseKeys = response;
        if (!isArray) {
            responseKeys = Object.keys (response);
        }
        for (let i = 0; i < responseKeys.length; i++) {
            const entry = responseKeys[i];
            const dictionary = isArray ? entry : response[entry];
            const currencyId = isArray ? this.safeString (dictionary, currencyIdKey) : entry;
            const currency = this.safeValue (this.currencies_by_id, currencyId);
            const code = this.safeString (currency, 'code', currencyId);
            if ((codes === undefined) || (this.inArray (code, codes))) {
                depositWithdrawFees[code] = this.parseDepositWithdrawFee (dictionary, currency);
            }
        }
        return depositWithdrawFees;
    }

    parseDepositWithdrawFee (fee, currency: Currency = undefined): any {
        throw new NotSupported (this.id + ' parseDepositWithdrawFee() is not supported yet');
    }

    depositWithdrawFee (info): any {
        return {
            'info': info,
            'withdraw': {
                'fee': undefined,
                'percentage': undefined,
            },
            'deposit': {
                'fee': undefined,
                'percentage': undefined,
            },
            'networks': {},
        };
    }

    assignDefaultDepositWithdrawFees (fee, currency = undefined): any {
        /**
         * @ignore
         * @method
         * @description Takes a depositWithdrawFee structure and assigns the default values for withdraw and deposit
         * @param {object} fee A deposit withdraw fee structure
         * @param {object} currency A currency structure, the response from this.currency ()
         * @returns {object} A deposit withdraw fee structure
         */
        const networkKeys = Object.keys (fee['networks']);
        const numNetworks = networkKeys.length;
        if (numNetworks === 1) {
            fee['withdraw'] = fee['networks'][networkKeys[0]]['withdraw'];
            fee['deposit'] = fee['networks'][networkKeys[0]]['deposit'];
            return fee;
        }
        const currencyCode = this.safeString (currency, 'code');
        for (let i = 0; i < numNetworks; i++) {
            const network = networkKeys[i];
            if (network === currencyCode) {
                fee['withdraw'] = fee['networks'][networkKeys[i]]['withdraw'];
                fee['deposit'] = fee['networks'][networkKeys[i]]['deposit'];
            }
        }
        return fee;
    }

    parseIncome (info, market: Market = undefined) {
        throw new NotSupported (this.id + ' parseIncome () is not supported yet');
    }

    parseIncomes (incomes, market = undefined, since: Int = undefined, limit: Int = undefined): FundingHistory[] {
        /**
         * @ignore
         * @method
         * @description parses funding fee info from exchange response
         * @param {object[]} incomes each item describes once instance of currency being received or paid
         * @param {object} market ccxt market
         * @param {int} [since] when defined, the response items are filtered to only include items after this timestamp
         * @param {int} [limit] limits the number of items in the response
         * @returns {object[]} an array of [funding history structures]{@link https://docs.ccxt.com/#/?id=funding-history-structure}
         */
        const result = [];
        for (let i = 0; i < incomes.length; i++) {
            const entry = incomes[i];
            const parsed = this.parseIncome (entry, market);
            result.push (parsed);
        }
        const sorted = this.sortBy (result, 'timestamp');
        return this.filterBySinceLimit (sorted, since, limit);
    }

    getMarketFromSymbols (symbols: string[] = undefined) {
        if (symbols === undefined) {
            return undefined;
        }
        const firstMarket = this.safeString (symbols, 0);
        const market = this.market (firstMarket);
        return market;
    }

    parseWsOHLCVs (ohlcvs: object[], market: any = undefined, timeframe: string = '1m', since: Int = undefined, limit: Int = undefined) {
        const results = [];
        for (let i = 0; i < ohlcvs.length; i++) {
            results.push (this.parseWsOHLCV (ohlcvs[i], market));
        }
        return results;
    }

    async fetchTransactions (code: string = undefined, since: Int = undefined, limit: Int = undefined, params = {}): Promise<any> {
        /**
         * @method
         * @name exchange#fetchTransactions
         * @deprecated
         * @description *DEPRECATED* use fetchDepositsWithdrawals instead
         * @param {string} code unified currency code for the currency of the deposit/withdrawals, default is undefined
         * @param {int} [since] timestamp in ms of the earliest deposit/withdrawal, default is undefined
         * @param {int} [limit] max number of deposit/withdrawals to return, default is undefined
         * @param {object} [params] extra parameters specific to the exchange API endpoint
         * @returns {object} a list of [transaction structures]{@link https://docs.ccxt.com/#/?id=transaction-structure}
         */
        if (this.has['fetchDepositsWithdrawals']) {
            return await this.fetchDepositsWithdrawals (code, since, limit, params);
        } else {
            throw new NotSupported (this.id + ' fetchTransactions () is not supported yet');
        }
    }

    filterByArrayPositions (objects, key: IndexType, values = undefined, indexed = true): Position[] {
        /**
         * @ignore
         * @method
         * @description Typed wrapper for filterByArray that returns a list of positions
         */
        return this.filterByArray (objects, key, values, indexed) as Position[];
    }

    filterByArrayTickers (objects, key: IndexType, values = undefined, indexed = true): Dictionary<Ticker> {
        /**
         * @ignore
         * @method
         * @description Typed wrapper for filterByArray that returns a dictionary of tickers
         */
        return this.filterByArray (objects, key, values, indexed) as Dictionary<Ticker>;
    }

    resolvePromiseIfMessagehashMatches (client, prefix: string, symbol: string, data) {
        const messageHashes = this.findMessageHashes (client, prefix);
        for (let i = 0; i < messageHashes.length; i++) {
            const messageHash = messageHashes[i];
            const parts = messageHash.split ('::');
            const symbolsString = parts[1];
            const symbols = symbolsString.split (',');
            if (this.inArray (symbol, symbols)) {
                client.resolve (data, messageHash);
            }
        }
    }

    resolveMultipleOHLCV (client, prefix: string, symbol: string, timeframe: string, data) {
        const messageHashes = this.findMessageHashes (client, 'multipleOHLCV::');
        for (let i = 0; i < messageHashes.length; i++) {
            const messageHash = messageHashes[i];
            const parts = messageHash.split ('::');
            const symbolsAndTimeframes = parts[1];
            const splitted = symbolsAndTimeframes.split (',');
            const id = symbol + '#' + timeframe;
            if (this.inArray (id, splitted)) {
                client.resolve ([ symbol, timeframe, data ], messageHash);
            }
        }
    }

    createOHLCVObject (symbol: string, timeframe: string, data): Dictionary<Dictionary<OHLCV[]>> {
        const res = {};
        res[symbol] = {};
        res[symbol][timeframe] = data;
        return res;
    }

    handleMaxEntriesPerRequestAndParams (method: string, maxEntriesPerRequest: Int = undefined, params = {}): [Int, any] {
        let newMaxEntriesPerRequest = undefined;
        [ newMaxEntriesPerRequest, params ] = this.handleOptionAndParams (params, method, 'maxEntriesPerRequest');
        if ((newMaxEntriesPerRequest !== undefined) && (newMaxEntriesPerRequest !== maxEntriesPerRequest)) {
            maxEntriesPerRequest = newMaxEntriesPerRequest;
        }
        if (maxEntriesPerRequest === undefined) {
            maxEntriesPerRequest = 1000; // default to 1000
        }
        return [ maxEntriesPerRequest, params ];
    }

    async fetchPaginatedCallDynamic (method: string, symbol: string = undefined, since: Int = undefined, limit: Int = undefined, params = {}, maxEntriesPerRequest: Int = undefined): Promise<any> {
        let maxCalls = undefined;
        [ maxCalls, params ] = this.handleOptionAndParams (params, method, 'paginationCalls', 10);
        let maxRetries = undefined;
        [ maxRetries, params ] = this.handleOptionAndParams (params, method, 'maxRetries', 3);
        let paginationDirection = undefined;
        [ paginationDirection, params ] = this.handleOptionAndParams (params, method, 'paginationDirection', 'backward');
        let paginationTimestamp = undefined;
        let calls = 0;
        let result = [];
        let errors = 0;
        const until = this.safeInteger2 (params, 'untill', 'till'); // do not omit it from params here
        [ maxEntriesPerRequest, params ] = this.handleMaxEntriesPerRequestAndParams (method, maxEntriesPerRequest, params);
        if ((paginationDirection === 'forward')) {
            if (since === undefined) {
                throw new ArgumentsRequired (this.id + ' pagination requires a since argument when paginationDirection set to forward');
            }
            paginationTimestamp = since;
        }
        while ((calls < maxCalls)) {
            calls += 1;
            try {
                if (paginationDirection === 'backward') {
                    // do it backwards, starting from the last
                    // UNTIL filtering is required in order to work
                    if (paginationTimestamp !== undefined) {
                        params['until'] = paginationTimestamp - 1;
                    }
                    const response = await this[method] (symbol, undefined, maxEntriesPerRequest, params);
                    const responseLength = response.length;
                    if (this.verbose) {
                        this.log ('Dynamic pagination call', calls, 'method', method, 'response length', responseLength, 'timestamp', paginationTimestamp);
                    }
                    if (responseLength === 0) {
                        break;
                    }
                    errors = 0;
                    result = this.arrayConcat (result, response);
                    const firstElement = this.safeValue (response, 0);
                    paginationTimestamp = this.safeInteger2 (firstElement, 'timestamp', 0);
                    if ((since !== undefined) && (paginationTimestamp <= since)) {
                        break;
                    }
                } else {
                    // do it forwards, starting from the since
                    const response = await this[method] (symbol, paginationTimestamp, maxEntriesPerRequest, params);
                    const responseLength = response.length;
                    if (this.verbose) {
                        this.log ('Dynamic pagination call', calls, 'method', method, 'response length', responseLength, 'timestamp', paginationTimestamp);
                    }
                    if (responseLength === 0) {
                        break;
                    }
                    errors = 0;
                    result = this.arrayConcat (result, response);
                    const last = this.safeValue (response, responseLength - 1);
                    paginationTimestamp = this.safeInteger (last, 'timestamp') - 1;
                    if ((until !== undefined) && (paginationTimestamp >= until)) {
                        break;
                    }
                }
            } catch (e) {
                errors += 1;
                if (errors > maxRetries) {
                    throw e;
                }
            }
        }
        const uniqueResults = this.removeRepeatedElementsFromArray (result);
        const key = (method === 'fetchOHLCV') ? 0 : 'timestamp';
        return this.filterBySinceLimit (uniqueResults, since, limit, key);
    }

    async safeDeterministicCall (method: string, symbol: string = undefined, since: Int = undefined, limit: Int = undefined, timeframe: string = undefined, params = {}) {
        let maxRetries = undefined;
        [ maxRetries, params ] = this.handleOptionAndParams (params, method, 'maxRetries', 3);
        let errors = 0;
        try {
            if (timeframe && method !== 'fetchFundingRateHistory') {
                return await this[method] (symbol, timeframe, since, limit, params);
            } else {
                return await this[method] (symbol, since, limit, params);
            }
        } catch (e) {
            if (e instanceof RateLimitExceeded) {
                throw e; // if we are rate limited, we should not retry and fail fast
            }
            errors += 1;
            if (errors > maxRetries) {
                throw e;
            }
        }
    }

    async fetchPaginatedCallDeterministic (method: string, symbol: string = undefined, since: Int = undefined, limit: Int = undefined, timeframe: string = undefined, params = {}, maxEntriesPerRequest = undefined): Promise<any> {
        let maxCalls = undefined;
        [ maxCalls, params ] = this.handleOptionAndParams (params, method, 'paginationCalls', 10);
        [ maxEntriesPerRequest, params ] = this.handleMaxEntriesPerRequestAndParams (method, maxEntriesPerRequest, params);
        const current = this.milliseconds ();
        const tasks = [];
        const time = this.parseTimeframe (timeframe) * 1000;
        const step = time * maxEntriesPerRequest;
        let currentSince = current - (maxCalls * step) - 1;
        if (since !== undefined) {
            currentSince = Math.max (currentSince, since);
        }
        const until = this.safeInteger2 (params, 'until', 'till'); // do not omit it here
        if (until !== undefined) {
            const requiredCalls = Math.ceil ((until - since) / step);
            if (requiredCalls > maxCalls) {
                throw new BadRequest (this.id + ' the number of required calls is greater than the max number of calls allowed, either increase the paginationCalls or decrease the since-until gap. Current paginationCalls limit is ' + maxCalls.toString () + ' required calls is ' + requiredCalls.toString ());
            }
        }
        for (let i = 0; i < maxCalls; i++) {
            if ((until !== undefined) && (currentSince >= until)) {
                break;
            }
            tasks.push (this.safeDeterministicCall (method, symbol, currentSince, maxEntriesPerRequest, timeframe, params));
            currentSince = this.sum (currentSince, step) - 1;
        }
        const results = await Promise.all (tasks);
        let result = [];
        for (let i = 0; i < results.length; i++) {
            result = this.arrayConcat (result, results[i]);
        }
        const uniqueResults = this.removeRepeatedElementsFromArray (result) as any;
        const key = (method === 'fetchOHLCV') ? 0 : 'timestamp';
        return this.filterBySinceLimit (uniqueResults, since, limit, key);
    }

    async fetchPaginatedCallCursor (method: string, symbol: string = undefined, since = undefined, limit = undefined, params = {}, cursorReceived = undefined, cursorSent = undefined, cursorIncrement = undefined, maxEntriesPerRequest = undefined): Promise<any> {
        let maxCalls = undefined;
        [ maxCalls, params ] = this.handleOptionAndParams (params, method, 'paginationCalls', 10);
        let maxRetries = undefined;
        [ maxRetries, params ] = this.handleOptionAndParams (params, method, 'maxRetries', 3);
        [ maxEntriesPerRequest, params ] = this.handleMaxEntriesPerRequestAndParams (method, maxEntriesPerRequest, params);
        let cursorValue = undefined;
        let i = 0;
        let errors = 0;
        let result = [];
        while (i < maxCalls) {
            try {
                if (cursorValue !== undefined) {
                    if (cursorIncrement !== undefined) {
                        cursorValue = this.parseToInt (cursorValue) + cursorIncrement;
                    }
                    params[cursorSent] = cursorValue;
                }
                let response = undefined;
                if (method === 'fetchAccounts') {
                    response = await this[method] (params);
                } else {
                    response = await this[method] (symbol, since, maxEntriesPerRequest, params);
                }
                errors = 0;
                const responseLength = response.length;
                if (this.verbose) {
                    this.log ('Cursor pagination call', i + 1, 'method', method, 'response length', responseLength, 'cursor', cursorValue);
                }
                if (responseLength === 0) {
                    break;
                }
                result = this.arrayConcat (result, response);
                const last = this.safeValue (response, responseLength - 1);
                cursorValue = this.safeValue (last['info'], cursorReceived);
                if (cursorValue === undefined) {
                    break;
                }
                const lastTimestamp = this.safeInteger (last, 'timestamp');
                if (lastTimestamp !== undefined && lastTimestamp < since) {
                    break;
                }
            } catch (e) {
                errors += 1;
                if (errors > maxRetries) {
                    throw e;
                }
            }
            i += 1;
        }
        const sorted = this.sortCursorPaginatedResult (result);
        const key = (method === 'fetchOHLCV') ? 0 : 'timestamp';
        return this.filterBySinceLimit (sorted, since, limit, key);
    }

    async fetchPaginatedCallIncremental (method: string, symbol: string = undefined, since = undefined, limit = undefined, params = {}, pageKey = undefined, maxEntriesPerRequest = undefined): Promise<any> {
        let maxCalls = undefined;
        [ maxCalls, params ] = this.handleOptionAndParams (params, method, 'paginationCalls', 10);
        let maxRetries = undefined;
        [ maxRetries, params ] = this.handleOptionAndParams (params, method, 'maxRetries', 3);
        [ maxEntriesPerRequest, params ] = this.handleMaxEntriesPerRequestAndParams (method, maxEntriesPerRequest, params);
        let i = 0;
        let errors = 0;
        let result = [];
        while (i < maxCalls) {
            try {
                params[pageKey] = i + 1;
                const response = await this[method] (symbol, since, maxEntriesPerRequest, params);
                errors = 0;
                const responseLength = response.length;
                if (this.verbose) {
                    this.log ('Incremental pagination call', i + 1, 'method', method, 'response length', responseLength);
                }
                if (responseLength === 0) {
                    break;
                }
                result = this.arrayConcat (result, response);
            } catch (e) {
                errors += 1;
                if (errors > maxRetries) {
                    throw e;
                }
            }
            i += 1;
        }
        const sorted = this.sortCursorPaginatedResult (result);
        const key = (method === 'fetchOHLCV') ? 0 : 'timestamp';
        return this.filterBySinceLimit (sorted, since, limit, key);
    }

    sortCursorPaginatedResult (result) {
        const first = this.safeValue (result, 0);
        if (first !== undefined) {
            if ('timestamp' in first) {
                return this.sortBy (result, 'timestamp', true);
            }
            if ('id' in first) {
                return this.sortBy (result, 'id', true);
            }
        }
        return result;
    }

    removeRepeatedElementsFromArray (input) {
        const uniqueResult = {};
        for (let i = 0; i < input.length; i++) {
            const entry = input[i];
            const id = this.safeString (entry, 'id');
            if (id !== undefined) {
                if (this.safeString (uniqueResult, id) === undefined) {
                    uniqueResult[id] = entry;
                }
            } else {
                const timestamp = this.safeInteger2 (entry, 'timestamp', 0);
                if (timestamp !== undefined) {
                    if (this.safeString (uniqueResult, timestamp) === undefined) {
                        uniqueResult[timestamp] = entry;
                    }
                }
            }
        }
        const values = Object.values (uniqueResult);
        const valuesLength = values.length;
        if (valuesLength > 0) {
            return values as any;
        }
        return input;
    }

    handleUntilOption (key, request, params, multiplier = 1) {
        const until = this.safeValue2 (params, 'until', 'till');
        if (until !== undefined) {
            request[key] = this.parseToInt (until * multiplier);
            params = this.omit (params, [ 'until', 'till' ]);
        }
        return [ request, params ];
    }

    safeOpenInterest (interest, market: Market = undefined): OpenInterest {
        return this.extend (interest, {
            'symbol': this.safeString (market, 'symbol'),
            'baseVolume': this.safeNumber (interest, 'baseVolume'), // deprecated
            'quoteVolume': this.safeNumber (interest, 'quoteVolume'), // deprecated
            'openInterestAmount': this.safeNumber (interest, 'openInterestAmount'),
            'openInterestValue': this.safeNumber (interest, 'openInterestValue'),
            'timestamp': this.safeInteger (interest, 'timestamp'),
            'datetime': this.safeString (interest, 'datetime'),
            'info': this.safeValue (interest, 'info'),
        });
    }

    parseLiquidation (liquidation, market: Market = undefined): Liquidation {
        throw new NotSupported (this.id + ' parseLiquidation () is not supported yet');
    }

    parseLiquidations (liquidations, market = undefined, since: Int = undefined, limit: Int = undefined): Liquidation[] {
        /**
         * @ignore
         * @method
         * @description parses liquidation info from the exchange response
         * @param {object[]} liquidations each item describes an instance of a liquidation event
         * @param {object} market ccxt market
         * @param {int} [since] when defined, the response items are filtered to only include items after this timestamp
         * @param {int} [limit] limits the number of items in the response
         * @returns {object[]} an array of [liquidation structures]{@link https://docs.ccxt.com/#/?id=liquidation-structure}
         */
        const result = [];
        for (let i = 0; i < liquidations.length; i++) {
            const entry = liquidations[i];
            const parsed = this.parseLiquidation (entry, market);
            result.push (parsed);
        }
        const sorted = this.sortBy (result, 'timestamp');
        const symbol = this.safeString (market, 'symbol');
        return this.filterBySymbolSinceLimit (sorted, symbol, since, limit);
    }

    parseGreeks (greeks, market: Market = undefined): Greeks {
        throw new NotSupported (this.id + ' parseGreeks () is not supported yet');
    }
}

export {
    Exchange,
};<|MERGE_RESOLUTION|>--- conflicted
+++ resolved
@@ -4118,17 +4118,10 @@
         throw new NotSupported (this.id + ' watchMyTrades() is not supported yet');
     }
 
-<<<<<<< HEAD
-=======
-    async fetchOHLCVWs (symbol: string, timeframe: string = '1m', since: Int = undefined, limit: Int = undefined, params = {}): Promise<OHLCV[]> {
-        throw new NotSupported (this.id + ' fetchOHLCVWs() is not supported yet');
-    }
-
     async fetchGreeks (symbol: string, params = {}): Promise<Greeks> {
         throw new NotSupported (this.id + ' fetchGreeks() is not supported yet');
     }
 
->>>>>>> d457cdde
     async fetchDepositsWithdrawals (code: string = undefined, since: Int = undefined, limit: Int = undefined, params = {}): Promise<any> {
         /**
          * @method
@@ -4147,7 +4140,6 @@
         throw new NotSupported (this.id + ' fetchDeposits() is not supported yet');
     }
 
-<<<<<<< HEAD
     async fetchDepositsWs (symbol: string = undefined, since: Int = undefined, limit: Int = undefined, params = {}): Promise<any> {
         throw new NotSupported (this.id + ' fetchDepositsWs() is not supported yet');
     }
@@ -4160,14 +4152,7 @@
         throw new NotSupported (this.id + ' fetchWithdrawalsWs() is not supported yet');
     }
 
-    async fetchOpenInterest (symbol: string, params = {}): Promise<any> {
-=======
-    async fetchWithdrawals (code: string = undefined, since: Int = undefined, limit: Int = undefined, params = {}): Promise<any> {
-        throw new NotSupported (this.id + ' fetchWithdrawals() is not supported yet');
-    }
-
     async fetchOpenInterest (symbol: string, params = {}): Promise<OpenInterest> {
->>>>>>> d457cdde
         throw new NotSupported (this.id + ' fetchOpenInterest() is not supported yet');
     }
 
