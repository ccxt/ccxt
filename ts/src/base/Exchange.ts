--- conflicted
+++ resolved
@@ -307,54 +307,30 @@
     };
     //
     agent = undefined; // maintained for backwards compatibility
-<<<<<<< HEAD
-=======
-    nodeHttpModuleLoaded: boolean = false;
->>>>>>> bee8cba1
     httpAgent = undefined;
     httpsAgent = undefined;
-    nodeHttpModuleLoaded = false;
-
-<<<<<<< HEAD
-    handleContentTypeApplicationZip = false;
-    minFundingAddressLength = 1; // used in checkAddress
+    nodeHttpModuleLoaded: boolean = false;
+
+    handleContentTypeApplicationZip: boolean = false;
+    minFundingAddressLength: Int = 1; // used in checkAddress
     number: (numberString: string) => number = Number; // or String (a pointer to a function)
-    quoteJsonNumbers = true; // treat numbers in json as quoted precise strings
-    substituteCommonCurrencyCodes = true;  // reserved
+    quoteJsonNumbers: boolean = true; // treat numbers in json as quoted precise strings
+    substituteCommonCurrencyCodes: boolean = true;  // reserved
 
     // whether fees should be summed by currency code
-    reduceFees = true;
-=======
-    minFundingAddressLength: Int = 1 // used in checkAddress
-    substituteCommonCurrencyCodes: boolean = true  // reserved
-    quoteJsonNumbers: boolean = true // treat numbers in json as quoted precise strings
-    number: (numberString: string) => number = Number // or String (a pointer to a function)
-    handleContentTypeApplicationZip: boolean = false
-
-    // whether fees should be summed by currency code
-    reduceFees: boolean = true
->>>>>>> bee8cba1
+    reduceFees: boolean = true;
 
     // do not delete this line, it is needed for users to be able to define their own fetchImplementation
     AbortError: any;
     FetchError: any;
     fetchImplementation: any;
 
-<<<<<<< HEAD
-    validateClientSsl = false;
-    validateServerSsl = true;
-
-    timeout = 10000; // milliseconds
+    validateClientSsl: boolean = false
+    validateServerSsl: boolean = true
+
+    timeout: Int = 10000; // milliseconds
+    verbose: boolean = false;
     twofa = undefined; // two-factor authentication (2FA)
-    verbose = false;
-=======
-    validateServerSsl: boolean = true
-    validateClientSsl: boolean = false
-
-    timeout: Int      = 10000 // milliseconds
-    verbose: boolean  = false
-    twofa             = undefined // two-factor authentication (2FA)
->>>>>>> bee8cba1
 
     apiKey: string;
     login: string;
@@ -371,14 +347,14 @@
     baseCurrencies = undefined;
     bidsasks: Dictionary<Ticker> = {};
     codes = undefined;
-    commonCurrencies = undefined;
+    commonCurrencies: Dictionary<string> = undefined;
     currencies: Dictionary<Currency> = undefined;
     currencies_by_id = undefined;
-    enableLastHttpResponse = true;
-    enableLastJsonResponse = true;
-    enableLastResponseHeaders = true;
+    enableLastHttpResponse: boolean = true;
+    enableLastJsonResponse: boolean = true;
+    enableLastResponseHeaders: boolean = true;
     enableRateLimit: boolean = undefined;
-    exceptions = {};
+    exceptions: Dictionary<string> = {};
     fees: object;
     has: Dictionary<boolean | 'emulated'>;
     hostname: Str = undefined;
@@ -401,61 +377,23 @@
     };
     markets: Dictionary<any> = undefined;
     markets_by_id: Dictionary<any> = undefined;
-    marketsByAltname = undefined;
-    marketsLoading = undefined;
+    marketsByAltname: Dictionary<any> = undefined;
+    marketsLoading: Promise<Dictionary<any>> = undefined;
     myTrades: ArrayCache;
     name: Str = undefined;
     ohlcvs: Dictionary<Dictionary<ArrayCacheByTimestamp>>;
     orderbooks: Dictionary<Ob> = {};
     orders: ArrayCache = undefined;
-    paddingMode = undefined;
+    paddingMode: Num = undefined;
     positions: any;
-<<<<<<< HEAD
-=======
-    urls: {
-        logo?: string;
-        api?: string | Dictionary<string>;
-        test?: string | Dictionary<string>;
-        www?: string;
-        doc?: string[];
-        api_management?: string;
-        fees?: string;
-        referral?: string;
-    };
-
-    requiresWeb3: boolean = false
-    requiresEddsa: boolean = false
->>>>>>> bee8cba1
     precision: {
         amount: number | undefined,
         price: number | undefined
     };
-<<<<<<< HEAD
     precisionMode: Num = undefined;
     quoteCurrencies = undefined;
     rateLimit: Num = undefined; // milliseconds
-    reloadingMarkets = undefined;
-=======
-
-    enableLastJsonResponse: boolean = true
-    enableLastHttpResponse: boolean = true
-    enableLastResponseHeaders: boolean = true
-    last_http_response    = undefined
-    last_json_response    = undefined
-    last_response_headers = undefined
-    last_request_headers  = undefined
-    last_request_body     = undefined
-    last_request_url      = undefined
-    last_request_path     = undefined
-
-    id: string = 'Exchange';
-
-    markets: Dictionary<any> = undefined
-    has: Dictionary<boolean | 'emulated'>
-
-    status = undefined
-
->>>>>>> bee8cba1
+    reloadingMarkets: boolean = undefined;
     requiredCredentials: {
         apiKey: boolean;
         login: boolean;
@@ -467,12 +405,11 @@
         uid: boolean;
         walletAddress: boolean;
     };
-    requiresEddsa = false;
-    requiresWeb3 = false;
+    requiresEddsa: boolean = false;
+    requiresWeb3: boolean = false;
     stablePairs = {};
     status = undefined;
     symbols: string[] = undefined;
-<<<<<<< HEAD
     targetAccount = undefined;
     throttler = undefined;
     tickers: Dictionary<Ticker> = {};
@@ -495,7 +432,7 @@
 
     // WS/PRO options
     aggregate = aggregate;
-    alias = false;
+    alias: boolean = false;
     arrayConcat = arrayConcat;
     base16ToBinary = base16ToBinary;
     base58ToBinary = base58ToBinary;
@@ -507,7 +444,7 @@
     binaryToBase58 = binaryToBase58;
     binaryToBase64 = binaryToBase64;
     capitalize = capitalize;
-    clients = {};
+    clients: Dictionary<WsClient> = {};
     clone = clone;
     crc32 = crc32;
     decimalToPrecision = decimalToPrecision;
@@ -534,7 +471,7 @@
     merge = merge;
     microseconds = microseconds;
     milliseconds = milliseconds;
-    newUpdates = true;
+    newUpdates: boolean = true;
     now = now;
     numberToBE = numberToBE;
     numberToLE = numberToLE;
@@ -542,147 +479,6 @@
     omit = omit;
     omitZero = omitZero;
     ordered = ordered;
-=======
-    ids: string[] = undefined;
-    currencies: Dictionary<Currency> = undefined;
-
-    baseCurrencies = undefined
-    quoteCurrencies = undefined
-    currencies_by_id = undefined
-    codes = undefined
-
-    reloadingMarkets: boolean = undefined
-    marketsLoading: Promise<Dictionary<any>> = undefined
-
-    accounts = undefined
-    accountsById = undefined
-
-    commonCurrencies: Dictionary<string> = undefined
-
-    hostname: Str = undefined;
-
-    precisionMode: Num = undefined;
-    paddingMode: Num = undefined
-
-    exceptions: Dictionary<string> = {}
-    timeframes: Dictionary<number | string> = {}
-
-    version: Str = undefined;
-
-    marketsByAltname: Dictionary<any> = undefined
-
-    name:Str = undefined
-
-    lastRestRequestTimestamp:number;
-
-    targetAccount = undefined
-
-    stablePairs = {}
-
-    // WS/PRO options
-    clients: Dictionary<WsClient> = {}
-    newUpdates: boolean = true
-    streaming = {}
-
-    alias: boolean = false;
-
-    deepExtend = deepExtend
-    isNode = isNode
-    keys = keysFunc
-    values = valuesFunc
-    extend = extend
-    clone = clone
-    flatten = flatten
-    unique = unique
-    indexBy = indexBy
-    sortBy = sortBy
-    sortBy2 = sortBy2
-    groupBy = groupBy
-    aggregate = aggregate
-    uuid = uuid
-    unCamelCase = unCamelCase
-    precisionFromString = precisionFromString
-    capitalize = capitalize
-    now = now
-    decimalToPrecision = decimalToPrecision
-    safeValue = safeValue
-    safeValue2 = safeValue2
-    safeString = safeString
-    safeString2 = safeString2
-    safeFloat = safeFloat
-    safeFloat2 = safeFloat2
-    seconds = seconds
-    milliseconds = milliseconds
-    binaryToBase16 = binaryToBase16
-    numberToBE = numberToBE
-    base16ToBinary = base16ToBinary
-    iso8601 = iso8601
-    omit = omit
-    isJsonEncodedObject = isJsonEncodedObject
-    safeInteger = safeInteger
-    sum = sum
-    omitZero = omitZero
-    implodeParams = implodeParams
-    extractParams = extractParams
-    json = json
-    vwap = vwapFunc
-    merge = merge
-    binaryConcat = binaryConcat
-    hash = hash
-    arrayConcat = arrayConcat
-    encode = encode
-    urlencode = urlencode
-    hmac = hmac
-    numberToString = numberToString
-    parseTimeframe = parseTimeframe
-    safeInteger2 = safeInteger2
-    safeStringLower = safeStringLower
-    parse8601 = parse8601
-    yyyymmdd = yyyymmdd
-    safeStringUpper = safeStringUpper
-    safeTimestamp = safeTimestamp
-    binaryConcatArray = binaryConcatArray
-    uuidv1 = uuidv1
-    numberToLE = numberToLE
-    ymdhms = ymdhms
-    yymmdd = yymmdd
-    stringToBase64 = stringToBase64
-    decode = decode
-    uuid22 = uuid22
-    safeIntegerProduct2 = safeIntegerProduct2
-    safeIntegerProduct = safeIntegerProduct
-    binaryToBase58 = binaryToBase58
-    base58ToBinary = base58ToBinary
-    base64ToBinary = base64ToBinary
-    safeTimestamp2 = safeTimestamp2
-    rawencode = rawencode
-    keysort = keysort
-    inArray = inArray
-    safeStringLower2 = safeStringLower2
-    safeStringUpper2 = safeStringUpper2
-    isEmpty = isEmpty
-    ordered = ordered
-    filterBy = filterBy
-    uuid16 = uuid16
-    urlencodeWithArrayRepeat = urlencodeWithArrayRepeat
-    microseconds = microseconds
-    binaryToBase64 = binaryToBase64
-    strip = strip
-    toArray = toArray
-    safeFloatN = safeFloatN
-    safeIntegerN = safeIntegerN
-    safeIntegerProductN = safeIntegerProductN
-    safeTimestampN = safeTimestampN
-    safeValueN = safeValueN
-    safeStringN = safeStringN
-    safeStringLowerN = safeStringLowerN
-    safeStringUpperN = safeStringUpperN
-    urlencodeNested = urlencodeNested
-    parseDate = parseDate
-    ymd = ymd
-    base64ToString = base64ToString
-    crc32 = crc32
->>>>>>> bee8cba1
     packb = packb
     parse8601 = parse8601;
     parseDate = parseDate;
