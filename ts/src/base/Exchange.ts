--- conflicted
+++ resolved
@@ -2810,8 +2810,6 @@
         return this.accounts;
     }
 
-<<<<<<< HEAD
-=======
     buildOHLCVC (trades: Trade[], timeframe: string = '1m', since: number = 0, limit: number = 2147483647): OHLCVC[] {
         // given a sorted arrays of trades (recent last) and a timeframe builds an array of OHLCV candles
         // note, default limit value (2147483647) is max int32 value
@@ -2861,16 +2859,6 @@
         return ohlcvs;
     }
 
-    async fetchOHLCVC (symbol, timeframe = '1m', since: any = undefined, limit: Int = undefined, params = {}): Promise<OHLCVC[]> {
-        if (!this.has['fetchTrades']) {
-            throw new NotSupported (this.id + ' fetchOHLCV() is not supported yet');
-        }
-        await this.loadMarkets ();
-        const trades = await this.fetchTrades (symbol, since, limit, params);
-        return this.buildOHLCVC (trades, timeframe, since, limit);
-    }
-
->>>>>>> ff8d0cd7
     parseTradingViewOHLCV (ohlcvs, market = undefined, timeframe = '1m', since: Int = undefined, limit: Int = undefined) {
         const result = this.convertTradingViewToOHLCV (ohlcvs);
         return this.parseOHLCVs (result, market, timeframe, since, limit);
