--- conflicted
+++ resolved
@@ -1259,18 +1259,11 @@
 
     toPrecision (amount, scale) {
         const amountString = this.numberToString (amount);
-<<<<<<< HEAD
-        const instance = new Precise (amountString);
-        instance.decimals = Precise.stringSub (instance.decimals, scale);
-        instance.reduce ();
-        return instance.toString ();
-=======
         const precise = new Precise (amountString);
         // precise.decimals should be integer
         precise.decimals = this.parseToInt (Precise.stringSub (this.numberToString (precise.decimals), this.numberToString (scale)));
         precise.reduce ();
         return precise;
->>>>>>> 6c5db159
     }
 
     currencyFromPrecision (currency, amount) {
