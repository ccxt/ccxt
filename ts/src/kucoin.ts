--- conflicted
+++ resolved
@@ -1974,19 +1974,6 @@
      * @returns {object} an [address structure]{@link https://docs.ccxt.com/#/?id=address-structure}
      */
     async fetchDepositAddress (code: string, params = {}): Promise<DepositAddress> {
-<<<<<<< HEAD
-        /**
-         * @method
-         * @name kucoin#fetchDepositAddress
-         * @description fetch the deposit address for a currency associated with this account
-         * @see https://www.kucoin.com/docs/rest/funding/deposit/get-deposit-addresses-v3-
-         * @param {string} code unified currency code
-         * @param {object} [params] extra parameters specific to the exchange API endpoint
-         * @param {string} [params.network] the blockchain network name
-         * @returns {object} an [address structure]{@link https://docs.ccxt.com/#/?id=address-structure}
-         */
-=======
->>>>>>> 7481d614
         await this.loadMarkets ();
         const currency = this.currency (code);
         const request: Dict = {
@@ -2038,18 +2025,6 @@
      * @returns {object} an array of [address structures]{@link https://docs.ccxt.com/#/?id=address-structure}
      */
     async fetchDepositAddressesByNetwork (code: string, params = {}): Promise<DepositAddress[]> {
-<<<<<<< HEAD
-        /**
-         * @method
-         * @name kucoin#fetchDepositAddressesByNetwork
-         * @see ttps://www.kucoin.com/docs/rest/funding/deposit/get-deposit-addresses-v3-
-         * @description fetch the deposit address for a currency associated with this account
-         * @param {string} code unified currency code
-         * @param {object} [params] extra parameters specific to the exchange API endpoint
-         * @returns {object} an array of [address structures]{@link https://docs.ccxt.com/#/?id=address-structure}
-         */
-=======
->>>>>>> 7481d614
         await this.loadMarkets ();
         const currency = this.currency (code);
         const request: Dict = {
