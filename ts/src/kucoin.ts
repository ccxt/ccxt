--- conflicted
+++ resolved
@@ -6,11 +6,7 @@
 import { Precise } from './base/Precise.js';
 import { TICK_SIZE, TRUNCATE } from './base/functions/number.js';
 import { sha256 } from './static_dependencies/noble-hashes/sha256.js';
-<<<<<<< HEAD
-import type { TransferEntry, Int, OrderSide, OrderType, Order, OHLCV, Trade, Balances, OrderRequest, Str, Transaction, Ticker, OrderBook, Tickers, Strings, Currency, Market, Num, Bool, Account, Dict } from './base/types.js';
-=======
-import type { TransferEntry, Int, OrderSide, OrderType, Order, OHLCV, Trade, Balances, OrderRequest, Str, Transaction, Ticker, OrderBook, Tickers, Strings, Currency, Market, Num, Account, TradingFeeInterface, Currencies, Dict, int } from './base/types.js';
->>>>>>> 9d528028
+import type { TransferEntry, Int, OrderSide, OrderType, Order, OHLCV, Trade, Balances, OrderRequest, Str, Transaction, Ticker, OrderBook, Tickers, Strings, Currency, Market, Num, Account, Dict, Bool, TradingFeeInterface, Currencies, Dict, int } from './base/types.js';
 
 //  ---------------------------------------------------------------------------
 
@@ -247,12 +243,9 @@
                         'purchase/orders': 10, // 10SW
                         // broker
                         'broker/api/rebase/download': 3,
-<<<<<<< HEAD
                         'migrate/user/account/status': 3,
-=======
                         // affiliate
                         'affiliate/inviter/statistics': 30,
->>>>>>> 9d528028
                     },
                     'post': {
                         // account
@@ -695,13 +688,10 @@
                             'project/marketInterestRate': 'v3',
                             'redeem/orders': 'v3',
                             'purchase/orders': 'v3',
-<<<<<<< HEAD
                             'migrate/user/account/status': 'v3',
-=======
                             'margin/symbols': 'v3',
                             'affiliate/inviter/statistics': 'v2',
                             'asset/ndbroker/deposit/list': 'v1',
->>>>>>> 9d528028
                         },
                         'POST': {
                             // account
@@ -1227,7 +1217,6 @@
         return result;
     }
 
-<<<<<<< HEAD
     async loadMigrationStatus (force: boolean = false) {
         if (!('hfMigrated' in this.options) || force) {
             const result: Dict = await this.privateGetMigrateUserAccountStatus ();
@@ -1253,10 +1242,7 @@
         return [ hf, params ];
     }
 
-    async fetchCurrencies (params = {}) {
-=======
     async fetchCurrencies (params = {}): Promise<Currencies> {
->>>>>>> 9d528028
         /**
          * @method
          * @name kucoin#fetchCurrencies
@@ -2626,18 +2612,11 @@
          */
         await this.loadMarkets ();
         let lowercaseStatus = status.toLowerCase ();
-<<<<<<< HEAD
-        const until = this.safeInteger2 (params, 'until', 'till');
-        const stop = this.safeBool (params, 'stop', false);
+        const until = this.safeInteger (params, 'until');
+        const stop = this.safeBool2 (params, 'stop', 'trigger', false);
         let hf = undefined;
         [ hf, params ] = await this.handleHfAndParams (params);
-        params = this.omit (params, [ 'stop', 'till', 'until' ]);
-=======
-        const until = this.safeInteger (params, 'until');
-        const stop = this.safeBool2 (params, 'stop', 'trigger', false);
-        const hf = this.safeBool (params, 'hf', false);
-        params = this.omit (params, [ 'stop', 'hf', 'until', 'trigger' ]);
->>>>>>> 9d528028
+        params = this.omit (params, [ 'stop', 'trigger', 'till', 'until' ]);
         const [ marginMode, query ] = this.handleMarginModeAndParams ('fetchOrdersByStatus', params);
         if (lowercaseStatus === 'open') {
             lowercaseStatus = 'active';
@@ -2813,14 +2792,9 @@
         await this.loadMarkets ();
         const request: Dict = {};
         const clientOrderId = this.safeString2 (params, 'clientOid', 'clientOrderId');
-<<<<<<< HEAD
-        const stop = this.safeBool (params, 'stop', false);
+        const stop = this.safeBool2 (params, 'stop', 'trigger', false);
         let hf = undefined;
         [ hf, params ] = await this.handleHfAndParams (params);
-=======
-        const stop = this.safeBool2 (params, 'stop', 'trigger', false);
-        const hf = this.safeBool (params, 'hf', false);
->>>>>>> 9d528028
         let market = undefined;
         if (symbol !== undefined) {
             market = this.market (symbol);
@@ -2831,11 +2805,7 @@
             }
             request['symbol'] = market['id'];
         }
-<<<<<<< HEAD
-        params = this.omit (params, [ 'stop', 'clientOid', 'clientOrderId' ]);
-=======
-        params = this.omit (params, [ 'stop', 'hf', 'clientOid', 'clientOrderId', 'trigger' ]);
->>>>>>> 9d528028
+        params = this.omit (params, [ 'stop', 'clientOid', 'clientOrderId', 'trigger' ]);
         let response = undefined;
         if (clientOrderId !== undefined) {
             request['clientOid'] = clientOrderId;
@@ -3096,14 +3066,9 @@
         if (paginate) {
             return await this.fetchPaginatedCallDynamic ('fetchMyTrades', symbol, since, limit, params) as Trade[];
         }
-<<<<<<< HEAD
-        let request = {};
+        let request: Dict = {};
         let hf = undefined;
         [ hf, params ] = await this.handleHfAndParams (params);
-=======
-        let request: Dict = {};
-        const hf = this.safeBool (params, 'hf', false);
->>>>>>> 9d528028
         if (hf && symbol === undefined) {
             throw new ArgumentsRequired (this.id + ' fetchMyTrades() requires a symbol parameter for hf orders');
         }
