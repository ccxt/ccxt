
// ---------------------------------------------------------------------------

import Exchange from './abstract/kucoin.js';
import { ExchangeError, ExchangeNotAvailable, InsufficientFunds, OrderNotFound, InvalidOrder, AccountSuspended, InvalidNonce, NotSupported, BadRequest, AuthenticationError, BadSymbol, RateLimitExceeded, PermissionDenied, InvalidAddress, ArgumentsRequired } from './base/errors.js';
import { Precise } from './base/Precise.js';
import { TICK_SIZE, TRUNCATE } from './base/functions/number.js';
import { sha256 } from './static_dependencies/noble-hashes/sha256.js';
<<<<<<< HEAD
import type { TransferEntry, Int, OrderSide, OrderType, Order, OHLCV, Trade, Balances, OrderRequest, Str, Transaction, Ticker, OrderBook, Tickers, Strings, Currency, Market, Num, Account, Dict, Bool, TradingFeeInterface, Currencies, int, LedgerEntry, DepositAddress, BorrowInterest, Leverage } from './base/types.js';
=======
import type { TransferEntry, Int, OrderSide, OrderType, Order, OHLCV, Trade, Balances, OrderRequest, Str, Transaction, Ticker, OrderBook, Tickers, Strings, Currency, Market, Num, Account, Dict, Bool, TradingFeeInterface, Currencies, int, LedgerEntry, DepositAddress, BorrowInterest, FundingRate } from './base/types.js';
>>>>>>> c1e9cb61

//  ---------------------------------------------------------------------------

/**
 * @class kucoin
 * @augments Exchange
 */
export default class kucoin extends Exchange {
    describe (): any {
        return this.deepExtend (super.describe (), {
            'id': 'kucoin',
            'name': 'KuCoin',
            'countries': [ 'SC' ],
            'rateLimit': 10, // 100 requests per second => ( 1000ms / 100 ) = 10 ms between requests on average
            'version': 'v2',
            'certified': true,
            'pro': true,
            'comment': 'Platform 2.0',
            'quoteJsonNumbers': false,
            'has': {
                'CORS': undefined,
                'spot': true,
                'margin': true,
                'swap': false,
                'future': false,
                'option': false,
                'borrowCrossMargin': true,
                'borrowIsolatedMargin': true,
                'cancelAllOrders': true,
                'cancelOrder': true,
                'closeAllPositions': false,
                'closePosition': false,
                'createDepositAddress': true,
                'createMarketBuyOrderWithCost': true,
                'createMarketOrderWithCost': true,
                'createMarketSellOrderWithCost': true,
                'createOrder': true,
                'createOrders': true,
                'createPostOnlyOrder': true,
                'createStopLimitOrder': true,
                'createStopMarketOrder': true,
                'createStopOrder': true,
                'createTriggerOrder': true,
                'editOrder': true,
                'fetchAccounts': true,
                'fetchBalance': true,
                'fetchBorrowInterest': true,
                'fetchBorrowRateHistories': true,
                'fetchBorrowRateHistory': true,
                'fetchClosedOrders': true,
                'fetchCrossBorrowRate': false,
                'fetchCrossBorrowRates': false,
                'fetchCurrencies': true,
                'fetchDepositAddress': true,
                'fetchDepositAddresses': false,
                'fetchDepositAddressesByNetwork': true,
                'fetchDeposits': true,
                'fetchDepositWithdrawFee': true,
                'fetchDepositWithdrawFees': true,
                'fetchFundingHistory': false,
                'fetchFundingRate': true,
                'fetchFundingRateHistory': true,
                'fetchFundingRates': false,
                'fetchIndexOHLCV': false,
                'fetchIsolatedBorrowRate': false,
                'fetchIsolatedBorrowRates': false,
                'fetchL3OrderBook': true,
                'fetchLedger': true,
                'fetchLeverageTiers': false,
                'fetchMarginAdjustmentHistory': false,
                'fetchMarginMode': false,
                'fetchMarketLeverageTiers': false,
                'fetchMarkets': true,
                'fetchMarkOHLCV': false,
                'fetchMarkPrice': true,
                'fetchMarkPrices': true,
                'fetchMyTrades': true,
                'fetchOHLCV': true,
                'fetchOpenInterest': false,
                'fetchOpenInterestHistory': false,
                'fetchOpenOrders': true,
                'fetchOrder': true,
                'fetchOrderBook': true,
                'fetchOrderBooks': false,
                'fetchOrdersByStatus': true,
                'fetchOrderTrades': true,
                'fetchPositionHistory': false,
                'fetchPositionMode': false,
                'fetchPositionsHistory': false,
                'fetchPremiumIndexOHLCV': false,
                'fetchStatus': true,
                'fetchTicker': true,
                'fetchTickers': true,
                'fetchTime': true,
                'fetchTrades': true,
                'fetchTradingFee': true,
                'fetchTradingFees': false,
                'fetchTransactionFee': true,
                'fetchTransfers': false,
                'fetchWithdrawals': true,
                'repayCrossMargin': true,
                'repayIsolatedMargin': true,
                'setLeverage': true,
                'setMarginMode': false,
                'setPositionMode': false,
                'signIn': false,
                'transfer': true,
                'withdraw': true,
            },
            'urls': {
                'logo': 'https://user-images.githubusercontent.com/51840849/87295558-132aaf80-c50e-11ea-9801-a2fb0c57c799.jpg',
                'referral': 'https://www.kucoin.com/ucenter/signup?rcode=E5wkqe',
                'api': {
                    'public': 'https://api.kucoin.com',
                    'private': 'https://api.kucoin.com',
                    'futuresPrivate': 'https://api-futures.kucoin.com',
                    'futuresPublic': 'https://api-futures.kucoin.com',
                    'webExchange': 'https://kucoin.com/_api',
                    'broker': 'https://api-broker.kucoin.com',
                    'earn': 'https://api.kucoin.com',
                    'uta': 'https://api.kucoin.com',
                },
                'www': 'https://www.kucoin.com',
                'doc': [
                    'https://docs.kucoin.com',
                ],
            },
            'requiredCredentials': {
                'apiKey': true,
                'secret': true,
                'password': true,
            },
            'api': {
                // level VIP0
                // Spot => 3000/30s => 100/s
                // Weight = x => 100/(100/x) = x
                // Futures Management Public => 2000/30s => 200/3/s
                // Weight = x => 100/(200/3/x) = x*1.5
                'public': {
                    'get': {
                        // spot trading
                        'currencies': 4.5, // 3PW
                        'currencies/{currency}': 4.5, // 3PW
                        'symbols': 6, // 4PW
                        'market/orderbook/level1': 3, // 2PW
                        'market/allTickers': 22.5, // 15PW
                        'market/stats': 22.5, // 15PW
                        'markets': 4.5, // 3PW
                        'market/orderbook/level{level}_{limit}': 6, // 4PW
                        'market/orderbook/level2_20': 3, // 2PW
                        'market/orderbook/level2_100': 6, // 4PW
                        'market/histories': 4.5, // 3PW
                        'market/candles': 4.5, // 3PW
                        'prices': 4.5, // 3PW
                        'timestamp': 4.5, // 3PW
                        'status': 4.5, // 3PW
                        // margin trading
                        'mark-price/{symbol}/current': 3, // 2PW
                        'mark-price/all-symbols': 3,
                        'margin/config': 25, // 25SW
                        'announcements': 20, // 20W
                        'margin/collateralRatio': 10,
                    },
                    'post': {
                        // ws
                        'bullet-public': 15, // 10PW
                    },
                },
                'private': {
                    'get': {
                        // account
                        'user-info': 30, // 20MW
                        'accounts': 7.5, // 5MW
                        'accounts/{accountId}': 7.5, // 5MW
                        'accounts/ledgers': 3, // 2MW
                        'hf/accounts/ledgers': 2, // 2SW
                        'hf/margin/account/ledgers': 2, // 2SW
                        'transaction-history': 3, // 2MW
                        'sub/user': 30, // 20MW
                        'sub-accounts/{subUserId}': 22.5, // 15MW
                        'sub-accounts': 30, // 20MW
                        'sub/api-key': 30, // 20MW
                        // funding
                        'margin/account': 40, // 40SW
                        'margin/accounts': 15, // 15SW
                        'isolated/accounts': 15, // 15SW
                        'deposit-addresses': 7.5, // 5MW
                        'deposits': 7.5, // 5MW
                        'hist-deposits': 7.5, // 5MW
                        'withdrawals': 30, // 20MW
                        'hist-withdrawals': 30, // 20MW
                        'withdrawals/quotas': 30, // 20MW
                        'accounts/transferable': 30, // 20MW
                        'transfer-list': 30, // 20MW
                        'base-fee': 3, // 3SW
                        'trade-fees': 3, // 3SW
                        // spot trading
                        'market/orderbook/level{level}': 3, // 3SW
                        'market/orderbook/level2': 3, // 3SW
                        'market/orderbook/level3': 3, // 3SW
                        'hf/accounts/opened': 2, //
                        'hf/orders/active': 2, // 2SW
                        'hf/orders/active/symbols': 2, // 2SW
                        'hf/margin/order/active/symbols': 2, // 2SW
                        'hf/orders/done': 2, // 2SW
                        'hf/orders/{orderId}': 2, // 2SW
                        'hf/orders/client-order/{clientOid}': 2, // 2SW
                        'hf/orders/dead-cancel-all/query': 2, // 2SW
                        'hf/fills': 2, // 2SW
                        'orders': 2, // 2SW
                        'limit/orders': 3, // 3SW
                        'orders/{orderId}': 2, // 2SW
                        'order/client-order/{clientOid}': 3, // 3SW
                        'fills': 10, // 10SW
                        'limit/fills': 20, // 20SW
                        'stop-order': 8, // 8SW
                        'stop-order/{orderId}': 3, // 3SW
                        'stop-order/queryOrderByClientOid': 3, // 3SW
                        'oco/order/{orderId}': 2, // 2SW
                        'oco/order/details/{orderId}': 2, // 2SW
                        'oco/client-order/{clientOid}': 2, // 2SW
                        'oco/orders': 2, // 2SW
                        // margin trading
                        'hf/margin/orders/active': 4, // 4SW
                        'hf/margin/orders/done': 10, // 10SW
                        'hf/margin/orders/{orderId}': 4, // 4SW
                        'hf/margin/orders/client-order/{clientOid}': 5, // 5SW
                        'hf/margin/fills': 5, // 5SW
                        'etf/info': 25, // 25SW
                        'margin/currencies': 20, // 20SW
                        'risk/limit/strategy': 20, // 20SW (Deprecate)
                        'isolated/symbols': 20, // 20SW
                        'margin/symbols': 5,
                        'isolated/account/{symbol}': 50, // 50SW
                        'margin/borrow': 15, // 15SW
                        'margin/repay': 15, // 15SW
                        'margin/interest': 20, // 20SW
                        'project/list': 10, // 10SW
                        'project/marketInterestRate': 7.5, // 5PW
                        'redeem/orders': 10, // 10SW
                        'purchase/orders': 10, // 10SW
                        // broker
                        'broker/api/rebase/download': 3,
                        'broker/queryMyCommission': 3,
                        'broker/queryUser': 3,
                        'broker/queryDetailByUid': 3,
                        'migrate/user/account/status': 3,
                        // affiliate
                        'affiliate/inviter/statistics': 30,
                    },
                    'post': {
                        // account
                        'sub/user/created': 22.5, // 15MW
                        'sub/api-key': 30, // 20MW
                        'sub/api-key/update': 45, // 30MW
                        // funding
                        'deposit-addresses': 30, // 20MW
                        'withdrawals': 7.5, // 5MW
                        'accounts/universal-transfer': 6, // 4MW
                        'accounts/sub-transfer': 45, // 30MW
                        'accounts/inner-transfer': 15, // 10MW
                        'transfer-out': 30, // 20MW
                        'transfer-in': 30, // 20MW
                        // spot trading
                        'hf/orders': 1, // 1SW
                        'hf/orders/test': 1, // 1SW
                        'hf/orders/sync': 1, // 1SW
                        'hf/orders/multi': 1, // 1SW
                        'hf/orders/multi/sync': 1, // 1SW
                        'hf/orders/alter': 3, // 3SW
                        'hf/orders/dead-cancel-all': 2, // 2SW
                        'orders': 2, // 2SW
                        'orders/test': 2, // 2SW
                        'orders/multi': 3, // 3SW
                        'stop-order': 2, // 2SW
                        'oco/order': 2, // 2SW
                        // margin trading
                        'hf/margin/order': 5, // 5SW
                        'hf/margin/order/test': 5, // 5SW
                        'margin/order': 5, // 5SW
                        'margin/order/test': 5, // 5SW
                        'margin/borrow': 15, // 15SW
                        'margin/repay': 10, // 10SW
                        'purchase': 15, // 15SW
                        'redeem': 15, // 15SW
                        'lend/purchase/update': 10, // 10SW
                        // ws
                        'bullet-private': 10, // 10SW
                        'position/update-user-leverage': 5,
                        'deposit-address/create': 20,
                    },
                    'delete': {
                        // account
                        'sub/api-key': 45, // 30MW
                        // funding
                        'withdrawals/{withdrawalId}': 30, // 20MW
                        // spot trading
                        'hf/orders/{orderId}': 1, // 1SW
                        'hf/orders/sync/{orderId}': 1, // 1SW
                        'hf/orders/client-order/{clientOid}': 1, // 1SW
                        'hf/orders/sync/client-order/{clientOid}': 1, // 1SW
                        'hf/orders/cancel/{orderId}': 2, // 2SW
                        'hf/orders': 2, // 2SW
                        'hf/orders/cancelAll': 30, // 30SW
                        'orders/{orderId}': 3, // 3SW
                        'order/client-order/{clientOid}': 5, // 5SW
                        'orders': 20, // 20SW
                        'stop-order/{orderId}': 3, // 3SW
                        'stop-order/cancelOrderByClientOid': 5, // 5SW
                        'stop-order/cancel': 3, // 3SW
                        'oco/order/{orderId}': 3, // 3SW
                        'oco/client-order/{clientOid}': 3, // 3SW
                        'oco/orders': 3, // 3SW
                        // margin trading
                        'hf/margin/orders/{orderId}': 5, // 5SW
                        'hf/margin/orders/client-order/{clientOid}': 5, // 5SW
                        'hf/margin/orders': 10, // 10SW
                    },
                },
                'futuresPublic': {
                    'get': {
                        'contracts/active': 4.5, // 3PW
                        'contracts/{symbol}': 4.5, // 3PW
                        'ticker': 3, // 2PW
                        'level2/snapshot': 4.5, // 3PW
                        'level2/depth20': 7.5, // 5PW
                        'level2/depth100': 15, // 10PW
                        'trade/history': 7.5, // 5PW
                        'kline/query': 4.5, // 3PW
                        'interest/query': 7.5, // 5PW
                        'index/query': 3, // 2PW
                        'mark-price/{symbol}/current': 4.5, // 3PW
                        'premium/query': 4.5, // 3PW
                        'trade-statistics': 4.5, // 3PW
                        'funding-rate/{symbol}/current': 3, // 2PW
                        'contract/funding-rates': 7.5, // 5PW
                        'timestamp': 3, // 2PW
                        'status': 6, // 4PW
                        // ?
                        'level2/message/query': 1.3953,
                    },
                    'post': {
                        // ws
                        'bullet-public': 15, // 10PW
                    },
                },
                'futuresPrivate': {
                    'get': {
                        // account
                        'transaction-history': 3, // 2MW
                        // funding
                        'account-overview': 7.5, // 5FW
                        'account-overview-all': 9, // 6FW
                        'transfer-list': 30, // 20MW
                        // futures
                        'orders': 3, // 2FW
                        'stopOrders': 9, // 6FW
                        'recentDoneOrders': 7.5, // 5FW
                        'orders/{orderId}': 7.5, // 5FW
                        'orders/byClientOid': 7.5, // 5FW
                        'fills': 7.5, // 5FW
                        'recentFills': 4.5, // 3FW
                        'openOrderStatistics': 15, // 10FW
                        'position': 3, // 2FW
                        'positions': 3, // 2FW
                        'margin/maxWithdrawMargin': 15, // 10FW
                        'contracts/risk-limit/{symbol}': 7.5, // 5FW
                        'funding-history': 7.5, // 5FW
                        'copy-trade/futures/get-max-open-size': 6, // 4FW
                        'copy-trade/futures/position/margin/max-withdraw-margin': 15, // 10FW
                    },
                    'post': {
                        // funding
                        'transfer-out': 30, // 20MW
                        'transfer-in': 30, // 20MW
                        // futures
                        'orders': 3, // 2FW
                        'orders/test': 3, // 2FW
                        'orders/multi': 4.5, // 3FW
                        'position/margin/auto-deposit-status': 6, // 4FW
                        'margin/withdrawMargin': 15, // 10FW
                        'position/margin/deposit-margin': 6, // 4FW
                        'position/risk-limit-level/change': 6, // 4FW
                        'copy-trade/futures/orders': 3, // 2FW
                        'copy-trade/futures/orders/test': 3, // 2FW
                        'copy-trade/futures/st-orders': 3, // 2FW
                        'copy-trade/futures/position/margin/deposit-margin': 6, // 4FW
                        'copy-trade/futures/position/margin/withdraw-margin': 15, // 10FW
                        'copy-trade/futures/position/risk-limit-level/change': 3, // 2FW
                        'copy-trade/futures/position/margin/auto-deposit-status': 6, // 4FW
                        'copy-trade/futures/position/changeMarginMode': 3, // 2FW
                        'copy-trade/futures/position/changeCrossUserLeverage': 3, // 2FW
                        'copy-trade/getCrossModeMarginRequirement': 4.5, // 3FW
                        'copy-trade/position/switchPositionMode': 3, // 2FW
                        // ws
                        'bullet-private': 15, // 10FW
                    },
                    'delete': {
                        'orders/{orderId}': 1.5, // 1FW
                        'orders/client-order/{clientOid}': 1.5, // 1FW
                        'orders': 45, // 30FW
                        'stopOrders': 22.5, // 15FW
                        'copy-trade/futures/orders': 1.5, // 1FW
                        'copy-trade/futures/orders/client-order': 1.5, // 1FW
                    },
                },
                'webExchange': {
                    'get': {
                        'currency/currency/chain-info': 1, // this is temporary from webApi
                    },
                },
                'broker': {
                    'get': {
                        'broker/nd/info': 2,
                        'broker/nd/account': 2,
                        'broker/nd/account/apikey': 2,
                        'broker/nd/rebase/download': 3,
                        'asset/ndbroker/deposit/list': 1,
                        'broker/nd/transfer/detail': 1,
                        'broker/nd/deposit/detail': 1,
                        'broker/nd/withdraw/detail': 1,
                    },
                    'post': {
                        'broker/nd/transfer': 1,
                        'broker/nd/account': 3,
                        'broker/nd/account/apikey': 3,
                        'broker/nd/account/update-apikey': 3,
                    },
                    'delete': {
                        'broker/nd/account/apikey': 3,
                    },
                },
                'earn': {
                    'get': {
                        'otc-loan/loan': 1,
                        'otc-loan/accounts': 1,
                        'earn/redeem-preview': 7.5, // 5EW
                        'earn/saving/products': 7.5, // 5EW
                        'earn/hold-assets': 7.5, // 5EW
                        'earn/promotion/products': 7.5, // 5EW
                        'earn/kcs-staking/products': 7.5, // 5EW
                        'earn/staking/products': 7.5, // 5EW
                        'earn/eth-staking/products': 7.5, // 5EW
                    },
                    'post': {
                        'earn/orders': 7.5, // 5EW
                    },
                    'delete': {
                        'earn/orders': 7.5, // 5EW
                    },
                },
                'uta': {
                    'get': {
                        'market/announcement': 20,
                        'market/currency': 3,
                        'market/instrument': 4,
                        'market/ticker': 15,
                        'market/orderbook': 3,
                        'market/trade': 3,
                        'market/kline': 3,
                        'market/funding-rate': 2,
                        'market/funding-rate-history': 5,
                        'market/cross-config': 25,
                        'server/status': 3,
                    },
                },
            },
            'timeframes': {
                '1m': '1min',
                '3m': '3min',
                '5m': '5min',
                '15m': '15min',
                '30m': '30min',
                '1h': '1hour',
                '2h': '2hour',
                '4h': '4hour',
                '6h': '6hour',
                '8h': '8hour',
                '12h': '12hour',
                '1d': '1day',
                '1w': '1week',
                '1M': '1month',
            },
            'precisionMode': TICK_SIZE,
            'exceptions': {
                'exact': {
                    'Order not exist or not allow to be cancelled': OrderNotFound,
                    'The order does not exist.': OrderNotFound,
                    'order not exist': OrderNotFound,
                    'order not exist.': OrderNotFound, // duplicated error temporarily
                    'order_not_exist': OrderNotFound, // {"code":"order_not_exist","msg":"order_not_exist"} ¯\_(ツ)_/¯
                    'order_not_exist_or_not_allow_to_cancel': InvalidOrder, // {"code":"400100","msg":"order_not_exist_or_not_allow_to_cancel"}
                    'Order size below the minimum requirement.': InvalidOrder, // {"code":"400100","msg":"Order size below the minimum requirement."}
                    'Order size increment invalid.': InvalidOrder, // {"msg":"Order size increment invalid.","code":"600100"}
                    'The withdrawal amount is below the minimum requirement.': ExchangeError, // {"code":"400100","msg":"The withdrawal amount is below the minimum requirement."}
                    'Unsuccessful! Exceeded the max. funds out-transfer limit': InsufficientFunds, // {"code":"200000","msg":"Unsuccessful! Exceeded the max. funds out-transfer limit"}
                    'The amount increment is invalid.': BadRequest,
                    'The quantity is below the minimum requirement.': InvalidOrder, // {"msg":"The quantity is below the minimum requirement.","code":"400100"}
                    '400': BadRequest,
                    '401': AuthenticationError,
                    '403': NotSupported,
                    '404': NotSupported,
                    '405': NotSupported,
                    '415': NotSupported,
                    '429': RateLimitExceeded,
                    '500': ExchangeNotAvailable, // Internal Server Error -- We had a problem with our server. Try again later.
                    '503': ExchangeNotAvailable,
                    '101030': PermissionDenied, // {"code":"101030","msg":"You haven't yet enabled the margin trading"}
                    '103000': InvalidOrder, // {"code":"103000","msg":"Exceed the borrowing limit, the remaining borrowable amount is: 0USDT"}
                    '130101': BadRequest, // Parameter error
                    '130102': ExchangeError, // Maximum subscription amount has been exceeded.
                    '130103': OrderNotFound, // Subscription order does not exist.
                    '130104': ExchangeError, // Maximum number of subscription orders has been exceeded.
                    '130105': InsufficientFunds, // Insufficient balance.
                    '130106': NotSupported, // The currency does not support redemption.
                    '130107': ExchangeError, // Redemption amount exceeds subscription amount.
                    '130108': OrderNotFound, // Redemption order does not exist.
                    '130201': PermissionDenied, // Your account has restricted access to certain features. Please contact customer service for further assistance
                    '130202': ExchangeError, // The system is renewing the loan automatically. Please try again later
                    '130203': InsufficientFunds, // Insufficient account balance
                    '130204': BadRequest, // As the total lending amount for platform leverage reaches the platform's maximum position limit, the system suspends the borrowing function of leverage
                    '130301': InsufficientFunds, // Insufficient account balance
                    '130302': PermissionDenied, // Your relevant permission rights have been restricted, you can contact customer service for processing
                    '130303': NotSupported, // The current trading pair does not support isolated positions
                    '130304': NotSupported, // The trading function of the current trading pair is not enabled
                    '130305': NotSupported, // The current trading pair does not support cross position
                    '130306': NotSupported, // The account has not opened leveraged trading
                    '130307': NotSupported, // Please reopen the leverage agreement
                    '130308': InvalidOrder, // Position renewal freeze
                    '130309': InvalidOrder, // Position forced liquidation freeze
                    '130310': ExchangeError, // Abnormal leverage account status
                    '130311': InvalidOrder, // Failed to place an order, triggering buy limit
                    '130312': InvalidOrder, // Trigger global position limit, suspend buying
                    '130313': InvalidOrder, // Trigger global position limit, suspend selling
                    '130314': InvalidOrder, // Trigger the global position limit and prompt the remaining quantity available for purchase
                    '130315': NotSupported, // This feature has been suspended due to country restrictions
                    '126000': ExchangeError, // Abnormal margin trading
                    '126001': NotSupported, // Users currently do not support high frequency
                    '126002': ExchangeError, // There is a risk problem in your account and transactions are temporarily not allowed!
                    '126003': InvalidOrder, // The commission amount is less than the minimum transaction amount for a single commission
                    '126004': ExchangeError, // Trading pair does not exist or is prohibited
                    '126005': PermissionDenied, // This trading pair requires advanced KYC certification before trading
                    '126006': ExchangeError, // Trading pair is not available
                    '126007': ExchangeError, // Trading pair suspended
                    '126009': ExchangeError, // Trading pair is suspended from creating orders
                    '126010': ExchangeError, // Trading pair suspended order cancellation
                    '126011': ExchangeError, // There are too many orders in the order
                    '126013': InsufficientFunds, // Insufficient account balance
                    '126015': ExchangeError, // It is prohibited to place orders on this trading pair
                    '126021': NotSupported, // This digital asset does not support user participation in your region, thank you for your understanding!
                    '126022': InvalidOrder, // The final transaction price of your order will trigger the price protection strategy. To protect the price from deviating too much, please place an order again.
                    '126027': InvalidOrder, // Only limit orders are supported
                    '126028': InvalidOrder, // Only limit orders are supported before the specified time
                    '126029': InvalidOrder, // The maximum order price is: xxx
                    '126030': InvalidOrder, // The minimum order price is: xxx
                    '126033': InvalidOrder, // Duplicate order
                    '126034': InvalidOrder, // Failed to create take profit and stop loss order
                    '126036': InvalidOrder, // Failed to create margin order
                    '126037': ExchangeError, // Due to country and region restrictions, this function has been suspended!
                    '126038': ExchangeError, // Third-party service call failed (internal exception)
                    '126039': ExchangeError, // Third-party service call failed, reason: xxx
                    '126041': ExchangeError, // clientTimestamp parameter error
                    '126042': ExchangeError, // Exceeded maximum position limit
                    '126043': OrderNotFound, // Order does not exist
                    '126044': InvalidOrder, // clientOid duplicate
                    '126045': NotSupported, // This digital asset does not support user participation in your region, thank you for your understanding!
                    '126046': NotSupported, // This digital asset does not support your IP region, thank you for your understanding!
                    '126047': PermissionDenied, // Please complete identity verification
                    '126048': PermissionDenied, // Please complete authentication for the master account
                    '135005': ExchangeError, // Margin order query business abnormality
                    '135018': ExchangeError, // Margin order query service abnormality
                    '200004': InsufficientFunds,
                    '210014': InvalidOrder, // {"code":"210014","msg":"Exceeds the max. borrowing amount, the remaining amount you can borrow: 0USDT"}
                    '210021': InsufficientFunds, // {"code":"210021","msg":"Balance not enough"}
                    '230003': InsufficientFunds, // {"code":"230003","msg":"Balance insufficient!"}
                    '260000': InvalidAddress, // {"code":"260000","msg":"Deposit address already exists."}
                    '260100': InsufficientFunds, // {"code":"260100","msg":"account.noBalance"}
                    '300000': InvalidOrder,
                    '400000': BadSymbol,
                    '400001': AuthenticationError,
                    '400002': InvalidNonce,
                    '400003': AuthenticationError,
                    '400004': AuthenticationError,
                    '400005': AuthenticationError,
                    '400006': AuthenticationError,
                    '400007': AuthenticationError,
                    '400008': NotSupported,
                    '400100': InsufficientFunds, // {"msg":"account.available.amount","code":"400100"} or {"msg":"Withdrawal amount is below the minimum requirement.","code":"400100"}
                    '400200': InvalidOrder, // {"code":"400200","msg":"Forbidden to place an order"}
                    '400330': InvalidOrder, // {"msg":"Order price can't deviate from NAV by 50%","code":"400330"}
                    '400350': InvalidOrder, // {"code":"400350","msg":"Upper limit for holding: 10,000USDT, you can still buy 10,000USDT worth of coin."}
                    '400370': InvalidOrder, // {"code":"400370","msg":"Max. price: 0.02500000000000000000"}
                    '400400': BadRequest, // Parameter error
                    '400401': AuthenticationError, // User is not logged in
                    '400500': InvalidOrder, // {"code":"400500","msg":"Your located country/region is currently not supported for the trading of this token"}
                    '400600': BadSymbol, // {"code":"400600","msg":"validation.createOrder.symbolNotAvailable"}
                    '400760': InvalidOrder, // {"code":"400760","msg":"order price should be more than XX"}
                    '401000': BadRequest, // {"code":"401000","msg":"The interface has been deprecated"}
                    '408000': BadRequest, // Network timeout, please try again later
                    '411100': AccountSuspended,
                    '415000': BadRequest, // {"code":"415000","msg":"Unsupported Media Type"}
                    '400303': PermissionDenied, // {"msg":"To enjoy the full range of our products and services, we kindly request you complete the identity verification process.","code":"400303"}
                    '500000': ExchangeNotAvailable, // {"code":"500000","msg":"Internal Server Error"}
                    '260220': InvalidAddress, // { "code": "260220", "msg": "deposit.address.not.exists" }
                    '600100': InsufficientFunds, // {"msg":"Funds below the minimum requirement.","code":"600100"}
                    '600101': InvalidOrder, // {"msg":"The order funds should more then 0.1 USDT.","code":"600101"}
                    '900014': BadRequest, // {"code":"900014","msg":"Invalid chainId"}
                },
                'broad': {
                    'Exceeded the access frequency': RateLimitExceeded,
                    'require more permission': PermissionDenied,
                },
            },
            'fees': {
                'trading': {
                    'tierBased': true,
                    'percentage': true,
                    'taker': this.parseNumber ('0.001'),
                    'maker': this.parseNumber ('0.001'),
                    'tiers': {
                        'taker': [
                            [ this.parseNumber ('0'), this.parseNumber ('0.001') ],
                            [ this.parseNumber ('50'), this.parseNumber ('0.001') ],
                            [ this.parseNumber ('200'), this.parseNumber ('0.0009') ],
                            [ this.parseNumber ('500'), this.parseNumber ('0.0008') ],
                            [ this.parseNumber ('1000'), this.parseNumber ('0.0007') ],
                            [ this.parseNumber ('2000'), this.parseNumber ('0.0007') ],
                            [ this.parseNumber ('4000'), this.parseNumber ('0.0006') ],
                            [ this.parseNumber ('8000'), this.parseNumber ('0.0005') ],
                            [ this.parseNumber ('15000'), this.parseNumber ('0.00045') ],
                            [ this.parseNumber ('25000'), this.parseNumber ('0.0004') ],
                            [ this.parseNumber ('40000'), this.parseNumber ('0.00035') ],
                            [ this.parseNumber ('60000'), this.parseNumber ('0.0003') ],
                            [ this.parseNumber ('80000'), this.parseNumber ('0.00025') ],
                        ],
                        'maker': [
                            [ this.parseNumber ('0'), this.parseNumber ('0.001') ],
                            [ this.parseNumber ('50'), this.parseNumber ('0.0009') ],
                            [ this.parseNumber ('200'), this.parseNumber ('0.0007') ],
                            [ this.parseNumber ('500'), this.parseNumber ('0.0005') ],
                            [ this.parseNumber ('1000'), this.parseNumber ('0.0003') ],
                            [ this.parseNumber ('2000'), this.parseNumber ('0') ],
                            [ this.parseNumber ('4000'), this.parseNumber ('0') ],
                            [ this.parseNumber ('8000'), this.parseNumber ('0') ],
                            [ this.parseNumber ('15000'), this.parseNumber ('-0.00005') ],
                            [ this.parseNumber ('25000'), this.parseNumber ('-0.00005') ],
                            [ this.parseNumber ('40000'), this.parseNumber ('-0.00005') ],
                            [ this.parseNumber ('60000'), this.parseNumber ('-0.00005') ],
                            [ this.parseNumber ('80000'), this.parseNumber ('-0.00005') ],
                        ],
                    },
                },
                'funding': {
                    'tierBased': false,
                    'percentage': false,
                    'withdraw': {},
                    'deposit': {},
                },
            },
            'commonCurrencies': {
                'BIFI': 'BIFIF',
                'VAI': 'VAIOT',
                'WAX': 'WAXP',
                'ALT': 'APTOSLAUNCHTOKEN',
                'KALT': 'ALT', // ALTLAYER
                'FUD': 'FTX Users\' Debt',
            },
            'options': {
                'hf': undefined, // would be auto set to `true/false` after first load
                'version': 'v1',
                'symbolSeparator': '-',
                'fetchMyTradesMethod': 'private_get_fills',
                'timeDifference': 0, // the difference between system clock and Binance clock
                'adjustForTimeDifference': false, // controls the adjustment logic upon instantiation
                'fetchCurrencies': {
                    'webApiEnable': true, // fetches from WEB
                    'webApiRetries': 1,
                    'webApiMuteFailure': true,
                },
                'fetchMarkets': {
                    'fetchTickersFees': true,
                },
                'withdraw': {
                    'includeFee': false,
                },
                // endpoint versions
                'versions': {
                    'public': {
                        'GET': {
                            // spot trading
                            'currencies': 'v3',
                            'currencies/{currency}': 'v3',
                            'symbols': 'v2',
                            'mark-price/all-symbols': 'v3',
                            'announcements': 'v3',
                        },
                    },
                    'private': {
                        'GET': {
                            // account
                            'user-info': 'v2',
                            'hf/margin/account/ledgers': 'v3',
                            'sub/user': 'v2',
                            'sub-accounts': 'v2',
                            // funding
                            'margin/accounts': 'v3',
                            'isolated/accounts': 'v3',
                            // 'deposit-addresses': 'v2',
                            'deposit-addresses': 'v1', // 'v1' for fetchDepositAddress, 'v2' for fetchDepositAddressesByNetwork
                            // spot trading
                            'market/orderbook/level2': 'v3',
                            'market/orderbook/level3': 'v3',
                            'market/orderbook/level{level}': 'v3',
                            'oco/order/{orderId}': 'v3',
                            'oco/order/details/{orderId}': 'v3',
                            'oco/client-order/{clientOid}': 'v3',
                            'oco/orders': 'v3',
                            // margin trading
                            'hf/margin/orders/active': 'v3',
                            'hf/margin/order/active/symbols': 'v3',
                            'hf/margin/orders/done': 'v3',
                            'hf/margin/orders/{orderId}': 'v3',
                            'hf/margin/orders/client-order/{clientOid}': 'v3',
                            'hf/margin/fills': 'v3',
                            'etf/info': 'v3',
                            'margin/currencies': 'v3',
                            'margin/borrow': 'v3',
                            'margin/repay': 'v3',
                            'margin/interest': 'v3',
                            'project/list': 'v3',
                            'project/marketInterestRate': 'v3',
                            'redeem/orders': 'v3',
                            'purchase/orders': 'v3',
                            'migrate/user/account/status': 'v3',
                            'margin/symbols': 'v3',
                            'affiliate/inviter/statistics': 'v2',
                            'asset/ndbroker/deposit/list': 'v1',
                        },
                        'POST': {
                            // account
                            'sub/user/created': 'v2',
                            // funding
                            'accounts/universal-transfer': 'v3',
                            'accounts/sub-transfer': 'v2',
                            'accounts/inner-transfer': 'v2',
                            'transfer-out': 'v3',
                            'deposit-address/create': 'v3',
                            // spot trading
                            'oco/order': 'v3',
                            // margin trading
                            'hf/margin/order': 'v3',
                            'hf/margin/order/test': 'v3',
                            'margin/borrow': 'v3',
                            'margin/repay': 'v3',
                            'purchase': 'v3',
                            'redeem': 'v3',
                            'lend/purchase/update': 'v3',
                            'position/update-user-leverage': 'v3',
                            'withdrawals': 'v3',
                        },
                        'DELETE': {
                            // account
                            // funding
                            // spot trading
                            'hf/margin/orders/{orderId}': 'v3',
                            'hf/margin/orders/client-order/{clientOid}': 'v3',
                            'hf/margin/orders': 'v3',
                            'oco/order/{orderId}': 'v3',
                            'oco/client-order/{clientOid}': 'v3',
                            'oco/orders': 'v3',
                            // margin trading
                        },
                    },
                    'futuresPrivate': {
                        'POST': {
                            'transfer-out': 'v3',
                        },
                    },
                },
                'partner': {
                    // the support for spot and future exchanges as separate settings
                    'spot': {
                        'id': 'ccxt',
                        'key': '9e58cc35-5b5e-4133-92ec-166e3f077cb8',
                    },
                    'future': {
                        'id': 'ccxtfutures',
                        'key': '1b327198-f30c-4f14-a0ac-918871282f15',
                    },
                    // exchange-wide settings are also supported
                    // 'id': 'ccxt'
                    // 'key': '9e58cc35-5b5e-4133-92ec-166e3f077cb8',
                },
                'accountsByType': {
                    'spot': 'trade',
                    'margin': 'margin',
                    'cross': 'margin',
                    'isolated': 'isolated',
                    'main': 'main',
                    'funding': 'main',
                    'future': 'contract',
                    'swap': 'contract',
                    'mining': 'pool',
                    'hf': 'trade_hf',
                },
                'networks': {
                    'BRC20': 'btc',
                    'BTCNATIVESEGWIT': 'bech32',
                    'ERC20': 'eth',
                    'TRC20': 'trx',
                    'HRC20': 'heco',
                    'MATIC': 'matic',
                    'KCC': 'kcc', // kucoin community chain
                    'SOL': 'sol',
                    'ALGO': 'algo',
                    'EOS': 'eos',
                    'BEP20': 'bsc',
                    'BEP2': 'bnb',
                    'ARBONE': 'arbitrum',
                    'AVAXX': 'avax',
                    'AVAXC': 'avaxc',
                    'TLOS': 'tlos', // tlosevm is different
                    'CFX': 'cfx',
                    'ACA': 'aca',
                    'OPTIMISM': 'optimism',
                    'ONT': 'ont',
                    'GLMR': 'glmr',
                    'CSPR': 'cspr',
                    'KLAY': 'klay',
                    'XRD': 'xrd',
                    'RVN': 'rvn',
                    'NEAR': 'near',
                    'APT': 'aptos',
                    'ETHW': 'ethw',
                    'TON': 'ton',
                    'BCH': 'bch',
                    'BSV': 'bchsv',
                    'BCHA': 'bchabc',
                    'OSMO': 'osmo',
                    'NANO': 'nano',
                    'XLM': 'xlm',
                    'VET': 'vet',
                    'IOST': 'iost',
                    'ZIL': 'zil',
                    'XRP': 'xrp',
                    'TOMO': 'tomo',
                    'XMR': 'xmr',
                    'COTI': 'coti',
                    'XTZ': 'xtz',
                    'ADA': 'ada',
                    'WAX': 'waxp',
                    'THETA': 'theta',
                    'ONE': 'one',
                    'IOTEX': 'iotx',
                    'NULS': 'nuls',
                    'KSM': 'ksm',
                    'LTC': 'ltc',
                    'WAVES': 'waves',
                    'DOT': 'dot',
                    'STEEM': 'steem',
                    'QTUM': 'qtum',
                    'DOGE': 'doge',
                    'FIL': 'fil',
                    'XYM': 'xym',
                    'FLUX': 'flux',
                    'ATOM': 'atom',
                    'XDC': 'xdc',
                    'KDA': 'kda',
                    'ICP': 'icp',
                    'CELO': 'celo',
                    'LSK': 'lsk',
                    'VSYS': 'vsys',
                    'KAR': 'kar',
                    'XCH': 'xch',
                    'FLOW': 'flow',
                    'BAND': 'band',
                    'EGLD': 'egld',
                    'HBAR': 'hbar',
                    'XPR': 'xpr',
                    'AR': 'ar',
                    'FTM': 'ftm',
                    'KAVA': 'kava',
                    'KMA': 'kma',
                    'XEC': 'xec',
                    'IOTA': 'iota',
                    'HNT': 'hnt',
                    'ASTR': 'astr',
                    'PDEX': 'pdex',
                    'METIS': 'metis',
                    'ZEC': 'zec',
                    'POKT': 'pokt',
                    'OASYS': 'oas',
                    'OASIS': 'oasis', // a.k.a. ROSE
                    'ETC': 'etc',
                    'AKT': 'akt',
                    'FSN': 'fsn',
                    'SCRT': 'scrt',
                    'CFG': 'cfg',
                    'ICX': 'icx',
                    'KMD': 'kmd',
                    'NEM': 'NEM',
                    'STX': 'stx',
                    'DGB': 'dgb',
                    'DCR': 'dcr',
                    'CKB': 'ckb', // ckb2 is just odd entry
                    'ELA': 'ela', // esc might be another chain elastos smart chain
                    'HYDRA': 'hydra',
                    'BTM': 'btm',
                    'KARDIA': 'kai',
                    'SXP': 'sxp', // a.k.a. solar swipe
                    'NEBL': 'nebl',
                    'ZEN': 'zen',
                    'SDN': 'sdn',
                    'LTO': 'lto',
                    'WEMIX': 'wemix',
                    // 'BOBA': 'boba', // tbd
                    'EVER': 'ever',
                    'BNC': 'bnc',
                    'BNCDOT': 'bncdot',
                    // 'CMP': 'cmp', // todo: after consensus
                    'AION': 'aion',
                    'GRIN': 'grin',
                    'LOKI': 'loki',
                    'QKC': 'qkc',
                    'TT': 'TT',
                    'PIVX': 'pivx',
                    'SERO': 'sero',
                    'METER': 'meter',
                    'STATEMINE': 'statemine', // a.k.a. RMRK
                    'DVPN': 'dvpn',
                    'XPRT': 'xprt',
                    'MOVR': 'movr',
                    'ERGO': 'ergo',
                    'ABBC': 'abbc',
                    'DIVI': 'divi',
                    'PURA': 'pura',
                    'DFI': 'dfi',
                    // 'NEO': 'neo', // tbd neo legacy
                    'NEON3': 'neon3',
                    'DOCK': 'dock',
                    'TRUE': 'true',
                    'CS': 'cs',
                    'ORAI': 'orai',
                    'BASE': 'base',
                    'TARA': 'tara',
                    // below will be uncommented after consensus
                    // 'BITCOINDIAMON': 'bcd',
                    // 'BITCOINGOLD': 'btg',
                    // 'HTR': 'htr',
                    // 'DEROHE': 'derohe',
                    // 'NDAU': 'ndau',
                    // 'HPB': 'hpb',
                    // 'AXE': 'axe',
                    // 'BITCOINPRIVATE': 'btcp',
                    // 'EDGEWARE': 'edg',
                    // 'JUPITER': 'jup',
                    // 'VELAS': 'vlx', // vlxevm is different
                    // // 'terra' luna lunc TBD
                    // 'DIGITALBITS': 'xdb',
                    // // fra is fra-emv on kucoin
                    // 'PASTEL': 'psl',
                    // // sysevm
                    // 'CONCORDIUM': 'ccd',
                    // 'AURORA': 'aurora',
                    // 'PHA': 'pha', // a.k.a. khala
                    // 'PAL': 'pal',
                    // 'RSK': 'rbtc',
                    // 'NIX': 'nix',
                    // 'NIM': 'nim',
                    // 'NRG': 'nrg',
                    // 'RFOX': 'rfox',
                    // 'PIONEER': 'neer',
                    // 'PIXIE': 'pix',
                    // 'ALEPHZERO': 'azero',
                    // 'ACHAIN': 'act', // actevm is different
                    // 'BOSCOIN': 'bos',
                    // 'ELECTRONEUM': 'etn',
                    // 'GOCHAIN': 'go',
                    // 'SOPHIATX': 'sphtx',
                    // 'WANCHAIN': 'wan',
                    // 'ZEEPIN': 'zpt',
                    // 'MATRIXAI': 'man',
                    // 'METADIUM': 'meta',
                    // 'METAHASH': 'mhc',
                    // // eosc --"eosforce" tbd
                    // 'IOTCHAIN': 'itc',
                    // 'CONTENTOS': 'cos',
                    // 'CPCHAIN': 'cpc',
                    // 'INTCHAIN': 'int',
                    // // 'DASH': 'dash', tbd digita-cash
                    // 'WALTONCHAIN': 'wtc',
                    // 'CONSTELLATION': 'dag',
                    // 'ONELEDGER': 'olt',
                    // 'AIRDAO': 'amb', // a.k.a. AMBROSUS
                    // 'ENERGYWEB': 'ewt',
                    // 'WAVESENTERPRISE': 'west',
                    // 'HYPERCASH': 'hc',
                    // 'ENECUUM': 'enq',
                    // 'HAVEN': 'xhv',
                    // 'CHAINX': 'pcx',
                    // // 'FLUXOLD': 'zel', // zel seems old chain (with uppercase FLUX in kucoin UI and with id 'zel')
                    // 'BUMO': 'bu',
                    // 'DEEPONION': 'onion',
                    // 'ULORD': 'ut',
                    // 'ASCH': 'xas',
                    // 'SOLARIS': 'xlr',
                    // 'APOLLO': 'apl',
                    // 'PIRATECHAIN': 'arrr',
                    // 'ULTRA': 'uos',
                    // 'EMONEY': 'ngm',
                    // 'AURORACHAIN': 'aoa',
                    // 'KLEVER': 'klv',
                    // undetermined: xns(insolar), rhoc, luk (luniverse), kts (klimatas), bchn (bitcoin cash node), god (shallow entry), lit (litmus),
                },
                'marginModes': {
                    'cross': 'MARGIN_TRADE',
                    'isolated': 'MARGIN_ISOLATED_TRADE',
                    'spot': 'TRADE',
                },
            },
            'features': {
                'spot': {
                    'sandbox': false,
                    'createOrder': {
                        'marginMode': true,
                        'triggerPrice': true,
                        'triggerPriceType': undefined,
                        'triggerDirection': false,
                        'stopLossPrice': true,
                        'takeProfitPrice': true,
                        'attachedStopLossTakeProfit': undefined, // not supported
                        'timeInForce': {
                            'IOC': true,
                            'FOK': true,
                            'PO': true,
                            'GTD': true,
                        },
                        'hedged': false,
                        'trailing': false,
                        'leverage': false,
                        'marketBuyByCost': true,
                        'marketBuyRequiresPrice': false,
                        'selfTradePrevention': true, // todo implement
                        'iceberg': true, // todo implement
                    },
                    'createOrders': {
                        'max': 5,
                    },
                    'fetchMyTrades': {
                        'marginMode': true,
                        'limit': undefined,
                        'daysBack': undefined,
                        'untilDays': 7, // per  implementation comments
                        'symbolRequired': true,
                    },
                    'fetchOrder': {
                        'marginMode': false,
                        'trigger': true,
                        'trailing': false,
                        'symbolRequired': true,
                    },
                    'fetchOpenOrders': {
                        'marginMode': true,
                        'limit': 500,
                        'trigger': true,
                        'trailing': false,
                        'symbolRequired': true,
                    },
                    'fetchOrders': undefined,
                    'fetchClosedOrders': {
                        'marginMode': true,
                        'limit': 500,
                        'daysBack': undefined,
                        'daysBackCanceled': undefined,
                        'untilDays': 7,
                        'trigger': true,
                        'trailing': false,
                        'symbolRequired': true,
                    },
                    'fetchOHLCV': {
                        'limit': 1500,
                    },
                },
                'swap': {
                    'linear': undefined,
                    'inverse': undefined,
                },
                'future': {
                    'linear': undefined,
                    'inverse': undefined,
                },
            },
        });
    }

    nonce () {
        return this.milliseconds () - this.options['timeDifference'];
    }

    /**
     * @method
     * @name kucoin#fetchTime
     * @description fetches the current integer timestamp in milliseconds from the exchange server
     * @see https://docs.kucoin.com/#server-time
     * @param {object} [params] extra parameters specific to the exchange API endpoint
     * @returns {int} the current integer timestamp in milliseconds from the exchange server
     */
    async fetchTime (params = {}): Promise<Int> {
        const response = await this.publicGetTimestamp (params);
        //
        //     {
        //         "code":"200000",
        //         "msg":"success",
        //         "data":1546837113087
        //     }
        //
        return this.safeInteger (response, 'data');
    }

    /**
     * @method
     * @name kucoin#fetchStatus
     * @description the latest known information on the availability of the exchange API
     * @see https://docs.kucoin.com/#service-status
     * @see https://www.kucoin.com/docs-new/rest/ua/get-service-status
     * @param {object} [params] extra parameters specific to the exchange API endpoint
     * @param {boolean} [params.uta] set to true for the unified trading account (uta), defaults to false
     * @param {string} [params.tradeType] *uta only* set to SPOT or FUTURES
     * @returns {object} a [status structure]{@link https://docs.ccxt.com/#/?id=exchange-status-structure}
     */
    async fetchStatus (params = {}) {
        let uta = undefined;
        [ uta, params ] = this.handleOptionAndParams (params, 'fetchStatus', 'uta', false);
        let response = undefined;
        if (uta) {
            const defaultType = this.safeString (this.options, 'defaultType', 'spot');
            const defaultTradeType = (defaultType === 'spot') ? 'SPOT' : 'FUTURES';
            const tradeType = this.safeStringUpper (params, 'tradeType', defaultTradeType);
            const request = {
                'tradeType': tradeType,
            };
            response = await this.utaGetServerStatus (this.extend (request, params));
            //
            //     {
            //         "code": "200000",
            //         "data": {
            //             "tradeType": "SPOT",
            //             "serverStatus": "open",
            //             "msg": ""
            //         }
            //     }
            //
        } else {
            response = await this.publicGetStatus (params);
            //
            //     {
            //         "code":"200000",
            //         "data":{
            //             "status":"open", //open, close, cancelonly
            //             "msg":"upgrade match engine" //remark for operation
            //         }
            //     }
            //
        }
        const data = this.safeDict (response, 'data', {});
        const status = this.safeString2 (data, 'status', 'serverStatus');
        return {
            'status': (status === 'open') ? 'ok' : 'maintenance',
            'updated': undefined,
            'eta': undefined,
            'url': undefined,
            'info': response,
        };
    }

    /**
     * @method
     * @name kucoin#fetchMarkets
     * @description retrieves data on all markets for kucoin
     * @see https://docs.kucoin.com/#get-symbols-list-deprecated
     * @see https://docs.kucoin.com/#get-all-tickers
     * @param {object} [params] extra parameters specific to the exchange API endpoint
     * @param {boolean} [params.uta] set to true for the unified trading account (uta), defaults to false
     * @returns {object[]} an array of objects representing market data
     */
    async fetchMarkets (params = {}): Promise<Market[]> {
        let fetchTickersFees = undefined;
        [ fetchTickersFees, params ] = this.handleOptionAndParams (params, 'fetchMarkets', 'fetchTickersFees', true);
        let uta = undefined;
        [ uta, params ] = this.handleOptionAndParams (params, 'fetchMarkets', 'uta', false);
        if (uta) {
            return await this.fetchUtaMarkets (params);
        }
        const promises = [];
        promises.push (this.publicGetSymbols (params));
        //
        //     {
        //         "code": "200000",
        //         "data": [
        //             {
        //                 "symbol": "XLM-USDT",
        //                 "name": "XLM-USDT",
        //                 "baseCurrency": "XLM",
        //                 "quoteCurrency": "USDT",
        //                 "feeCurrency": "USDT",
        //                 "market": "USDS",
        //                 "baseMinSize": "0.1",
        //                 "quoteMinSize": "0.01",
        //                 "baseMaxSize": "10000000000",
        //                 "quoteMaxSize": "99999999",
        //                 "baseIncrement": "0.0001",
        //                 "quoteIncrement": "0.000001",
        //                 "priceIncrement": "0.000001",
        //                 "priceLimitRate": "0.1",
        //                 "isMarginEnabled": true,
        //                 "enableTrading": true
        //             },
        //
        const credentialsSet = this.checkRequiredCredentials (false);
        const requestMarginables = credentialsSet && this.safeBool (params, 'marginables', true);
        if (requestMarginables) {
            promises.push (this.privateGetMarginSymbols (params)); // cross margin symbols
            //
            //    {
            //        "code": "200000",
            //        "data": {
            //            "timestamp": 1719393213421,
            //            "items": [
            //                {
            //                    // same object as in market, with one additional field:
            //                    "minFunds": "0.1"
            //                },
            //
            promises.push (this.privateGetIsolatedSymbols (params)); // isolated margin symbols
            //
            //    {
            //        "code": "200000",
            //        "data": [
            //            {
            //                "symbol": "NKN-USDT",
            //                "symbolName": "NKN-USDT",
            //                "baseCurrency": "NKN",
            //                "quoteCurrency": "USDT",
            //                "maxLeverage": 5,
            //                "flDebtRatio": "0.97",
            //                "tradeEnable": true,
            //                "autoRenewMaxDebtRatio": "0.96",
            //                "baseBorrowEnable": true,
            //                "quoteBorrowEnable": true,
            //                "baseTransferInEnable": true,
            //                "quoteTransferInEnable": true,
            //                "baseBorrowCoefficient": "1",
            //                "quoteBorrowCoefficient": "1"
            //            },
            //
        }
        if (fetchTickersFees) {
            promises.push (this.publicGetMarketAllTickers (params));
            //
            //     {
            //         "code": "200000",
            //         "data": {
            //             "time":1602832092060,
            //             "ticker":[
            //                 {
            //                     "symbol": "BTC-USDT",   // symbol
            //                     "symbolName":"BTC-USDT", // Name of trading pairs, it would change after renaming
            //                     "buy": "11328.9",   // bestAsk
            //                     "sell": "11329",    // bestBid
            //                     "changeRate": "-0.0055",    // 24h change rate
            //                     "changePrice": "-63.6", // 24h change price
            //                     "high": "11610",    // 24h highest price
            //                     "low": "11200", // 24h lowest price
            //                     "vol": "2282.70993217", // 24h volume，the aggregated trading volume in BTC
            //                     "volValue": "25984946.157790431",   // 24h total, the trading volume in quote currency of last 24 hours
            //                     "last": "11328.9",  // last price
            //                     "averagePrice": "11360.66065903",   // 24h average transaction price yesterday
            //                     "takerFeeRate": "0.001",    // Basic Taker Fee
            //                     "makerFeeRate": "0.001",    // Basic Maker Fee
            //                     "takerCoefficient": "1",    // Taker Fee Coefficient
            //                     "makerCoefficient": "1" // Maker Fee Coefficient
            //                 }
            //
        }
        if (credentialsSet) {
            // load migration status for account
            promises.push (this.loadMigrationStatus ());
        }
        const responses = await Promise.all (promises);
        const symbolsData = this.safeList (responses[0], 'data');
        const crossData = requestMarginables ? this.safeDict (responses[1], 'data', {}) : {};
        const crossItems = this.safeList (crossData, 'items', []);
        const crossById = this.indexBy (crossItems, 'symbol');
        const isolatedData = requestMarginables ? responses[2] : {};
        const isolatedItems = this.safeList (isolatedData, 'data', []);
        const isolatedById = this.indexBy (isolatedItems, 'symbol');
        const tickersIdx = requestMarginables ? 3 : 1;
        const tickersResponse = this.safeDict (responses, tickersIdx, {});
        const tickerItems = this.safeList (this.safeDict (tickersResponse, 'data', {}), 'ticker', []);
        const tickersById = this.indexBy (tickerItems, 'symbol');
        const result = [];
        for (let i = 0; i < symbolsData.length; i++) {
            const market = symbolsData[i];
            const id = this.safeString (market, 'symbol');
            const [ baseId, quoteId ] = id.split ('-');
            const base = this.safeCurrencyCode (baseId);
            const quote = this.safeCurrencyCode (quoteId);
            // const quoteIncrement = this.safeNumber (market, 'quoteIncrement');
            const ticker = this.safeDict (tickersById, id, {});
            const makerFeeRate = this.safeString (ticker, 'makerFeeRate');
            const takerFeeRate = this.safeString (ticker, 'takerFeeRate');
            const makerCoefficient = this.safeString (ticker, 'makerCoefficient');
            const takerCoefficient = this.safeString (ticker, 'takerCoefficient');
            const hasCrossMargin = (id in crossById);
            const hasIsolatedMargin = (id in isolatedById);
            const isMarginable = this.safeBool (market, 'isMarginEnabled', false) || hasCrossMargin || hasIsolatedMargin;
            result.push ({
                'id': id,
                'symbol': base + '/' + quote,
                'base': base,
                'quote': quote,
                'settle': undefined,
                'baseId': baseId,
                'quoteId': quoteId,
                'settleId': undefined,
                'type': 'spot',
                'spot': true,
                'margin': isMarginable,
                'marginModes': {
                    'cross': hasCrossMargin,
                    'isolated': hasIsolatedMargin,
                },
                'swap': false,
                'future': false,
                'option': false,
                'active': this.safeBool (market, 'enableTrading'),
                'contract': false,
                'linear': undefined,
                'inverse': undefined,
                'taker': this.parseNumber (Precise.stringMul (takerFeeRate, takerCoefficient)),
                'maker': this.parseNumber (Precise.stringMul (makerFeeRate, makerCoefficient)),
                'contractSize': undefined,
                'expiry': undefined,
                'expiryDatetime': undefined,
                'strike': undefined,
                'optionType': undefined,
                'precision': {
                    'amount': this.safeNumber (market, 'baseIncrement'),
                    'price': this.safeNumber (market, 'priceIncrement'),
                },
                'limits': {
                    'leverage': {
                        'min': undefined,
                        'max': undefined,
                    },
                    'amount': {
                        'min': this.safeNumber (market, 'baseMinSize'),
                        'max': this.safeNumber (market, 'baseMaxSize'),
                    },
                    'price': {
                        'min': undefined,
                        'max': undefined,
                    },
                    'cost': {
                        'min': this.safeNumber (market, 'quoteMinSize'),
                        'max': this.safeNumber (market, 'quoteMaxSize'),
                    },
                },
                'created': undefined,
                'info': market,
            });
        }
        if (this.options['adjustForTimeDifference']) {
            await this.loadTimeDifference ();
        }
        return result;
    }

    async fetchUtaMarkets (params = {}): Promise<Market[]> {
        const promises = [];
        promises.push (this.utaGetMarketInstrument (this.extend (params, { 'tradeType': 'SPOT' })));
        //
        //     {
        //         "code": "200000",
        //         "data": {
        //             "tradeType": "SPOT",
        //             "list": [
        //                 {
        //                     "symbol": "AVA-USDT",
        //                     "name": "AVA-USDT",
        //                     "baseCurrency": "AVA",
        //                     "quoteCurrency": "USDT",
        //                     "market": "USDS",
        //                     "minBaseOrderSize": "0.1",
        //                     "minQuoteOrderSize": "0.1",
        //                     "maxBaseOrderSize": "10000000000",
        //                     "maxQuoteOrderSize": "99999999",
        //                     "baseOrderStep": "0.01",
        //                     "quoteOrderStep": "0.0001",
        //                     "tickSize": "0.0001",
        //                     "feeCurrency": "USDT",
        //                     "tradingStatus": "1",
        //                     "marginMode": "2",
        //                     "priceLimitRatio": "0.05",
        //                     "feeCategory": 1,
        //                     "makerFeeCoefficient": "1.00",
        //                     "takerFeeCoefficient": "1.00",
        //                     "st": false
        //                 },
        //             ]
        //         }
        //     }
        //
        promises.push (this.utaGetMarketInstrument (this.extend (params, { 'tradeType': 'FUTURES' })));
        //
        //     {
        //         "code": "200000",
        //         "data": {
        //             "tradeType": "FUTURES",
        //             "list": [
        //                 {
        //                     "symbol": "XBTUSDTM",
        //                     "baseCurrency": "XBT",
        //                     "quoteCurrency": "USDT",
        //                     "maxBaseOrderSize": "1000000",
        //                     "tickSize": "0.1",
        //                     "tradingStatus": "1",
        //                     "settlementCurrency": "USDT",
        //                     "contractType": "0",
        //                     "isInverse": false,
        //                     "launchTime": 1585555200000,
        //                     "expiryTime": null,
        //                     "settlementTime": null,
        //                     "maxPrice": "1000000.0",
        //                     "lotSize": "1",
        //                     "unitSize": "0.001",
        //                     "makerFeeRate": "0.00020",
        //                     "takerFeeRate": "0.00060",
        //                     "settlementFeeRate": null,
        //                     "maxLeverage": 125,
        //                     "indexSourceExchanges": ["okex","binance","kucoin","bybit","bitmart","gateio"],
        //                     "k": "490.0",
        //                     "m": "300.0",
        //                     "f": "1.3",
        //                     "mmrLimit": "0.3",
        //                     "mmrLevConstant": "125.0"
        //                 },
        //             ]
        //         }
        //     }
        //
        const responses = await Promise.all (promises);
        const data = this.safeDict (responses[0], 'data', {});
        const contractData = this.safeDict (responses[1], 'data', {});
        const spotData = this.safeList (data, 'list', []);
        const contractSymbolsData = this.safeList (contractData, 'list', []);
        const symbolsData = this.arrayConcat (spotData, contractSymbolsData);
        const result = [];
        for (let i = 0; i < symbolsData.length; i++) {
            const market = symbolsData[i];
            const id = this.safeString (market, 'symbol');
            const baseId = this.safeString (market, 'baseCurrency');
            const quoteId = this.safeString (market, 'quoteCurrency');
            const settleId = this.safeString (market, 'settlementCurrency');
            const base = this.safeCurrencyCode (baseId);
            const quote = this.safeCurrencyCode (quoteId);
            const settle = this.safeCurrencyCode (settleId);
            const hasMargin = this.safeString (market, 'marginMode');
            const isMarginable = (hasMargin === '1') ? true : false;
            let symbol = base + '/' + quote;
            if (settle !== undefined) {
                symbol += ':' + settle;
            }
            const contractType = this.safeString (market, 'contractType');
            const expiry = this.safeInteger (market, 'expiryTime');
            const active = this.safeString (market, 'tradingStatus');
            let type = undefined;
            let spot = false;
            let swap = false;
            let future = false;
            let contract = false;
            let linear = false;
            let inverse = false;
            if (contractType !== undefined) {
                contract = true;
                if (quote === settle) {
                    linear = true;
                } else {
                    inverse = true;
                }
                if (contractType === '0') {
                    type = 'swap';
                    swap = true;
                } else {
                    type = 'future';
                    future = true;
                }
            } else {
                type = 'spot';
                spot = true;
            }
            result.push ({
                'id': id,
                'symbol': symbol,
                'base': base,
                'quote': quote,
                'settle': settle,
                'baseId': baseId,
                'quoteId': quoteId,
                'settleId': settleId,
                'type': type,
                'spot': spot,
                'margin': isMarginable,
                'swap': swap,
                'future': future,
                'option': false,
                'active': (active === '1'),
                'contract': contract,
                'linear': linear,
                'inverse': inverse,
                'taker': this.safeNumber (market, 'makerFeeRate'),
                'maker': this.safeNumber (market, 'takerFeeRate'),
                'contractSize': this.safeNumber (market, 'unitSize'),
                'expiry': expiry,
                'expiryDatetime': this.iso8601 (expiry),
                'strike': undefined,
                'optionType': undefined,
                'precision': {
                    'amount': this.safeNumber (market, 'lotSize'),
                    'price': this.safeNumber (market, 'tickSize'),
                },
                'limits': {
                    'leverage': {
                        'min': undefined,
                        'max': this.safeInteger (market, 'maxLeverage'),
                    },
                    'amount': {
                        'min': this.safeNumber (market, 'minBaseOrderSize'),
                        'max': this.safeNumber (market, 'maxBaseOrderSize'),
                    },
                    'price': {
                        'min': undefined,
                        'max': this.safeNumber (market, 'maxPrice'),
                    },
                    'cost': {
                        'min': this.safeNumber (market, 'minQuoteOrderSize'),
                        'max': this.safeNumber (market, 'maxQuoteOrderSize'),
                    },
                },
                'created': this.safeInteger (market, 'launchTime'),
                'info': market,
            });
        }
        if (this.options['adjustForTimeDifference']) {
            await this.loadTimeDifference ();
        }
        return result;
    }

    /**
     * @method
     * @name kucoin#loadMigrationStatus
     * @param {boolean} force load account state for non hf
     * @description loads the migration status for the account (hf or not)
     * @see https://www.kucoin.com/docs/rest/spot-trading/spot-hf-trade-pro-account/get-user-type
     * @returns {any} ignore
     */
    async loadMigrationStatus (force: boolean = false) {
        if (!('hf' in this.options) || (this.options['hf'] === undefined) || force) {
            const result: Dict = await this.privateGetHfAccountsOpened ();
            this.options['hf'] = this.safeBool (result, 'data');
        }
        return true;
    }

    handleHfAndParams (params = {}) {
        const migrated: Bool = this.safeBool (this.options, 'hf', false);
        let loadedHf: Bool = undefined;
        if (migrated !== undefined) {
            if (migrated) {
                loadedHf = true;
            } else {
                loadedHf = false;
            }
        }
        const hf: Bool = this.safeBool (params, 'hf', loadedHf);
        params = this.omit (params, 'hf');
        return [ hf, params ];
    }

    /**
     * @method
     * @name kucoin#fetchCurrencies
     * @description fetches all available currencies on an exchange
     * @see https://docs.kucoin.com/#get-currencies
     * @param {object} params extra parameters specific to the exchange API endpoint
     * @returns {object} an associative dictionary of currencies
     */
    async fetchCurrencies (params = {}): Promise<Currencies> {
        const response = await this.publicGetCurrencies (params);
        //
        //    {
        //        "code":"200000",
        //        "data":[
        //           {
        //              "currency":"CSP",
        //              "name":"CSP",
        //              "fullName":"Caspian",
        //              "precision":8,
        //              "confirms":null,
        //              "contractAddress":null,
        //              "isMarginEnabled":false,
        //              "isDebitEnabled":false,
        //              "chains":[
        //                 {
        //                    "chainName":"ERC20",
        //                    "chainId": "eth"
        //                    "withdrawalMinSize":"2999",
        //                    "depositMinSize":null,
        //                    "withdrawFeeRate":"0",
        //                    "withdrawalMinFee":"2999",
        //                    "isWithdrawEnabled":false,
        //                    "isDepositEnabled":false,
        //                    "confirms":12,
        //                    "preConfirms":12,
        //                    "withdrawPrecision": 8,
        //                    "maxWithdraw": null,
        //                    "maxDeposit": null,
        //                    "needTag": false,
        //                    "contractAddress":"0xa6446d655a0c34bc4f05042ee88170d056cbaf45",
        //                    "depositFeeRate": "0.001", // present for some currencies/networks
        //                 }
        //              ]
        //           },
        //        ]
        //    }
        //
        const currenciesData = this.safeList (response, 'data', []);
        const brokenCurrencies = this.safeList (this.options, 'brokenCurrencies', [ '00', 'OPEN_ERROR', 'HUF', 'BDT' ]);
        const result: Dict = {};
        for (let i = 0; i < currenciesData.length; i++) {
            const entry = currenciesData[i];
            const id = this.safeString (entry, 'currency');
            if (this.inArray (id, brokenCurrencies)) {
                continue; // skip buggy entries: https://t.me/KuCoin_API/217798
            }
            const code = this.safeCurrencyCode (id);
            const networks: Dict = {};
            const chains = this.safeList (entry, 'chains', []);
            const chainsLength = chains.length;
            for (let j = 0; j < chainsLength; j++) {
                const chain = chains[j];
                const chainId = this.safeString (chain, 'chainId');
                const networkCode = this.networkIdToCode (chainId, code);
                networks[networkCode] = {
                    'info': chain,
                    'id': chainId,
                    'name': this.safeString (chain, 'chainName'),
                    'code': networkCode,
                    'active': undefined,
                    'fee': this.safeNumber (chain, 'withdrawalMinFee'),
                    'deposit': this.safeBool (chain, 'isDepositEnabled'),
                    'withdraw': this.safeBool (chain, 'isWithdrawEnabled'),
                    'precision': this.parseNumber (this.parsePrecision (this.safeString (chain, 'withdrawPrecision'))),
                    'limits': {
                        'withdraw': {
                            'min': this.safeNumber (chain, 'withdrawalMinSize'),
                            'max': this.safeNumber (chain, 'maxWithdraw'),
                        },
                        'deposit': {
                            'min': this.safeNumber (chain, 'depositMinSize'),
                            'max': this.safeNumber (chain, 'maxDeposit'),
                        },
                    },
                };
            }
            // kucoin has determined 'fiat' currencies with below logic
            const rawPrecision = this.safeString (entry, 'precision');
            const precision = this.parseNumber (this.parsePrecision (rawPrecision));
            const isFiat = chainsLength === 0;
            result[code] = this.safeCurrencyStructure ({
                'id': id,
                'name': this.safeString (entry, 'fullName'),
                'code': code,
                'type': isFiat ? 'fiat' : 'crypto',
                'precision': precision,
                'info': entry,
                'networks': networks,
                'deposit': undefined,
                'withdraw': undefined,
                'active': undefined,
                'fee': undefined,
                'limits': undefined,
            });
        }
        return result;
    }

    /**
     * @method
     * @name kucoin#fetchAccounts
     * @description fetch all the accounts associated with a profile
     * @see https://docs.kucoin.com/#list-accounts
     * @param {object} [params] extra parameters specific to the exchange API endpoint
     * @returns {object} a dictionary of [account structures]{@link https://docs.ccxt.com/#/?id=account-structure} indexed by the account type
     */
    async fetchAccounts (params = {}): Promise<Account[]> {
        const response = await this.privateGetAccounts (params);
        //
        //     {
        //         "code": "200000",
        //         "data": [
        //             {
        //                 "balance": "0.00009788",
        //                 "available": "0.00009788",
        //                 "holds": "0",
        //                 "currency": "BTC",
        //                 "id": "5c6a4fd399a1d81c4f9cc4d0",
        //                 "type": "trade"
        //             },
        //             {
        //                 "balance": "0.00000001",
        //                 "available": "0.00000001",
        //                 "holds": "0",
        //                 "currency": "ETH",
        //                 "id": "5c6a49ec99a1d819392e8e9f",
        //                 "type": "trade"
        //             }
        //         ]
        //     }
        //
        const data = this.safeList (response, 'data', []);
        const result = [];
        for (let i = 0; i < data.length; i++) {
            const account = data[i];
            const accountId = this.safeString (account, 'id');
            const currencyId = this.safeString (account, 'currency');
            const code = this.safeCurrencyCode (currencyId);
            const type = this.safeString (account, 'type');  // main or trade
            result.push ({
                'id': accountId,
                'type': type,
                'currency': code,
                'code': code,
                'info': account,
            });
        }
        return result;
    }

    /**
     * @method
     * @name kucoin#fetchTransactionFee
     * @description *DEPRECATED* please use fetchDepositWithdrawFee instead
     * @see https://docs.kucoin.com/#get-withdrawal-quotas
     * @param {string} code unified currency code
     * @param {object} params extra parameters specific to the exchange API endpoint
     * @returns {object} a [fee structure]{@link https://docs.ccxt.com/#/?id=fee-structure}
     */
    async fetchTransactionFee (code: string, params = {}) {
        await this.loadMarkets ();
        const currency = this.currency (code);
        const request: Dict = {
            'currency': currency['id'],
        };
        let networkCode = undefined;
        [ networkCode, params ] = this.handleNetworkCodeAndParams (params);
        if (networkCode !== undefined) {
            request['chain'] = this.networkCodeToId (networkCode).toLowerCase ();
        }
        const response = await this.privateGetWithdrawalsQuotas (this.extend (request, params));
        const data = this.safeDict (response, 'data', {});
        const withdrawFees: Dict = {};
        withdrawFees[code] = this.safeNumber (data, 'withdrawMinFee');
        return {
            'info': response,
            'withdraw': withdrawFees,
            'deposit': {},
        };
    }

    /**
     * @method
     * @name kucoin#fetchDepositWithdrawFee
     * @description fetch the fee for deposits and withdrawals
     * @see https://docs.kucoin.com/#get-withdrawal-quotas
     * @param {string} code unified currency code
     * @param {object} [params] extra parameters specific to the exchange API endpoint
     * @param {string} [params.network] The chain of currency. This only apply for multi-chain currency, and there is no need for single chain currency; you can query the chain through the response of the GET /api/v2/currencies/{currency} interface
     * @returns {object} a [fee structure]{@link https://docs.ccxt.com/#/?id=fee-structure}
     */
    async fetchDepositWithdrawFee (code: string, params = {}) {
        await this.loadMarkets ();
        const currency = this.currency (code);
        const request: Dict = {
            'currency': currency['id'],
        };
        let networkCode = undefined;
        [ networkCode, params ] = this.handleNetworkCodeAndParams (params);
        if (networkCode !== undefined) {
            request['chain'] = this.networkCodeToId (networkCode).toLowerCase ();
        }
        const response = await this.privateGetWithdrawalsQuotas (this.extend (request, params));
        //
        //    {
        //        "code": "200000",
        //        "data": {
        //            "currency": "USDT",
        //            "limitBTCAmount": "1.00000000",
        //            "usedBTCAmount": "0.00000000",
        //            "remainAmount": "16548.072149",
        //            "availableAmount": "0",
        //            "withdrawMinFee": "25",
        //            "innerWithdrawMinFee": "0",
        //            "withdrawMinSize": "50",
        //            "isWithdrawEnabled": true,
        //            "precision": 6,
        //            "chain": "ERC20"
        //        }
        //    }
        //
        const data = this.safeDict (response, 'data');
        return this.parseDepositWithdrawFee (data, currency) as any;
    }

    parseDepositWithdrawFee (fee, currency: Currency = undefined) {
        //
        //    {
        //        "currency": "USDT",
        //        "limitBTCAmount": "1.00000000",
        //        "usedBTCAmount": "0.00000000",
        //        "remainAmount": "16548.072149",
        //        "availableAmount": "0",
        //        "withdrawMinFee": "25",
        //        "innerWithdrawMinFee": "0",
        //        "withdrawMinSize": "50",
        //        "isWithdrawEnabled": true,
        //        "precision": 6,
        //        "chain": "ERC20"
        //    }
        //
        if ('chains' in fee) {
            // if data obtained through `currencies` endpoint
            const resultNew: Dict = {
                'info': fee,
                'withdraw': {
                    'fee': undefined,
                    'percentage': false,
                },
                'deposit': {
                    'fee': undefined,
                    'percentage': undefined,
                },
                'networks': {},
            };
            const chains = this.safeList (fee, 'chains', []);
            for (let i = 0; i < chains.length; i++) {
                const chain = chains[i];
                const networkCodeNew = this.networkIdToCode (this.safeString (chain, 'chainId'), this.safeString (currency, 'code'));
                resultNew['networks'][networkCodeNew] = {
                    'withdraw': {
                        'fee': this.safeNumber2 (chain, 'withdrawalMinFee', 'withdrawMinFee'),
                        'percentage': false,
                    },
                    'deposit': {
                        'fee': undefined,
                        'percentage': undefined,
                    },
                };
            }
            return resultNew;
        }
        const minWithdrawFee = this.safeNumber (fee, 'withdrawMinFee');
        const result: Dict = {
            'info': fee,
            'withdraw': {
                'fee': minWithdrawFee,
                'percentage': false,
            },
            'deposit': {
                'fee': undefined,
                'percentage': undefined,
            },
            'networks': {},
        };
        const networkId = this.safeString (fee, 'chain');
        const networkCode = this.networkIdToCode (networkId, this.safeString (currency, 'code'));
        result['networks'][networkCode] = {
            'withdraw': minWithdrawFee,
            'deposit': {
                'fee': undefined,
                'percentage': undefined,
            },
        };
        return result;
    }

    isFuturesMethod (methodName, params) {
        //
        // Helper
        // @methodName (string): The name of the method
        // @params (dict): The parameters passed into {methodName}
        // @return: true if the method used is meant for futures trading, false otherwise
        //
        const defaultType = this.safeString2 (this.options, methodName, 'defaultType', 'trade');
        const requestedType = this.safeString (params, 'type', defaultType);
        const accountsByType = this.safeDict (this.options, 'accountsByType');
        const type = this.safeString (accountsByType, requestedType);
        if (type === undefined) {
            const keys = Object.keys (accountsByType);
            throw new ExchangeError (this.id + ' isFuturesMethod() type must be one of ' + keys.join (', '));
        }
        params = this.omit (params, 'type');
        return (type === 'contract') || (type === 'future') || (type === 'futures'); // * (type === 'futures') deprecated, use (type === 'future')
    }

    parseTicker (ticker: Dict, market: Market = undefined): Ticker {
        //
        //     {
        //         "symbol": "BTC-USDT",   // symbol
        //         "symbolName":"BTC-USDT", // Name of trading pairs, it would change after renaming
        //         "buy": "11328.9",   // bestAsk
        //         "sell": "11329",    // bestBid
        //         "changeRate": "-0.0055",    // 24h change rate
        //         "changePrice": "-63.6", // 24h change price
        //         "high": "11610",    // 24h highest price
        //         "low": "11200", // 24h lowest price
        //         "vol": "2282.70993217", // 24h volume，the aggregated trading volume in BTC
        //         "volValue": "25984946.157790431",   // 24h total, the trading volume in quote currency of last 24 hours
        //         "last": "11328.9",  // last price
        //         "averagePrice": "11360.66065903",   // 24h average transaction price yesterday
        //         "takerFeeRate": "0.001",    // Basic Taker Fee
        //         "makerFeeRate": "0.001",    // Basic Maker Fee
        //         "takerCoefficient": "1",    // Taker Fee Coefficient
        //         "makerCoefficient": "1" // Maker Fee Coefficient
        //     }
        //
        //     {
        //         "trading": true,
        //         "symbol": "KCS-BTC",
        //         "buy": 0.00011,
        //         "sell": 0.00012,
        //         "sort": 100,
        //         "volValue": 3.13851792584,   //total
        //         "baseCurrency": "KCS",
        //         "market": "BTC",
        //         "quoteCurrency": "BTC",
        //         "symbolCode": "KCS-BTC",
        //         "datetime": 1548388122031,
        //         "high": 0.00013,
        //         "vol": 27514.34842,
        //         "low": 0.0001,
        //         "changePrice": -1.0e-5,
        //         "changeRate": -0.0769,
        //         "lastTradedPrice": 0.00012,
        //         "board": 0,
        //         "mark": 0
        //     }
        //
        // market/ticker ws subscription
        //
        //     {
        //         "bestAsk": "62258.9",
        //         "bestAskSize": "0.38579986",
        //         "bestBid": "62258.8",
        //         "bestBidSize": "0.0078381",
        //         "price": "62260.7",
        //         "sequence": "1621383297064",
        //         "size": "0.00002841",
        //         "time": 1634641777363
        //     }
        //
        // uta
        //
        //     {
        //         "symbol": "BTC-USDT",
        //         "name": "BTC-USDT",
        //         "bestBidSize": "0.69207954",
        //         "bestBidPrice": "110417.5",
        //         "bestAskSize": "0.08836606",
        //         "bestAskPrice": "110417.6",
        //         "lastPrice": "110417.5",
        //         "size": "0.00016",
        //         "open": "110105.1",
        //         "high": "110838.9",
        //         "low": "109705.5",
        //         "baseVolume": "1882.10069442",
        //         "quoteVolume": "207325626.822922498"
        //     }
        //
        let percentage = this.safeString (ticker, 'changeRate');
        if (percentage !== undefined) {
            percentage = Precise.stringMul (percentage, '100');
        }
        let last = this.safeStringN (ticker, [ 'last', 'lastTradedPrice', 'lastPrice' ]);
        last = this.safeString (ticker, 'price', last);
        const marketId = this.safeString (ticker, 'symbol');
        market = this.safeMarket (marketId, market, '-');
        const symbol = market['symbol'];
        const baseVolume = this.safeString2 (ticker, 'vol', 'baseVolume');
        const quoteVolume = this.safeString2 (ticker, 'volValue', 'quoteVolume');
        const timestamp = this.safeIntegerN (ticker, [ 'time', 'datetime', 'timePoint' ]);
        return this.safeTicker ({
            'symbol': symbol,
            'timestamp': timestamp,
            'datetime': this.iso8601 (timestamp),
            'high': this.safeString (ticker, 'high'),
            'low': this.safeString (ticker, 'low'),
            'bid': this.safeStringN (ticker, [ 'buy', 'bestBid', 'bestBidPrice' ]),
            'bidVolume': this.safeString (ticker, 'bestBidSize'),
            'ask': this.safeStringN (ticker, [ 'sell', 'bestAsk', 'bestAskPrice' ]),
            'askVolume': this.safeString (ticker, 'bestAskSize'),
            'vwap': undefined,
            'open': this.safeString (ticker, 'open'),
            'close': last,
            'last': last,
            'previousClose': undefined,
            'change': this.safeString (ticker, 'changePrice'),
            'percentage': percentage,
            'average': this.safeString (ticker, 'averagePrice'),
            'baseVolume': baseVolume,
            'quoteVolume': quoteVolume,
            'markPrice': this.safeString (ticker, 'value'),
            'info': ticker,
        }, market);
    }

    /**
     * @method
     * @name kucoin#fetchTickers
     * @description fetches price tickers for multiple markets, statistical information calculated over the past 24 hours for each market
     * @see https://docs.kucoin.com/#get-all-tickers
     * @see https://www.kucoin.com/docs-new/rest/ua/get-ticker
     * @param {string[]|undefined} symbols unified symbols of the markets to fetch the ticker for, all market tickers are returned if not assigned
     * @param {object} [params] extra parameters specific to the exchange API endpoint
     * @param {boolean} [params.uta] set to true for the unified trading account (uta), defaults to false
     * @param {string} [params.tradeType] *uta only* set to SPOT or FUTURES
     * @returns {object} a dictionary of [ticker structures]{@link https://docs.ccxt.com/#/?id=ticker-structure}
     */
    async fetchTickers (symbols: Strings = undefined, params = {}): Promise<Tickers> {
        await this.loadMarkets ();
        const request: Dict = {};
        symbols = this.marketSymbols (symbols);
        let uta = undefined;
        [ uta, params ] = this.handleOptionAndParams (params, 'fetchTickers', 'uta', false);
        let response = undefined;
        if (uta) {
            if (symbols !== undefined) {
                const symbol = this.safeString (symbols, 0);
                const market = this.market (symbol);
                let type = undefined;
                [ type, params ] = this.handleMarketTypeAndParams ('fetchTickers', market, params);
                if (type === 'spot') {
                    request['tradeType'] = 'SPOT';
                } else {
                    request['tradeType'] = 'FUTURES';
                }
            } else {
                const tradeType = this.safeStringUpper (params, 'tradeType');
                if (tradeType === undefined) {
                    throw new ArgumentsRequired (this.id + ' fetchTickers() requires a tradeType parameter for uta, either SPOT or FUTURES');
                }
                request['tradeType'] = tradeType;
                params = this.omit (params, 'tradeType');
            }
            response = await this.utaGetMarketTicker (this.extend (request, params));
            //
            //     {
            //         "code": "200000",
            //         "data": {
            //             "tradeType": "SPOT",
            //             "ts": 1762061290067,
            //             "list": [
            //                 {
            //                     "symbol": "BTC-USDT",
            //                     "name": "BTC-USDT",
            //                     "bestBidSize": "0.69207954",
            //                     "bestBidPrice": "110417.5",
            //                     "bestAskSize": "0.08836606",
            //                     "bestAskPrice": "110417.6",
            //                     "lastPrice": "110417.5",
            //                     "size": "0.00016",
            //                     "open": "110105.1",
            //                     "high": "110838.9",
            //                     "low": "109705.5",
            //                     "baseVolume": "1882.10069442",
            //                     "quoteVolume": "207325626.822922498"
            //                 }
            //             ]
            //         }
            //     }
            //
        } else {
            response = await this.publicGetMarketAllTickers (params);
            //
            //     {
            //         "code": "200000",
            //         "data": {
            //             "time":1602832092060,
            //             "ticker":[
            //                 {
            //                     "symbol": "BTC-USDT",   // symbol
            //                     "symbolName":"BTC-USDT", // Name of trading pairs, it would change after renaming
            //                     "buy": "11328.9",   // bestAsk
            //                     "sell": "11329",    // bestBid
            //                     "changeRate": "-0.0055",    // 24h change rate
            //                     "changePrice": "-63.6", // 24h change price
            //                     "high": "11610",    // 24h highest price
            //                     "low": "11200", // 24h lowest price
            //                     "vol": "2282.70993217", // 24h volume，the aggregated trading volume in BTC
            //                     "volValue": "25984946.157790431",   // 24h total, the trading volume in quote currency of last 24 hours
            //                     "last": "11328.9",  // last price
            //                     "averagePrice": "11360.66065903",   // 24h average transaction price yesterday
            //                     "takerFeeRate": "0.001",    // Basic Taker Fee
            //                     "makerFeeRate": "0.001",    // Basic Maker Fee
            //                     "takerCoefficient": "1",    // Taker Fee Coefficient
            //                     "makerCoefficient": "1" // Maker Fee Coefficient
            //                 }
            //             ]
            //         }
            //     }
            //
        }
        const data = this.safeDict (response, 'data', {});
        const tickers = this.safeList2 (data, 'ticker', 'list', []);
        const time = this.safeInteger2 (data, 'time', 'ts');
        const result: Dict = {};
        for (let i = 0; i < tickers.length; i++) {
            tickers[i]['time'] = time;
            const ticker = this.parseTicker (tickers[i]);
            const symbol = this.safeString (ticker, 'symbol');
            if (symbol !== undefined) {
                result[symbol] = ticker;
            }
        }
        return this.filterByArrayTickers (result, 'symbol', symbols);
    }

    /**
     * @method
     * @name kucoin#fetchMarkPrices
     * @description fetches the mark price for multiple markets
     * @see https://www.kucoin.com/docs/rest/margin-trading/margin-info/get-all-margin-trading-pairs-mark-prices
     * @param {string[]} [symbols] unified symbols of the markets to fetch the ticker for, all market tickers are returned if not assigned
     * @param {object} [params] extra parameters specific to the exchange API endpoint
     * @returns {object} a dictionary of [ticker structures]{@link https://docs.ccxt.com/#/?id=ticker-structure}
     */
    async fetchMarkPrices (symbols: Strings = undefined, params = {}): Promise<Tickers> {
        await this.loadMarkets ();
        symbols = this.marketSymbols (symbols);
        const response = await this.publicGetMarkPriceAllSymbols (params);
        const data = this.safeList (response, 'data', []);
        return this.parseTickers (data);
    }

    /**
     * @method
     * @name kucoin#fetchTicker
     * @description fetches a price ticker, a statistical calculation with the information calculated over the past 24 hours for a specific market
     * @see https://docs.kucoin.com/#get-24hr-stats
     * @see https://www.kucoin.com/docs-new/rest/ua/get-ticker
     * @param {string} symbol unified symbol of the market to fetch the ticker for
     * @param {object} [params] extra parameters specific to the exchange API endpoint
     * @param {boolean} [params.uta] set to true for the unified trading account (uta), defaults to false
     * @returns {object} a [ticker structure]{@link https://docs.ccxt.com/#/?id=ticker-structure}
     */
    async fetchTicker (symbol: string, params = {}): Promise<Ticker> {
        await this.loadMarkets ();
        const market = this.market (symbol);
        const request: Dict = {
            'symbol': market['id'],
        };
        let uta = undefined;
        [ uta, params ] = this.handleOptionAndParams (params, 'fetchTicker', 'uta', false);
        let response = undefined;
        let result = undefined;
        if (uta) {
            let type = undefined;
            [ type, params ] = this.handleMarketTypeAndParams ('fetchTicker', market, params);
            if (type === 'spot') {
                request['tradeType'] = 'SPOT';
            } else {
                request['tradeType'] = 'FUTURES';
            }
            response = await this.utaGetMarketTicker (this.extend (request, params));
            //
            //     {
            //         "code": "200000",
            //         "data": {
            //             "tradeType": "SPOT",
            //             "ts": 1762061290067,
            //             "list": [
            //                 {
            //                     "symbol": "BTC-USDT",
            //                     "name": "BTC-USDT",
            //                     "bestBidSize": "0.69207954",
            //                     "bestBidPrice": "110417.5",
            //                     "bestAskSize": "0.08836606",
            //                     "bestAskPrice": "110417.6",
            //                     "lastPrice": "110417.5",
            //                     "size": "0.00016",
            //                     "open": "110105.1",
            //                     "high": "110838.9",
            //                     "low": "109705.5",
            //                     "baseVolume": "1882.10069442",
            //                     "quoteVolume": "207325626.822922498"
            //                 }
            //             ]
            //         }
            //     }
            //
            const data = this.safeDict (response, 'data', {});
            const resultList = this.safeList (data, 'list', []);
            result = this.safeDict (resultList, 0, {});
        } else {
            response = await this.publicGetMarketStats (this.extend (request, params));
            //
            //     {
            //         "code": "200000",
            //         "data": {
            //             "time": 1602832092060,  // time
            //             "symbol": "BTC-USDT",   // symbol
            //             "buy": "11328.9",   // bestAsk
            //             "sell": "11329",    // bestBid
            //             "changeRate": "-0.0055",    // 24h change rate
            //             "changePrice": "-63.6", // 24h change price
            //             "high": "11610",    // 24h highest price
            //             "low": "11200", // 24h lowest price
            //             "vol": "2282.70993217", // 24h volume，the aggregated trading volume in BTC
            //             "volValue": "25984946.157790431",   // 24h total, the trading volume in quote currency of last 24 hours
            //             "last": "11328.9",  // last price
            //             "averagePrice": "11360.66065903",   // 24h average transaction price yesterday
            //             "takerFeeRate": "0.001",    // Basic Taker Fee
            //             "makerFeeRate": "0.001",    // Basic Maker Fee
            //             "takerCoefficient": "1",    // Taker Fee Coefficient
            //             "makerCoefficient": "1" // Maker Fee Coefficient
            //         }
            //     }
            //
            result = this.safeDict (response, 'data', {});
        }
        return this.parseTicker (result, market);
    }

    /**
     * @method
     * @name kucoin#fetchMarkPrice
     * @description fetches the mark price for a specific market
     * @see https://www.kucoin.com/docs/rest/margin-trading/margin-info/get-mark-price
     * @param {string} symbol unified symbol of the market to fetch the ticker for
     * @param {object} [params] extra parameters specific to the exchange API endpoint
     * @returns {object} a [ticker structure]{@link https://docs.ccxt.com/#/?id=ticker-structure}
     */
    async fetchMarkPrice (symbol: string, params = {}): Promise<Ticker> {
        await this.loadMarkets ();
        const market = this.market (symbol);
        const request: Dict = {
            'symbol': market['id'],
        };
        const response = await this.publicGetMarkPriceSymbolCurrent (this.extend (request, params));
        //
        const data = this.safeDict (response, 'data', {});
        return this.parseTicker (data, market);
    }

    parseOHLCV (ohlcv, market: Market = undefined): OHLCV {
        //
        //     [
        //         "1545904980",             // Start time of the candle cycle
        //         "0.058",                  // opening price
        //         "0.049",                  // closing price
        //         "0.058",                  // highest price
        //         "0.049",                  // lowest price
        //         "0.018",                  // base volume
        //         "0.000945",               // quote volume
        //     ]
        //
        return [
            this.safeTimestamp (ohlcv, 0),
            this.safeNumber (ohlcv, 1),
            this.safeNumber (ohlcv, 3),
            this.safeNumber (ohlcv, 4),
            this.safeNumber (ohlcv, 2),
            this.safeNumber (ohlcv, 5),
        ];
    }

    /**
     * @method
     * @name kucoin#fetchOHLCV
     * @description fetches historical candlestick data containing the open, high, low, and close price, and the volume of a market
     * @see https://docs.kucoin.com/#get-klines
     * @see https://www.kucoin.com/docs-new/rest/ua/get-klines
     * @param {string} symbol unified symbol of the market to fetch OHLCV data for
     * @param {string} timeframe the length of time each candle represents
     * @param {int} [since] timestamp in ms of the earliest candle to fetch
     * @param {int} [limit] the maximum amount of candles to fetch
     * @param {object} [params] extra parameters specific to the exchange API endpoint
     * @param {boolean} [params.uta] set to true for the unified trading account (uta), defaults to false
     * @param {boolean} [params.paginate] default false, when true will automatically paginate by calling this endpoint multiple times. See in the docs all the [availble parameters](https://github.com/ccxt/ccxt/wiki/Manual#pagination-params)
     * @returns {int[][]} A list of candles ordered as timestamp, open, high, low, close, volume
     */
    async fetchOHLCV (symbol: string, timeframe: string = '1m', since: Int = undefined, limit: Int = undefined, params = {}): Promise<OHLCV[]> {
        await this.loadMarkets ();
        let paginate = false;
        [ paginate, params ] = this.handleOptionAndParams (params, 'fetchOHLCV', 'paginate');
        if (paginate) {
            return await this.fetchPaginatedCallDeterministic ('fetchOHLCV', symbol, since, limit, timeframe, params, 1500) as OHLCV[];
        }
        const market = this.market (symbol);
        const marketId = market['id'];
        const request: Dict = {
            'symbol': marketId,
        };
        const duration = this.parseTimeframe (timeframe) * 1000;
        let endAt = this.milliseconds (); // required param
        if (since !== undefined) {
            request['startAt'] = this.parseToInt (Math.floor (since / 1000));
            if (limit === undefined) {
                // https://docs.kucoin.com/#get-klines
                // https://docs.kucoin.com/#details
                // For each query, the system would return at most 1500 pieces of data.
                // To obtain more data, please page the data by time.
                limit = this.safeInteger (this.options, 'fetchOHLCVLimit', 1500);
            }
            endAt = this.sum (since, limit * duration);
        } else if (limit !== undefined) {
            since = endAt - limit * duration;
            request['startAt'] = this.parseToInt (Math.floor (since / 1000));
        }
        request['endAt'] = this.parseToInt (Math.floor (endAt / 1000));
        let uta = undefined;
        [ uta, params ] = this.handleOptionAndParams (params, 'fetchOHLCV', 'uta', false);
        let response = undefined;
        let result = undefined;
        if (uta) {
            let type = undefined;
            [ type, params ] = this.handleMarketTypeAndParams ('fetchOHLCV', market, params);
            if (type === 'spot') {
                request['tradeType'] = 'SPOT';
            } else {
                request['tradeType'] = 'FUTURES';
            }
            request['interval'] = this.safeString (this.timeframes, timeframe, timeframe);
            response = await this.utaGetMarketKline (this.extend (request, params));
            //
            //     {
            //         "code": "200000",
            //         "data": {
            //             "tradeType": "SPOT",
            //             "symbol": "BTC-USDT",
            //             "list": [
            //                 ["1762240200","104581.4","104527.1","104620.1","104526.4","5.57665554","583263.661804122"],
            //                 ["1762240140","104565.6","104581.3","104601.7","104511.3","6.48505114","677973.775916968"],
            //                 ["1762240080","104621.5","104571.3","104704.7","104571.3","14.51713618","1519468.954060838"]
            //             ]
            //         }
            //     }
            //
            const data = this.safeDict (response, 'data', {});
            result = this.safeList (data, 'list', []);
        } else {
            request['type'] = this.safeString (this.timeframes, timeframe, timeframe);
            response = await this.publicGetMarketCandles (this.extend (request, params));
            //
            //     {
            //         "code":"200000",
            //         "data":[
            //             ["1591517700","0.025078","0.025069","0.025084","0.025064","18.9883256","0.4761861079404"],
            //             ["1591516800","0.025089","0.025079","0.025089","0.02506","99.4716622","2.494143499081"],
            //             ["1591515900","0.025079","0.02509","0.025091","0.025068","59.83701271","1.50060885172798"],
            //         ]
            //     }
            //
            result = this.safeList (response, 'data', []);
        }
        return this.parseOHLCVs (result, market, timeframe, since, limit);
    }

    /**
     * @method
     * @name kucoin#createDepositAddress
     * @see https://www.kucoin.com/docs/rest/funding/deposit/create-deposit-address-v3-
     * @description create a currency deposit address
     * @param {string} code unified currency code of the currency for the deposit address
     * @param {object} [params] extra parameters specific to the exchange API endpoint
     * @param {string} [params.network] the blockchain network name
     * @returns {object} an [address structure]{@link https://docs.ccxt.com/#/?id=address-structure}
     */
    async createDepositAddress (code: string, params = {}): Promise<DepositAddress> {
        await this.loadMarkets ();
        const currency = this.currency (code);
        const request: Dict = {
            'currency': currency['id'],
        };
        let networkCode = undefined;
        [ networkCode, params ] = this.handleNetworkCodeAndParams (params);
        if (networkCode !== undefined) {
            request['chain'] = this.networkCodeToId (networkCode); // docs mention "chain-name", but seems "chain-id" is used, like in "fetchDepositAddress"
        }
        const response = await this.privatePostDepositAddressCreate (this.extend (request, params));
        // {"code":"260000","msg":"Deposit address already exists."}
        //
        //   {
        //     "code": "200000",
        //     "data": {
        //       "address": "0x2336d1834faab10b2dac44e468f2627138417431",
        //       "memo": null,
        //       "chainId": "bsc",
        //       "to": "MAIN",
        //       "expirationDate": 0,
        //       "currency": "BNB",
        //       "chainName": "BEP20"
        //     }
        //   }
        //
        const data = this.safeDict (response, 'data', {});
        return this.parseDepositAddress (data, currency);
    }

    /**
     * @method
     * @name kucoin#fetchDepositAddress
     * @description fetch the deposit address for a currency associated with this account
     * @see https://docs.kucoin.com/#get-deposit-addresses-v2
     * @param {string} code unified currency code
     * @param {object} [params] extra parameters specific to the exchange API endpoint
     * @param {string} [params.network] the blockchain network name
     * @returns {object} an [address structure]{@link https://docs.ccxt.com/#/?id=address-structure}
     */
    async fetchDepositAddress (code: string, params = {}): Promise<DepositAddress> {
        await this.loadMarkets ();
        const currency = this.currency (code);
        const request: Dict = {
            'currency': currency['id'],
            // for USDT - OMNI, ERC20, TRC20, default is ERC20
            // for BTC - Native, Segwit, TRC20, the parameters are bech32, btc, trx, default is Native
            // 'chain': 'ERC20', // optional
        };
        let networkCode = undefined;
        [ networkCode, params ] = this.handleNetworkCodeAndParams (params);
        if (networkCode !== undefined) {
            request['chain'] = this.networkCodeToId (networkCode).toLowerCase ();
        }
        const version = this.options['versions']['private']['GET']['deposit-addresses'];
        this.options['versions']['private']['GET']['deposit-addresses'] = 'v1';
        const response = await this.privateGetDepositAddresses (this.extend (request, params));
        // BCH {"code":"200000","data":{"address":"bitcoincash:qza3m4nj9rx7l9r0cdadfqxts6f92shvhvr5ls4q7z","memo":""}}
        // BTC {"code":"200000","data":{"address":"36SjucKqQpQSvsak9A7h6qzFjrVXpRNZhE","memo":""}}
        this.options['versions']['private']['GET']['deposit-addresses'] = version;
        const data = this.safeValue (response, 'data');
        if (data === undefined) {
            throw new ExchangeError (this.id + ' fetchDepositAddress() returned an empty response, you might try to run createDepositAddress() first and try again');
        }
        return this.parseDepositAddress (data, currency);
    }

    parseDepositAddress (depositAddress, currency: Currency = undefined): DepositAddress {
        let address = this.safeString (depositAddress, 'address');
        // BCH/BSV is returned with a "bitcoincash:" prefix, which we cut off here and only keep the address
        if (address !== undefined) {
            address = address.replace ('bitcoincash:', '');
        }
        let code = undefined;
        if (currency !== undefined) {
            code = this.safeCurrencyCode (currency['id']);
            if (code !== 'NIM') {
                // contains spaces
                this.checkAddress (address);
            }
        }
        return {
            'info': depositAddress,
            'currency': code,
            'network': this.networkIdToCode (this.safeString (depositAddress, 'chainId')),
            'address': address,
            'tag': this.safeString (depositAddress, 'memo'),
        } as DepositAddress;
    }

    /**
     * @method
     * @name kucoin#fetchDepositAddressesByNetwork
     * @see https://docs.kucoin.com/#get-deposit-addresses-v2
     * @description fetch the deposit address for a currency associated with this account
     * @param {string} code unified currency code
     * @param {object} [params] extra parameters specific to the exchange API endpoint
     * @returns {object} an array of [address structures]{@link https://docs.ccxt.com/#/?id=address-structure}
     */
    async fetchDepositAddressesByNetwork (code: string, params = {}): Promise<DepositAddress[]> {
        await this.loadMarkets ();
        const currency = this.currency (code);
        const request: Dict = {
            'currency': currency['id'],
        };
        const version = this.options['versions']['private']['GET']['deposit-addresses'];
        this.options['versions']['private']['GET']['deposit-addresses'] = 'v2';
        const response = await this.privateGetDepositAddresses (this.extend (request, params));
        //
        //     {
        //         "code": "200000",
        //         "data": [
        //             {
        //                 "address": "fr1qvus7d4d5fgxj5e7zvqe6yhxd7txm95h2and69r",
        //                 "memo": "",
        //                 "chain": "BTC-Segwit",
        //                 "contractAddress": ""
        //             },
        //             {"address":"37icNMEWbiF8ZkwUMxmfzMxi2A1MQ44bMn","memo":"","chain":"BTC","contractAddress":""},
        //             {"address":"Deposit temporarily blocked","memo":"","chain":"TRC20","contractAddress":""}
        //         ]
        //     }
        //
        this.options['versions']['private']['GET']['deposit-addresses'] = version;
        const chains = this.safeList (response, 'data', []);
        const parsed = this.parseDepositAddresses (chains, [ currency['code'] ], false, {
            'currency': currency['code'],
        });
        return this.indexBy (parsed, 'network') as DepositAddress[];
    }

    /**
     * @method
     * @name kucoin#fetchOrderBook
     * @description fetches information on open orders with bid (buy) and ask (sell) prices, volumes and other data
     * @see https://www.kucoin.com/docs/rest/spot-trading/market-data/get-part-order-book-aggregated-
     * @see https://www.kucoin.com/docs/rest/spot-trading/market-data/get-full-order-book-aggregated-
     * @see https://www.kucoin.com/docs-new/rest/ua/get-orderbook
     * @param {string} symbol unified symbol of the market to fetch the order book for
     * @param {int} [limit] the maximum amount of order book entries to return
     * @param {object} [params] extra parameters specific to the exchange API endpoint
     * @param {boolean} [params.uta] set to true for the unified trading account (uta), defaults to false
     * @returns {object} A dictionary of [order book structures]{@link https://docs.ccxt.com/#/?id=order-book-structure} indexed by market symbols
     */
    async fetchOrderBook (symbol: string, limit: Int = undefined, params = {}): Promise<OrderBook> {
        await this.loadMarkets ();
        const market = this.market (symbol);
        const level = this.safeInteger (params, 'level', 2);
        const request: Dict = { 'symbol': market['id'] };
        const isAuthenticated = this.checkRequiredCredentials (false);
        let uta = undefined;
        [ uta, params ] = this.handleOptionAndParams (params, 'fetchOrderBook', 'uta', false);
        let response = undefined;
        if (uta) {
            if (limit === undefined) {
                throw new ArgumentsRequired (this.id + ' fetchOrderBook() requires a limit argument for uta, either 20, 50, 100 or FULL');
            }
            request['limit'] = limit;
            request['symbol'] = market['id'];
            let type = undefined;
            [ type, params ] = this.handleMarketTypeAndParams ('fetchOrderBook', market, params);
            if (type === 'spot') {
                request['tradeType'] = 'SPOT';
            } else {
                request['tradeType'] = 'FUTURES';
            }
            response = await this.utaGetMarketOrderbook (this.extend (request, params));
            //
            //     {
            //         "code": "200000",
            //         "data": {
            //             "tradeType": "SPOT",
            //             "symbol": "BTC-USDT",
            //             "sequence": "23136002402",
            //             "bids": [
            //                 ["104700","10.25940068"],
            //                 ["104698.9","0.00057076"],
            //             ],
            //             "asks": [
            //                 ["104700.1","1.4082106"],
            //                 ["104700.5","0.02866269"],
            //             ]
            //         }
            //     }
            //
        } else if (!isAuthenticated || limit !== undefined) {
            if (level === 2) {
                request['level'] = level;
                if (limit !== undefined) {
                    if ((limit === 20) || (limit === 100)) {
                        request['limit'] = limit;
                    } else {
                        throw new ExchangeError (this.id + ' fetchOrderBook() limit argument must be 20 or 100');
                    }
                }
                request['limit'] = limit ? limit : 100;
            }
            response = await this.publicGetMarketOrderbookLevelLevelLimit (this.extend (request, params));
        } else {
            response = await this.privateGetMarketOrderbookLevel2 (this.extend (request, params));
        }
        //
        // public (v1) market/orderbook/level2_20 and market/orderbook/level2_100
        //
        //     {
        //         "sequence": "3262786978",
        //         "time": 1550653727731,
        //         "bids": [
        //             ["6500.12", "0.45054140"],
        //             ["6500.11", "0.45054140"],
        //         ],
        //         "asks": [
        //             ["6500.16", "0.57753524"],
        //             ["6500.15", "0.57753524"],
        //         ]
        //     }
        //
        // private (v3) market/orderbook/level2
        //
        //     {
        //         "sequence": "3262786978",
        //         "time": 1550653727731,
        //         "bids": [
        //             ["6500.12", "0.45054140"],
        //             ["6500.11", "0.45054140"],
        //         ],
        //         "asks": [
        //             ["6500.16", "0.57753524"],
        //             ["6500.15", "0.57753524"],
        //         ]
        //     }
        //
        const data = this.safeDict (response, 'data', {});
        const timestamp = this.safeInteger (data, 'time');
        const orderbook = this.parseOrderBook (data, market['symbol'], timestamp, 'bids', 'asks', level - 2, level - 1);
        orderbook['nonce'] = this.safeInteger (data, 'sequence');
        return orderbook;
    }

    handleTriggerPrices (params) {
        const triggerPrice = this.safeValue2 (params, 'triggerPrice', 'stopPrice');
        const stopLossPrice = this.safeValue (params, 'stopLossPrice');
        const takeProfitPrice = this.safeValue (params, 'takeProfitPrice');
        const isStopLoss = stopLossPrice !== undefined;
        const isTakeProfit = takeProfitPrice !== undefined;
        if ((isStopLoss && isTakeProfit) || (triggerPrice && stopLossPrice) || (triggerPrice && isTakeProfit)) {
            throw new ExchangeError (this.id + ' createOrder() - you should use either triggerPrice or stopLossPrice or takeProfitPrice');
        }
        return [ triggerPrice, stopLossPrice, takeProfitPrice ];
    }

    /**
     * @method
     * @name kucoin#createOrder
     * @description Create an order on the exchange
     * @see https://docs.kucoin.com/spot#place-a-new-order
     * @see https://docs.kucoin.com/spot#place-a-new-order-2
     * @see https://docs.kucoin.com/spot#place-a-margin-order
     * @see https://docs.kucoin.com/spot-hf/#place-hf-order
     * @see https://www.kucoin.com/docs/rest/spot-trading/orders/place-order-test
     * @see https://www.kucoin.com/docs/rest/margin-trading/orders/place-margin-order-test
     * @see https://www.kucoin.com/docs/rest/spot-trading/spot-hf-trade-pro-account/sync-place-hf-order
     * @param {string} symbol Unified CCXT market symbol
     * @param {string} type 'limit' or 'market'
     * @param {string} side 'buy' or 'sell'
     * @param {float} amount the amount of currency to trade
     * @param {float} [price] the price at which the order is to be fulfilled, in units of the quote currency, ignored in market orders
     * @param {object} [params]  extra parameters specific to the exchange API endpoint
     * @param {float} [params.triggerPrice] The price at which a trigger order is triggered at
     * @param {string} [params.marginMode] 'cross', // cross (cross mode) and isolated (isolated mode), set to cross by default, the isolated mode will be released soon, stay tuned
     * @param {string} [params.timeInForce] GTC, GTT, IOC, or FOK, default is GTC, limit orders only
     * @param {string} [params.postOnly] Post only flag, invalid when timeInForce is IOC or FOK
     *
     * EXCHANGE SPECIFIC PARAMETERS
     * @param {string} [params.clientOid] client order id, defaults to uuid if not passed
     * @param {string} [params.remark] remark for the order, length cannot exceed 100 utf8 characters
     * @param {string} [params.tradeType] 'TRADE', // TRADE, MARGIN_TRADE // not used with margin orders
     * limit orders ---------------------------------------------------
     * @param {float} [params.cancelAfter] long, // cancel after n seconds, requires timeInForce to be GTT
     * @param {bool} [params.hidden] false, // Order will not be displayed in the order book
     * @param {bool} [params.iceberg] false, // Only a portion of the order is displayed in the order book
     * @param {string} [params.visibleSize] this.amountToPrecision (symbol, visibleSize), // The maximum visible size of an iceberg order
     * market orders --------------------------------------------------
     * @param {string} [params.funds] // Amount of quote currency to use
     * stop orders ----------------------------------------------------
     * @param {string} [params.stop]  Either loss or entry, the default is loss. Requires triggerPrice to be defined
     * margin orders --------------------------------------------------
     * @param {float} [params.leverage] Leverage size of the order
     * @param {string} [params.stp] '', // self trade prevention, CN, CO, CB or DC
     * @param {bool} [params.autoBorrow] false, // The system will first borrow you funds at the optimal interest rate and then place an order for you
     * @param {bool} [params.hf] false, // true for hf order
     * @param {bool} [params.test] set to true to test an order, no order will be created but the request will be validated
     * @param {bool} [params.sync] set to true to use the hf sync call
     * @returns {object} an [order structure]{@link https://docs.ccxt.com/#/?id=order-structure}
     */
    async createOrder (symbol: string, type: OrderType, side: OrderSide, amount: number, price: Num = undefined, params = {}) {
        await this.loadMarkets ();
        const market = this.market (symbol);
        const testOrder = this.safeBool (params, 'test', false);
        params = this.omit (params, 'test');
        let hf = undefined;
        [ hf, params ] = this.handleHfAndParams (params);
        let useSync = false;
        [ useSync, params ] = this.handleOptionAndParams (params, 'createOrder', 'sync', false);
        const [ triggerPrice, stopLossPrice, takeProfitPrice ] = this.handleTriggerPrices (params);
        const tradeType = this.safeString (params, 'tradeType'); // keep it for backward compatibility
        const isTriggerOrder = (triggerPrice || stopLossPrice || takeProfitPrice);
        const marginResult = this.handleMarginModeAndParams ('createOrder', params);
        const marginMode = this.safeString (marginResult, 0);
        const isMarginOrder = tradeType === 'MARGIN_TRADE' || marginMode !== undefined;
        // don't omit anything before calling createOrderRequest
        const orderRequest = this.createOrderRequest (symbol, type, side, amount, price, params);
        let response = undefined;
        if (testOrder) {
            if (isMarginOrder) {
                response = await this.privatePostMarginOrderTest (orderRequest);
            } else if (hf) {
                response = await this.privatePostHfOrdersTest (orderRequest);
            } else {
                response = await this.privatePostOrdersTest (orderRequest);
            }
        } else if (isTriggerOrder) {
            response = await this.privatePostStopOrder (orderRequest);
        } else if (isMarginOrder) {
            response = await this.privatePostMarginOrder (orderRequest);
        } else if (useSync) {
            response = await this.privatePostHfOrdersSync (orderRequest);
        } else if (hf) {
            response = await this.privatePostHfOrders (orderRequest);
        } else {
            response = await this.privatePostOrders (orderRequest);
        }
        //
        //     {
        //         "code": "200000",
        //         "data": {
        //             "orderId": "5bd6e9286d99522a52e458de"
        //         }
        //    }
        //
        const data = this.safeDict (response, 'data', {});
        return this.parseOrder (data, market);
    }

    /**
     * @method
     * @name kucoin#createMarketOrderWithCost
     * @description create a market order by providing the symbol, side and cost
     * @see https://www.kucoin.com/docs/rest/spot-trading/orders/place-order
     * @param {string} symbol unified symbol of the market to create an order in
     * @param {string} side 'buy' or 'sell'
     * @param {float} cost how much you want to trade in units of the quote currency
     * @param {object} [params] extra parameters specific to the exchange API endpoint
     * @returns {object} an [order structure]{@link https://docs.ccxt.com/#/?id=order-structure}
     */
    async createMarketOrderWithCost (symbol: string, side: OrderSide, cost: number, params = {}) {
        await this.loadMarkets ();
        const req = {
            'cost': cost,
        };
        return await this.createOrder (symbol, 'market', side, cost, undefined, this.extend (req, params));
    }

    /**
     * @method
     * @name kucoin#createMarketBuyOrderWithCost
     * @description create a market buy order by providing the symbol and cost
     * @see https://www.kucoin.com/docs/rest/spot-trading/orders/place-order
     * @param {string} symbol unified symbol of the market to create an order in
     * @param {float} cost how much you want to trade in units of the quote currency
     * @param {object} [params] extra parameters specific to the exchange API endpoint
     * @returns {object} an [order structure]{@link https://docs.ccxt.com/#/?id=order-structure}
     */
    async createMarketBuyOrderWithCost (symbol: string, cost: number, params = {}) {
        await this.loadMarkets ();
        return await this.createMarketOrderWithCost (symbol, 'buy', cost, params);
    }

    /**
     * @method
     * @name kucoin#createMarketSellOrderWithCost
     * @description create a market sell order by providing the symbol and cost
     * @see https://www.kucoin.com/docs/rest/spot-trading/orders/place-order
     * @param {string} symbol unified symbol of the market to create an order in
     * @param {float} cost how much you want to trade in units of the quote currency
     * @param {object} [params] extra parameters specific to the exchange API endpoint
     * @returns {object} an [order structure]{@link https://docs.ccxt.com/#/?id=order-structure}
     */
    async createMarketSellOrderWithCost (symbol: string, cost: number, params = {}) {
        await this.loadMarkets ();
        return await this.createMarketOrderWithCost (symbol, 'sell', cost, params);
    }

    /**
     * @method
     * @name kucoin#createOrders
     * @description create a list of trade orders
     * @see https://www.kucoin.com/docs/rest/spot-trading/orders/place-multiple-orders
     * @see https://www.kucoin.com/docs/rest/spot-trading/spot-hf-trade-pro-account/place-multiple-hf-orders
     * @see https://www.kucoin.com/docs/rest/spot-trading/spot-hf-trade-pro-account/sync-place-multiple-hf-orders
     * @param {Array} orders list of orders to create, each object should contain the parameters required by createOrder, namely symbol, type, side, amount, price and params
     * @param {object} [params]  extra parameters specific to the exchange API endpoint
     * @param {bool} [params.hf] false, // true for hf orders
     * @param {bool} [params.sync] false, // true to use the hf sync call
     * @returns {object} an [order structure]{@link https://docs.ccxt.com/#/?id=order-structure}
     */
    async createOrders (orders: OrderRequest[], params = {}) {
        await this.loadMarkets ();
        const ordersRequests = [];
        let symbol = undefined;
        for (let i = 0; i < orders.length; i++) {
            const rawOrder = orders[i];
            const marketId = this.safeString (rawOrder, 'symbol');
            if (symbol === undefined) {
                symbol = marketId;
            } else {
                if (symbol !== marketId) {
                    throw new BadRequest (this.id + ' createOrders() requires all orders to have the same symbol');
                }
            }
            const type = this.safeString (rawOrder, 'type');
            if (type !== 'limit') {
                throw new BadRequest (this.id + ' createOrders() only supports limit orders');
            }
            const side = this.safeString (rawOrder, 'side');
            const amount = this.safeValue (rawOrder, 'amount');
            const price = this.safeValue (rawOrder, 'price');
            const orderParams = this.safeValue (rawOrder, 'params', {});
            const orderRequest = this.createOrderRequest (marketId, type, side, amount, price, orderParams);
            ordersRequests.push (orderRequest);
        }
        const market = this.market (symbol);
        const request: Dict = {
            'symbol': market['id'],
            'orderList': ordersRequests,
        };
        let hf = undefined;
        [ hf, params ] = this.handleHfAndParams (params);
        let useSync = false;
        [ useSync, params ] = this.handleOptionAndParams (params, 'createOrders', 'sync', false);
        let response = undefined;
        if (useSync) {
            response = await this.privatePostHfOrdersMultiSync (this.extend (request, params));
        } else if (hf) {
            response = await this.privatePostHfOrdersMulti (this.extend (request, params));
        } else {
            response = await this.privatePostOrdersMulti (this.extend (request, params));
        }
        //
        // {
        //     "code": "200000",
        //     "data": {
        //        "data": [
        //           {
        //              "symbol": "LTC-USDT",
        //              "type": "limit",
        //              "side": "sell",
        //              "price": "90",
        //              "size": "0.1",
        //              "funds": null,
        //              "stp": "",
        //              "stop": "",
        //              "stopPrice": null,
        //              "timeInForce": "GTC",
        //              "cancelAfter": 0,
        //              "postOnly": false,
        //              "hidden": false,
        //              "iceberge": false,
        //              "iceberg": false,
        //              "visibleSize": null,
        //              "channel": "API",
        //              "id": "6539148443fcf500079d15e5",
        //              "status": "success",
        //              "failMsg": null,
        //              "clientOid": "5c4c5398-8ab2-4b4e-af8a-e2d90ad2488f"
        //           },
        // }
        //
        let data = this.safeDict (response, 'data', {});
        data = this.safeList (data, 'data', []);
        return this.parseOrders (data);
    }

    marketOrderAmountToPrecision (symbol: string, amount) {
        const market = this.market (symbol);
        const result = this.decimalToPrecision (amount, TRUNCATE, market['info']['quoteIncrement'], this.precisionMode, this.paddingMode);
        if (result === '0') {
            throw new InvalidOrder (this.id + ' amount of ' + market['symbol'] + ' must be greater than minimum amount precision of ' + this.numberToString (market['precision']['amount']));
        }
        return result;
    }

    createOrderRequest (symbol: string, type: OrderType, side: OrderSide, amount: number, price: Num = undefined, params = {}) {
        const market = this.market (symbol);
        // required param, cannot be used twice
        const clientOrderId = this.safeString2 (params, 'clientOid', 'clientOrderId', this.uuid ());
        params = this.omit (params, [ 'clientOid', 'clientOrderId' ]);
        const request: Dict = {
            'clientOid': clientOrderId,
            'side': side,
            'symbol': market['id'],
            'type': type, // limit or market
        };
        const quoteAmount = this.safeNumber2 (params, 'cost', 'funds');
        let amountString = undefined;
        let costString = undefined;
        let marginMode = undefined;
        [ marginMode, params ] = this.handleMarginModeAndParams ('createOrder', params);
        if (type === 'market') {
            if (quoteAmount !== undefined) {
                params = this.omit (params, [ 'cost', 'funds' ]);
                // kucoin uses base precision even for quote values
                costString = this.marketOrderAmountToPrecision (symbol, quoteAmount);
                request['funds'] = costString;
            } else {
                amountString = this.amountToPrecision (symbol, amount);
                request['size'] = this.amountToPrecision (symbol, amount);
            }
        } else {
            amountString = this.amountToPrecision (symbol, amount);
            request['size'] = amountString;
            request['price'] = this.priceToPrecision (symbol, price);
        }
        const tradeType = this.safeString (params, 'tradeType'); // keep it for backward compatibility
        const [ triggerPrice, stopLossPrice, takeProfitPrice ] = this.handleTriggerPrices (params);
        const isTriggerOrder = (triggerPrice || stopLossPrice || takeProfitPrice);
        const isMarginOrder = tradeType === 'MARGIN_TRADE' || marginMode !== undefined;
        params = this.omit (params, [ 'stopLossPrice', 'takeProfitPrice', 'triggerPrice', 'stopPrice' ]);
        if (isTriggerOrder) {
            if (triggerPrice) {
                request['stopPrice'] = this.priceToPrecision (symbol, triggerPrice);
            } else if (stopLossPrice || takeProfitPrice) {
                if (stopLossPrice) {
                    request['stop'] = (side === 'buy') ? 'entry' : 'loss';
                    request['stopPrice'] = this.priceToPrecision (symbol, stopLossPrice);
                } else {
                    request['stop'] = (side === 'buy') ? 'loss' : 'entry';
                    request['stopPrice'] = this.priceToPrecision (symbol, takeProfitPrice);
                }
            }
            if (marginMode === 'isolated') {
                throw new BadRequest (this.id + ' createOrder does not support isolated margin for stop orders');
            } else if (marginMode === 'cross') {
                request['tradeType'] = this.options['marginModes'][marginMode];
            }
        } else if (isMarginOrder) {
            if (marginMode === 'isolated') {
                request['marginModel'] = 'isolated';
            }
        }
        let postOnly = undefined;
        [ postOnly, params ] = this.handlePostOnly (type === 'market', false, params);
        if (postOnly) {
            request['postOnly'] = true;
        }
        return this.extend (request, params);
    }

    /**
     * @method
     * @name kucoin#editOrder
     * @description edit an order, kucoin currently only supports the modification of HF orders
     * @see https://docs.kucoin.com/spot-hf/#modify-order
     * @param {string} id order id
     * @param {string} symbol unified symbol of the market to create an order in
     * @param {string} type not used
     * @param {string} side not used
     * @param {float} amount how much of the currency you want to trade in units of the base currency
     * @param {float} [price] the price at which the order is to be fulfilled, in units of the quote currency, ignored in market orders
     * @param {object} [params] extra parameters specific to the exchange API endpoint
     * @param {string} [params.clientOrderId] client order id, defaults to id if not passed
     * @returns {object} an [order structure]{@link https://docs.ccxt.com/#/?id=order-structure}
     */
    async editOrder (id: string, symbol: string, type:OrderType, side: OrderSide, amount: Num = undefined, price: Num = undefined, params = {}) {
        await this.loadMarkets ();
        const market = this.market (symbol);
        const request: Dict = {
            'symbol': market['id'],
        };
        const clientOrderId = this.safeString2 (params, 'clientOid', 'clientOrderId');
        if (clientOrderId !== undefined) {
            request['clientOid'] = clientOrderId;
        } else {
            request['orderId'] = id;
        }
        if (amount !== undefined) {
            request['newSize'] = this.amountToPrecision (symbol, amount);
        }
        if (price !== undefined) {
            request['newPrice'] = this.priceToPrecision (symbol, price);
        }
        const response = await this.privatePostHfOrdersAlter (this.extend (request, params));
        //
        // {
        //     "code":"200000",
        //     "data":{
        //        "newOrderId":"6478d7a6c883280001e92d8b"
        //     }
        // }
        //
        const data = this.safeDict (response, 'data', {});
        return this.parseOrder (data, market);
    }

    /**
     * @method
     * @name kucoin#cancelOrder
     * @description cancels an open order
     * @see https://docs.kucoin.com/spot#cancel-an-order
     * @see https://docs.kucoin.com/spot#cancel-an-order-2
     * @see https://docs.kucoin.com/spot#cancel-single-order-by-clientoid
     * @see https://docs.kucoin.com/spot#cancel-single-order-by-clientoid-2
     * @see https://docs.kucoin.com/spot-hf/#cancel-orders-by-orderid
     * @see https://docs.kucoin.com/spot-hf/#cancel-order-by-clientoid
     * @see https://www.kucoin.com/docs/rest/spot-trading/spot-hf-trade-pro-account/sync-cancel-hf-order-by-orderid
     * @see https://www.kucoin.com/docs/rest/spot-trading/spot-hf-trade-pro-account/sync-cancel-hf-order-by-clientoid
     * @param {string} id order id
     * @param {string} symbol unified symbol of the market the order was made in
     * @param {object} [params] extra parameters specific to the exchange API endpoint
     * @param {bool} [params.trigger] True if cancelling a stop order
     * @param {bool} [params.hf] false, // true for hf order
     * @param {bool} [params.sync] false, // true to use the hf sync call
     * @returns Response from the exchange
     */
    async cancelOrder (id: string, symbol: Str = undefined, params = {}) {
        await this.loadMarkets ();
        const request: Dict = {};
        const clientOrderId = this.safeString2 (params, 'clientOid', 'clientOrderId');
        const trigger = this.safeBool2 (params, 'stop', 'trigger', false);
        let hf = undefined;
        [ hf, params ] = this.handleHfAndParams (params);
        let useSync = false;
        [ useSync, params ] = this.handleOptionAndParams (params, 'cancelOrder', 'sync', false);
        if (hf || useSync) {
            if (symbol === undefined) {
                throw new ArgumentsRequired (this.id + ' cancelOrder() requires a symbol parameter for hf orders');
            }
            const market = this.market (symbol);
            request['symbol'] = market['id'];
        }
        let response = undefined;
        params = this.omit (params, [ 'clientOid', 'clientOrderId', 'stop', 'trigger' ]);
        if (clientOrderId !== undefined) {
            request['clientOid'] = clientOrderId;
            if (trigger) {
                response = await this.privateDeleteStopOrderCancelOrderByClientOid (this.extend (request, params));
                //
                //    {
                //        code: '200000',
                //        data: {
                //          cancelledOrderId: 'vs8lgpiuao41iaft003khbbk',
                //          clientOid: '123456'
                //        }
                //    }
                //
            } else if (useSync) {
                response = await this.privateDeleteHfOrdersSyncClientOrderClientOid (this.extend (request, params));
            } else if (hf) {
                response = await this.privateDeleteHfOrdersClientOrderClientOid (this.extend (request, params));
                //
                //    {
                //        "code": "200000",
                //        "data": {
                //          "clientOid": "6d539dc614db3"
                //        }
                //    }
                //
            } else {
                response = await this.privateDeleteOrderClientOrderClientOid (this.extend (request, params));
                //
                //    {
                //        code: '200000',
                //        data: {
                //          cancelledOrderId: '665e580f6660500007aba341',
                //          clientOid: '1234567',
                //          cancelledOcoOrderIds: null
                //        }
                //    }
                //
            }
            response = this.safeDict (response, 'data');
            return this.parseOrder (response);
        } else {
            request['orderId'] = id;
            if (trigger) {
                response = await this.privateDeleteStopOrderOrderId (this.extend (request, params));
                //
                //    {
                //        code: '200000',
                //        data: { cancelledOrderIds: [ 'vs8lgpiuaco91qk8003vebu9' ] }
                //    }
                //
            } else if (useSync) {
                response = await this.privateDeleteHfOrdersSyncOrderId (this.extend (request, params));
            } else if (hf) {
                response = await this.privateDeleteHfOrdersOrderId (this.extend (request, params));
                //
                //    {
                //        "code": "200000",
                //        "data": {
                //          "orderId": "630625dbd9180300014c8d52"
                //        }
                //    }
                //
                response = this.safeDict (response, 'data');
                return this.parseOrder (response);
            } else {
                response = await this.privateDeleteOrdersOrderId (this.extend (request, params));
                //
                //    {
                //        code: '200000',
                //        data: { cancelledOrderIds: [ '665e4fbe28051a0007245c41' ] }
                //    }
                //
            }
            const data = this.safeDict (response, 'data');
            const orderIds = this.safeList (data, 'cancelledOrderIds', []);
            const orderId = this.safeString (orderIds, 0);
            return this.safeOrder ({
                'info': data,
                'id': orderId,
            });
        }
    }

    /**
     * @method
     * @name kucoin#cancelAllOrders
     * @description cancel all open orders
     * @see https://docs.kucoin.com/spot#cancel-all-orders
     * @see https://docs.kucoin.com/spot#cancel-orders
     * @see https://docs.kucoin.com/spot-hf/#cancel-all-hf-orders-by-symbol
     * @param {string} symbol unified market symbol, only orders in the market of this symbol are cancelled when symbol is not undefined
     * @param {object} [params] extra parameters specific to the exchange API endpoint
     * @param {bool} [params.trigger] *invalid for isolated margin* true if cancelling all stop orders
     * @param {string} [params.marginMode] 'cross' or 'isolated'
     * @param {string} [params.orderIds] *stop orders only* Comma seperated order IDs
     * @param {bool} [params.hf] false, // true for hf order
     * @returns Response from the exchange
     */
    async cancelAllOrders (symbol: Str = undefined, params = {}) {
        await this.loadMarkets ();
        const request: Dict = {};
        const trigger = this.safeBool2 (params, 'trigger', 'stop', false);
        let hf = undefined;
        [ hf, params ] = this.handleHfAndParams (params);
        params = this.omit (params, 'stop');
        const [ marginMode, query ] = this.handleMarginModeAndParams ('cancelAllOrders', params);
        if (symbol !== undefined) {
            request['symbol'] = this.marketId (symbol);
        }
        if (marginMode !== undefined) {
            request['tradeType'] = this.options['marginModes'][marginMode];
            if (marginMode === 'isolated' && trigger) {
                throw new BadRequest (this.id + ' cancelAllOrders does not support isolated margin for stop orders');
            }
        }
        let response = undefined;
        if (trigger) {
            response = await this.privateDeleteStopOrderCancel (this.extend (request, query));
        } else if (hf) {
            if (symbol === undefined) {
                response = await this.privateDeleteHfOrdersCancelAll (this.extend (request, query));
            } else {
                response = await this.privateDeleteHfOrders (this.extend (request, query));
            }
        } else {
            response = await this.privateDeleteOrders (this.extend (request, query));
        }
        return [ this.safeOrder ({ 'info': response }) ];
    }

    /**
     * @method
     * @name kucoin#fetchOrdersByStatus
     * @description fetch a list of orders
     * @see https://docs.kucoin.com/spot#list-orders
     * @see https://docs.kucoin.com/spot#list-stop-orders
     * @see https://docs.kucoin.com/spot-hf/#obtain-list-of-active-hf-orders
     * @see https://docs.kucoin.com/spot-hf/#obtain-list-of-filled-hf-orders
     * @param {string} status *not used for stop orders* 'open' or 'closed'
     * @param {string} symbol unified market symbol
     * @param {int} [since] timestamp in ms of the earliest order
     * @param {int} [limit] max number of orders to return
     * @param {object} [params] exchange specific params
     * @param {int} [params.until] end time in ms
     * @param {string} [params.side] buy or sell
     * @param {string} [params.type] limit, market, limit_stop or market_stop
     * @param {string} [params.tradeType] TRADE for spot trading, MARGIN_TRADE for Margin Trading
     * @param {int} [params.currentPage] *trigger orders only* current page
     * @param {string} [params.orderIds] *trigger orders only* comma seperated order ID list
     * @param {bool} [params.trigger] True if fetching a trigger order
     * @param {bool} [params.hf] false, // true for hf order
     * @returns An [array of order structures]{@link https://docs.ccxt.com/#/?id=order-structure}
     */
    async fetchOrdersByStatus (status, symbol: Str = undefined, since: Int = undefined, limit: Int = undefined, params = {}) {
        await this.loadMarkets ();
        let lowercaseStatus = status.toLowerCase ();
        const until = this.safeInteger (params, 'until');
        const trigger = this.safeBool2 (params, 'stop', 'trigger', false);
        let hf = undefined;
        [ hf, params ] = this.handleHfAndParams (params);
        if (hf && (symbol === undefined)) {
            throw new ArgumentsRequired (this.id + ' fetchOrdersByStatus() requires a symbol parameter for hf orders');
        }
        params = this.omit (params, [ 'stop', 'trigger', 'till', 'until' ]);
        const [ marginMode, query ] = this.handleMarginModeAndParams ('fetchOrdersByStatus', params);
        if (lowercaseStatus === 'open') {
            lowercaseStatus = 'active';
        } else if (lowercaseStatus === 'closed') {
            lowercaseStatus = 'done';
        }
        const request: Dict = {
            'status': lowercaseStatus,
        };
        let market = undefined;
        if (symbol !== undefined) {
            market = this.market (symbol);
            request['symbol'] = market['id'];
        }
        if (since !== undefined) {
            request['startAt'] = since;
        }
        if (limit !== undefined) {
            request['pageSize'] = limit;
        }
        if (until) {
            request['endAt'] = until;
        }
        request['tradeType'] = this.safeString (this.options['marginModes'], marginMode, 'TRADE');
        let response = undefined;
        if (trigger) {
            response = await this.privateGetStopOrder (this.extend (request, query));
        } else if (hf) {
            if (lowercaseStatus === 'active') {
                response = await this.privateGetHfOrdersActive (this.extend (request, query));
            } else if (lowercaseStatus === 'done') {
                response = await this.privateGetHfOrdersDone (this.extend (request, query));
            }
        } else {
            response = await this.privateGetOrders (this.extend (request, query));
        }
        //
        //     {
        //         "code": "200000",
        //         "data": {
        //             "currentPage": 1,
        //             "pageSize": 1,
        //             "totalNum": 153408,
        //             "totalPage": 153408,
        //             "items": [
        //                 {
        //                     "id": "5c35c02703aa673ceec2a168",   //orderid
        //                     "symbol": "BTC-USDT",   //symbol
        //                     "opType": "DEAL",      // operation type,deal is pending order,cancel is cancel order
        //                     "type": "limit",       // order type,e.g. limit,markrt,stop_limit.
        //                     "side": "buy",         // transaction direction,include buy and sell
        //                     "price": "10",         // order price
        //                     "size": "2",           // order quantity
        //                     "funds": "0",          // order funds
        //                     "dealFunds": "0.166",  // deal funds
        //                     "dealSize": "2",       // deal quantity
        //                     "fee": "0",            // fee
        //                     "feeCurrency": "USDT", // charge fee currency
        //                     "stp": "",             // self trade prevention,include CN,CO,DC,CB
        //                     "stop": "",            // stop type
        //                     "stopTriggered": false,  // stop order is triggered
        //                     "stopPrice": "0",      // stop price
        //                     "timeInForce": "GTC",  // time InForce,include GTC,GTT,IOC,FOK
        //                     "postOnly": false,     // postOnly
        //                     "hidden": false,       // hidden order
        //                     "iceberg": false,      // iceberg order
        //                     "visibleSize": "0",    // display quantity for iceberg order
        //                     "cancelAfter": 0,      // cancel orders time，requires timeInForce to be GTT
        //                     "channel": "IOS",      // order source
        //                     "clientOid": "",       // user-entered order unique mark
        //                     "remark": "",          // remark
        //                     "tags": "",            // tag order source
        //                     "isActive": false,     // status before unfilled or uncancelled
        //                     "cancelExist": false,   // order cancellation transaction record
        //                     "createdAt": 1547026471000  // time
        //                 },
        //             ]
        //         }
        //    }
        const listData = this.safeList (response, 'data');
        if (listData !== undefined) {
            return this.parseOrders (listData, market, since, limit);
        }
        const responseData = this.safeDict (response, 'data', {});
        const orders = this.safeList (responseData, 'items', []);
        return this.parseOrders (orders, market, since, limit);
    }

    /**
     * @method
     * @name kucoin#fetchClosedOrders
     * @description fetches information on multiple closed orders made by the user
     * @see https://docs.kucoin.com/spot#list-orders
     * @see https://docs.kucoin.com/spot#list-stop-orders
     * @see https://docs.kucoin.com/spot-hf/#obtain-list-of-active-hf-orders
     * @see https://docs.kucoin.com/spot-hf/#obtain-list-of-filled-hf-orders
     * @param {string} symbol unified market symbol of the market orders were made in
     * @param {int} [since] the earliest time in ms to fetch orders for
     * @param {int} [limit] the maximum number of order structures to retrieve
     * @param {object} [params] extra parameters specific to the exchange API endpoint
     * @param {int} [params.until] end time in ms
     * @param {string} [params.side] buy or sell
     * @param {string} [params.type] limit, market, limit_stop or market_stop
     * @param {string} [params.tradeType] TRADE for spot trading, MARGIN_TRADE for Margin Trading
     * @param {bool} [params.trigger] True if fetching a trigger order
     * @param {bool} [params.hf] false, // true for hf order
     * @param {boolean} [params.paginate] default false, when true will automatically paginate by calling this endpoint multiple times. See in the docs all the [availble parameters](https://github.com/ccxt/ccxt/wiki/Manual#pagination-params)
     * @returns {Order[]} a list of [order structures]{@link https://docs.ccxt.com/#/?id=order-structure}
     */
    async fetchClosedOrders (symbol: Str = undefined, since: Int = undefined, limit: Int = undefined, params = {}): Promise<Order[]> {
        await this.loadMarkets ();
        let paginate = false;
        [ paginate, params ] = this.handleOptionAndParams (params, 'fetchClosedOrders', 'paginate');
        if (paginate) {
            return await this.fetchPaginatedCallDynamic ('fetchClosedOrders', symbol, since, limit, params) as Order[];
        }
        return await this.fetchOrdersByStatus ('done', symbol, since, limit, params);
    }

    /**
     * @method
     * @name kucoin#fetchOpenOrders
     * @description fetch all unfilled currently open orders
     * @see https://docs.kucoin.com/spot#list-orders
     * @see https://docs.kucoin.com/spot#list-stop-orders
     * @see https://docs.kucoin.com/spot-hf/#obtain-list-of-active-hf-orders
     * @see https://docs.kucoin.com/spot-hf/#obtain-list-of-filled-hf-orders
     * @param {string} symbol unified market symbol
     * @param {int} [since] the earliest time in ms to fetch open orders for
     * @param {int} [limit] the maximum number of  open orders structures to retrieve
     * @param {object} [params] extra parameters specific to the exchange API endpoint
     * @param {int} [params.until] end time in ms
     * @param {bool} [params.trigger] true if fetching trigger orders
     * @param {string} [params.side] buy or sell
     * @param {string} [params.type] limit, market, limit_stop or market_stop
     * @param {string} [params.tradeType] TRADE for spot trading, MARGIN_TRADE for Margin Trading
     * @param {int} [params.currentPage] *trigger orders only* current page
     * @param {string} [params.orderIds] *trigger orders only* comma seperated order ID list
     * @param {bool} [params.hf] false, // true for hf order
     * @param {boolean} [params.paginate] default false, when true will automatically paginate by calling this endpoint multiple times. See in the docs all the [availble parameters](https://github.com/ccxt/ccxt/wiki/Manual#pagination-params)
     * @returns {Order[]} a list of [order structures]{@link https://docs.ccxt.com/#/?id=order-structure}
     */
    async fetchOpenOrders (symbol: Str = undefined, since: Int = undefined, limit: Int = undefined, params = {}): Promise<Order[]> {
        await this.loadMarkets ();
        let paginate = false;
        [ paginate, params ] = this.handleOptionAndParams (params, 'fetchOpenOrders', 'paginate');
        if (paginate) {
            return await this.fetchPaginatedCallDynamic ('fetchOpenOrders', symbol, since, limit, params) as Order[];
        }
        return await this.fetchOrdersByStatus ('active', symbol, since, limit, params);
    }

    /**
     * @method
     * @name kucoin#fetchOrder
     * @description fetch an order
     * @see https://docs.kucoin.com/spot#get-an-order
     * @see https://docs.kucoin.com/spot#get-single-active-order-by-clientoid
     * @see https://docs.kucoin.com/spot#get-single-order-info
     * @see https://docs.kucoin.com/spot#get-single-order-by-clientoid
     * @see https://docs.kucoin.com/spot-hf/#details-of-a-single-hf-order
     * @see https://docs.kucoin.com/spot-hf/#obtain-details-of-a-single-hf-order-using-clientoid
     * @param {string} id Order id
     * @param {string} symbol not sent to exchange except for trigger orders with clientOid, but used internally by CCXT to filter
     * @param {object} [params] exchange specific parameters
     * @param {bool} [params.trigger] true if fetching a trigger order
     * @param {bool} [params.hf] false, // true for hf order
     * @param {bool} [params.clientOid] unique order id created by users to identify their orders
     * @returns An [order structure]{@link https://docs.ccxt.com/#/?id=order-structure}
     */
    async fetchOrder (id: string, symbol: Str = undefined, params = {}) {
        await this.loadMarkets ();
        const request: Dict = {};
        const clientOrderId = this.safeString2 (params, 'clientOid', 'clientOrderId');
        const trigger = this.safeBool2 (params, 'stop', 'trigger', false);
        let hf = undefined;
        [ hf, params ] = this.handleHfAndParams (params);
        let market = undefined;
        if (symbol !== undefined) {
            market = this.market (symbol);
        }
        if (hf) {
            if (symbol === undefined) {
                throw new ArgumentsRequired (this.id + ' fetchOrder() requires a symbol parameter for hf orders');
            }
            request['symbol'] = market['id'];
        }
        params = this.omit (params, [ 'stop', 'clientOid', 'clientOrderId', 'trigger' ]);
        let response = undefined;
        if (clientOrderId !== undefined) {
            request['clientOid'] = clientOrderId;
            if (trigger) {
                if (symbol !== undefined) {
                    request['symbol'] = market['id'];
                }
                response = await this.privateGetStopOrderQueryOrderByClientOid (this.extend (request, params));
            } else if (hf) {
                response = await this.privateGetHfOrdersClientOrderClientOid (this.extend (request, params));
            } else {
                response = await this.privateGetOrderClientOrderClientOid (this.extend (request, params));
            }
        } else {
            // a special case for undefined ids
            // otherwise a wrong endpoint for all orders will be triggered
            // https://github.com/ccxt/ccxt/issues/7234
            if (id === undefined) {
                throw new InvalidOrder (this.id + ' fetchOrder() requires an order id');
            }
            request['orderId'] = id;
            if (trigger) {
                response = await this.privateGetStopOrderOrderId (this.extend (request, params));
            } else if (hf) {
                response = await this.privateGetHfOrdersOrderId (this.extend (request, params));
            } else {
                response = await this.privateGetOrdersOrderId (this.extend (request, params));
            }
        }
        let responseData = this.safeDict (response, 'data', {});
        if (Array.isArray (responseData)) {
            responseData = this.safeValue (responseData, 0);
        }
        return this.parseOrder (responseData, market);
    }

    parseOrder (order: Dict, market: Market = undefined): Order {
        //
        // createOrder
        //
        //    {
        //        "orderId": "63c97e47d686c5000159a656"
        //    }
        //
        // cancelOrder
        //
        //    {
        //        "cancelledOrderIds": [ "63c97e47d686c5000159a656" ]
        //    }
        //
        // fetchOpenOrders, fetchClosedOrders
        //
        //    {
        //        "id": "63c97ce8d686c500015793bb",
        //        "symbol": "USDC-USDT",
        //        "opType": "DEAL",
        //        "type": "limit",
        //        "side": "sell",
        //        "price": "1.05",
        //        "size": "1",
        //        "funds": "0",
        //        "dealFunds": "0",
        //        "dealSize": "0",
        //        "fee": "0",
        //        "feeCurrency": "USDT",
        //        "stp": "",
        //        "stop": "",
        //        "stopTriggered": false,
        //        "stopPrice": "0",
        //        "timeInForce": "GTC",
        //        "postOnly": false,
        //        "hidden": false,
        //        "iceberg": false,
        //        "visibleSize": "0",
        //        "cancelAfter": 0,
        //        "channel": "API",
        //        "clientOid": "d602d73f-5424-4751-bef0-8debce8f0a82",
        //        "remark": null,
        //        "tags": "partner:ccxt",
        //        "isActive": true,
        //        "cancelExist": false,
        //        "createdAt": 1674149096927,
        //        "tradeType": "TRADE"
        //    }
        //
        // stop orders (fetchOpenOrders, fetchClosedOrders)
        //
        //    {
        //        "id": "vs9f6ou9e864rgq8000t4qnm",
        //        "symbol": "USDC-USDT",
        //        "userId": "613a896885d8660006151f01",
        //        "status": "NEW",
        //        "type": "market",
        //        "side": "sell",
        //        "price": null,
        //        "size": "1.00000000000000000000",
        //        "funds": null,
        //        "stp": null,
        //        "timeInForce": "GTC",
        //        "cancelAfter": -1,
        //        "postOnly": false,
        //        "hidden": false,
        //        "iceberg": false,
        //        "visibleSize": null,
        //        "channel": "API",
        //        "clientOid": "5d3fd727-6456-438d-9550-40d9d85eee0b",
        //        "remark": null,
        //        "tags": "partner:ccxt",
        //        "relatedNo": null,
        //        "orderTime": 1674146316994000028,
        //        "domainId": "kucoin",
        //        "tradeSource": "USER",
        //        "tradeType": "MARGIN_TRADE",
        //        "feeCurrency": "USDT",
        //        "takerFeeRate": "0.00100000000000000000",
        //        "makerFeeRate": "0.00100000000000000000",
        //        "createdAt": 1674146316994,
        //        "stop": "loss",
        //        "stopTriggerTime": null,
        //        "stopPrice": "0.97000000000000000000"
        //    }
        // hf order
        //    {
        //        "id":"6478cf1439bdfc0001528a1d",
        //        "symbol":"LTC-USDT",
        //        "opType":"DEAL",
        //        "type":"limit",
        //        "side":"buy",
        //        "price":"50",
        //        "size":"0.1",
        //        "funds":"5",
        //        "dealSize":"0",
        //        "dealFunds":"0",
        //        "fee":"0",
        //        "feeCurrency":"USDT",
        //        "stp":null,
        //        "timeInForce":"GTC",
        //        "postOnly":false,
        //        "hidden":false,
        //        "iceberg":false,
        //        "visibleSize":"0",
        //        "cancelAfter":0,
        //        "channel":"API",
        //        "clientOid":"d4d2016b-8e3a-445c-aa5d-dc6df5d1678d",
        //        "remark":null,
        //        "tags":"partner:ccxt",
        //        "cancelExist":false,
        //        "createdAt":1685638932074,
        //        "lastUpdatedAt":1685639013735,
        //        "tradeType":"TRADE",
        //        "inOrderBook":true,
        //        "cancelledSize":"0",
        //        "cancelledFunds":"0",
        //        "remainSize":"0.1",
        //        "remainFunds":"5",
        //        "active":true
        //    }
        //
        const marketId = this.safeString (order, 'symbol');
        const timestamp = this.safeInteger (order, 'createdAt');
        const feeCurrencyId = this.safeString (order, 'feeCurrency');
        const cancelExist = this.safeBool (order, 'cancelExist', false);
        const responseStop = this.safeString (order, 'stop');
        const trigger = responseStop !== undefined;
        const stopTriggered = this.safeBool (order, 'stopTriggered', false);
        const isActive = this.safeBool2 (order, 'isActive', 'active');
        const responseStatus = this.safeString (order, 'status');
        let status = undefined;
        if (isActive !== undefined) {
            if (isActive === true) {
                status = 'open';
            } else {
                status = 'closed';
            }
        }
        if (trigger) {
            if (responseStatus === 'NEW') {
                status = 'open';
            } else if (!isActive && !stopTriggered) {
                status = 'cancelled';
            }
        }
        if (cancelExist) {
            status = 'canceled';
        }
        if (responseStatus === 'fail') {
            status = 'rejected';
        }
        return this.safeOrder ({
            'info': order,
            'id': this.safeStringN (order, [ 'id', 'orderId', 'newOrderId', 'cancelledOrderId' ]),
            'clientOrderId': this.safeString (order, 'clientOid'),
            'symbol': this.safeSymbol (marketId, market, '-'),
            'type': this.safeString (order, 'type'),
            'timeInForce': this.safeString (order, 'timeInForce'),
            'postOnly': this.safeBool (order, 'postOnly'),
            'side': this.safeString (order, 'side'),
            'amount': this.safeString (order, 'size'),
            'price': this.safeString (order, 'price'), // price is zero for market order, omitZero is called in safeOrder2
            'triggerPrice': this.safeNumber (order, 'stopPrice'),
            'cost': this.safeString (order, 'dealFunds'),
            'filled': this.safeString (order, 'dealSize'),
            'remaining': undefined,
            'timestamp': timestamp,
            'datetime': this.iso8601 (timestamp),
            'fee': {
                'currency': this.safeCurrencyCode (feeCurrencyId),
                'cost': this.safeNumber (order, 'fee'),
            },
            'status': status,
            'lastTradeTimestamp': undefined,
            'average': this.safeString (order, 'avgDealPrice'),
            'trades': undefined,
        }, market);
    }

    /**
     * @method
     * @name kucoin#fetchOrderTrades
     * @description fetch all the trades made from a single order
     * @see https://docs.kucoin.com/#list-fills
     * @see https://docs.kucoin.com/spot-hf/#transaction-details
     * @param {string} id order id
     * @param {string} symbol unified market symbol
     * @param {int} [since] the earliest time in ms to fetch trades for
     * @param {int} [limit] the maximum number of trades to retrieve
     * @param {object} [params] extra parameters specific to the exchange API endpoint
     * @returns {object[]} a list of [trade structures]{@link https://docs.ccxt.com/#/?id=trade-structure}
     */
    async fetchOrderTrades (id: string, symbol: Str = undefined, since: Int = undefined, limit: Int = undefined, params = {}) {
        const request: Dict = {
            'orderId': id,
        };
        return await this.fetchMyTrades (symbol, since, limit, this.extend (request, params));
    }

    /**
     * @method
     * @name kucoin#fetchMyTrades
     * @see https://docs.kucoin.com/#list-fills
     * @see https://docs.kucoin.com/spot-hf/#transaction-details
     * @description fetch all trades made by the user
     * @param {string} symbol unified market symbol
     * @param {int} [since] the earliest time in ms to fetch trades for
     * @param {int} [limit] the maximum number of trades structures to retrieve
     * @param {object} [params] extra parameters specific to the exchange API endpoint
     * @param {int} [params.until] the latest time in ms to fetch entries for
     * @param {bool} [params.hf] false, // true for hf order
     * @param {boolean} [params.paginate] default false, when true will automatically paginate by calling this endpoint multiple times. See in the docs all the [availble parameters](https://github.com/ccxt/ccxt/wiki/Manual#pagination-params)
     * @returns {Trade[]} a list of [trade structures]{@link https://docs.ccxt.com/#/?id=trade-structure}
     */
    async fetchMyTrades (symbol: Str = undefined, since: Int = undefined, limit: Int = undefined, params = {}) {
        await this.loadMarkets ();
        let paginate = false;
        [ paginate, params ] = this.handleOptionAndParams (params, 'fetchMyTrades', 'paginate');
        if (paginate) {
            return await this.fetchPaginatedCallDynamic ('fetchMyTrades', symbol, since, limit, params) as Trade[];
        }
        let request: Dict = {};
        let hf = undefined;
        [ hf, params ] = this.handleHfAndParams (params);
        if (hf && symbol === undefined) {
            throw new ArgumentsRequired (this.id + ' fetchMyTrades() requires a symbol parameter for hf orders');
        }
        let market = undefined;
        if (symbol !== undefined) {
            market = this.market (symbol);
            request['symbol'] = market['id'];
        }
        const method = this.options['fetchMyTradesMethod'];
        let parseResponseData = false;
        let response = undefined;
        [ request, params ] = this.handleUntilOption ('endAt', request, params);
        if (hf) {
            // does not return trades earlier than 2019-02-18T00:00:00Z
            if (limit !== undefined) {
                request['limit'] = limit;
            }
            if (since !== undefined) {
                // only returns trades up to one week after the since param
                request['startAt'] = since;
            }
            response = await this.privateGetHfFills (this.extend (request, params));
        } else if (method === 'private_get_fills') {
            // does not return trades earlier than 2019-02-18T00:00:00Z
            if (since !== undefined) {
                // only returns trades up to one week after the since param
                request['startAt'] = since;
            }
            response = await this.privateGetFills (this.extend (request, params));
        } else if (method === 'private_get_limit_fills') {
            // does not return trades earlier than 2019-02-18T00:00:00Z
            // takes no params
            // only returns first 1000 trades (not only "in the last 24 hours" as stated in the docs)
            parseResponseData = true;
            response = await this.privateGetLimitFills (this.extend (request, params));
        } else {
            throw new ExchangeError (this.id + ' fetchMyTradesMethod() invalid method');
        }
        //
        //     {
        //         "currentPage": 1,
        //         "pageSize": 50,
        //         "totalNum": 1,
        //         "totalPage": 1,
        //         "items": [
        //             {
        //                 "symbol":"BTC-USDT",       // symbol
        //                 "tradeId":"5c35c02709e4f67d5266954e",        // trade id
        //                 "orderId":"5c35c02703aa673ceec2a168",        // order id
        //                 "counterOrderId":"5c1ab46003aa676e487fa8e3", // counter order id
        //                 "side":"buy",              // transaction direction,include buy and sell
        //                 "liquidity":"taker",       // include taker and maker
        //                 "forceTaker":true,         // forced to become taker
        //                 "price":"0.083",           // order price
        //                 "size":"0.8424304",        // order quantity
        //                 "funds":"0.0699217232",    // order funds
        //                 "fee":"0",                 // fee
        //                 "feeRate":"0",             // fee rate
        //                 "feeCurrency":"USDT",      // charge fee currency
        //                 "stop":"",                 // stop type
        //                 "type":"limit",            // order type, e.g. limit, market, stop_limit.
        //                 "createdAt":1547026472000  // time
        //             },
        //             //------------------------------------------------------
        //             // v1 (historical) trade response structure
        //             {
        //                 "symbol": "SNOV-ETH",
        //                 "dealPrice": "0.0000246",
        //                 "dealValue": "0.018942",
        //                 "amount": "770",
        //                 "fee": "0.00001137",
        //                 "side": "sell",
        //                 "createdAt": 1540080199
        //                 "id":"5c4d389e4c8c60413f78e2e5",
        //             }
        //         ]
        //     }
        //
        const data = this.safeDict (response, 'data', {});
        let trades = undefined;
        if (parseResponseData) {
            trades = data;
        } else {
            trades = this.safeList (data, 'items', []);
        }
        return this.parseTrades (trades, market, since, limit);
    }

    /**
     * @method
     * @name kucoin#fetchTrades
     * @description get the list of most recent trades for a particular symbol
     * @see https://www.kucoin.com/docs/rest/spot-trading/market-data/get-trade-histories
     * @see https://www.kucoin.com/docs-new/rest/ua/get-trades
     * @param {string} symbol unified symbol of the market to fetch trades for
     * @param {int} [since] timestamp in ms of the earliest trade to fetch
     * @param {int} [limit] the maximum amount of trades to fetch
     * @param {object} [params] extra parameters specific to the exchange API endpoint
     * @param {boolean} [params.uta] set to true for the unified trading account (uta), defaults to false
     * @returns {Trade[]} a list of [trade structures]{@link https://docs.ccxt.com/#/?id=public-trades}
     */
    async fetchTrades (symbol: string, since: Int = undefined, limit: Int = undefined, params = {}): Promise<Trade[]> {
        await this.loadMarkets ();
        const market = this.market (symbol);
        const request: Dict = {
            'symbol': market['id'],
        };
        // pagination is not supported on the exchange side anymore
        // if (since !== undefined) {
        //     request['startAt'] = Math.floor (since / 1000);
        // }
        // if (limit !== undefined) {
        //     request['pageSize'] = limit;
        // }
        let uta = undefined;
        [ uta, params ] = this.handleOptionAndParams (params, 'fetchTrades', 'uta', false);
        let response = undefined;
        let trades = undefined;
        if (uta) {
            let type = undefined;
            [ type, params ] = this.handleMarketTypeAndParams ('fetchTrades', market, params);
            if (type === 'spot') {
                request['tradeType'] = 'SPOT';
            } else {
                request['tradeType'] = 'FUTURES';
            }
            response = await this.utaGetMarketTrade (this.extend (request, params));
            //
            //     {
            //         "code": "200000",
            //         "data": {
            //             "tradeType": "SPOT",
            //             "list": [
            //                 {
            //                     "sequence": "18746044393340932",
            //                     "tradeId": "18746044393340932",
            //                     "price": "104355.6",
            //                     "size": "0.00011886",
            //                     "side": "sell",
            //                     "ts": 1762242540829000000
            //                 },
            //             ]
            //         }
            //     }
            //
            const data = this.safeDict (response, 'data', {});
            trades = this.safeList (data, 'list', []);
        } else {
            response = await this.publicGetMarketHistories (this.extend (request, params));
            //
            //     {
            //         "code": "200000",
            //         "data": [
            //             {
            //                 "sequence": "1548764654235",
            //                 "side": "sell",
            //                 "size":"0.6841354",
            //                 "price":"0.03202",
            //                 "time":1548848575203567174
            //             }
            //         ]
            //     }
            //
            trades = this.safeList (response, 'data', []);
        }
        return this.parseTrades (trades, market, since, limit);
    }

    parseTrade (trade: Dict, market: Market = undefined): Trade {
        //
        // fetchTrades (public)
        //
        //     {
        //         "sequence": "1548764654235",
        //         "side": "sell",
        //         "size":"0.6841354",
        //         "price":"0.03202",
        //         "time":1548848575203567174
        //     }
        //
        //     {
        //         "sequence": "1568787654360",
        //         "symbol": "BTC-USDT",
        //         "side": "buy",
        //         "size": "0.00536577",
        //         "price": "9345",
        //         "takerOrderId": "5e356c4a9f1a790008f8d921",
        //         "time": "1580559434436443257",
        //         "type": "match",
        //         "makerOrderId": "5e356bffedf0010008fa5d7f",
        //         "tradeId": "5e356c4aeefabd62c62a1ece"
        //     }
        //
        // fetchMyTrades (private) v2
        //
        //     {
        //         "symbol":"BTC-USDT",
        //         "tradeId":"5c35c02709e4f67d5266954e",
        //         "orderId":"5c35c02703aa673ceec2a168",
        //         "counterOrderId":"5c1ab46003aa676e487fa8e3",
        //         "side":"buy",
        //         "liquidity":"taker",
        //         "forceTaker":true,
        //         "price":"0.083",
        //         "size":"0.8424304",
        //         "funds":"0.0699217232",
        //         "fee":"0",
        //         "feeRate":"0",
        //         "feeCurrency":"USDT",
        //         "stop":"",
        //         "type":"limit",
        //         "createdAt":1547026472000
        //     }
        //
        // fetchMyTrades v2 alternative format since 2019-05-21 https://github.com/ccxt/ccxt/pull/5162
        //
        //     {
        //         "symbol": "OPEN-BTC",
        //         "forceTaker":  false,
        //         "orderId": "5ce36420054b4663b1fff2c9",
        //         "fee": "0",
        //         "feeCurrency": "",
        //         "type": "",
        //         "feeRate": "0",
        //         "createdAt": 1558417615000,
        //         "size": "12.8206",
        //         "stop": "",
        //         "price": "0",
        //         "funds": "0",
        //         "tradeId": "5ce390cf6e0db23b861c6e80"
        //     }
        //
        // fetchMyTrades (private) v1 (historical)
        //
        //     {
        //         "symbol": "SNOV-ETH",
        //         "dealPrice": "0.0000246",
        //         "dealValue": "0.018942",
        //         "amount": "770",
        //         "fee": "0.00001137",
        //         "side": "sell",
        //         "createdAt": 1540080199
        //         "id":"5c4d389e4c8c60413f78e2e5",
        //     }
        //
        // uta fetchTrades
        //
        //     {
        //         "sequence": "18746044393340932",
        //         "tradeId": "18746044393340932",
        //         "price": "104355.6",
        //         "size": "0.00011886",
        //         "side": "sell",
        //         "ts": 1762242540829000000
        //     }
        //
        const marketId = this.safeString (trade, 'symbol');
        market = this.safeMarket (marketId, market, '-');
        const id = this.safeString2 (trade, 'tradeId', 'id');
        const orderId = this.safeString (trade, 'orderId');
        const takerOrMaker = this.safeString (trade, 'liquidity');
        let timestamp = this.safeInteger2 (trade, 'time', 'ts');
        if (timestamp !== undefined) {
            timestamp = this.parseToInt (timestamp / 1000000);
        } else {
            timestamp = this.safeInteger (trade, 'createdAt');
            // if it's a historical v1 trade, the exchange returns timestamp in seconds
            if (('dealValue' in trade) && (timestamp !== undefined)) {
                timestamp = timestamp * 1000;
            }
        }
        const priceString = this.safeString2 (trade, 'price', 'dealPrice');
        const amountString = this.safeString2 (trade, 'size', 'amount');
        const side = this.safeString (trade, 'side');
        let fee = undefined;
        const feeCostString = this.safeString (trade, 'fee');
        if (feeCostString !== undefined) {
            const feeCurrencyId = this.safeString (trade, 'feeCurrency');
            let feeCurrency = this.safeCurrencyCode (feeCurrencyId);
            if (feeCurrency === undefined) {
                feeCurrency = (side === 'sell') ? market['quote'] : market['base'];
            }
            fee = {
                'cost': feeCostString,
                'currency': feeCurrency,
                'rate': this.safeString (trade, 'feeRate'),
            };
        }
        let type = this.safeString (trade, 'type');
        if (type === 'match') {
            type = undefined;
        }
        const costString = this.safeString2 (trade, 'funds', 'dealValue');
        return this.safeTrade ({
            'info': trade,
            'id': id,
            'order': orderId,
            'timestamp': timestamp,
            'datetime': this.iso8601 (timestamp),
            'symbol': market['symbol'],
            'type': type,
            'takerOrMaker': takerOrMaker,
            'side': side,
            'price': priceString,
            'amount': amountString,
            'cost': costString,
            'fee': fee,
        }, market);
    }

    /**
     * @method
     * @name kucoin#fetchTradingFee
     * @description fetch the trading fees for a market
     * @see https://www.kucoin.com/docs/rest/funding/trade-fee/trading-pair-actual-fee-spot-margin-trade_hf
     * @param {string} symbol unified market symbol
     * @param {object} [params] extra parameters specific to the exchange API endpoint
     * @returns {object} a [fee structure]{@link https://docs.ccxt.com/#/?id=fee-structure}
     */
    async fetchTradingFee (symbol: string, params = {}): Promise<TradingFeeInterface> {
        await this.loadMarkets ();
        const market = this.market (symbol);
        const request: Dict = {
            'symbols': market['id'],
        };
        const response = await this.privateGetTradeFees (this.extend (request, params));
        //
        //     {
        //         "code": "200000",
        //         "data": [
        //           {
        //             "symbol": "BTC-USDT",
        //             "takerFeeRate": "0.001",
        //             "makerFeeRate": "0.001"
        //           }
        //         ]
        //     }
        //
        const data = this.safeList (response, 'data', []);
        const first = this.safeDict (data, 0);
        const marketId = this.safeString (first, 'symbol');
        return {
            'info': response,
            'symbol': this.safeSymbol (marketId, market),
            'maker': this.safeNumber (first, 'makerFeeRate'),
            'taker': this.safeNumber (first, 'takerFeeRate'),
            'percentage': true,
            'tierBased': true,
        };
    }

    /**
     * @method
     * @name kucoin#withdraw
     * @description make a withdrawal
     * @see https://www.kucoin.com/docs/rest/funding/withdrawals/apply-withdraw-v3-
     * @param {string} code unified currency code
     * @param {float} amount the amount to withdraw
     * @param {string} address the address to withdraw to
     * @param {string} tag
     * @param {object} [params] extra parameters specific to the exchange API endpoint
     * @returns {object} a [transaction structure]{@link https://docs.ccxt.com/#/?id=transaction-structure}
     */
    async withdraw (code: string, amount: number, address: string, tag: Str = undefined, params = {}): Promise<Transaction> {
        [ tag, params ] = this.handleWithdrawTagAndParams (tag, params);
        await this.loadMarkets ();
        this.checkAddress (address);
        const currency = this.currency (code);
        const request: Dict = {
            'currency': currency['id'],
            'toAddress': address,
            'withdrawType': 'ADDRESS',
            // 'memo': tag,
            // 'isInner': false, // internal transfer or external withdrawal
            // 'remark': 'optional',
            // 'chain': 'OMNI', // 'ERC20', 'TRC20', default is ERC20, This only apply for multi-chain currency, and there is no need for single chain currency.
        };
        if (tag !== undefined) {
            request['memo'] = tag;
        }
        let networkCode = undefined;
        [ networkCode, params ] = this.handleNetworkCodeAndParams (params);
        if (networkCode !== undefined) {
            request['chain'] = this.networkCodeToId (networkCode).toLowerCase ();
        }
        request['amount'] = parseFloat (this.currencyToPrecision (code, amount, networkCode));
        let includeFee = undefined;
        [ includeFee, params ] = this.handleOptionAndParams (params, 'withdraw', 'includeFee', false);
        if (includeFee) {
            request['feeDeductType'] = 'INTERNAL';
        }
        const response = await this.privatePostWithdrawals (this.extend (request, params));
        //
        // the id is inside "data"
        //
        //     {
        //         "code":  200000,
        //         "data": {
        //             "withdrawalId":  "5bffb63303aa675e8bbe18f9"
        //         }
        //     }
        //
        const data = this.safeDict (response, 'data', {});
        return this.parseTransaction (data, currency);
    }

    parseTransactionStatus (status: Str) {
        const statuses: Dict = {
            'SUCCESS': 'ok',
            'PROCESSING': 'pending',
            'WALLET_PROCESSING': 'pending',
            'FAILURE': 'failed',
        };
        return this.safeString (statuses, status, status);
    }

    parseTransaction (transaction: Dict, currency: Currency = undefined): Transaction {
        //
        // fetchDeposits
        //
        //     {
        //         "address": "0x5f047b29041bcfdbf0e4478cdfa753a336ba6989",
        //         "memo": "5c247c8a03aa677cea2a251d",
        //         "amount": 1,
        //         "fee": 0.0001,
        //         "currency": "KCS",
        //         "chain": "",
        //         "isInner": false,
        //         "walletTxId": "5bbb57386d99522d9f954c5a@test004",
        //         "status": "SUCCESS",
        //         "createdAt": 1544178843000,
        //         "updatedAt": 1544178891000
        //         "remark":"foobar"
        //     }
        //
        // fetchWithdrawals
        //
        //     {
        //         "id": "5c2dc64e03aa675aa263f1ac",
        //         "address": "0x5bedb060b8eb8d823e2414d82acce78d38be7fe9",
        //         "memo": "",
        //         "currency": "ETH",
        //         "chain": "",
        //         "amount": 1.0000000,
        //         "fee": 0.0100000,
        //         "walletTxId": "3e2414d82acce78d38be7fe9",
        //         "isInner": false,
        //         "status": "FAILURE",
        //         "createdAt": 1546503758000,
        //         "updatedAt": 1546504603000
        //         "remark":"foobar"
        //     }
        //
        // withdraw
        //
        //     {
        //         "withdrawalId":  "5bffb63303aa675e8bbe18f9"
        //     }
        //
        const currencyId = this.safeString (transaction, 'currency');
        const code = this.safeCurrencyCode (currencyId, currency);
        let address = this.safeString (transaction, 'address');
        const amount = this.safeString (transaction, 'amount');
        let txid = this.safeString (transaction, 'walletTxId');
        if (txid !== undefined) {
            const txidParts = txid.split ('@');
            const numTxidParts = txidParts.length;
            if (numTxidParts > 1) {
                if (address === undefined) {
                    if (txidParts[1].length > 1) {
                        address = txidParts[1];
                    }
                }
            }
            txid = txidParts[0];
        }
        let type = (txid === undefined) ? 'withdrawal' : 'deposit';
        const rawStatus = this.safeString (transaction, 'status');
        let fee = undefined;
        const feeCost = this.safeString (transaction, 'fee');
        if (feeCost !== undefined) {
            let rate = undefined;
            if (amount !== undefined) {
                rate = Precise.stringDiv (feeCost, amount);
            }
            fee = {
                'cost': this.parseNumber (feeCost),
                'rate': this.parseNumber (rate),
                'currency': code,
            };
        }
        let timestamp = this.safeInteger2 (transaction, 'createdAt', 'createAt');
        let updated = this.safeInteger (transaction, 'updatedAt');
        const isV1 = !('createdAt' in transaction);
        // if it's a v1 structure
        if (isV1) {
            type = ('address' in transaction) ? 'withdrawal' : 'deposit';
            if (timestamp !== undefined) {
                timestamp = timestamp * 1000;
            }
            if (updated !== undefined) {
                updated = updated * 1000;
            }
        }
        const internal = this.safeBool (transaction, 'isInner');
        const tag = this.safeString (transaction, 'memo');
        return {
            'info': transaction,
            'id': this.safeString2 (transaction, 'id', 'withdrawalId'),
            'timestamp': timestamp,
            'datetime': this.iso8601 (timestamp),
            'network': this.networkIdToCode (this.safeString (transaction, 'chain')),
            'address': address,
            'addressTo': address,
            'addressFrom': undefined,
            'tag': tag,
            'tagTo': tag,
            'tagFrom': undefined,
            'currency': code,
            'amount': this.parseNumber (amount),
            'txid': txid,
            'type': type,
            'status': this.parseTransactionStatus (rawStatus),
            'comment': this.safeString (transaction, 'remark'),
            'internal': internal,
            'fee': fee,
            'updated': updated,
        } as Transaction;
    }

    /**
     * @method
     * @name kucoin#fetchDeposits
     * @description fetch all deposits made to an account
     * @see https://www.kucoin.com/docs/rest/funding/deposit/get-deposit-list
     * @see https://www.kucoin.com/docs/rest/funding/deposit/get-v1-historical-deposits-list
     * @param {string} code unified currency code
     * @param {int} [since] the earliest time in ms to fetch deposits for
     * @param {int} [limit] the maximum number of deposits structures to retrieve
     * @param {object} [params] extra parameters specific to the exchange API endpoint
     * @param {int} [params.until] the latest time in ms to fetch entries for
     * @param {boolean} [params.paginate] default false, when true will automatically paginate by calling this endpoint multiple times. See in the docs all the [availble parameters](https://github.com/ccxt/ccxt/wiki/Manual#pagination-params)
     * @returns {object[]} a list of [transaction structures]{@link https://docs.ccxt.com/#/?id=transaction-structure}
     */
    async fetchDeposits (code: Str = undefined, since: Int = undefined, limit: Int = undefined, params = {}): Promise<Transaction[]> {
        await this.loadMarkets ();
        let paginate = false;
        [ paginate, params ] = this.handleOptionAndParams (params, 'fetchDeposits', 'paginate');
        if (paginate) {
            return await this.fetchPaginatedCallDynamic ('fetchDeposits', code, since, limit, params);
        }
        let request: Dict = {};
        let currency = undefined;
        if (code !== undefined) {
            currency = this.currency (code);
            request['currency'] = currency['id'];
        }
        if (limit !== undefined) {
            request['pageSize'] = limit;
        }
        [ request, params ] = this.handleUntilOption ('endAt', request, params);
        let response = undefined;
        if (since !== undefined && since < 1550448000000) {
            // if since is earlier than 2019-02-18T00:00:00Z
            request['startAt'] = this.parseToInt (since / 1000);
            response = await this.privateGetHistDeposits (this.extend (request, params));
        } else {
            if (since !== undefined) {
                request['startAt'] = since;
            }
            response = await this.privateGetDeposits (this.extend (request, params));
        }
        //
        //     {
        //         "code": "200000",
        //         "data": {
        //             "currentPage": 1,
        //             "pageSize": 5,
        //             "totalNum": 2,
        //             "totalPage": 1,
        //             "items": [
        //                 //--------------------------------------------------
        //                 // version 2 deposit response structure
        //                 {
        //                     "address": "0x5f047b29041bcfdbf0e4478cdfa753a336ba6989",
        //                     "memo": "5c247c8a03aa677cea2a251d",
        //                     "amount": 1,
        //                     "fee": 0.0001,
        //                     "currency": "KCS",
        //                     "isInner": false,
        //                     "walletTxId": "5bbb57386d99522d9f954c5a@test004",
        //                     "status": "SUCCESS",
        //                     "createdAt": 1544178843000,
        //                     "updatedAt": 1544178891000
        //                     "remark":"foobar"
        //                 },
        //                 //--------------------------------------------------
        //                 // version 1 (historical) deposit response structure
        //                 {
        //                     "currency": "BTC",
        //                     "createAt": 1528536998,
        //                     "amount": "0.03266638",
        //                     "walletTxId": "55c643bc2c68d6f17266383ac1be9e454038864b929ae7cee0bc408cc5c869e8@12ffGWmMMD1zA1WbFm7Ho3JZ1w6NYXjpFk@234",
        //                     "isInner": false,
        //                     "status": "SUCCESS",
        //                 }
        //             ]
        //         }
        //     }
        //
        const data = this.safeDict (response, 'data', {});
        const items = this.safeList (data, 'items', []);
        return this.parseTransactions (items, currency, since, limit, { 'type': 'deposit' });
    }

    /**
     * @method
     * @name kucoin#fetchWithdrawals
     * @description fetch all withdrawals made from an account
     * @see https://www.kucoin.com/docs/rest/funding/withdrawals/get-withdrawals-list
     * @see https://www.kucoin.com/docs/rest/funding/withdrawals/get-v1-historical-withdrawals-list
     * @param {string} code unified currency code
     * @param {int} [since] the earliest time in ms to fetch withdrawals for
     * @param {int} [limit] the maximum number of withdrawals structures to retrieve
     * @param {object} [params] extra parameters specific to the exchange API endpoint
     * @param {int} [params.until] the latest time in ms to fetch entries for
     * @param {boolean} [params.paginate] default false, when true will automatically paginate by calling this endpoint multiple times. See in the docs all the [availble parameters](https://github.com/ccxt/ccxt/wiki/Manual#pagination-params)
     * @returns {object[]} a list of [transaction structures]{@link https://docs.ccxt.com/#/?id=transaction-structure}
     */
    async fetchWithdrawals (code: Str = undefined, since: Int = undefined, limit: Int = undefined, params = {}): Promise<Transaction[]> {
        await this.loadMarkets ();
        let paginate = false;
        [ paginate, params ] = this.handleOptionAndParams (params, 'fetchWithdrawals', 'paginate');
        if (paginate) {
            return await this.fetchPaginatedCallDynamic ('fetchWithdrawals', code, since, limit, params);
        }
        let request: Dict = {};
        let currency = undefined;
        if (code !== undefined) {
            currency = this.currency (code);
            request['currency'] = currency['id'];
        }
        if (limit !== undefined) {
            request['pageSize'] = limit;
        }
        [ request, params ] = this.handleUntilOption ('endAt', request, params);
        let response = undefined;
        if (since !== undefined && since < 1550448000000) {
            // if since is earlier than 2019-02-18T00:00:00Z
            request['startAt'] = this.parseToInt (since / 1000);
            response = await this.privateGetHistWithdrawals (this.extend (request, params));
        } else {
            if (since !== undefined) {
                request['startAt'] = since;
            }
            response = await this.privateGetWithdrawals (this.extend (request, params));
        }
        //
        //     {
        //         "code": "200000",
        //         "data": {
        //             "currentPage": 1,
        //             "pageSize": 5,
        //             "totalNum": 2,
        //             "totalPage": 1,
        //             "items": [
        //                 //--------------------------------------------------
        //                 // version 2 withdrawal response structure
        //                 {
        //                     "id": "5c2dc64e03aa675aa263f1ac",
        //                     "address": "0x5bedb060b8eb8d823e2414d82acce78d38be7fe9",
        //                     "memo": "",
        //                     "currency": "ETH",
        //                     "amount": 1.0000000,
        //                     "fee": 0.0100000,
        //                     "walletTxId": "3e2414d82acce78d38be7fe9",
        //                     "isInner": false,
        //                     "status": "FAILURE",
        //                     "createdAt": 1546503758000,
        //                     "updatedAt": 1546504603000
        //                 },
        //                 //--------------------------------------------------
        //                 // version 1 (historical) withdrawal response structure
        //                 {
        //                     "currency": "BTC",
        //                     "createAt": 1526723468,
        //                     "amount": "0.534",
        //                     "address": "33xW37ZSW4tQvg443Pc7NLCAs167Yc2XUV",
        //                     "walletTxId": "aeacea864c020acf58e51606169240e96774838dcd4f7ce48acf38e3651323f4",
        //                     "isInner": false,
        //                     "status": "SUCCESS"
        //                 }
        //             ]
        //         }
        //     }
        //
        const data = this.safeDict (response, 'data', {});
        const items = this.safeList (data, 'items', []);
        return this.parseTransactions (items, currency, since, limit, { 'type': 'withdrawal' });
    }

    parseBalanceHelper (entry) {
        const account = this.account ();
        account['used'] = this.safeString2 (entry, 'holdBalance', 'hold');
        account['free'] = this.safeString2 (entry, 'availableBalance', 'available');
        account['total'] = this.safeString2 (entry, 'totalBalance', 'total');
        const debt = this.safeString (entry, 'liability');
        const interest = this.safeString (entry, 'interest');
        account['debt'] = Precise.stringAdd (debt, interest);
        return account;
    }

    /**
     * @method
     * @name kucoin#fetchBalance
     * @description query for balance and get the amount of funds available for trading or funds locked in orders
     * @see https://www.kucoin.com/docs/rest/account/basic-info/get-account-list-spot-margin-trade_hf
     * @see https://www.kucoin.com/docs/rest/funding/funding-overview/get-account-detail-margin
     * @see https://www.kucoin.com/docs/rest/funding/funding-overview/get-account-detail-isolated-margin
     * @param {object} [params] extra parameters specific to the exchange API endpoint
     * @param {object} [params.marginMode] 'cross' or 'isolated', margin type for fetching margin balance
     * @param {object} [params.type] extra parameters specific to the exchange API endpoint
     * @param {object} [params.hf] *default if false* if true, the result includes the balance of the high frequency account
     * @returns {object} a [balance structure]{@link https://docs.ccxt.com/#/?id=balance-structure}
     */
    async fetchBalance (params = {}): Promise<Balances> {
        await this.loadMarkets ();
        const code = this.safeString (params, 'code');
        let currency = undefined;
        if (code !== undefined) {
            currency = this.currency (code);
        }
        const defaultType = this.safeString2 (this.options, 'fetchBalance', 'defaultType', 'spot');
        const requestedType = this.safeString (params, 'type', defaultType);
        const accountsByType = this.safeDict (this.options, 'accountsByType');
        let type = this.safeString (accountsByType, requestedType, requestedType);
        params = this.omit (params, 'type');
        let hf = undefined;
        [ hf, params ] = this.handleHfAndParams (params);
        if (hf && (type !== 'main')) {
            type = 'trade_hf';
        }
        const [ marginMode, query ] = this.handleMarginModeAndParams ('fetchBalance', params);
        let response = undefined;
        const request: Dict = {};
        const isolated = (marginMode === 'isolated') || (type === 'isolated');
        const cross = (marginMode === 'cross') || (type === 'margin');
        if (isolated) {
            if (currency !== undefined) {
                request['balanceCurrency'] = currency['id'];
            }
            response = await this.privateGetIsolatedAccounts (this.extend (request, query));
        } else if (cross) {
            response = await this.privateGetMarginAccount (this.extend (request, query));
        } else {
            if (currency !== undefined) {
                request['currency'] = currency['id'];
            }
            request['type'] = type;
            response = await this.privateGetAccounts (this.extend (request, query));
        }
        //
        // Spot
        //
        //    {
        //        "code": "200000",
        //        "data": [
        //            {
        //                "balance": "0.00009788",
        //                "available": "0.00009788",
        //                "holds": "0",
        //                "currency": "BTC",
        //                "id": "5c6a4fd399a1d81c4f9cc4d0",
        //                "type": "trade",
        //            },
        //        ]
        //    }
        //
        // Cross
        //
        //     {
        //         "code": "200000",
        //         "data": {
        //             "debtRatio": "0",
        //             "accounts": [
        //                 {
        //                     "currency": "USDT",
        //                     "totalBalance": "5",
        //                     "availableBalance": "5",
        //                     "holdBalance": "0",
        //                     "liability": "0",
        //                     "maxBorrowSize": "20"
        //                 },
        //             ]
        //         }
        //     }
        //
        // Isolated
        //
        //    {
        //        "code": "200000",
        //        "data": {
        //            "totalAssetOfQuoteCurrency": "0",
        //            "totalLiabilityOfQuoteCurrency": "0",
        //            "timestamp": 1712085661155,
        //            "assets": [
        //                {
        //                    "symbol": "MANA-USDT",
        //                    "status": "EFFECTIVE",
        //                    "debtRatio": "0",
        //                    "baseAsset": {
        //                        "currency": "MANA",
        //                        "borrowEnabled": true,
        //                        "transferInEnabled": true,
        //                        "total": "0",
        //                        "hold": "0",
        //                        "available": "0",
        //                        "liability": "0",
        //                        "interest": "0",
        //                        "maxBorrowSize": "0"
        //                    },
        //                    "quoteAsset": {
        //                        "currency": "USDT",
        //                        "borrowEnabled": true,
        //                        "transferInEnabled": true,
        //                        "total": "0",
        //                        "hold": "0",
        //                        "available": "0",
        //                        "liability": "0",
        //                        "interest": "0",
        //                        "maxBorrowSize": "0"
        //                    }
        //                },
        //                ...
        //            ]
        //        }
        //    }
        //
        let data = undefined;
        const result: Dict = {
            'info': response,
            'timestamp': undefined,
            'datetime': undefined,
        };
        if (isolated) {
            data = this.safeDict (response, 'data', {});
            const assets = this.safeValue (data, 'assets', data);
            for (let i = 0; i < assets.length; i++) {
                const entry = assets[i];
                const marketId = this.safeString (entry, 'symbol');
                const symbol = this.safeSymbol (marketId, undefined, '_');
                const base = this.safeDict (entry, 'baseAsset', {});
                const quote = this.safeDict (entry, 'quoteAsset', {});
                const baseCode = this.safeCurrencyCode (this.safeString (base, 'currency'));
                const quoteCode = this.safeCurrencyCode (this.safeString (quote, 'currency'));
                const subResult: Dict = {};
                subResult[baseCode] = this.parseBalanceHelper (base);
                subResult[quoteCode] = this.parseBalanceHelper (quote);
                result[symbol] = this.safeBalance (subResult);
            }
        } else if (cross) {
            data = this.safeDict (response, 'data', {});
            const accounts = this.safeList (data, 'accounts', []);
            for (let i = 0; i < accounts.length; i++) {
                const balance = accounts[i];
                const currencyId = this.safeString (balance, 'currency');
                const codeInner = this.safeCurrencyCode (currencyId);
                result[codeInner] = this.parseBalanceHelper (balance);
            }
        } else {
            data = this.safeList (response, 'data', []);
            for (let i = 0; i < data.length; i++) {
                const balance = data[i];
                const balanceType = this.safeString (balance, 'type');
                if (balanceType === type) {
                    const currencyId = this.safeString (balance, 'currency');
                    const codeInner2 = this.safeCurrencyCode (currencyId);
                    const account = this.account ();
                    account['total'] = this.safeString (balance, 'balance');
                    account['free'] = this.safeString (balance, 'available');
                    account['used'] = this.safeString (balance, 'holds');
                    result[codeInner2] = account;
                }
            }
        }
        let returnType = result;
        if (!isolated) {
            returnType = this.safeBalance (result);
        }
        return returnType as Balances;
    }

    /**
     * @method
     * @name kucoin#transfer
     * @description transfer currency internally between wallets on the same account
     * @see https://www.kucoin.com/docs/rest/funding/transfer/inner-transfer
     * @see https://docs.kucoin.com/futures/#transfer-funds-to-kucoin-main-account-2
     * @see https://docs.kucoin.com/spot-hf/#internal-funds-transfers-in-high-frequency-trading-accounts
     * @param {string} code unified currency code
     * @param {float} amount amount to transfer
     * @param {string} fromAccount account to transfer from
     * @param {string} toAccount account to transfer to
     * @param {object} [params] extra parameters specific to the exchange API endpoint
     * @returns {object} a [transfer structure]{@link https://docs.ccxt.com/#/?id=transfer-structure}
     */
    async transfer (code: string, amount: number, fromAccount: string, toAccount:string, params = {}): Promise<TransferEntry> {
        await this.loadMarkets ();
        const currency = this.currency (code);
        const requestedAmount = this.currencyToPrecision (code, amount);
        let fromId = this.convertTypeToAccount (fromAccount);
        let toId = this.convertTypeToAccount (toAccount);
        const fromIsolated = this.inArray (fromId, this.ids);
        const toIsolated = this.inArray (toId, this.ids);
        if (fromId === 'contract') {
            if (toId !== 'main') {
                throw new ExchangeError (this.id + ' transfer() only supports transferring from futures account to main account');
            }
            const request: Dict = {
                'currency': currency['id'],
                'amount': requestedAmount,
            };
            if (!('bizNo' in params)) {
                // it doesn't like more than 24 characters
                request['bizNo'] = this.uuid22 ();
            }
            const response = await this.futuresPrivatePostTransferOut (this.extend (request, params));
            //
            //     {
            //         "code": "200000",
            //         "data": {
            //             "applyId": "605a87217dff1500063d485d",
            //             "bizNo": "bcd6e5e1291f4905af84dc",
            //             "payAccountType": "CONTRACT",
            //             "payTag": "DEFAULT",
            //             "remark": '',
            //             "recAccountType": "MAIN",
            //             "recTag": "DEFAULT",
            //             "recRemark": '',
            //             "recSystem": "KUCOIN",
            //             "status": "PROCESSING",
            //             "currency": "XBT",
            //             "amount": "0.00001",
            //             "fee": "0",
            //             "sn": "573688685663948",
            //             "reason": '',
            //             "createdAt": 1616545569000,
            //             "updatedAt": 1616545569000
            //         }
            //     }
            //
            const data = this.safeDict (response, 'data');
            return this.parseTransfer (data, currency);
        } else {
            const request: Dict = {
                'currency': currency['id'],
                'amount': requestedAmount,
            };
            if (fromIsolated || toIsolated) {
                if (this.inArray (fromId, this.ids)) {
                    request['fromTag'] = fromId;
                    fromId = 'isolated';
                }
                if (this.inArray (toId, this.ids)) {
                    request['toTag'] = toId;
                    toId = 'isolated';
                }
            }
            request['from'] = fromId;
            request['to'] = toId;
            if (!('clientOid' in params)) {
                request['clientOid'] = this.uuid ();
            }
            const response = await this.privatePostAccountsInnerTransfer (this.extend (request, params));
            //
            //     {
            //         "code": "200000",
            //         "data": {
            //              "orderId": "605a6211e657f00006ad0ad6"
            //         }
            //     }
            //
            const data = this.safeDict (response, 'data');
            return this.parseTransfer (data, currency);
        }
    }

    parseTransfer (transfer: Dict, currency: Currency = undefined): TransferEntry {
        //
        // transfer (spot)
        //
        //    {
        //        "orderId": "605a6211e657f00006ad0ad6"
        //    }
        //
        //    {
        //        "code": "200000",
        //        "msg": "Failed to transfer out. The amount exceeds the upper limit"
        //    }
        //
        // transfer (futures)
        //
        //     {
        //         "applyId": "605a87217dff1500063d485d",
        //         "bizNo": "bcd6e5e1291f4905af84dc",
        //         "payAccountType": "CONTRACT",
        //         "payTag": "DEFAULT",
        //         "remark": '',
        //         "recAccountType": "MAIN",
        //         "recTag": "DEFAULT",
        //         "recRemark": '',
        //         "recSystem": "KUCOIN",
        //         "status": "PROCESSING",
        //         "currency": "XBT",
        //         "amount": "0.00001",
        //         "fee": "0",
        //         "sn": "573688685663948",
        //         "reason": '',
        //         "createdAt": 1616545569000,
        //         "updatedAt": 1616545569000
        //     }
        //
        const timestamp = this.safeInteger (transfer, 'createdAt');
        const currencyId = this.safeString (transfer, 'currency');
        const rawStatus = this.safeString (transfer, 'status');
        const accountFromRaw = this.safeStringLower (transfer, 'payAccountType');
        const accountToRaw = this.safeStringLower (transfer, 'recAccountType');
        const accountsByType = this.safeDict (this.options, 'accountsByType');
        const accountFrom = this.safeString (accountsByType, accountFromRaw, accountFromRaw);
        const accountTo = this.safeString (accountsByType, accountToRaw, accountToRaw);
        return {
            'id': this.safeString2 (transfer, 'applyId', 'orderId'),
            'currency': this.safeCurrencyCode (currencyId, currency),
            'timestamp': timestamp,
            'datetime': this.iso8601 (timestamp),
            'amount': this.safeNumber (transfer, 'amount'),
            'fromAccount': accountFrom,
            'toAccount': accountTo,
            'status': this.parseTransferStatus (rawStatus),
            'info': transfer,
        };
    }

    parseTransferStatus (status: Str): Str {
        const statuses: Dict = {
            'PROCESSING': 'pending',
        };
        return this.safeString (statuses, status, status);
    }

    parseLedgerEntryType (type) {
        const types: Dict = {
            'Assets Transferred in After Upgrading': 'transfer', // Assets Transferred in After V1 to V2 Upgrading
            'Deposit': 'transaction', // Deposit
            'Withdrawal': 'transaction', // Withdrawal
            'Transfer': 'transfer', // Transfer
            'Trade_Exchange': 'trade', // Trade
            // 'Vote for Coin': 'Vote for Coin', // Vote for Coin
            'KuCoin Bonus': 'bonus', // KuCoin Bonus
            'Referral Bonus': 'referral', // Referral Bonus
            'Rewards': 'bonus', // Activities Rewards
            // 'Distribution': 'Distribution', // Distribution, such as get GAS by holding NEO
            'Airdrop/Fork': 'airdrop', // Airdrop/Fork
            'Other rewards': 'bonus', // Other rewards, except Vote, Airdrop, Fork
            'Fee Rebate': 'rebate', // Fee Rebate
            'Buy Crypto': 'trade', // Use credit card to buy crypto
            'Sell Crypto': 'sell', // Use credit card to sell crypto
            'Public Offering Purchase': 'trade', // Public Offering Purchase for Spotlight
            // 'Send red envelope': 'Send red envelope', // Send red envelope
            // 'Open red envelope': 'Open red envelope', // Open red envelope
            // 'Staking': 'Staking', // Staking
            // 'LockDrop Vesting': 'LockDrop Vesting', // LockDrop Vesting
            // 'Staking Profits': 'Staking Profits', // Staking Profits
            // 'Redemption': 'Redemption', // Redemption
            'Refunded Fees': 'fee', // Refunded Fees
            'KCS Pay Fees': 'fee', // KCS Pay Fees
            'Margin Trade': 'trade', // Margin Trade
            'Loans': 'Loans', // Loans
            // 'Borrowings': 'Borrowings', // Borrowings
            // 'Debt Repayment': 'Debt Repayment', // Debt Repayment
            // 'Loans Repaid': 'Loans Repaid', // Loans Repaid
            // 'Lendings': 'Lendings', // Lendings
            // 'Pool transactions': 'Pool transactions', // Pool-X transactions
            'Instant Exchange': 'trade', // Instant Exchange
            'Sub-account transfer': 'transfer', // Sub-account transfer
            'Liquidation Fees': 'fee', // Liquidation Fees
            // 'Soft Staking Profits': 'Soft Staking Profits', // Soft Staking Profits
            // 'Voting Earnings': 'Voting Earnings', // Voting Earnings on Pool-X
            // 'Redemption of Voting': 'Redemption of Voting', // Redemption of Voting on Pool-X
            // 'Voting': 'Voting', // Voting on Pool-X
            // 'Convert to KCS': 'Convert to KCS', // Convert to KCS
        };
        return this.safeString (types, type, type);
    }

    parseLedgerEntry (item: Dict, currency: Currency = undefined): LedgerEntry {
        //
        //     {
        //         "id": "611a1e7c6a053300067a88d9", //unique key for each ledger entry
        //         "currency": "USDT", //Currency
        //         "amount": "10.00059547", //The total amount of assets (fees included) involved in assets changes such as transaction, withdrawal and bonus distribution.
        //         "fee": "0", //Deposit or withdrawal fee
        //         "balance": "0", //Total assets of a currency remaining funds after transaction
        //         "accountType": "MAIN", //Account Type
        //         "bizType": "Loans Repaid", //business type
        //         "direction": "in", //side, in or out
        //         "createdAt": 1629101692950, //Creation time
        //         "context": "{\"borrowerUserId\":\"601ad03e50dc810006d242ea\",\"loanRepayDetailNo\":\"611a1e7cc913d000066cf7ec\"}" //Business core parameters
        //     }
        //
        const id = this.safeString (item, 'id');
        const currencyId = this.safeString (item, 'currency');
        const code = this.safeCurrencyCode (currencyId, currency);
        currency = this.safeCurrency (currencyId, currency);
        const amount = this.safeNumber (item, 'amount');
        const balanceAfter = undefined;
        // const balanceAfter = this.safeNumber (item, 'balance'); only returns zero string
        const bizType = this.safeString (item, 'bizType');
        const type = this.parseLedgerEntryType (bizType);
        const direction = this.safeString (item, 'direction');
        const timestamp = this.safeInteger (item, 'createdAt');
        const datetime = this.iso8601 (timestamp);
        const account = this.safeString (item, 'accountType'); // MAIN, TRADE, MARGIN, or CONTRACT
        const context = this.safeString (item, 'context'); // contains other information about the ledger entry
        //
        // withdrawal transaction
        //
        //     "{\"orderId\":\"617bb2d09e7b3b000196dac8\",\"txId\":\"0x79bb9855f86b351a45cab4dc69d78ca09586a94c45dde49475722b98f401b054\"}"
        //
        // deposit to MAIN, trade via MAIN
        //
        //     "{\"orderId\":\"617ab9949e7b3b0001948081\",\"txId\":\"0x7a06b16bbd6b03dbc3d96df5683b15229fc35e7184fd7179a5f3a310bd67d1fa@default@0\"}"
        //
        // sell trade
        //
        //     "{\"symbol\":\"ETH-USDT\",\"orderId\":\"617adcd1eb3fa20001dd29a1\",\"tradeId\":\"617adcd12e113d2b91222ff9\"}"
        //
        let referenceId = undefined;
        if (context !== undefined && context !== '') {
            try {
                const parsed = JSON.parse (context);
                const orderId = this.safeString (parsed, 'orderId');
                const tradeId = this.safeString (parsed, 'tradeId');
                // transactions only have an orderId but for trades we wish to use tradeId
                if (tradeId !== undefined) {
                    referenceId = tradeId;
                } else {
                    referenceId = orderId;
                }
            } catch (exc) {
                referenceId = context;
            }
        }
        let fee = undefined;
        const feeCost = this.safeString (item, 'fee');
        let feeCurrency = undefined;
        if (feeCost !== '0') {
            feeCurrency = code;
            fee = { 'cost': this.parseNumber (feeCost), 'currency': feeCurrency };
        }
        return this.safeLedgerEntry ({
            'info': item,
            'id': id,
            'direction': direction,
            'account': account,
            'referenceId': referenceId,
            'referenceAccount': account,
            'type': type,
            'currency': code,
            'amount': amount,
            'timestamp': timestamp,
            'datetime': datetime,
            'before': undefined,
            'after': balanceAfter, // undefined
            'status': undefined,
            'fee': fee,
        }, currency) as LedgerEntry;
    }

    /**
     * @method
     * @name kucoin#fetchLedger
     * @description fetch the history of changes, actions done by the user or operations that altered the balance of the user
     * @see https://www.kucoin.com/docs/rest/account/basic-info/get-account-ledgers-spot-margin
     * @see https://www.kucoin.com/docs/rest/account/basic-info/get-account-ledgers-trade_hf
     * @see https://www.kucoin.com/docs/rest/account/basic-info/get-account-ledgers-margin_hf
     * @param {string} [code] unified currency code, default is undefined
     * @param {int} [since] timestamp in ms of the earliest ledger entry, default is undefined
     * @param {int} [limit] max number of ledger entries to return, default is undefined
     * @param {object} [params] extra parameters specific to the exchange API endpoint
     * @param {boolean} [params.hf] default false, when true will fetch ledger entries for the high frequency trading account
     * @param {int} [params.until] the latest time in ms to fetch entries for
     * @param {boolean} [params.paginate] default false, when true will automatically paginate by calling this endpoint multiple times. See in the docs all the [available parameters](https://github.com/ccxt/ccxt/wiki/Manual#pagination-params)
     * @returns {object} a [ledger structure]{@link https://docs.ccxt.com/#/?id=ledger}
     */
    async fetchLedger (code: Str = undefined, since: Int = undefined, limit: Int = undefined, params = {}): Promise<LedgerEntry[]> {
        await this.loadMarkets ();
        await this.loadAccounts ();
        let paginate = false;
        [ paginate, params ] = this.handleOptionAndParams (params, 'fetchLedger', 'paginate');
        let hf = undefined;
        [ hf, params ] = this.handleHfAndParams (params);
        if (paginate) {
            return await this.fetchPaginatedCallDynamic ('fetchLedger', code, since, limit, params) as LedgerEntry[];
        }
        let request: Dict = {
            // 'currency': currency['id'], // can choose up to 10, if not provided returns for all currencies by default
            // 'direction': 'in', // 'out'
            // 'bizType': 'DEPOSIT', // DEPOSIT, WITHDRAW, TRANSFER, SUB_TRANSFER,TRADE_EXCHANGE, MARGIN_EXCHANGE, KUCOIN_BONUS (optional)
            // 'startAt': since,
            // 'endAt': exchange.milliseconds (),
        };
        if (since !== undefined) {
            request['startAt'] = since;
        }
        // atm only single currency retrieval is supported
        let currency = undefined;
        if (code !== undefined) {
            currency = this.currency (code);
            request['currency'] = currency['id'];
        }
        [ request, params ] = this.handleUntilOption ('endAt', request, params);
        let marginMode = undefined;
        [ marginMode, params ] = this.handleMarginModeAndParams ('fetchLedger', params);
        let response = undefined;
        if (hf) {
            if (marginMode !== undefined) {
                response = await this.privateGetHfMarginAccountLedgers (this.extend (request, params));
            } else {
                response = await this.privateGetHfAccountsLedgers (this.extend (request, params));
            }
        } else {
            response = await this.privateGetAccountsLedgers (this.extend (request, params));
        }
        //
        //     {
        //         "code":"200000",
        //         "data":{
        //             "currentPage":1,
        //             "pageSize":50,
        //             "totalNum":1,
        //             "totalPage":1,
        //             "items":[
        //                 {
        //                     "id":"617cc528729f5f0001c03ceb",
        //                     "currency":"GAS",
        //                     "amount":"0.00000339",
        //                     "fee":"0",
        //                     "balance":"0",
        //                     "accountType":"MAIN",
        //                     "bizType":"Distribution",
        //                     "direction":"in",
        //                     "createdAt":1635566888183,
        //                     "context":"{\"orderId\":\"617cc47a1c47ed0001ce3606\",\"description\":\"Holding NEO,distribute GAS(2021/10/30)\"}"
        //                 }
        //                 {
        //                     "id": "611a1e7c6a053300067a88d9",//unique key
        //                     "currency": "USDT", //Currency
        //                     "amount": "10.00059547", //Change amount of the funds
        //                     "fee": "0", //Deposit or withdrawal fee
        //                     "balance": "0", //Total assets of a currency
        //                     "accountType": "MAIN", //Account Type
        //                     "bizType": "Loans Repaid", //business type
        //                     "direction": "in", //side, in or out
        //                     "createdAt": 1629101692950, //Creation time
        //                     "context": "{\"borrowerUserId\":\"601ad03e50dc810006d242ea\",\"loanRepayDetailNo\":\"611a1e7cc913d000066cf7ec\"}"
        //                 },
        //             ]
        //         }
        //     }
        //
        const dataList = this.safeList (response, 'data');
        if (dataList !== undefined) {
            return this.parseLedger (dataList, currency, since, limit);
        }
        const data = this.safeDict (response, 'data');
        const items = this.safeList (data, 'items', []);
        return this.parseLedger (items, currency, since, limit);
    }

    calculateRateLimiterCost (api, method, path, params, config = {}) {
        const versions = this.safeDict (this.options, 'versions', {});
        const apiVersions = this.safeDict (versions, api, {});
        const methodVersions = this.safeDict (apiVersions, method, {});
        const defaultVersion = this.safeString (methodVersions, path, this.options['version']);
        const version = this.safeString (params, 'version', defaultVersion);
        if (version === 'v3' && ('v3' in config)) {
            return config['v3'];
        } else if (version === 'v2' && ('v2' in config)) {
            return config['v2'];
        } else if (version === 'v1' && ('v1' in config)) {
            return config['v1'];
        }
        return this.safeValue (config, 'cost', 1);
    }

    parseBorrowRate (info, currency: Currency = undefined) {
        //
        //     {
        //         "tradeId": "62db2dcaff219600012b56cd",
        //         "currency": "USDT",
        //         "size": "10",
        //         "dailyIntRate": "0.00003",
        //         "term": 7,
        //         "timestamp": 1658531274508488480
        //     },
        //
        //     {
        //         "createdAt": 1697783812257,
        //         "currency": "XMR",
        //         "interestAmount": "0.1",
        //         "dayRatio": "0.001"
        //     }
        //
        const timestampId = this.safeString2 (info, 'createdAt', 'timestamp');
        const timestamp = this.parseToInt (timestampId.slice (0, 13));
        const currencyId = this.safeString (info, 'currency');
        return {
            'currency': this.safeCurrencyCode (currencyId, currency),
            'rate': this.safeNumber2 (info, 'dailyIntRate', 'dayRatio'),
            'period': 86400000,
            'timestamp': timestamp,
            'datetime': this.iso8601 (timestamp),
            'info': info,
        };
    }

    /**
     * @method
     * @name kucoin#fetchBorrowInterest
     * @description fetch the interest owed by the user for borrowing currency for margin trading
     * @see https://docs.kucoin.com/#get-repay-record
     * @see https://docs.kucoin.com/#query-isolated-margin-account-info
     * @param {string} [code] unified currency code
     * @param {string} [symbol] unified market symbol, required for isolated margin
     * @param {int} [since] the earliest time in ms to fetch borrrow interest for
     * @param {int} [limit] the maximum number of structures to retrieve
     * @param {object} [params] extra parameters specific to the exchange API endpoint
     * @param {string} [params.marginMode] 'cross' or 'isolated' default is 'cross'
     * @returns {object[]} a list of [borrow interest structures]{@link https://docs.ccxt.com/#/?id=borrow-interest-structure}
     */
    async fetchBorrowInterest (code: Str = undefined, symbol: Str = undefined, since: Int = undefined, limit: Int = undefined, params = {}): Promise<BorrowInterest[]> {
        await this.loadMarkets ();
        let marginMode = undefined;
        [ marginMode, params ] = this.handleMarginModeAndParams ('fetchBorrowInterest', params, 'cross');
        const request: Dict = {};
        let currency = undefined;
        if (code !== undefined) {
            currency = this.currency (code);
            if (marginMode === 'isolated') {
                request['balanceCurrency'] = currency['id'];
            } else {
                request['quoteCurrency'] = currency['id'];
            }
        }
        let market = undefined;
        if (symbol !== undefined) {
            market = this.market (symbol);
        }
        let response = undefined;
        if (marginMode === 'isolated') {
            response = await this.privateGetIsolatedAccounts (this.extend (request, params));
        } else {
            response = await this.privateGetMarginAccounts (this.extend (request, params));
        }
        //
        // Cross
        //
        //     {
        //         "code": "200000",
        //         "data": {
        //             "totalAssetOfQuoteCurrency": "0",
        //             "totalLiabilityOfQuoteCurrency": "0",
        //             "debtRatio": "0",
        //             "status": "EFFECTIVE",
        //             "accounts": [
        //                 {
        //                     "currency": "1INCH",
        //                     "total": "0",
        //                     "available": "0",
        //                     "hold": "0",
        //                     "liability": "0",
        //                     "maxBorrowSize": "0",
        //                     "borrowEnabled": true,
        //                     "transferInEnabled": true
        //                 }
        //             ]
        //         }
        //     }
        //
        // Isolated
        //
        //     {
        //         "code": "200000",
        //         "data": {
        //             "totalConversionBalance": "0.02138647",
        //             "liabilityConversionBalance": "0.01480001",
        //             "assets": [
        //                 {
        //                     "symbol": "MANA-USDT",
        //                     "debtRatio": "0",
        //                     "status": "BORROW",
        //                     "baseAsset": {
        //                         "currency": "MANA",
        //                         "borrowEnabled": true,
        //                         "repayEnabled": true,
        //                         "transferEnabled": true,
        //                         "borrowed": "0",
        //                         "totalAsset": "0",
        //                         "available": "0",
        //                         "hold": "0",
        //                         "maxBorrowSize": "1000"
        //                     },
        //                     "quoteAsset": {
        //                         "currency": "USDT",
        //                         "borrowEnabled": true,
        //                         "repayEnabled": true,
        //                         "transferEnabled": true,
        //                         "borrowed": "0",
        //                         "totalAsset": "0",
        //                         "available": "0",
        //                         "hold": "0",
        //                         "maxBorrowSize": "50000"
        //                     }
        //                 }
        //             ]
        //         }
        //     }
        //
        const data = this.safeDict (response, 'data', {});
        const assets = (marginMode === 'isolated') ? this.safeList (data, 'assets', []) : this.safeList (data, 'accounts', []);
        const interest = this.parseBorrowInterests (assets, market);
        const filteredByCurrency = this.filterByCurrencySinceLimit (interest, code, since, limit);
        return this.filterBySymbolSinceLimit (filteredByCurrency, symbol, since, limit);
    }

    parseBorrowInterest (info: Dict, market: Market = undefined): BorrowInterest {
        //
        // Cross
        //
        //     {
        //         "currency": "1INCH",
        //         "total": "0",
        //         "available": "0",
        //         "hold": "0",
        //         "liability": "0",
        //         "maxBorrowSize": "0",
        //         "borrowEnabled": true,
        //         "transferInEnabled": true
        //     }
        //
        // Isolated
        //
        //     {
        //         "symbol": "MANA-USDT",
        //         "debtRatio": "0",
        //         "status": "BORROW",
        //         "baseAsset": {
        //             "currency": "MANA",
        //             "borrowEnabled": true,
        //             "repayEnabled": true,
        //             "transferEnabled": true,
        //             "borrowed": "0",
        //             "totalAsset": "0",
        //             "available": "0",
        //             "hold": "0",
        //             "maxBorrowSize": "1000"
        //         },
        //         "quoteAsset": {
        //             "currency": "USDT",
        //             "borrowEnabled": true,
        //             "repayEnabled": true,
        //             "transferEnabled": true,
        //             "borrowed": "0",
        //             "totalAsset": "0",
        //             "available": "0",
        //             "hold": "0",
        //             "maxBorrowSize": "50000"
        //         }
        //     }
        //
        const marketId = this.safeString (info, 'symbol');
        const marginMode = (marketId === undefined) ? 'cross' : 'isolated';
        market = this.safeMarket (marketId, market);
        const symbol = this.safeString (market, 'symbol');
        const timestamp = this.safeInteger (info, 'createdAt');
        const isolatedBase = this.safeDict (info, 'baseAsset', {});
        let amountBorrowed = undefined;
        let interest = undefined;
        let currencyId = undefined;
        if (marginMode === 'isolated') {
            amountBorrowed = this.safeNumber (isolatedBase, 'liability');
            interest = this.safeNumber (isolatedBase, 'interest');
            currencyId = this.safeString (isolatedBase, 'currency');
        } else {
            amountBorrowed = this.safeNumber (info, 'liability');
            interest = this.safeNumber (info, 'accruedInterest');
            currencyId = this.safeString (info, 'currency');
        }
        return {
            'info': info,
            'symbol': symbol,
            'currency': this.safeCurrencyCode (currencyId),
            'interest': interest,
            'interestRate': this.safeNumber (info, 'dailyIntRate'),
            'amountBorrowed': amountBorrowed,
            'marginMode': marginMode,
            'timestamp': timestamp,  // create time
            'datetime': this.iso8601 (timestamp),
        } as BorrowInterest;
    }

    /**
     * @method
     * @name kucoin#fetchBorrowRateHistories
     * @description retrieves a history of a multiple currencies borrow interest rate at specific time slots, returns all currencies if no symbols passed, default is undefined
     * @see https://www.kucoin.com/docs/rest/margin-trading/margin-trading-v3-/get-cross-isolated-margin-interest-records
     * @param {string[]|undefined} codes list of unified currency codes, default is undefined
     * @param {int} [since] timestamp in ms of the earliest borrowRate, default is undefined
     * @param {int} [limit] max number of borrow rate prices to return, default is undefined
     * @param {object} [params] extra parameters specific to the exchange API endpoint
     * @param {string} [params.marginMode] 'cross' or 'isolated' default is 'cross'
     * @param {int} [params.until] the latest time in ms to fetch entries for
     * @returns {object} a dictionary of [borrow rate structures]{@link https://docs.ccxt.com/#/?id=borrow-rate-structure} indexed by the market symbol
     */
    async fetchBorrowRateHistories (codes = undefined, since: Int = undefined, limit: Int = undefined, params = {}) {
        await this.loadMarkets ();
        const marginResult = this.handleMarginModeAndParams ('fetchBorrowRateHistories', params);
        const marginMode = this.safeString (marginResult, 0, 'cross');
        const isIsolated = (marginMode === 'isolated'); // true-isolated, false-cross
        let request: Dict = {
            'isIsolated': isIsolated,
        };
        if (since !== undefined) {
            request['startTime'] = since;
        }
        [ request, params ] = this.handleUntilOption ('endTime', request, params);
        if (limit !== undefined) {
            request['pageSize'] = limit; // default:50, min:10, max:500
        }
        const response = await this.privateGetMarginInterest (this.extend (request, params));
        //
        //     {
        //         "code": "200000",
        //         "data": {
        //             "timestamp": 1710829939673,
        //             "currentPage": 1,
        //             "pageSize": 50,
        //             "totalNum": 0,
        //             "totalPage": 0,
        //             "items": [
        //                 {
        //                     "createdAt": 1697783812257,
        //                     "currency": "XMR",
        //                     "interestAmount": "0.1",
        //                     "dayRatio": "0.001"
        //                 }
        //             ]
        //         }
        //     }
        //
        const data = this.safeDict (response, 'data');
        const rows = this.safeList (data, 'items', []);
        return this.parseBorrowRateHistories (rows, codes, since, limit);
    }

    /**
     * @method
     * @name kucoin#fetchBorrowRateHistory
     * @description retrieves a history of a currencies borrow interest rate at specific time slots
     * @see https://www.kucoin.com/docs/rest/margin-trading/margin-trading-v3-/get-cross-isolated-margin-interest-records
     * @param {string} code unified currency code
     * @param {int} [since] timestamp for the earliest borrow rate
     * @param {int} [limit] the maximum number of [borrow rate structures]{@link https://docs.ccxt.com/#/?id=borrow-rate-structure} to retrieve
     * @param {object} [params] extra parameters specific to the exchange API endpoint
     * @param {string} [params.marginMode] 'cross' or 'isolated' default is 'cross'
     * @param {int} [params.until] the latest time in ms to fetch entries for
     * @returns {object[]} an array of [borrow rate structures]{@link https://docs.ccxt.com/#/?id=borrow-rate-structure}
     */
    async fetchBorrowRateHistory (code: string, since: Int = undefined, limit: Int = undefined, params = {}) {
        await this.loadMarkets ();
        const marginResult = this.handleMarginModeAndParams ('fetchBorrowRateHistories', params);
        const marginMode = this.safeString (marginResult, 0, 'cross');
        const isIsolated = (marginMode === 'isolated'); // true-isolated, false-cross
        const currency = this.currency (code);
        let request: Dict = {
            'isIsolated': isIsolated,
            'currency': currency['id'],
        };
        if (since !== undefined) {
            request['startTime'] = since;
        }
        [ request, params ] = this.handleUntilOption ('endTime', request, params);
        if (limit !== undefined) {
            request['pageSize'] = limit; // default:50, min:10, max:500
        }
        const response = await this.privateGetMarginInterest (this.extend (request, params));
        //
        //     {
        //         "code": "200000",
        //         "data": {
        //             "timestamp": 1710829939673,
        //             "currentPage": 1,
        //             "pageSize": 50,
        //             "totalNum": 0,
        //             "totalPage": 0,
        //             "items": [
        //                 {
        //                     "createdAt": 1697783812257,
        //                     "currency": "XMR",
        //                     "interestAmount": "0.1",
        //                     "dayRatio": "0.001"
        //                 }
        //             ]
        //         }
        //     }
        //
        const data = this.safeDict (response, 'data');
        const rows = this.safeList (data, 'items', []);
        return this.parseBorrowRateHistory (rows, code, since, limit);
    }

    parseBorrowRateHistories (response, codes, since, limit) {
        //
        //     [
        //         {
        //             "createdAt": 1697783812257,
        //             "currency": "XMR",
        //             "interestAmount": "0.1",
        //             "dayRatio": "0.001"
        //         }
        //     ]
        //
        const borrowRateHistories: Dict = {};
        for (let i = 0; i < response.length; i++) {
            const item = response[i];
            const code = this.safeCurrencyCode (this.safeString (item, 'currency'));
            if (codes === undefined || this.inArray (code, codes)) {
                if (!(code in borrowRateHistories)) {
                    borrowRateHistories[code] = [];
                }
                const borrowRateStructure = this.parseBorrowRate (item);
                const borrowRateHistoriesCode = borrowRateHistories[code];
                borrowRateHistoriesCode.push (borrowRateStructure);
            }
        }
        const keys = Object.keys (borrowRateHistories);
        for (let i = 0; i < keys.length; i++) {
            const code = keys[i];
            borrowRateHistories[code] = this.filterByCurrencySinceLimit (borrowRateHistories[code], code, since, limit);
        }
        return borrowRateHistories;
    }

    /**
     * @method
     * @name kucoin#borrowCrossMargin
     * @description create a loan to borrow margin
     * @see https://docs.kucoin.com/#1-margin-borrowing
     * @param {string} code unified currency code of the currency to borrow
     * @param {float} amount the amount to borrow
     * @param {object} [params] extra parameters specific to the exchange API endpoints
     * @param {string} [params.timeInForce] either IOC or FOK
     * @returns {object} a [margin loan structure]{@link https://docs.ccxt.com/#/?id=margin-loan-structure}
     */
    async borrowCrossMargin (code: string, amount: number, params = {}) {
        await this.loadMarkets ();
        const currency = this.currency (code);
        const request: Dict = {
            'currency': currency['id'],
            'size': this.currencyToPrecision (code, amount),
            'timeInForce': 'FOK',
        };
        const response = await this.privatePostMarginBorrow (this.extend (request, params));
        //
        //     {
        //         "success": true,
        //         "code": "200",
        //         "msg": "success",
        //         "retry": false,
        //         "data": {
        //             "orderNo": "5da6dba0f943c0c81f5d5db5",
        //             "actualSize": 10
        //         }
        //     }
        //
        const data = this.safeDict (response, 'data', {});
        return this.parseMarginLoan (data, currency);
    }

    /**
     * @method
     * @name kucoin#borrowIsolatedMargin
     * @description create a loan to borrow margin
     * @see https://docs.kucoin.com/#1-margin-borrowing
     * @param {string} symbol unified market symbol, required for isolated margin
     * @param {string} code unified currency code of the currency to borrow
     * @param {float} amount the amount to borrow
     * @param {object} [params] extra parameters specific to the exchange API endpoints
     * @param {string} [params.timeInForce] either IOC or FOK
     * @returns {object} a [margin loan structure]{@link https://docs.ccxt.com/#/?id=margin-loan-structure}
     */
    async borrowIsolatedMargin (symbol: string, code: string, amount: number, params = {}) {
        await this.loadMarkets ();
        const market = this.market (symbol);
        const currency = this.currency (code);
        const request: Dict = {
            'currency': currency['id'],
            'size': this.currencyToPrecision (code, amount),
            'symbol': market['id'],
            'timeInForce': 'FOK',
            'isIsolated': true,
        };
        const response = await this.privatePostMarginBorrow (this.extend (request, params));
        //
        //     {
        //         "success": true,
        //         "code": "200",
        //         "msg": "success",
        //         "retry": false,
        //         "data": {
        //             "orderNo": "5da6dba0f943c0c81f5d5db5",
        //             "actualSize": 10
        //         }
        //     }
        //
        const data = this.safeDict (response, 'data', {});
        return this.parseMarginLoan (data, currency);
    }

    /**
     * @method
     * @name kucoin#repayCrossMargin
     * @description repay borrowed margin and interest
     * @see https://docs.kucoin.com/#2-repayment
     * @param {string} code unified currency code of the currency to repay
     * @param {float} amount the amount to repay
     * @param {object} [params] extra parameters specific to the exchange API endpoints
     * @returns {object} a [margin loan structure]{@link https://docs.ccxt.com/#/?id=margin-loan-structure}
     */
    async repayCrossMargin (code: string, amount, params = {}) {
        await this.loadMarkets ();
        const currency = this.currency (code);
        const request: Dict = {
            'currency': currency['id'],
            'size': this.currencyToPrecision (code, amount),
        };
        const response = await this.privatePostMarginRepay (this.extend (request, params));
        //
        //     {
        //         "success": true,
        //         "code": "200",
        //         "msg": "success",
        //         "retry": false,
        //         "data": {
        //             "orderNo": "5da6dba0f943c0c81f5d5db5",
        //             "actualSize": 10
        //         }
        //     }
        //
        const data = this.safeDict (response, 'data', {});
        return this.parseMarginLoan (data, currency);
    }

    /**
     * @method
     * @name kucoin#repayIsolatedMargin
     * @description repay borrowed margin and interest
     * @see https://docs.kucoin.com/#2-repayment
     * @param {string} symbol unified market symbol
     * @param {string} code unified currency code of the currency to repay
     * @param {float} amount the amount to repay
     * @param {object} [params] extra parameters specific to the exchange API endpoints
     * @returns {object} a [margin loan structure]{@link https://docs.ccxt.com/#/?id=margin-loan-structure}
     */
    async repayIsolatedMargin (symbol: string, code: string, amount, params = {}) {
        await this.loadMarkets ();
        const market = this.market (symbol);
        const currency = this.currency (code);
        const request: Dict = {
            'currency': currency['id'],
            'size': this.currencyToPrecision (code, amount),
            'symbol': market['id'],
            'isIsolated': true,
        };
        const response = await this.privatePostMarginRepay (this.extend (request, params));
        //
        //     {
        //         "success": true,
        //         "code": "200",
        //         "msg": "success",
        //         "retry": false,
        //         "data": {
        //             "orderNo": "5da6dba0f943c0c81f5d5db5",
        //             "actualSize": 10
        //         }
        //     }
        //
        const data = this.safeDict (response, 'data', {});
        return this.parseMarginLoan (data, currency);
    }

    parseMarginLoan (info, currency: Currency = undefined) {
        //
        //     {
        //         "orderNo": "5da6dba0f943c0c81f5d5db5",
        //         "actualSize": 10
        //     }
        //
        const timestamp = this.milliseconds ();
        const currencyId = this.safeString (info, 'currency');
        return {
            'id': this.safeString (info, 'orderNo'),
            'currency': this.safeCurrencyCode (currencyId, currency),
            'amount': this.safeNumber (info, 'actualSize'),
            'symbol': undefined,
            'timestamp': timestamp,
            'datetime': this.iso8601 (timestamp),
            'info': info,
        };
    }

    /**
     * @method
     * @name kucoin#fetchDepositWithdrawFees
     * @description fetch deposit and withdraw fees - *IMPORTANT* use fetchDepositWithdrawFee to get more in-depth info
     * @see https://docs.kucoin.com/#get-currencies
     * @param {string[]|undefined} codes list of unified currency codes
     * @param {object} [params] extra parameters specific to the exchange API endpoint
     * @returns {object} a list of [fee structures]{@link https://docs.ccxt.com/#/?id=fee-structure}
     */
    async fetchDepositWithdrawFees (codes: Strings = undefined, params = {}) {
        await this.loadMarkets ();
        const response = await this.publicGetCurrencies (params);
        //
        //  [
        //      {
        //        "currency": "CSP",
        //        "name": "CSP",
        //        "fullName": "Caspian",
        //        "precision": 8,
        //        "confirms": 12,
        //        "contractAddress": "0xa6446d655a0c34bc4f05042ee88170d056cbaf45",
        //        "withdrawalMinSize": "2000",
        //        "withdrawalMinFee": "1000",
        //        "isWithdrawEnabled": true,
        //        "isDepositEnabled": true,
        //        "isMarginEnabled": false,
        //        "isDebitEnabled": false
        //      },
        //  ]
        //
        const data = this.safeList (response, 'data', []);
        return this.parseDepositWithdrawFees (data, codes, 'currency');
    }

    /**
     * @method
     * @name kucoin#setLeverage
     * @description set the level of leverage for a market
     * @see https://www.kucoin.com/docs/rest/margin-trading/margin-trading-v3-/modify-leverage-multiplier
     * @param {int } [leverage] New leverage multiplier. Must be greater than 1 and up to two decimal places, and cannot be less than the user's current debt leverage or greater than the system's maximum leverage
     * @param {string} [symbol] unified market symbol
     * @param {object} [params] extra parameters specific to the exchange API endpoint
     * @returns {object} a [leverage structure]{@link https://docs.ccxt.com/#/?id=leverage-structure}
     */
    async setLeverage (leverage: int, symbol: Str = undefined, params = {}): Promise<Leverage> {
        await this.loadMarkets ();
        let market = undefined;
        let marketType: Str = undefined;
        [ marketType, params ] = this.handleMarketTypeAndParams ('setLeverage', undefined, params);
        if ((symbol !== undefined) || marketType !== 'spot') {
            market = this.market (symbol);
            if (market['contract']) {
                throw new NotSupported (this.id + ' setLeverage currently supports only spot margin');
            }
        }
        let marginMode: Str = undefined;
        [ marginMode, params ] = this.handleMarginModeAndParams ('setLeverage', params);
        if (marginMode === undefined) {
            throw new ArgumentsRequired (this.id + ' setLeverage requires a marginMode parameter');
        }
        const request: Dict = {};
        if (marginMode === 'isolated' && symbol === undefined) {
            throw new ArgumentsRequired (this.id + ' setLeverage requires a symbol parameter for isolated margin');
        }
        if (symbol !== undefined) {
            request['symbol'] = market['id'];
        }
        request['leverage'] = leverage.toString ();
        request['isIsolated'] = (marginMode === 'isolated');
        const response = await this.privatePostPositionUpdateUserLeverage (this.extend (request, params));
        return this.parseLeverage (response, market);
    }

    parseLeverage (leverage: Dict, market: Market = undefined): Leverage {
        return {
            'info': leverage,
            'symbol': this.safeSymbol (undefined, market),
            'marginMode': undefined,
            'longLeverage': undefined,
            'shortLeverage': undefined,
        } as Leverage;
    }

    /**
     * @method
     * @name kucoin#fetchFundingRate
     * @description fetch the current funding rate
     * @see https://www.kucoin.com/docs-new/rest/ua/get-current-funding-rate
     * @param {string} symbol unified market symbol
     * @param {object} [params] extra parameters specific to the exchange API endpoint
     * @returns {object} a [funding rate structure]{@link https://docs.ccxt.com/#/?id=funding-rate-structure}
     */
    async fetchFundingRate (symbol: string, params = {}): Promise<FundingRate> {
        await this.loadMarkets ();
        const market = this.market (symbol);
        const request: Dict = {
            'symbol': market['id'],
        };
        const response = await this.utaGetMarketFundingRate (this.extend (request, params));
        //
        //     {
        //         "code": "200000",
        //         "data": {
        //             "symbol": ".XBTUSDTMFPI8H",
        //             "nextFundingRate": 7.4E-5,
        //             "fundingTime": 1762444800000,
        //             "fundingRateCap": 0.003,
        //             "fundingRateFloor": -0.003
        //         }
        //     }
        //
        const data = this.safeDict (response, 'data', {});
        return this.parseFundingRate (data, market);
    }

    parseFundingRate (data, market: Market = undefined): FundingRate {
        //
        //     {
        //         "symbol": ".XBTUSDTMFPI8H",
        //         "nextFundingRate": 7.4E-5,
        //         "fundingTime": 1762444800000,
        //         "fundingRateCap": 0.003,
        //         "fundingRateFloor": -0.003
        //     }
        //
        const fundingTimestamp = this.safeInteger (data, 'fundingTime');
        const marketId = this.safeString (data, 'symbol');
        return {
            'info': data,
            'symbol': this.safeSymbol (marketId, market, undefined, 'contract'),
            'markPrice': undefined,
            'indexPrice': undefined,
            'interestRate': undefined,
            'estimatedSettlePrice': undefined,
            'timestamp': undefined,
            'datetime': undefined,
            'fundingRate': this.safeNumber (data, 'nextFundingRate'),
            'fundingTimestamp': fundingTimestamp,
            'fundingDatetime': this.iso8601 (fundingTimestamp),
            'nextFundingRate': undefined,
            'nextFundingTimestamp': undefined,
            'nextFundingDatetime': undefined,
            'previousFundingRate': undefined,
            'previousFundingTimestamp': undefined,
            'previousFundingDatetime': undefined,
            'interval': undefined,
        } as FundingRate;
    }

    /**
     * @method
     * @name kucoin#fetchFundingRateHistory
     * @description fetches historical funding rate prices
     * @see https://www.kucoin.com/docs-new/rest/ua/get-history-funding-rate
     * @param {string} symbol unified symbol of the market to fetch the funding rate history for
     * @param {int} [since] not used by kucuoinfutures
     * @param {int} [limit] the maximum amount of [funding rate structures]{@link https://docs.ccxt.com/#/?id=funding-rate-history-structure} to fetch
     * @param {object} [params] extra parameters specific to the exchange API endpoint
     * @param {int} [params.until] end time in ms
     * @returns {object[]} a list of [funding rate structures]{@link https://docs.ccxt.com/#/?id=funding-rate-history-structure}
     */
    async fetchFundingRateHistory (symbol: Str = undefined, since: Int = undefined, limit: Int = undefined, params = {}) {
        if (symbol === undefined) {
            throw new ArgumentsRequired (this.id + ' fetchFundingRateHistory() requires a symbol argument');
        }
        if (since === undefined) {
            throw new ArgumentsRequired (this.id + ' fetchFundingRateHistory() requires a since argument');
        }
        await this.loadMarkets ();
        const market = this.market (symbol);
        const request: Dict = {
            'symbol': market['id'],
        };
        const until = this.safeInteger (params, 'until');
        params = this.omit (params, 'until');
        if (since !== undefined) {
            request['startAt'] = since;
            if (until === undefined) {
                request['endAt'] = this.milliseconds ();
            }
        }
        if (until !== undefined) {
            request['endAt'] = until;
        }
        const response = await this.utaGetMarketFundingRateHistory (this.extend (request, params));
        //
        //     {
        //         "code": "200000",
        //         "data": {
        //             "symbol": "XBTUSDTM",
        //             "list": [
        //                 {
        //                     "fundingRate": 7.6E-5,
        //                     "ts": 1706097600000
        //                 },
        //             ]
        //         }
        //     }
        //
        const data = this.safeDict (response, 'data', {});
        const result = this.safeList (data, 'list', []);
        return this.parseFundingRateHistories (result, market, since, limit);
    }

    parseFundingRateHistory (info, market: Market = undefined) {
        //
        //     {
        //         "fundingRate": 7.6E-5,
        //         "ts": 1706097600000
        //     }
        //
        const timestamp = this.safeInteger (info, 'ts');
        return {
            'info': info,
            'symbol': this.safeSymbol (undefined, market),
            'fundingRate': this.safeNumber (info, 'fundingRate'),
            'timestamp': timestamp,
            'datetime': this.iso8601 (timestamp),
        };
    }

    sign (path, api = 'public', method = 'GET', params = {}, headers = undefined, body = undefined) {
        //
        // the v2 URL is https://openapi-v2.kucoin.com/api/v1/endpoint
        //                                ↑                 ↑
        //                                ↑                 ↑
        //
        const versions = this.safeDict (this.options, 'versions', {});
        const apiVersions = this.safeDict (versions, api, {});
        const methodVersions = this.safeDict (apiVersions, method, {});
        const defaultVersion = this.safeString (methodVersions, path, this.options['version']);
        const version = this.safeString (params, 'version', defaultVersion);
        params = this.omit (params, 'version');
        let endpoint = '/api/' + version + '/' + this.implodeParams (path, params);
        if (api === 'webExchange') {
            endpoint = '/' + this.implodeParams (path, params);
        }
        if (api === 'earn') {
            endpoint = '/api/v1/' + this.implodeParams (path, params);
        }
        let isUtaPrivate = false;
        if (api === 'uta') {
            endpoint = '/api/ua/v1/' + this.implodeParams (path, params);
            if (path === 'market/orderbook') {
                isUtaPrivate = true;
            }
        }
        const query = this.omit (params, this.extractParams (path));
        let endpart = '';
        headers = (headers !== undefined) ? headers : {};
        let url = this.urls['api'][api];
        if (!this.isEmpty (query)) {
            if (((method === 'GET') || (method === 'DELETE')) && (path !== 'orders/multi-cancel')) {
                endpoint += '?' + this.rawencode (query);
            } else {
                body = this.json (query);
                endpart = body;
                headers['Content-Type'] = 'application/json';
            }
        }
        url = url + endpoint;
        const isFuturePrivate = (api === 'futuresPrivate');
        const isPrivate = (api === 'private');
        const isBroker = (api === 'broker');
        const isEarn = (api === 'earn');
        if (isPrivate || isFuturePrivate || isBroker || isEarn || isUtaPrivate) {
            this.checkRequiredCredentials ();
            const timestamp = this.nonce ().toString ();
            headers = this.extend ({
                'KC-API-KEY-VERSION': '2',
                'KC-API-KEY': this.apiKey,
                'KC-API-TIMESTAMP': timestamp,
            }, headers);
            const apiKeyVersion = this.safeString (headers, 'KC-API-KEY-VERSION');
            if (apiKeyVersion === '2') {
                const passphrase = this.hmac (this.encode (this.password), this.encode (this.secret), sha256, 'base64');
                headers['KC-API-PASSPHRASE'] = passphrase;
            } else {
                headers['KC-API-PASSPHRASE'] = this.password;
            }
            const payload = timestamp + method + endpoint + endpart;
            const signature = this.hmac (this.encode (payload), this.encode (this.secret), sha256, 'base64');
            headers['KC-API-SIGN'] = signature;
            let partner = this.safeDict (this.options, 'partner', {});
            partner = isFuturePrivate ? this.safeValue (partner, 'future', partner) : this.safeValue (partner, 'spot', partner);
            const partnerId = this.safeString (partner, 'id');
            const partnerSecret = this.safeString2 (partner, 'secret', 'key');
            if ((partnerId !== undefined) && (partnerSecret !== undefined)) {
                const partnerPayload = timestamp + partnerId + this.apiKey;
                const partnerSignature = this.hmac (this.encode (partnerPayload), this.encode (partnerSecret), sha256, 'base64');
                headers['KC-API-PARTNER-SIGN'] = partnerSignature;
                headers['KC-API-PARTNER'] = partnerId;
                headers['KC-API-PARTNER-VERIFY'] = 'true';
            }
            if (isBroker) {
                const brokerName = this.safeString (partner, 'name');
                if (brokerName !== undefined) {
                    headers['KC-BROKER-NAME'] = brokerName;
                }
            }
        }
        return { 'url': url, 'method': method, 'body': body, 'headers': headers };
    }

    handleErrors (code: int, reason: string, url: string, method: string, headers: Dict, body: string, response, requestHeaders, requestBody) {
        if (!response) {
            this.throwBroadlyMatchedException (this.exceptions['broad'], body, body);
            return undefined;
        }
        //
        // bad
        //     { "code": "400100", "msg": "validation.createOrder.clientOidIsRequired" }
        // good
        //     { code: '200000', data: { ... }}
        //
        const errorCode = this.safeString (response, 'code');
        const message = this.safeString2 (response, 'msg', 'data', '');
        const feedback = this.id + ' ' + body;
        this.throwExactlyMatchedException (this.exceptions['exact'], message, feedback);
        this.throwExactlyMatchedException (this.exceptions['exact'], errorCode, feedback);
        this.throwBroadlyMatchedException (this.exceptions['broad'], body, feedback);
        if (errorCode !== '200000' && errorCode !== '200') {
            throw new ExchangeError (feedback);
        }
        return undefined;
    }
}<|MERGE_RESOLUTION|>--- conflicted
+++ resolved
@@ -6,11 +6,7 @@
 import { Precise } from './base/Precise.js';
 import { TICK_SIZE, TRUNCATE } from './base/functions/number.js';
 import { sha256 } from './static_dependencies/noble-hashes/sha256.js';
-<<<<<<< HEAD
-import type { TransferEntry, Int, OrderSide, OrderType, Order, OHLCV, Trade, Balances, OrderRequest, Str, Transaction, Ticker, OrderBook, Tickers, Strings, Currency, Market, Num, Account, Dict, Bool, TradingFeeInterface, Currencies, int, LedgerEntry, DepositAddress, BorrowInterest, Leverage } from './base/types.js';
-=======
-import type { TransferEntry, Int, OrderSide, OrderType, Order, OHLCV, Trade, Balances, OrderRequest, Str, Transaction, Ticker, OrderBook, Tickers, Strings, Currency, Market, Num, Account, Dict, Bool, TradingFeeInterface, Currencies, int, LedgerEntry, DepositAddress, BorrowInterest, FundingRate } from './base/types.js';
->>>>>>> c1e9cb61
+import type { TransferEntry, Int, OrderSide, OrderType, Order, OHLCV, Trade, Balances, OrderRequest, Str, Transaction, Ticker, OrderBook, Tickers, Strings, Currency, Market, Num, Account, Dict, Bool, TradingFeeInterface, Currencies, int, LedgerEntry, DepositAddress, BorrowInterest, Leverage, FundingRate } from './base/types.js';
 
 //  ---------------------------------------------------------------------------
 
