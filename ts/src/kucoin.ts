--- conflicted
+++ resolved
@@ -1272,20 +1272,7 @@
      * @returns {object} an associative dictionary of currencies
      */
     async fetchCurrencies (params = {}): Promise<Currencies> {
-<<<<<<< HEAD
-        /**
-         * @method
-         * @name kucoin#fetchCurrencies
-         * @description fetches all available currencies on an exchange
-         * @see https://www.kucoin.com/docs/rest/spot-trading/market-data/get-currency-list
-         * @param {object} params extra parameters specific to the exchange API endpoint
-         * @returns {object} an associative dictionary of currencies
-         */
         const response = await this.publicGetCurrencies (params);
-=======
-        const promises = [];
-        promises.push (this.publicGetCurrencies (params));
->>>>>>> 7481d614
         //
         //    {
         //        "code":"200000",
