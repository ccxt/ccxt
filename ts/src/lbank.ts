
//  ---------------------------------------------------------------------------

import Exchange from './abstract/lbank.js';
import { ExchangeError, DDoSProtection, AuthenticationError, InvalidOrder } from './base/errors.js';
import { Precise } from './base/Precise.js';
import { TICK_SIZE } from './base/functions/number.js';
import { sha256 } from './static_dependencies/noble-hashes/sha256.js';
import { rsa } from './base/functions/rsa.js';

//  ---------------------------------------------------------------------------

// @ts-expect-error
export default class lbank extends Exchange {
    describe () {
        return this.deepExtend (super.describe (), {
            'id': 'lbank',
            'name': 'LBank',
            'countries': [ 'CN' ],
            'version': 'v1',
            'has': {
                'CORS': undefined,
                'spot': true,
                'margin': false,
                'swap': false,
                'future': false,
                'option': false,
                'addMargin': false,
                'cancelOrder': true,
                'createOrder': true,
                'createReduceOnlyOrder': false,
                'createStopLimitOrder': false,
                'createStopMarketOrder': false,
                'createStopOrder': false,
                'fetchBalance': true,
                'fetchBorrowRate': false,
                'fetchBorrowRateHistories': false,
                'fetchBorrowRateHistory': false,
                'fetchBorrowRates': false,
                'fetchBorrowRatesPerSymbol': false,
                'fetchClosedOrders': true,
                'fetchFundingHistory': false,
                'fetchFundingRate': false,
                'fetchFundingRateHistory': false,
                'fetchFundingRates': false,
                'fetchIndexOHLCV': false,
                'fetchLeverage': false,
                'fetchLeverageTiers': false,
                'fetchMarginMode': false,
                'fetchMarkets': true,
                'fetchMarkOHLCV': false,
                'fetchOHLCV': true,
                'fetchOpenInterestHistory': false,
                'fetchOpenOrders': false, // status 0 API doesn't work
                'fetchOrder': true,
                'fetchOrderBook': true,
                'fetchOrders': true,
                'fetchPosition': false,
                'fetchPositionMode': false,
                'fetchPositions': false,
                'fetchPositionsRisk': false,
                'fetchPremiumIndexOHLCV': false,
                'fetchTicker': true,
                'fetchTickers': true,
                'fetchTrades': true,
                'fetchTradingFee': false,
                'fetchTradingFees': false,
                'reduceMargin': false,
                'setLeverage': false,
                'setMarginMode': false,
                'setPositionMode': false,
                'withdraw': true,
            },
            'timeframes': {
                '1m': 'minute1',
                '5m': 'minute5',
                '15m': 'minute15',
                '30m': 'minute30',
                '1h': 'hour1',
                '2h': 'hour2',
                '4h': 'hour4',
                '6h': 'hour6',
                '8h': 'hour8',
                '12h': 'hour12',
                '1d': 'day1',
                '1w': 'week1',
            },
            'urls': {
                'logo': 'https://user-images.githubusercontent.com/1294454/38063602-9605e28a-3302-11e8-81be-64b1e53c4cfb.jpg',
                'api': {
                    'rest': 'https://api.lbank.info',
                },
                'www': 'https://www.lbank.info',
                'doc': 'https://github.com/LBank-exchange/lbank-official-api-docs',
                'fees': 'https://www.lbank.info/fees.html',
                'referral': 'https://www.lbank.info/invitevip?icode=7QCY',
            },
            'api': {
                'public': {
                    'get': [
                        'currencyPairs',
                        'ticker',
                        'depth',
                        'trades',
                        'kline',
                        'accuracy',
                    ],
                },
                'private': {
                    'post': [
                        'user_info',
                        'create_order',
                        'cancel_order',
                        'orders_info',
                        'orders_info_history',
                        'withdraw',
                        'withdrawCancel',
                        'withdraws',
                        'withdrawConfigs',
                    ],
                },
            },
            'fees': {
                'trading': {
                    'maker': this.parseNumber ('0.001'),
                    'taker': this.parseNumber ('0.001'),
                },
                'funding': {
                    'withdraw': {},
                },
            },
            'commonCurrencies': {
                'GMT': 'GMT Token',
                'PNT': 'Penta',
                'SHINJA': 'SHINJA(1M)',
                'VET_ERC20': 'VEN',
            },
            'options': {
                'cacheSecretAsPem': true,
            },
            'precisionMode': TICK_SIZE,
        });
    }

    async fetchMarkets (params = {}) {
        /**
         * @method
         * @name lbank#fetchMarkets
         * @description retrieves data on all markets for lbank
         * @param {object} params extra parameters specific to the exchange api endpoint
         * @returns {[object]} an array of objects representing market data
         */
        const response = await this.publicGetAccuracy (params);
        //
        //    [
        //        {
        //            "symbol": "btc_usdt",
        //            "quantityAccuracy": "4",
        //            "minTranQua": "0.0001",
        //            "priceAccuracy": "2"
        //        },
        //        ...
        //    ]
        //
        const result = [];
        for (let i = 0; i < response.length; i++) {
            const market = response[i];
            const id = market['symbol'];
            const parts = id.split ('_');
            let baseId = undefined;
            let quoteId = undefined;
            const numParts = parts.length;
            // lbank will return symbols like "vet_erc20_usdt"
            if (numParts > 2) {
                baseId = parts[0] + '_' + parts[1];
                quoteId = parts[2];
            } else {
                baseId = parts[0];
                quoteId = parts[1];
            }
            const base = this.safeCurrencyCode (baseId);
            const quote = this.safeCurrencyCode (quoteId);
            result.push ({
                'id': id,
                'symbol': base + '/' + quote,
                'base': base,
                'quote': quote,
                'settle': undefined,
                'baseId': baseId,
                'quoteId': quoteId,
                'settleId': undefined,
                'type': 'spot',
                'spot': true,
                'margin': false,
                'swap': false,
                'future': false,
                'option': false,
                'active': true,
                'contract': false,
                'linear': undefined,
                'inverse': undefined,
                'contractSize': undefined,
                'expiry': undefined,
                'expiryDatetime': undefined,
                'strike': undefined,
                'optionType': undefined,
                'precision': {
                    'amount': this.parseNumber (this.parsePrecision (this.safeString (market, 'quantityAccuracy'))),
                    'price': this.parseNumber (this.parsePrecision (this.safeString (market, 'priceAccuracy'))),
                },
                'limits': {
                    'leverage': {
                        'min': undefined,
                        'max': undefined,
                    },
                    'amount': {
                        'min': this.safeFloat (market, 'minTranQua'),
                        'max': undefined,
                    },
                    'price': {
                        'min': undefined,
                        'max': undefined,
                    },
                    'cost': {
                        'min': undefined,
                        'max': undefined,
                    },
                },
                'info': id,
            });
        }
        return result;
    }

    parseTicker (ticker, market = undefined) {
        //
        //     {
        //         "symbol":"btc_usdt",
        //         "ticker":{
        //             "high":43416.06,
        //             "vol":7031.7427,
        //             "low":41804.26,
        //             "change":1.33,
        //             "turnover":300302447.81,
        //             "latest":43220.4
        //         },
        //         "timestamp":1642201617747
        //     }
        //
        const marketId = this.safeString (ticker, 'symbol');
        market = this.safeMarket (marketId, market, '_');
        const symbol = market['symbol'];
        const timestamp = this.safeInteger (ticker, 'timestamp');
        const info = ticker;
        ticker = info['ticker'];
        const last = this.safeString (ticker, 'latest');
        const percentage = this.safeString (ticker, 'change');
        return this.safeTicker ({
            'symbol': symbol,
            'timestamp': timestamp,
            'datetime': this.iso8601 (timestamp),
            'high': this.safeString (ticker, 'high'),
            'low': this.safeString (ticker, 'low'),
            'bid': undefined,
            'bidVolume': undefined,
            'ask': undefined,
            'askVolume': undefined,
            'vwap': undefined,
            'open': undefined,
            'close': last,
            'last': last,
            'previousClose': undefined,
            'change': undefined,
            'percentage': percentage,
            'average': undefined,
            'baseVolume': this.safeString (ticker, 'vol'),
            'quoteVolume': this.safeString (ticker, 'turnover'),
            'info': info,
        }, market);
    }

    async fetchTicker (symbol, params = {}) {
        /**
         * @method
         * @name lbank#fetchTicker
         * @description fetches a price ticker, a statistical calculation with the information calculated over the past 24 hours for a specific market
         * @param {string} symbol unified symbol of the market to fetch the ticker for
         * @param {object} params extra parameters specific to the lbank api endpoint
         * @returns {object} a [ticker structure]{@link https://docs.ccxt.com/#/?id=ticker-structure}
         */
        await this.loadMarkets ();
        const market = this.market (symbol);
        const request = {
            'symbol': market['id'],
        };
        const response = await this.publicGetTicker (this.extend (request, params));
        // {
        //     "symbol":"btc_usdt",
        //     "ticker":{
        //         "high":43416.06,
        //         "vol":7031.7427,
        //         "low":41804.26,
        //         "change":1.33,
        //         "turnover":300302447.81,
        //         "latest":43220.4
        //         },
        //     "timestamp":1642201617747
        // }
        return this.parseTicker (response, market);
    }

    async fetchTickers (symbols: string[] = undefined, params = {}) {
        /**
         * @method
         * @name lbank#fetchTickers
         * @description fetches price tickers for multiple markets, statistical calculations with the information calculated over the past 24 hours each market
         * @param {[string]|undefined} symbols unified symbols of the markets to fetch the ticker for, all market tickers are returned if not assigned
         * @param {object} params extra parameters specific to the lbank api endpoint
         * @returns {object} a dictionary of [ticker structures]{@link https://docs.ccxt.com/#/?id=ticker-structure}
         */
        await this.loadMarkets ();
        symbols = this.marketSymbols (symbols);
        const request = {
            'symbol': 'all',
        };
        const response = await this.publicGetTicker (this.extend (request, params));
        const result = {};
        for (let i = 0; i < response.length; i++) {
            const ticker = this.parseTicker (response[i]);
            const symbol = ticker['symbol'];
            result[symbol] = ticker;
        }
        return this.filterByArray (result, 'symbol', symbols);
    }

    async fetchOrderBook (symbol, limit = 60, params = {}) {
        /**
         * @method
         * @name lbank#fetchOrderBook
         * @description fetches information on open orders with bid (buy) and ask (sell) prices, volumes and other data
         * @param {string} symbol unified symbol of the market to fetch the order book for
         * @param {int|undefined} limit the maximum amount of order book entries to return
         * @param {object} params extra parameters specific to the lbank api endpoint
         * @returns {object} A dictionary of [order book structures]{@link https://docs.ccxt.com/#/?id=order-book-structure} indexed by market symbols
         */
        await this.loadMarkets ();
        let size = 60;
        if (limit !== undefined) {
            size = Math.min (limit, size);
        }
        const market = this.market (symbol);
        const request = {
            'symbol': market['id'],
            'size': size,
        };
        const response = await this.publicGetDepth (this.extend (request, params));
        return this.parseOrderBook (response, market['symbol']);
    }

    parseTrade (trade, market = undefined) {
        market = this.safeMarket (undefined, market);
        const timestamp = this.safeInteger (trade, 'date_ms');
        const priceString = this.safeString (trade, 'price');
        const amountString = this.safeString (trade, 'amount');
        const price = this.parseNumber (priceString);
        const amount = this.parseNumber (amountString);
        const cost = this.parseNumber (Precise.stringMul (priceString, amountString));
        const id = this.safeString (trade, 'tid');
        const type = undefined;
        let side = this.safeString (trade, 'type');
        // remove type additions from i.e. buy_maker, sell_maker, buy_ioc, sell_ioc, buy_fok, sell_fok
        const splited = side.split ('_');
        side = splited[0];
        return {
            'id': id,
            'info': this.safeValue (trade, 'info', trade),
            'timestamp': timestamp,
            'datetime': this.iso8601 (timestamp),
            'symbol': market['symbol'],
            'order': undefined,
            'type': type,
            'side': side,
            'takerOrMaker': undefined,
            'price': price,
            'amount': amount,
            'cost': cost,
            'fee': undefined,
        };
    }

    async fetchTrades (symbol, since: any = undefined, limit: any = undefined, params = {}) {
        /**
         * @method
         * @name lbank#fetchTrades
         * @description get the list of most recent trades for a particular symbol
         * @param {string} symbol unified symbol of the market to fetch trades for
         * @param {int|undefined} since timestamp in ms of the earliest trade to fetch
         * @param {int|undefined} limit the maximum amount of trades to fetch
         * @param {object} params extra parameters specific to the lbank api endpoint
         * @returns {[object]} a list of [trade structures]{@link https://docs.ccxt.com/en/latest/manual.html?#public-trades}
         */
        await this.loadMarkets ();
        const market = this.market (symbol);
        const request = {
            'symbol': market['id'],
            'size': 100,
        };
        if (since !== undefined) {
            request['time'] = parseInt (since);
        }
        if (limit !== undefined) {
            request['size'] = limit;
        }
        const response = await this.publicGetTrades (this.extend (request, params));
        return this.parseTrades (response, market, since, limit);
    }

    parseOHLCV (ohlcv, market = undefined) {
        //
        //     [
        //         1590969600,
        //         0.02451657,
        //         0.02452675,
        //         0.02443701,
        //         0.02447814,
        //         238.38210000
        //     ]
        //
        return [
            this.safeTimestamp (ohlcv, 0),
            this.safeNumber (ohlcv, 1),
            this.safeNumber (ohlcv, 2),
            this.safeNumber (ohlcv, 3),
            this.safeNumber (ohlcv, 4),
            this.safeNumber (ohlcv, 5),
        ];
    }

    async fetchOHLCV (symbol, timeframe = '1m', since = undefined, limit = 1000, params = {}) {
        /**
         * @method
         * @name lbank#fetchOHLCV
         * @description fetches historical candlestick data containing the open, high, low, and close price, and the volume of a market
         * @param {string} symbol unified symbol of the market to fetch OHLCV data for
         * @param {string} timeframe the length of time each candle represents
         * @param {int|undefined} since timestamp in ms of the earliest candle to fetch
         * @param {int|undefined} limit the maximum amount of candles to fetch
         * @param {object} params extra parameters specific to the lbank api endpoint
         * @returns {[[int]]} A list of candles ordered as timestamp, open, high, low, close, volume
         */
        await this.loadMarkets ();
        const market = this.market (symbol);
        if (limit === undefined) {
            limit = 100; // it's defined in lbank2
        }
        if (since === undefined) {
            const duration = this.parseTimeframe (timeframe);
            since = this.milliseconds () - duration * 1000 * limit;
        }
        const request = {
            'symbol': market['id'],
            'type': this.safeString (this.timeframes, timeframe, timeframe),
            'size': limit,
            'time': this.parseToInt (since / 1000),
        };
        const response = await this.publicGetKline (this.extend (request, params));
        //
        //     [
        //         [1590969600,0.02451657,0.02452675,0.02443701,0.02447814,238.38210000],
        //         [1590969660,0.02447814,0.02449883,0.02443209,0.02445973,212.40270000],
        //         [1590969720,0.02445973,0.02452067,0.02445909,0.02446151,266.16920000],
        //     ]
        //
        return this.parseOHLCVs (response, market, timeframe, since, limit);
    }

    parseBalance (response) {
        const result = {
            'info': response,
            'timestamp': undefined,
            'datetime': undefined,
        };
        const info = this.safeValue (response, 'info', {});
        const free = this.safeValue (info, 'free', {});
        const freeze = this.safeValue (info, 'freeze', {});
        const asset = this.safeValue (info, 'asset', {});
        const currencyIds = Object.keys (free);
        for (let i = 0; i < currencyIds.length; i++) {
            const currencyId = currencyIds[i];
            const code = this.safeCurrencyCode (currencyId);
            const account = this.account ();
            account['free'] = this.safeString (free, currencyId);
            account['used'] = this.safeString (freeze, currencyId);
            account['total'] = this.safeString (asset, currencyId);
            result[code] = account;
        }
        return this.safeBalance (result);
    }

    async fetchBalance (params = {}) {
        /**
         * @method
         * @name lbank#fetchBalance
         * @description query for balance and get the amount of funds available for trading or funds locked in orders
         * @param {object} params extra parameters specific to the lbank api endpoint
         * @returns {object} a [balance structure]{@link https://docs.ccxt.com/en/latest/manual.html?#balance-structure}
         */
        await this.loadMarkets ();
        const response = await this.privatePostUserInfo (params);
        //
        //     {
        //         "result":"true",
        //         "info":{
        //             "freeze":{
        //                 "iog":"0.00000000",
        //                 "ssc":"0.00000000",
        //                 "eon":"0.00000000",
        //             },
        //             "asset":{
        //                 "iog":"0.00000000",
        //                 "ssc":"0.00000000",
        //                 "eon":"0.00000000",
        //             },
        //             "free":{
        //                 "iog":"0.00000000",
        //                 "ssc":"0.00000000",
        //                 "eon":"0.00000000",
        //             },
        //         }
        //     }
        //
        return this.parseBalance (response);
    }

    parseOrderStatus (status) {
        const statuses = {
            '-1': 'cancelled', // cancelled
            '0': 'open', // not traded
            '1': 'open', // partial deal
            '2': 'closed', // complete deal
            '4': 'closed', // disposal processing
        };
        return this.safeString (statuses, status);
    }

    parseOrder (order, market = undefined) {
        //
        //     {
        //         "symbol"："eth_btc",
        //         "amount"：10.000000,
        //         "create_time"：1484289832081,
        //         "price"：5000.000000,
        //         "avg_price"：5277.301200,
        //         "type"："sell",
        //         "order_id"："ab704110-af0d-48fd-a083-c218f19a4a55",
        //         "deal_amount"：10.000000,
        //         "status"：2
        //     }
        //
        const marketId = this.safeString (order, 'symbol');
        const symbol = this.safeSymbol (marketId, market, '_');
        const timestamp = this.safeInteger (order, 'create_time');
        // Limit Order Request Returns: Order Price
        // Market Order Returns: cny amount of market order
        const price = this.safeString (order, 'price');
        const amount = this.safeString (order, 'amount');
        const filled = this.safeString (order, 'deal_amount');
        const average = this.safeString (order, 'avg_price');
        const status = this.parseOrderStatus (this.safeString (order, 'status'));
        const id = this.safeString (order, 'order_id');
        const type = this.safeString (order, 'order_type');
        const side = this.safeString (order, 'type');
        return this.safeOrder ({
            'id': id,
            'clientOrderId': undefined,
            'datetime': this.iso8601 (timestamp),
            'timestamp': timestamp,
            'lastTradeTimestamp': undefined,
            'status': status,
            'symbol': symbol,
            'type': type,
            'timeInForce': undefined,
            'postOnly': undefined,
            'side': side,
            'price': price,
            'stopPrice': undefined,
            'triggerPrice': undefined,
            'cost': undefined,
            'amount': amount,
            'filled': filled,
            'remaining': undefined,
            'trades': undefined,
            'fee': undefined,
            'info': this.safeValue (order, 'info', order),
            'average': average,
        }, market);
    }

    async createOrder (symbol, type, side, amount, price = undefined, params = {}) {
        /**
         * @method
         * @name lbank#createOrder
         * @description create a trade order
         * @param {string} symbol unified symbol of the market to create an order in
         * @param {string} type 'market' or 'limit'
         * @param {string} side 'buy' or 'sell'
         * @param {float} amount how much of currency you want to trade in units of base currency
         * @param {float|undefined} price the price at which the order is to be fullfilled, in units of the quote currency, ignored in market orders
         * @param {object} params extra parameters specific to the lbank api endpoint
         * @returns {object} an [order structure]{@link https://docs.ccxt.com/#/?id=order-structure}
         */
        await this.loadMarkets ();
        const market = this.market (symbol);
        let order = {
            'symbol': market['id'],
            'type': side,
            'amount': amount,
        };
        if (type === 'market') {
            order['type'] += '_market';
        } else {
            order['price'] = price;
        }
        const response = await this.privatePostCreateOrder (this.extend (order, params));
        order = this.omit (order, 'type');
        order['order_id'] = response['order_id'];
        order['type'] = side;
        order['order_type'] = type;
        order['create_time'] = this.milliseconds ();
        order['info'] = response;
        return this.parseOrder (order, market);
    }

    async cancelOrder (id, symbol: string = undefined, params = {}) {
        /**
         * @method
         * @name lbank#cancelOrder
         * @description cancels an open order
         * @param {string} id order id
         * @param {string|undefined} symbol unified symbol of the market the order was made in
         * @param {object} params extra parameters specific to the lbank api endpoint
         * @returns {object} An [order structure]{@link https://docs.ccxt.com/#/?id=order-structure}
         */
        await this.loadMarkets ();
        const market = this.market (symbol);
        const request = {
            'symbol': market['id'],
            'order_id': id,
        };
        const response = await this.privatePostCancelOrder (this.extend (request, params));
        return response;
    }

    async fetchOrder (id, symbol: string = undefined, params = {}) {
        /**
         * @method
         * @name lbank#fetchOrder
         * @description fetches information on an order made by the user
         * @param {string|undefined} symbol unified symbol of the market the order was made in
         * @param {object} params extra parameters specific to the lbank api endpoint
         * @returns {object} An [order structure]{@link https://docs.ccxt.com/#/?id=order-structure}
         */
        // Id can be a list of ids delimited by a comma
        await this.loadMarkets ();
        const market = this.market (symbol);
        const request = {
            'symbol': market['id'],
            'order_id': id,
        };
        const response = await this.privatePostOrdersInfo (this.extend (request, params));
        const data = this.safeValue (response, 'orders', []);
        const orders = this.parseOrders (data, market);
        const numOrders = orders.length;
        if (numOrders === 1) {
            return orders[0];
        } else {
            return orders as any;
        }
    }

    async fetchOrders (symbol: string = undefined, since: any = undefined, limit: any = undefined, params = {}) {
        /**
         * @method
         * @name lbank#fetchOrders
         * @description fetches information on multiple orders made by the user
         * @param {string|undefined} symbol unified market symbol of the market orders were made in
         * @param {int|undefined} since the earliest time in ms to fetch orders for
         * @param {int|undefined} limit the maximum number of  orde structures to retrieve
         * @param {object} params extra parameters specific to the lbank api endpoint
         * @returns {[object]} a list of [order structures]{@link https://docs.ccxt.com/#/?id=order-structure}
         */
        await this.loadMarkets ();
        if (limit === undefined) {
            limit = 100;
        }
        const market = this.market (symbol);
        const request = {
            'symbol': market['id'],
            'current_page': 1,
            'page_length': limit,
        };
        const response = await this.privatePostOrdersInfoHistory (this.extend (request, params));
        const data = this.safeValue (response, 'orders', []);
        return this.parseOrders (data, undefined, since, limit);
    }

    async fetchClosedOrders (symbol: string = undefined, since: any = undefined, limit: any = undefined, params = {}) {
        /**
         * @method
         * @name lbank#fetchClosedOrders
         * @description fetches information on multiple closed orders made by the user
         * @param {string|undefined} symbol unified market symbol of the market orders were made in
         * @param {int|undefined} since the earliest time in ms to fetch orders for
         * @param {int|undefined} limit the maximum number of  orde structures to retrieve
         * @param {object} params extra parameters specific to the lbank api endpoint
         * @returns {[object]} a list of [order structures]{@link https://docs.ccxt.com/#/?id=order-structure}
         */
        await this.loadMarkets ();
        if (symbol !== undefined) {
            const market = this.market (symbol);
            symbol = market['symbol'];
        }
        const orders = await this.fetchOrders (symbol, since, limit, params);
        const closed = this.filterBy (orders, 'status', 'closed');
        const canceled = this.filterBy (orders, 'status', 'cancelled'); // cancelled orders may be partially filled
        const allOrders = this.arrayConcat (closed, canceled);
        return this.filterBySymbolSinceLimit (allOrders, symbol, since, limit) as any;
    }

    async withdraw (code, amount, address, tag = undefined, params = {}) {
        /**
         * @method
         * @name lbank#withdraw
         * @description make a withdrawal
         * @param {string} code unified currency code
         * @param {float} amount the amount to withdraw
         * @param {string} address the address to withdraw to
         * @param {string|undefined} tag
         * @param {object} params extra parameters specific to the lbank api endpoint
         * @returns {object} a [transaction structure]{@link https://docs.ccxt.com/#/?id=transaction-structure}
         */
        [ tag, params ] = this.handleWithdrawTagAndParams (tag, params);
        // mark and fee are optional params, mark is a note and must be less than 255 characters
        this.checkAddress (address);
        await this.loadMarkets ();
        const currency = this.currency (code);
        const request = {
            'assetCode': currency['id'],
            'amount': amount,
            'account': address,
        };
        if (tag !== undefined) {
            request['memo'] = tag;
        }
        const response = this.privatePostWithdraw (this.extend (request, params));
        //
        //     {
        //         'result': 'true',
        //         'withdrawId': 90082,
        //         'fee':0.001
        //     }
        //
        return this.parseTransaction (response, currency);
    }

    parseTransaction (transaction, currency = undefined) {
        //
        // withdraw
        //
        //     {
        //         'result': 'true',
        //         'withdrawId': 90082,
        //         'fee':0.001
        //     }
        //
        currency = this.safeCurrency (undefined, currency);
        return {
            'id': this.safeString2 (transaction, 'id', 'withdrawId'),
            'txid': undefined,
            'timestamp': undefined,
            'datetime': undefined,
            'network': undefined,
            'addressFrom': undefined,
            'address': undefined,
            'addressTo': undefined,
            'amount': undefined,
            'type': undefined,
            'currency': currency['code'],
            'status': undefined,
            'updated': undefined,
            'tagFrom': undefined,
            'tag': undefined,
            'tagTo': undefined,
            'comment': undefined,
            'fee': undefined,
            'info': transaction,
        };
    }

    convertSecretToPem (secret) {
        const lineLength = 64;
        const secretLength = secret.length - 0;
        let numLines = this.parseToInt (secretLength / lineLength);
        numLines = this.sum (numLines, 1);
        let pem = "-----BEGIN PRIVATE KEY-----\n"; // eslint-disable-line
        for (let i = 0; i < numLines; i++) {
            const start = i * lineLength;
            const end = this.sum (start, lineLength);
            pem += this.secret.slice (start, end) + "\n"; // eslint-disable-line
        }
        return pem + '-----END PRIVATE KEY-----';
    }

    sign (path, api: any = 'public', method = 'GET', params = {}, headers: any = undefined, body: any = undefined) {
        const query = this.omit (params, this.extractParams (path));
        let url = this.urls['api']['rest'] + '/' + this.version + '/' + this.implodeParams (path, params);
        // Every endpoint ends with ".do"
        url += '.do';
        if (api === 'public') {
            if (Object.keys (query).length) {
                url += '?' + this.urlencode (query);
            }
        } else {
            this.checkRequiredCredentials ();
            const queryInner = this.keysort (this.extend ({
                'api_key': this.apiKey,
            }, params));
<<<<<<< HEAD
            const queryString = this.rawencode (queryInner);
            const message = this.hash (this.encode (queryString)).toUpperCase ();
=======
            const queryString = this.rawencode (query);
            const message = this.hash (this.encode (queryString), sha256).toUpperCase ();
>>>>>>> 5d7b980d
            const cacheSecretAsPem = this.safeValue (this.options, 'cacheSecretAsPem', true);
            let pem = undefined;
            if (cacheSecretAsPem) {
                pem = this.safeValue (this.options, 'pem');
                if (pem === undefined) {
                    pem = this.convertSecretToPem (this.secret);
                    this.options['pem'] = pem;
                }
            } else {
                pem = this.convertSecretToPem (this.secret);
            }
<<<<<<< HEAD
            queryInner['sign'] = this.rsa (message, pem, 'RS256');
            body = this.urlencode (queryInner);
=======
            query['sign'] = rsa (message, pem, sha256);
            body = this.urlencode (query);
>>>>>>> 5d7b980d
            headers = { 'Content-Type': 'application/x-www-form-urlencoded' };
        }
        return { 'url': url, 'method': method, 'body': body, 'headers': headers };
    }

    handleErrors (httpCode, reason, url, method, headers, body, response, requestHeaders, requestBody) {
        if (response === undefined) {
            return undefined;
        }
        const success = this.safeString (response, 'result');
        if (success === 'false') {
            const errorCode = this.safeString (response, 'error_code');
            const message = this.safeString ({
                '10000': 'Internal error',
                '10001': 'The required parameters can not be empty',
                '10002': 'verification failed',
                '10003': 'Illegal parameters',
                '10004': 'User requests are too frequent',
                '10005': 'Key does not exist',
                '10006': 'user does not exist',
                '10007': 'Invalid signature',
                '10008': 'This currency pair is not supported',
                '10009': 'Limit orders can not be missing orders and the number of orders',
                '10010': 'Order price or order quantity must be greater than 0',
                '10011': 'Market orders can not be missing the amount of the order',
                '10012': 'market sell orders can not be missing orders',
                '10013': 'is less than the minimum trading position 0.001',
                '10014': 'Account number is not enough',
                '10015': 'The order type is wrong',
                '10016': 'Account balance is not enough',
                '10017': 'Abnormal server',
                '10018': 'order inquiry can not be more than 50 less than one',
                '10019': 'withdrawal orders can not be more than 3 less than one',
                '10020': 'less than the minimum amount of the transaction limit of 0.001',
                '10022': 'Insufficient key authority',
            }, errorCode, this.json (response));
            const ErrorClass = this.safeValue ({
                '10002': AuthenticationError,
                '10004': DDoSProtection,
                '10005': AuthenticationError,
                '10006': AuthenticationError,
                '10007': AuthenticationError,
                '10009': InvalidOrder,
                '10010': InvalidOrder,
                '10011': InvalidOrder,
                '10012': InvalidOrder,
                '10013': InvalidOrder,
                '10014': InvalidOrder,
                '10015': InvalidOrder,
                '10016': InvalidOrder,
                '10022': AuthenticationError,
            }, errorCode, ExchangeError);
            throw new ErrorClass (message);
        }
        return undefined;
    }
}<|MERGE_RESOLUTION|>--- conflicted
+++ resolved
@@ -825,13 +825,8 @@
             const queryInner = this.keysort (this.extend ({
                 'api_key': this.apiKey,
             }, params));
-<<<<<<< HEAD
             const queryString = this.rawencode (queryInner);
-            const message = this.hash (this.encode (queryString)).toUpperCase ();
-=======
-            const queryString = this.rawencode (query);
             const message = this.hash (this.encode (queryString), sha256).toUpperCase ();
->>>>>>> 5d7b980d
             const cacheSecretAsPem = this.safeValue (this.options, 'cacheSecretAsPem', true);
             let pem = undefined;
             if (cacheSecretAsPem) {
@@ -843,13 +838,8 @@
             } else {
                 pem = this.convertSecretToPem (this.secret);
             }
-<<<<<<< HEAD
-            queryInner['sign'] = this.rsa (message, pem, 'RS256');
-            body = this.urlencode (queryInner);
-=======
             query['sign'] = rsa (message, pem, sha256);
             body = this.urlencode (query);
->>>>>>> 5d7b980d
             headers = { 'Content-Type': 'application/x-www-form-urlencoded' };
         }
         return { 'url': url, 'method': method, 'body': body, 'headers': headers };
