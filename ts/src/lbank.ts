
//  ---------------------------------------------------------------------------

import Exchange from './abstract/lbank.js';
import { ExchangeError, DDoSProtection, AuthenticationError, InvalidOrder } from './base/errors.js';
import { Precise } from './base/Precise.js';
import { TICK_SIZE } from './base/functions/number.js';
import { md5 } from './static_dependencies/noble-hashes/md5.js';
import { rsa } from './base/functions/rsa.js';
import { sha256 } from './static_dependencies/noble-hashes/sha256.js';
import { Int } from './base/types.js';

//  ---------------------------------------------------------------------------

export default class lbank extends Exchange {
    describe () {
        return this.deepExtend (super.describe (), {
            'id': 'lbank',
            'name': 'LBank',
            'countries': [ 'CN' ],
            'version': 'v1',
            'has': {
                'CORS': undefined,
                'spot': true,
                'margin': false,
                'swap': false,
                'future': false,
                'option': false,
                'addMargin': false,
                'cancelOrder': true,
                'createOrder': true,
                'createReduceOnlyOrder': false,
                'createStopLimitOrder': false,
                'createStopMarketOrder': false,
                'createStopOrder': false,
                'fetchBalance': true,
                'fetchBorrowRate': false,
                'fetchBorrowRateHistories': false,
                'fetchBorrowRateHistory': false,
                'fetchBorrowRates': false,
                'fetchBorrowRatesPerSymbol': false,
                'fetchClosedOrders': true,
                'fetchFundingHistory': false,
                'fetchFundingRate': false,
                'fetchFundingRateHistory': false,
                'fetchFundingRates': false,
                'fetchIndexOHLCV': false,
                'fetchLeverage': false,
                'fetchLeverageTiers': false,
                'fetchMarginMode': false,
                'fetchMarkets': true,
                'fetchMarkOHLCV': false,
                'fetchOHLCV': true,
                'fetchOpenInterestHistory': false,
                'fetchOpenOrders': false, // status 0 API doesn't work
                'fetchOrder': true,
                'fetchOrderBook': true,
                'fetchOrders': true,
                'fetchPosition': false,
                'fetchPositionMode': false,
                'fetchPositions': false,
                'fetchPositionsRisk': false,
                'fetchPremiumIndexOHLCV': false,
                'fetchTicker': true,
                'fetchTickers': true,
                'fetchTrades': true,
                'fetchTradingFee': false,
                'fetchTradingFees': false,
                'reduceMargin': false,
                'setLeverage': false,
                'setMarginMode': false,
                'setPositionMode': false,
                'withdraw': true,
            },
            'timeframes': {
                '1m': 'minute1',
                '5m': 'minute5',
                '15m': 'minute15',
                '30m': 'minute30',
                '1h': 'hour1',
                '2h': 'hour2',
                '4h': 'hour4',
                '6h': 'hour6',
                '8h': 'hour8',
                '12h': 'hour12',
                '1d': 'day1',
                '1w': 'week1',
            },
            'urls': {
                'logo': 'https://user-images.githubusercontent.com/1294454/38063602-9605e28a-3302-11e8-81be-64b1e53c4cfb.jpg',
                'api': {
                    'rest': 'https://api.lbank.info',
                },
                'www': 'https://www.lbank.info',
                'doc': 'https://github.com/LBank-exchange/lbank-official-api-docs',
                'fees': 'https://www.lbank.info/fees.html',
                'referral': 'https://www.lbank.info/invitevip?icode=7QCY',
            },
            'api': {
                'public': {
                    'get': [
                        'currencyPairs',
                        'ticker',
                        'depth',
                        'trades',
                        'kline',
                        'accuracy',
                    ],
                },
                'private': {
                    'post': [
                        'user_info',
                        'create_order',
                        'cancel_order',
                        'orders_info',
                        'orders_info_history',
                        'withdraw',
                        'withdrawCancel',
                        'withdraws',
                        'withdrawConfigs',
                    ],
                },
            },
            'fees': {
                'trading': {
                    'maker': this.parseNumber ('0.001'),
                    'taker': this.parseNumber ('0.001'),
                },
                'funding': {
                    'withdraw': {},
                },
            },
            'commonCurrencies': {
                'GMT': 'GMT Token',
                'PNT': 'Penta',
                'SHINJA': 'SHINJA(1M)',
                'VET_ERC20': 'VEN',
            },
            'options': {
                'cacheSecretAsPem': true,
            },
            'precisionMode': TICK_SIZE,
        });
    }

    async fetchMarkets (params = {}) {
        /**
         * @method
         * @name lbank#fetchMarkets
         * @description retrieves data on all markets for lbank
         * @param {object} params extra parameters specific to the exchange api endpoint
         * @returns {[object]} an array of objects representing market data
         */
        const response = await this.publicGetAccuracy (params);
        //
        //    [
        //        {
        //            "symbol": "btc_usdt",
        //            "quantityAccuracy": "4",
        //            "minTranQua": "0.0001",
        //            "priceAccuracy": "2"
        //        },
        //        ...
        //    ]
        //
        const result = [];
        for (let i = 0; i < response.length; i++) {
            const market = response[i];
            const id = market['symbol'];
            const parts = id.split ('_');
            let baseId = undefined;
            let quoteId = undefined;
            const numParts = parts.length;
            // lbank will return symbols like "vet_erc20_usdt"
            if (numParts > 2) {
                baseId = parts[0] + '_' + parts[1];
                quoteId = parts[2];
            } else {
                baseId = parts[0];
                quoteId = parts[1];
            }
            const base = this.safeCurrencyCode (baseId);
            const quote = this.safeCurrencyCode (quoteId);
            result.push ({
                'id': id,
                'symbol': base + '/' + quote,
                'base': base,
                'quote': quote,
                'settle': undefined,
                'baseId': baseId,
                'quoteId': quoteId,
                'settleId': undefined,
                'type': 'spot',
                'spot': true,
                'margin': false,
                'swap': false,
                'future': false,
                'option': false,
                'active': true,
                'contract': false,
                'linear': undefined,
                'inverse': undefined,
                'contractSize': undefined,
                'expiry': undefined,
                'expiryDatetime': undefined,
                'strike': undefined,
                'optionType': undefined,
                'precision': {
                    'amount': this.parseNumber (this.parsePrecision (this.safeString (market, 'quantityAccuracy'))),
                    'price': this.parseNumber (this.parsePrecision (this.safeString (market, 'priceAccuracy'))),
                },
                'limits': {
                    'leverage': {
                        'min': undefined,
                        'max': undefined,
                    },
                    'amount': {
                        'min': this.safeFloat (market, 'minTranQua'),
                        'max': undefined,
                    },
                    'price': {
                        'min': undefined,
                        'max': undefined,
                    },
                    'cost': {
                        'min': undefined,
                        'max': undefined,
                    },
                },
                'info': id,
            });
        }
        return result;
    }

    parseTicker (ticker, market = undefined) {
        //
        //     {
        //         "symbol":"btc_usdt",
        //         "ticker":{
        //             "high":43416.06,
        //             "vol":7031.7427,
        //             "low":41804.26,
        //             "change":1.33,
        //             "turnover":300302447.81,
        //             "latest":43220.4
        //         },
        //         "timestamp":1642201617747
        //     }
        //
        const marketId = this.safeString (ticker, 'symbol');
        market = this.safeMarket (marketId, market, '_');
        const symbol = market['symbol'];
        const timestamp = this.safeInteger (ticker, 'timestamp');
        const info = ticker;
        ticker = info['ticker'];
        const last = this.safeString (ticker, 'latest');
        const percentage = this.safeString (ticker, 'change');
        return this.safeTicker ({
            'symbol': symbol,
            'timestamp': timestamp,
            'datetime': this.iso8601 (timestamp),
            'high': this.safeString (ticker, 'high'),
            'low': this.safeString (ticker, 'low'),
            'bid': undefined,
            'bidVolume': undefined,
            'ask': undefined,
            'askVolume': undefined,
            'vwap': undefined,
            'open': undefined,
            'close': last,
            'last': last,
            'previousClose': undefined,
            'change': undefined,
            'percentage': percentage,
            'average': undefined,
            'baseVolume': this.safeString (ticker, 'vol'),
            'quoteVolume': this.safeString (ticker, 'turnover'),
            'info': info,
        }, market);
    }

    async fetchTicker (symbol: string, params = {}) {
        /**
         * @method
         * @name lbank#fetchTicker
         * @description fetches a price ticker, a statistical calculation with the information calculated over the past 24 hours for a specific market
         * @param {string} symbol unified symbol of the market to fetch the ticker for
         * @param {object} params extra parameters specific to the lbank api endpoint
         * @returns {object} a [ticker structure]{@link https://docs.ccxt.com/#/?id=ticker-structure}
         */
        await this.loadMarkets ();
        const market = this.market (symbol);
        const request = {
            'symbol': market['id'],
        };
        const response = await this.publicGetTicker (this.extend (request, params));
        // {
        //     "symbol":"btc_usdt",
        //     "ticker":{
        //         "high":43416.06,
        //         "vol":7031.7427,
        //         "low":41804.26,
        //         "change":1.33,
        //         "turnover":300302447.81,
        //         "latest":43220.4
        //         },
        //     "timestamp":1642201617747
        // }
        return this.parseTicker (response, market);
    }

    async fetchTickers (symbols: string[] = undefined, params = {}) {
        /**
         * @method
         * @name lbank#fetchTickers
         * @description fetches price tickers for multiple markets, statistical calculations with the information calculated over the past 24 hours each market
         * @param {[string]|undefined} symbols unified symbols of the markets to fetch the ticker for, all market tickers are returned if not assigned
         * @param {object} params extra parameters specific to the lbank api endpoint
         * @returns {object} a dictionary of [ticker structures]{@link https://docs.ccxt.com/#/?id=ticker-structure}
         */
        await this.loadMarkets ();
        symbols = this.marketSymbols (symbols);
        const request = {
            'symbol': 'all',
        };
        const response = await this.publicGetTicker (this.extend (request, params));
        const result = {};
        for (let i = 0; i < response.length; i++) {
            const ticker = this.parseTicker (response[i]);
            const symbol = ticker['symbol'];
            result[symbol] = ticker;
        }
        return this.filterByArray (result, 'symbol', symbols);
    }

    async fetchOrderBook (symbol: string, limit = 60, params = {}) {
        /**
         * @method
         * @name lbank#fetchOrderBook
         * @description fetches information on open orders with bid (buy) and ask (sell) prices, volumes and other data
         * @param {string} symbol unified symbol of the market to fetch the order book for
         * @param {int|undefined} limit the maximum amount of order book entries to return
         * @param {object} params extra parameters specific to the lbank api endpoint
         * @returns {object} A dictionary of [order book structures]{@link https://docs.ccxt.com/#/?id=order-book-structure} indexed by market symbols
         */
        await this.loadMarkets ();
        let size = 60;
        if (limit !== undefined) {
            size = Math.min (limit, size);
        }
        const market = this.market (symbol);
        const request = {
            'symbol': market['id'],
            'size': size,
        };
        const response = await this.publicGetDepth (this.extend (request, params));
        return this.parseOrderBook (response, market['symbol']);
    }

    parseTrade (trade, market = undefined) {
        market = this.safeMarket (undefined, market);
        const timestamp = this.safeInteger (trade, 'date_ms');
        const priceString = this.safeString (trade, 'price');
        const amountString = this.safeString (trade, 'amount');
        const price = this.parseNumber (priceString);
        const amount = this.parseNumber (amountString);
        const cost = this.parseNumber (Precise.stringMul (priceString, amountString));
        const id = this.safeString (trade, 'tid');
        const type = undefined;
        let side = this.safeString (trade, 'type');
        // remove type additions from i.e. buy_maker, sell_maker, buy_ioc, sell_ioc, buy_fok, sell_fok
        const splited = side.split ('_');
        side = splited[0];
        return {
            'id': id,
            'info': this.safeValue (trade, 'info', trade),
            'timestamp': timestamp,
            'datetime': this.iso8601 (timestamp),
            'symbol': market['symbol'],
            'order': undefined,
            'type': type,
            'side': side,
            'takerOrMaker': undefined,
            'price': price,
            'amount': amount,
            'cost': cost,
            'fee': undefined,
        };
    }

    async fetchTrades (symbol: string, since: Int = undefined, limit: Int = undefined, params = {}) {
        /**
         * @method
         * @name lbank#fetchTrades
         * @description get the list of most recent trades for a particular symbol
         * @param {string} symbol unified symbol of the market to fetch trades for
         * @param {int|undefined} since timestamp in ms of the earliest trade to fetch
         * @param {int|undefined} limit the maximum amount of trades to fetch
         * @param {object} params extra parameters specific to the lbank api endpoint
         * @returns {[object]} a list of [trade structures]{@link https://docs.ccxt.com/en/latest/manual.html?#public-trades}
         */
        await this.loadMarkets ();
        const market = this.market (symbol);
        const request = {
            'symbol': market['id'],
            'size': 100,
        };
        if (since !== undefined) {
            request['time'] = since;
        }
        if (limit !== undefined) {
            request['size'] = limit;
        }
        const response = await this.publicGetTrades (this.extend (request, params));
        return this.parseTrades (response, market, since, limit);
    }

    parseOHLCV (ohlcv, market = undefined) {
        //
        //     [
        //         1590969600,
        //         0.02451657,
        //         0.02452675,
        //         0.02443701,
        //         0.02447814,
        //         238.38210000
        //     ]
        //
        return [
            this.safeTimestamp (ohlcv, 0),
            this.safeNumber (ohlcv, 1),
            this.safeNumber (ohlcv, 2),
            this.safeNumber (ohlcv, 3),
            this.safeNumber (ohlcv, 4),
            this.safeNumber (ohlcv, 5),
        ];
    }

    async fetchOHLCV (symbol: string, timeframe = '1m', since: Int = undefined, limit = 1000, params = {}) {
        /**
         * @method
         * @name lbank#fetchOHLCV
         * @description fetches historical candlestick data containing the open, high, low, and close price, and the volume of a market
         * @param {string} symbol unified symbol of the market to fetch OHLCV data for
         * @param {string} timeframe the length of time each candle represents
         * @param {int|undefined} since timestamp in ms of the earliest candle to fetch
         * @param {int|undefined} limit the maximum amount of candles to fetch
         * @param {object} params extra parameters specific to the lbank api endpoint
         * @returns {[[int]]} A list of candles ordered as timestamp, open, high, low, close, volume
         */
        await this.loadMarkets ();
        const market = this.market (symbol);
        if (limit === undefined) {
            limit = 100; // it's defined in lbank2
        }
        if (since === undefined) {
            const duration = this.parseTimeframe (timeframe);
            since = this.milliseconds () - duration * 1000 * limit;
        }
        const request = {
            'symbol': market['id'],
            'type': this.safeString (this.timeframes, timeframe, timeframe),
            'size': limit,
            'time': this.parseToInt (since / 1000),
        };
        const response = await this.publicGetKline (this.extend (request, params));
        //
        //     [
        //         [1590969600,0.02451657,0.02452675,0.02443701,0.02447814,238.38210000],
        //         [1590969660,0.02447814,0.02449883,0.02443209,0.02445973,212.40270000],
        //         [1590969720,0.02445973,0.02452067,0.02445909,0.02446151,266.16920000],
        //     ]
        //
        return this.parseOHLCVs (response, market, timeframe, since, limit);
    }

    parseBalance (response) {
        const result = {
            'info': response,
            'timestamp': undefined,
            'datetime': undefined,
        };
        const info = this.safeValue (response, 'info', {});
        const free = this.safeValue (info, 'free', {});
        const freeze = this.safeValue (info, 'freeze', {});
        const asset = this.safeValue (info, 'asset', {});
        const currencyIds = Object.keys (free);
        for (let i = 0; i < currencyIds.length; i++) {
            const currencyId = currencyIds[i];
            const code = this.safeCurrencyCode (currencyId);
            const account = this.account ();
            account['free'] = this.safeString (free, currencyId);
            account['used'] = this.safeString (freeze, currencyId);
            account['total'] = this.safeString (asset, currencyId);
            result[code] = account;
        }
        return this.safeBalance (result);
    }

    async fetchBalance (params = {}) {
        /**
         * @method
         * @name lbank#fetchBalance
         * @description query for balance and get the amount of funds available for trading or funds locked in orders
         * @param {object} params extra parameters specific to the lbank api endpoint
         * @returns {object} a [balance structure]{@link https://docs.ccxt.com/en/latest/manual.html?#balance-structure}
         */
        await this.loadMarkets ();
        const response = await this.privatePostUserInfo (params);
        //
        //     {
        //         "result":"true",
        //         "info":{
        //             "freeze":{
        //                 "iog":"0.00000000",
        //                 "ssc":"0.00000000",
        //                 "eon":"0.00000000",
        //             },
        //             "asset":{
        //                 "iog":"0.00000000",
        //                 "ssc":"0.00000000",
        //                 "eon":"0.00000000",
        //             },
        //             "free":{
        //                 "iog":"0.00000000",
        //                 "ssc":"0.00000000",
        //                 "eon":"0.00000000",
        //             },
        //         }
        //     }
        //
        return this.parseBalance (response);
    }

    parseOrderStatus (status) {
        const statuses = {
            '-1': 'cancelled', // cancelled
            '0': 'open', // not traded
            '1': 'open', // partial deal
            '2': 'closed', // complete deal
            '4': 'closed', // disposal processing
        };
        return this.safeString (statuses, status);
    }

    parseOrder (order, market = undefined) {
        //
        //     {
        //         "symbol"："eth_btc",
        //         "amount"：10.000000,
        //         "create_time"：1484289832081,
        //         "price"：5000.000000,
        //         "avg_price"：5277.301200,
        //         "type"："sell",
        //         "order_id"："ab704110-af0d-48fd-a083-c218f19a4a55",
        //         "deal_amount"：10.000000,
        //         "status"：2
        //     }
        //
        const marketId = this.safeString (order, 'symbol');
        const symbol = this.safeSymbol (marketId, market, '_');
        const timestamp = this.safeInteger (order, 'create_time');
        // Limit Order Request Returns: Order Price
        // Market Order Returns: cny amount of market order
        const price = this.safeString (order, 'price');
        const amount = this.safeString (order, 'amount');
        const filled = this.safeString (order, 'deal_amount');
        const average = this.safeString (order, 'avg_price');
        const status = this.parseOrderStatus (this.safeString (order, 'status'));
        const id = this.safeString (order, 'order_id');
        const type = this.safeString (order, 'order_type');
        const side = this.safeString (order, 'type');
        return this.safeOrder ({
            'id': id,
            'clientOrderId': undefined,
            'datetime': this.iso8601 (timestamp),
            'timestamp': timestamp,
            'lastTradeTimestamp': undefined,
            'status': status,
            'symbol': symbol,
            'type': type,
            'timeInForce': undefined,
            'postOnly': undefined,
            'side': side,
            'price': price,
            'stopPrice': undefined,
            'triggerPrice': undefined,
            'cost': undefined,
            'amount': amount,
            'filled': filled,
            'remaining': undefined,
            'trades': undefined,
            'fee': undefined,
            'info': this.safeValue (order, 'info', order),
            'average': average,
        }, market);
    }

    async createOrder (symbol: string, type, side, amount, price = undefined, params = {}) {
        /**
         * @method
         * @name lbank#createOrder
         * @description create a trade order
         * @param {string} symbol unified symbol of the market to create an order in
         * @param {string} type 'market' or 'limit'
         * @param {string} side 'buy' or 'sell'
         * @param {float} amount how much of currency you want to trade in units of base currency
         * @param {float|undefined} price the price at which the order is to be fullfilled, in units of the quote currency, ignored in market orders
         * @param {object} params extra parameters specific to the lbank api endpoint
         * @returns {object} an [order structure]{@link https://docs.ccxt.com/#/?id=order-structure}
         */
        await this.loadMarkets ();
        const market = this.market (symbol);
        let order = {
            'symbol': market['id'],
            'type': side,
            'amount': amount,
        };
        if (type === 'market') {
            order['type'] += '_market';
        } else {
            order['price'] = price;
        }
        const response = await this.privatePostCreateOrder (this.extend (order, params));
        order = this.omit (order, 'type');
        order['order_id'] = response['order_id'];
        order['type'] = side;
        order['order_type'] = type;
        order['create_time'] = this.milliseconds ();
        order['info'] = response;
        return this.parseOrder (order, market);
    }

    async cancelOrder (id: string, symbol: string = undefined, params = {}) {
        /**
         * @method
         * @name lbank#cancelOrder
         * @description cancels an open order
         * @param {string} id order id
         * @param {string|undefined} symbol unified symbol of the market the order was made in
         * @param {object} params extra parameters specific to the lbank api endpoint
         * @returns {object} An [order structure]{@link https://docs.ccxt.com/#/?id=order-structure}
         */
        await this.loadMarkets ();
        const market = this.market (symbol);
        const request = {
            'symbol': market['id'],
            'order_id': id,
        };
        const response = await this.privatePostCancelOrder (this.extend (request, params));
        return response;
    }

    async fetchOrder (id: string, symbol: string = undefined, params = {}) {
        /**
         * @method
         * @name lbank#fetchOrder
         * @description fetches information on an order made by the user
         * @param {string|undefined} symbol unified symbol of the market the order was made in
         * @param {object} params extra parameters specific to the lbank api endpoint
         * @returns {object} An [order structure]{@link https://docs.ccxt.com/#/?id=order-structure}
         */
        // Id can be a list of ids delimited by a comma
        await this.loadMarkets ();
        const market = this.market (symbol);
        const request = {
            'symbol': market['id'],
            'order_id': id,
        };
        const response = await this.privatePostOrdersInfo (this.extend (request, params));
        const data = this.safeValue (response, 'orders', []);
        const orders = this.parseOrders (data, market);
        const numOrders = orders.length;
        if (numOrders === 1) {
            return orders[0];
        } else {
            return orders as any;
        }
    }

    async fetchOrders (symbol: string = undefined, since: Int = undefined, limit: Int = undefined, params = {}) {
        /**
         * @method
         * @name lbank#fetchOrders
         * @description fetches information on multiple orders made by the user
         * @param {string|undefined} symbol unified market symbol of the market orders were made in
         * @param {int|undefined} since the earliest time in ms to fetch orders for
         * @param {int|undefined} limit the maximum number of  orde structures to retrieve
         * @param {object} params extra parameters specific to the lbank api endpoint
         * @returns {[object]} a list of [order structures]{@link https://docs.ccxt.com/#/?id=order-structure}
         */
        await this.loadMarkets ();
        if (limit === undefined) {
            limit = 100;
        }
        const market = this.market (symbol);
        const request = {
            'symbol': market['id'],
            'current_page': 1,
            'page_length': limit,
        };
        const response = await this.privatePostOrdersInfoHistory (this.extend (request, params));
        const data = this.safeValue (response, 'orders', []);
        return this.parseOrders (data, undefined, since, limit);
    }

    async fetchClosedOrders (symbol: string = undefined, since: Int = undefined, limit: Int = undefined, params = {}) {
        /**
         * @method
         * @name lbank#fetchClosedOrders
         * @description fetches information on multiple closed orders made by the user
         * @param {string|undefined} symbol unified market symbol of the market orders were made in
         * @param {int|undefined} since the earliest time in ms to fetch orders for
         * @param {int|undefined} limit the maximum number of  orde structures to retrieve
         * @param {object} params extra parameters specific to the lbank api endpoint
         * @returns {[object]} a list of [order structures]{@link https://docs.ccxt.com/#/?id=order-structure}
         */
        await this.loadMarkets ();
        if (symbol !== undefined) {
            const market = this.market (symbol);
            symbol = market['symbol'];
        }
        const orders = await this.fetchOrders (symbol, since, limit, params);
        const closed = this.filterBy (orders, 'status', 'closed');
        const canceled = this.filterBy (orders, 'status', 'cancelled'); // cancelled orders may be partially filled
        const allOrders = this.arrayConcat (closed, canceled);
        return this.filterBySymbolSinceLimit (allOrders, symbol, since, limit) as any;
    }

    async withdraw (code: string, amount, address, tag = undefined, params = {}) {
        /**
         * @method
         * @name lbank#withdraw
         * @description make a withdrawal
         * @param {string} code unified currency code
         * @param {float} amount the amount to withdraw
         * @param {string} address the address to withdraw to
         * @param {string|undefined} tag
         * @param {object} params extra parameters specific to the lbank api endpoint
         * @returns {object} a [transaction structure]{@link https://docs.ccxt.com/#/?id=transaction-structure}
         */
        [ tag, params ] = this.handleWithdrawTagAndParams (tag, params);
        // mark and fee are optional params, mark is a note and must be less than 255 characters
        this.checkAddress (address);
        await this.loadMarkets ();
        const currency = this.currency (code);
        const request = {
            'assetCode': currency['id'],
            'amount': amount,
            'account': address,
        };
        if (tag !== undefined) {
            request['memo'] = tag;
        }
        const response = this.privatePostWithdraw (this.extend (request, params));
        //
        //     {
        //         'result': 'true',
        //         'withdrawId': 90082,
        //         'fee':0.001
        //     }
        //
        return this.parseTransaction (response, currency);
    }

    parseTransaction (transaction, currency = undefined) {
        //
        // withdraw
        //
        //     {
        //         'result': 'true',
        //         'withdrawId': 90082,
        //         'fee':0.001
        //     }
        //
        currency = this.safeCurrency (undefined, currency);
        return {
            'id': this.safeString2 (transaction, 'id', 'withdrawId'),
            'txid': undefined,
            'timestamp': undefined,
            'datetime': undefined,
            'network': undefined,
            'addressFrom': undefined,
            'address': undefined,
            'addressTo': undefined,
            'amount': undefined,
            'type': undefined,
            'currency': currency['code'],
            'status': undefined,
            'updated': undefined,
            'tagFrom': undefined,
            'tag': undefined,
            'tagTo': undefined,
            'comment': undefined,
            'fee': undefined,
            'info': transaction,
        };
    }

    convertSecretToPem (secret) {
        const lineLength = 64;
        const secretLength = secret.length - 0;
        let numLines = this.parseToInt (secretLength / lineLength);
        numLines = this.sum (numLines, 1);
        let pem = "-----BEGIN PRIVATE KEY-----\n"; // eslint-disable-line
        for (let i = 0; i < numLines; i++) {
            const start = i * lineLength;
            const end = this.sum (start, lineLength);
            pem += this.secret.slice (start, end) + "\n"; // eslint-disable-line
        }
        return pem + '-----END PRIVATE KEY-----';
    }

    sign (path, api = 'public', method = 'GET', params = {}, headers = undefined, body = undefined) {
        const query = this.omit (params, this.extractParams (path));
        let url = this.urls['api']['rest'] + '/' + this.version + '/' + this.implodeParams (path, params);
        // Every endpoint ends with ".do"
        url += '.do';
        if (api === 'public') {
            if (Object.keys (query).length) {
                url += '?' + this.urlencode (query);
            }
        } else {
            this.checkRequiredCredentials ();
            const queryInner = this.keysort (this.extend ({
                'api_key': this.apiKey,
            }, params));
<<<<<<< HEAD
            const queryString = this.rawencode (queryInner);
            const message = this.hash (this.encode (queryString), sha256).toUpperCase ();
=======
            const queryString = this.rawencode (query);
            const message = this.hash (this.encode (queryString), md5).toUpperCase ();
>>>>>>> a72928df
            const cacheSecretAsPem = this.safeValue (this.options, 'cacheSecretAsPem', true);
            let pem = undefined;
            if (cacheSecretAsPem) {
                pem = this.safeValue (this.options, 'pem');
                if (pem === undefined) {
                    pem = this.convertSecretToPem (this.secret);
                    this.options['pem'] = pem;
                }
            } else {
                pem = this.convertSecretToPem (this.secret);
            }
            query['sign'] = rsa (message, pem, sha256);
            body = this.urlencode (query);
            headers = { 'Content-Type': 'application/x-www-form-urlencoded' };
        }
        return { 'url': url, 'method': method, 'body': body, 'headers': headers };
    }

    handleErrors (httpCode, reason, url, method, headers, body, response, requestHeaders, requestBody) {
        if (response === undefined) {
            return undefined;
        }
        const success = this.safeString (response, 'result');
        if (success === 'false') {
            const errorCode = this.safeString (response, 'error_code');
            const message = this.safeString ({
                '10000': 'Internal error',
                '10001': 'The required parameters can not be empty',
                '10002': 'verification failed',
                '10003': 'Illegal parameters',
                '10004': 'User requests are too frequent',
                '10005': 'Key does not exist',
                '10006': 'user does not exist',
                '10007': 'Invalid signature',
                '10008': 'This currency pair is not supported',
                '10009': 'Limit orders can not be missing orders and the number of orders',
                '10010': 'Order price or order quantity must be greater than 0',
                '10011': 'Market orders can not be missing the amount of the order',
                '10012': 'market sell orders can not be missing orders',
                '10013': 'is less than the minimum trading position 0.001',
                '10014': 'Account number is not enough',
                '10015': 'The order type is wrong',
                '10016': 'Account balance is not enough',
                '10017': 'Abnormal server',
                '10018': 'order inquiry can not be more than 50 less than one',
                '10019': 'withdrawal orders can not be more than 3 less than one',
                '10020': 'less than the minimum amount of the transaction limit of 0.001',
                '10022': 'Insufficient key authority',
            }, errorCode, this.json (response));
            const ErrorClass = this.safeValue ({
                '10002': AuthenticationError,
                '10004': DDoSProtection,
                '10005': AuthenticationError,
                '10006': AuthenticationError,
                '10007': AuthenticationError,
                '10009': InvalidOrder,
                '10010': InvalidOrder,
                '10011': InvalidOrder,
                '10012': InvalidOrder,
                '10013': InvalidOrder,
                '10014': InvalidOrder,
                '10015': InvalidOrder,
                '10016': InvalidOrder,
                '10022': AuthenticationError,
            }, errorCode, ExchangeError);
            throw new ErrorClass (message);
        }
        return undefined;
    }
}<|MERGE_RESOLUTION|>--- conflicted
+++ resolved
@@ -826,13 +826,8 @@
             const queryInner = this.keysort (this.extend ({
                 'api_key': this.apiKey,
             }, params));
-<<<<<<< HEAD
             const queryString = this.rawencode (queryInner);
-            const message = this.hash (this.encode (queryString), sha256).toUpperCase ();
-=======
-            const queryString = this.rawencode (query);
             const message = this.hash (this.encode (queryString), md5).toUpperCase ();
->>>>>>> a72928df
             const cacheSecretAsPem = this.safeValue (this.options, 'cacheSecretAsPem', true);
             let pem = undefined;
             if (cacheSecretAsPem) {
