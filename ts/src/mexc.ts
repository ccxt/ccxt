
// ---------------------------------------------------------------------------

import Exchange from './abstract/mexc.js';
import { BadRequest, InvalidNonce, BadSymbol, InvalidOrder, InvalidAddress, ExchangeError, ArgumentsRequired, NotSupported, InsufficientFunds, PermissionDenied, AuthenticationError, AccountSuspended, OnMaintenance } from './base/errors.js';
import { TICK_SIZE } from './base/functions/number.js';
import { Precise } from './base/Precise.js';
import { sha256 } from './static_dependencies/noble-hashes/sha256.js';
import type { TransferEntry, IndexType, Int, OrderSide, Balances, OrderType, OHLCV, FundingRateHistory, Position, OrderBook, OrderRequest, FundingHistory, Order, Str, Trade, Transaction, Ticker, Tickers, Strings, Market, Currency, Leverage, Num, Account, MarginModification, Currencies, TradingFees, Dict, LeverageTier, LeverageTiers, int } from './base/types.js';

// ---------------------------------------------------------------------------

/**
 * @class mexc
 * @augments Exchange
 */
export default class mexc extends Exchange {
    describe () {
        return this.deepExtend (super.describe (), {
            'id': 'mexc',
            'name': 'MEXC Global',
            'countries': [ 'SC' ], // Seychelles
            'rateLimit': 50, // default rate limit is 20 times per second
            'version': 'v3',
            'certified': true,
            'pro': true,
            'has': {
                'CORS': undefined,
                'spot': true,
                'margin': true,
                'swap': true,
                'future': false,
                'option': false,
                'addMargin': true,
                'borrowCrossMargin': false,
                'borrowIsolatedMargin': false,
                'borrowMargin': false,
                'cancelAllOrders': true,
                'cancelOrder': true,
                'cancelOrders': undefined,
                'closeAllPositions': false,
                'closePosition': false,
                'createDepositAddress': true,
                'createMarketBuyOrderWithCost': true,
                'createMarketOrderWithCost': false,
                'createMarketSellOrderWithCost': false,
                'createOrder': true,
                'createOrders': true,
                'createPostOnlyOrder': true,
                'createReduceOnlyOrder': true,
                'createStopLimitOrder': true,
                'createStopMarketOrder': true,
                'createStopOrder': true,
                'createTriggerOrder': true,
                'deposit': undefined,
                'editOrder': undefined,
                'fetchAccounts': true,
                'fetchBalance': true,
                'fetchBidsAsks': true,
                'fetchBorrowInterest': false,
                'fetchBorrowRate': false,
                'fetchBorrowRateHistories': false,
                'fetchBorrowRateHistory': false,
                'fetchBorrowRates': false,
                'fetchBorrowRatesPerSymbol': false,
                'fetchCanceledOrders': true,
                'fetchClosedOrder': undefined,
                'fetchClosedOrders': true,
                'fetchCrossBorrowRate': false,
                'fetchCrossBorrowRates': false,
                'fetchCurrencies': true,
                'fetchDeposit': undefined,
                'fetchDepositAddress': true,
                'fetchDepositAddresses': undefined,
                'fetchDepositAddressesByNetwork': true,
                'fetchDeposits': true,
                'fetchDepositWithdrawFee': 'emulated',
                'fetchDepositWithdrawFees': true,
                'fetchFundingHistory': true,
                'fetchFundingRate': true,
                'fetchFundingRateHistory': true,
                'fetchFundingRates': undefined,
                'fetchIndexOHLCV': true,
                'fetchIsolatedBorrowRate': false,
                'fetchIsolatedBorrowRates': false,
                'fetchIsolatedPositions': false,
                'fetchL2OrderBook': true,
                'fetchLedger': undefined,
                'fetchLedgerEntry': undefined,
                'fetchLeverage': true,
                'fetchLeverages': false,
                'fetchLeverageTiers': true,
                'fetchMarginAdjustmentHistory': false,
                'fetchMarginMode': false,
                'fetchMarketLeverageTiers': 'emulated',
                'fetchMarkets': true,
                'fetchMarkOHLCV': true,
                'fetchMyTrades': true,
                'fetchOHLCV': true,
                'fetchOpenInterest': false,
                'fetchOpenInterestHistory': false,
                'fetchOpenOrder': undefined,
                'fetchOpenOrders': true,
                'fetchOrder': true,
                'fetchOrderBook': true,
                'fetchOrderBooks': undefined,
                'fetchOrders': true,
                'fetchOrderTrades': true,
                'fetchPosition': 'emulated',
                'fetchPositionHistory': 'emulated',
                'fetchPositionMode': true,
                'fetchPositions': true,
                'fetchPositionsHistory': true,
                'fetchPositionsRisk': undefined,
                'fetchPremiumIndexOHLCV': false,
                'fetchStatus': true,
                'fetchTicker': true,
                'fetchTickers': true,
                'fetchTime': true,
                'fetchTrades': true,
                'fetchTradingFee': undefined,
                'fetchTradingFees': true,
                'fetchTradingLimits': undefined,
                'fetchTransactionFee': 'emulated',
                'fetchTransactionFees': true,
                'fetchTransactions': undefined,
                'fetchTransfer': true,
                'fetchTransfers': true,
                'fetchWithdrawal': undefined,
                'fetchWithdrawals': true,
                'reduceMargin': true,
                'repayCrossMargin': false,
                'repayIsolatedMargin': false,
                'setLeverage': true,
                'setMarginMode': undefined,
                'setPositionMode': true,
                'signIn': undefined,
                'transfer': undefined,
                'withdraw': true,
            },
            'urls': {
                'logo': 'https://user-images.githubusercontent.com/1294454/137283979-8b2a818d-8633-461b-bfca-de89e8c446b2.jpg',
                'api': {
                    'spot': {
                        'public': 'https://api.mexc.com',
                        'private': 'https://api.mexc.com',
                    },
                    'spot2': {
                        'public': 'https://www.mexc.com/open/api/v2',
                        'private': 'https://www.mexc.com/open/api/v2',
                    },
                    'contract': {
                        'public': 'https://contract.mexc.com/api/v1/contract',
                        'private': 'https://contract.mexc.com/api/v1/private',
                    },
                    'broker': {
                        'private': 'https://api.mexc.com/api/v3/broker',
                    },
                },
                'www': 'https://www.mexc.com/',
                'doc': [
                    'https://mexcdevelop.github.io/apidocs/',
                ],
                'fees': [
                    'https://www.mexc.com/fee',
                ],
                'referral': 'https://www.mexc.com/register?inviteCode=mexc-1FQ1GNu1',
            },
            'api': {
                'spot': {
                    'public': {
                        'get': {
                            'ping': 1,
                            'time': 1,
                            'exchangeInfo': 10,
                            'depth': 1,
                            'trades': 5,
                            'historicalTrades': 1,
                            'aggTrades': 1,
                            'klines': 1,
                            'avgPrice': 1,
                            'ticker/24hr': 1,
                            'ticker/price': 1,
                            'ticker/bookTicker': 1,
                            'etf/info': 1,
                        },
                    },
                    'private': {
                        'get': {
                            'order': 2,
                            'openOrders': 3,
                            'allOrders': 10,
                            'account': 10,
                            'myTrades': 10,
                            'sub-account/list': 1,
                            'sub-account/apiKey': 1,
                            'capital/config/getall': 10,
                            'capital/deposit/hisrec': 1,
                            'capital/withdraw/history': 1,
                            'capital/withdraw/address': 10,
                            'capital/deposit/address': 10,
                            'capital/transfer': 1,
                            'capital/transfer/tranId': 1,
                            'capital/transfer/internal': 1,
                            'capital/sub-account/universalTransfer': 1,
                            'capital/convert': 1,
                            'capital/convert/list': 1,
                            'margin/loan': 1,
                            'margin/allOrders': 1,
                            'margin/myTrades': 1,
                            'margin/openOrders': 1,
                            'margin/maxTransferable': 1,
                            'margin/priceIndex': 1,
                            'margin/order': 1,
                            'margin/isolated/account': 1,
                            'margin/maxBorrowable': 1,
                            'margin/repay': 1,
                            'margin/isolated/pair': 1,
                            'margin/forceLiquidationRec': 1,
                            'margin/isolatedMarginData': 1,
                            'margin/isolatedMarginTier': 1,
                            'rebate/taxQuery': 1,
                            'rebate/detail': 1,
                            'rebate/detail/kickback': 1,
                            'rebate/referCode': 1,
                            'rebate/affiliate/commission': 1,
                            'rebate/affiliate/withdraw': 1,
                            'rebate/affiliate/commission/detail': 1,
                            'mxDeduct/enable': 1,
                            'userDataStream': 1,
                        },
                        'post': {
                            'order': 1,
                            'order/test': 1,
                            'sub-account/virtualSubAccount': 1,
                            'sub-account/apiKey': 1,
                            'sub-account/futures': 1,
                            'sub-account/margin': 1,
                            'batchOrders': 10,
                            'capital/withdraw/apply': 1,
                            'capital/withdraw': 1,
                            'capital/transfer': 1,
                            'capital/transfer/internal': 1,
                            'capital/deposit/address': 1,
                            'capital/sub-account/universalTransfer': 1,
                            'capital/convert': 10,
                            'mxDeduct/enable': 1,
                            'userDataStream': 1,
                        },
                        'put': {
                            'userDataStream': 1,
                        },
                        'delete': {
                            'order': 1,
                            'openOrders': 1,
                            'sub-account/apiKey': 1,
                            'margin/order': 1,
                            'margin/openOrders': 1,
                            'userDataStream': 1,
                            'capital/withdraw': 1,
                        },
                    },
                },
                'contract': {
                    'public': {
                        'get': {
                            'ping': 2,
                            'detail': 100,
                            'support_currencies': 2,
                            'depth/{symbol}': 2,
                            'depth_commits/{symbol}/{limit}': 2,
                            'index_price/{symbol}': 2,
                            'fair_price/{symbol}': 2,
                            'funding_rate/{symbol}': 2,
                            'kline/{symbol}': 2,
                            'kline/index_price/{symbol}': 2,
                            'kline/fair_price/{symbol}': 2,
                            'deals/{symbol}': 2,
                            'ticker': 2,
                            'risk_reverse': 2,
                            'risk_reverse/history': 2,
                            'funding_rate/history': 2,
                        },
                    },
                    'private': {
                        'get': {
                            'account/assets': 2,
                            'account/asset/{currency}': 2,
                            'account/transfer_record': 2,
                            'position/list/history_positions': 2,
                            'position/open_positions': 2,
                            'position/funding_records': 2,
                            'position/position_mode': 2,
                            'order/list/open_orders/{symbol}': 2,
                            'order/list/history_orders': 2,
                            'order/external/{symbol}/{external_oid}': 2,
                            'order/get/{order_id}': 2,
                            'order/batch_query': 8,
                            'order/deal_details/{order_id}': 2,
                            'order/list/order_deals': 2,
                            'planorder/list/orders': 2,
                            'stoporder/list/orders': 2,
                            'stoporder/order_details/{stop_order_id}': 2,
                            'account/risk_limit': 2, // TO_DO: gets max/min position size, allowed sides, leverage, maintenance margin, initial margin, etc...
                            'account/tiered_fee_rate': 2, // TO_DO: taker/maker fees for account
                            'position/leverage': 2,
                        },
                        'post': {
                            'position/change_margin': 2,
                            'position/change_leverage': 2,
                            'position/change_position_mode': 2,
                            'order/submit': 2,
                            'order/submit_batch': 40,
                            'order/cancel': 2,
                            'order/cancel_with_external': 2,
                            'order/cancel_all': 2,
                            'account/change_risk_level': 2,
                            'planorder/place': 2,
                            'planorder/cancel': 2,
                            'planorder/cancel_all': 2,
                            'stoporder/cancel': 2,
                            'stoporder/cancel_all': 2,
                            'stoporder/change_price': 2,
                            'stoporder/change_plan_price': 2,
                        },
                    },
                },
                'spot2': {
                    'public': {
                        'get': {
                            'market/symbols': 1,
                            'market/coin/list': 2,
                            'common/timestamp': 1,
                            'common/ping': 2,
                            'market/ticker': 1,
                            'market/depth': 1,
                            'market/deals': 1,
                            'market/kline': 1,
                            'market/api_default_symbols': 2,
                        },
                    },
                    'private': {
                        'get': {
                            'account/info': 1,
                            'order/open_orders': 1,
                            'order/list': 1,
                            'order/query': 1,
                            'order/deals': 1,
                            'order/deal_detail': 1,
                            'asset/deposit/address/list': 2,
                            'asset/deposit/list': 2,
                            'asset/address/list': 2,
                            'asset/withdraw/list': 2,
                            'asset/internal/transfer/record': 10,
                            'account/balance': 10,
                            'asset/internal/transfer/info': 10,
                            'market/api_symbols': 2,
                        },
                        'post': {
                            'order/place': 1,
                            'order/place_batch': 1,
                            'order/advanced/place_batch': 1,
                            'asset/withdraw': 2,
                            'asset/internal/transfer': 10,
                        },
                        'delete': {
                            'order/cancel': 1,
                            'order/cancel_by_symbol': 1,
                            'asset/withdraw': 2,
                        },
                    },
                },
                'broker': {
                    'private': {
                        'get': {
                            'sub-account/universalTransfer': 1,
                            'sub-account/list': 1,
                            'sub-account/apiKey': 1,
                            'capital/deposit/subAddress': 1,
                            'capital/deposit/subHisrec': 1,
                            'capital/deposit/subHisrec/getall': 1,
                        },
                        'post': {
                            'sub-account/virtualSubAccount': 1,
                            'sub-account/apiKey': 1,
                            'capital/deposit/subAddress': 1,
                            'capital/withdraw/apply': 1,
                            'sub-account/universalTransfer': 1,
                            'sub-account/futures': 1,
                        },
                        'delete': {
                            'sub-account/apiKey': 1,
                        },
                    },
                },
            },
            'precisionMode': TICK_SIZE,
            'timeframes': {
                '1m': '1m', // spot, swap
                '5m': '5m', // spot, swap
                '15m': '15m', // spot, swap
                '30m': '30m', // spot, swap
                '1h': '1h', // spot, swap
                '4h': '4h', // spot, swap
                '8h': '8h', // swap
                '1d': '1d', // spot, swap
                '1w': '1w', // swap
                '1M': '1M', // spot, swap
            },
            'fees': {
                'trading': {
                    'tierBased': false,
                    'percentage': true,
                    'maker': this.parseNumber ('0.002'), // maker / taker
                    'taker': this.parseNumber ('0.002'),
                },
            },
            'options': {
                'adjustForTimeDifference': false,
                'timeDifference': 0,
                'createMarketBuyOrderRequiresPrice': true,
                'unavailableContracts': {
                    'BTC/USDT:USDT': true,
                    'LTC/USDT:USDT': true,
                    'ETH/USDT:USDT': true,
                },
                'fetchMarkets': {
                    'types': {
                        'spot': true,
                        'swap': {
                            'linear': true,
                            'inverse': false,
                        },
                    },
                },
                'timeframes': {
                    'spot': {
                        '1m': '1m',
                        '5m': '5m',
                        '15m': '15m',
                        '30m': '30m',
                        '1h': '60m',
                        '4h': '4h',
                        '1d': '1d',
                        '1M': '1M',
                    },
                    'swap': {
                        '1m': 'Min1',
                        '5m': 'Min5',
                        '15m': 'Min15',
                        '30m': 'Min30',
                        '1h': 'Min60',
                        '4h': 'Hour4',
                        '8h': 'Hour8',
                        '1d': 'Day1',
                        '1w': 'Week1',
                        '1M': 'Month1',
                    },
                },
                'defaultType': 'spot', // spot, swap
                'defaultNetwork': 'ETH',
                'defaultNetworks': {
                    'ETH': 'ETH',
                    'USDT': 'ERC20',
                    'USDC': 'ERC20',
                    'BTC': 'BTC',
                    'LTC': 'LTC',
                },
                'networks': {
                    'TRC20': 'TRX',
                    'TON': 'TONCOIN',
                    'AVAXC': 'AVAX_CCHAIN',
                    'ERC20': 'ETH',
                    'ACA': 'ACALA',
                    // 'ADA': 'Cardano(ADA)',
                    // 'AE': 'AE',
                    // 'ALGO': 'Algorand(ALGO)',
                    // 'ALPH': 'Alephium(ALPH)',
                    // 'ARB': 'Arbitrum One(ARB)',
                    // 'ARBONE': 'ArbitrumOne(ARB)',
                    'ASTR': 'ASTAR', // ASTAREVM is different
                    // 'ATOM': 'Cosmos(ATOM)',
                    // 'AVAXC': 'Avalanche C Chain(AVAX CCHAIN)',
                    // 'AVAXX': 'Avalanche X Chain(AVAX XCHAIN)',
                    // 'AZERO': 'Aleph Zero(AZERO)',
                    // 'BCH': 'Bitcoin Cash(BCH)',
                    // 'BNCDOT': 'BNCPOLKA',
                    // 'BSV': 'Bitcoin SV(BSV)',
                    // 'BTC': 'Bitcoin(BTC)',
                    'BTM': 'BTM2',
                    // 'CHZ': 'Chiliz Legacy Chain(CHZ)',
                    // 'CHZ2': 'Chiliz Chain(CHZ2)',
                    // 'CLORE': 'Clore.ai(CLORE)',
                    'CRC20': 'CRONOS',
                    // 'DC': 'Dogechain(DC)',
                    // 'DNX': 'Dynex(DNX)',
                    // 'DOGE': 'Dogecoin(DOGE)',
                    // 'DOT': 'Polkadot(DOT)',
                    // 'DYM': 'Dymension(DYM)',
                    'ETHF': 'ETF',
                    'HRC20': 'HECO',
                    // 'KLAY': 'Klaytn(KLAY)',
                    'OASIS': 'ROSE',
                    'OKC': 'OKT',
                    'RSK': 'RBTC',
                    // 'RVN': 'Ravencoin(RVN)',
                    // 'SATOX': 'Satoxcoin(SATOX)',
                    // 'SC': 'SC',
                    // 'SCRT': 'SCRT',
                    // 'SDN': 'SDN',
                    // 'SGB': 'SGB',
                    // 'SOL': 'Solana(SOL)',
                    // 'STAR': 'STAR',
                    // 'STARK': 'Starknet(STARK)',
                    // 'STEEM': 'STEEM',
                    // 'SYS': 'SYS',
                    // 'TAO': 'Bittensor(TAO)',
                    // 'TIA': 'Celestia(TIA)',
                    // 'TOMO': 'TOMO',
                    // 'TON': 'Toncoin(TON)',
                    // 'TRC10': 'TRC10',
                    // 'TRC20': 'Tron(TRC20)',
                    // 'UGAS': 'UGAS(Ultrain)',
                    // 'VET': 'VeChain(VET)',
                    // 'VEX': 'Vexanium(VEX)',
                    // 'VSYS': 'VSYS',
                    // 'WAVES': 'WAVES',
                    // 'WAX': 'WAX',
                    // 'WEMIX': 'WEMIX',
                    // 'XCH': 'Chia(XCH)',
                    // 'XDC': 'XDC',
                    // 'XEC': 'XEC',
                    // 'XLM': 'Stellar(XLM)',
                    // 'XMR': 'Monero(XMR)',
                    // 'XNA': 'Neurai(XNA)',
                    // 'XPR': 'XPR Network',
                    // 'XRD': 'XRD',
                    // 'XRP': 'Ripple(XRP)',
                    // 'XTZ': 'XTZ',
                    // 'XVG': 'XVG',
                    // 'XYM': 'XYM',
                    // 'ZEC': 'ZEC',
                    // 'ZEN': 'ZEN',
                    // 'ZIL': 'Zilliqa(ZIL)',
                    // 'ZTG': 'ZTG',
                    // todo: uncomment below after concensus
                    // 'ALAYA': 'ATP',
                    // 'ANDUSCHAIN': 'DEB',
                    // 'ASSETMANTLE': 'MNTL',
                    // 'AXE': 'AXE',
                    // 'BITCOINHD': 'BHD',
                    // 'BITCOINVAULT': 'BTCV',
                    // 'BITKUB': 'KUB',
                    // 'BITSHARES_OLD': 'BTS',
                    // 'BITSHARES': 'NBS',
                    // 'BYTZ': 'BYTZ',
                    // 'CANTO': 'CANTO', // CANTOEVM
                    // 'CENNZ': 'CENNZ',
                    // 'CHAINX': 'PCX',
                    // 'CONCODRIUM': 'CCD',
                    // 'CONTENTVALUENETWORK': 'CVNT',
                    // 'CORTEX': 'CTXC',
                    // 'CYPHERIUM': 'CPH',
                    // 'DANGNN': 'DGC',
                    // 'DARWINIASMARTCHAIN': 'Darwinia Smart Chain',
                    // 'DHEALTH': 'DHP',
                    // 'DOGECOIN': [ 'DOGE', 'DOGECHAIN' ], // todo after unification
                    // 'DRAC': 'DRAC',
                    // 'DRAKEN': 'DRK',
                    // 'ECOCHAIN': 'ECOC',
                    // 'ELECTRAPROTOCOL': 'XEP',
                    // 'EMERALD': 'EMERALD', // sits on top of OASIS
                    // 'EVMOS': 'EVMOS', // EVMOSETH is different
                    // 'EXOSAMA': 'SAMA',
                    // 'FIBOS': 'FO',
                    // 'FILECASH': 'FIC',
                    // 'FIRMACHAIN': 'FCT',
                    // 'FIRO': 'XZC',
                    // 'FNCY': 'FNCY',
                    // 'FRUITS': 'FRTS',
                    // 'GLEEC': 'GLEEC',
                    // 'GXCHAIN': 'GXC',
                    // 'HANDSHAKE': 'HNS',
                    // 'HPB': 'HPB',
                    // 'HSHARE': 'HC',
                    // 'HUAHUA': 'HUAHUA',
                    // 'HUPAYX': 'HPX',
                    // 'INDEXCHAIN': 'IDX',
                    // 'INTCHAIN': 'INT',
                    // 'INTEGRITEE': 'TEER',
                    // 'INTERLAY': 'INTR',
                    // 'IOEX': 'IOEX',
                    // 'JUNO': 'JUNO',
                    // 'KASPA': 'KASPA',
                    // 'KEKCHAIN': 'KEKCHAIN',
                    // 'KINTSUGI': 'KINT',
                    // 'KOINOS': 'KOINOS',
                    // 'KONSTELLATION': 'DARC',
                    // 'KUJIRA': 'KUJI',
                    // 'KULUPU': 'KLP',
                    // 'LBRY': 'LBC',
                    // 'LEDGIS': 'LED',
                    // 'LIGHTNINGBITCOIN': 'LBTC',
                    // 'LINE': 'LINE',
                    // 'MDNA': 'DNA',
                    // 'MDUKEY': 'MDU',
                    // 'METAMUI': 'MMUI',
                    // 'METAVERSE_ETP': 'ETP',
                    // 'METER': 'MTRG',
                    // 'MEVERSE': 'MEVerse',
                    // 'NEWTON': 'NEW',
                    // 'NODLE': 'NODLE',
                    // 'ORIGYN': 'OGY',
                    // 'PAC': 'PAC',
                    // 'PASTEL': 'PSL',
                    // 'PHALA': 'Khala',
                    // 'PLEX': 'PLEX',
                    // 'PMG': 'PMG',
                    // 'POINT': 'POINT', // POINTEVM is different
                    // 'PROOFOFMEMES': 'POM',
                    // 'PROXIMAX': 'XPX',
                    // 'RCHAIN': 'REV',
                    // 'REBUS': 'REBUS', // REBUSEVM is different
                    // 'RIZON': 'ATOLO',
                    // 'SENTINEL': 'DVPN',
                    // 'SERO': 'SERO',
                    // 'TECHPAY': 'TPC',
                    // 'TELOSCOIN': 'TLOS', // todo
                    // 'TERRA': 'LUNA2',
                    // 'TERRACLASSIC': 'LUNC',
                    // 'TLOS': 'TELOS', // todo
                    // 'TOMAINFO': 'TON',
                    // 'TONGTONG': 'TTC',
                    // 'TURTLECOIN': 'TRTL',
                    // 'ULORD': 'UT',
                    // 'ULTRAIN': 'UGAS',
                    // 'UMEE': 'UMEE',
                    // 'VDIMENSION': 'VOLLAR',
                    // 'VEXANIUM': 'VEX',
                    // 'VNT': 'VNT',
                    // 'WAYKICHAIN': 'WICC',
                    // 'WHITECOIN': 'XWC',
                    // 'WITNET': 'WIT',
                    // 'XDAI': 'XDAI',
                    // 'XX': 'XX',
                    // 'YAS': 'YAS',
                    // 'ZENITH': 'ZENITH',
                    // 'ZKSYNC': 'ZKSYNC',
                    // // 'BAJUN': '',
                    // OKB <> OKT (for usdt it's exception) for OKC, PMEER, FLARE, STRD, ZEL, FUND, "NONE", CRING, FREETON, QTZ  (probably unique network is meant), HT, BSC(RACAV1), BSC(RACAV2), AMBROSUS, BAJUN, NOM. their individual info is at https://www.mexc.com/api/platform/asset/spot/{COINNAME}
                },
                'networksById': {
                    'BNB Smart Chain(BEP20-RACAV1)': 'BSC',
                    'BNB Smart Chain(BEP20-RACAV2)': 'BSC',
                    'BNB Smart Chain(BEP20)': 'BSC',
                    // TODO: uncomment below after deciding unified name
                    // 'PEPE COIN BSC':
                    // 'SMART BLOCKCHAIN':
                    // 'f(x)Core':
                    // 'Syscoin Rollux':
                    // 'Syscoin UTXO':
                    // 'zkSync Era':
                    // 'zkSync Lite':
                    // 'Darwinia Smart Chain':
                    // 'Arbitrum One(ARB-Bridged)':
                    // 'Optimism(OP-Bridged)':
                    // 'Polygon(MATIC-Bridged)':
                },
                'recvWindow': 5 * 1000, // 5 sec, default
                'maxTimeTillEnd': 90 * 86400 * 1000 - 1, // 90 days
                'broker': 'CCXT',
            },
            'commonCurrencies': {
                'BEYONDPROTOCOL': 'BEYOND',
                'BIFI': 'BIFIF',
                'BYN': 'BEYONDFI',
                'COFI': 'COFIX', // conflict with CoinFi
                'DFI': 'DFISTARTER',
                'DFT': 'DFUTURE',
                'DRK': 'DRK',
                'EGC': 'EGORASCREDIT',
                'FLUX1': 'FLUX', // switched places
                'FLUX': 'FLUX1', // switched places
                'FREE': 'FREEROSSDAO', // conflict with FREE Coin
                'GAS': 'GASDAO',
                'GASNEO': 'GAS',
                'GMT': 'GMTTOKEN', // Conflict with GMT (STEPN)
                'STEPN': 'GMT', // Conflict with GMT Token
                'HERO': 'STEPHERO', // conflict with Metahero
                'MIMO': 'MIMOSA',
                'PROS': 'PROSFINANCE', // conflict with Prosper
                'SIN': 'SINCITYTOKEN',
                'SOUL': 'SOULSWAP',
            },
            'exceptions': {
                'exact': {
                    // until mexc migrates fully to v3, it might be worth to note the version & market aside errors, not easily remove obsolete version's exceptions in future
                    '-1128': BadRequest,
                    '-2011': BadRequest,
                    '-1121': BadSymbol,
                    '10101': InsufficientFunds, // {"msg":"资金不足","code":10101}
                    '2009': InvalidOrder, // {"success":false,"code":2009,"message":"Position is not exists or closed."}
                    '2011': BadRequest,
                    '30004': InsufficientFunds,
                    '33333': BadRequest, // {"msg":"Not support transfer","code":33333}
                    '44444': BadRequest,
                    '1002': InvalidOrder,
                    '30019': BadRequest,
                    '30005': InvalidOrder,
                    '2003': InvalidOrder,
                    '2005': InsufficientFunds,
                    '400': BadRequest, // {"msg":"The start time cannot be earlier than 90 days","code":400}
                    // '500': OnMaintenance, // {"code": 500,"message": "Under maintenance, please try again later","announcement": "https://www.mexc.com/support/articles/17827791510263"}
                    '600': BadRequest,
                    '70011': PermissionDenied, // {"code":70011,"msg":"Pair user ban trade apikey."}
                    '88004': InsufficientFunds, // {"msg":"超出最大可借，最大可借币为:18.09833211","code":88004}
                    '88009': ExchangeError, // v3 {"msg":"Loan record does not exist","code":88009}
                    '88013': InvalidOrder, // {"msg":"最小交易额不能小于：5USDT","code":88013}
                    '88015': InsufficientFunds, // {"msg":"持仓不足","code":88015}
                    '700003': InvalidNonce, // {"code":700003,"msg":"Timestamp for this request is outside of the recvWindow."}
                    '26': ExchangeError, // operation not allowed
                    '602': AuthenticationError, // Signature verification failed
                    '10001': AuthenticationError, // user does not exist
                    '10007': BadSymbol, // {"code":10007,"msg":"bad symbol"}
                    '10015': BadRequest, // user id cannot be null
                    '10072': BadRequest, // invalid access key
                    '10073': BadRequest, // invalid Request-Time
                    '10095': InvalidOrder, // amount cannot be null
                    '10096': InvalidOrder, // amount decimal places is too long
                    '10097': InvalidOrder, // amount is error
                    '10098': InvalidOrder, // risk control system detected abnormal
                    '10099': BadRequest, // user sub account does not open
                    '10100': BadRequest, // this currency transfer is not supported
                    '10102': InvalidOrder, // amount cannot be zero or negative
                    '10103': ExchangeError, // this account transfer is not supported
                    '10200': BadRequest, // transfer operation processing
                    '10201': BadRequest, // transfer in failed
                    '10202': BadRequest, // transfer out failed
                    '10206': BadRequest, // transfer is disabled
                    '10211': BadRequest, // transfer is forbidden
                    '10212': BadRequest, // This withdrawal address is not on the commonly used address list or has been invalidated
                    '10216': ExchangeError, // no address available. Please try again later
                    '10219': ExchangeError, // asset flow writing failed please try again
                    '10222': BadRequest, // currency cannot be null
                    '10232': BadRequest, // currency does not exist
                    '10259': ExchangeError, // Intermediate account does not configured in redisredis
                    '10265': ExchangeError, // Due to risk control, withdrawal is unavailable, please try again later
                    '10268': BadRequest, // remark length is too long
                    '20001': ExchangeError, // subsystem is not supported
                    '20002': ExchangeError, // Internal system error please contact support
                    '22222': BadRequest, // record does not exist
                    '30000': ExchangeError, // suspended transaction for the symbol
                    '30001': InvalidOrder, // The current transaction direction is not allowed to place an order
                    '30002': InvalidOrder, // The minimum transaction volume cannot be less than :
                    '30003': InvalidOrder, // The maximum transaction volume cannot be greater than :
                    '30010': InvalidOrder, // no valid trade price
                    '30014': InvalidOrder, // invalid symbol
                    '30016': InvalidOrder, // trading disabled
                    '30018': AccountSuspended, // {"msg":"账号暂时不能下单，请联系客服","code":30018}
                    '30020': AuthenticationError, // no permission for the symbol
                    '30021': BadRequest, // invalid symbol
                    '30025': InvalidOrder, // no exist opponent order
                    '30026': BadRequest, // invalid order ids
                    '30027': InvalidOrder, // The currency has reached the maximum position limit, the buying is suspended
                    '30028': InvalidOrder, // The currency triggered the platform risk control, the selling is suspended
                    '30029': InvalidOrder, // Cannot exceed the maximum order limit
                    '30032': InvalidOrder, // Cannot exceed the maximum position
                    '30041': InvalidOrder, // current order type can not place order
                    '60005': ExchangeError, // your account is abnormal
                    '700001': AuthenticationError, // {"code":700002,"msg":"Signature for this request is not valid."} // same message for expired API keys
                    '700002': AuthenticationError, // Signature for this request is not valid // or the API secret is incorrect
                    '700004': BadRequest, // Param 'origClientOrderId' or 'orderId' must be sent, but both were empty/null
                    '700005': InvalidNonce, // recvWindow must less than 60000
                    '700006': BadRequest, // IP non white list
                    '700007': AuthenticationError, // No permission to access the endpoint
                    '700008': BadRequest, // Illegal characters found in parameter
                    '700013': AuthenticationError, // Invalid Content-Type v3
                    '730001': BadRequest, // Pair not found
                    '730002': BadRequest, // Your input param is invalid
                    '730000': ExchangeError, // Request failed, please contact the customer service
                    '730003': ExchangeError, // Unsupported operation, please contact the customer service
                    '730100': ExchangeError, // Unusual user status
                    '730600': BadRequest, // Sub-account Name cannot be null
                    '730601': BadRequest, // Sub-account Name must be a combination of 8-32 letters and numbers
                    '730602': BadRequest, // Sub-account remarks cannot be null
                    '730700': BadRequest, // API KEY remarks cannot be null
                    '730701': BadRequest, // API KEY permission cannot be null
                    '730702': BadRequest, // API KEY permission does not exist
                    '730703': BadRequest, // The IP information is incorrect, and a maximum of 10 IPs are allowed to be bound only
                    '730704': BadRequest, // The bound IP format is incorrect, please refill
                    '730705': BadRequest, // At most 30 groups of Api Keys are allowed to be created only
                    '730706': BadRequest, // API KEY information does not exist
                    '730707': BadRequest, // accessKey cannot be null
                    '730101': BadRequest, // The user Name already exists
                    '140001': BadRequest, // sub account does not exist
                    '140002': AuthenticationError, // sub account is forbidden
                },
                'broad': {
                    'Order quantity error, please try to modify.': BadRequest, // code:2011
                    'Combination of optional parameters invalid': BadRequest, // code:-2011
                    'api market order is disabled': BadRequest, //
                    'Contract not allow place order!': InvalidOrder, // code:1002
                    'Oversold': InsufficientFunds, // code:30005
                    'Insufficient position': InsufficientFunds, // code:30004
                    'Insufficient balance!': InsufficientFunds, // code:2005
                    'Bid price is great than max allow price': InvalidOrder, // code:2003
                    'Invalid symbol.': BadSymbol, // code:-1121
                    'Param error!': BadRequest, // code:600
                    'maintenance': OnMaintenance, // {"code": 500,"message": "Under maintenance, please try again later","announcement": "https://www.mexc.com/support/articles/17827791510263"}
                },
            },
        });
    }

    async fetchStatus (params = {}) {
        /**
         * @method
         * @name mexc#fetchStatus
         * @description the latest known information on the availability of the exchange API
         * @see https://mexcdevelop.github.io/apidocs/spot_v3_en/#test-connectivity
         * @see https://mexcdevelop.github.io/apidocs/contract_v1_en/#get-the-server-time
         * @param {object} [params] extra parameters specific to the exchange API endpoint
         * @returns {object} a [status structure]{@link https://docs.ccxt.com/#/?id=exchange-status-structure}
         */
        const [ marketType, query ] = this.handleMarketTypeAndParams ('fetchStatus', undefined, params);
        let response = undefined;
        let status = undefined;
        let updated = undefined;
        if (marketType === 'spot') {
            response = await this.spotPublicGetPing (query);
            //
            //     {}
            //
            const keys = Object.keys (response);
            const length = keys.length;
            status = length ? this.json (response) : 'ok';
        } else if (marketType === 'swap') {
            response = await this.contractPublicGetPing (query);
            //
            //     {"success":true,"code":"0","data":"1648124374985"}
            //
            status = this.safeValue (response, 'success') ? 'ok' : this.json (response);
            updated = this.safeInteger (response, 'data');
        }
        return {
            'status': status,
            'updated': updated,
            'url': undefined,
            'eta': undefined,
            'info': response,
        };
    }

    async fetchTime (params = {}) {
        /**
         * @method
         * @name mexc#fetchTime
         * @description fetches the current integer timestamp in milliseconds from the exchange server
         * @see https://mexcdevelop.github.io/apidocs/spot_v3_en/#check-server-time
         * @see https://mexcdevelop.github.io/apidocs/contract_v1_en/#get-the-server-time
         * @param {object} [params] extra parameters specific to the exchange API endpoint
         * @returns {int} the current integer timestamp in milliseconds from the exchange server
         */
        const [ marketType, query ] = this.handleMarketTypeAndParams ('fetchTime', undefined, params);
        let response = undefined;
        if (marketType === 'spot') {
            response = await this.spotPublicGetTime (query);
            //
            //     {"serverTime": "1647519277579"}
            //
            return this.safeInteger (response, 'serverTime');
        } else if (marketType === 'swap') {
            response = await this.contractPublicGetPing (query);
            //
            //     {"success":true,"code":"0","data":"1648124374985"}
            //
            return this.safeInteger (response, 'data');
        }
        return undefined;
    }

    async fetchCurrencies (params = {}): Promise<Currencies> {
        /**
         * @method
         * @name mexc#fetchCurrencies
         * @description fetches all available currencies on an exchange
         * @see https://mexcdevelop.github.io/apidocs/spot_v3_en/#query-the-currency-information
         * @param {object} [params] extra parameters specific to the exchange API endpoint
         * @returns {object} an associative dictionary of currencies
         */
        // this endpoint requires authentication
        // while fetchCurrencies is a public API method by design
        // therefore we check the keys here
        // and fallback to generating the currencies from the markets
        if (!this.checkRequiredCredentials (false)) {
            return undefined;
        }
        const response = await this.spotPrivateGetCapitalConfigGetall (params);
        //
        // {
        //     "coin": "QANX",
        //     "name": "QANplatform",
        //     "networkList": [
        //       {
        //         "coin": "QANX",
        //         "depositDesc": null,
        //         "depositEnable": true,
        //         "minConfirm": "0",
        //         "name": "QANplatform",
        //         "network": "BEP20(BSC)",
        //         "withdrawEnable": false,
        //         "withdrawFee": "42.000000000000000000",
        //         "withdrawIntegerMultiple": null,
        //         "withdrawMax": "24000000.000000000000000000",
        //         "withdrawMin": "20.000000000000000000",
        //         "sameAddress": false,
        //         "contract": "0xAAA7A10a8ee237ea61E8AC46C50A8Db8bCC1baaa"
        //       },
        //       {
        //         "coin": "QANX",
        //         "depositDesc": null,
        //         "depositEnable": true,
        //         "minConfirm": "0",
        //         "name": "QANplatform",
        //         "network": "ERC20",
        //         "withdrawEnable": true,
        //         "withdrawFee": "2732.000000000000000000",
        //         "withdrawIntegerMultiple": null,
        //         "withdrawMax": "24000000.000000000000000000",
        //         "withdrawMin": "240.000000000000000000",
        //         "sameAddress": false,
        //         "contract": "0xAAA7A10a8ee237ea61E8AC46C50A8Db8bCC1baaa"
        //       }
        //     ]
        //   }
        //
        const result: Dict = {};
        for (let i = 0; i < response.length; i++) {
            const currency = response[i];
            const id = this.safeString (currency, 'coin');
            const code = this.safeCurrencyCode (id);
            const name = this.safeString (currency, 'name');
            let currencyActive = false;
            let currencyFee = undefined;
            let currencyWithdrawMin = undefined;
            let currencyWithdrawMax = undefined;
            let depositEnabled = false;
            let withdrawEnabled = false;
            const networks: Dict = {};
            const chains = this.safeValue (currency, 'networkList', []);
            for (let j = 0; j < chains.length; j++) {
                const chain = chains[j];
                const networkId = this.safeString2 (chain, 'netWork', 'network');
                const network = this.networkIdToCode (networkId);
                const isDepositEnabled = this.safeBool (chain, 'depositEnable', false);
                const isWithdrawEnabled = this.safeBool (chain, 'withdrawEnable', false);
                const active = (isDepositEnabled && isWithdrawEnabled);
                currencyActive = active || currencyActive;
                const withdrawMin = this.safeString (chain, 'withdrawMin');
                const withdrawMax = this.safeString (chain, 'withdrawMax');
                currencyWithdrawMin = (currencyWithdrawMin === undefined) ? withdrawMin : currencyWithdrawMin;
                currencyWithdrawMax = (currencyWithdrawMax === undefined) ? withdrawMax : currencyWithdrawMax;
                const fee = this.safeNumber (chain, 'withdrawFee');
                currencyFee = (currencyFee === undefined) ? fee : currencyFee;
                if (Precise.stringGt (currencyWithdrawMin, withdrawMin)) {
                    currencyWithdrawMin = withdrawMin;
                }
                if (Precise.stringLt (currencyWithdrawMax, withdrawMax)) {
                    currencyWithdrawMax = withdrawMax;
                }
                if (isDepositEnabled) {
                    depositEnabled = true;
                }
                if (isWithdrawEnabled) {
                    withdrawEnabled = true;
                }
                networks[network] = {
                    'info': chain,
                    'id': networkId,
                    'network': network,
                    'active': active,
                    'deposit': isDepositEnabled,
                    'withdraw': isWithdrawEnabled,
                    'fee': fee,
                    'precision': undefined,
                    'limits': {
                        'withdraw': {
                            'min': withdrawMin,
                            'max': withdrawMax,
                        },
                    },
                };
            }
            const networkKeys = Object.keys (networks);
            const networkKeysLength = networkKeys.length;
            if ((networkKeysLength === 1) || ('NONE' in networks)) {
                const defaultNetwork = this.safeValue2 (networks, 'NONE', networkKeysLength - 1);
                if (defaultNetwork !== undefined) {
                    currencyFee = defaultNetwork['fee'];
                }
            }
            result[code] = {
                'info': currency,
                'id': id,
                'code': code,
                'name': name,
                'active': currencyActive,
                'deposit': depositEnabled,
                'withdraw': withdrawEnabled,
                'fee': currencyFee,
                'precision': undefined,
                'limits': {
                    'amount': {
                        'min': undefined,
                        'max': undefined,
                    },
                    'withdraw': {
                        'min': currencyWithdrawMin,
                        'max': currencyWithdrawMax,
                    },
                },
                'networks': networks,
            };
        }
        return result;
    }

    async fetchMarkets (params = {}): Promise<Market[]> {
        /**
         * @method
         * @name mexc#fetchMarkets
         * @description retrieves data on all markets for mexc
         * @see https://mexcdevelop.github.io/apidocs/spot_v3_en/#exchange-information
         * @see https://mexcdevelop.github.io/apidocs/contract_v1_en/#get-the-contract-information
         * @param {object} [params] extra parameters specific to the exchange API endpoint
         * @returns {object[]} an array of objects representing market data
         */
<<<<<<< HEAD
        if (this.options['adjustForTimeDifference']) {
            await this.loadTimeDifference ();
        }
        const spotMarket = await this.fetchSpotMarkets (params);
        const swapMarket = await this.fetchSwapMarkets (params);
=======
        const spotMarketPromise = this.fetchSpotMarkets (params);
        const swapMarketPromise = this.fetchSwapMarkets (params);
        const [ spotMarket, swapMarket ] = await Promise.all ([ spotMarketPromise, swapMarketPromise ]);
>>>>>>> 8c8bf2e1
        return this.arrayConcat (spotMarket, swapMarket);
    }

    async fetchSpotMarkets (params = {}) {
        /**
         * @ignore
         * @method
         * @name mexc#fetchMarkets
         * @description retrieves data on all spot markets for mexc
         * @see https://mexcdevelop.github.io/apidocs/spot_v3_en/#exchange-information
         * @param {object} [params] extra parameters specific to the exchange API endpoint
         * @returns {object[]} an array of objects representing market data
         */
        const response = await this.spotPublicGetExchangeInfo (params);
        //
        //     {
        //         "timezone": "CST",
        //         "serverTime": 1647521860402,
        //         "rateLimits": [],
        //         "exchangeFilters": [],
        //         "symbols": [
        //           {
        //                "symbol": "OGNUSDT",
        //                "status": "1",
        //                "baseAsset": "OGN",
        //                "baseAssetPrecision": "2",
        //                "quoteAsset": "USDT",
        //                "quoteAssetPrecision": "4",
        //                "orderTypes": [
        //                    "LIMIT",
        //                    "LIMIT_MAKER"
        //                ],
        //                "baseCommissionPrecision": "2",
        //                "quoteCommissionPrecision": "4",
        //                "quoteOrderQtyMarketAllowed": false,
        //                "isSpotTradingAllowed": true,
        //                "isMarginTradingAllowed": true,
        //                "permissions": [
        //                    "SPOT",
        //                    "MARGIN"
        //                ],
        //                "filters": [],
        //                "baseSizePrecision": "0.01", // this turned out to be a minimum base amount for order
        //                "maxQuoteAmount": "5000000",
        //                "makerCommission": "0.002",
        //                "takerCommission": "0.002"
        //                "quoteAmountPrecision": "5", // this turned out to be a minimum cost amount for order
        //                "quotePrecision": "4", // deprecated in favor of 'quoteAssetPrecision' ( https://dev.binance.vision/t/what-is-the-difference-between-quoteprecision-and-quoteassetprecision/4333 )
        //                // note, "icebergAllowed" & "ocoAllowed" fields were recently removed
        //            },
        //         ]
        //     }
        //
        // Notes:
        // - 'quoteAssetPrecision' & 'baseAssetPrecision' are not currency's real blockchain precision (to view currency's actual individual precision, refer to fetchCurrencies() method).
        //
        const data = this.safeValue (response, 'symbols', []);
        const result = [];
        for (let i = 0; i < data.length; i++) {
            const market = data[i];
            const id = this.safeString (market, 'symbol');
            const baseId = this.safeString (market, 'baseAsset');
            const quoteId = this.safeString (market, 'quoteAsset');
            const base = this.safeCurrencyCode (baseId);
            const quote = this.safeCurrencyCode (quoteId);
            const status = this.safeString (market, 'status');
            const isSpotTradingAllowed = this.safeValue (market, 'isSpotTradingAllowed');
            let active = false;
            if ((status === '1') && (isSpotTradingAllowed)) {
                active = true;
            }
            const isMarginTradingAllowed = this.safeValue (market, 'isMarginTradingAllowed');
            const makerCommission = this.safeNumber (market, 'makerCommission');
            const takerCommission = this.safeNumber (market, 'takerCommission');
            const maxQuoteAmount = this.safeNumber (market, 'maxQuoteAmount');
            result.push ({
                'id': id,
                'symbol': base + '/' + quote,
                'base': base,
                'quote': quote,
                'settle': undefined,
                'baseId': baseId,
                'quoteId': quoteId,
                'settleId': undefined,
                'type': 'spot',
                'spot': true,
                'margin': isMarginTradingAllowed,
                'swap': false,
                'future': false,
                'option': false,
                'active': active,
                'contract': false,
                'linear': undefined,
                'inverse': undefined,
                'taker': takerCommission,
                'maker': makerCommission,
                'contractSize': undefined,
                'expiry': undefined,
                'expiryDatetime': undefined,
                'strike': undefined,
                'optionType': undefined,
                'precision': {
                    'amount': this.parseNumber (this.parsePrecision (this.safeString (market, 'baseAssetPrecision'))),
                    'price': this.parseNumber (this.parsePrecision (this.safeString (market, 'quoteAssetPrecision'))),
                },
                'limits': {
                    'leverage': {
                        'min': undefined,
                        'max': undefined,
                    },
                    'amount': {
                        'min': this.safeNumber (market, 'baseSizePrecision'),
                        'max': undefined,
                    },
                    'price': {
                        'min': undefined,
                        'max': undefined,
                    },
                    'cost': {
                        'min': this.safeNumber (market, 'quoteAmountPrecision'),
                        'max': maxQuoteAmount,
                    },
                },
                'created': undefined,
                'info': market,
            });
        }
        return result;
    }

    async fetchSwapMarkets (params = {}) {
        /**
         * @ignore
         * @method
         * @name mexc#fetchMarkets
         * @description retrieves data on all swap markets for mexc
         * @see https://mexcdevelop.github.io/apidocs/contract_v1_en/#get-the-contract-information
         * @param {object} [params] extra parameters specific to the exchange API endpoint
         * @returns {object[]} an array of objects representing market data
         */
        const currentRl: number = this.rateLimit;
        this.setProperty (this, 'rateLimit', 10); // see comment: https://github.com/ccxt/ccxt/pull/23698
        const response = await this.contractPublicGetDetail (params);
        this.setProperty (this, 'rateLimit', currentRl);
        //
        //     {
        //         "success":true,
        //         "code":0,
        //         "data":[
        //             {
        //                 "symbol":"BTC_USDT",
        //                 "displayName":"BTC_USDT永续",
        //                 "displayNameEn":"BTC_USDT SWAP",
        //                 "positionOpenType":3,
        //                 "baseCoin":"BTC",
        //                 "quoteCoin":"USDT",
        //                 "settleCoin":"USDT",
        //                 "contractSize":0.0001,
        //                 "minLeverage":1,
        //                 "maxLeverage":125,
        //                 "priceScale":2, // seems useless atm, as it's just how UI shows the price, i.e. 29583.50 for BTC/USDT:USDT, while price ticksize is 0.5
        //                 "volScale":0, // probably: contract amount precision
        //                 "amountScale":4, // probably: quote currency precision
        //                 "priceUnit":0.5, // price tick size
        //                 "volUnit":1, // probably: contract tick size
        //                 "minVol":1,
        //                 "maxVol":1000000,
        //                 "bidLimitPriceRate":0.1,
        //                 "askLimitPriceRate":0.1,
        //                 "takerFeeRate":0.0006,
        //                 "makerFeeRate":0.0002,
        //                 "maintenanceMarginRate":0.004,
        //                 "initialMarginRate":0.008,
        //                 "riskBaseVol":10000,
        //                 "riskIncrVol":200000,
        //                 "riskIncrMmr":0.004,
        //                 "riskIncrImr":0.004,
        //                 "riskLevelLimit":5,
        //                 "priceCoefficientVariation":0.1,
        //                 "indexOrigin":["BINANCE","GATEIO","HUOBI","MXC"],
        //                 "state":0, // 0 enabled, 1 delivery, 2 completed, 3 offline, 4 pause
        //                 "isNew":false,
        //                 "isHot":true,
        //                 "isHidden":false
        //             },
        //         ]
        //     }
        //
        const data = this.safeValue (response, 'data', []);
        const result = [];
        for (let i = 0; i < data.length; i++) {
            const market = data[i];
            const id = this.safeString (market, 'symbol');
            const baseId = this.safeString (market, 'baseCoin');
            const quoteId = this.safeString (market, 'quoteCoin');
            const settleId = this.safeString (market, 'settleCoin');
            const base = this.safeCurrencyCode (baseId);
            const quote = this.safeCurrencyCode (quoteId);
            const settle = this.safeCurrencyCode (settleId);
            const state = this.safeString (market, 'state');
            result.push ({
                'id': id,
                'symbol': base + '/' + quote + ':' + settle,
                'base': base,
                'quote': quote,
                'settle': settle,
                'baseId': baseId,
                'quoteId': quoteId,
                'settleId': settleId,
                'type': 'swap',
                'spot': false,
                'margin': false,
                'swap': true,
                'future': false,
                'option': false,
                'active': (state === '0'),
                'contract': true,
                'linear': true,
                'inverse': false,
                'taker': this.safeNumber (market, 'takerFeeRate'),
                'maker': this.safeNumber (market, 'makerFeeRate'),
                'contractSize': this.safeNumber (market, 'contractSize'),
                'expiry': undefined,
                'expiryDatetime': undefined,
                'strike': undefined,
                'optionType': undefined,
                'precision': {
                    'amount': this.safeNumber (market, 'volUnit'),
                    'price': this.safeNumber (market, 'priceUnit'),
                },
                'limits': {
                    'leverage': {
                        'min': this.safeNumber (market, 'minLeverage'),
                        'max': this.safeNumber (market, 'maxLeverage'),
                    },
                    'amount': {
                        'min': this.safeNumber (market, 'minVol'),
                        'max': this.safeNumber (market, 'maxVol'),
                    },
                    'price': {
                        'min': undefined,
                        'max': undefined,
                    },
                    'cost': {
                        'min': undefined,
                        'max': undefined,
                    },
                },
                'created': undefined,
                'info': market,
            });
        }
        return result;
    }

    async fetchOrderBook (symbol: string, limit: Int = undefined, params = {}): Promise<OrderBook> {
        /**
         * @method
         * @name mexc#fetchOrderBook
         * @see https://mexcdevelop.github.io/apidocs/spot_v3_en/#order-book
         * @see https://mexcdevelop.github.io/apidocs/contract_v1_en/#get-the-contract-s-depth-information
         * @description fetches information on open orders with bid (buy) and ask (sell) prices, volumes and other data
         * @param {string} symbol unified symbol of the market to fetch the order book for
         * @param {int} [limit] the maximum amount of order book entries to return
         * @param {object} [params] extra parameters specific to the exchange API endpoint
         * @returns {object} A dictionary of [order book structures]{@link https://docs.ccxt.com/#/?id=order-book-structure} indexed by market symbols
         */
        await this.loadMarkets ();
        const market = this.market (symbol);
        const request: Dict = {
            'symbol': market['id'],
        };
        if (limit !== undefined) {
            request['limit'] = limit;
        }
        let orderbook = undefined;
        if (market['spot']) {
            const response = await this.spotPublicGetDepth (this.extend (request, params));
            //
            //     {
            //         "lastUpdateId": "744267132",
            //         "bids": [
            //             ["40838.50","0.387864"],
            //             ["40837.95","0.008400"],
            //         ],
            //         "asks": [
            //             ["40838.61","6.544908"],
            //             ["40838.88","0.498000"],
            //         ]
            //     }
            //
            const spotTimestamp = this.safeInteger (response, 'timestamp');
            orderbook = this.parseOrderBook (response, symbol, spotTimestamp);
            orderbook['nonce'] = this.safeInteger (response, 'lastUpdateId');
        } else if (market['swap']) {
            const response = await this.contractPublicGetDepthSymbol (this.extend (request, params));
            //
            //     {
            //         "success":true,
            //         "code":0,
            //         "data":{
            //             "asks":[
            //                 [3445.72,48379,1],
            //                 [3445.75,34994,1],
            //             ],
            //             "bids":[
            //                 [3445.55,44081,1],
            //                 [3445.51,24857,1],
            //             ],
            //             "version":2827730444,
            //             "timestamp":1634117846232
            //         }
            //     }
            //
            const data = this.safeValue (response, 'data');
            const timestamp = this.safeInteger (data, 'timestamp');
            orderbook = this.parseOrderBook (data, symbol, timestamp);
            orderbook['nonce'] = this.safeInteger (data, 'version');
        }
        return orderbook as OrderBook;
    }

    parseBidAsk (bidask, priceKey: IndexType = 0, amountKey: IndexType = 1, countOrIdKey: IndexType = 2) {
        const countKey = 2;
        const price = this.safeNumber (bidask, priceKey);
        const amount = this.safeNumber (bidask, amountKey);
        const count = this.safeNumber (bidask, countKey);
        if (count !== undefined) {
            return [ price, amount, count ];
        }
        return [ price, amount ];
    }

    async fetchTrades (symbol: string, since: Int = undefined, limit: Int = undefined, params = {}): Promise<Trade[]> {
        /**
         * @method
         * @name mexc#fetchTrades
         * @see https://mexcdevelop.github.io/apidocs/spot_v3_en/#recent-trades-list
         * @see https://mexcdevelop.github.io/apidocs/spot_v3_en/#compressed-aggregate-trades-list
         * @see https://mexcdevelop.github.io/apidocs/contract_v1_en/#get-contract-transaction-data
         * @description get the list of most recent trades for a particular symbol
         * @param {string} symbol unified symbol of the market to fetch trades for
         * @param {int} [since] timestamp in ms of the earliest trade to fetch
         * @param {int} [limit] the maximum amount of trades to fetch
         * @param {object} [params] extra parameters specific to the exchange API endpoint
         * @param {int} [params.until] *spot only* *since must be defined* the latest time in ms to fetch entries for
         * @returns {Trade[]} a list of [trade structures]{@link https://docs.ccxt.com/#/?id=public-trades}
         */
        await this.loadMarkets ();
        const market = this.market (symbol);
        const request: Dict = {
            'symbol': market['id'],
        };
        if (limit !== undefined) {
            request['limit'] = limit;
        }
        let trades = undefined;
        if (market['spot']) {
            const until = this.safeIntegerN (params, [ 'endTime', 'until' ]);
            if (since !== undefined) {
                request['startTime'] = since;
                if (until === undefined) {
                    throw new ArgumentsRequired (this.id + ' fetchTrades() requires an until parameter when since is provided');
                }
            }
            if (until !== undefined) {
                if (since === undefined) {
                    throw new ArgumentsRequired (this.id + ' fetchTrades() requires a since parameter when until is provided');
                }
                request['endTime'] = until;
            }
            let method = this.safeString (this.options, 'fetchTradesMethod', 'spotPublicGetAggTrades');
            method = this.safeString (params, 'method', method); // AggTrades, HistoricalTrades, Trades
            params = this.omit (params, [ 'method' ]);
            if (method === 'spotPublicGetAggTrades') {
                trades = await this.spotPublicGetAggTrades (this.extend (request, params));
            } else if (method === 'spotPublicGetHistoricalTrades') {
                trades = await this.spotPublicGetHistoricalTrades (this.extend (request, params));
            } else if (method === 'spotPublicGetTrades') {
                trades = await this.spotPublicGetTrades (this.extend (request, params));
            } else {
                throw new NotSupported (this.id + ' fetchTrades() not support this method');
            }
            //
            //     /trades, /historicalTrades
            //
            //     [
            //         {
            //             "id": null,
            //             "price": "40798.94",
            //             "qty": "0.000508",
            //             "quoteQty": "20.72586152",
            //             "time": "1647546934374",
            //             "isBuyerMaker": true,
            //             "isBestMatch": true
            //         },
            //     ]
            //
            //     /aggrTrades
            //
            //     [
            //         {
            //           "a": null,
            //           "f": null,
            //           "l": null,
            //           "p": "40679",
            //           "q": "0.001309",
            //           "T": 1647551328000,
            //           "m": true,
            //           "M": true
            //         },
            //     ]
            //
        } else if (market['swap']) {
            const response = await this.contractPublicGetDealsSymbol (this.extend (request, params));
            //
            //     {
            //         "success": true,
            //         "code": 0,
            //         "data": [
            //             {
            //                 "p": 31199,
            //                 "v": 18,
            //                 "T": 1,
            //                 "O": 3,
            //                 "M": 2,
            //                 "t": 1609831235985
            //             },
            //         ]
            //     }
            //
            trades = this.safeValue (response, 'data');
        }
        return this.parseTrades (trades, market, since, limit);
    }

    parseTrade (trade: Dict, market: Market = undefined): Trade {
        let id = undefined;
        let timestamp = undefined;
        let orderId = undefined;
        let symbol = undefined;
        let fee = undefined;
        const type = undefined;
        let side = undefined;
        let takerOrMaker = undefined;
        let priceString = undefined;
        let amountString = undefined;
        let costString = undefined;
        // if swap
        if ('v' in trade) {
            //
            // swap: fetchTrades
            //
            //     {
            //         "p": 31199,
            //         "v": 18,
            //         "T": 1,
            //         "O": 3,
            //         "M": 2,
            //         "t": 1609831235985
            //     }
            //
            timestamp = this.safeInteger (trade, 't');
            market = this.safeMarket (undefined, market);
            symbol = market['symbol'];
            priceString = this.safeString (trade, 'p');
            amountString = this.safeString (trade, 'v');
            side = this.parseOrderSide (this.safeString (trade, 'T'));
            takerOrMaker = 'taker';
        } else {
            //
            // spot: fetchTrades (for aggTrades)
            //
            //         {
            //             "a": null,
            //             "f": null,
            //             "l": null,
            //             "p": "40679",
            //             "q": "0.001309",
            //             "T": 1647551328000,
            //             "m": true,
            //             "M": true
            //         }
            //
            // spot: fetchMyTrades, fetchOrderTrades
            //
            //         {
            //             "symbol": "BTCUSDT",
            //             "id": "133948532984922113",
            //             "orderId": "133948532531949568",
            //             "orderListId": "-1",
            //             "price": "41995.51",
            //             "qty": "0.0002",
            //             "quoteQty": "8.399102",
            //             "commission": "0.016798204",
            //             "commissionAsset": "USDT",
            //             "time": "1647718055000",
            //             "isBuyer": true,
            //             "isMaker": false,
            //             "isBestMatch": true
            //         }
            //
            // swap: fetchMyTrades, fetchOrderTrades
            //
            //         {
            //             "id": "299444585",
            //             "symbol": "STEPN_USDT",
            //             "side": "1",
            //             "vol": "1",
            //             "price": "2.45455",
            //             "feeCurrency": "USDT",
            //             "fee": "0.00147273",
            //             "timestamp": "1648924557000",
            //             "profit": "0",
            //             "category": "1",
            //             "orderId": "265307163526610432",
            //             "positionMode": "1",
            //             "taker": true
            //         }
            //
            const marketId = this.safeString (trade, 'symbol');
            market = this.safeMarket (marketId, market);
            symbol = market['symbol'];
            id = this.safeString2 (trade, 'id', 'a');
            priceString = this.safeString2 (trade, 'price', 'p');
            orderId = this.safeString (trade, 'orderId');
            // if swap
            if ('positionMode' in trade) {
                timestamp = this.safeInteger (trade, 'timestamp');
                amountString = this.safeString (trade, 'vol');
                side = this.parseOrderSide (this.safeString (trade, 'side'));
                fee = {
                    'cost': this.safeString (trade, 'fee'),
                    'currency': this.safeCurrencyCode (this.safeString (trade, 'feeCurrency')),
                };
                takerOrMaker = this.safeValue (trade, 'taker') ? 'taker' : 'maker';
            } else {
                timestamp = this.safeInteger2 (trade, 'time', 'T');
                amountString = this.safeString2 (trade, 'qty', 'q');
                costString = this.safeString (trade, 'quoteQty');
                const isBuyer = this.safeValue (trade, 'isBuyer');
                const isMaker = this.safeValue (trade, 'isMaker');
                const buyerMaker = this.safeValue2 (trade, 'isBuyerMaker', 'm');
                if (isMaker !== undefined) {
                    takerOrMaker = isMaker ? 'maker' : 'taker';
                }
                if (isBuyer !== undefined) {
                    side = isBuyer ? 'buy' : 'sell';
                }
                if (buyerMaker !== undefined) {
                    side = buyerMaker ? 'sell' : 'buy';
                    takerOrMaker = 'taker';
                }
                const feeAsset = this.safeString (trade, 'commissionAsset');
                if (feeAsset !== undefined) {
                    fee = {
                        'cost': this.safeString (trade, 'commission'),
                        'currency': this.safeCurrencyCode (feeAsset),
                    };
                }
            }
        }
        if (id === undefined) {
            id = this.syntheticTradeId (market, timestamp, side, amountString, priceString, type, takerOrMaker);
        }
        return this.safeTrade ({
            'id': id,
            'order': orderId,
            'timestamp': timestamp,
            'datetime': this.iso8601 (timestamp),
            'symbol': symbol,
            'type': type,
            'side': side,
            'takerOrMaker': takerOrMaker,
            'price': priceString,
            'amount': amountString,
            'cost': costString,
            'fee': fee,
            'info': trade,
        }, market);
    }

    syntheticTradeId (market = undefined, timestamp = undefined, side = undefined, amount = undefined, price = undefined, orderType = undefined, takerOrMaker = undefined) {
        // TODO: can be unified method? this approach is being used by multiple exchanges (mexc, woo-coinsbit, dydx, ...)
        let id = '';
        if (timestamp !== undefined) {
            id = this.numberToString (timestamp) + '-' + this.safeString (market, 'id', '_');
            if (side !== undefined) {
                id += '-' + side;
            }
            if (amount !== undefined) {
                id += '-' + this.numberToString (amount);
            }
            if (price !== undefined) {
                id += '-' + this.numberToString (price);
            }
            if (takerOrMaker !== undefined) {
                id += '-' + takerOrMaker;
            }
            if (orderType !== undefined) {
                id += '-' + orderType;
            }
        }
        return id;
    }

    async fetchOHLCV (symbol: string, timeframe = '1m', since: Int = undefined, limit: Int = undefined, params = {}): Promise<OHLCV[]> {
        /**
         * @method
         * @name mexc#fetchOHLCV
         * @see https://mexcdevelop.github.io/apidocs/spot_v3_en/#kline-candlestick-data
         * @see https://mexcdevelop.github.io/apidocs/contract_v1_en/#k-line-data
         * @description fetches historical candlestick data containing the open, high, low, and close price, and the volume of a market
         * @param {string} symbol unified symbol of the market to fetch OHLCV data for
         * @param {string} timeframe the length of time each candle represents
         * @param {int} [since] timestamp in ms of the earliest candle to fetch
         * @param {int} [limit] the maximum amount of candles to fetch
         * @param {object} [params] extra parameters specific to the exchange API endpoint
         * @param {int} [params.until] timestamp in ms of the latest candle to fetch
         * @param {boolean} [params.paginate] default false, when true will automatically paginate by calling this endpoint multiple times. See in the docs all the [availble parameters](https://github.com/ccxt/ccxt/wiki/Manual#pagination-params)
         * @returns {int[][]} A list of candles ordered as timestamp, open, high, low, close, volume
         */
        await this.loadMarkets ();
        const market = this.market (symbol);
        const maxLimit = (market['spot']) ? 1000 : 2000;
        let paginate = false;
        [ paginate, params ] = this.handleOptionAndParams (params, 'fetchOHLCV', 'paginate', false);
        if (paginate) {
            return await this.fetchPaginatedCallDeterministic ('fetchOHLCV', symbol, since, limit, timeframe, params, maxLimit) as OHLCV[];
        }
        const options = this.safeValue (this.options, 'timeframes', {});
        const timeframes = this.safeValue (options, market['type'], {});
        const timeframeValue = this.safeString (timeframes, timeframe);
        const duration = this.parseTimeframe (timeframe) * 1000;
        const request: Dict = {
            'symbol': market['id'],
            'interval': timeframeValue,
        };
        let candles = undefined;
        if (market['spot']) {
            const until = this.safeIntegerN (params, [ 'until', 'endTime' ]);
            if (since !== undefined) {
                request['startTime'] = since;
                if (until === undefined) {
                    // we have to calculate it assuming we can get at most 2000 entries per request
                    const end = this.sum (since, maxLimit * duration);
                    const now = this.milliseconds ();
                    request['endTime'] = Math.min (end, now);
                }
            }
            if (limit !== undefined) {
                request['limit'] = limit;
            }
            if (until !== undefined) {
                params = this.omit (params, [ 'until' ]);
                request['endTime'] = until;
            }
            const response = await this.spotPublicGetKlines (this.extend (request, params));
            //
            //     [
            //       [
            //         1640804880000,
            //         "47482.36",
            //         "47482.36",
            //         "47416.57",
            //         "47436.1",
            //         "3.550717",
            //         1640804940000,
            //         "168387.3"
            //       ],
            //     ]
            //
            candles = response;
        } else if (market['swap']) {
            const until = this.safeIntegerProductN (params, [ 'until', 'endTime' ], 0.001);
            if (since !== undefined) {
                request['start'] = this.parseToInt (since / 1000);
            }
            if (until !== undefined) {
                params = this.omit (params, [ 'until' ]);
                request['end'] = until;
            }
            const priceType = this.safeString (params, 'price', 'default');
            params = this.omit (params, 'price');
            let response = undefined;
            if (priceType === 'default') {
                response = await this.contractPublicGetKlineSymbol (this.extend (request, params));
            } else if (priceType === 'index') {
                response = await this.contractPublicGetKlineIndexPriceSymbol (this.extend (request, params));
            } else if (priceType === 'mark') {
                response = await this.contractPublicGetKlineFairPriceSymbol (this.extend (request, params));
            } else {
                throw new NotSupported (this.id + ' fetchOHLCV() not support this price type, [default, index, mark]');
            }
            //
            //     {
            //         "success":true,
            //         "code":0,
            //         "data":{
            //             "time":[1634052300,1634052360,1634052420],
            //             "open":[3492.2,3491.3,3495.65],
            //             "close":[3491.3,3495.65,3495.2],
            //             "high":[3495.85,3496.55,3499.4],
            //             "low":[3491.15,3490.9,3494.2],
            //             "vol":[1740.0,351.0,314.0],
            //             "amount":[60793.623,12260.4885,10983.1375],
            //         }
            //     }
            //
            const data = this.safeValue (response, 'data');
            candles = this.convertTradingViewToOHLCV (data, 'time', 'open', 'high', 'low', 'close', 'vol');
        }
        return this.parseOHLCVs (candles, market, timeframe, since, limit);
    }

    parseOHLCV (ohlcv, market: Market = undefined): OHLCV {
        return [
            this.safeInteger (ohlcv, 0),
            this.safeNumber (ohlcv, 1),
            this.safeNumber (ohlcv, 2),
            this.safeNumber (ohlcv, 3),
            this.safeNumber (ohlcv, 4),
            this.safeNumber (ohlcv, 5),
        ];
    }

    async fetchTickers (symbols: Strings = undefined, params = {}): Promise<Tickers> {
        /**
         * @method
         * @name mexc#fetchTickers
         * @description fetches price tickers for multiple markets, statistical information calculated over the past 24 hours for each market
         * @see https://mexcdevelop.github.io/apidocs/spot_v3_en/#24hr-ticker-price-change-statistics
         * @see https://mexcdevelop.github.io/apidocs/contract_v1_en/#get-contract-trend-data
         * @param {string[]|undefined} symbols unified symbols of the markets to fetch the ticker for, all market tickers are returned if not assigned
         * @param {object} [params] extra parameters specific to the exchange API endpoint
         * @returns {object} a dictionary of [ticker structures]{@link https://docs.ccxt.com/#/?id=ticker-structure}
         */
        await this.loadMarkets ();
        const request: Dict = {};
        let market = undefined;
        let isSingularMarket = false;
        if (symbols !== undefined) {
            const length = symbols.length;
            isSingularMarket = length === 1;
            const firstSymbol = this.safeString (symbols, 0);
            market = this.market (firstSymbol);
        }
        const [ marketType, query ] = this.handleMarketTypeAndParams ('fetchTickers', market, params);
        let tickers = undefined;
        if (isSingularMarket) {
            request['symbol'] = market['id'];
        }
        if (marketType === 'spot') {
            tickers = await this.spotPublicGetTicker24hr (this.extend (request, query));
            //
            //     [
            //         {
            //             "symbol": "BTCUSDT",
            //             "priceChange": "184.34",
            //             "priceChangePercent": "0.00400048",
            //             "prevClosePrice": "46079.37",
            //             "lastPrice": "46263.71",
            //             "lastQty": "",
            //             "bidPrice": "46260.38",
            //             "bidQty": "",
            //             "askPrice": "46260.41",
            //             "askQty": "",
            //             "openPrice": "46079.37",
            //             "highPrice": "47550.01",
            //             "lowPrice": "45555.5",
            //             "volume": "1732.461487",
            //             "quoteVolume": null,
            //             "openTime": 1641349500000,
            //             "closeTime": 1641349582808,
            //             "count": null
            //         }
            //     ]
            //
        } else if (marketType === 'swap') {
            const response = await this.contractPublicGetTicker (this.extend (request, query));
            //
            //     {
            //         "success":true,
            //         "code":0,
            //         "data":[
            //             {
            //                 "symbol":"ETH_USDT",
            //                 "lastPrice":3581.3,
            //                 "bid1":3581.25,
            //                 "ask1":3581.5,
            //                 "volume24":4045530,
            //                 "amount24":141331823.5755,
            //                 "holdVol":5832946,
            //                 "lower24Price":3413.4,
            //                 "high24Price":3588.7,
            //                 "riseFallRate":0.0275,
            //                 "riseFallValue":95.95,
            //                 "indexPrice":3580.7852,
            //                 "fairPrice":3581.08,
            //                 "fundingRate":0.000063,
            //                 "maxBidPrice":3938.85,
            //                 "minAskPrice":3222.7,
            //                 "timestamp":1634162885016
            //             },
            //         ]
            //     }
            //
            tickers = this.safeValue (response, 'data', []);
        }
        // when it's single symbol request, the returned structure is different (singular object) for both spot & swap, thus we need to wrap inside array
        if (isSingularMarket) {
            tickers = [ tickers ];
        }
        return this.parseTickers (tickers, symbols);
    }

    async fetchTicker (symbol: string, params = {}): Promise<Ticker> {
        /**
         * @method
         * @name mexc#fetchTicker
         * @description fetches a price ticker, a statistical calculation with the information calculated over the past 24 hours for a specific market
         * @see https://mexcdevelop.github.io/apidocs/spot_v3_en/#24hr-ticker-price-change-statistics
         * @see https://mexcdevelop.github.io/apidocs/contract_v1_en/#get-contract-trend-data
         * @param {string} symbol unified symbol of the market to fetch the ticker for
         * @param {object} [params] extra parameters specific to the exchange API endpoint
         * @returns {object} a [ticker structure]{@link https://docs.ccxt.com/#/?id=ticker-structure}
         */
        await this.loadMarkets ();
        const market = this.market (symbol);
        const [ marketType, query ] = this.handleMarketTypeAndParams ('fetchTicker', market, params);
        let ticker = undefined;
        const request: Dict = {
            'symbol': market['id'],
        };
        if (marketType === 'spot') {
            ticker = await this.spotPublicGetTicker24hr (this.extend (request, query));
            //
            //     {
            //         "symbol": "BTCUSDT",
            //         "priceChange": "184.34",
            //         "priceChangePercent": "0.00400048",
            //         "prevClosePrice": "46079.37",
            //         "lastPrice": "46263.71",
            //         "lastQty": "",
            //         "bidPrice": "46260.38",
            //         "bidQty": "",
            //         "askPrice": "46260.41",
            //         "askQty": "",
            //         "openPrice": "46079.37",
            //         "highPrice": "47550.01",
            //         "lowPrice": "45555.5",
            //         "volume": "1732.461487",
            //         "quoteVolume": null,
            //         "openTime": 1641349500000,
            //         "closeTime": 1641349582808,
            //         "count": null
            //     }
            //
        } else if (marketType === 'swap') {
            const response = await this.contractPublicGetTicker (this.extend (request, query));
            //
            //     {
            //         "success":true,
            //         "code":0,
            //         "data":{
            //             "symbol":"ETH_USDT",
            //             "lastPrice":3581.3,
            //             "bid1":3581.25,
            //             "ask1":3581.5,
            //             "volume24":4045530,
            //             "amount24":141331823.5755,
            //             "holdVol":5832946,
            //             "lower24Price":3413.4,
            //             "high24Price":3588.7,
            //             "riseFallRate":0.0275,
            //             "riseFallValue":95.95,
            //             "indexPrice":3580.7852,
            //             "fairPrice":3581.08,
            //             "fundingRate":0.000063,
            //             "maxBidPrice":3938.85,
            //             "minAskPrice":3222.7,
            //             "timestamp":1634162885016
            //         }
            //     }
            //
            ticker = this.safeValue (response, 'data', {});
        }
        // when it's single symbol request, the returned structure is different (singular object) for both spot & swap, thus we need to wrap inside array
        return this.parseTicker (ticker, market);
    }

    parseTicker (ticker: Dict, market: Market = undefined): Ticker {
        const marketId = this.safeString (ticker, 'symbol');
        market = this.safeMarket (marketId, market);
        let timestamp = undefined;
        let bid = undefined;
        let ask = undefined;
        let bidVolume = undefined;
        let askVolume = undefined;
        let baseVolume = undefined;
        let quoteVolume = undefined;
        let open = undefined;
        let high = undefined;
        let low = undefined;
        let changePcnt = undefined;
        let changeValue = undefined;
        let prevClose = undefined;
        const isSwap = this.safeValue (market, 'swap');
        // if swap
        if (isSwap || ('timestamp' in ticker)) {
            //
            //     {
            //         "symbol": "ETH_USDT",
            //         "lastPrice": 3581.3,
            //         "bid1": 3581.25,
            //         "ask1": 3581.5,
            //         "volume24": 4045530,
            //         "amount24": 141331823.5755,
            //         "holdVol": 5832946,
            //         "lower24Price": 3413.4,
            //         "high24Price": 3588.7,
            //         "riseFallRate": 0.0275,
            //         "riseFallValue": 95.95,
            //         "indexPrice": 3580.7852,
            //         "fairPrice": 3581.08,
            //         "fundingRate": 0.000063,
            //         "maxBidPrice": 3938.85,
            //         "minAskPrice": 3222.7,
            //         "timestamp": 1634162885016
            //     }
            //
            timestamp = this.safeInteger (ticker, 'timestamp');
            bid = this.safeString (ticker, 'bid1');
            ask = this.safeString (ticker, 'ask1');
            baseVolume = this.safeString (ticker, 'volume24');
            quoteVolume = this.safeString (ticker, 'amount24');
            high = this.safeString (ticker, 'high24Price');
            low = this.safeString (ticker, 'lower24Price');
            changeValue = this.safeString (ticker, 'riseFallValue');
            changePcnt = this.safeString (ticker, 'riseFallRate');
            changePcnt = Precise.stringMul (changePcnt, '100');
        } else {
            //
            //     {
            //         "symbol": "BTCUSDT",
            //         "priceChange": "184.34",
            //         "priceChangePercent": "0.00400048",
            //         "prevClosePrice": "46079.37",
            //         "lastPrice": "46263.71",
            //         "lastQty": "",
            //         "bidPrice": "46260.38",
            //         "bidQty": "",
            //         "askPrice": "46260.41",
            //         "askQty": "",
            //         "openPrice": "46079.37",
            //         "highPrice": "47550.01",
            //         "lowPrice": "45555.5",
            //         "volume": "1732.461487",
            //         "quoteVolume": null,
            //         "openTime": 1641349500000,
            //         "closeTime": 1641349582808,
            //         "count": null
            //     }
            //
            timestamp = this.safeInteger (ticker, 'closeTime');
            bid = this.safeString (ticker, 'bidPrice');
            ask = this.safeString (ticker, 'askPrice');
            bidVolume = this.safeString (ticker, 'bidQty');
            askVolume = this.safeString (ticker, 'askQty');
            if (Precise.stringEq (bidVolume, '0')) {
                bidVolume = undefined;
            }
            if (Precise.stringEq (askVolume, '0')) {
                askVolume = undefined;
            }
            baseVolume = this.safeString (ticker, 'volume');
            quoteVolume = this.safeString (ticker, 'quoteVolume');
            open = this.safeString (ticker, 'openPrice');
            high = this.safeString (ticker, 'highPrice');
            low = this.safeString (ticker, 'lowPrice');
            prevClose = this.safeString (ticker, 'prevClosePrice');
            changeValue = this.safeString (ticker, 'priceChange');
            changePcnt = this.safeString (ticker, 'priceChangePercent');
            changePcnt = Precise.stringMul (changePcnt, '100');
        }
        return this.safeTicker ({
            'symbol': market['symbol'],
            'timestamp': timestamp,
            'datetime': this.iso8601 (timestamp),
            'open': open,
            'high': high,
            'low': low,
            'close': this.safeString (ticker, 'lastPrice'),
            'bid': bid,
            'bidVolume': bidVolume,
            'ask': ask,
            'askVolume': askVolume,
            'vwap': undefined,
            'previousClose': prevClose,
            'change': changeValue,
            'percentage': changePcnt,
            'average': undefined,
            'baseVolume': baseVolume,
            'quoteVolume': quoteVolume,
            'info': ticker,
        }, market);
    }

    async fetchBidsAsks (symbols: Strings = undefined, params = {}) {
        /**
         * @method
         * @name mexc#fetchBidsAsks
         * @description fetches the bid and ask price and volume for multiple markets
         * @see https://mexcdevelop.github.io/apidocs/spot_v3_en/#symbol-order-book-ticker
         * @param {string[]|undefined} symbols unified symbols of the markets to fetch the bids and asks for, all markets are returned if not assigned
         * @param {object} [params] extra parameters specific to the exchange API endpoint
         * @returns {object} a dictionary of [ticker structures]{@link https://docs.ccxt.com/#/?id=ticker-structure}
         */
        await this.loadMarkets ();
        let market = undefined;
        let isSingularMarket = false;
        if (symbols !== undefined) {
            const length = symbols.length;
            isSingularMarket = length === 1;
            market = this.market (symbols[0]);
        }
        const [ marketType, query ] = this.handleMarketTypeAndParams ('fetchBidsAsks', market, params);
        let tickers = undefined;
        if (marketType === 'spot') {
            tickers = await this.spotPublicGetTickerBookTicker (query);
            //
            //     [
            //       {
            //         "symbol": "AEUSDT",
            //         "bidPrice": "0.11001",
            //         "bidQty": "115.59",
            //         "askPrice": "0.11127",
            //         "askQty": "215.48"
            //       },
            //     ]
            //
        } else if (marketType === 'swap') {
            throw new NotSupported (this.id + ' fetchBidsAsks() is not available for ' + marketType + ' markets');
        }
        // when it's single symbol request, the returned structure is different (singular object) for both spot & swap, thus we need to wrap inside array
        if (isSingularMarket) {
            tickers = [ tickers ];
        }
        return this.parseTickers (tickers, symbols);
    }

    async createMarketBuyOrderWithCost (symbol: string, cost: number, params = {}) {
        /**
         * @method
         * @name mexc#createMarketBuyOrderWithCost
         * @description create a market buy order by providing the symbol and cost
         * @see https://mexcdevelop.github.io/apidocs/spot_v3_en/#new-order
         * @param {string} symbol unified symbol of the market to create an order in
         * @param {float} cost how much you want to trade in units of the quote currency
         * @param {object} [params] extra parameters specific to the exchange API endpoint
         * @returns {object} an [order structure]{@link https://docs.ccxt.com/#/?id=order-structure}
         */
        await this.loadMarkets ();
        const market = this.market (symbol);
        if (!market['spot']) {
            throw new NotSupported (this.id + ' createMarketBuyOrderWithCost() supports spot orders only');
        }
        params['createMarketBuyOrderRequiresPrice'] = false;
        return await this.createOrder (symbol, 'market', 'buy', cost, undefined, params);
    }

    async createOrder (symbol: string, type: OrderType, side: OrderSide, amount: number, price: Num = undefined, params = {}) {
        /**
         * @method
         * @name mexc#createOrder
         * @description create a trade order
         * @see https://mexcdevelop.github.io/apidocs/spot_v3_en/#new-order
         * @see https://mexcdevelop.github.io/apidocs/contract_v1_en/#order-under-maintenance
         * @see https://mexcdevelop.github.io/apidocs/contract_v1_en/#trigger-order-under-maintenance
         * @param {string} symbol unified symbol of the market to create an order in
         * @param {string} type 'market' or 'limit'
         * @param {string} side 'buy' or 'sell'
         * @param {float} amount how much of currency you want to trade in units of base currency
         * @param {float} [price] the price at which the order is to be fulfilled, in units of the quote currency, ignored in market orders
         * @param {object} [params] extra parameters specific to the exchange API endpoint
         * @param {string} [params.marginMode] only 'isolated' is supported for spot-margin trading
         * @param {float} [params.triggerPrice] The price at which a trigger order is triggered at
         * @param {bool} [params.postOnly] if true, the order will only be posted if it will be a maker order
         * @param {bool} [params.reduceOnly] *contract only* indicates if this order is to reduce the size of a position
         *
         * EXCHANGE SPECIFIC PARAMETERS
         * @param {int} [params.leverage] *contract only* leverage is necessary on isolated margin
         * @param {long} [params.positionId] *contract only* it is recommended to fill in this parameter when closing a position
         * @param {string} [params.externalOid] *contract only* external order ID
         * @param {int} [params.positionMode] *contract only*  1:hedge, 2:one-way, default: the user's current config
         * @returns {object} an [order structure]{@link https://docs.ccxt.com/#/?id=order-structure}
         */
        await this.loadMarkets ();
        const market = this.market (symbol);
        const [ marginMode, query ] = this.handleMarginModeAndParams ('createOrder', params);
        if (market['spot']) {
            return await this.createSpotOrder (market, type, side, amount, price, marginMode, query);
        } else {
            return await this.createSwapOrder (market, type, side, amount, price, marginMode, query);
        }
    }

    createSpotOrderRequest (market, type, side, amount, price = undefined, marginMode = undefined, params = {}) {
        const symbol = market['symbol'];
        const orderSide = side.toUpperCase ();
        const request: Dict = {
            'symbol': market['id'],
            'side': orderSide,
            'type': type.toUpperCase (),
        };
        if (orderSide === 'BUY' && type === 'market') {
            let createMarketBuyOrderRequiresPrice = true;
            [ createMarketBuyOrderRequiresPrice, params ] = this.handleOptionAndParams (params, 'createOrder', 'createMarketBuyOrderRequiresPrice', true);
            const cost = this.safeNumber2 (params, 'cost', 'quoteOrderQty');
            params = this.omit (params, 'cost');
            if (cost !== undefined) {
                amount = cost;
            } else if (createMarketBuyOrderRequiresPrice) {
                if (price === undefined) {
                    throw new InvalidOrder (this.id + ' createOrder() requires the price argument for market buy orders to calculate the total cost to spend (amount * price), alternatively set the createMarketBuyOrderRequiresPrice option or param to false and pass the cost to spend in the amount argument');
                } else {
                    const amountString = this.numberToString (amount);
                    const priceString = this.numberToString (price);
                    const quoteAmount = Precise.stringMul (amountString, priceString);
                    amount = quoteAmount;
                }
            }
            request['quoteOrderQty'] = this.costToPrecision (symbol, amount);
        } else {
            request['quantity'] = this.amountToPrecision (symbol, amount);
        }
        if (price !== undefined) {
            request['price'] = this.priceToPrecision (symbol, price);
        }
        const clientOrderId = this.safeString (params, 'clientOrderId');
        if (clientOrderId !== undefined) {
            request['newClientOrderId'] = clientOrderId;
            params = this.omit (params, [ 'type', 'clientOrderId' ]);
        }
        if (marginMode !== undefined) {
            if (marginMode !== 'isolated') {
                throw new BadRequest (this.id + ' createOrder() does not support marginMode ' + marginMode + ' for spot-margin trading');
            }
        }
        let postOnly = undefined;
        [ postOnly, params ] = this.handlePostOnly (type === 'market', type === 'LIMIT_MAKER', params);
        if (postOnly) {
            request['type'] = 'LIMIT_MAKER';
        }
        return this.extend (request, params);
    }

    async createSpotOrder (market, type, side, amount, price = undefined, marginMode = undefined, params = {}) {
        /**
         * @ignore
         * @method
         * @name mexc#createSpotOrder
         * @description create a trade order
         * @see https://mexcdevelop.github.io/apidocs/spot_v3_en/#new-order
         * @param {string} symbol unified symbol of the market to create an order in
         * @param {string} type 'market' or 'limit'
         * @param {string} side 'buy' or 'sell'
         * @param {float} amount how much of currency you want to trade in units of base currency
         * @param {float} [price] the price at which the order is to be fulfilled, in units of the quote currency, ignored in market orders
         * @param {object} [params] extra parameters specific to the exchange API endpoint
         * @param {string} [params.marginMode] only 'isolated' is supported for spot-margin trading
         * @param {float} [params.triggerPrice] The price at which a trigger order is triggered at
         * @param {bool} [params.postOnly] if true, the order will only be posted if it will be a maker order
         * @returns {object} an [order structure]{@link https://docs.ccxt.com/#/?id=order-structure}
         */
        await this.loadMarkets ();
        const request = this.createSpotOrderRequest (market, type, side, amount, price, marginMode, params);
        const response = await this.spotPrivatePostOrder (this.extend (request, params));
        //
        // spot
        //
        //     {
        //         "symbol": "BTCUSDT",
        //         "orderId": "123738410679123456",
        //         "orderListId": -1
        //     }
        //
        // margin
        //
        //     {
        //         "symbol": "BTCUSDT",
        //         "orderId": "762634301354414080",
        //         "clientOrderId": null,
        //         "isIsolated": true,
        //         "transactTime": 1661992652132
        //     }
        //
        const order = this.parseOrder (response, market);
        order['side'] = side;
        order['type'] = type;
        order['price'] = price;
        order['amount'] = amount;
        return order;
    }

    async createSwapOrder (market, type, side, amount, price = undefined, marginMode = undefined, params = {}) {
        /**
         * @ignore
         * @method
         * @name mexc#createOrder
         * @description create a trade order
         * @see https://mexcdevelop.github.io/apidocs/spot_v3_en/#new-order
         * @see https://mexcdevelop.github.io/apidocs/contract_v1_en/#order-under-maintenance
         * @see https://mexcdevelop.github.io/apidocs/contract_v1_en/#trigger-order-under-maintenance
         * @param {string} symbol unified symbol of the market to create an order in
         * @param {string} type 'market' or 'limit'
         * @param {string} side 'buy' or 'sell'
         * @param {float} amount how much of currency you want to trade in units of base currency
         * @param {float} [price] the price at which the order is to be fulfilled, in units of the quote currency, ignored in market orders
         * @param {object} [params] extra parameters specific to the exchange API endpoint
         * @param {string} [params.marginMode] only 'isolated' is supported for spot-margin trading
         * @param {float} [params.triggerPrice] The price at which a trigger order is triggered at
         * @param {bool} [params.postOnly] if true, the order will only be posted if it will be a maker order
         * @param {bool} [params.reduceOnly] indicates if this order is to reduce the size of a position
         *
         * EXCHANGE SPECIFIC PARAMETERS
         * @param {int} [params.leverage] leverage is necessary on isolated margin
         * @param {long} [params.positionId] it is recommended to fill in this parameter when closing a position
         * @param {string} [params.externalOid] external order ID
         * @param {int} [params.positionMode] 1:hedge, 2:one-way, default: the user's current config
         * @returns {object} an [order structure]{@link https://docs.ccxt.com/#/?id=order-structure}
         */
        await this.loadMarkets ();
        const symbol = market['symbol'];
        const unavailableContracts = this.safeValue (this.options, 'unavailableContracts', {});
        const isContractUnavaiable = this.safeBool (unavailableContracts, symbol, false);
        if (isContractUnavaiable) {
            throw new NotSupported (this.id + ' createSwapOrder() does not support yet this symbol:' + symbol);
        }
        let openType = undefined;
        if (marginMode !== undefined) {
            if (marginMode === 'cross') {
                openType = 2;
            } else if (marginMode === 'isolated') {
                openType = 1;
            } else {
                throw new ArgumentsRequired (this.id + ' createSwapOrder() marginMode parameter should be either "cross" or "isolated"');
            }
        } else {
            openType = this.safeInteger (params, 'openType', 2); // defaulting to cross margin
        }
        if ((type !== 'limit') && (type !== 'market') && (type !== 1) && (type !== 2) && (type !== 3) && (type !== 4) && (type !== 5) && (type !== 6)) {
            throw new InvalidOrder (this.id + ' createSwapOrder() order type must either limit, market, or 1 for limit orders, 2 for post-only orders, 3 for IOC orders, 4 for FOK orders, 5 for market orders or 6 to convert market price to current price');
        }
        let postOnly = undefined;
        [ postOnly, params ] = this.handlePostOnly (type === 'market', type === 2, params);
        if (postOnly) {
            type = 2;
        } else if (type === 'limit') {
            type = 1;
        } else if (type === 'market') {
            type = 6;
        }
        const request: Dict = {
            'symbol': market['id'],
            // 'price': parseFloat (this.priceToPrecision (symbol, price)),
            'vol': parseFloat (this.amountToPrecision (symbol, amount)),
            // 'leverage': int, // required for isolated margin
            // 'side': side, // 1 open long, 2 close short, 3 open short, 4 close long
            //
            // supported order types
            //
            //     1 limit
            //     2 post only maker (PO)
            //     3 transact or cancel instantly (IOC)
            //     4 transact completely or cancel completely (FOK)
            //     5 market orders
            //     6 convert market price to current price
            //
            'type': type,
            'openType': openType, // 1 isolated, 2 cross
            // 'positionId': 1394650, // long, filling in this parameter when closing a position is recommended
            // 'externalOid': clientOrderId,
            // 'triggerPrice': 10.0, // Required for trigger order
            // 'triggerType': 1, // Required for trigger order 1: more than or equal, 2: less than or equal
            // 'executeCycle': 1, // Required for trigger order 1: 24 hours,2: 7 days
            // 'trend': 1, // Required for trigger order 1: latest price, 2: fair price, 3: index price
            // 'orderType': 1, // Required for trigger order 1: limit order,2:Post Only Maker,3: close or cancel instantly ,4: close or cancel completely,5: Market order
        };
        if ((type !== 5) && (type !== 6) && (type !== 'market')) {
            request['price'] = parseFloat (this.priceToPrecision (symbol, price));
        }
        if (openType === 1) {
            const leverage = this.safeInteger (params, 'leverage');
            if (leverage === undefined) {
                throw new ArgumentsRequired (this.id + ' createSwapOrder() requires a leverage parameter for isolated margin orders');
            }
        }
        const reduceOnly = this.safeBool (params, 'reduceOnly', false);
        if (reduceOnly) {
            request['side'] = (side === 'buy') ? 2 : 4;
        } else {
            request['side'] = (side === 'buy') ? 1 : 3;
        }
        const clientOrderId = this.safeString2 (params, 'clientOrderId', 'externalOid');
        if (clientOrderId !== undefined) {
            request['externalOid'] = clientOrderId;
        }
        const stopPrice = this.safeNumber2 (params, 'triggerPrice', 'stopPrice');
        params = this.omit (params, [ 'clientOrderId', 'externalOid', 'postOnly', 'stopPrice', 'triggerPrice' ]);
        let response = undefined;
        if (stopPrice) {
            request['triggerPrice'] = this.priceToPrecision (symbol, stopPrice);
            request['triggerType'] = this.safeInteger (params, 'triggerType', 1);
            request['executeCycle'] = this.safeInteger (params, 'executeCycle', 1);
            request['trend'] = this.safeInteger (params, 'trend', 1);
            request['orderType'] = this.safeInteger (params, 'orderType', 1);
            response = await this.contractPrivatePostPlanorderPlace (this.extend (request, params));
        } else {
            response = await this.contractPrivatePostOrderSubmit (this.extend (request, params));
        }
        //
        // Swap
        //     {"code":200,"data":"2ff3163e8617443cb9c6fc19d42b1ca4"}
        //
        // Trigger
        //     {"success":true,"code":0,"data":259208506303929856}
        //
        const data = this.safeString (response, 'data');
        return this.safeOrder ({ 'id': data }, market);
    }

    async createOrders (orders: OrderRequest[], params = {}) {
        /**
         * @method
         * @name mexc#createOrders
         * @description *spot only*  *all orders must have the same symbol* create a list of trade orders
         * @see https://mexcdevelop.github.io/apidocs/spot_v3_en/#batch-orders
         * @param {Array} orders list of orders to create, each object should contain the parameters required by createOrder, namely symbol, type, side, amount, price and params
         * @param {object} [params] extra parameters specific to api endpoint
         * @returns {object} an [order structure]{@link https://docs.ccxt.com/#/?id=order-structure}
         */
        await this.loadMarkets ();
        const ordersRequests = [];
        let symbol = undefined;
        for (let i = 0; i < orders.length; i++) {
            const rawOrder = orders[i];
            const marketId = this.safeString (rawOrder, 'symbol');
            const market = this.market (marketId);
            if (!market['spot']) {
                throw new NotSupported (this.id + ' createOrders() is only supported for spot markets');
            }
            if (symbol === undefined) {
                symbol = marketId;
            } else {
                if (symbol !== marketId) {
                    throw new BadRequest (this.id + ' createOrders() requires all orders to have the same symbol');
                }
            }
            const type = this.safeString (rawOrder, 'type');
            const side = this.safeString (rawOrder, 'side');
            const amount = this.safeValue (rawOrder, 'amount');
            const price = this.safeValue (rawOrder, 'price');
            const orderParams = this.safeValue (rawOrder, 'params', {});
            let marginMode = undefined;
            [ marginMode, params ] = this.handleMarginModeAndParams ('createOrder', params);
            const orderRequest = this.createSpotOrderRequest (market, type, side, amount, price, marginMode, orderParams);
            ordersRequests.push (orderRequest);
        }
        const request: Dict = {
            'batchOrders': this.json (ordersRequests),
        };
        const response = await this.spotPrivatePostBatchOrders (request);
        //
        // [
        //     {
        //       "symbol": "BTCUSDT",
        //       "orderId": "1196315350023612316",
        //       "newClientOrderId": "hio8279hbdsds",
        //       "orderListId": -1
        //     },
        //     {
        //       "newClientOrderId": "123456",
        //       "msg": "The minimum transaction volume cannot be less than:0.5USDT",
        //       "code": 30002
        //     },
        //     {
        //       "symbol": "BTCUSDT",
        //       "orderId": "1196315350023612318",
        //       "orderListId": -1
        //     }
        // ]
        //
        return this.parseOrders (response);
    }

    async fetchOrder (id: string, symbol: Str = undefined, params = {}) {
        /**
         * @method
         * @name mexc#fetchOrder
         * @description fetches information on an order made by the user
         * @see https://mexcdevelop.github.io/apidocs/spot_v3_en/#query-order
         * @see https://mexcdevelop.github.io/apidocs/contract_v1_en/#query-the-order-based-on-the-order-number
         * @param {string} symbol unified symbol of the market the order was made in
         * @param {object} [params] extra parameters specific to the exchange API endpoint
         * @param {string} [params.marginMode] only 'isolated' is supported, for spot-margin trading
         * @returns {object} An [order structure]{@link https://docs.ccxt.com/#/?id=order-structure}
         */
        if (symbol === undefined) {
            throw new ArgumentsRequired (this.id + ' fetchOrder() requires a symbol argument');
        }
        await this.loadMarkets ();
        const market = this.market (symbol);
        const request: Dict = {
            'symbol': market['id'],
        };
        let data = undefined;
        if (market['spot']) {
            const clientOrderId = this.safeString (params, 'clientOrderId');
            if (clientOrderId !== undefined) {
                params = this.omit (params, 'clientOrderId');
                request['origClientOrderId'] = clientOrderId;
            } else {
                request['orderId'] = id;
            }
            const [ marginMode, query ] = this.handleMarginModeAndParams ('fetchOrder', params);
            if (marginMode !== undefined) {
                if (marginMode !== 'isolated') {
                    throw new BadRequest (this.id + ' fetchOrder() does not support marginMode ' + marginMode + ' for spot-margin trading');
                }
                data = await this.spotPrivateGetMarginOrder (this.extend (request, query));
            } else {
                data = await this.spotPrivateGetOrder (this.extend (request, query));
            }
            //
            // spot
            //
            //     {
            //         "symbol": "BTCUSDT",
            //         "orderId": "133734823834147272",
            //         "orderListId": "-1",
            //         "clientOrderId": null,
            //         "price": "30000",
            //         "origQty": "0.0002",
            //         "executedQty": "0",
            //         "cummulativeQuoteQty": "0",
            //         "status": "CANCELED",
            //         "timeInForce": null,
            //         "type": "LIMIT",
            //         "side": "BUY",
            //         "stopPrice": null,
            //         "icebergQty": null,
            //         "time": "1647667102000",
            //         "updateTime": "1647708567000",
            //         "isWorking": true,
            //         "origQuoteOrderQty": "6"
            //     }
            //
            // margin
            //
            //     {
            //         "symbol": "BTCUSDT",
            //         "orderId": "763307297891028992",
            //         "orderListId": "-1",
            //         "clientOrderId": null,
            //         "price": "18000",
            //         "origQty": "0.0014",
            //         "executedQty": "0",
            //         "cummulativeQuoteQty": "0",
            //         "status": "NEW",
            //         "type": "LIMIT",
            //         "side": "BUY",
            //         "isIsolated": true,
            //         "isWorking": true,
            //         "time": 1662153107000,
            //         "updateTime": 1662153107000
            //     }
            //
        } else if (market['swap']) {
            request['order_id'] = id;
            const response = await this.contractPrivateGetOrderGetOrderId (this.extend (request, params));
            //
            //     {
            //         "success": true,
            //         "code": "0",
            //         "data": {
            //             "orderId": "264995729269765120",
            //             "symbol": "STEPN_USDT",
            //             "positionId": "0",
            //             "price": "2.2",
            //             "vol": "15",
            //             "leverage": "20",
            //             "side": "1",
            //             "category": "1",
            //             "orderType": "1",
            //             "dealAvgPrice": "0",
            //             "dealVol": "0",
            //             "orderMargin": "2.2528",
            //             "takerFee": "0",
            //             "makerFee": "0",
            //             "profit": "0",
            //             "feeCurrency": "USDT",
            //             "openType": "1",
            //             "state": "2",
            //             "externalOid": "_m_0e9520c256744d64b942985189026d20",
            //             "errorCode": "0",
            //             "usedMargin": "0",
            //             "createTime": "1648850305236",
            //             "updateTime": "1648850305245",
            //             "positionMode": "1"
            //         }
            //     }
            //
            data = this.safeValue (response, 'data');
        }
        return this.parseOrder (data, market);
    }

    async fetchOrders (symbol: Str = undefined, since: Int = undefined, limit: Int = undefined, params = {}): Promise<Order[]> {
        /**
         * @method
         * @name mexc#fetchOrders
         * @description fetches information on multiple orders made by the user
         * @param {string} symbol unified market symbol of the market orders were made in
         * @param {int} [since] the earliest time in ms to fetch orders for
         * @param {int} [limit] the maximum number of order structures to retrieve
         * @param {object} [params] extra parameters specific to the exchange API endpoint
         * @param {string} [params.marginMode] only 'isolated' is supported, for spot-margin trading
         * @returns {Order[]} a list of [order structures]{@link https://docs.ccxt.com/#/?id=order-structure}
         */
        await this.loadMarkets ();
        const request: Dict = {};
        let market = undefined;
        if (symbol !== undefined) {
            market = this.market (symbol);
            request['symbol'] = market['id'];
        }
        const [ marketType, query ] = this.handleMarketTypeAndParams ('fetchOrders', market, params);
        if (marketType === 'spot') {
            if (symbol === undefined) {
                throw new ArgumentsRequired (this.id + ' fetchOrders() requires a symbol argument for spot market');
            }
            const [ marginMode, queryInner ] = this.handleMarginModeAndParams ('fetchOrders', params);
            if (since !== undefined) {
                request['startTime'] = since;
            }
            if (limit !== undefined) {
                request['limit'] = limit;
            }
            let response = undefined;
            if (marginMode !== undefined) {
                if (marginMode !== 'isolated') {
                    throw new BadRequest (this.id + ' fetchOrders() does not support marginMode ' + marginMode + ' for spot-margin trading');
                }
                response = await this.spotPrivateGetMarginAllOrders (this.extend (request, queryInner));
            } else {
                response = await this.spotPrivateGetAllOrders (this.extend (request, queryInner));
            }
            //
            // spot
            //
            //     [
            //         {
            //             "symbol": "BTCUSDT",
            //             "orderId": "133949373632483328",
            //             "orderListId": "-1",
            //             "clientOrderId": null,
            //             "price": "45000",
            //             "origQty": "0.0002",
            //             "executedQty": "0",
            //             "cummulativeQuoteQty": "0",
            //             "status": "NEW",
            //             "timeInForce": null,
            //             "type": "LIMIT",
            //             "side": "SELL",
            //             "stopPrice": null,
            //             "icebergQty": null,
            //             "time": "1647718255000",
            //             "updateTime": "1647718255000",
            //             "isWorking": true,
            //             "origQuoteOrderQty": "9"
            //         },
            //     ]
            //
            // margin
            //
            //     [
            //         {
            //             "symbol": "BTCUSDT",
            //             "orderId": "763307297891028992",
            //             "orderListId": "-1",
            //             "clientOrderId": null,
            //             "price": "18000",
            //             "origQty": "0.0014",
            //             "executedQty": "0",
            //             "cummulativeQuoteQty": "0",
            //             "status": "NEW",
            //             "type": "LIMIT",
            //             "side": "BUY",
            //             "isIsolated": true,
            //             "isWorking": true,
            //             "time": 1662153107000,
            //             "updateTime": 1662153107000
            //         }
            //     ]
            //
            return this.parseOrders (response, market, since, limit);
        } else {
            if (since !== undefined) {
                request['start_time'] = since;
                const end = this.safeInteger (params, 'end_time');
                if (end === undefined) {
                    request['end_time'] = this.sum (since, this.options['maxTimeTillEnd']);
                }
            }
            if (limit !== undefined) {
                request['page_size'] = limit;
            }
            let method = this.safeString (this.options, 'fetchOrders', 'contractPrivateGetOrderListHistoryOrders');
            method = this.safeString (query, 'method', method);
            let ordersOfRegular = [];
            let ordersOfTrigger = [];
            if (method === 'contractPrivateGetOrderListHistoryOrders') {
                const response = await this.contractPrivateGetOrderListHistoryOrders (this.extend (request, query));
                //
                //     {
                //         "success": true,
                //         "code": "0",
                //         "data": [
                //             {
                //                 "orderId": "265230764677709315",
                //                 "symbol": "STEPN_USDT",
                //                 "positionId": "0",
                //                 "price": "2.1",
                //                 "vol": "102",
                //                 "leverage": "20",
                //                 "side": "1",
                //                 "category": "1",
                //                 "orderType": "1",
                //                 "dealAvgPrice": "0",
                //                 "dealVol": "0",
                //                 "orderMargin": "10.96704",
                //                 "takerFee": "0",
                //                 "makerFee": "0",
                //                 "profit": "0",
                //                 "feeCurrency": "USDT",
                //                 "openType": "1",
                //                 "state": "2",
                //                 "externalOid": "_m_7e42f8df6b324c869e4e200397e2b00f",
                //                 "errorCode": "0",
                //                 "usedMargin": "0",
                //                 "createTime": "1648906342000",
                //                 "updateTime": "1648906342000",
                //                 "positionMode": "1"
                //             },
                //          ]
                //     }
                //
                ordersOfRegular = this.safeValue (response, 'data');
            } else {
                // the Planorder endpoints work not only for stop-market orders, but also for stop-limit orders that were supposed to have a separate endpoint
                const response = await this.contractPrivateGetPlanorderListOrders (this.extend (request, query));
                //
                //     {
                //         "success": true,
                //         "code": "0",
                //         "data": [
                //             {
                //                 "symbol": "STEPN_USDT",
                //                 "leverage": "20",
                //                 "side": "1",
                //                 "vol": "13",
                //                 "openType": "1",
                //                 "state": "1",
                //                 "orderType": "1",
                //                 "errorCode": "0",
                //                 "createTime": "1648984276000",
                //                 "updateTime": "1648984276000",
                //                 "id": "265557643326564352",
                //                 "triggerType": "1",
                //                 "triggerPrice": "3",
                //                 "price": "2.9", // not present in stop-market, but in stop-limit order
                //                 "executeCycle": "87600",
                //                 "trend": "1",
                //             },
                //         ]
                //     }
                //
                ordersOfTrigger = this.safeValue (response, 'data');
            }
            const merged = this.arrayConcat (ordersOfTrigger, ordersOfRegular);
            return this.parseOrders (merged, market, since, limit, params);
        }
    }

    async fetchOrdersByIds (ids, symbol: Str = undefined, params = {}) {
        await this.loadMarkets ();
        const request: Dict = {};
        let market = undefined;
        if (symbol !== undefined) {
            market = this.market (symbol);
            request['symbol'] = market['id'];
        }
        const [ marketType, query ] = this.handleMarketTypeAndParams ('fetchOrdersByIds', market, params);
        if (marketType === 'spot') {
            throw new BadRequest (this.id + ' fetchOrdersByIds() is not supported for ' + marketType);
        } else {
            request['order_ids'] = ids.join (',');
            const response = await this.contractPrivateGetOrderBatchQuery (this.extend (request, query));
            //
            //     {
            //         "success": true,
            //         "code": "0",
            //         "data": [
            //             {
            //                 "orderId": "265230764677709315",
            //                 "symbol": "STEPN_USDT",
            //                 "positionId": "0",
            //                 "price": "2.1",
            //                 "vol": "102",
            //                 "leverage": "20",
            //                 "side": "1",
            //                 "category": "1",
            //                 "orderType": "1",
            //                 "dealAvgPrice": "0",
            //                 "dealVol": "0",
            //                 "orderMargin": "10.96704",
            //                 "takerFee": "0",
            //                 "makerFee": "0",
            //                 "profit": "0",
            //                 "feeCurrency": "USDT",
            //                 "openType": "1",
            //                 "state": "2",
            //                 "externalOid": "_m_7e42f8df6b324c869e4e200397e2b00f",
            //                 "errorCode": "0",
            //                 "usedMargin": "0",
            //                 "createTime": "1648906342000",
            //                 "updateTime": "1648906342000",
            //                 "positionMode": "1"
            //             }
            //         ]
            //     }
            //
            const data = this.safeList (response, 'data');
            return this.parseOrders (data, market);
        }
    }

    async fetchOpenOrders (symbol: Str = undefined, since: Int = undefined, limit: Int = undefined, params = {}): Promise<Order[]> {
        /**
         * @method
         * @name mexc#fetchOpenOrders
         * @description fetch all unfilled currently open orders
         * @param {string} symbol unified market symbol
         * @param {int} [since] the earliest time in ms to fetch open orders for
         * @param {int} [limit] the maximum number of  open orders structures to retrieve
         * @param {object} [params] extra parameters specific to the exchange API endpoint
         * @param {string} [params.marginMode] only 'isolated' is supported, for spot-margin trading
         * @returns {Order[]} a list of [order structures]{@link https://docs.ccxt.com/#/?id=order-structure}
         */
        await this.loadMarkets ();
        const request: Dict = {};
        let market = undefined;
        let marketType = undefined;
        if (symbol !== undefined) {
            market = this.market (symbol);
        }
        [ marketType, params ] = this.handleMarketTypeAndParams ('fetchOpenOrders', market, params);
        if (marketType === 'spot') {
            if (symbol === undefined) {
                throw new ArgumentsRequired (this.id + ' fetchOpenOrders() requires a symbol argument for spot market');
            }
            request['symbol'] = market['id'];
            const [ marginMode, query ] = this.handleMarginModeAndParams ('fetchOpenOrders', params);
            let response = undefined;
            if (marginMode !== undefined) {
                if (marginMode !== 'isolated') {
                    throw new BadRequest (this.id + ' fetchOpenOrders() does not support marginMode ' + marginMode + ' for spot-margin trading');
                }
                response = await this.spotPrivateGetMarginOpenOrders (this.extend (request, query));
            } else {
                response = await this.spotPrivateGetOpenOrders (this.extend (request, query));
            }
            //
            // spot
            //
            //     [
            //         {
            //             "symbol": "BTCUSDT",
            //             "orderId": "133949373632483328",
            //             "orderListId": "-1",
            //             "clientOrderId": "",
            //             "price": "45000",
            //             "origQty": "0.0002",
            //             "executedQty": "0",
            //             "cummulativeQuoteQty": "0",
            //             "status": "NEW",
            //             "timeInForce": null,
            //             "type": "LIMIT",
            //             "side": "SELL",
            //             "stopPrice": null,
            //             "icebergQty": null,
            //             "time": "1647718255199",
            //             "updateTime": null,
            //             "isWorking": true,
            //             "origQuoteOrderQty": "9"
            //         }
            //     ]
            //
            // margin
            //
            //     [
            //         {
            //             "symbol": "BTCUSDT",
            //             "orderId": "764547676405633024",
            //             "orderListId": "-1",
            //             "clientOrderId": null,
            //             "price": "18000",
            //             "origQty": "0.0013",
            //             "executedQty": "0",
            //             "cummulativeQuoteQty": "0",
            //             "status": "NEW",
            //             "type": "LIMIT",
            //             "side": "BUY",
            //             "isIsolated": true,
            //             "isWorking": true,
            //             "time": 1662448836000,
            //             "updateTime": 1662448836000
            //         }
            //     ]
            //
            return this.parseOrders (response, market, since, limit);
        } else {
            // TO_DO: another possible way is through: open_orders/{symbol}, but as they have same ratelimits, and less granularity, i think historical orders are more convenient, as it supports more params (however, theoretically, open-orders endpoint might be sligthly fast)
            return await this.fetchOrdersByState (2, symbol, since, limit, params);
        }
    }

    async fetchClosedOrders (symbol: Str = undefined, since: Int = undefined, limit: Int = undefined, params = {}): Promise<Order[]> {
        /**
         * @method
         * @name mexc#fetchClosedOrders
         * @description fetches information on multiple closed orders made by the user
         * @param {string} symbol unified market symbol of the market orders were made in
         * @param {int} [since] the earliest time in ms to fetch orders for
         * @param {int} [limit] the maximum number of order structures to retrieve
         * @param {object} [params] extra parameters specific to the exchange API endpoint
         * @returns {Order[]} a list of [order structures]{@link https://docs.ccxt.com/#/?id=order-structure}
         */
        return await this.fetchOrdersByState (3, symbol, since, limit, params);
    }

    async fetchCanceledOrders (symbol: Str = undefined, since: Int = undefined, limit: Int = undefined, params = {}) {
        /**
         * @method
         * @name mexc#fetchCanceledOrders
         * @description fetches information on multiple canceled orders made by the user
         * @param {string} symbol unified market symbol of the market orders were made in
         * @param {int} [since] timestamp in ms of the earliest order, default is undefined
         * @param {int} [limit] max number of orders to return, default is undefined
         * @param {object} [params] extra parameters specific to the exchange API endpoint
         * @returns {object} a list of [order structures]{@link https://docs.ccxt.com/#/?id=order-structure}
         */
        return await this.fetchOrdersByState (4, symbol, since, limit, params);
    }

    async fetchOrdersByState (state, symbol: Str = undefined, since: Int = undefined, limit: Int = undefined, params = {}) {
        await this.loadMarkets ();
        const request: Dict = {};
        let market = undefined;
        if (symbol !== undefined) {
            market = this.market (symbol);
        }
        const [ marketType ] = this.handleMarketTypeAndParams ('fetchOrdersByState', market, params);
        if (marketType === 'spot') {
            throw new NotSupported (this.id + ' fetchOrdersByState() is not supported for ' + marketType);
        } else {
            request['states'] = state;
            return await this.fetchOrders (symbol, since, limit, this.extend (request, params));
        }
    }

    async cancelOrder (id: string, symbol: Str = undefined, params = {}) {
        /**
         * @method
         * @name mexc#cancelOrder
         * @description cancels an open order
         * @see https://mexcdevelop.github.io/apidocs/spot_v3_en/#cancel-order
         * @see https://mexcdevelop.github.io/apidocs/contract_v1_en/#cancel-the-order-under-maintenance
         * @see https://mexcdevelop.github.io/apidocs/contract_v1_en/#cancel-the-stop-limit-trigger-order-under-maintenance
         * @param {string} id order id
         * @param {string} symbol unified symbol of the market the order was made in
         * @param {object} [params] extra parameters specific to the exchange API endpoint
         * @param {string} [params.marginMode] only 'isolated' is supported for spot-margin trading
         * @returns {object} An [order structure]{@link https://docs.ccxt.com/#/?id=order-structure}
         */
        await this.loadMarkets ();
        const request: Dict = {};
        let market = undefined;
        if (symbol !== undefined) {
            market = this.market (symbol);
            request['symbol'] = market['id'];
        }
        let marketType = undefined;
        [ marketType, params ] = this.handleMarketTypeAndParams ('cancelOrder', market, params);
        const [ marginMode, query ] = this.handleMarginModeAndParams ('cancelOrder', params);
        let data = undefined;
        if (marketType === 'spot') {
            if (symbol === undefined) {
                throw new ArgumentsRequired (this.id + ' cancelOrder() requires a symbol argument');
            }
            const requestInner: Dict = {
                'symbol': market['id'],
            };
            const clientOrderId = this.safeString (params, 'clientOrderId');
            if (clientOrderId !== undefined) {
                params = this.omit (query, 'clientOrderId');
                requestInner['origClientOrderId'] = clientOrderId;
            } else {
                requestInner['orderId'] = id;
            }
            if (marginMode !== undefined) {
                if (marginMode !== 'isolated') {
                    throw new BadRequest (this.id + ' cancelOrder() does not support marginMode ' + marginMode + ' for spot-margin trading');
                }
                data = await this.spotPrivateDeleteMarginOrder (this.extend (requestInner, query));
            } else {
                data = await this.spotPrivateDeleteOrder (this.extend (requestInner, query));
            }
            //
            // spot
            //
            //     {
            //         "symbol": "BTCUSDT",
            //         "orderId": "133734823834447872",
            //         "price": "30000",
            //         "origQty": "0.0002",
            //         "type": "LIMIT",
            //         "side": "BUY"
            //     }
            //
            // margin
            //
            //     [
            //         {
            //             "symbol": "BTCUSDT",
            //             "orderId": "762640232574226432",
            //             "orderListId": "-1",
            //             "clientOrderId": null,
            //             "price": "18000",
            //             "origQty": "0.00147",
            //             "executedQty": "0",
            //             "cummulativeQuoteQty": "0",
            //             "status": "NEW",
            //             "type": "LIMIT",
            //             "side": "BUY",
            //             "isIsolated": true,
            //             "isWorking": true,
            //             "time": 1661994066000,
            //             "updateTime": 1661994066000
            //         }
            //     ]
            //
        } else {
            // TODO: PlanorderCancel endpoint has bug atm. waiting for fix.
            let method = this.safeString (this.options, 'cancelOrder', 'contractPrivatePostOrderCancel'); // contractPrivatePostOrderCancel, contractPrivatePostPlanorderCancel
            method = this.safeString (query, 'method', method);
            let response = undefined;
            if (method === 'contractPrivatePostOrderCancel') {
                response = await this.contractPrivatePostOrderCancel ([ id ]); // the request cannot be changed or extended. This is the only way to send.
            } else if (method === 'contractPrivatePostPlanorderCancel') {
                response = await this.contractPrivatePostPlanorderCancel ([ id ]); // the request cannot be changed or extended. This is the only way to send.
            } else {
                throw new NotSupported (this.id + ' cancelOrder() not support this method');
            }
            //
            //     {
            //         "success": true,
            //         "code": "0",
            //         "data": [
            //             {
            //                 "orderId": "264995729269765120",
            //                 "errorCode": "0",         // if already canceled: "2041"; if doesn't exist: "2040"
            //                 "errorMsg": "success",    // if already canceled: "order state cannot be cancelled"; if doesn't exist: "order not exist"
            //             }
            //         ]
            //     }
            //
            data = this.safeValue (response, 'data');
            const order = this.safeValue (data, 0);
            const errorMsg = this.safeValue (order, 'errorMsg', '');
            if (errorMsg !== 'success') {
                throw new InvalidOrder (this.id + ' cancelOrder() the order with id ' + id + ' cannot be cancelled: ' + errorMsg);
            }
        }
        return this.parseOrder (data, market);
    }

    async cancelOrders (ids, symbol: Str = undefined, params = {}) {
        /**
         * @method
         * @name mexc#cancelOrders
         * @description cancel multiple orders
         * @see https://mexcdevelop.github.io/apidocs/contract_v1_en/#cancel-the-order-under-maintenance
         * @param {string[]} ids order ids
         * @param {string} symbol unified market symbol, default is undefined
         * @param {object} [params] extra parameters specific to the exchange API endpoint
         * @returns {object} an list of [order structures]{@link https://docs.ccxt.com/#/?id=order-structure}
         */
        await this.loadMarkets ();
        const market = (symbol !== undefined) ? this.market (symbol) : undefined;
        const [ marketType ] = this.handleMarketTypeAndParams ('cancelOrders', market, params);
        if (marketType === 'spot') {
            throw new BadRequest (this.id + ' cancelOrders() is not supported for ' + marketType);
        } else {
            const response = await this.contractPrivatePostOrderCancel (ids); // the request cannot be changed or extended. The only way to send.
            //
            //     {
            //         "success": true,
            //         "code": "0",
            //         "data": [
            //             {
            //                 "orderId": "264995729269765120",
            //                 "errorCode": "0",         // if already canceled: "2041"
            //                 "errorMsg": "success",    // if already canceled: "order state cannot be cancelled"
            //             },
            //         ]
            //     }
            //
            const data = this.safeList (response, 'data');
            return this.parseOrders (data, market);
        }
    }

    async cancelAllOrders (symbol: Str = undefined, params = {}) {
        /**
         * @method
         * @name mexc#cancelAllOrders
         * @description cancel all open orders
         * @see https://mexcdevelop.github.io/apidocs/spot_v3_en/#cancel-all-open-orders-on-a-symbol
         * @see https://mexcdevelop.github.io/apidocs/contract_v1_en/#cancel-all-orders-under-a-contract-under-maintenance
         * @see https://mexcdevelop.github.io/apidocs/contract_v1_en/#cancel-all-trigger-orders-under-maintenance
         * @param {string} symbol unified market symbol, only orders in the market of this symbol are cancelled when symbol is not undefined
         * @param {object} [params] extra parameters specific to the exchange API endpoint
         * @param {string} [params.marginMode] only 'isolated' is supported for spot-margin trading
         * @returns {object[]} a list of [order structures]{@link https://docs.ccxt.com/#/?id=order-structure}
         */
        await this.loadMarkets ();
        const market = (symbol !== undefined) ? this.market (symbol) : undefined;
        const request: Dict = {};
        let marketType = undefined;
        [ marketType, params ] = this.handleMarketTypeAndParams ('cancelAllOrders', market, params);
        const [ marginMode, query ] = this.handleMarginModeAndParams ('cancelAllOrders', params);
        if (marketType === 'spot') {
            if (symbol === undefined) {
                throw new ArgumentsRequired (this.id + ' cancelAllOrders() requires a symbol argument on spot');
            }
            request['symbol'] = market['id'];
            let response = undefined;
            if (marginMode !== undefined) {
                if (marginMode !== 'isolated') {
                    throw new BadRequest (this.id + ' cancelAllOrders() does not support marginMode ' + marginMode + ' for spot-margin trading');
                }
                response = await this.spotPrivateDeleteMarginOpenOrders (this.extend (request, query));
            } else {
                response = await this.spotPrivateDeleteOpenOrders (this.extend (request, query));
            }
            //
            // spot
            //
            //     [
            //         {
            //             "symbol": "BTCUSDT",
            //             "orderId": "133926492139692032",
            //             "price": "30000",
            //             "origQty": "0.0002",
            //             "type": "LIMIT",
            //             "side": "BUY"
            //         },
            //     ]
            //
            // margin
            //
            //     [
            //         {
            //             "symbol": "BTCUSDT",
            //             "orderId": "762640232574226432",
            //             "orderListId": "-1",
            //             "clientOrderId": null,
            //             "price": "18000",
            //             "origQty": "0.00147",
            //             "executedQty": "0",
            //             "cummulativeQuoteQty": "0",
            //             "status": "NEW",
            //             "type": "LIMIT",
            //             "side": "BUY",
            //             "isIsolated": true,
            //             "isWorking": true,
            //             "time": 1661994066000,
            //             "updateTime": 1661994066000
            //         }
            //     ]
            //
            return this.parseOrders (response, market);
        } else {
            if (symbol !== undefined) {
                request['symbol'] = market['id'];
            }
            // method can be either: contractPrivatePostOrderCancelAll or contractPrivatePostPlanorderCancelAll
            // the Planorder endpoints work not only for stop-market orders but also for stop-limit orders that are supposed to have separate endpoint
            let method = this.safeString (this.options, 'cancelAllOrders', 'contractPrivatePostOrderCancelAll');
            method = this.safeString (query, 'method', method);
            let response = undefined;
            if (method === 'contractPrivatePostOrderCancelAll') {
                response = await this.contractPrivatePostOrderCancelAll (this.extend (request, query));
            } else if (method === 'contractPrivatePostPlanorderCancelAll') {
                response = await this.contractPrivatePostPlanorderCancelAll (this.extend (request, query));
            }
            //
            //     {
            //         "success": true,
            //         "code": "0"
            //     }
            //
            const data = this.safeList (response, 'data', []);
            return this.parseOrders (data, market);
        }
    }

    parseOrder (order: Dict, market: Market = undefined): Order {
        //
        // spot: createOrder
        //
        //     {
        //         "symbol": "BTCUSDT",
        //         "orderId": "123738410679123456",
        //         "orderListId": -1
        //     }
        //
        // margin: createOrder
        //
        //     {
        //         "symbol": "BTCUSDT",
        //         "orderId": "762634301354414080",
        //         "clientOrderId": null,
        //         "isIsolated": true,
        //         "transactTime": 1661992652132
        //     }
        //
        // spot: cancelOrder, cancelAllOrders
        //
        //     {
        //         "symbol": "BTCUSDT",
        //         "orderId": "133926441921286144",
        //         "price": "30000",
        //         "origQty": "0.0002",
        //         "type": "LIMIT",
        //         "side": "BUY"
        //     }
        //
        // margin: cancelOrder, cancelAllOrders
        //
        //     {
        //         "symbol": "BTCUSDT",
        //         "orderId": "762640232574226432",
        //         "orderListId": "-1",
        //         "clientOrderId": null,
        //         "price": "18000",
        //         "origQty": "0.00147",
        //         "executedQty": "0",
        //         "cummulativeQuoteQty": "0",
        //         "status": "NEW",
        //         "type": "LIMIT",
        //         "side": "BUY",
        //         "isIsolated": true,
        //         "isWorking": true,
        //         "time": 1661994066000,
        //         "updateTime": 1661994066000
        //     }
        //
        // spot: fetchOrder, fetchOpenOrders, fetchOrders
        //
        //     {
        //         "symbol": "BTCUSDT",
        //         "orderId": "133734823834147272",
        //         "orderListId": "-1",
        //         "clientOrderId": null,
        //         "price": "30000",
        //         "origQty": "0.0002",
        //         "executedQty": "0",
        //         "cummulativeQuoteQty": "0",
        //         "status": "CANCELED",
        //         "timeInForce": null,
        //         "type": "LIMIT",
        //         "side": "BUY",
        //         "stopPrice": null,
        //         "icebergQty": null,
        //         "time": "1647667102000",
        //         "updateTime": "1647708567000",
        //         "isWorking": true,
        //         "origQuoteOrderQty": "6"
        //     }
        //
        // margin: fetchOrder, fetchOrders
        //
        //     {
        //         "symbol": "BTCUSDT",
        //         "orderId": "763307297891028992",
        //         "orderListId": "-1",
        //         "clientOrderId": null,
        //         "price": "18000",
        //         "origQty": "0.0014",
        //         "executedQty": "0",
        //         "cummulativeQuoteQty": "0",
        //         "status": "NEW",
        //         "type": "LIMIT",
        //         "side": "BUY",
        //         "isIsolated": true,
        //         "isWorking": true,
        //         "time": 1662153107000,
        //         "updateTime": 1662153107000
        //     }
        //
        // swap: createOrder
        //
        //     2ff3163e8617443cb9c6fc19d42b1ca4
        //
        // swap: fetchOrder, fetchOrders
        //
        //     regular
        //     {
        //         "orderId": "264995729269765120",
        //         "symbol": "STEPN_USDT",
        //         "positionId": "0",
        //         "price": "2.2",
        //         "vol": "15",
        //         "leverage": "20",
        //         "side": "1", // TODO: not unified
        //         "category": "1",
        //         "orderType": "1", // TODO: not unified
        //         "dealAvgPrice": "0",
        //         "dealVol": "0",
        //         "orderMargin": "2.2528",
        //         "takerFee": "0",
        //         "makerFee": "0",
        //         "profit": "0",
        //         "feeCurrency": "USDT",
        //         "openType": "1",
        //         "state": "2", // TODO
        //         "externalOid": "_m_0e9520c256744d64b942985189026d20",
        //         "errorCode": "0",
        //         "usedMargin": "0",
        //         "createTime": "1648850305236",
        //         "updateTime": "1648850305245",
        //         "positionMode": "1"
        //     }
        //
        //     stop
        //     {
        //         "id": "265557643326564352",
        //         "triggerType": "1",
        //         "triggerPrice": "3",
        //         "price": "2.9", // not present in stop-market, but in stop-limit order
        //         "executeCycle": "87600",
        //         "trend": "1",
        //          // below keys are same as in regular order structure
        //         "symbol": "STEPN_USDT",
        //         "leverage": "20",
        //         "side": "1",
        //         "vol": "13",
        //         "openType": "1",
        //         "state": "1",
        //         "orderType": "1",
        //         "errorCode": "0",
        //         "createTime": "1648984276000",
        //         "updateTime": "1648984276000",
        //     }
        //
        // createOrders error
        //
        //     {
        //         "newClientOrderId": "123456",
        //         "msg": "The minimum transaction volume cannot be less than:0.5USDT",
        //         "code": 30002
        //     }
        //
        const code = this.safeInteger (order, 'code');
        if (code !== undefined) {
            // error upon placing multiple orders
            return this.safeOrder ({
                'info': order,
                'status': 'rejected',
                'clientOrderId': this.safeString (order, 'newClientOrderId'),
            });
        }
        let id = undefined;
        if (typeof order === 'string') {
            id = order;
        } else {
            id = this.safeString2 (order, 'orderId', 'id');
        }
        const marketId = this.safeString (order, 'symbol');
        market = this.safeMarket (marketId, market);
        const timestamp = this.safeIntegerN (order, [ 'time', 'createTime', 'transactTime' ]);
        let fee = undefined;
        const feeCurrency = this.safeString (order, 'feeCurrency');
        if (feeCurrency !== undefined) {
            const takerFee = this.safeString (order, 'takerFee');
            const makerFee = this.safeString (order, 'makerFee');
            const feeSum = Precise.stringAdd (takerFee, makerFee);
            fee = {
                'currency': feeCurrency,
                'cost': this.parseNumber (feeSum),
            };
        }
        return this.safeOrder ({
            'id': id,
            'clientOrderId': this.safeString (order, 'clientOrderId'),
            'timestamp': timestamp,
            'datetime': this.iso8601 (timestamp),
            'lastTradeTimestamp': undefined, // TODO: this might be 'updateTime' if order-status is filled, otherwise cancellation time. needs to be checked
            'status': this.parseOrderStatus (this.safeString2 (order, 'status', 'state')),
            'symbol': market['symbol'],
            'type': this.parseOrderType (this.safeString (order, 'type')),
            'timeInForce': this.parseOrderTimeInForce (this.safeString (order, 'timeInForce')),
            'side': this.parseOrderSide (this.safeString (order, 'side')),
            'price': this.safeNumber (order, 'price'),
            'stopPrice': this.safeNumber2 (order, 'stopPrice', 'triggerPrice'),
            'triggerPrice': this.safeNumber2 (order, 'stopPrice', 'triggerPrice'),
            'average': this.safeNumber (order, 'dealAvgPrice'),
            'amount': this.safeNumber2 (order, 'origQty', 'vol'),
            'cost': this.safeNumber (order, 'cummulativeQuoteQty'),  // 'cummulativeQuoteQty' vs 'origQuoteOrderQty'
            'filled': this.safeNumber2 (order, 'executedQty', 'dealVol'),
            'remaining': undefined,
            'fee': fee,
            'trades': undefined,
            'info': order,
        }, market);
    }

    parseOrderSide (status) {
        const statuses: Dict = {
            'BUY': 'buy',
            'SELL': 'sell',
            '1': 'buy',
            '2': 'sell',
            // contracts v1 : TODO
        };
        return this.safeString (statuses, status, status);
    }

    parseOrderType (status) {
        const statuses: Dict = {
            'MARKET': 'market',
            'LIMIT': 'limit',
            'LIMIT_MAKER': 'limit',
        };
        return this.safeString (statuses, status, status);
    }

    parseOrderStatus (status: Str) {
        const statuses: Dict = {
            'NEW': 'open',
            'FILLED': 'closed',
            'CANCELED': 'canceled',
            'PARTIALLY_FILLED': 'open',
            'PARTIALLY_CANCELED': 'canceled',
            // contracts v1
            // '1': 'uninformed', // TODO: wt?
            '2': 'open',
            '3': 'closed',
            '4': 'canceled',
            // '5': 'invalid', //  TODO: wt?
        };
        return this.safeString (statuses, status, status);
    }

    parseOrderTimeInForce (status) {
        const statuses: Dict = {
            'GTC': 'GTC',
            'FOK': 'FOK',
            'IOC': 'IOC',
        };
        return this.safeString (statuses, status, status);
    }

    async fetchAccountHelper (type, params) {
        if (type === 'spot') {
            return await this.spotPrivateGetAccount (params);
            //
            //     {
            //         "makerCommission": "20",
            //         "takerCommission": "20",
            //         "buyerCommission": "0",
            //         "sellerCommission": "0",
            //         "canTrade": true,
            //         "canWithdraw": true,
            //         "canDeposit": true,
            //         "updateTime": null,
            //         "accountType": "SPOT",
            //         "balances": [
            //             {
            //                 "asset": "BTC",
            //                 "free": "0.002",
            //                 "locked": "0"
            //             },
            //             {
            //                 "asset": "USDT",
            //                 "free": "88.120131350620957006",
            //                 "locked": "0"
            //             },
            //         ],
            //         "permissions": [
            //             "SPOT"
            //         ]
            //     }
            //
        } else if (type === 'swap') {
            const response = await this.contractPrivateGetAccountAssets (params);
            //
            //     {
            //         "success":true,
            //         "code":0,
            //         "data":[
            //            {
            //              "currency":"BSV",
            //              "positionMargin":0,
            //              "availableBalance":0,
            //              "cashBalance":0,
            //              "frozenBalance":0,
            //              "equity":0,
            //              "unrealized":0,
            //              "bonus":0
            //           },
            //         ]
            //     }
            //
            return this.safeValue (response, 'data');
        }
        return undefined;
    }

    async fetchAccounts (params = {}): Promise<Account[]> {
        /**
         * @method
         * @name mexc#fetchAccounts
         * @description fetch all the accounts associated with a profile
         * @see https://mexcdevelop.github.io/apidocs/spot_v3_en/#account-information
         * @see https://mexcdevelop.github.io/apidocs/contract_v1_en/#get-all-informations-of-user-39-s-asset
         * @param {object} [params] extra parameters specific to the exchange API endpoint
         * @returns {object} a dictionary of [account structures]{@link https://docs.ccxt.com/#/?id=account-structure} indexed by the account type
         */
        // TODO: is the below endpoints suitable for fetchAccounts?
        const [ marketType, query ] = this.handleMarketTypeAndParams ('fetchAccounts', undefined, params);
        await this.loadMarkets ();
        const response = await this.fetchAccountHelper (marketType, query);
        const data = this.safeValue (response, 'balances', []);
        const result = [];
        for (let i = 0; i < data.length; i++) {
            const account = data[i];
            const currencyId = this.safeString2 (account, 'asset', 'currency');
            const code = this.safeCurrencyCode (currencyId);
            result.push ({
                'id': this.safeString (account, 'id'),
                'type': this.safeString (account, 'type'),
                'code': code,
                'info': account,
            });
        }
        return result;
    }

    async fetchTradingFees (params = {}): Promise<TradingFees> {
        /**
         * @method
         * @name mexc#fetchTradingFees
         * @description fetch the trading fees for multiple markets
         * @see https://mexcdevelop.github.io/apidocs/spot_v3_en/#account-information
         * @see https://mexcdevelop.github.io/apidocs/contract_v1_en/#get-all-informations-of-user-39-s-asset
         * @param {object} [params] extra parameters specific to the exchange API endpoint
         * @returns {object} a dictionary of [fee structures]{@link https://docs.ccxt.com/#/?id=fee-structure} indexed by market symbols
         */
        await this.loadMarkets ();
        const response = await this.fetchAccountHelper ('spot', params);
        let makerFee = this.safeString (response, 'makerCommission');
        let takerFee = this.safeString (response, 'takerCommission');
        makerFee = Precise.stringDiv (makerFee, '1000');
        takerFee = Precise.stringDiv (takerFee, '1000');
        const result: Dict = {};
        for (let i = 0; i < this.symbols.length; i++) {
            const symbol = this.symbols[i];
            result[symbol] = {
                'symbol': symbol,
                'maker': this.parseNumber (makerFee),
                'taker': this.parseNumber (takerFee),
                'percentage': true,
                'tierBased': false,
                'info': response,
            };
        }
        return result;
    }

    customParseBalance (response, marketType): Balances {
        //
        // spot
        //
        //     {
        //         "asset": "USDT",
        //         "free": "0.000000000674",
        //         "locked": "0"
        //     }
        //
        // swap
        //
        //     {
        //         "currency": "BSV",
        //         "positionMargin": 0,
        //         "availableBalance": 0,
        //         "cashBalance": 0,
        //         "frozenBalance": 0,
        //         "equity": 0,
        //         "unrealized": 0,
        //         "bonus": 0
        //     }
        //
        // margin
        //
        //     {
        //         "baseAsset": {
        //             "asset": "BTC",
        //             "borrowEnabled": true,
        //             "borrowed": "0",
        //             "free": "0",
        //             "interest": "0",
        //             "locked": "0",
        //             "netAsset": "0",
        //             "netAssetOfBtc": "0",
        //             "repayEnabled": true,
        //             "totalAsset": "0"
        //         }
        //         "quoteAsset": {
        //             "asset": "USDT",
        //             "borrowEnabled": true,
        //             "borrowed": "0",
        //             "free": "10",
        //             "interest": "0",
        //             "locked": "0",
        //             "netAsset": "10",
        //             "netAssetOfBtc": "0",
        //             "repayEnabled": true,
        //             "totalAsset": "10"
        //         }
        //         "symbol": "BTCUSDT",
        //         "isolatedCreated": true,
        //         "enabled": true,
        //         "marginLevel": "999",
        //         "marginRatio": "9",
        //         "indexPrice": "16741.137068965517241379",
        //         "liquidatePrice": "--",
        //         "liquidateRate": "--",
        //         "tradeEnabled": true
        //     }
        //
        let wallet = undefined;
        if (marketType === 'margin') {
            wallet = this.safeValue (response, 'assets', []);
        } else if (marketType === 'swap') {
            wallet = this.safeValue (response, 'data', []);
        } else {
            wallet = this.safeValue (response, 'balances', []);
        }
        const result = { 'info': response };
        if (marketType === 'margin') {
            for (let i = 0; i < wallet.length; i++) {
                const entry = wallet[i];
                const marketId = this.safeString (entry, 'symbol');
                const symbol = this.safeSymbol (marketId, undefined);
                const base = this.safeValue (entry, 'baseAsset', {});
                const quote = this.safeValue (entry, 'quoteAsset', {});
                const baseCode = this.safeCurrencyCode (this.safeString (base, 'asset'));
                const quoteCode = this.safeCurrencyCode (this.safeString (quote, 'asset'));
                const subResult: Dict = {};
                subResult[baseCode] = this.parseBalanceHelper (base);
                subResult[quoteCode] = this.parseBalanceHelper (quote);
                result[symbol] = this.safeBalance (subResult);
            }
            return result;
        } else if (marketType === 'swap') {
            for (let i = 0; i < wallet.length; i++) {
                const entry = wallet[i];
                const currencyId = this.safeString (entry, 'currency');
                const code = this.safeCurrencyCode (currencyId);
                const account = this.account ();
                account['free'] = this.safeString (entry, 'availableBalance');
                account['used'] = this.safeString (entry, 'frozenBalance');
                result[code] = account;
            }
            return this.safeBalance (result);
        } else {
            for (let i = 0; i < wallet.length; i++) {
                const entry = wallet[i];
                const currencyId = this.safeString (entry, 'asset');
                const code = this.safeCurrencyCode (currencyId);
                const account = this.account ();
                account['free'] = this.safeString (entry, 'free');
                account['used'] = this.safeString (entry, 'locked');
                result[code] = account;
            }
            return this.safeBalance (result);
        }
    }

    parseBalanceHelper (entry) {
        const account = this.account ();
        account['used'] = this.safeString (entry, 'locked');
        account['free'] = this.safeString (entry, 'free');
        account['total'] = this.safeString (entry, 'totalAsset');
        const debt = this.safeString (entry, 'borrowed');
        const interest = this.safeString (entry, 'interest');
        account['debt'] = Precise.stringAdd (debt, interest);
        return account;
    }

    async fetchBalance (params = {}): Promise<Balances> {
        /**
         * @method
         * @name mexc#fetchBalance
         * @description query for balance and get the amount of funds available for trading or funds locked in orders
         * @see https://mexcdevelop.github.io/apidocs/spot_v3_en/#account-information
         * @see https://mexcdevelop.github.io/apidocs/contract_v1_en/#get-all-informations-of-user-39-s-asset
         * @see https://mexcdevelop.github.io/apidocs/spot_v3_en/#isolated-account
         * @param {object} [params] extra parameters specific to the exchange API endpoint
         * @param {string} [params.symbols] // required for margin, market id's separated by commas
         * @returns {object} a [balance structure]{@link https://docs.ccxt.com/#/?id=balance-structure}
         */
        await this.loadMarkets ();
        let marketType = undefined;
        const request: Dict = {};
        [ marketType, params ] = this.handleMarketTypeAndParams ('fetchBalance', undefined, params);
        const marginMode = this.safeString (params, 'marginMode');
        const isMargin = this.safeBool (params, 'margin', false);
        params = this.omit (params, [ 'margin', 'marginMode' ]);
        let response = undefined;
        if ((marginMode !== undefined) || (isMargin) || (marketType === 'margin')) {
            let parsedSymbols = undefined;
            const symbol = this.safeString (params, 'symbol');
            if (symbol === undefined) {
                const symbols = this.safeValue (params, 'symbols');
                if (symbols !== undefined) {
                    parsedSymbols = this.marketIds (symbols).join (',');
                }
            } else {
                const market = this.market (symbol);
                parsedSymbols = market['id'];
            }
            this.checkRequiredArgument ('fetchBalance', parsedSymbols, 'symbol or symbols');
            marketType = 'margin';
            request['symbols'] = parsedSymbols;
            params = this.omit (params, [ 'symbol', 'symbols' ]);
            response = await this.spotPrivateGetMarginIsolatedAccount (this.extend (request, params));
        } else if (marketType === 'spot') {
            response = await this.spotPrivateGetAccount (this.extend (request, params));
        } else if (marketType === 'swap') {
            response = await this.contractPrivateGetAccountAssets (this.extend (request, params));
        } else {
            throw new NotSupported (this.id + ' fetchBalance() not support this method');
        }
        //
        // spot
        //
        //     {
        //         "makerCommission": 0,
        //         "takerCommission": 20,
        //         "buyerCommission": 0,
        //         "sellerCommission": 0,
        //         "canTrade": true,
        //         "canWithdraw": true,
        //         "canDeposit": true,
        //         "updateTime": null,
        //         "accountType": "SPOT",
        //         "balances": [
        //             {
        //                 "asset": "USDT",
        //                 "free": "0.000000000674",
        //                 "locked": "0"
        //             },
        //         ],
        //         "permissions": ["SPOT"]
        //     }
        //
        // swap
        //
        //     {
        //         "success": true,
        //         "code": 0,
        //         "data": [
        //             {
        //                 "currency": "BSV",
        //                 "positionMargin": 0,
        //                 "availableBalance": 0,
        //                 "cashBalance": 0,
        //                 "frozenBalance": 0,
        //                 "equity": 0,
        //                 "unrealized": 0,
        //                 "bonus": 0
        //             },
        //         ]
        //     }
        //
        // margin
        //
        //     {
        //         "assets": [
        //             {
        //                 "baseAsset": {
        //                     "asset": "BTC",
        //                     "borrowEnabled": true,
        //                     "borrowed": "0",
        //                     "free": "0",
        //                     "interest": "0",
        //                     "locked": "0",
        //                     "netAsset": "0",
        //                     "netAssetOfBtc": "0",
        //                     "repayEnabled": true,
        //                     "totalAsset": "0"
        //                 },
        //                 "quoteAsset": {
        //                     "asset": "USDT",
        //                     "borrowEnabled": true,
        //                     "borrowed": "0",
        //                     "free": "10",
        //                     "interest": "0",
        //                     "locked": "0",
        //                     "netAsset": "10",
        //                     "netAssetOfBtc": "0",
        //                     "repayEnabled": true,
        //                     "totalAsset": "10"
        //                 },
        //                 "symbol": "BTCUSDT",
        //                 "isolatedCreated": true,
        //                 "enabled": true,
        //                 "marginLevel": "999",
        //                 "marginRatio": "9",
        //                 "indexPrice": "16741.137068965517241379",
        //                 "liquidatePrice": "--",
        //                 "liquidateRate": "--",
        //                 "tradeEnabled": true
        //             }
        //         ]
        //     }
        //
        return this.customParseBalance (response, marketType);
    }

    async fetchMyTrades (symbol: Str = undefined, since: Int = undefined, limit: Int = undefined, params = {}) {
        /**
         * @method
         * @name mexc#fetchMyTrades
         * @description fetch all trades made by the user
         * @see https://mexcdevelop.github.io/apidocs/spot_v3_en/#account-trade-list
         * @see https://mexcdevelop.github.io/apidocs/contract_v1_en/#get-all-transaction-details-of-the-user-s-order
         * @param {string} symbol unified market symbol
         * @param {int} [since] the earliest time in ms to fetch trades for
         * @param {int} [limit] the maximum number of trades structures to retrieve
         * @param {object} [params] extra parameters specific to the exchange API endpoint
         * @returns {Trade[]} a list of [trade structures]{@link https://docs.ccxt.com/#/?id=trade-structure}
         */
        if (symbol === undefined) {
            throw new ArgumentsRequired (this.id + ' fetchMyTrades() requires a symbol argument');
        }
        await this.loadMarkets ();
        const market = this.market (symbol);
        const [ marketType, query ] = this.handleMarketTypeAndParams ('fetchMyTrades', market, params);
        const request: Dict = {
            'symbol': market['id'],
        };
        let trades = undefined;
        if (marketType === 'spot') {
            if (since !== undefined) {
                request['start_time'] = since;
            }
            if (limit !== undefined) {
                request['limit'] = limit;
            }
            trades = await this.spotPrivateGetMyTrades (this.extend (request, query));
            //
            // spot
            //
            //     [
            //         {
            //             "symbol": "BTCUSDT",
            //             "id": "133948532984922113",
            //             "orderId": "133948532531949568",
            //             "orderListId": "-1",
            //             "price": "41995.51",
            //             "qty": "0.0002",
            //             "quoteQty": "8.399102",
            //             "commission": "0.016798204",
            //             "commissionAsset": "USDT",
            //             "time": "1647718055000",
            //             "isBuyer": true,
            //             "isMaker": false,
            //             "isBestMatch": true
            //         }
            //     ]
            //
        } else {
            if (since !== undefined) {
                request['start_time'] = since;
                const end = this.safeInteger (params, 'end_time');
                if (end === undefined) {
                    request['end_time'] = this.sum (since, this.options['maxTimeTillEnd']);
                }
            }
            if (limit !== undefined) {
                request['page_size'] = limit;
            }
            const response = await this.contractPrivateGetOrderListOrderDeals (this.extend (request, query));
            //
            //     {
            //         "success": true,
            //         "code": "0",
            //         "data": [
            //             {
            //                 "id": "299444585",
            //                 "symbol": "STEPN_USDT",
            //                 "side": "1",
            //                 "vol": "1",
            //                 "price": "2.45455",
            //                 "feeCurrency": "USDT",
            //                 "fee": "0.00147273",
            //                 "timestamp": "1648924557000",
            //                 "profit": "0",
            //                 "category": "1",
            //                 "orderId": "265307163526610432",
            //                 "positionMode": "1",
            //                 "taker": true
            //             }
            //         ]
            //     }
            //
            trades = this.safeValue (response, 'data');
        }
        return this.parseTrades (trades, market, since, limit);
    }

    async fetchOrderTrades (id: string, symbol: Str = undefined, since: Int = undefined, limit: Int = undefined, params = {}) {
        /**
         * @method
         * @name mexc#fetchOrderTrades
         * @description fetch all the trades made from a single order
         * @see https://mexcdevelop.github.io/apidocs/spot_v3_en/#account-trade-list
         * @see https://mexcdevelop.github.io/apidocs/contract_v1_en/#query-the-order-based-on-the-order-number
         * @param {string} id order id
         * @param {string} symbol unified market symbol
         * @param {int} [since] the earliest time in ms to fetch trades for
         * @param {int} [limit] the maximum number of trades to retrieve
         * @param {object} [params] extra parameters specific to the exchange API endpoint
         * @returns {object[]} a list of [trade structures]{@link https://docs.ccxt.com/#/?id=trade-structure}
         */
        await this.loadMarkets ();
        const request: Dict = {};
        let market = undefined;
        if (symbol !== undefined) {
            market = this.market (symbol);
        }
        const [ marketType, query ] = this.handleMarketTypeAndParams ('fetchOrderTrades', market, params);
        let trades = undefined;
        if (marketType === 'spot') {
            if (symbol === undefined) {
                throw new ArgumentsRequired (this.id + ' fetchOrderTrades() requires a symbol argument');
            }
            request['symbol'] = market['id'];
            request['orderId'] = id;
            trades = await this.spotPrivateGetMyTrades (this.extend (request, query));
            //
            // spot
            //
            //     [
            //         {
            //             "symbol": "BTCUSDT",
            //             "id": "133948532984922113",
            //             "orderId": "133948532531949568",
            //             "orderListId": "-1",
            //             "price": "41995.51",
            //             "qty": "0.0002",
            //             "quoteQty": "8.399102",
            //             "commission": "0.016798204",
            //             "commissionAsset": "USDT",
            //             "time": "1647718055000",
            //             "isBuyer": true,
            //             "isMaker": false,
            //             "isBestMatch": true
            //         }
            //     ]
            //
        } else {
            request['order_id'] = id;
            const response = await this.contractPrivateGetOrderDealDetailsOrderId (this.extend (request, query));
            //
            //     {
            //         "success": true,
            //         "code": "0",
            //         "data": [
            //             {
            //                 "id": "299444585",
            //                 "symbol": "STEPN_USDT",
            //                 "side": "1",
            //                 "vol": "1",
            //                 "price": "2.45455",
            //                 "feeCurrency": "USDT",
            //                 "fee": "0.00147273",
            //                 "timestamp": "1648924557000",
            //                 "profit": "0",
            //                 "category": "1",
            //                 "orderId": "265307163526610432",
            //                 "positionMode": "1",
            //                 "taker": true
            //             }
            //         ]
            //     }
            //
            trades = this.safeValue (response, 'data');
        }
        return this.parseTrades (trades, market, since, limit, query);
    }

    async modifyMarginHelper (symbol: string, amount, addOrReduce, params = {}) {
        const positionId = this.safeInteger (params, 'positionId');
        if (positionId === undefined) {
            throw new ArgumentsRequired (this.id + ' modifyMarginHelper() requires a positionId parameter');
        }
        await this.loadMarkets ();
        const request: Dict = {
            'positionId': positionId,
            'amount': amount,
            'type': addOrReduce,
        };
        const response = await this.contractPrivatePostPositionChangeMargin (this.extend (request, params));
        //
        //     {
        //         "success": true,
        //         "code": 0
        //     }
        return response;
    }

    async reduceMargin (symbol: string, amount: number, params = {}): Promise<MarginModification> {
        /**
         * @method
         * @name mexc#reduceMargin
         * @description remove margin from a position
         * @see https://mexcdevelop.github.io/apidocs/contract_v1_en/#increase-or-decrease-margin
         * @param {string} symbol unified market symbol
         * @param {float} amount the amount of margin to remove
         * @param {object} [params] extra parameters specific to the exchange API endpoint
         * @returns {object} a [margin structure]{@link https://docs.ccxt.com/#/?id=reduce-margin-structure}
         */
        return await this.modifyMarginHelper (symbol, amount, 'SUB', params);
    }

    async addMargin (symbol: string, amount: number, params = {}): Promise<MarginModification> {
        /**
         * @method
         * @name mexc#addMargin
         * @description add margin
         * @see https://mexcdevelop.github.io/apidocs/contract_v1_en/#increase-or-decrease-margin
         * @param {string} symbol unified market symbol
         * @param {float} amount amount of margin to add
         * @param {object} [params] extra parameters specific to the exchange API endpoint
         * @returns {object} a [margin structure]{@link https://docs.ccxt.com/#/?id=add-margin-structure}
         */
        return await this.modifyMarginHelper (symbol, amount, 'ADD', params);
    }

    async setLeverage (leverage: Int, symbol: Str = undefined, params = {}) {
        /**
         * @method
         * @name mexc#setLeverage
         * @description set the level of leverage for a market
         * @see https://mexcdevelop.github.io/apidocs/contract_v1_en/#switch-leverage
         * @param {float} leverage the rate of leverage
         * @param {string} symbol unified market symbol
         * @param {object} [params] extra parameters specific to the exchange API endpoint
         * @returns {object} response from the exchange
         */
        await this.loadMarkets ();
        const request: Dict = {
            'leverage': leverage,
        };
        const positionId = this.safeInteger (params, 'positionId');
        if (positionId === undefined) {
            const openType = this.safeNumber (params, 'openType'); // 1 or 2
            const positionType = this.safeNumber (params, 'positionType'); // 1 or 2
            const market = (symbol !== undefined) ? this.market (symbol) : undefined;
            if ((openType === undefined) || (positionType === undefined) || (market === undefined)) {
                throw new ArgumentsRequired (this.id + ' setLeverage() requires a positionId parameter or a symbol argument with openType and positionType parameters, use openType 1 or 2 for isolated or cross margin respectively, use positionType 1 or 2 for long or short positions');
            } else {
                request['openType'] = openType;
                request['symbol'] = market['id'];
                request['positionType'] = positionType;
            }
        } else {
            request['positionId'] = positionId;
        }
        return await this.contractPrivatePostPositionChangeLeverage (this.extend (request, params));
    }

    async fetchFundingHistory (symbol: Str = undefined, since: Int = undefined, limit: Int = undefined, params = {}) {
        /**
         * @method
         * @name mexc#fetchFundingHistory
         * @description fetch the history of funding payments paid and received on this account
         * @see https://mexcdevelop.github.io/apidocs/contract_v1_en/#get-details-of-user-s-funding-rate
         * @param {string} symbol unified market symbol
         * @param {int} [since] the earliest time in ms to fetch funding history for
         * @param {int} [limit] the maximum number of funding history structures to retrieve
         * @param {object} [params] extra parameters specific to the exchange API endpoint
         * @returns {object} a [funding history structure]{@link https://docs.ccxt.com/#/?id=funding-history-structure}
         */
        await this.loadMarkets ();
        let market = undefined;
        const request: Dict = {
            // 'symbol': market['id'],
            // 'position_id': positionId,
            // 'page_num': 1,
            // 'page_size': limit, // default 20, max 100
        };
        if (symbol !== undefined) {
            market = this.market (symbol);
            request['symbol'] = market['id'];
        }
        if (limit !== undefined) {
            request['page_size'] = limit;
        }
        const response = await this.contractPrivateGetPositionFundingRecords (this.extend (request, params));
        //
        //     {
        //         "success": true,
        //         "code": 0,
        //         "data": {
        //             "pageSize": 20,
        //             "totalCount": 2,
        //             "totalPage": 1,
        //             "currentPage": 1,
        //             "resultList": [
        //                 {
        //                     "id": 7423910,
        //                     "symbol": "BTC_USDT",
        //                     "positionType": 1,
        //                     "positionValue": 29.30024,
        //                     "funding": 0.00076180624,
        //                     "rate": -0.000026,
        //                     "settleTime": 1643299200000
        //                 },
        //                 {
        //                     "id": 7416473,
        //                     "symbol": "BTC_USDT",
        //                     "positionType": 1,
        //                     "positionValue": 28.9188,
        //                     "funding": 0.0014748588,
        //                     "rate": -0.000051,
        //                     "settleTime": 1643270400000
        //                 }
        //             ]
        //         }
        //     }
        //
        const data = this.safeValue (response, 'data', {});
        const resultList = this.safeValue (data, 'resultList', []);
        const result = [];
        for (let i = 0; i < resultList.length; i++) {
            const entry = resultList[i];
            const timestamp = this.safeInteger (entry, 'settleTime');
            result.push ({
                'info': entry,
                'symbol': symbol,
                'code': undefined,
                'timestamp': timestamp,
                'datetime': this.iso8601 (timestamp),
                'id': this.safeNumber (entry, 'id'),
                'amount': this.safeNumber (entry, 'funding'),
            });
        }
        return result as FundingHistory[];
    }

    parseFundingRate (contract, market: Market = undefined) {
        //
        //     {
        //         "symbol": "BTC_USDT",
        //         "fundingRate": 0.000014,
        //         "maxFundingRate": 0.003,
        //         "minFundingRate": -0.003,
        //         "collectCycle": 8,
        //         "nextSettleTime": 1643241600000,
        //         "timestamp": 1643240373359
        //     }
        //
        const nextFundingRate = this.safeNumber (contract, 'fundingRate');
        const nextFundingTimestamp = this.safeInteger (contract, 'nextSettleTime');
        const marketId = this.safeString (contract, 'symbol');
        const symbol = this.safeSymbol (marketId, market);
        const timestamp = this.safeInteger (contract, 'timestamp');
        const datetime = this.iso8601 (timestamp);
        return {
            'info': contract,
            'symbol': symbol,
            'markPrice': undefined,
            'indexPrice': undefined,
            'interestRate': undefined,
            'estimatedSettlePrice': undefined,
            'timestamp': timestamp,
            'datetime': datetime,
            'fundingRate': nextFundingRate,
            'fundingTimestamp': nextFundingTimestamp,
            'fundingDatetime': this.iso8601 (nextFundingTimestamp),
            'nextFundingRate': undefined,
            'nextFundingTimestamp': undefined,
            'nextFundingDatetime': undefined,
            'previousFundingRate': undefined,
            'previousFundingTimestamp': undefined,
            'previousFundingDatetime': undefined,
        };
    }

    async fetchFundingRate (symbol: string, params = {}) {
        /**
         * @method
         * @name mexc#fetchFundingRate
         * @description fetch the current funding rate
         * @see https://mexcdevelop.github.io/apidocs/contract_v1_en/#get-contract-funding-rate
         * @param {string} symbol unified market symbol
         * @param {object} [params] extra parameters specific to the exchange API endpoint
         * @returns {object} a [funding rate structure]{@link https://docs.ccxt.com/#/?id=funding-rate-structure}
         */
        await this.loadMarkets ();
        const market = this.market (symbol);
        const request: Dict = {
            'symbol': market['id'],
        };
        const response = await this.contractPublicGetFundingRateSymbol (this.extend (request, params));
        //
        //     {
        //         "success": true,
        //         "code": 0,
        //         "data": {
        //             "symbol": "BTC_USDT",
        //             "fundingRate": 0.000014,
        //             "maxFundingRate": 0.003,
        //             "minFundingRate": -0.003,
        //             "collectCycle": 8,
        //             "nextSettleTime": 1643241600000,
        //             "timestamp": 1643240373359
        //         }
        //     }
        //
        const result = this.safeValue (response, 'data', {});
        return this.parseFundingRate (result, market);
    }

    async fetchFundingRateHistory (symbol: Str = undefined, since: Int = undefined, limit: Int = undefined, params = {}) {
        /**
         * @method
         * @name mexc#fetchFundingRateHistory
         * @description fetches historical funding rate prices
         * @see https://mexcdevelop.github.io/apidocs/contract_v1_en/#get-contract-funding-rate-history
         * @param {string} symbol unified symbol of the market to fetch the funding rate history for
         * @param {int} [since] not used by mexc, but filtered internally by ccxt
         * @param {int} [limit] mexc limit is page_size default 20, maximum is 100
         * @param {object} [params] extra parameters specific to the exchange API endpoint
         * @returns {object[]} a list of [funding rate structures]{@link https://docs.ccxt.com/#/?id=funding-rate-history-structure}
         */
        if (symbol === undefined) {
            throw new ArgumentsRequired (this.id + ' fetchFundingRateHistory() requires a symbol argument');
        }
        await this.loadMarkets ();
        const market = this.market (symbol);
        const request: Dict = {
            'symbol': market['id'],
            // 'page_size': limit, // optional
            // 'page_num': 1, // optional, current page number, default is 1
        };
        if (limit !== undefined) {
            request['page_size'] = limit;
        }
        const response = await this.contractPublicGetFundingRateHistory (this.extend (request, params));
        //
        //    {
        //        "success": true,
        //        "code": 0,
        //        "data": {
        //            "pageSize": 2,
        //            "totalCount": 21,
        //            "totalPage": 11,
        //            "currentPage": 1,
        //            "resultList": [
        //                {
        //                    "symbol": "BTC_USDT",
        //                    "fundingRate": 0.000266,
        //                    "settleTime": 1609804800000
        //                },
        //                {
        //                    "symbol": "BTC_USDT",
        //                    "fundingRate": 0.00029,
        //                    "settleTime": 1609776000000
        //                }
        //            ]
        //        }
        //    }
        //
        const data = this.safeValue (response, 'data');
        const result = this.safeValue (data, 'resultList', []);
        const rates = [];
        for (let i = 0; i < result.length; i++) {
            const entry = result[i];
            const marketId = this.safeString (entry, 'symbol');
            const symbolInner = this.safeSymbol (marketId);
            const timestamp = this.safeInteger (entry, 'settleTime');
            rates.push ({
                'info': entry,
                'symbol': symbolInner,
                'fundingRate': this.safeNumber (entry, 'fundingRate'),
                'timestamp': timestamp,
                'datetime': this.iso8601 (timestamp),
            });
        }
        const sorted = this.sortBy (rates, 'timestamp');
        return this.filterBySymbolSinceLimit (sorted, market['symbol'], since, limit) as FundingRateHistory[];
    }

    async fetchLeverageTiers (symbols: Strings = undefined, params = {}): Promise<LeverageTiers> {
        /**
         * @method
         * @name mexc#fetchLeverageTiers
         * @description retrieve information on the maximum leverage, and maintenance margin for trades of varying trade sizes, if a market has a leverage tier of 0, then the leverage tiers cannot be obtained for this market
         * @see https://mexcdevelop.github.io/apidocs/contract_v1_en/#get-the-contract-information
         * @param {string[]} [symbols] list of unified market symbols
         * @param {object} [params] extra parameters specific to the exchange API endpoint
         * @returns {object} a dictionary of [leverage tiers structures]{@link https://docs.ccxt.com/#/?id=leverage-tiers-structure}, indexed by market symbols
         */
        await this.loadMarkets ();
        symbols = this.marketSymbols (symbols, 'swap', true, true);
        const response = await this.contractPublicGetDetail (params);
        //
        //     {
        //         "success":true,
        //         "code":0,
        //         "data":[
        //             {
        //                 "symbol": "BTC_USDT",
        //                 "displayName": "BTC_USDT永续",
        //                 "displayNameEn": "BTC_USDT SWAP",
        //                 "positionOpenType": 3,
        //                 "baseCoin": "BTC",
        //                 "quoteCoin": "USDT",
        //                 "settleCoin": "USDT",
        //                 "contractSize": 0.0001,
        //                 "minLeverage": 1,
        //                 "maxLeverage": 125,
        //                 "priceScale": 2,
        //                 "volScale": 0,
        //                 "amountScale": 4,
        //                 "priceUnit": 0.5,
        //                 "volUnit": 1,
        //                 "minVol": 1,
        //                 "maxVol": 1000000,
        //                 "bidLimitPriceRate": 0.1,
        //                 "askLimitPriceRate": 0.1,
        //                 "takerFeeRate": 0.0006,
        //                 "makerFeeRate": 0.0002,
        //                 "maintenanceMarginRate": 0.004,
        //                 "initialMarginRate": 0.008,
        //                 "riskBaseVol": 10000,
        //                 "riskIncrVol": 200000,
        //                 "riskIncrMmr": 0.004,
        //                 "riskIncrImr": 0.004,
        //                 "riskLevelLimit": 5,
        //                 "priceCoefficientVariation": 0.1,
        //                 "indexOrigin": ["BINANCE","GATEIO","HUOBI","MXC"],
        //                 "state": 0, // 0 enabled, 1 delivery, 2 completed, 3 offline, 4 pause
        //                 "isNew": false,
        //                 "isHot": true,
        //                 "isHidden": false
        //             },
        //             ...
        //         ]
        //     }
        //
        const data = this.safeList (response, 'data');
        return this.parseLeverageTiers (data, symbols, 'symbol');
    }

    parseMarketLeverageTiers (info, market: Market = undefined): LeverageTier[] {
        //
        //    {
        //        "symbol": "BTC_USDT",
        //        "displayName": "BTC_USDT永续",
        //        "displayNameEn": "BTC_USDT SWAP",
        //        "positionOpenType": 3,
        //        "baseCoin": "BTC",
        //        "quoteCoin": "USDT",
        //        "settleCoin": "USDT",
        //        "contractSize": 0.0001,
        //        "minLeverage": 1,
        //        "maxLeverage": 125,
        //        "priceScale": 2,
        //        "volScale": 0,
        //        "amountScale": 4,
        //        "priceUnit": 0.5,
        //        "volUnit": 1,
        //        "minVol": 1,
        //        "maxVol": 1000000,
        //        "bidLimitPriceRate": 0.1,
        //        "askLimitPriceRate": 0.1,
        //        "takerFeeRate": 0.0006,
        //        "makerFeeRate": 0.0002,
        //        "maintenanceMarginRate": 0.004,
        //        "initialMarginRate": 0.008,
        //        "riskBaseVol": 10000,
        //        "riskIncrVol": 200000,
        //        "riskIncrMmr": 0.004,
        //        "riskIncrImr": 0.004,
        //        "riskLevelLimit": 5,
        //        "priceCoefficientVariation": 0.1,
        //        "indexOrigin": ["BINANCE","GATEIO","HUOBI","MXC"],
        //        "state": 0, // 0 enabled, 1 delivery, 2 completed, 3 offline, 4 pause
        //        "isNew": false,
        //        "isHot": true,
        //        "isHidden": false
        //    }
        //
        let maintenanceMarginRate = this.safeString (info, 'maintenanceMarginRate');
        let initialMarginRate = this.safeString (info, 'initialMarginRate');
        const maxVol = this.safeString (info, 'maxVol');
        const riskIncrVol = this.safeString (info, 'riskIncrVol');
        const riskIncrMmr = this.safeString (info, 'riskIncrMmr');
        const riskIncrImr = this.safeString (info, 'riskIncrImr');
        let floor = '0';
        const tiers = [];
        const quoteId = this.safeString (info, 'quoteCoin');
        if (riskIncrVol === '0') {
            return [
                {
                    'tier': 0,
                    'currency': this.safeCurrencyCode (quoteId),
                    'minNotional': undefined,
                    'maxNotional': undefined,
                    'maintenanceMarginRate': undefined,
                    'maxLeverage': this.safeNumber (info, 'maxLeverage'),
                    'info': info,
                },
            ];
        }
        while (Precise.stringLt (floor, maxVol)) {
            const cap = Precise.stringAdd (floor, riskIncrVol);
            tiers.push ({
                'tier': this.parseNumber (Precise.stringDiv (cap, riskIncrVol)),
                'currency': this.safeCurrencyCode (quoteId),
                'minNotional': this.parseNumber (floor),
                'maxNotional': this.parseNumber (cap),
                'maintenanceMarginRate': this.parseNumber (maintenanceMarginRate),
                'maxLeverage': this.parseNumber (Precise.stringDiv ('1', initialMarginRate)),
                'info': info,
            });
            initialMarginRate = Precise.stringAdd (initialMarginRate, riskIncrImr);
            maintenanceMarginRate = Precise.stringAdd (maintenanceMarginRate, riskIncrMmr);
            floor = cap;
        }
        return tiers;
    }

    parseDepositAddress (depositAddress, currency: Currency = undefined) {
        //
        //    {
        //        coin: "USDT",
        //        network: "BNB Smart Chain(BEP20)",
        //        address: "0x0d48003e0c27c5de62b97c9b4cdb31fdd29da619",
        //        memo:  null
        //    }
        //
        const address = this.safeString (depositAddress, 'address');
        const currencyId = this.safeString (depositAddress, 'coin');
        const networkId = this.safeString (depositAddress, 'netWork');
        this.checkAddress (address);
        return {
            'currency': this.safeCurrencyCode (currencyId, currency),
            'address': address,
            'tag': this.safeString (depositAddress, 'memo'),
            'network': this.networkIdToCode (networkId),
            'info': depositAddress,
        };
    }

    async fetchDepositAddressesByNetwork (code: string, params = {}) {
        /**
         * @method
         * @name mexc#fetchDepositAddressesByNetwork
         * @description fetch a dictionary of addresses for a currency, indexed by network
         * @see https://mexcdevelop.github.io/apidocs/spot_v3_en/#deposit-address-supporting-network
         * @param {string} code unified currency code of the currency for the deposit address
         * @param {object} [params] extra parameters specific to the exchange API endpoint
         * @returns {object} a dictionary of [address structures]{@link https://docs.ccxt.com/#/?id=address-structure} indexed by the network
         */
        await this.loadMarkets ();
        const currency = this.currency (code);
        const request: Dict = {
            'coin': currency['id'],
        };
        const networkCode = this.safeString (params, 'network');
        let networkId = undefined;
        if (networkCode !== undefined) {
            networkId = this.networkCodeToId (networkCode, code);
        }
        if (networkId !== undefined) {
            request['network'] = networkId;
        }
        params = this.omit (params, 'network');
        const response = await this.spotPrivateGetCapitalDepositAddress (this.extend (request, params));
        //
        //    [
        //        {
        //            coin: "USDT",
        //            network: "BNB Smart Chain(BEP20)",
        //            address: "0x0d48003e0c27c5de62b97c9b4cdb31fdd29da619",
        //            memo:  null
        //        }
        //        ...
        //    ]
        //
        const addressStructures = this.parseDepositAddresses (response, undefined, false);
        return this.indexBy (addressStructures, 'network');
    }

    async createDepositAddress (code: string, params = {}) {
        /**
         * @method
         * @name mexc#createDepositAddress
         * @description create a currency deposit address
         * @see https://mexcdevelop.github.io/apidocs/spot_v3_en/#generate-deposit-address-supporting-network
         * @param {string} code unified currency code of the currency for the deposit address
         * @param {object} [params] extra parameters specific to the exchange API endpoint
         * @param {string} [params.network] the blockchain network name
         * @returns {object} an [address structure]{@link https://docs.ccxt.com/#/?id=address-structure}
         */
        await this.loadMarkets ();
        const currency = this.currency (code);
        const request: Dict = {
            'coin': currency['id'],
        };
        const networkCode = this.safeString (params, 'network');
        if (networkCode === undefined) {
            throw new ArgumentsRequired (this.id + ' createDepositAddress requires a `network` parameter');
        }
        const networkId = this.networkCodeToId (networkCode, code);
        if (networkId !== undefined) {
            request['network'] = networkId;
        }
        params = this.omit (params, 'network');
        const response = await this.spotPrivatePostCapitalDepositAddress (this.extend (request, params));
        //     {
        //        "coin": "EOS",
        //        "network": "EOS",
        //        "address": "zzqqqqqqqqqq",
        //        "memo": "MX10068"
        //     }
        return this.parseDepositAddress (response, currency);
    }

    async fetchDepositAddress (code: string, params = {}) {
        /**
         * @method
         * @name mexc#fetchDepositAddress
         * @description fetch the deposit address for a currency associated with this account
         * @see https://mexcdevelop.github.io/apidocs/spot_v3_en/#deposit-address-supporting-network
         * @param {string} code unified currency code
         * @param {object} [params] extra parameters specific to the exchange API endpoint
         * @param {string} [params.network] the chain of currency, this only apply for multi-chain currency, and there is no need for single chain currency
         * @returns {object} an [address structure]{@link https://docs.ccxt.com/#/?id=address-structure}
         */
        const network = this.safeString (params, 'network');
        params = this.omit (params, [ 'network' ]);
        const addressStructures = await this.fetchDepositAddressesByNetwork (code, params);
        let result = undefined;
        if (network !== undefined) {
            result = this.safeDict (addressStructures, this.networkIdToCode (network, code));
        } else {
            const options = this.safeDict (this.options, 'defaultNetworks');
            const defaultNetworkForCurrency = this.safeString (options, code);
            if (defaultNetworkForCurrency !== undefined) {
                result = this.safeDict (addressStructures, defaultNetworkForCurrency);
            } else {
                const keys = Object.keys (addressStructures);
                const key = this.safeString (keys, 0);
                result = this.safeDict (addressStructures, key);
            }
        }
        if (result === undefined) {
            throw new InvalidAddress (this.id + ' fetchDepositAddress() cannot find a deposit address for ' + code + ', and network' + network + 'consider creating one using .createDepositAddress() method or in MEXC website');
        }
        return result;
    }

    async fetchDeposits (code: Str = undefined, since: Int = undefined, limit: Int = undefined, params = {}): Promise<Transaction[]> {
        /**
         * @method
         * @name mexc#fetchDeposits
         * @description fetch all deposits made to an account
         * @see https://mexcdevelop.github.io/apidocs/spot_v3_en/#deposit-history-supporting-network
         * @param {string} code unified currency code
         * @param {int} [since] the earliest time in ms to fetch deposits for
         * @param {int} [limit] the maximum number of deposits structures to retrieve
         * @param {object} [params] extra parameters specific to the exchange API endpoint
         * @returns {object[]} a list of [transaction structures]{@link https://docs.ccxt.com/#/?id=transaction-structure}
         */
        await this.loadMarkets ();
        const request: Dict = {
            // 'coin': currency['id'] + network example: USDT-TRX,
            // 'status': 'status',
            // 'startTime': since, // default 90 days
            // 'endTime': this.nonce(),
            // 'limit': limit, // default 1000, maximum 1000
        };
        let currency = undefined;
        if (code !== undefined) {
            currency = this.currency (code);
            request['coin'] = currency['id'];
            // currently mexc does not have network names unified so for certain things we might need TRX or TRC-20
            // due to that I'm applying the network parameter directly so the user can control it on its side
            const rawNetwork = this.safeString (params, 'network');
            if (rawNetwork !== undefined) {
                params = this.omit (params, 'network');
                request['coin'] += '-' + rawNetwork;
            }
        }
        if (since !== undefined) {
            request['startTime'] = since;
        }
        if (limit !== undefined) {
            if (limit > 1000) {
                throw new ExchangeError ('This exchange supports a maximum limit of 1000');
            }
            request['limit'] = limit;
        }
        const response = await this.spotPrivateGetCapitalDepositHisrec (this.extend (request, params));
        //
        // [
        //     {
        //         "amount": "10",
        //         "coin": "USDC-TRX",
        //         "network": "TRX",
        //         "status": "5",
        //         "address": "TSMcEDDvkqY9dz8RkFnrS86U59GwEZjfvh",
        //         "txId": "51a8f49e6f03f2c056e71fe3291aa65e1032880be855b65cecd0595a1b8af95b",
        //         "insertTime": "1664805021000",
        //         "unlockConfirm": "200",
        //         "confirmTimes": "203",
        //         "memo": "xxyy1122"
        //     }
        // ]
        //
        return this.parseTransactions (response, currency, since, limit);
    }

    async fetchWithdrawals (code: Str = undefined, since: Int = undefined, limit: Int = undefined, params = {}): Promise<Transaction[]> {
        /**
         * @method
         * @name mexc#fetchWithdrawals
         * @description fetch all withdrawals made from an account
         * @see https://mexcdevelop.github.io/apidocs/spot_v3_en/#withdraw-history-supporting-network
         * @param {string} code unified currency code
         * @param {int} [since] the earliest time in ms to fetch withdrawals for
         * @param {int} [limit] the maximum number of withdrawals structures to retrieve
         * @param {object} [params] extra parameters specific to the exchange API endpoint
         * @returns {object[]} a list of [transaction structures]{@link https://docs.ccxt.com/#/?id=transaction-structure}
         */
        await this.loadMarkets ();
        const request: Dict = {
            // 'coin': currency['id'],
            // 'status': 'status',
            // 'startTime': since, // default 90 days
            // 'endTime': this.nonce(),
            // 'limit': limit, // default 1000, maximum 1000
        };
        let currency = undefined;
        if (code !== undefined) {
            currency = this.currency (code);
            request['coin'] = currency['id'];
        }
        if (since !== undefined) {
            request['startTime'] = since;
        }
        if (limit !== undefined) {
            if (limit > 1000) {
                throw new ExchangeError ('This exchange supports a maximum limit of 1000');
            }
            request['limit'] = limit;
        }
        const response = await this.spotPrivateGetCapitalWithdrawHistory (this.extend (request, params));
        //
        // [
        //     {
        //       "id": "adcd1c8322154de691b815eedcd10c42",
        //       "txId": "0xc8c918cd69b2246db493ef6225a72ffdc664f15b08da3e25c6879b271d05e9d0",
        //       "coin": "USDC-MATIC",
        //       "network": "MATIC",
        //       "address": "0xeE6C7a415995312ED52c53a0f8f03e165e0A5D62",
        //       "amount": "2",
        //       "transferType": "0",
        //       "status": "7",
        //       "transactionFee": "1",
        //       "confirmNo": null,
        //       "applyTime": "1664882739000",
        //       "remark": '',
        //       "memo": null
        //     }
        // ]
        //
        return this.parseTransactions (response, currency, since, limit);
    }

    parseTransaction (transaction: Dict, currency: Currency = undefined): Transaction {
        //
        // fetchDeposits
        //
        // {
        //     "amount": "10",
        //     "coin": "USDC-TRX",
        //     "network": "TRX",
        //     "status": "5",
        //     "address": "TSMcEDDvkqY9dz8RkFnrS86U59GwEZjfvh",
        //     "txId": "51a8f49e6f03f2c056e71fe3291aa65e1032880be855b65cecd0595a1b8af95b",
        //     "insertTime": "1664805021000",
        //     "unlockConfirm": "200",
        //     "confirmTimes": "203",
        //     "memo": "xxyy1122"
        // }
        //
        // fetchWithdrawals
        //
        // {
        //     "id": "adcd1c8322154de691b815eedcd10c42",
        //     "txId": "0xc8c918cd69b2246db493ef6225a72ffdc664f15b08da3e25c6879b271d05e9d0",
        //     "coin": "USDC-MATIC",
        //     "network": "MATIC",
        //     "address": "0xeE6C7a415995312ED52c53a0f8f03e165e0A5D62",
        //     "amount": "2",
        //     "transferType": "0",
        //     "status": "7",
        //     "transactionFee": "1",
        //     "confirmNo": null,
        //     "applyTime": "1664882739000",
        //     "remark": '',
        //     "memo": null
        //   }
        //
        // withdraw
        //
        //     {
        //         "id":"25fb2831fb6d4fc7aa4094612a26c81d"
        //     }
        //
        const id = this.safeString (transaction, 'id');
        const type = (id === undefined) ? 'deposit' : 'withdrawal';
        const timestamp = this.safeInteger2 (transaction, 'insertTime', 'applyTime');
        let currencyId = undefined;
        const currencyWithNetwork = this.safeString (transaction, 'coin');
        if (currencyWithNetwork !== undefined) {
            currencyId = currencyWithNetwork.split ('-')[0];
        }
        let network = undefined;
        const rawNetwork = this.safeString (transaction, 'network');
        if (rawNetwork !== undefined) {
            network = this.networkIdToCode (rawNetwork);
        }
        const code = this.safeCurrencyCode (currencyId, currency);
        const status = this.parseTransactionStatusByType (this.safeString (transaction, 'status'), type);
        let amountString = this.safeString (transaction, 'amount');
        const address = this.safeString (transaction, 'address');
        const txid = this.safeString (transaction, 'txId');
        let fee = undefined;
        const feeCostString = this.safeString (transaction, 'transactionFee');
        if (feeCostString !== undefined) {
            fee = {
                'cost': this.parseNumber (feeCostString),
                'currency': code,
            };
        }
        if (type === 'withdrawal') {
            // mexc withdrawal amount includes the fee
            amountString = Precise.stringSub (amountString, feeCostString);
        }
        return {
            'info': transaction,
            'id': id,
            'txid': txid,
            'timestamp': timestamp,
            'datetime': this.iso8601 (timestamp),
            'network': network,
            'address': address,
            'addressTo': address,
            'addressFrom': undefined,
            'tag': this.safeString (transaction, 'memo'),
            'tagTo': undefined,
            'tagFrom': undefined,
            'type': type,
            'amount': this.parseNumber (amountString),
            'currency': code,
            'status': status,
            'updated': undefined,
            'comment': undefined,
            'internal': undefined,
            'fee': fee,
        };
    }

    parseTransactionStatusByType (status, type = undefined) {
        const statusesByType: Dict = {
            'deposit': {
                '1': 'failed', // SMALL
                '2': 'pending', // TIME_DELAY
                '3': 'pending', // LARGE_DELAY
                '4': 'pending', // PENDING
                '5': 'ok', // SUCCESS
                '6': 'pending', // AUDITING
                '7': 'failed', // REJECTED
            },
            'withdrawal': {
                '1': 'pending', // APPLY
                '2': 'pending', // AUDITING
                '3': 'pending', // WAIT
                '4': 'pending', // PROCESSING
                '5': 'pending', // WAIT_PACKAGING
                '6': 'pending', // WAIT_CONFIRM
                '7': 'ok', // SUCCESS
                '8': 'failed', // FAILED
                '9': 'canceled', // CANCEL
                '10': 'pending', // MANUAL
            },
        };
        const statuses = this.safeValue (statusesByType, type, {});
        return this.safeString (statuses, status, status);
    }

    async fetchPosition (symbol: string, params = {}) {
        /**
         * @method
         * @name mexc#fetchPosition
         * @description fetch data on a single open contract trade position
         * @see https://mexcdevelop.github.io/apidocs/contract_v1_en/#get-the-user-s-history-position-information
         * @param {string} symbol unified market symbol of the market the position is held in, default is undefined
         * @param {object} [params] extra parameters specific to the exchange API endpoint
         * @returns {object} a [position structure]{@link https://docs.ccxt.com/#/?id=position-structure}
         */
        await this.loadMarkets ();
        const market = this.market (symbol);
        const request: Dict = {
            'symbol': market['id'],
        };
        const response = await this.fetchPositions (undefined, this.extend (request, params));
        return this.safeValue (response, 0) as Position;
    }

    async fetchPositions (symbols: Strings = undefined, params = {}) {
        /**
         * @method
         * @name mexc#fetchPositions
         * @description fetch all open positions
         * @see https://mexcdevelop.github.io/apidocs/contract_v1_en/#get-the-user-s-history-position-information
         * @param {string[]|undefined} symbols list of unified market symbols
         * @param {object} [params] extra parameters specific to the exchange API endpoint
         * @returns {object[]} a list of [position structure]{@link https://docs.ccxt.com/#/?id=position-structure}
         */
        await this.loadMarkets ();
        const response = await this.contractPrivateGetPositionOpenPositions (params);
        //
        //     {
        //         "success": true,
        //         "code": 0,
        //         "data": [
        //             {
        //                 "positionId": 1394650,
        //                 "symbol": "ETH_USDT",
        //                 "positionType": 1,
        //                 "openType": 1,
        //                 "state": 1,
        //                 "holdVol": 1,
        //                 "frozenVol": 0,
        //                 "closeVol": 0,
        //                 "holdAvgPrice": 1217.3,
        //                 "openAvgPrice": 1217.3,
        //                 "closeAvgPrice": 0,
        //                 "liquidatePrice": 1211.2,
        //                 "oim": 0.1290338,
        //                 "im": 0.1290338,
        //                 "holdFee": 0,
        //                 "realised": -0.0073,
        //                 "leverage": 100,
        //                 "createTime": 1609991676000,
        //                 "updateTime": 1609991676000,
        //                 "autoAddIm": false
        //             }
        //         ]
        //     }
        //
        const data = this.safeList (response, 'data', []);
        return this.parsePositions (data, symbols);
    }

    parsePosition (position: Dict, market: Market = undefined) {
        //
        // fetchPositions
        //
        //     {
        //         "positionId": 1394650,
        //         "symbol": "ETH_USDT",
        //         "positionType": 1,
        //         "openType": 1,
        //         "state": 1,
        //         "holdVol": 1,
        //         "frozenVol": 0,
        //         "closeVol": 0,
        //         "holdAvgPrice": 1217.3,
        //         "openAvgPrice": 1217.3,
        //         "closeAvgPrice": 0,
        //         "liquidatePrice": 1211.2,
        //         "oim": 0.1290338,
        //         "im": 0.1290338,
        //         "holdFee": 0,
        //         "realised": -0.0073,
        //         "leverage": 100,
        //         "createTime": 1609991676000,
        //         "updateTime": 1609991676000,
        //         "autoAddIm": false
        //     }
        //
        // fetchPositionsHistory
        //
        //    {
        //        positionId: '390281084',
        //        symbol: 'RVN_USDT',
        //        positionType: '1',
        //        openType: '2',
        //        state: '3',
        //        holdVol: '0',
        //        frozenVol: '0',
        //        closeVol: '1141',
        //        holdAvgPrice: '0.03491',
        //        holdAvgPriceFullyScale: '0.03491',
        //        openAvgPrice: '0.03491',
        //        openAvgPriceFullyScale: '0.03491',
        //        closeAvgPrice: '0.03494',
        //        liquidatePrice: '0.03433',
        //        oim: '0',
        //        im: '0',
        //        holdFee: '0',
        //        realised: '0.1829',
        //        leverage: '50',
        //        createTime: '1711512408000',
        //        updateTime: '1711512553000',
        //        autoAddIm: false,
        //        version: '4',
        //        profitRatio: '0.0227',
        //        newOpenAvgPrice: '0.03491',
        //        newCloseAvgPrice: '0.03494',
        //        closeProfitLoss: '0.3423',
        //        fee: '0.1593977',
        //        positionShowStatus: 'CLOSED'
        //    }
        //
        market = this.safeMarket (this.safeString (position, 'symbol'), market);
        const symbol = market['symbol'];
        const contracts = this.safeString (position, 'holdVol');
        const entryPrice = this.safeNumber (position, 'openAvgPrice');
        const initialMargin = this.safeString (position, 'im');
        const rawSide = this.safeString (position, 'positionType');
        const side = (rawSide === '1') ? 'long' : 'short';
        const openType = this.safeString (position, 'margin_mode');
        const marginType = (openType === '1') ? 'isolated' : 'cross';
        const leverage = this.safeNumber (position, 'leverage');
        const liquidationPrice = this.safeNumber (position, 'liquidatePrice');
        const timestamp = this.safeInteger (position, 'updateTime');
        return this.safePosition ({
            'info': position,
            'id': undefined,
            'symbol': symbol,
            'contracts': this.parseNumber (contracts),
            'contractSize': undefined,
            'entryPrice': entryPrice,
            'collateral': undefined,
            'side': side,
            'unrealizedPnl': undefined,
            'leverage': this.parseNumber (leverage),
            'percentage': undefined,
            'marginMode': marginType,
            'notional': undefined,
            'markPrice': undefined,
            'lastPrice': undefined,
            'liquidationPrice': liquidationPrice,
            'initialMargin': this.parseNumber (initialMargin),
            'initialMarginPercentage': undefined,
            'maintenanceMargin': undefined,
            'maintenanceMarginPercentage': undefined,
            'marginRatio': undefined,
            'timestamp': timestamp,
            'datetime': this.iso8601 (timestamp),
            'hedged': undefined,
            'stopLossPrice': undefined,
            'takeProfitPrice': undefined,
            'lastUpdateTimestamp': undefined,
        });
    }

    async fetchTransfer (id: string, code: Str = undefined, params = {}): Promise<TransferEntry> {
        /**
         * @method
         * @name mexc#fetchTransfer
         * @description fetches a transfer
         * @see https://mexcdevelop.github.io/apidocs/spot_v2_en/#internal-assets-transfer-order-inquiry
         * @param {string} id transfer id
         * @param {string} [code] not used by mexc fetchTransfer
         * @param {object} params extra parameters specific to the exchange api endpoint
         * @returns {object} a [transfer structure]{@link https://docs.ccxt.com/#/?id=transfer-structure}
         */
        const [ marketType, query ] = this.handleMarketTypeAndParams ('fetchTransfer', undefined, params);
        await this.loadMarkets ();
        if (marketType === 'spot') {
            const request: Dict = {
                'transact_id': id,
            };
            const response = await this.spot2PrivateGetAssetInternalTransferInfo (this.extend (request, query));
            //
            //     {
            //         "code": "200",
            //         "data": {
            //             "currency": "USDT",
            //             "amount": "1",
            //             "transact_id": "954877a2ef54499db9b28a7cf9ebcf41",
            //             "from": "MAIN",
            //             "to": "CONTRACT",
            //             "transact_state": "SUCCESS"
            //         }
            //     }
            //
            const data = this.safeDict (response, 'data', {});
            return this.parseTransfer (data);
        } else if (marketType === 'swap') {
            throw new BadRequest (this.id + ' fetchTransfer() is not supported for ' + marketType);
        }
        return undefined;
    }

    async fetchTransfers (code: Str = undefined, since: Int = undefined, limit: Int = undefined, params = {}): Promise<TransferEntry[]> {
        /**
         * @method
         * @name mexc#fetchTransfers
         * @description fetch a history of internal transfers made on an account
         * @see https://mexcdevelop.github.io/apidocs/spot_v2_en/#get-internal-assets-transfer-records
         * @see https://mexcdevelop.github.io/apidocs/contract_v1_en/#get-the-user-39-s-asset-transfer-records
         * @param {string} code unified currency code of the currency transferred
         * @param {int} [since] the earliest time in ms to fetch transfers for
         * @param {int} [limit] the maximum number of  transfers structures to retrieve
         * @param {object} [params] extra parameters specific to the exchange API endpoint
         * @returns {object[]} a list of [transfer structures]{@link https://docs.ccxt.com/#/?id=transfer-structure}
         */
        const [ marketType, query ] = this.handleMarketTypeAndParams ('fetchTransfers', undefined, params);
        await this.loadMarkets ();
        const request: Dict = {};
        let currency = undefined;
        let resultList = undefined;
        if (code !== undefined) {
            currency = this.currency (code);
            request['currency'] = currency['id'];
        }
        if (marketType === 'spot') {
            if (since !== undefined) {
                request['start_time'] = since;
            }
            if (limit !== undefined) {
                if (limit > 50) {
                    throw new ExchangeError ('This exchange supports a maximum limit of 50');
                }
                request['page-size'] = limit;
            }
            const response = await this.spot2PrivateGetAssetInternalTransferRecord (this.extend (request, query));
            //
            //     {
            //         "code": "200",
            //         "data": {
            //             "total_page": "1",
            //             "total_size": "5",
            //             "result_list": [{
            //                     "currency": "USDT",
            //                     "amount": "1",
            //                     "transact_id": "954877a2ef54499db9b28a7cf9ebcf41",
            //                     "from": "MAIN",
            //                     "to": "CONTRACT",
            //                     "transact_state": "SUCCESS"
            //                 },
            //                 ...
            //             ]
            //         }
            //     }
            //
            const data = this.safeValue (response, 'data', {});
            resultList = this.safeValue (data, 'result_list', []);
        } else if (marketType === 'swap') {
            if (limit !== undefined) {
                request['page_size'] = limit;
            }
            const response = await this.contractPrivateGetAccountTransferRecord (this.extend (request, query));
            const data = this.safeValue (response, 'data');
            resultList = this.safeValue (data, 'resultList');
            //
            //     {
            //         "success": true,
            //         "code": "0",
            //         "data": {
            //             "pageSize": "20",
            //             "totalCount": "10",
            //             "totalPage": "1",
            //             "currentPage": "1",
            //             "resultList": [
            //                 {
            //                     "id": "2980812",
            //                     "txid": "fa8a1e7bf05940a3b7025856dc48d025",
            //                     "currency": "USDT",
            //                     "amount": "22.90213135",
            //                     "type": "IN",
            //                     "state": "SUCCESS",
            //                     "createTime": "1648849076000",
            //                     "updateTime": "1648849076000"
            //                 },
            //             ]
            //         }
            //     }
            //
        }
        return this.parseTransfers (resultList, currency, since, limit);
    }

    async transfer (code: string, amount: number, fromAccount: string, toAccount:string, params = {}): Promise<TransferEntry> {
        /**
         * @method
         * @name mexc#transfer
         * @description transfer currency internally between wallets on the same account
         * @see https://mexcdevelop.github.io/apidocs/spot_v3_en/#user-universal-transfer
         * @param {string} code unified currency code
         * @param {float} amount amount to transfer
         * @param {string} fromAccount account to transfer from
         * @param {string} toAccount account to transfer to
         * @param {object} [params] extra parameters specific to the exchange API endpoint
         * @param {string} [params.symbol] market symbol required for margin account transfers eg:BTCUSDT
         * @returns {object} a [transfer structure]{@link https://docs.ccxt.com/#/?id=transfer-structure}
         */
        await this.loadMarkets ();
        const currency = this.currency (code);
        const accounts: Dict = {
            'spot': 'SPOT',
            'swap': 'FUTURES',
            'margin': 'ISOLATED_MARGIN',
        };
        const fromId = this.safeString (accounts, fromAccount);
        const toId = this.safeString (accounts, toAccount);
        if (fromId === undefined) {
            const keys = Object.keys (accounts);
            throw new ExchangeError (this.id + ' fromAccount must be one of ' + keys.join (', '));
        }
        if (toId === undefined) {
            const keys = Object.keys (accounts);
            throw new ExchangeError (this.id + ' toAccount must be one of ' + keys.join (', '));
        }
        const request: Dict = {
            'asset': currency['id'],
            'amount': amount,
            'fromAccountType': fromId,
            'toAccountType': toId,
        };
        if ((fromId === 'ISOLATED_MARGIN') || (toId === 'ISOLATED_MARGIN')) {
            const symbol = this.safeString (params, 'symbol');
            params = this.omit (params, 'symbol');
            if (symbol === undefined) {
                throw new ArgumentsRequired (this.id + ' transfer() requires a symbol argument for isolated margin');
            }
            const market = this.market (symbol);
            request['symbol'] = market['id'];
        }
        const response = await this.spotPrivatePostCapitalTransfer (this.extend (request, params));
        //
        //     {
        //         "tranId": "ebb06123e6a64f4ab234b396c548d57e"
        //     }
        //
        const transaction = this.parseTransfer (response, currency);
        return this.extend (transaction, {
            'amount': amount,
            'fromAccount': fromAccount,
            'toAccount': toAccount,
        });
    }

    parseTransfer (transfer: Dict, currency: Currency = undefined): TransferEntry {
        //
        // spot: fetchTransfer
        //
        //     {
        //         "currency": "USDT",
        //         "amount": "1",
        //         "transact_id": "b60c1df8e7b24b268858003f374ecb75",
        //         "from": "MAIN",
        //         "to": "CONTRACT",
        //         "transact_state": "WAIT"
        //     }
        //
        // swap: fetchTransfer
        //
        //     {
        //         "currency": "USDT",
        //         "amount": "22.90213135",
        //         "txid": "fa8a1e7bf05940a3b7025856dc48d025",
        //         "id": "2980812",
        //         "type": "IN",
        //         "state": "SUCCESS",
        //         "createTime": "1648849076000",
        //         "updateTime": "1648849076000"
        //     }
        //
        // transfer
        //
        //     {
        //         "tranId": "ebb06123e6a64f4ab234b396c548d57e"
        //     }
        //
        const currencyId = this.safeString (transfer, 'currency');
        const id = this.safeStringN (transfer, [ 'transact_id', 'txid', 'tranId' ]);
        const timestamp = this.safeInteger (transfer, 'createTime');
        const datetime = (timestamp !== undefined) ? this.iso8601 (timestamp) : undefined;
        const direction = this.safeString (transfer, 'type');
        let accountFrom = undefined;
        let accountTo = undefined;
        if (direction !== undefined) {
            accountFrom = (direction === 'IN') ? 'MAIN' : 'CONTRACT';
            accountTo = (direction === 'IN') ? 'CONTRACT' : 'MAIN';
        } else {
            accountFrom = this.safeString (transfer, 'from');
            accountTo = this.safeString (transfer, 'to');
        }
        return {
            'info': transfer,
            'id': id,
            'timestamp': timestamp,
            'datetime': datetime,
            'currency': this.safeCurrencyCode (currencyId, currency),
            'amount': this.safeNumber (transfer, 'amount'),
            'fromAccount': this.parseAccountId (accountFrom),
            'toAccount': this.parseAccountId (accountTo),
            'status': this.parseTransferStatus (this.safeString2 (transfer, 'transact_state', 'state')),
        };
    }

    parseAccountId (status) {
        const statuses: Dict = {
            'MAIN': 'spot',
            'CONTRACT': 'swap',
        };
        return this.safeString (statuses, status, status);
    }

    parseTransferStatus (status: Str): Str {
        const statuses: Dict = {
            'SUCCESS': 'ok',
            'FAILED': 'failed',
            'WAIT': 'pending',
        };
        return this.safeString (statuses, status, status);
    }

    async withdraw (code: string, amount: number, address: string, tag = undefined, params = {}) {
        /**
         * @method
         * @name mexc#withdraw
         * @description make a withdrawal
         * @see https://mexcdevelop.github.io/apidocs/spot_v3_en/#withdraw-new
         * @param {string} code unified currency code
         * @param {float} amount the amount to withdraw
         * @param {string} address the address to withdraw to
         * @param {string} tag
         * @param {object} [params] extra parameters specific to the exchange API endpoint
         * @returns {object} a [transaction structure]{@link https://docs.ccxt.com/#/?id=transaction-structure}
         */
        await this.loadMarkets ();
        const currency = this.currency (code);
        [ tag, params ] = this.handleWithdrawTagAndParams (tag, params);
        const networks = this.safeDict (this.options, 'networks', {});
        let network = this.safeString2 (params, 'network', 'netWork'); // this line allows the user to specify either ERC20 or ETH
        network = this.safeString (networks, network, network); // handle ETH > ERC-20 alias
        network = this.networkCodeToId (network, currency['code']);
        this.checkAddress (address);
        const request: Dict = {
            'coin': currency['id'],
            'address': address,
            'amount': amount,
        };
        if (tag !== undefined) {
            request['memo'] = tag;
        }
        if (network !== undefined) {
            request['netWork'] = network;
            params = this.omit (params, [ 'network', 'netWork' ]);
        }
        const response = await this.spotPrivatePostCapitalWithdraw (this.extend (request, params));
        //
        //     {
        //       "id":"7213fea8e94b4a5593d507237e5a555b"
        //     }
        //
        return this.parseTransaction (response, currency);
    }

    async setPositionMode (hedged: boolean, symbol: Str = undefined, params = {}) {
        /**
         * @method
         * @name mexc#setPositionMode
         * @description set hedged to true or false for a market
         * @see https://mexcdevelop.github.io/apidocs/contract_v1_en/#change-position-mode
         * @param {bool} hedged set to true to use dualSidePosition
         * @param {string} symbol not used by mexc setPositionMode ()
         * @param {object} [params] extra parameters specific to the exchange API endpoint
         * @returns {object} response from the exchange
         */
        const request: Dict = {
            'positionMode': hedged ? 1 : 2, // 1 Hedge, 2 One-way, before changing position mode make sure that there are no active orders, planned orders, or open positions, the risk limit level will be reset to 1
        };
        const response = await this.contractPrivatePostPositionChangePositionMode (this.extend (request, params));
        //
        //     {
        //         "success":true,
        //         "code":0
        //     }
        //
        return response;
    }

    async fetchPositionMode (symbol: Str = undefined, params = {}) {
        /**
         * @method
         * @name mexc#fetchPositionMode
         * @description fetchs the position mode, hedged or one way, hedged for binance is set identically for all linear markets or all inverse markets
         * @see https://mexcdevelop.github.io/apidocs/contract_v1_en/#get-position-mode
         * @param {string} symbol not used by mexc fetchPositionMode
         * @param {object} [params] extra parameters specific to the exchange API endpoint
         * @returns {object} an object detailing whether the market is in hedged or one-way mode
         */
        const response = await this.contractPrivateGetPositionPositionMode (params);
        //
        //     {
        //         "success":true,
        //         "code":0,
        //         "data":2
        //     }
        //
        const positionMode = this.safeInteger (response, 'data');
        return {
            'info': response,
            'hedged': (positionMode === 1),
        };
    }

    async fetchTransactionFees (codes: Strings = undefined, params = {}) {
        /**
         * @method
         * @name mexc#fetchTransactionFees
         * @description fetch deposit and withdrawal fees
         * @see https://mexcdevelop.github.io/apidocs/spot_v3_en/#query-the-currency-information
         * @param {string[]|undefined} codes returns fees for all currencies if undefined
         * @param {object} [params] extra parameters specific to the exchange API endpoint
         * @returns {object[]} a list of [fee structures]{@link https://docs.ccxt.com/#/?id=fee-structure}
         */
        await this.loadMarkets ();
        const response = await this.spotPrivateGetCapitalConfigGetall (params);
        //
        //    [
        //       {
        //           "coin": "AGLD",
        //           "name": "Adventure Gold",
        //           "networkList": [
        //               {
        //                   "coin": "AGLD",
        //                   "depositDesc": null,
        //                   "depositEnable": true,
        //                   "minConfirm": "0",
        //                   "name": "Adventure Gold",
        //                   "network": "ERC20",
        //                   "withdrawEnable": true,
        //                   "withdrawFee": "10.000000000000000000",
        //                   "withdrawIntegerMultiple": null,
        //                   "withdrawMax": "1200000.000000000000000000",
        //                   "withdrawMin": "20.000000000000000000",
        //                   "sameAddress": false,
        //                   "contract": "0x32353a6c91143bfd6c7d363b546e62a9a2489a20",
        //                   "withdrawTips": null,
        //                   "depositTips": null
        //               }
        //               ...
        //           ]
        //       },
        //       ...
        //    ]
        //
        return this.parseTransactionFees (response, codes);
    }

    parseTransactionFees (response, codes = undefined) {
        const withdrawFees: Dict = {};
        for (let i = 0; i < response.length; i++) {
            const entry = response[i];
            const currencyId = this.safeString (entry, 'coin');
            const currency = this.safeCurrency (currencyId);
            const code = this.safeString (currency, 'code');
            if ((codes === undefined) || (this.inArray (code, codes))) {
                withdrawFees[code] = this.parseTransactionFee (entry, currency);
            }
        }
        return {
            'withdraw': withdrawFees,
            'deposit': {},
            'info': response,
        };
    }

    parseTransactionFee (transaction, currency: Currency = undefined) {
        //
        //    {
        //        "coin": "AGLD",
        //        "name": "Adventure Gold",
        //        "networkList": [
        //            {
        //                "coin": "AGLD",
        //                "depositDesc": null,
        //                "depositEnable": true,
        //                "minConfirm": "0",
        //                "name": "Adventure Gold",
        //                "network": "ERC20",
        //                "withdrawEnable": true,
        //                "withdrawFee": "10.000000000000000000",
        //                "withdrawIntegerMultiple": null,
        //                "withdrawMax": "1200000.000000000000000000",
        //                "withdrawMin": "20.000000000000000000",
        //                "sameAddress": false,
        //                "contract": "0x32353a6c91143bfd6c7d363b546e62a9a2489a20",
        //                "withdrawTips": null,
        //                "depositTips": null
        //            }
        //            ...
        //        ]
        //    }
        //
        const networkList = this.safeValue (transaction, 'networkList', []);
        const result: Dict = {};
        for (let j = 0; j < networkList.length; j++) {
            const networkEntry = networkList[j];
            const networkId = this.safeString (networkEntry, 'network');
            const networkCode = this.safeString (this.options['networks'], networkId, networkId);
            const fee = this.safeNumber (networkEntry, 'withdrawFee');
            result[networkCode] = fee;
        }
        return result;
    }

    async fetchDepositWithdrawFees (codes: Strings = undefined, params = {}) {
        /**
         * @method
         * @name mexc#fetchDepositWithdrawFees
         * @description fetch deposit and withdrawal fees
         * @see https://mexcdevelop.github.io/apidocs/spot_v3_en/#query-the-currency-information
         * @param {string[]|undefined} codes returns fees for all currencies if undefined
         * @param {object} [params] extra parameters specific to the exchange API endpoint
         * @returns {object[]} a list of [fee structures]{@link https://docs.ccxt.com/#/?id=fee-structure}
         */
        await this.loadMarkets ();
        const response = await this.spotPrivateGetCapitalConfigGetall (params);
        //
        //    [
        //       {
        //           "coin": "AGLD",
        //           "name": "Adventure Gold",
        //           "networkList": [
        //               {
        //                   "coin": "AGLD",
        //                   "depositDesc": null,
        //                   "depositEnable": true,
        //                   "minConfirm": "0",
        //                   "name": "Adventure Gold",
        //                   "network": "ERC20",
        //                   "withdrawEnable": true,
        //                   "withdrawFee": "10.000000000000000000",
        //                   "withdrawIntegerMultiple": null,
        //                   "withdrawMax": "1200000.000000000000000000",
        //                   "withdrawMin": "20.000000000000000000",
        //                   "sameAddress": false,
        //                   "contract": "0x32353a6c91143bfd6c7d363b546e62a9a2489a20",
        //                   "withdrawTips": null,
        //                   "depositTips": null
        //               }
        //               ...
        //           ]
        //       },
        //       ...
        //    ]
        //
        return this.parseDepositWithdrawFees (response, codes, 'coin');
    }

    parseDepositWithdrawFee (fee, currency: Currency = undefined) {
        //
        //    {
        //        "coin": "AGLD",
        //        "name": "Adventure Gold",
        //        "networkList": [
        //            {
        //                "coin": "AGLD",
        //                "depositDesc": null,
        //                "depositEnable": true,
        //                "minConfirm": "0",
        //                "name": "Adventure Gold",
        //                "network": "ERC20",
        //                "withdrawEnable": true,
        //                "withdrawFee": "10.000000000000000000",
        //                "withdrawIntegerMultiple": null,
        //                "withdrawMax": "1200000.000000000000000000",
        //                "withdrawMin": "20.000000000000000000",
        //                "sameAddress": false,
        //                "contract": "0x32353a6c91143bfd6c7d363b546e62a9a2489a20",
        //                "withdrawTips": null,
        //                "depositTips": null
        //            }
        //            ...
        //        ]
        //    }
        //
        const networkList = this.safeValue (fee, 'networkList', []);
        const result = this.depositWithdrawFee (fee);
        for (let j = 0; j < networkList.length; j++) {
            const networkEntry = networkList[j];
            const networkId = this.safeString (networkEntry, 'network');
            const networkCode = this.networkIdToCode (networkId, this.safeString (currency, 'code'));
            result['networks'][networkCode] = {
                'withdraw': {
                    'fee': this.safeNumber (networkEntry, 'withdrawFee'),
                    'percentage': undefined,
                },
                'deposit': {
                    'fee': undefined,
                    'percentage': undefined,
                },
            };
        }
        return this.assignDefaultDepositWithdrawFees (result);
    }

    async fetchLeverage (symbol: string, params = {}): Promise<Leverage> {
        /**
         * @method
         * @name mexc#fetchLeverage
         * @description fetch the set leverage for a market
         * @see https://mexcdevelop.github.io/apidocs/contract_v1_en/#get-leverage
         * @param {string} symbol unified market symbol
         * @param {object} [params] extra parameters specific to the exchange API endpoint
         * @returns {object} a [leverage structure]{@link https://docs.ccxt.com/#/?id=leverage-structure}
         */
        await this.loadMarkets ();
        const market = this.market (symbol);
        const request: Dict = {
            'symbol': market['id'],
        };
        const response = await this.contractPrivateGetPositionLeverage (this.extend (request, params));
        //
        //     {
        //         "success": true,
        //         "code": 0,
        //         "data": [
        //             {
        //                 "level": 1,
        //                 "maxVol": 463300,
        //                 "mmr": 0.004,
        //                 "imr": 0.005,
        //                 "positionType": 1,
        //                 "openType": 1,
        //                 "leverage": 20,
        //                 "limitBySys": false,
        //                 "currentMmr": 0.004
        //             },
        //             {
        //                 "level": 1,
        //                 "maxVol": 463300,
        //                 "mmr": 0.004,
        //                 "imr": 0.005,
        //                 "positionType": 2,
        //                 "openType": 1,
        //                 "leverage": 20,
        //                 "limitBySys": false,
        //                 "currentMmr": 0.004
        //             }
        //         ]
        //     }
        //
        const data = this.safeList (response, 'data', []);
        return this.parseLeverage (data, market);
    }

    parseLeverage (leverage: Dict, market: Market = undefined): Leverage {
        let marginMode = undefined;
        let longLeverage = undefined;
        let shortLeverage = undefined;
        for (let i = 0; i < leverage.length; i++) {
            const entry = leverage[i];
            const openType = this.safeInteger (entry, 'openType');
            const positionType = this.safeInteger (entry, 'positionType');
            if (positionType === 1) {
                longLeverage = this.safeInteger (entry, 'leverage');
            } else if (positionType === 2) {
                shortLeverage = this.safeInteger (entry, 'leverage');
            }
            marginMode = (openType === 1) ? 'isolated' : 'cross';
        }
        return {
            'info': leverage,
            'symbol': market['symbol'],
            'marginMode': marginMode,
            'longLeverage': longLeverage,
            'shortLeverage': shortLeverage,
        } as Leverage;
    }

    handleMarginModeAndParams (methodName, params = {}, defaultValue = undefined) {
        /**
         * @ignore
         * @method
         * @description marginMode specified by params["marginMode"], this.options["marginMode"], this.options["defaultMarginMode"], params["margin"] = true or this.options["defaultType"] = 'margin'
         * @param {object} [params] extra parameters specific to the exchange API endpoint
         * @param {bool} [params.margin] true for trading spot-margin
         * @returns {Array} the marginMode in lowercase
         */
        const defaultType = this.safeString (this.options, 'defaultType');
        const isMargin = this.safeBool (params, 'margin', false);
        let marginMode = undefined;
        [ marginMode, params ] = super.handleMarginModeAndParams (methodName, params, defaultValue);
        if ((defaultType === 'margin') || (isMargin === true)) {
            marginMode = 'isolated';
        }
        return [ marginMode, params ];
    }

    async fetchPositionsHistory (symbols: Strings = undefined, since: Int = undefined, limit: Int = undefined, params = {}): Promise<Position[]> {
        /**
         * @method
         * @name mexc#fetchPositionsHistory
         * @description fetches historical positions
         * @see https://mexcdevelop.github.io/apidocs/contract_v1_en/#get-the-user-s-history-position-information
         * @param {string[]} [symbols] unified contract symbols
         * @param {int} [since] not used by mexc fetchPositionsHistory
         * @param {int} [limit] the maximum amount of candles to fetch, default=1000
         * @param {object} params extra parameters specific to the exchange api endpoint
         *
         * EXCHANGE SPECIFIC PARAMETERS
         * @param {int} type position type，1: long, 2: short
         * @param {int} page_num current page number, default is 1
         * @returns {object[]} a list of [position structures]{@link https://docs.ccxt.com/#/?id=position-structure}
         */
        await this.loadMarkets ();
        const request: Dict = {};
        if (symbols !== undefined) {
            const symbolsLength = symbols.length;
            if (symbolsLength === 1) {
                const market = this.market (symbols[0]);
                request['symbol'] = market['id'];
            }
        }
        if (limit !== undefined) {
            request['page_size'] = limit;
        }
        const response = await this.contractPrivateGetPositionListHistoryPositions (this.extend (request, params));
        //
        //    {
        //        success: true,
        //        code: '0',
        //        data: [
        //            {
        //                positionId: '390281084',
        //                symbol: 'RVN_USDT',
        //                positionType: '1',
        //                openType: '2',
        //                state: '3',
        //                holdVol: '0',
        //                frozenVol: '0',
        //                closeVol: '1141',
        //                holdAvgPrice: '0.03491',
        //                holdAvgPriceFullyScale: '0.03491',
        //                openAvgPrice: '0.03491',
        //                openAvgPriceFullyScale: '0.03491',
        //                closeAvgPrice: '0.03494',
        //                liquidatePrice: '0.03433',
        //                oim: '0',
        //                im: '0',
        //                holdFee: '0',
        //                realised: '0.1829',
        //                leverage: '50',
        //                createTime: '1711512408000',
        //                updateTime: '1711512553000',
        //                autoAddIm: false,
        //                version: '4',
        //                profitRatio: '0.0227',
        //                newOpenAvgPrice: '0.03491',
        //                newCloseAvgPrice: '0.03494',
        //                closeProfitLoss: '0.3423',
        //                fee: '0.1593977',
        //                positionShowStatus: 'CLOSED'
        //            },
        //            ...
        //        ]
        //    }
        //
        const data = this.safeList (response, 'data');
        const positions = this.parsePositions (data, symbols, params);
        return this.filterBySinceLimit (positions, since, limit);
    }

    nonce () {
        return this.milliseconds () - this.safeInteger (this.options, 'timeDifference', 0);
    }

    sign (path, api = 'public', method = 'GET', params = {}, headers = undefined, body = undefined) {
        const section = this.safeString (api, 0);
        const access = this.safeString (api, 1);
        [ path, params ] = this.resolvePath (path, params);
        let url = undefined;
        if (section === 'spot' || section === 'broker') {
            if (section === 'broker') {
                url = this.urls['api'][section][access] + '/' + path;
            } else {
                url = this.urls['api'][section][access] + '/api/' + this.version + '/' + path;
            }
            let paramsEncoded = '';
            if (access === 'private') {
                params['timestamp'] = this.nonce ();
                params['recvWindow'] = this.safeInteger (this.options, 'recvWindow', 5000);
            }
            if (Object.keys (params).length) {
                paramsEncoded = this.urlencode (params);
                url += '?' + paramsEncoded;
            }
            if (access === 'private') {
                this.checkRequiredCredentials ();
                const signature = this.hmac (this.encode (paramsEncoded), this.encode (this.secret), sha256);
                url += '&' + 'signature=' + signature;
                headers = {
                    'X-MEXC-APIKEY': this.apiKey,
                    'source': this.safeString (this.options, 'broker', 'CCXT'),
                };
            }
            if ((method === 'POST') || (method === 'PUT') || (method === 'DELETE')) {
                headers['Content-Type'] = 'application/json';
            }
        } else if (section === 'contract' || section === 'spot2') {
            url = this.urls['api'][section][access] + '/' + this.implodeParams (path, params);
            params = this.omit (params, this.extractParams (path));
            if (access === 'public') {
                if (Object.keys (params).length) {
                    url += '?' + this.urlencode (params);
                }
            } else {
                this.checkRequiredCredentials ();
                const timestamp = this.nonce ().toString ();
                let auth = '';
                headers = {
                    'ApiKey': this.apiKey,
                    'Request-Time': timestamp,
                    'Content-Type': 'application/json',
                    'source': this.safeString (this.options, 'broker', 'CCXT'),
                };
                if (method === 'POST') {
                    auth = this.json (params);
                    body = auth;
                } else {
                    params = this.keysort (params);
                    if (Object.keys (params).length) {
                        auth += this.urlencode (params);
                        url += '?' + auth;
                    }
                }
                auth = this.apiKey + timestamp + auth;
                const signature = this.hmac (this.encode (auth), this.encode (this.secret), sha256);
                headers['Signature'] = signature;
            }
        }
        return { 'url': url, 'method': method, 'body': body, 'headers': headers };
    }

    handleErrors (code: int, reason: string, url: string, method: string, headers: Dict, body: string, response, requestHeaders, requestBody) {
        if (response === undefined) {
            return undefined;
        }
        // spot
        //     {"code":-1128,"msg":"Combination of optional parameters invalid.","_extend":null}
        //     {"success":false,"code":123456,"message":"Order quantity error...."}
        //
        // contract
        //
        //     {"code":10232,"msg":"The currency not exist"}
        //     {"code":10216,"msg":"No available deposit address"}
        //     {"success":true, "code":0, "data":1634095541710}
        //
        const success = this.safeBool (response, 'success', false); // v1
        if (success === true) {
            return undefined;
        }
        const responseCode = this.safeString (response, 'code', undefined);
        if ((responseCode !== undefined) && (responseCode !== '200') && (responseCode !== '0')) {
            const feedback = this.id + ' ' + body;
            this.throwBroadlyMatchedException (this.exceptions['broad'], body, feedback);
            this.throwExactlyMatchedException (this.exceptions['exact'], responseCode, feedback);
            throw new ExchangeError (feedback);
        }
        return undefined;
    }
}<|MERGE_RESOLUTION|>--- conflicted
+++ resolved
@@ -1035,17 +1035,12 @@
          * @param {object} [params] extra parameters specific to the exchange API endpoint
          * @returns {object[]} an array of objects representing market data
          */
-<<<<<<< HEAD
         if (this.options['adjustForTimeDifference']) {
             await this.loadTimeDifference ();
         }
-        const spotMarket = await this.fetchSpotMarkets (params);
-        const swapMarket = await this.fetchSwapMarkets (params);
-=======
         const spotMarketPromise = this.fetchSpotMarkets (params);
         const swapMarketPromise = this.fetchSwapMarkets (params);
         const [ spotMarket, swapMarket ] = await Promise.all ([ spotMarketPromise, swapMarketPromise ]);
->>>>>>> 8c8bf2e1
         return this.arrayConcat (spotMarket, swapMarket);
     }
 
