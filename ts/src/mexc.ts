
// ---------------------------------------------------------------------------

import Exchange from './abstract/mexc.js';
import { BadRequest, InvalidNonce, BadSymbol, InvalidOrder, InvalidAddress, ExchangeError, ArgumentsRequired, NotSupported, InsufficientFunds, PermissionDenied, AuthenticationError } from './base/errors.js';
import { TICK_SIZE } from './base/functions/number.js';
import { Precise } from './base/Precise.js';
import { sha256 } from './static_dependencies/noble-hashes/sha256.js';

// ---------------------------------------------------------------------------

export default class mexc extends Exchange {
    describe () {
        return this.deepExtend (super.describe (), {
            'id': 'mexc',
            'name': 'MEXC Global',
            'countries': [ 'SC' ], // Seychelles
            'rateLimit': 50, // default rate limit is 20 times per second
            'version': 'v3',
            'certified': true,
            'pro': true,
            'has': {
                'CORS': undefined,
                'spot': true,
                'margin': true,
                'swap': true,
                'future': true,
                'option': undefined,
                'addMargin': true,
                'borrowMargin': true,
                'cancelAllOrders': true,
                'cancelOrder': true,
                'cancelOrders': undefined,
                'createDepositAddress': undefined,
                'createLimitOrder': undefined,
                'createMarketOrder': undefined,
                'createOrder': true,
                'createReduceOnlyOrder': true,
                'deposit': undefined,
                'editOrder': undefined,
                'fetchAccounts': true,
                'fetchBalance': true,
                'fetchBidsAsks': true,
                'fetchBorrowRate': undefined,
                'fetchBorrowRateHistory': undefined,
                'fetchBorrowRates': undefined,
                'fetchBorrowRatesPerSymbol': undefined,
                'fetchCanceledOrders': true,
                'fetchClosedOrder': undefined,
                'fetchClosedOrders': true,
                'fetchCurrencies': true,
                'fetchDeposit': undefined,
                'fetchDepositAddress': true,
                'fetchDepositAddresses': undefined,
                'fetchDepositAddressesByNetwork': true,
                'fetchDeposits': true,
                'fetchDepositWithdrawFee': 'emulated',
                'fetchDepositWithdrawFees': true,
                'fetchFundingHistory': true,
                'fetchFundingRate': true,
                'fetchFundingRateHistory': true,
                'fetchFundingRates': undefined,
                'fetchIndexOHLCV': true,
                'fetchL2OrderBook': true,
                'fetchLedger': undefined,
                'fetchLedgerEntry': undefined,
                'fetchLeverageTiers': true,
                'fetchMarginMode': false,
                'fetchMarketLeverageTiers': undefined,
                'fetchMarkets': true,
                'fetchMarkOHLCV': true,
                'fetchMyTrades': true,
                'fetchOHLCV': true,
                'fetchOpenOrder': undefined,
                'fetchOpenOrders': true,
                'fetchOrder': true,
                'fetchOrderBook': true,
                'fetchOrderBooks': undefined,
                'fetchOrders': true,
                'fetchOrderTrades': true,
                'fetchPosition': true,
                'fetchPositionMode': true,
                'fetchPositions': true,
                'fetchPositionsRisk': undefined,
                'fetchPremiumIndexOHLCV': false,
                'fetchStatus': true,
                'fetchTicker': true,
                'fetchTickers': true,
                'fetchTime': true,
                'fetchTrades': true,
                'fetchTradingFee': undefined,
                'fetchTradingFees': true,
                'fetchTradingLimits': undefined,
                'fetchTransactionFee': 'emulated',
                'fetchTransactionFees': true,
                'fetchTransactions': undefined,
                'fetchTransfer': true,
                'fetchTransfers': true,
                'fetchWithdrawal': undefined,
                'fetchWithdrawals': true,
                'reduceMargin': true,
                'repayMargin': true,
                'setLeverage': true,
                'setMarginMode': undefined,
                'setPositionMode': true,
                'signIn': undefined,
                'transfer': undefined,
                'withdraw': true,
            },
            'urls': {
                'logo': 'https://user-images.githubusercontent.com/1294454/137283979-8b2a818d-8633-461b-bfca-de89e8c446b2.jpg',
                'api': {
                    'spot': {
                        'public': 'https://api.mexc.com',
                        'private': 'https://api.mexc.com',
                    },
                    'spot2': {
                        'public': 'https://www.mexc.com/open/api/v2',
                        'private': 'https://www.mexc.com/open/api/v2',
                    },
                    'contract': {
                        'public': 'https://contract.mexc.com/api/v1/contract',
                        'private': 'https://contract.mexc.com/api/v1/private',
                    },
                },
                'www': 'https://www.mexc.com/',
                'doc': [
                    'https://mxcdevelop.github.io/apidocs/spot_v3_en/',
                    'https://mxcdevelop.github.io/APIDoc/', // v1 & v2 : soon to be deprecated
                ],
                'fees': [
                    'https://www.mexc.com/fee',
                ],
                'referral': 'https://m.mexc.com/auth/signup?inviteCode=1FQ1G',
            },
            'api': {
                'spot': {
                    'public': {
                        'get': {
                            'ping': 1,
                            'time': 1,
                            'exchangeInfo': 1,
                            'depth': 1,
                            'trades': 1,
                            'historicalTrades': 1,
                            'aggTrades': 1,
                            'klines': 1,
                            'avgPrice': 1,
                            'ticker/24hr': 1,
                            'ticker/price': 1,
                            'ticker/bookTicker': 1,
                            'etf/info': 1,
                        },
                    },
                    'private': {
                        'get': {
                            'order': 1,
                            'openOrders': 1,
                            'allOrders': 1,
                            'account': 1,
                            'myTrades': 1,
                            'sub-account/list': 1,
                            'sub-account/apiKey': 1,
                            'capital/config/getall': 1,
                            'capital/deposit/hisrec': 1,
                            'capital/withdraw/history': 1,
                            'capital/deposit/address': 1,
                            'capital/transfer': 1,
                            'capital/sub-account/universalTransfer': 1,
                            'capital/convert': 1,
                            'capital/convert/list': 1,
                            'margin/loan': 1,
                            'margin/allOrders': 1,
                            'margin/myTrades': 1,
                            'margin/openOrders': 1,
                            'margin/maxTransferable': 1,
                            'margin/priceIndex': 1,
                            'margin/order': 1,
                            'margin/isolated/account': 1,
                            'margin/maxBorrowable': 1,
                            'margin/repay': 1,
                            'margin/isolated/pair': 1,
                            'margin/forceLiquidationRec': 1,
                            'margin/isolatedMarginData': 1,
                            'margin/isolatedMarginTier': 1,
                            'rebate/taxQuery': 1,
                            'rebate/detail': 1,
                            'rebate/detail/kickback': 1,
                            'rebate/referCode': 1,
                            'mxDeduct/enable': 1,
                            'userDataStream': 1,
                        },
                        'post': {
                            'order': 1,
                            'order/test': 1,
                            'sub-account/virtualSubAccount': 1,
                            'sub-account/apiKey': 1,
                            'sub-account/futures': 1,
                            'sub-account/margin': 1,
                            'batchOrders': 1,
                            'capital/withdraw/apply': 1,
                            'capital/transfer': 1,
                            'capital/deposit/address': 1,
                            'capital/sub-account/universalTransfer': 1,
                            'capital/convert': 1,
                            'margin/tradeMode': 1,
                            'margin/order': 1,
                            'margin/loan': 1,
                            'margin/repay': 1,
                            'mxDeduct/enable': 1,
                            'userDataStream': 1,
                        },
                        'put': {
                            'userDataStream': 1,
                        },
                        'delete': {
                            'order': 1,
                            'openOrders': 1,
                            'sub-account/apiKey': 1,
                            'margin/order': 1,
                            'margin/openOrders': 1,
                            'userDataStream': 1,
                        },
                    },
                },
                'contract': {
                    'public': {
                        'get': {
                            'ping': 2,
                            'detail': 2,
                            'support_currencies': 2, // TODO: should we implement 'fetchCurrencies' solely for swap? because spot doesnt have it atm
                            'depth/{symbol}': 2,
                            'depth_commits/{symbol}/{limit}': 2,
                            'index_price/{symbol}': 2,
                            'fair_price/{symbol}': 2,
                            'funding_rate/{symbol}': 2,
                            'kline/{symbol}': 2,
                            'kline/index_price/{symbol}': 2,
                            'kline/fair_price/{symbol}': 2,
                            'deals/{symbol}': 2,
                            'ticker': 2,
                            'risk_reverse': 2,
                            'risk_reverse/history': 2,
                            'funding_rate/history': 2,
                        },
                    },
                    'private': {
                        'get': {
                            'account/assets': 2,
                            'account/asset/{currency}': 2,
                            'account/transfer_record': 2,
                            'position/list/history_positions': 2,
                            'position/open_positions': 2,
                            'position/funding_records': 2,
                            'position/position_mode': 2,
                            'order/list/open_orders/{symbol}': 2,
                            'order/list/history_orders': 2,
                            'order/external/{symbol}/{external_oid}': 2,
                            'order/get/{order_id}': 2,
                            'order/batch_query': 8,
                            'order/deal_details/{order_id}': 2,
                            'order/list/order_deals': 2,
                            'planorder/list/orders': 2,
                            'stoporder/list/orders': 2,
                            'stoporder/order_details/{stop_order_id}': 2,
                            'account/risk_limit': 2, // TO_DO: gets max/min position size, allowed sides, leverage, maintenance margin, initial margin, etc...
                            'account/tiered_fee_rate': 2, // TO_DO: taker/maker fees for account
                            'position/leverage': 2,
                        },
                        'post': {
                            'position/change_margin': 2,
                            'position/change_leverage': 2,
                            'position/change_position_mode': 2,
                            'order/submit': 2,
                            'order/submit_batch': 40,
                            'order/cancel': 2,
                            'order/cancel_with_external': 2,
                            'order/cancel_all': 2,
                            'account/change_risk_level': 2,
                            'planorder/place': 2,
                            'planorder/cancel': 2,
                            'planorder/cancel_all': 2,
                            'stoporder/cancel': 2,
                            'stoporder/cancel_all': 2,
                            'stoporder/change_price': 2,
                            'stoporder/change_plan_price': 2,
                        },
                    },
                },
                'spot2': {
                    'public': {
                        'get': {
                            'market/symbols': 1,
                            'market/coin/list': 2,
                            'common/timestamp': 1,
                            'common/ping': 1,
                            'market/ticker': 1,
                            'market/depth': 1,
                            'market/deals': 1,
                            'market/kline': 1,
                            'market/api_default_symbols': 2,
                        },
                    },
                    'private': {
                        'get': {
                            'account/info': 1,
                            'order/open_orders': 1,
                            'order/list': 1,
                            'order/query': 1,
                            'order/deals': 1,
                            'order/deal_detail': 1,
                            'asset/deposit/address/list': 2,
                            'asset/deposit/list': 2,
                            'asset/address/list': 2,
                            'asset/withdraw/list': 2,
                            'asset/internal/transfer/record': 10,
                            'account/balance': 10,
                            'asset/internal/transfer/info': 10,
                            'market/api_symbols': 2,
                        },
                        'post': {
                            'order/place': 1,
                            'order/place_batch': 1,
                            'order/advanced/place_batch': 1,
                            'asset/withdraw': 2,
                            'asset/internal/transfer': 10,
                        },
                        'delete': {
                            'order/cancel': 1,
                            'order/cancel_by_symbol': 1,
                            'asset/withdraw': 2,
                        },
                    },
                },
            },
            'precisionMode': TICK_SIZE,
            'timeframes': {
                '1m': '1m', // spot, swap
                '3m': '3m', // spot
                '5m': '5m', // spot, swap
                '15m': '15m', // spot, swap
                '30m': '30m', // spot, swap
                '1h': '1h', // spot, swap
                '2h': '2h', // spot
                '4h': '4h', // spot, swap
                '6h': '6h', // spot
                '8h': '8h', // spot, swap
                '12h': '12h', // spot
                '1d': '1d', // spot, swap
                '3d': '3d', // spot
                '1w': '1w', // spot, swap
                '1M': '1M', // spot, swap
            },
            'fees': {
                'trading': {
                    'tierBased': false,
                    'percentage': true,
                    'maker': this.parseNumber ('0.002'), // maker / taker
                    'taker': this.parseNumber ('0.002'),
                },
            },
            'options': {
                'createMarketBuyOrderRequiresPrice': true,
                'unavailableContracts': {
                    'BTC/USDT:USDT': true,
                    'LTC/USDT:USDT': true,
                    'ETH/USDT:USDT': true,
                },
                'fetchMarkets': {
                    'types': {
                        'spot': true,
                        'future': {
                            'linear': false,
                            'inverse': false,
                        },
                        'swap': {
                            'linear': true,
                            'inverse': false,
                        },
                    },
                },
                'timeframes': {
                    'spot': {
                        '1m': '1m',
                        '3m': '3m',
                        '5m': '5m',
                        '15m': '15m',
                        '30m': '30m',
                        '1h': '1h',
                        '2h': '2h',
                        '4h': '4h',
                        '6h': '6h',
                        '8h': '8h',
                        '12h': '12h',
                        '1d': '1d',
                        '3d': '3d',
                        '1w': '1w',
                        '1M': '1M',
                    },
                    'swap': {
                        '1m': 'Min1',
                        '5m': 'Min5',
                        '15m': 'Min15',
                        '30m': 'Min30',
                        '1h': 'Min60',
                        '4h': 'Hour4',
                        '8h': 'Hour8',
                        '1d': 'Day1',
                        '1w': 'Week1',
                        '1M': 'Month1',
                    },
                },
                'defaultType': 'spot', // spot, swap
                'networks': {
                    'TRX': 'TRC20',
                    'ETH': 'ERC20',
                    'BEP20': 'BEP20(BSC)',
                    'BSC': 'BEP20(BSC)',
                },
                'networksById': {
                    'BEP20(BSC)': 'BSC',
                },
                'networkAliases': {
                    'BSC(BEP20)': 'BSC',
                },
                'recvWindow': 5 * 1000, // 5 sec, default
                'maxTimeTillEnd': 90 * 86400 * 1000 - 1, // 90 days
                'broker': 'CCXT',
            },
            'commonCurrencies': {
                'BEYONDPROTOCOL': 'BEYOND',
                'BIFI': 'BIFIF',
                'BYN': 'BeyondFi',
                'COFI': 'COFIX', // conflict with CoinFi
                'DFI': 'DfiStarter',
                'DFT': 'dFuture',
                'DRK': 'DRK',
                'EGC': 'Egoras Credit',
                'FLUX1': 'FLUX', // switched places
                'FLUX': 'FLUX1', // switched places
                'FREE': 'FreeRossDAO', // conflict with FREE Coin
                'GAS': 'GASDAO',
                'GASNEO': 'GAS',
                'GMT': 'GMT Token', // Conflict with GMT (STEPN)
                'STEPN': 'GMT', // Conflict with GMT Token
                'HERO': 'Step Hero', // conflict with Metahero
                'MIMO': 'Mimosa',
                'PROS': 'Pros.Finance', // conflict with Prosper
                'SIN': 'Sin City Token',
                'SOUL': 'Soul Swap',
            },
            'exceptions': {
                'exact': {
                    // until mexc migrates fully to v3, it might be worth to note the version & market aside errors, not easily remove obsolete version's exceptions in future
                    '-1128': BadRequest,
                    '-2011': BadRequest,
                    '-1121': BadSymbol,
                    '10101': InsufficientFunds, // {"msg":"资金不足","code":10101}
                    '2009': InvalidOrder, // {"success":false,"code":2009,"message":"Position is not exists or closed."}
                    '2011': BadRequest,
                    '30004': InsufficientFunds,
                    '33333': BadRequest, // {"msg":"Not support transfer","code":33333}
                    '44444': BadRequest,
                    '1002': InvalidOrder,
                    '30019': BadRequest,
                    '30005': InvalidOrder,
                    '2003': InvalidOrder,
                    '2005': InsufficientFunds,
                    '400': BadRequest, // {"msg":"The start time cannot be earlier than 90 days","code":400}
                    '600': BadRequest,
                    '70011': PermissionDenied, // {"code":70011,"msg":"Pair user ban trade apikey."}
                    '88004': InsufficientFunds, // {"msg":"超出最大可借，最大可借币为:18.09833211","code":88004}
                    '88009': ExchangeError, // v3 {"msg":"Loan record does not exist","code":88009}
                    '88013': InvalidOrder, // {"msg":"最小交易额不能小于：5USDT","code":88013}
                    '88015': InsufficientFunds, // {"msg":"持仓不足","code":88015}
                    '700003': InvalidNonce, // {"code":700003,"msg":"Timestamp for this request is outside of the recvWindow."}
                    '26': ExchangeError, // operation not allowed
                    '602': AuthenticationError, // Signature verification failed
                    '10001': AuthenticationError, // user does not exist
                    '10007': BadSymbol, // {"code":10007,"msg":"bad symbol"}
                    '10015': BadRequest, // user id cannot be null
                    '10072': BadRequest, // invalid access key
                    '10073': BadRequest, // invalid Request-Time
                    '10095': InvalidOrder, // amount cannot be null
                    '10096': InvalidOrder, // amount decimal places is too long
                    '10097': InvalidOrder, // amount is error
                    '10098': InvalidOrder, // risk control system detected abnormal
                    '10099': BadRequest, // user sub account does not open
                    '10100': BadRequest, // this currency transfer is not supported
                    '10102': InvalidOrder, // amount cannot be zero or negative
                    '10103': ExchangeError, // this account transfer is not supported
                    '10200': BadRequest, // transfer operation processing
                    '10201': BadRequest, // transfer in failed
                    '10202': BadRequest, // transfer out failed
                    '10206': BadRequest, // transfer is disabled
                    '10211': BadRequest, // transfer is forbidden
                    '10212': BadRequest, // This withdrawal address is not on the commonly used address list or has been invalidated
                    '10216': ExchangeError, // no address available. Please try again later
                    '10219': ExchangeError, // asset flow writing failed please try again
                    '10222': BadRequest, // currency cannot be null
                    '10232': BadRequest, // currency does not exist
                    '10259': ExchangeError, // Intermediate account does not configured in redisredis
                    '10265': ExchangeError, // Due to risk control, withdrawal is unavailable, please try again later
                    '10268': BadRequest, // remark length is too long
                    '20001': ExchangeError, // subsystem is not supported
                    '20002': ExchangeError, // Internal system error please contact support
                    '22222': BadRequest, // record does not exist
                    '30000': ExchangeError, // suspended transaction for the symbol
                    '30001': InvalidOrder, // The current transaction direction is not allowed to place an order
                    '30002': InvalidOrder, // The minimum transaction volume cannot be less than :
                    '30003': InvalidOrder, // The maximum transaction volume cannot be greater than :
                    '30010': InvalidOrder, // no valid trade price
                    '30014': InvalidOrder, // invalid symbol
                    '30016': InvalidOrder, // trading disabled
                    '30018': InvalidOrder, // market order is disabled
                    '30020': AuthenticationError, // no permission for the symbol
                    '30021': BadRequest, // invalid symbol
                    '30025': InvalidOrder, // no exist opponent order
                    '30026': BadRequest, // invalid order ids
                    '30027': InvalidOrder, // The currency has reached the maximum position limit, the buying is suspended
                    '30028': InvalidOrder, // The currency triggered the platform risk control, the selling is suspended
                    '30029': InvalidOrder, // Cannot exceed the maximum order limit
                    '30032': InvalidOrder, // Cannot exceed the maximum position
                    '30041': InvalidOrder, // current order type can not place order
                    '60005': ExchangeError, // your account is abnormal
                    '700001': BadRequest, // API-key format invalid
                    '700002': AuthenticationError, // Signature for this request is not valid
                    '700004': BadRequest, // Param 'origClientOrderId' or 'orderId' must be sent, but both were empty/null
                    '700005': InvalidNonce, // recvWindow must less than 60000
                    '700006': BadRequest, // IP non white list
                    '700007': AuthenticationError, // No permission to access the endpoint
                    '700008': BadRequest, // Illegal characters found in parameter
                    '730001': BadRequest, // Pair not found
                    '730002': BadRequest, // Your input param is invalid
                    '730000': ExchangeError, // Request failed, please contact the customer service
                    '730003': ExchangeError, // Unsupported operation, please contact the customer service
                    '730100': ExchangeError, // Unusual user status
                    '730600': BadRequest, // Sub-account Name cannot be null
                    '730601': BadRequest, // Sub-account Name must be a combination of 8-32 letters and numbers
                    '730602': BadRequest, // Sub-account remarks cannot be null
                    '730700': BadRequest, // API KEY remarks cannot be null
                    '730701': BadRequest, // API KEY permission cannot be null
                    '730702': BadRequest, // API KEY permission does not exist
                    '730703': BadRequest, // The IP information is incorrect, and a maximum of 10 IPs are allowed to be bound only
                    '730704': BadRequest, // The bound IP format is incorrect, please refill
                    '730705': BadRequest, // At most 30 groups of Api Keys are allowed to be created only
                    '730706': BadRequest, // API KEY information does not exist
                    '730707': BadRequest, // accessKey cannot be null
                    '730101': BadRequest, // The user Name already exists
                    '140001': BadRequest, // sub account does not exist
                    '140002': AuthenticationError, // sub account is forbidden
                },
                'broad': {
                    'Order quantity error, please try to modify.': BadRequest, // code:2011
                    'Combination of optional parameters invalid': BadRequest, // code:-2011
                    'api market order is disabled': BadRequest, //
                    'Contract not allow place order!': InvalidOrder, // code:1002
                    'Oversold': InvalidOrder, // code:30005
                    'Insufficient position': InsufficientFunds, // code:30004
                    'Insufficient balance!': InsufficientFunds, // code:2005
                    'Bid price is great than max allow price': InvalidOrder, // code:2003
                    'Invalid symbol.': BadSymbol, // code:-1121
                    'Param error!': BadRequest, // code:600
                },
            },
        });
    }

<<<<<<< HEAD
    async fetchTime (params = {}) {
        /**
         * @method
         * @name mexc#fetchTime
         * @description fetches the current integer timestamp in milliseconds from the exchange server
         * @param {object} params extra parameters specific to the mexc api endpoint
         * @returns {int} the current integer timestamp in milliseconds from the exchange server
         */
        const [ marketType, query ] = this.handleMarketTypeAndParams ('fetchTime', undefined, params);
        const method = this.getSupportedMapping (marketType, {
            'spot': 'spotPublicGetCommonTimestamp',
            'swap': 'contractPublicGetPing',
        });
        const response = await this[method] (query);
        //
        // spot
        //
        //     {
        //         "code":200,
        //         "data":1633375641837
        //     }
        //
        // contract
        //
        //     {
        //         "success":true,
        //         "code":0,
        //         "data":1634095541710
        //     }
        //
        return this.safeInteger (response, 'data');
    }

=======
>>>>>>> f5bed774
    async fetchStatus (params = {}) {
        /**
         * @method
         * @name mexc3#fetchStatus
         * @description the latest known information on the availability of the exchange API
         * @param {object} params extra parameters specific to the mexc3 api endpoint
         * @returns {object} a [status structure]{@link https://docs.ccxt.com/#/?id=exchange-status-structure}
         */
        const [ marketType, query ] = this.handleMarketTypeAndParams ('fetchStatus', undefined, params);
        let response = undefined;
        let status = undefined;
        let updated = undefined;
        if (marketType === 'spot') {
            response = await this.spotPublicGetPing (query);
            //
            //     {}
            //
            status = Object.keys (response).length ? this.json (response) : 'ok';
        } else if (marketType === 'swap') {
            response = await this.contractPublicGetPing (query);
            //
            //     {"success":true,"code":"0","data":"1648124374985"}
            //
            status = this.safeValue (response, 'success') ? 'ok' : this.json (response);
            updated = this.safeInteger (response, 'data');
        }
        return {
            'status': status,
            'updated': updated,
            'url': undefined,
            'eta': undefined,
            'info': response,
        };
    }

    async fetchTime (params = {}) {
        /**
         * @method
         * @name mexc3#fetchTime
         * @description fetches the current integer timestamp in milliseconds from the exchange server
         * @param {object} params extra parameters specific to the mexc3 api endpoint
         * @returns {int} the current integer timestamp in milliseconds from the exchange server
         */
        const [ marketType, query ] = this.handleMarketTypeAndParams ('fetchTime', undefined, params);
        let response = undefined;
        if (marketType === 'spot') {
            response = await this.spotPublicGetTime (query);
            //
            //     {"serverTime": "1647519277579"}
            //
            return this.safeInteger (response, 'serverTime');
        } else if (marketType === 'swap') {
            response = await this.contractPublicGetPing (query);
            //
            //     {"success":true,"code":"0","data":"1648124374985"}
            //
            return this.safeInteger (response, 'data');
        }
    }

    async fetchCurrencies (params = {}) {
        /**
         * @method
         * @name mexc3#fetchCurrencies
         * @description fetches all available currencies on an exchange
         * @see https://mxcdevelop.github.io/apidocs/spot_v3_en/#query-the-currency-information
         * @param {object} params extra parameters specific to the mexc3 api endpoint
         * @returns {object} an associative dictionary of currencies
         */
        // this endpoint requires authentication
        // while fetchCurrencies is a public API method by design
        // therefore we check the keys here
        // and fallback to generating the currencies from the markets
        if (!this.checkRequiredCredentials (false)) {
            return undefined;
        }
        const response = await this.spotPrivateGetCapitalConfigGetall (params);
        //
        // {
        //     coin: 'QANX',
        //     name: 'QANplatform',
        //     networkList: [
        //       {
        //         coin: 'QANX',
        //         depositDesc: null,
        //         depositEnable: true,
        //         minConfirm: '0',
        //         name: 'QANplatform',
        //         network: 'BEP20(BSC)',
        //         withdrawEnable: false,
        //         withdrawFee: '42.000000000000000000',
        //         withdrawIntegerMultiple: null,
        //         withdrawMax: '24000000.000000000000000000',
        //         withdrawMin: '20.000000000000000000',
        //         sameAddress: false,
        //         contract: '0xAAA7A10a8ee237ea61E8AC46C50A8Db8bCC1baaa'
        //       },
        //       {
        //         coin: 'QANX',
        //         depositDesc: null,
        //         depositEnable: true,
        //         minConfirm: '0',
        //         name: 'QANplatform',
        //         network: 'ERC20',
        //         withdrawEnable: true,
        //         withdrawFee: '2732.000000000000000000',
        //         withdrawIntegerMultiple: null,
        //         withdrawMax: '24000000.000000000000000000',
        //         withdrawMin: '240.000000000000000000',
        //         sameAddress: false,
        //         contract: '0xAAA7A10a8ee237ea61E8AC46C50A8Db8bCC1baaa'
        //       }
        //     ]
        //   }
        //
        const result = {};
        for (let i = 0; i < response.length; i++) {
            const currency = response[i];
            const id = this.safeString (currency, 'coin');
            const code = this.safeCurrencyCode (id);
            const name = this.safeString (currency, 'name');
            let currencyActive = false;
            let currencyFee = undefined;
            let currencyWithdrawMin = undefined;
            let currencyWithdrawMax = undefined;
            let depositEnabled = false;
            let withdrawEnabled = false;
            const networks = {};
            const chains = this.safeValue (currency, 'networkList', []);
            for (let j = 0; j < chains.length; j++) {
                const chain = chains[j];
                const networkId = this.safeString (chain, 'network');
                const network = this.safeNetwork (networkId);
                const isDepositEnabled = this.safeValue (chain, 'depositEnable', false);
                const isWithdrawEnabled = this.safeValue (chain, 'withdrawEnable', false);
                const active = (isDepositEnabled && isWithdrawEnabled);
                currencyActive = active || currencyActive;
                const withdrawMin = this.safeString (chain, 'withdrawMin');
                const withdrawMax = this.safeString (chain, 'withdrawMax');
                currencyWithdrawMin = (currencyWithdrawMin === undefined) ? withdrawMin : currencyWithdrawMin;
                currencyWithdrawMax = (currencyWithdrawMax === undefined) ? withdrawMax : currencyWithdrawMax;
                const fee = this.safeNumber (chain, 'withdrawFee');
                currencyFee = (currencyFee === undefined) ? fee : currencyFee;
                if (Precise.stringGt (currencyWithdrawMin, withdrawMin)) {
                    currencyWithdrawMin = withdrawMin;
                }
                if (Precise.stringLt (currencyWithdrawMax, withdrawMax)) {
                    currencyWithdrawMax = withdrawMax;
                }
                if (isDepositEnabled) {
                    depositEnabled = true;
                }
                if (isWithdrawEnabled) {
                    withdrawEnabled = true;
                }
                networks[network] = {
                    'info': chain,
                    'id': networkId,
                    'network': network,
                    'active': active,
                    'deposit': isDepositEnabled,
                    'withdraw': isWithdrawEnabled,
                    'fee': fee,
                    'precision': undefined,
                    'limits': {
                        'withdraw': {
                            'min': withdrawMin,
                            'max': withdrawMax,
                        },
                    },
                };
            }
            const networkKeys = Object.keys (networks);
            const networkKeysLength = networkKeys.length;
            if ((networkKeysLength === 1) || ('NONE' in networks)) {
                const defaultNetwork = this.safeValue2 (networks, 'NONE', networkKeysLength - 1);
                if (defaultNetwork !== undefined) {
                    currencyFee = defaultNetwork['fee'];
                }
            }
            result[code] = {
                'info': currency,
                'id': id,
                'code': code,
                'name': name,
                'active': currencyActive,
                'deposit': depositEnabled,
                'withdraw': withdrawEnabled,
                'fee': currencyFee,
                'precision': undefined,
                'limits': {
                    'amount': {
                        'min': undefined,
                        'max': undefined,
                    },
                    'withdraw': {
                        'min': currencyWithdrawMin,
                        'max': currencyWithdrawMax,
                    },
                },
                'networks': networks,
            };
        }
        return result;
    }

    safeNetwork (networkId) {
        if (networkId.indexOf ('BSC') >= 0) {
            return 'BEP20';
        }
        const parts = networkId.split (' ');
        networkId = parts.join ('');
        networkId = networkId.replace ('-20', '20');
        const networksById = {
            'ETH': 'ETH',
            'ERC20': 'ERC20',
            'BEP20(BSC)': 'BEP20',
            'TRX': 'TRC20',
        };
        return this.safeString (networksById, networkId, networkId);
    }

    async fetchMarkets (params = {}) {
        /**
         * @method
         * @name mexc3#fetchMarkets
         * @description retrieves data on all markets for mexc3
         * @param {object} params extra parameters specific to the exchange api endpoint
         * @returns {[object]} an array of objects representing market data
         */
        const spotMarket = await this.fetchSpotMarkets (params);
        const swapMarket = await this.fetchSwapMarkets (params);
        return this.arrayConcat (spotMarket, swapMarket);
    }

    async fetchSpotMarkets (params = {}) {
        const response = await this.spotPublicGetExchangeInfo (params);
        //
        //     {
        //         "timezone": "CST",
        //         "serverTime": 1647521860402,
        //         "rateLimits": [],
        //         "exchangeFilters": [],
        //         "symbols": [
        //           {
        //                "symbol": "OGNUSDT",
        //                "status": "ENABLED",
        //                "baseAsset": "OGN",
        //                "baseAssetPrecision": "2",
        //                "quoteAsset": "USDT",
        //                "quoteAssetPrecision": "4",
        //                "orderTypes": [
        //                    "LIMIT",
        //                    "LIMIT_MAKER"
        //                ],
        //                "baseCommissionPrecision": "2",
        //                "quoteCommissionPrecision": "4",
        //                "quoteOrderQtyMarketAllowed": false,
        //                "isSpotTradingAllowed": true,
        //                "isMarginTradingAllowed": true,
        //                "permissions": [
        //                    "SPOT",
        //                    "MARGIN"
        //                ],
        //                "filters": [],
        //                "baseSizePrecision": "0.01", // this turned out to be a minimum base amount for order
        //                "maxQuoteAmount": "5000000",
        //                "makerCommission": "0.002",
        //                "takerCommission": "0.002"
        //                "quoteAmountPrecision": "5", // this turned out to be a minimum cost amount for order
        //                "quotePrecision": "4", // deprecated in favor of 'quoteAssetPrecision' ( https://dev.binance.vision/t/what-is-the-difference-between-quoteprecision-and-quoteassetprecision/4333 )
        //                // note, "icebergAllowed" & "ocoAllowed" fields were recently removed
        //            },
        //         ]
        //     }
        //
        // Notes:
        // - 'quoteAssetPrecision' & 'baseAssetPrecision' are not currency's real blockchain precision (to view currency's actual individual precision, refer to fetchCurrencies() method).
        //
        const data = this.safeValue (response, 'symbols', []);
        const result = [];
        for (let i = 0; i < data.length; i++) {
            const market = data[i];
            const id = this.safeString (market, 'symbol');
            const baseId = this.safeString (market, 'baseAsset');
            const quoteId = this.safeString (market, 'quoteAsset');
            const base = this.safeCurrencyCode (baseId);
            const quote = this.safeCurrencyCode (quoteId);
            const status = this.safeString (market, 'status');
            const isSpotTradingAllowed = this.safeValue (market, 'isSpotTradingAllowed');
            let active = false;
            if ((status === 'ENABLED') && (isSpotTradingAllowed)) {
                active = true;
            }
            const isMarginTradingAllowed = this.safeValue (market, 'isMarginTradingAllowed');
            const makerCommission = this.safeNumber (market, 'makerCommission');
            const takerCommission = this.safeNumber (market, 'takerCommission');
            const maxQuoteAmount = this.safeNumber (market, 'maxQuoteAmount');
            result.push ({
                'id': id,
                'symbol': base + '/' + quote,
                'base': base,
                'quote': quote,
                'settle': undefined,
                'baseId': baseId,
                'quoteId': quoteId,
                'settleId': undefined,
                'type': 'spot',
                'spot': true,
                'margin': isMarginTradingAllowed,
                'swap': false,
                'future': false,
                'option': false,
                'active': active,
                'contract': false,
                'linear': undefined,
                'inverse': undefined,
                'taker': takerCommission,
                'maker': makerCommission,
                'contractSize': undefined,
                'expiry': undefined,
                'expiryDatetime': undefined,
                'strike': undefined,
                'optionType': undefined,
                'precision': {
                    'amount': this.parseNumber (this.parsePrecision (this.safeString (market, 'baseAssetPrecision'))),
                    'price': this.parseNumber (this.parsePrecision (this.safeString (market, 'quoteAssetPrecision'))),
                },
                'limits': {
                    'leverage': {
                        'min': undefined,
                        'max': undefined,
                    },
                    'amount': {
                        'min': this.safeNumber (market, 'baseSizePrecision'),
                        'max': undefined,
                    },
                    'price': {
                        'min': undefined,
                        'max': undefined,
                    },
                    'cost': {
                        'min': this.safeNumber (market, 'quoteAmountPrecision'),
                        'max': maxQuoteAmount,
                    },
                },
                'info': market,
            });
        }
<<<<<<< HEAD
        return undefined;
=======
        return result;
>>>>>>> f5bed774
    }

    async fetchSwapMarkets (params = {}) {
        const response = await this.contractPublicGetDetail (params);
        //
        //     {
        //         "success":true,
        //         "code":0,
        //         "data":[
        //             {
        //                 "symbol":"BTC_USDT",
        //                 "displayName":"BTC_USDT永续",
        //                 "displayNameEn":"BTC_USDT SWAP",
        //                 "positionOpenType":3,
        //                 "baseCoin":"BTC",
        //                 "quoteCoin":"USDT",
        //                 "settleCoin":"USDT",
        //                 "contractSize":0.0001,
        //                 "minLeverage":1,
        //                 "maxLeverage":125,
        //                 "priceScale":2, // seems useless atm, as it's just how UI shows the price, i.e. 29583.50 for BTC/USDT:USDT, while price ticksize is 0.5
        //                 "volScale":0, // probably: contract amount precision
        //                 "amountScale":4, // probably: quote currency precision
        //                 "priceUnit":0.5, // price tick size
        //                 "volUnit":1, // probably: contract tick size
        //                 "minVol":1,
        //                 "maxVol":1000000,
        //                 "bidLimitPriceRate":0.1,
        //                 "askLimitPriceRate":0.1,
        //                 "takerFeeRate":0.0006,
        //                 "makerFeeRate":0.0002,
        //                 "maintenanceMarginRate":0.004,
        //                 "initialMarginRate":0.008,
        //                 "riskBaseVol":10000,
        //                 "riskIncrVol":200000,
        //                 "riskIncrMmr":0.004,
        //                 "riskIncrImr":0.004,
        //                 "riskLevelLimit":5,
        //                 "priceCoefficientVariation":0.1,
        //                 "indexOrigin":["BINANCE","GATEIO","HUOBI","MXC"],
        //                 "state":0, // 0 enabled, 1 delivery, 2 completed, 3 offline, 4 pause
        //                 "isNew":false,
        //                 "isHot":true,
        //                 "isHidden":false
        //             },
        //         ]
        //     }
        //
        const data = this.safeValue (response, 'data', []);
        const result = [];
        for (let i = 0; i < data.length; i++) {
            const market = data[i];
            const id = this.safeString (market, 'symbol');
            const baseId = this.safeString (market, 'baseCoin');
            const quoteId = this.safeString (market, 'quoteCoin');
            const settleId = this.safeString (market, 'settleCoin');
            const base = this.safeCurrencyCode (baseId);
            const quote = this.safeCurrencyCode (quoteId);
            const settle = this.safeCurrencyCode (settleId);
            const state = this.safeString (market, 'state');
            result.push ({
                'id': id,
                'symbol': base + '/' + quote + ':' + settle,
                'base': base,
                'quote': quote,
                'settle': settle,
                'baseId': baseId,
                'quoteId': quoteId,
                'settleId': settleId,
                'type': 'swap',
                'spot': false,
                'margin': false,
                'swap': true,
                'future': false,
                'option': false,
                'active': (state === '0'),
                'contract': true,
                'linear': true,
                'inverse': false,
                'taker': this.safeNumber (market, 'takerFeeRate'),
                'maker': this.safeNumber (market, 'makerFeeRate'),
                'contractSize': this.safeNumber (market, 'contractSize'),
                'expiry': undefined,
                'expiryDatetime': undefined,
                'strike': undefined,
                'optionType': undefined,
                'precision': {
                    'amount': this.safeNumber (market, 'volUnit'),
                    'price': this.safeNumber (market, 'priceUnit'),
                },
                'limits': {
                    'leverage': {
                        'min': this.safeNumber (market, 'minLeverage'),
                        'max': this.safeNumber (market, 'maxLeverage'),
                    },
                    'amount': {
                        'min': this.safeNumber (market, 'minVol'),
                        'max': this.safeNumber (market, 'maxVol'),
                    },
                    'price': {
                        'min': undefined,
                        'max': undefined,
                    },
                    'cost': {
                        'min': undefined,
                        'max': undefined,
                    },
                },
                'info': market,
            });
        }
        return result;
    }

<<<<<<< HEAD
    async fetchSpotMarkets (params = {}) {
        const response = await this.spotPublicGetMarketSymbols (params);
        //
        //     {
        //         "code":200,
        //         "data":[
        //             {
        //                 "symbol":"DFD_USDT",
        //                 "state":"ENABLED",
        //                 "countDownMark":1,
        //                 "vcoinName":"DFD",
        //                 "vcoinStatus":1,
        //                 "price_scale":4,
        //                 "quantity_scale":2,
        //                 "min_amount":"5", // not an amount = cost
        //                 "max_amount":"5000000",
        //                 "maker_fee_rate":"0.002",
        //                 "taker_fee_rate":"0.002",
        //                 "limited":true,
        //                 "etf_mark":0,
        //                 "symbol_partition":"ASSESS"
        //             },
        //         ]
        //     }
        //
        const data = this.safeValue (response, 'data', []);
        const response2 = await this.spotPublicGetMarketApiDefaultSymbols (params);
        //
        //     {
        //         "code":200,
        //         "data":{
        //             "symbol":[
        //                 "ALEPH_USDT","OGN_USDT","HC_USDT",
        //              ]
        //         }
        //     }
        //
        const data2 = this.safeValue (response2, 'data', {});
        const symbols = this.safeValue (data2, 'symbol', []);
        const result = [];
        for (let i = 0; i < data.length; i++) {
            const market = data[i];
            const id = this.safeString (market, 'symbol');
            const [ baseId, quoteId ] = id.split ('_');
            const base = this.safeCurrencyCode (baseId);
            const quote = this.safeCurrencyCode (quoteId);
            const state = this.safeString (market, 'state');
            let active = false;
            for (let j = 0; j < symbols.length; j++) {
                if (symbols[j] === id) {
                    if (state === 'ENABLED') {
                        active = true;
                    }
                    break;
                }
            }
            result.push ({
                'id': id,
                'symbol': base + '/' + quote,
                'base': base,
                'quote': quote,
                'settle': undefined,
                'baseId': baseId,
                'quoteId': quoteId,
                'settleId': undefined,
                'type': 'spot',
                'spot': true,
                'margin': false,
                'swap': false,
                'future': false,
                'option': false,
                'active': active,
                'contract': false,
                'linear': undefined,
                'inverse': undefined,
                'taker': this.safeNumber (market, 'taker_fee_rate'),
                'maker': this.safeNumber (market, 'maker_fee_rate'),
                'contractSize': undefined,
                'expiry': undefined,
                'expiryDatetime': undefined,
                'strike': undefined,
                'optionType': undefined,
                'precision': {
                    'amount': this.parseNumber (this.parsePrecision (this.safeString (market, 'quantity_scale'))),
                    'price': this.parseNumber (this.parsePrecision (this.safeString (market, 'price_scale'))),
                },
                'limits': {
                    'leverage': {
                        'min': undefined,
                        'max': undefined,
                    },
                    'amount': {
                        'min': undefined,
                        'max': undefined,
                    },
                    'price': {
                        'min': undefined,
                        'max': undefined,
                    },
                    'cost': {
                        'min': this.safeNumber (market, 'min_amount'),
                        'max': this.safeNumber (market, 'max_amount'),
                    },
                },
                'info': market,
            });
        }
        return result;
    }

    async fetchTickers (symbols: string[] = undefined, params = {}) {
        /**
         * @method
         * @name mexc#fetchTickers
         * @description fetches price tickers for multiple markets, statistical calculations with the information calculated over the past 24 hours each market
         * @param {[string]|undefined} symbols unified symbols of the markets to fetch the ticker for, all market tickers are returned if not assigned
         * @param {object} params extra parameters specific to the mexc api endpoint
         * @returns {object} a dictionary of [ticker structures]{@link https://docs.ccxt.com/#/?id=ticker-structure}
         */
        await this.loadMarkets ();
        symbols = this.marketSymbols (symbols);
        const first = this.safeString (symbols, 0);
        let market = undefined;
        if (first !== undefined) {
            market = this.market (first);
        }
        const [ marketType, query ] = this.handleMarketTypeAndParams ('fetchTickers', market, params);
        const method = this.getSupportedMapping (marketType, {
            'spot': 'spotPublicGetMarketTicker',
            'swap': 'contractPublicGetTicker',
        });
        const response = await this[method] (query);
        //
        //     {
        //         "success":true,
        //         "code":0,
        //         "data":[
        //             {
        //                 "symbol":"NKN_USDT",
        //                 "lastPrice":0.36199,
        //                 "bid1":0.35908,
        //                 "ask1":0.36277,
        //                 "volume24":657754,
        //                 "amount24":239024.53998,
        //                 "holdVol":149969,
        //                 "lower24Price":0.34957,
        //                 "high24Price":0.37689,
        //                 "riseFallRate":0.0117,
        //                 "riseFallValue":0.00419,
        //                 "indexPrice":0.36043,
        //                 "fairPrice":0.36108,
        //                 "fundingRate":0.000535,
        //                 "maxBidPrice":0.43251,
        //                 "minAskPrice":0.28834,
        //                 "timestamp":1634163352075
        //             },
        //         ]
        //     }
        //
        const data = this.safeValue (response, 'data', []);
        return this.parseTickers (data, symbols);
    }

    async fetchTicker (symbol, params = {}) {
        /**
         * @method
         * @name mexc#fetchTicker
         * @description fetches a price ticker, a statistical calculation with the information calculated over the past 24 hours for a specific market
         * @param {string} symbol unified symbol of the market to fetch the ticker for
         * @param {object} params extra parameters specific to the mexc api endpoint
         * @returns {object} a [ticker structure]{@link https://docs.ccxt.com/#/?id=ticker-structure}
         */
        await this.loadMarkets ();
        const market = this.market (symbol);
        const request = {
            'symbol': market['id'],
        };
        let method = undefined;
        if (market['spot']) {
            method = 'spotPublicGetMarketTicker';
        } else if (market['swap']) {
            method = 'contractPublicGetTicker';
        }
        const response = await this[method] (this.extend (request, params));
        //
        // spot
        //
        //     {
        //         "code":200,
        //         "data":[
        //             {
        //                 "symbol":"BTC_USDT",
        //                 "volume":"880.821523",
        //                 "high":"49496.95", // highest price over the past 24 hours
        //                 "low":"46918.4", // lowest
        //                 "bid":"49297.64", // current buying price == the best price you can sell for
        //                 "ask":"49297.75", // current selling price == the best price you can buy for
        //                 "open":"48764.9", // open price 24h ago
        //                 "last":"49297.73", // last = close
        //                 "time":1633378200000, // timestamp
        //                 "change_rate":"0.0109265" // (last / open) - 1
        //             }
        //         ]
        //     }
        //
        // swap / contract
        //
        //     {
        //         "success":true,
        //         "code":0,
        //         "data":{
        //             "symbol":"ETH_USDT",
        //             "lastPrice":3581.3,
        //             "bid1":3581.25,
        //             "ask1":3581.5,
        //             "volume24":4045530,
        //             "amount24":141331823.5755,
        //             "holdVol":5832946,
        //             "lower24Price":3413.4,
        //             "high24Price":3588.7,
        //             "riseFallRate":0.0275,
        //             "riseFallValue":95.95,
        //             "indexPrice":3580.7852,
        //             "fairPrice":3581.08,
        //             "fundingRate":0.000063,
        //             "maxBidPrice":3938.85,
        //             "minAskPrice":3222.7,
        //             "timestamp":1634162885016
        //         }
        //     }
        //
        if (market['spot']) {
            const data = this.safeValue (response, 'data', []);
            const ticker = this.safeValue (data, 0);
            return this.parseTicker (ticker, market);
        } else if (market['swap']) {
            const data = this.safeValue (response, 'data', {});
            return this.parseTicker (data, market);
        }
        return undefined;
    }

    parseTicker (ticker, market = undefined) {
        //
        // spot
        //
        //     {
        //         "symbol":"BTC_USDT",
        //         "volume":"880.821523",
        //         "high":"49496.95",
        //         "low":"46918.4",
        //         "bid":"49297.64",
        //         "ask":"49297.75",
        //         "open":"48764.9",
        //         "last":"49297.73",
        //         "time":1633378200000,
        //         "change_rate":"0.0109265"
        //     }
        //
        // contract
        //
        //     {
        //         "symbol":"ETH_USDT",
        //         "lastPrice":3581.3,
        //         "bid1":3581.25,
        //         "ask1":3581.5,
        //         "volume24":4045530,
        //         "amount24":141331823.5755,
        //         "holdVol":5832946,
        //         "lower24Price":3413.4,
        //         "high24Price":3588.7,
        //         "riseFallRate":0.0275,
        //         "riseFallValue":95.95,
        //         "indexPrice":3580.7852,
        //         "fairPrice":3581.08,
        //         "fundingRate":0.000063,
        //         "maxBidPrice":3938.85,
        //         "minAskPrice":3222.7,
        //         "timestamp":1634162885016
        //     }
        //
        const timestamp = this.safeInteger2 (ticker, 'time', 'timestamp');
        const marketId = this.safeString (ticker, 'symbol');
        const symbol = this.safeSymbol (marketId, market, '_');
        const baseVolume = this.safeString2 (ticker, 'volume', 'volume24');
        const quoteVolume = this.safeString (ticker, 'amount24');
        const open = this.safeString (ticker, 'open');
        const last = this.safeString2 (ticker, 'last', 'lastPrice');
        const change = this.safeString (ticker, 'riseFallValue');
        const riseFallRate = this.safeString (ticker, 'riseFallRate');
        const percentage = Precise.stringAdd (riseFallRate, '1');
        return this.safeTicker ({
            'symbol': symbol,
            'timestamp': timestamp,
            'datetime': this.iso8601 (timestamp),
            'high': this.safeString2 (ticker, 'high', 'high24Price'),
            'low': this.safeString2 (ticker, 'low', 'lower24Price'),
            'bid': this.safeString2 (ticker, 'bid', 'bid1'),
            'bidVolume': undefined,
            'ask': this.safeString2 (ticker, 'ask', 'ask1'),
            'askVolume': undefined,
            'vwap': undefined,
            'open': open,
            'close': last,
            'last': last,
            'previousClose': undefined,
            'change': change,
            'percentage': percentage,
            'average': undefined,
            'baseVolume': baseVolume,
            'quoteVolume': quoteVolume,
            'info': ticker,
        }, market);
    }

=======
>>>>>>> f5bed774
    async fetchOrderBook (symbol, limit = undefined, params = {}) {
        /**
         * @method
         * @name mexc3#fetchOrderBook
         * @description fetches information on open orders with bid (buy) and ask (sell) prices, volumes and other data
         * @param {string} symbol unified symbol of the market to fetch the order book for
         * @param {int|undefined} limit the maximum amount of order book entries to return
         * @param {object} params extra parameters specific to the mexc3 api endpoint
         * @returns {object} A dictionary of [order book structures]{@link https://docs.ccxt.com/#/?id=order-book-structure} indexed by market symbols
         */
        await this.loadMarkets ();
        const market = this.market (symbol);
        const request = {
            'symbol': market['id'],
        };
        if (limit !== undefined) {
            request['limit'] = limit;
        }
        let orderbook = undefined;
        if (market['spot']) {
            const response = await this.spotPublicGetDepth (this.extend (request, params));
            //
            //     {
            //         "lastUpdateId": "744267132",
            //         "bids": [
            //             ["40838.50","0.387864"],
            //             ["40837.95","0.008400"],
            //         ],
            //         "asks": [
            //             ["40838.61","6.544908"],
            //             ["40838.88","0.498000"],
            //         ]
            //     }
            //
            orderbook = this.parseOrderBook (response, symbol);
            orderbook['nonce'] = this.safeInteger (response, 'lastUpdateId');
        } else if (market['swap']) {
            const response = await this.contractPublicGetDepthSymbol (this.extend (request, params));
            //
            //     {
            //         "success":true,
            //         "code":0,
            //         "data":{
            //             "asks":[
            //                 [3445.72,48379,1],
            //                 [3445.75,34994,1],
            //             ],
            //             "bids":[
            //                 [3445.55,44081,1],
            //                 [3445.51,24857,1],
            //             ],
            //             "version":2827730444,
            //             "timestamp":1634117846232
            //         }
            //     }
            //
            const data = this.safeValue (response, 'data');
            const timestamp = this.safeInteger (data, 'timestamp');
            orderbook = this.parseOrderBook (data, symbol, timestamp);
            orderbook['nonce'] = this.safeInteger (data, 'version');
        }
        return orderbook;
    }

    async fetchTrades (symbol, since: any = undefined, limit: any = undefined, params = {}) {
        /**
         * @method
         * @name mexc3#fetchTrades
         * @description get the list of most recent trades for a particular symbol
         * @param {string} symbol unified symbol of the market to fetch trades for
         * @param {int|undefined} since timestamp in ms of the earliest trade to fetch
         * @param {int|undefined} limit the maximum amount of trades to fetch
         * @param {object} params extra parameters specific to the mexc3 api endpoint
         * @returns {[object]} a list of [trade structures]{@link https://docs.ccxt.com/en/latest/manual.html?#public-trades}
         */
        await this.loadMarkets ();
        const market = this.market (symbol);
        const request = {
            'symbol': market['id'],
        };
        if (limit !== undefined) {
            request['limit'] = limit;
        }
        // if (since !== undefined) {
        //     request['startTime'] = since; bug in api, waiting for fix
        // }
        let trades = undefined;
        if (market['spot']) {
            let method = this.safeString (this.options, 'fetchTradesMethod', 'spotPublicGetAggTrades');
            method = this.safeString (params, 'method', method); // AggTrades, HistoricalTrades, Trades
            trades = await this[method] (this.extend (request, params));
            //
            //     /trades, /historicalTrades
            //
            //     [
            //         {
            //             "id": null,
            //             "price": "40798.94",
            //             "qty": "0.000508",
            //             "quoteQty": "20.72586152",
            //             "time": "1647546934374",
            //             "isBuyerMaker": true,
            //             "isBestMatch": true
            //         },
            //     ]
            //
            //     /aggrTrades
            //
            //     [
            //         {
            //           "a": null,
            //           "f": null,
            //           "l": null,
            //           "p": "40679",
            //           "q": "0.001309",
            //           "T": 1647551328000,
            //           "m": true,
            //           "M": true
            //         },
            //     ]
            //
        } else if (market['swap']) {
            const response = await this.contractPublicGetDealsSymbol (this.extend (request, params));
            //
            //     {
            //         "success": true,
            //         "code": 0,
            //         "data": [
            //             {
            //                 "p": 31199,
            //                 "v": 18,
            //                 "T": 1,
            //                 "O": 3,
            //                 "M": 2,
            //                 "t": 1609831235985
            //             },
            //         ]
            //     }
            //
            trades = this.safeValue (response, 'data');
        }
        return this.parseTrades (trades, market, since, limit);
    }

    parseTrade (trade, market = undefined) {
        let id = undefined;
        let timestamp = undefined;
        let orderId = undefined;
        let symbol = undefined;
        let fee = undefined;
        const type = undefined;
        let side = undefined;
        let takerOrMaker = undefined;
        let priceString = undefined;
        let amountString = undefined;
        let costString = undefined;
        // if swap
        if ('v' in trade) {
            //
            // swap: fetchTrades
            //
            //     {
            //         "p": 31199,
            //         "v": 18,
            //         "T": 1,
            //         "O": 3,
            //         "M": 2,
            //         "t": 1609831235985
            //     }
            //
            timestamp = this.safeInteger (trade, 't');
            market = this.safeMarket (undefined, market);
            symbol = market['symbol'];
            priceString = this.safeString (trade, 'p');
            amountString = this.safeString (trade, 'v');
            side = this.parseOrderSide (this.safeString (trade, 'T'));
            takerOrMaker = 'taker';
        } else {
            //
            // spot: fetchTrades (for aggTrades)
            //
            //         {
            //             "a": null,
            //             "f": null,
            //             "l": null,
            //             "p": "40679",
            //             "q": "0.001309",
            //             "T": 1647551328000,
            //             "m": true,
            //             "M": true
            //         }
            //
            // spot: fetchMyTrades, fetchOrderTrades
            //
            //         {
            //             "symbol": "BTCUSDT",
            //             "id": "133948532984922113",
            //             "orderId": "133948532531949568",
            //             "orderListId": "-1",
            //             "price": "41995.51",
            //             "qty": "0.0002",
            //             "quoteQty": "8.399102",
            //             "commission": "0.016798204",
            //             "commissionAsset": "USDT",
            //             "time": "1647718055000",
            //             "isBuyer": true,
            //             "isMaker": false,
            //             "isBestMatch": true
            //         }
            //
            // swap: fetchMyTrades, fetchOrderTrades
            //
            //         {
            //             "id": "299444585",
            //             "symbol": "STEPN_USDT",
            //             "side": "1",
            //             "vol": "1",
            //             "price": "2.45455",
            //             "feeCurrency": "USDT",
            //             "fee": "0.00147273",
            //             "timestamp": "1648924557000",
            //             "profit": "0",
            //             "category": "1",
            //             "orderId": "265307163526610432",
            //             "positionMode": "1",
            //             "taker": true
            //         }
            //
            const marketId = this.safeString (trade, 'symbol');
            market = this.safeMarket (marketId, market);
            symbol = market['symbol'];
            id = this.safeString2 (trade, 'id', 'a');
            priceString = this.safeString2 (trade, 'price', 'p');
            orderId = this.safeString (trade, 'orderId');
            // if swap
            if ('positionMode' in trade) {
                timestamp = this.safeInteger (trade, 'timestamp');
                amountString = this.safeString (trade, 'vol');
                side = this.parseOrderSide (this.safeString (trade, 'side'));
                fee = {
                    'cost': this.safeString (trade, 'fee'),
                    'currency': this.safeCurrencyCode (this.safeString (trade, 'feeCurrency')),
                };
                takerOrMaker = this.safeValue (trade, 'taker') ? 'taker' : 'maker';
            } else {
                timestamp = this.safeInteger2 (trade, 'time', 'T');
                amountString = this.safeString2 (trade, 'qty', 'q');
                costString = this.safeString (trade, 'quoteQty');
                const isBuyer = this.safeValue (trade, 'isBuyer');
                const isMaker = this.safeValue (trade, 'isMaker');
                const buyerMaker = this.safeString2 (trade, 'isBuyerMaker', 'm');
                if (isMaker !== undefined) {
                    takerOrMaker = isMaker ? 'maker' : 'taker';
                }
                if (isBuyer !== undefined) {
                    side = isBuyer ? 'buy' : 'sell';
                }
                if (buyerMaker !== undefined) {
                    side = buyerMaker ? 'sell' : 'buy';
                    takerOrMaker = 'taker';
                }
                const feeAsset = this.safeString (trade, 'commissionAsset');
                if (feeAsset !== undefined) {
                    fee = {
                        'cost': this.safeString (trade, 'commission'),
                        'currency': this.safeCurrencyCode (feeAsset),
                    };
                }
            }
        }
        if (id === undefined) {
            id = this.syntheticTradeId (market, timestamp, side, amountString, priceString, type, takerOrMaker);
        }
        return this.safeTrade ({
            'id': id,
            'order': orderId,
            'timestamp': timestamp,
            'datetime': this.iso8601 (timestamp),
            'symbol': symbol,
            'type': type,
            'side': side,
            'takerOrMaker': takerOrMaker,
            'price': priceString,
            'amount': amountString,
            'cost': costString,
            'fee': fee,
            'info': trade,
        }, market);
    }

    syntheticTradeId (market = undefined, timestamp = undefined, side = undefined, amount = undefined, price = undefined, orderType = undefined, takerOrMaker = undefined) {
        // TODO: can be unified method? this approach is being used by multiple exchanges (mexc, woo-coinsbit, dydx, ...)
        let id = '';
        if (timestamp !== undefined) {
            id = this.numberToString (timestamp) + '-' + this.safeString (market, 'id', '_');
            if (side !== undefined) {
                id += '-' + side;
            }
            if (amount !== undefined) {
                id += '-' + this.numberToString (amount);
            }
            if (price !== undefined) {
                id += '-' + this.numberToString (price);
            }
            if (takerOrMaker !== undefined) {
                id += '-' + takerOrMaker;
            }
            if (orderType !== undefined) {
                id += '-' + orderType;
            }
        }
        return id;
    }

    async fetchOHLCV (symbol, timeframe = '1m', since: any = undefined, limit: any = undefined, params = {}) {
        /**
         * @method
         * @name mexc3#fetchOHLCV
         * @description fetches historical candlestick data containing the open, high, low, and close price, and the volume of a market
         * @param {string} symbol unified symbol of the market to fetch OHLCV data for
         * @param {string} timeframe the length of time each candle represents
         * @param {int|undefined} since timestamp in ms of the earliest candle to fetch
         * @param {int|undefined} limit the maximum amount of candles to fetch
         * @param {object} params extra parameters specific to the mexc3 api endpoint
         * @returns {[[int]]} A list of candles ordered as timestamp, open, high, low, close, volume
         */
        await this.loadMarkets ();
        const market = this.market (symbol);
        const options = this.safeValue (this.options, 'timeframes', {});
        const timeframes = this.safeValue (options, market['type'], {});
        const timeframeValue = this.safeString (timeframes, timeframe);
        const request = {
            'symbol': market['id'],
            'interval': timeframeValue,
        };
        let candles = undefined;
        if (market['spot']) {
            if (since !== undefined) {
                request['startTime'] = since;
            }
            if (limit !== undefined) {
                request['limit'] = limit;
            }
            const response = await this.spotPublicGetKlines (this.extend (request, params));
            //
            //     [
            //       [
            //         1640804880000,
            //         "47482.36",
            //         "47482.36",
            //         "47416.57",
            //         "47436.1",
            //         "3.550717",
            //         1640804940000,
            //         "168387.3"
            //       ],
            //     ]
            //
            candles = response;
        } else if (market['swap']) {
            if (since !== undefined) {
                request['start'] = this.parseToInt (since / 1000);
            }
            const priceType = this.safeString (params, 'price', 'default');
            params = this.omit (params, 'price');
            const method = this.getSupportedMapping (priceType, {
                'default': 'contractPublicGetKlineSymbol',
                'index': 'contractPublicGetKlineIndexPriceSymbol',
                'mark': 'contractPublicGetKlineFairPriceSymbol',
            });
            const response = await this[method] (this.extend (request, params));
            //
            //     {
            //         "success":true,
            //         "code":0,
            //         "data":{
            //             "time":[1634052300,1634052360,1634052420],
            //             "open":[3492.2,3491.3,3495.65],
            //             "close":[3491.3,3495.65,3495.2],
            //             "high":[3495.85,3496.55,3499.4],
            //             "low":[3491.15,3490.9,3494.2],
            //             "vol":[1740.0,351.0,314.0],
            //             "amount":[60793.623,12260.4885,10983.1375],
            //         }
            //     }
            //
            const data = this.safeValue (response, 'data');
            candles = this.convertTradingViewToOHLCV (data, 'time', 'open', 'high', 'low', 'close', 'vol');
        }
<<<<<<< HEAD
        return undefined;
=======
        return this.parseOHLCVs (candles, market, timeframe, since, limit);
>>>>>>> f5bed774
    }

    parseOHLCV (ohlcv, market = undefined) {
        return [
            this.safeInteger (ohlcv, 0),
            this.safeNumber (ohlcv, 1),
            this.safeNumber (ohlcv, 2),
            this.safeNumber (ohlcv, 3),
            this.safeNumber (ohlcv, 4),
            this.safeNumber (ohlcv, 5),
        ];
    }

    async fetchTickers (symbols: string[] = undefined, params = {}) {
        /**
         * @method
         * @name mexc3#fetchTickers
         * @description fetches price tickers for multiple markets, statistical calculations with the information calculated over the past 24 hours each market
         * @param {[string]|undefined} symbols unified symbols of the markets to fetch the ticker for, all market tickers are returned if not assigned
         * @param {object} params extra parameters specific to the mexc3 api endpoint
         * @returns {object} a dictionary of [ticker structures]{@link https://docs.ccxt.com/#/?id=ticker-structure}
         */
        await this.loadMarkets ();
        const request = {};
        let market = undefined;
        let isSingularMarket = false;
        if (symbols !== undefined) {
            const length = symbols.length;
            isSingularMarket = length === 1;
            const firstSymbol = this.safeString (symbols, 0);
            market = this.market (firstSymbol);
        }
        const [ marketType, query ] = this.handleMarketTypeAndParams ('fetchTickers', market, params);
        let tickers = undefined;
        if (isSingularMarket) {
            request['symbol'] = market['id'];
        }
        if (marketType === 'spot') {
            tickers = await this.spotPublicGetTicker24hr (this.extend (request, query));
            //
            //     [
            //         {
            //             "symbol": "BTCUSDT",
            //             "priceChange": "184.34",
            //             "priceChangePercent": "0.00400048",
            //             "prevClosePrice": "46079.37",
            //             "lastPrice": "46263.71",
            //             "lastQty": "",
            //             "bidPrice": "46260.38",
            //             "bidQty": "",
            //             "askPrice": "46260.41",
            //             "askQty": "",
            //             "openPrice": "46079.37",
            //             "highPrice": "47550.01",
            //             "lowPrice": "45555.5",
            //             "volume": "1732.461487",
            //             "quoteVolume": null,
            //             "openTime": 1641349500000,
            //             "closeTime": 1641349582808,
            //             "count": null
            //         }
            //     ]
            //
        } else if (marketType === 'swap') {
            const response = await this.contractPublicGetTicker (this.extend (request, query));
            //
            //     {
            //         "success":true,
            //         "code":0,
            //         "data":[
            //             {
            //                 "symbol":"ETH_USDT",
            //                 "lastPrice":3581.3,
            //                 "bid1":3581.25,
            //                 "ask1":3581.5,
            //                 "volume24":4045530,
            //                 "amount24":141331823.5755,
            //                 "holdVol":5832946,
            //                 "lower24Price":3413.4,
            //                 "high24Price":3588.7,
            //                 "riseFallRate":0.0275,
            //                 "riseFallValue":95.95,
            //                 "indexPrice":3580.7852,
            //                 "fairPrice":3581.08,
            //                 "fundingRate":0.000063,
            //                 "maxBidPrice":3938.85,
            //                 "minAskPrice":3222.7,
            //                 "timestamp":1634162885016
            //             },
            //         ]
            //     }
            //
            tickers = this.safeValue (response, 'data', []);
        }
        // when it's single symbol request, the returned structure is different (singular object) for both spot & swap, thus we need to wrap inside array
        if (isSingularMarket) {
            tickers = [ tickers ];
        }
        return this.parseTickers (tickers, symbols);
    }

    async fetchTicker (symbol, params = {}) {
        /**
         * @method
         * @name mexc3#fetchTicker
         * @description fetches a price ticker, a statistical calculation with the information calculated over the past 24 hours for a specific market
         * @param {string} symbol unified symbol of the market to fetch the ticker for
         * @param {object} params extra parameters specific to the mexc3 api endpoint
         * @returns {object} a [ticker structure]{@link https://docs.ccxt.com/#/?id=ticker-structure}
         */
        await this.loadMarkets ();
        const market = this.market (symbol);
        const [ marketType, query ] = this.handleMarketTypeAndParams ('fetchTicker', market, params);
        let ticker = undefined;
        const request = {
            'symbol': market['id'],
        };
        if (marketType === 'spot') {
            ticker = await this.spotPublicGetTicker24hr (this.extend (request, query));
            //
            //     {
            //         "symbol": "BTCUSDT",
            //         "priceChange": "184.34",
            //         "priceChangePercent": "0.00400048",
            //         "prevClosePrice": "46079.37",
            //         "lastPrice": "46263.71",
            //         "lastQty": "",
            //         "bidPrice": "46260.38",
            //         "bidQty": "",
            //         "askPrice": "46260.41",
            //         "askQty": "",
            //         "openPrice": "46079.37",
            //         "highPrice": "47550.01",
            //         "lowPrice": "45555.5",
            //         "volume": "1732.461487",
            //         "quoteVolume": null,
            //         "openTime": 1641349500000,
            //         "closeTime": 1641349582808,
            //         "count": null
            //     }
            //
        } else if (marketType === 'swap') {
            const response = await this.contractPublicGetTicker (this.extend (request, query));
            //
            //     {
            //         "success":true,
            //         "code":0,
            //         "data":{
            //             "symbol":"ETH_USDT",
            //             "lastPrice":3581.3,
            //             "bid1":3581.25,
            //             "ask1":3581.5,
            //             "volume24":4045530,
            //             "amount24":141331823.5755,
            //             "holdVol":5832946,
            //             "lower24Price":3413.4,
            //             "high24Price":3588.7,
            //             "riseFallRate":0.0275,
            //             "riseFallValue":95.95,
            //             "indexPrice":3580.7852,
            //             "fairPrice":3581.08,
            //             "fundingRate":0.000063,
            //             "maxBidPrice":3938.85,
            //             "minAskPrice":3222.7,
            //             "timestamp":1634162885016
            //         }
            //     }
            //
            ticker = this.safeValue (response, 'data', {});
        }
        // when it's single symbol request, the returned structure is different (singular object) for both spot & swap, thus we need to wrap inside array
        return this.parseTicker (ticker, market);
    }

    parseTicker (ticker, market = undefined) {
        const marketId = this.safeString (ticker, 'symbol');
        market = this.safeMarket (marketId, market);
        let timestamp = undefined;
        let bid = undefined;
        let ask = undefined;
        let bidVolume = undefined;
        let askVolume = undefined;
        let baseVolume = undefined;
        let quoteVolume = undefined;
        let open = undefined;
        let high = undefined;
        let low = undefined;
        let changePcnt = undefined;
        let changeValue = undefined;
        let prevClose = undefined;
        const isSwap = this.safeValue (market, 'swap');
        // if swap
        if (isSwap || ('timestamp' in ticker)) {
            //
            //     {
            //         "symbol": "ETH_USDT",
            //         "lastPrice": 3581.3,
            //         "bid1": 3581.25,
            //         "ask1": 3581.5,
            //         "volume24": 4045530,
            //         "amount24": 141331823.5755,
            //         "holdVol": 5832946,
            //         "lower24Price": 3413.4,
            //         "high24Price": 3588.7,
            //         "riseFallRate": 0.0275,
            //         "riseFallValue": 95.95,
            //         "indexPrice": 3580.7852,
            //         "fairPrice": 3581.08,
            //         "fundingRate": 0.000063,
            //         "maxBidPrice": 3938.85,
            //         "minAskPrice": 3222.7,
            //         "timestamp": 1634162885016
            //     }
            //
            timestamp = this.safeInteger (ticker, 'timestamp');
            bid = this.safeString (ticker, 'bid1');
            ask = this.safeString (ticker, 'ask1');
            baseVolume = this.safeString (ticker, 'volume24');
            quoteVolume = this.safeString (ticker, 'amount24');
            high = this.safeString (ticker, 'high24Price');
            low = this.safeString (ticker, 'lower24Price');
            changeValue = this.safeString (ticker, 'riseFallValue');
            changePcnt = this.safeString (ticker, 'riseFallRate');
            changePcnt = Precise.stringMul (changePcnt, '100');
        } else {
            //
            //     {
            //         "symbol": "BTCUSDT",
            //         "priceChange": "184.34",
            //         "priceChangePercent": "0.00400048",
            //         "prevClosePrice": "46079.37",
            //         "lastPrice": "46263.71",
            //         "lastQty": "",
            //         "bidPrice": "46260.38",
            //         "bidQty": "",
            //         "askPrice": "46260.41",
            //         "askQty": "",
            //         "openPrice": "46079.37",
            //         "highPrice": "47550.01",
            //         "lowPrice": "45555.5",
            //         "volume": "1732.461487",
            //         "quoteVolume": null,
            //         "openTime": 1641349500000,
            //         "closeTime": 1641349582808,
            //         "count": null
            //     }
            //
            timestamp = this.safeInteger (ticker, 'closeTime');
            bid = this.safeString (ticker, 'bidPrice');
            ask = this.safeString (ticker, 'askPrice');
            bidVolume = this.safeString (ticker, 'bidQty');
            askVolume = this.safeString (ticker, 'askQty');
            if (Precise.stringEq (bidVolume, '0')) {
                bidVolume = undefined;
            }
            if (Precise.stringEq (askVolume, '0')) {
                askVolume = undefined;
            }
            baseVolume = this.safeString (ticker, 'volume');
            quoteVolume = this.safeString (ticker, 'quoteVolume');
            open = this.safeString (ticker, 'openPrice');
            high = this.safeString (ticker, 'highPrice');
            low = this.safeString (ticker, 'lowPrice');
            prevClose = this.safeString (ticker, 'prevClosePrice');
            changeValue = this.safeString (ticker, 'priceChange');
            changePcnt = this.safeString (ticker, 'priceChangePercent');
            changePcnt = Precise.stringMul (changePcnt, '100');
        }
        return this.safeTicker ({
            'symbol': market['symbol'],
            'timestamp': timestamp,
            'datetime': this.iso8601 (timestamp),
            'open': open,
            'high': high,
            'low': low,
            'close': this.safeString (ticker, 'lastPrice'),
            'bid': bid,
            'bidVolume': bidVolume,
            'ask': ask,
            'askVolume': askVolume,
            'vwap': undefined,
            'previousClose': prevClose,
            'change': changeValue,
            'percentage': changePcnt,
            'average': undefined,
            'baseVolume': baseVolume,
            'quoteVolume': quoteVolume,
            'info': ticker,
        }, market);
    }

    async fetchBidsAsks (symbols: string[] = undefined, params = {}) {
        /**
         * @method
         * @name mexc3#fetchBidsAsks
         * @description fetches the bid and ask price and volume for multiple markets
         * @param {[string]|undefined} symbols unified symbols of the markets to fetch the bids and asks for, all markets are returned if not assigned
         * @param {object} params extra parameters specific to the mexc3 api endpoint
         * @returns {object} a dictionary of [ticker structures]{@link https://docs.ccxt.com/#/?id=ticker-structure}
         */
        await this.loadMarkets ();
        let market = undefined;
        let isSingularMarket = false;
        if (symbols !== undefined) {
            const length = symbols.length;
            isSingularMarket = length === 1;
            market = this.market (symbols[0]);
        }
        const [ marketType, query ] = this.handleMarketTypeAndParams ('fetchBidsAsks', market, params);
        let tickers = undefined;
        if (marketType === 'spot') {
            tickers = await this.spotPublicGetTickerBookTicker (query);
            //
            //     [
            //       {
            //         "symbol": "AEUSDT",
            //         "bidPrice": "0.11001",
            //         "bidQty": "115.59",
            //         "askPrice": "0.11127",
            //         "askQty": "215.48"
            //       },
            //     ]
            //
        } else if (marketType === 'swap') {
            throw new NotSupported (this.id + ' fetchBidsAsks() is not available for ' + marketType + ' markets');
        }
        // when it's single symbol request, the returned structure is different (singular object) for both spot & swap, thus we need to wrap inside array
        if (isSingularMarket) {
            tickers = [ tickers ];
        }
        return this.parseTickers (tickers, symbols);
    }

    async createOrder (symbol, type, side, amount, price = undefined, params = {}) {
        /**
         * @method
         * @name mexc3#createOrder
         * @description create a trade order
         * @param {string} symbol unified symbol of the market to create an order in
         * @param {string} type 'market' or 'limit'
         * @param {string} side 'buy' or 'sell'
         * @param {float} amount how much of currency you want to trade in units of base currency
         * @param {float|undefined} price the price at which the order is to be fullfilled, in units of the quote currency, ignored in market orders
         * @param {object} params extra parameters specific to the mexc3 api endpoint
         * @param {string|undefined} params.marginMode only 'isolated' is supported for spot-margin trading
         * @returns {object} an [order structure]{@link https://docs.ccxt.com/#/?id=order-structure}
         */
        await this.loadMarkets ();
        const market = this.market (symbol);
        const [ marginMode, query ] = this.handleMarginModeAndParams ('createOrder', params);
        if (market['spot']) {
            return await this.createSpotOrder (market, type, side, amount, price, marginMode, query);
        } else if (market['swap']) {
            return await this.createSwapOrder (market, type, side, amount, price, marginMode, query);
        }
    }

    async createSpotOrder (market, type, side, amount, price = undefined, marginMode = undefined, params = {}) {
        const symbol = market['symbol'];
        const orderSide = (side === 'buy') ? 'BUY' : 'SELL';
        const request = {
            'symbol': market['id'],
            'side': orderSide,
            'type': type.toUpperCase (),
        };
        if (orderSide === 'BUY' && type === 'market') {
            const quoteOrderQty = this.safeNumber (params, 'quoteOrderQty');
            if (quoteOrderQty !== undefined) {
                amount = quoteOrderQty;
            } else if (this.options['createMarketBuyOrderRequiresPrice']) {
                if (price === undefined) {
                    throw new InvalidOrder (this.id + " createOrder() requires the price argument with market buy orders to calculate total order cost (amount to spend), where cost = amount * price. Supply a price argument to createOrder() call if you want the cost to be calculated for you from price and amount, or, alternatively, add .options['createMarketBuyOrderRequiresPrice'] = false to supply the cost in the amount argument (the exchange-specific behaviour)");
                } else {
                    const amountString = this.numberToString (amount);
                    const priceString = this.numberToString (price);
                    const quoteAmount = Precise.stringMul (amountString, priceString);
                    amount = this.parseNumber (quoteAmount);
                }
            }
            request['quoteOrderQty'] = amount;
        } else {
            request['quantity'] = this.amountToPrecision (symbol, amount);
        }
        if (price !== undefined) {
            request['price'] = this.priceToPrecision (symbol, price);
        }
        const clientOrderId = this.safeString (params, 'clientOrderId');
        if (clientOrderId !== undefined) {
            request['newClientOrderId'] = clientOrderId;
            params = this.omit (params, [ 'type', 'clientOrderId' ]);
        }
        let method = 'spotPrivatePostOrder';
        if (marginMode !== undefined) {
            if (marginMode !== 'isolated') {
                throw new BadRequest (this.id + ' createOrder() does not support marginMode ' + marginMode + ' for spot-margin trading');
            }
            method = 'spotPrivatePostMarginOrder';
        }
        const response = await this[method] (this.extend (request, params));
        //
        // spot
        //
        //     {
        //         "symbol": "BTCUSDT",
        //         "orderId": "123738410679123456",
        //         "orderListId": -1
        //     }
        //
        // margin
        //
        //     {
        //         "symbol": "BTCUSDT",
        //         "orderId": "762634301354414080",
        //         "clientOrderId": null,
        //         "isIsolated": true,
        //         "transactTime": 1661992652132
        //     }
        //
        return this.extend (this.parseOrder (response, market), {
            'side': side,
            'type': type,
            'price': price,
            'amount': amount,
        });
    }

    async createSwapOrder (market, type, side, amount, price = undefined, marginMode = undefined, params = {}) {
        await this.loadMarkets ();
        const symbol = market['symbol'];
        const unavailableContracts = this.safeValue (this.options, 'unavailableContracts', {});
        const isContractUnavaiable = this.safeValue (unavailableContracts, symbol, false);
        if (isContractUnavaiable) {
            throw new NotSupported (this.id + ' createSwapOrder() does not support yet this symbol:' + symbol);
        }
<<<<<<< HEAD
        if (type === 'withdrawal') {
            // mexc withdrawal amount includes the fee
            amountString = Precise.stringSub (amountString, feeCostString);
        }
        return {
            'info': transaction,
            'id': id,
            'txid': txid,
            'timestamp': timestamp,
            'datetime': this.iso8601 (timestamp),
            'network': network,
            'address': address,
            'addressTo': undefined,
            'addressFrom': undefined,
            'tag': undefined,
            'tagTo': undefined,
            'tagFrom': undefined,
            'type': type,
            'amount': this.parseNumber (amountString),
            'currency': code,
            'status': status,
            'updated': updated,
            'fee': fee,
        };
    }

    parseTransactionStatus (status) {
        const statuses = {
            'WAIT': 'pending',
            'WAIT_PACKAGING': 'pending',
            'SUCCESS': 'ok',
        };
        return this.safeString (statuses, status, status);
    }

    async fetchPosition (symbol, params = {}) {
        /**
         * @method
         * @name mexc#fetchPosition
         * @description fetch data on a single open contract trade position
         * @param {string} symbol unified market symbol of the market the position is held in, default is undefined
         * @param {object} params extra parameters specific to the mexc api endpoint
         * @returns {object} a [position structure]{@link https://docs.ccxt.com/#/?id=position-structure}
         */
        await this.loadMarkets ();
        const market = this.market (symbol);
        const request = {
            'symbol': market['id'],
        };
        const response = await this.fetchPositions (this.extend (request, params));
        const firstPosition = this.safeValue (response, 0);
        return this.parsePosition (firstPosition, market);
    }

    async fetchPositions (symbols: string[] = undefined, params = {}) {
        /**
         * @method
         * @name mexc#fetchPositions
         * @description fetch all open positions
         * @param {[string]|undefined} symbols list of unified market symbols
         * @param {object} params extra parameters specific to the mexc api endpoint
         * @returns {[object]} a list of [position structure]{@link https://docs.ccxt.com/#/?id=position-structure}
         */
        await this.loadMarkets ();
        const response = await this.contractPrivateGetPositionOpenPositions (params);
        //
        //     {
        //         "success": true,
        //         "code": 0,
        //         "data": [
        //             {
        //                 "positionId": 1394650,
        //                 "symbol": "ETH_USDT",
        //                 "positionType": 1,
        //                 "openType": 1,
        //                 "state": 1,
        //                 "holdVol": 1,
        //                 "frozenVol": 0,
        //                 "closeVol": 0,
        //                 "holdAvgPrice": 1217.3,
        //                 "openAvgPrice": 1217.3,
        //                 "closeAvgPrice": 0,
        //                 "liquidatePrice": 1211.2,
        //                 "oim": 0.1290338,
        //                 "im": 0.1290338,
        //                 "holdFee": 0,
        //                 "realised": -0.0073,
        //                 "leverage": 100,
        //                 "createTime": 1609991676000,
        //                 "updateTime": 1609991676000,
        //                 "autoAddIm": false
        //             }
        //         ]
        //     }
        //
        const data = this.safeValue (response, 'data', []);
        return this.parsePositions (data, symbols);
    }

    parsePosition (position, market = undefined) {
        //
        //     {
        //         "positionId": 1394650,
        //         "symbol": "ETH_USDT",
        //         "positionType": 1,
        //         "openType": 1,
        //         "state": 1,
        //         "holdVol": 1,
        //         "frozenVol": 0,
        //         "closeVol": 0,
        //         "holdAvgPrice": 1217.3,
        //         "openAvgPrice": 1217.3,
        //         "closeAvgPrice": 0,
        //         "liquidatePrice": 1211.2,
        //         "oim": 0.1290338,
        //         "im": 0.1290338,
        //         "holdFee": 0,
        //         "realised": -0.0073,
        //         "leverage": 100,
        //         "createTime": 1609991676000,
        //         "updateTime": 1609991676000,
        //         "autoAddIm": false
        //     }
        //
        market = this.safeMarket (this.safeString (position, 'symbol'), market);
        const symbol = market['symbol'];
        const contracts = this.safeString (position, 'holdVol');
        const entryPrice = this.safeNumber (position, 'openAvgPrice');
        const initialMargin = this.safeString (position, 'im');
        const rawSide = this.safeString (position, 'positionType');
        const side = (rawSide === '1') ? 'long' : 'short';
        const openType = this.safeString (position, 'margin_mode');
        const marginMode = (openType === '1') ? 'isolated' : 'cross';
        const leverage = this.safeString (position, 'leverage');
        const liquidationPrice = this.safeNumber (position, 'liquidatePrice');
        const timestamp = this.safeNumber (position, 'updateTime');
        return {
            'info': position,
            'symbol': symbol,
            'contracts': this.parseNumber (contracts),
            'contractSize': undefined,
            'entryPrice': entryPrice,
            'collateral': undefined,
            'side': side,
            'unrealizedProfit': undefined,
            'leverage': this.parseNumber (leverage),
            'percentage': undefined,
            'marginMode': marginMode,
            'notional': undefined,
            'markPrice': undefined,
            'liquidationPrice': liquidationPrice,
            'initialMargin': this.parseNumber (initialMargin),
            'initialMarginPercentage': undefined,
            'maintenanceMargin': undefined,
            'maintenanceMarginPercentage': undefined,
            'marginRatio': undefined,
            'timestamp': timestamp,
            'datetime': this.iso8601 (timestamp),
        };
    }

    async createOrder (symbol, type, side, amount, price = undefined, params = {}) {
        /**
         * @method
         * @name mexc#createOrder
         * @description create a trade order
         * @param {string} symbol unified symbol of the market to create an order in
         * @param {string} type 'market' or 'limit'
         * @param {string} side 'buy' or 'sell'
         * @param {float} amount how much of currency you want to trade in units of base currency
         * @param {float|undefined} price the price at which the order is to be fullfilled, in units of the quote currency, ignored in market orders
         * @param {object} params extra parameters specific to the mexc api endpoint
         * @returns {object} an [order structure]{@link https://docs.ccxt.com/#/?id=order-structure}
         */
        await this.loadMarkets ();
        const market = this.market (symbol);
        const [ marketType, query ] = this.handleMarketTypeAndParams ('createOrder', market, params);
        if (marketType === 'spot') {
            return await this.createSpotOrder (symbol, type, side, amount, price, query);
        } else if (marketType === 'swap') {
            return await this.createSwapOrder (symbol, type, side, amount, price, query);
        }
        return undefined;
    }

    async createSpotOrder (symbol, type, side, amount, price = undefined, params = {}) {
        await this.loadMarkets ();
        const market = this.market (symbol);
        let orderSide = undefined;
        if (side === 'buy') {
            orderSide = 'BID';
        } else if (side === 'sell') {
            orderSide = 'ASK';
        }
        let orderType = type.toUpperCase ();
        const isMarketOrder = orderType === 'MARKET';
        if (isMarketOrder) {
            throw new InvalidOrder (this.id + ' createOrder () does not support market orders, only limit orders are allowed');
        }
        if (orderType === 'LIMIT') {
            orderType = 'LIMIT_ORDER';
        }
        const postOnly = this.isPostOnly (isMarketOrder, orderType === 'POST_ONLY', params);
        const timeInForce = this.safeStringUpper (params, 'timeInForce');
        const ioc = (timeInForce === 'IOC');
        if (postOnly) {
            orderType = 'POST_ONLY';
        } else if (ioc) {
            orderType = 'IMMEDIATE_OR_CANCEL';
        }
        if (timeInForce === 'FOK') {
            throw new InvalidOrder (this.id + ' createOrder () does not support timeInForce FOK, only IOC, PO, and GTC are allowed');
        }
        if (((orderType !== 'POST_ONLY') && (orderType !== 'IMMEDIATE_OR_CANCEL') && (orderType !== 'LIMIT_ORDER'))) {
            throw new InvalidOrder (this.id + ' createOrder () does not support ' + type + ' order type, only LIMIT, LIMIT_ORDER, POST_ONLY or IMMEDIATE_OR_CANCEL are allowed');
        }
        const request = {
            'symbol': market['id'],
            'price': this.priceToPrecision (symbol, price),
            'quantity': this.amountToPrecision (symbol, amount),
            'trade_type': orderSide,
            'order_type': orderType, // LIMIT_ORDER，POST_ONLY，IMMEDIATE_OR_CANCEL
        };
        const clientOrderId = this.safeString2 (params, 'clientOrderId', 'client_order_id');
        if (clientOrderId !== undefined) {
            request['client_order_id'] = clientOrderId;
        }
        params = this.omit (params, [ 'type', 'clientOrderId', 'client_order_id', 'postOnly', 'timeInForce' ]);
        const response = await this.spotPrivatePostOrderPlace (this.extend (request, params));
        //
        //     {"code":200,"data":"2ff3163e8617443cb9c6fc19d42b1ca4"}
        //
        return this.parseOrder (response, market);
    }

    async createSwapOrder (symbol, type, side, amount, price = undefined, params = {}) {
        await this.loadMarkets ();
        const market = this.market (symbol);
        const openType = this.safeInteger (params, 'openType');
        if (openType === undefined) {
            throw new ArgumentsRequired (this.id + ' createSwapOrder () requires an integer openType parameter, 1 for isolated margin, 2 for cross margin');
=======
        let openType = undefined;
        if (marginMode !== undefined) {
            if (marginMode === 'cross') {
                openType = 2;
            } else if (marginMode === 'isolated') {
                openType = 1;
            } else {
                throw new ArgumentsRequired (this.id + ' createSwapOrder() marginMode parameter should be either "cross" or "isolated"');
            }
        } else {
            openType = this.safeInteger (params, 'openType', 2); // defaulting to cross margin
>>>>>>> f5bed774
        }
        if ((type !== 'limit') && (type !== 'market') && (type !== 1) && (type !== 2) && (type !== 3) && (type !== 4) && (type !== 5) && (type !== 6)) {
            throw new InvalidOrder (this.id + ' createSwapOrder() order type must either limit, market, or 1 for limit orders, 2 for post-only orders, 3 for IOC orders, 4 for FOK orders, 5 for market orders or 6 to convert market price to current price');
        }
        const postOnly = this.safeValue (params, 'postOnly', false);
        if (postOnly) {
            type = 2;
        } else if (type === 'limit') {
            type = 1;
        } else if (type === 'market') {
            type = 6;
        }
        const request = {
            'symbol': market['id'],
            // 'price': parseFloat (this.priceToPrecision (symbol, price)),
            'vol': parseFloat (this.amountToPrecision (symbol, amount)),
            // 'leverage': int, // required for isolated margin
            // 'side': side, // 1 open long, 2 close short, 3 open short, 4 close long
            //
            // supported order types
            //
            //     1 limit
            //     2 post only maker (PO)
            //     3 transact or cancel instantly (IOC)
            //     4 transact completely or cancel completely (FOK)
            //     5 market orders
            //     6 convert market price to current price
            //
            'type': type,
            'openType': openType, // 1 isolated, 2 cross
            // 'positionId': 1394650, // long, filling in this parameter when closing a position is recommended
            // 'externalOid': clientOrderId,
            // 'triggerPrice': 10.0, // Required for trigger order
            // 'triggerType': 1, // Required for trigger order 1: more than or equal, 2: less than or equal
            // 'executeCycle': 1, // Required for trigger order 1: 24 hours,2: 7 days
            // 'trend': 1, // Required for trigger order 1: latest price, 2: fair price, 3: index price
            // 'orderType': 1, // Required for trigger order 1: limit order,2:Post Only Maker,3: close or cancel instantly ,4: close or cancel completely,5: Market order
        };
        let method = 'contractPrivatePostOrderSubmit';
        const stopPrice = this.safeNumber2 (params, 'triggerPrice', 'stopPrice');
        params = this.omit (params, [ 'stopPrice', 'triggerPrice' ]);
        if (stopPrice) {
            method = 'contractPrivatePostPlanorderPlace';
            request['triggerPrice'] = this.priceToPrecision (symbol, stopPrice);
            request['triggerType'] = this.safeInteger (params, 'triggerType', 1);
            request['executeCycle'] = this.safeInteger (params, 'executeCycle', 1);
            request['trend'] = this.safeInteger (params, 'trend', 1);
            request['orderType'] = this.safeInteger (params, 'orderType', 1);
        }
        if ((type !== 5) && (type !== 6) && (type !== 'market')) {
            request['price'] = parseFloat (this.priceToPrecision (symbol, price));
        }
        if (openType === 1) {
            const leverage = this.safeInteger (params, 'leverage');
            if (leverage === undefined) {
                throw new ArgumentsRequired (this.id + ' createSwapOrder() requires a leverage parameter for isolated margin orders');
            }
        }
        const reduceOnly = this.safeValue (params, 'reduceOnly', false);
        if (reduceOnly) {
            request['side'] = (side === 'buy') ? 2 : 4;
        } else {
            request['side'] = (side === 'buy') ? 1 : 3;
        }
        const clientOrderId = this.safeString2 (params, 'clientOrderId', 'externalOid');
        if (clientOrderId !== undefined) {
            request['externalOid'] = clientOrderId;
        }
        params = this.omit (params, [ 'clientOrderId', 'externalOid', 'postOnly' ]);
        const response = await this[method] (this.extend (request, params));
        //
        // Swap
        //     {"code":200,"data":"2ff3163e8617443cb9c6fc19d42b1ca4"}
        //
        // Trigger
        //     {"success":true,"code":0,"data":259208506303929856}
        //
        const data = this.safeString (response, 'data');
        return this.parseOrder (data, market);
    }

    async fetchOrder (id, symbol: string = undefined, params = {}) {
        /**
         * @method
         * @name mexc3#fetchOrder
         * @description fetches information on an order made by the user
         * @param {string} symbol unified symbol of the market the order was made in
         * @param {object} params extra parameters specific to the mexc3 api endpoint
         * @param {string|undefined} params.marginMode only 'isolated' is supported, for spot-margin trading
         * @returns {object} An [order structure]{@link https://docs.ccxt.com/#/?id=order-structure}
         */
        if (symbol === undefined) {
            throw new ArgumentsRequired (this.id + ' fetchOrder() requires a symbol argument');
        }
        await this.loadMarkets ();
        const market = this.market (symbol);
        const request = {
            'symbol': market['id'],
        };
        let data = undefined;
        if (market['spot']) {
            const clientOrderId = this.safeString (params, 'clientOrderId');
            if (clientOrderId !== undefined) {
                params = this.omit (params, 'clientOrderId');
                request['origClientOrderId'] = clientOrderId;
            } else {
                request['orderId'] = id;
            }
            const [ marginMode, query ] = this.handleMarginModeAndParams ('fetchOrder', params);
            let method = 'spotPrivateGetOrder';
            if (marginMode !== undefined) {
                if (marginMode !== 'isolated') {
                    throw new BadRequest (this.id + ' fetchOrder() does not support marginMode ' + marginMode + ' for spot-margin trading');
                }
                method = 'spotPrivateGetMarginOrder';
            }
            data = await this[method] (this.extend (request, query));
            //
            // spot
            //
            //     {
            //         "symbol": "BTCUSDT",
            //         "orderId": "133734823834147272",
            //         "orderListId": "-1",
            //         "clientOrderId": null,
            //         "price": "30000",
            //         "origQty": "0.0002",
            //         "executedQty": "0",
            //         "cummulativeQuoteQty": "0",
            //         "status": "CANCELED",
            //         "timeInForce": null,
            //         "type": "LIMIT",
            //         "side": "BUY",
            //         "stopPrice": null,
            //         "icebergQty": null,
            //         "time": "1647667102000",
            //         "updateTime": "1647708567000",
            //         "isWorking": true,
            //         "origQuoteOrderQty": "6"
            //     }
            //
            // margin
            //
            //     {
            //         "symbol": "BTCUSDT",
            //         "orderId": "763307297891028992",
            //         "orderListId": "-1",
            //         "clientOrderId": null,
            //         "price": "18000",
            //         "origQty": "0.0014",
            //         "executedQty": "0",
            //         "cummulativeQuoteQty": "0",
            //         "status": "NEW",
            //         "type": "LIMIT",
            //         "side": "BUY",
            //         "isIsolated": true,
            //         "isWorking": true,
            //         "time": 1662153107000,
            //         "updateTime": 1662153107000
            //     }
            //
        } else if (market['swap']) {
            request['order_id'] = id;
            const response = await this.contractPrivateGetOrderGetOrderId (this.extend (request, params));
            //
            //     {
            //         "success": true,
            //         "code": "0",
            //         "data": {
            //             "orderId": "264995729269765120",
            //             "symbol": "STEPN_USDT",
            //             "positionId": "0",
            //             "price": "2.2",
            //             "vol": "15",
            //             "leverage": "20",
            //             "side": "1",
            //             "category": "1",
            //             "orderType": "1",
            //             "dealAvgPrice": "0",
            //             "dealVol": "0",
            //             "orderMargin": "2.2528",
            //             "takerFee": "0",
            //             "makerFee": "0",
            //             "profit": "0",
            //             "feeCurrency": "USDT",
            //             "openType": "1",
            //             "state": "2",
            //             "externalOid": "_m_0e9520c256744d64b942985189026d20",
            //             "errorCode": "0",
            //             "usedMargin": "0",
            //             "createTime": "1648850305236",
            //             "updateTime": "1648850305245",
            //             "positionMode": "1"
            //         }
            //     }
            //
            data = this.safeValue (response, 'data');
        }
        return this.parseOrder (data, market);
    }

    async fetchOrders (symbol: string = undefined, since: any = undefined, limit: any = undefined, params = {}) {
        /**
         * @method
         * @name mexc3#fetchOrders
         * @description fetches information on multiple orders made by the user
         * @param {string|undefined} symbol unified market symbol of the market orders were made in
         * @param {int|undefined} since the earliest time in ms to fetch orders for
         * @param {int|undefined} limit the maximum number of  orde structures to retrieve
         * @param {object} params extra parameters specific to the mexc3 api endpoint
         * @param {string|undefined} params.marginMode only 'isolated' is supported, for spot-margin trading
         * @returns {[object]} a list of [order structures]{@link https://docs.ccxt.com/#/?id=order-structure}
         */
        await this.loadMarkets ();
        const request = {};
        let market = undefined;
        if (symbol !== undefined) {
            market = this.market (symbol);
            request['symbol'] = market['id'];
        }
        const [ marketType, query ] = this.handleMarketTypeAndParams ('fetchOrders', market, params);
        if (marketType === 'spot') {
            if (symbol === undefined) {
                throw new ArgumentsRequired (this.id + ' fetchOrders() requires a symbol argument for spot market');
            }
            const [ marginMode, query ] = this.handleMarginModeAndParams ('fetchOrders', params);
            let method = 'spotPrivateGetAllOrders';
            if (marginMode !== undefined) {
                if (marginMode !== 'isolated') {
                    throw new BadRequest (this.id + ' fetchOrders() does not support marginMode ' + marginMode + ' for spot-margin trading');
                }
                method = 'spotPrivateGetMarginAllOrders';
            }
            if (since !== undefined) {
                request['startTime'] = since;
            }
            if (limit !== undefined) {
                request['limit'] = limit;
            }
            const response = await this[method] (this.extend (request, query));
            //
            // spot
            //
            //     [
            //         {
            //             "symbol": "BTCUSDT",
            //             "orderId": "133949373632483328",
            //             "orderListId": "-1",
            //             "clientOrderId": null,
            //             "price": "45000",
            //             "origQty": "0.0002",
            //             "executedQty": "0",
            //             "cummulativeQuoteQty": "0",
            //             "status": "NEW",
            //             "timeInForce": null,
            //             "type": "LIMIT",
            //             "side": "SELL",
            //             "stopPrice": null,
            //             "icebergQty": null,
            //             "time": "1647718255000",
            //             "updateTime": "1647718255000",
            //             "isWorking": true,
            //             "origQuoteOrderQty": "9"
            //         },
            //     ]
            //
            // margin
            //
            //     [
            //         {
            //             "symbol": "BTCUSDT",
            //             "orderId": "763307297891028992",
            //             "orderListId": "-1",
            //             "clientOrderId": null,
            //             "price": "18000",
            //             "origQty": "0.0014",
            //             "executedQty": "0",
            //             "cummulativeQuoteQty": "0",
            //             "status": "NEW",
            //             "type": "LIMIT",
            //             "side": "BUY",
            //             "isIsolated": true,
            //             "isWorking": true,
            //             "time": 1662153107000,
            //             "updateTime": 1662153107000
            //         }
            //     ]
            //
            return this.parseOrders (response, market, since, limit);
        } else {
            if (since !== undefined) {
                request['start_time'] = since;
                const end = this.safeInteger (params, 'end_time');
                if (end === undefined) {
                    request['end_time'] = this.sum (since, this.options['maxTimeTillEnd']);
                }
            }
            if (limit !== undefined) {
                request['page_size'] = limit;
            }
            let method = this.safeString (this.options, 'fetchOrders', 'contractPrivateGetOrderListHistoryOrders');
            method = this.safeString (query, 'method', method);
            let ordersOfRegular = [];
            let ordersOfTrigger = [];
            if (method === 'contractPrivateGetOrderListHistoryOrders') {
                const response = await this.contractPrivateGetOrderListHistoryOrders (this.extend (request, query));
                //
                //     {
                //         "success": true,
                //         "code": "0",
                //         "data": [
                //             {
                //                 "orderId": "265230764677709315",
                //                 "symbol": "STEPN_USDT",
                //                 "positionId": "0",
                //                 "price": "2.1",
                //                 "vol": "102",
                //                 "leverage": "20",
                //                 "side": "1",
                //                 "category": "1",
                //                 "orderType": "1",
                //                 "dealAvgPrice": "0",
                //                 "dealVol": "0",
                //                 "orderMargin": "10.96704",
                //                 "takerFee": "0",
                //                 "makerFee": "0",
                //                 "profit": "0",
                //                 "feeCurrency": "USDT",
                //                 "openType": "1",
                //                 "state": "2",
                //                 "externalOid": "_m_7e42f8df6b324c869e4e200397e2b00f",
                //                 "errorCode": "0",
                //                 "usedMargin": "0",
                //                 "createTime": "1648906342000",
                //                 "updateTime": "1648906342000",
                //                 "positionMode": "1"
                //             },
                //          ]
                //     }
                //
                ordersOfRegular = this.safeValue (response, 'data');
            } else {
                // the Planorder endpoints work not only for stop-market orders, but also for stop-limit orders that were supposed to have a separate endpoint
                const response = await this.contractPrivateGetPlanorderListOrders (this.extend (request, query));
                //
                //     {
                //         "success": true,
                //         "code": "0",
                //         "data": [
                //             {
                //                 "symbol": "STEPN_USDT",
                //                 "leverage": "20",
                //                 "side": "1",
                //                 "vol": "13",
                //                 "openType": "1",
                //                 "state": "1",
                //                 "orderType": "1",
                //                 "errorCode": "0",
                //                 "createTime": "1648984276000",
                //                 "updateTime": "1648984276000",
                //                 "id": "265557643326564352",
                //                 "triggerType": "1",
                //                 "triggerPrice": "3",
                //                 "price": "2.9", // not present in stop-market, but in stop-limit order
                //                 "executeCycle": "87600",
                //                 "trend": "1",
                //             },
                //         ]
                //     }
                //
                ordersOfTrigger = this.safeValue (response, 'data');
            }
            const merged = this.arrayConcat (ordersOfTrigger, ordersOfRegular);
            return this.parseOrders (merged, market, since, limit, params);
        }
    }

    async fetchOrdersByIds (ids, symbol: string = undefined, params = {}) {
        await this.loadMarkets ();
        const request = {};
        let market = undefined;
        if (symbol !== undefined) {
            market = this.market (symbol);
            request['symbol'] = market['id'];
        }
        const [ marketType, query ] = this.handleMarketTypeAndParams ('fetchOrdersByIds', market, params);
        if (marketType === 'spot') {
            throw new BadRequest (this.id + ' fetchOrdersByIds() is not supported for ' + marketType);
        } else {
            request['order_ids'] = ids.join (',');
            const response = await this.contractPrivateGetOrderBatchQuery (this.extend (request, query));
            //
            //     {
            //         "success": true,
            //         "code": "0",
            //         "data": [
            //             {
            //                 "orderId": "265230764677709315",
            //                 "symbol": "STEPN_USDT",
            //                 "positionId": "0",
            //                 "price": "2.1",
            //                 "vol": "102",
            //                 "leverage": "20",
            //                 "side": "1",
            //                 "category": "1",
            //                 "orderType": "1",
            //                 "dealAvgPrice": "0",
            //                 "dealVol": "0",
            //                 "orderMargin": "10.96704",
            //                 "takerFee": "0",
            //                 "makerFee": "0",
            //                 "profit": "0",
            //                 "feeCurrency": "USDT",
            //                 "openType": "1",
            //                 "state": "2",
            //                 "externalOid": "_m_7e42f8df6b324c869e4e200397e2b00f",
            //                 "errorCode": "0",
            //                 "usedMargin": "0",
            //                 "createTime": "1648906342000",
            //                 "updateTime": "1648906342000",
            //                 "positionMode": "1"
            //             }
            //         ]
            //     }
            //
            const data = this.safeValue (response, 'data');
            return this.parseOrders (data, market);
        }
    }

    async fetchOpenOrders (symbol: string = undefined, since: any = undefined, limit: any = undefined, params = {}) {
        /**
         * @method
         * @name mexc3#fetchOpenOrders
         * @description fetch all unfilled currently open orders
         * @param {string|undefined} symbol unified market symbol
         * @param {int|undefined} since the earliest time in ms to fetch open orders for
         * @param {int|undefined} limit the maximum number of  open orders structures to retrieve
         * @param {object} params extra parameters specific to the mexc3 api endpoint
         * @param {string|undefined} params.marginMode only 'isolated' is supported, for spot-margin trading
         * @returns {[object]} a list of [order structures]{@link https://docs.ccxt.com/#/?id=order-structure}
         */
        await this.loadMarkets ();
        const request = {};
        let market = undefined;
        if (symbol !== undefined) {
            market = this.market (symbol);
            request['symbol'] = market['id'];
        }
        let marketType = undefined;
        [ marketType, params ] = this.handleMarketTypeAndParams ('fetchOpenOrders', market, params);
        if (marketType === 'spot') {
            if (symbol === undefined) {
                throw new ArgumentsRequired (this.id + ' fetchOpenOrders() requires a symbol argument for spot market');
            }
            let method = 'spotPrivateGetOpenOrders';
            const [ marginMode, query ] = this.handleMarginModeAndParams ('fetchOpenOrders', params);
            if (marginMode !== undefined) {
                if (marginMode !== 'isolated') {
                    throw new BadRequest (this.id + ' fetchOpenOrders() does not support marginMode ' + marginMode + ' for spot-margin trading');
                }
                method = 'spotPrivateGetMarginOpenOrders';
            }
            const response = await this[method] (this.extend (request, query));
            //
            // spot
            //
            //     [
            //         {
            //             "symbol": "BTCUSDT",
            //             "orderId": "133949373632483328",
            //             "orderListId": "-1",
            //             "clientOrderId": "",
            //             "price": "45000",
            //             "origQty": "0.0002",
            //             "executedQty": "0",
            //             "cummulativeQuoteQty": "0",
            //             "status": "NEW",
            //             "timeInForce": null,
            //             "type": "LIMIT",
            //             "side": "SELL",
            //             "stopPrice": null,
            //             "icebergQty": null,
            //             "time": "1647718255199",
            //             "updateTime": null,
            //             "isWorking": true,
            //             "origQuoteOrderQty": "9"
            //         }
            //     ]
            //
            // margin
            //
            //     [
            //         {
            //             "symbol": "BTCUSDT",
            //             "orderId": "764547676405633024",
            //             "orderListId": "-1",
            //             "clientOrderId": null,
            //             "price": "18000",
            //             "origQty": "0.0013",
            //             "executedQty": "0",
            //             "cummulativeQuoteQty": "0",
            //             "status": "NEW",
            //             "type": "LIMIT",
            //             "side": "BUY",
            //             "isIsolated": true,
            //             "isWorking": true,
            //             "time": 1662448836000,
            //             "updateTime": 1662448836000
            //         }
            //     ]
            //
            return this.parseOrders (response, market, since, limit);
        } else {
            // TO_DO: another possible way is through: open_orders/{symbol}, but as they have same ratelimits, and less granularity, i think historical orders are more convenient, as it supports more params (however, theoretically, open-orders endpoint might be sligthly fast)
            return await this.fetchOrdersByState (2, symbol, since, limit, params);
        }
    }

    async fetchClosedOrders (symbol: string = undefined, since: any = undefined, limit: any = undefined, params = {}) {
        /**
         * @method
         * @name mexc3#fetchClosedOrders
         * @description fetches information on multiple closed orders made by the user
         * @param {string|undefined} symbol unified market symbol of the market orders were made in
         * @param {int|undefined} since the earliest time in ms to fetch orders for
         * @param {int|undefined} limit the maximum number of  orde structures to retrieve
         * @param {object} params extra parameters specific to the mexc3 api endpoint
         * @returns {[object]} a list of [order structures]{@link https://docs.ccxt.com/#/?id=order-structure}
         */
        return await this.fetchOrdersByState (3, symbol, since, limit, params);
    }

    async fetchCanceledOrders (symbol: string = undefined, since: any = undefined, limit: any = undefined, params = {}) {
        /**
         * @method
         * @name mexc3#fetchCanceledOrders
         * @description fetches information on multiple canceled orders made by the user
         * @param {string|undefined} symbol unified market symbol of the market orders were made in
         * @param {int|undefined} since timestamp in ms of the earliest order, default is undefined
         * @param {int|undefined} limit max number of orders to return, default is undefined
         * @param {object} params extra parameters specific to the mexc3 api endpoint
         * @returns {object} a list of [order structures]{@link https://docs.ccxt.com/#/?id=order-structure}
         */
        return await this.fetchOrdersByState (4, symbol, since, limit, params);
    }

    async fetchOrdersByState (state, symbol: string = undefined, since: any = undefined, limit: any = undefined, params = {}) {
        await this.loadMarkets ();
        const request = {};
        let market = undefined;
        if (symbol !== undefined) {
            market = this.market (symbol);
            request['symbol'] = market['id'];
        }
        const [ marketType ] = this.handleMarketTypeAndParams ('fetchOrdersByState', market, params);
        if (marketType === 'spot') {
            throw new BadRequest (this.id + ' fetchOrdersByState() is not supported for ' + marketType);
        } else {
            params['states'] = state;
            return await this.fetchOrders (symbol, since, limit, params);
        }
    }

    async cancelOrder (id, symbol: string = undefined, params = {}) {
        /**
         * @method
         * @name mexc3#cancelOrder
         * @description cancels an open order
         * @param {string} id order id
         * @param {string|undefined} symbol unified symbol of the market the order was made in
         * @param {object} params extra parameters specific to the mexc3 api endpoint
         * @param {string|undefined} params.marginMode only 'isolated' is supported for spot-margin trading
         * @returns {object} An [order structure]{@link https://docs.ccxt.com/#/?id=order-structure}
         */
        await this.loadMarkets ();
        const request = {};
        let market = undefined;
        if (symbol !== undefined) {
            market = this.market (symbol);
            request['symbol'] = market['id'];
        }
        let marketType = undefined;
        [ marketType, params ] = this.handleMarketTypeAndParams ('cancelOrder', market, params);
        const [ marginMode, query ] = this.handleMarginModeAndParams ('cancelOrder', params);
        let data = undefined;
        if (marketType === 'spot') {
            if (symbol === undefined) {
                throw new ArgumentsRequired (this.id + ' cancelOrder() requires a symbol argument');
            }
            const request = {
                'symbol': market['id'],
            };
            const clientOrderId = this.safeString (params, 'clientOrderId');
            if (clientOrderId !== undefined) {
                params = this.omit (query, 'clientOrderId');
                request['origClientOrderId'] = clientOrderId;
            } else {
                request['orderId'] = id;
            }
            let method = 'spotPrivateDeleteOrder';
            if (marginMode !== undefined) {
                if (marginMode !== 'isolated') {
                    throw new BadRequest (this.id + ' cancelOrder() does not support marginMode ' + marginMode + ' for spot-margin trading');
                }
                method = 'spotPrivateDeleteMarginOrder';
            }
            data = await this[method] (this.extend (request, query));
            //
            // spot
            //
            //     {
            //         "symbol": "BTCUSDT",
            //         "orderId": "133734823834447872",
            //         "price": "30000",
            //         "origQty": "0.0002",
            //         "type": "LIMIT",
            //         "side": "BUY"
            //     }
            //
            // margin
            //
            //     [
            //         {
            //             "symbol": "BTCUSDT",
            //             "orderId": "762640232574226432",
            //             "orderListId": "-1",
            //             "clientOrderId": null,
            //             "price": "18000",
            //             "origQty": "0.00147",
            //             "executedQty": "0",
            //             "cummulativeQuoteQty": "0",
            //             "status": "NEW",
            //             "type": "LIMIT",
            //             "side": "BUY",
            //             "isIsolated": true,
            //             "isWorking": true,
            //             "time": 1661994066000,
            //             "updateTime": 1661994066000
            //         }
            //     ]
            //
        } else {
            // TODO: PlanorderCancel endpoint has bug atm. waiting for fix.
            let method = this.safeString (this.options, 'cancelOrder', 'contractPrivatePostOrderCancel'); // contractPrivatePostOrderCancel, contractPrivatePostPlanorderCancel
            method = this.safeString (query, 'method', method);
            const response = await this[method] ([ id ]); // the request cannot be changed or extended. This is the only way to send.
            //
            //     {
            //         "success": true,
            //         "code": "0",
            //         "data": [
            //             {
            //                 "orderId": "264995729269765120",
            //                 "errorCode": "0",         // if already canceled: "2041"; if doesn't exist: "2040"
            //                 "errorMsg": "success",    // if already canceled: "order state cannot be cancelled"; if doesn't exist: "order not exist"
            //             }
            //         ]
            //     }
            //
            data = this.safeValue (response, 'data');
            const order = this.safeValue (data, 0);
            const errorMsg = this.safeValue (order, 'errorMsg', '');
            if (errorMsg !== 'success') {
                throw new InvalidOrder (this.id + ' cancelOrder() the order with id ' + id + ' cannot be cancelled: ' + errorMsg);
            }
        }
        return this.parseOrder (data, market);
    }

    async cancelOrders (ids, symbol: string = undefined, params = {}) {
        /**
         * @method
         * @name mexc3#cancelOrders
         * @description cancel multiple orders
         * @param {[string]} ids order ids
         * @param {string|undefined} symbol unified market symbol, default is undefined
         * @param {object} params extra parameters specific to the mexc3 api endpoint
         * @returns {object} an list of [order structures]{@link https://docs.ccxt.com/#/?id=order-structure}
         */
        await this.loadMarkets ();
        const market = (symbol !== undefined) ? this.market (symbol) : undefined;
        const [ marketType ] = this.handleMarketTypeAndParams ('cancelOrders', market, params);
        if (marketType === 'spot') {
            throw new BadRequest (this.id + ' cancelOrders() is not supported for ' + marketType);
        } else {
            const response = await this.contractPrivatePostOrderCancel (ids); // the request cannot be changed or extended. The only way to send.
            //
            //     {
            //         "success": true,
            //         "code": "0",
            //         "data": [
            //             {
            //                 "orderId": "264995729269765120",
            //                 "errorCode": "0",         // if already canceled: "2041"
            //                 "errorMsg": "success",    // if already canceled: "order state cannot be cancelled"
            //             },
            //         ]
            //     }
            //
            const data = this.safeValue (response, 'data');
            return this.parseOrders (data, market);
        }
    }

    async cancelAllOrders (symbol: string = undefined, params = {}) {
        /**
         * @method
         * @name mexc3#cancelAllOrders
         * @description cancel all open orders
         * @param {string|undefined} symbol unified market symbol, only orders in the market of this symbol are cancelled when symbol is not undefined
         * @param {object} params extra parameters specific to the mexc3 api endpoint
         * @param {string|undefined} params.marginMode only 'isolated' is supported for spot-margin trading
         * @returns {[object]} a list of [order structures]{@link https://docs.ccxt.com/#/?id=order-structure}
         */
        await this.loadMarkets ();
        const market = (symbol !== undefined) ? this.market (symbol) : undefined;
        const request = {};
        let marketType = undefined;
        [ marketType, params ] = this.handleMarketTypeAndParams ('cancelAllOrders', market, params);
        const [ marginMode, query ] = this.handleMarginModeAndParams ('cancelAllOrders', params);
        if (marketType === 'spot') {
            if (symbol === undefined) {
                throw new ArgumentsRequired (this.id + ' cancelAllOrders() requires a symbol argument on spot');
            }
            request['symbol'] = market['id'];
            let method = 'spotPrivateDeleteOpenOrders';
            if (marginMode !== undefined) {
                if (marginMode !== 'isolated') {
                    throw new BadRequest (this.id + ' cancelAllOrders() does not support marginMode ' + marginMode + ' for spot-margin trading');
                }
                method = 'spotPrivateDeleteMarginOpenOrders';
            }
            const response = await this[method] (this.extend (request, query));
            //
            // spot
            //
            //     [
            //         {
            //             "symbol": "BTCUSDT",
            //             "orderId": "133926492139692032",
            //             "price": "30000",
            //             "origQty": "0.0002",
            //             "type": "LIMIT",
            //             "side": "BUY"
            //         },
            //     ]
            //
            // margin
            //
            //     [
            //         {
            //             "symbol": "BTCUSDT",
            //             "orderId": "762640232574226432",
            //             "orderListId": "-1",
            //             "clientOrderId": null,
            //             "price": "18000",
            //             "origQty": "0.00147",
            //             "executedQty": "0",
            //             "cummulativeQuoteQty": "0",
            //             "status": "NEW",
            //             "type": "LIMIT",
            //             "side": "BUY",
            //             "isIsolated": true,
            //             "isWorking": true,
            //             "time": 1661994066000,
            //             "updateTime": 1661994066000
            //         }
            //     ]
            //
            return this.parseOrders (response, market);
        } else {
            if (symbol !== undefined) {
                request['symbol'] = market['id'];
            }
            // method can be either: contractPrivatePostOrderCancelAll or contractPrivatePostPlanorderCancelAll
            // the Planorder endpoints work not only for stop-market orders but also for stop-limit orders that are supposed to have separate endpoint
            let method = this.safeString (this.options, 'cancelAllOrders', 'contractPrivatePostOrderCancelAll');
            method = this.safeString (query, 'method', method);
            const response = await this[method] (this.extend (request, query));
            //
            //     {
            //         "success": true,
            //         "code": "0"
            //     }
            //
            const data = this.safeValue (response, 'data', []);
            return this.parseOrders (data, market);
        }
    }

    parseOrder (order, market = undefined) {
        //
        // spot: createOrder
        //
        //     {
        //         "symbol": "BTCUSDT",
        //         "orderId": "123738410679123456",
        //         "orderListId": -1
        //     }
        //
        // margin: createOrder
        //
        //     {
        //         "symbol": "BTCUSDT",
        //         "orderId": "762634301354414080",
        //         "clientOrderId": null,
        //         "isIsolated": true,
        //         "transactTime": 1661992652132
        //     }
        //
        // spot: cancelOrder, cancelAllOrders
        //
        //     {
        //         "symbol": "BTCUSDT",
        //         "orderId": "133926441921286144",
        //         "price": "30000",
        //         "origQty": "0.0002",
        //         "type": "LIMIT",
        //         "side": "BUY"
        //     }
        //
        // margin: cancelOrder, cancelAllOrders
        //
        //     {
        //         "symbol": "BTCUSDT",
        //         "orderId": "762640232574226432",
        //         "orderListId": "-1",
        //         "clientOrderId": null,
        //         "price": "18000",
        //         "origQty": "0.00147",
        //         "executedQty": "0",
        //         "cummulativeQuoteQty": "0",
        //         "status": "NEW",
        //         "type": "LIMIT",
        //         "side": "BUY",
        //         "isIsolated": true,
        //         "isWorking": true,
        //         "time": 1661994066000,
        //         "updateTime": 1661994066000
        //     }
        //
        // spot: fetchOrder, fetchOpenOrders, fetchOrders
        //
        //     {
        //         "symbol": "BTCUSDT",
        //         "orderId": "133734823834147272",
        //         "orderListId": "-1",
        //         "clientOrderId": null,
        //         "price": "30000",
        //         "origQty": "0.0002",
        //         "executedQty": "0",
        //         "cummulativeQuoteQty": "0",
        //         "status": "CANCELED",
        //         "timeInForce": null,
        //         "type": "LIMIT",
        //         "side": "BUY",
        //         "stopPrice": null,
        //         "icebergQty": null,
        //         "time": "1647667102000",
        //         "updateTime": "1647708567000",
        //         "isWorking": true,
        //         "origQuoteOrderQty": "6"
        //     }
        //
        // margin: fetchOrder, fetchOrders
        //
        //     {
        //         "symbol": "BTCUSDT",
        //         "orderId": "763307297891028992",
        //         "orderListId": "-1",
        //         "clientOrderId": null,
        //         "price": "18000",
        //         "origQty": "0.0014",
        //         "executedQty": "0",
        //         "cummulativeQuoteQty": "0",
        //         "status": "NEW",
        //         "type": "LIMIT",
        //         "side": "BUY",
        //         "isIsolated": true,
        //         "isWorking": true,
        //         "time": 1662153107000,
        //         "updateTime": 1662153107000
        //     }
        //
        // swap: createOrder
        //
        //     2ff3163e8617443cb9c6fc19d42b1ca4
        //
        // swap: fetchOrder, fetchOrders
        //
        //     regular
        //     {
        //         "orderId": "264995729269765120",
        //         "symbol": "STEPN_USDT",
        //         "positionId": "0",
        //         "price": "2.2",
        //         "vol": "15",
        //         "leverage": "20",
        //         "side": "1", // TODO: not unified
        //         "category": "1",
        //         "orderType": "1", // TODO: not unified
        //         "dealAvgPrice": "0",
        //         "dealVol": "0",
        //         "orderMargin": "2.2528",
        //         "takerFee": "0",
        //         "makerFee": "0",
        //         "profit": "0",
        //         "feeCurrency": "USDT",
        //         "openType": "1",
        //         "state": "2", // TODO
        //         "externalOid": "_m_0e9520c256744d64b942985189026d20",
        //         "errorCode": "0",
        //         "usedMargin": "0",
        //         "createTime": "1648850305236",
        //         "updateTime": "1648850305245",
        //         "positionMode": "1"
        //     }
        //
        //     stop
        //     {
        //         "id": "265557643326564352",
        //         "triggerType": "1",
        //         "triggerPrice": "3",
        //         "price": "2.9", // not present in stop-market, but in stop-limit order
        //         "executeCycle": "87600",
        //         "trend": "1",
        //          // below keys are same as in regular order structure
        //         "symbol": "STEPN_USDT",
        //         "leverage": "20",
        //         "side": "1",
        //         "vol": "13",
        //         "openType": "1",
        //         "state": "1",
        //         "orderType": "1",
        //         "errorCode": "0",
        //         "createTime": "1648984276000",
        //         "updateTime": "1648984276000",
        //     }
        //
<<<<<<< HEAD
        let id = this.safeString2 (order, 'data', 'id');
        let status = undefined;
        if (id === undefined) {
            const keys = Object.keys (order);
            id = this.safeString (keys, 0);
            const stateInner = this.safeString (order, id);
            if (stateInner === 'success') {
                status = 'canceled';
            }
=======
        let id = undefined;
        if (typeof order === 'string') {
            id = order;
        } else {
            id = this.safeString2 (order, 'orderId', 'id');
>>>>>>> f5bed774
        }
        const marketId = this.safeString (order, 'symbol');
        market = this.safeMarket (marketId, market);
        const timestamp = this.safeIntegerN (order, [ 'time', 'createTime', 'transactTime' ]);
        let fee = undefined;
        const feeCurrency = this.safeString (order, 'feeCurrency');
        if (feeCurrency !== undefined) {
            const takerFee = this.safeString (order, 'takerFee');
            const makerFee = this.safeString (order, 'makerFee');
            const feeSum = Precise.stringAdd (takerFee, makerFee);
            fee = {
                'currency': feeCurrency,
                'cost': this.parseNumber (feeSum),
            };
        }
        return this.safeOrder ({
            'id': id,
            'clientOrderId': this.safeString (order, 'clientOrderId'),
            'timestamp': timestamp,
            'datetime': this.iso8601 (timestamp),
            'lastTradeTimestamp': undefined, // TODO: this might be 'updateTime' if order-status is filled, otherwise cancellation time. needs to be checked
            'status': this.parseOrderStatus (this.safeString2 (order, 'status', 'state')),
            'symbol': market['symbol'],
            'type': this.parseOrderType (this.safeString (order, 'type')),
            'timeInForce': this.parseOrderTimeInForce (this.safeString (order, 'timeInForce')),
            'side': this.parseOrderSide (this.safeString (order, 'side')),
            'price': this.safeNumber (order, 'price'),
            'stopPrice': this.safeNumber2 (order, 'stopPrice', 'triggerPrice'),
            'triggerPrice': this.safeNumber2 (order, 'stopPrice', 'triggerPrice'),
            'average': this.safeNumber (order, 'dealAvgPrice'),
            'amount': this.safeNumber2 (order, 'origQty', 'vol'),
            'cost': this.safeNumber (order, 'cummulativeQuoteQty'),  // 'cummulativeQuoteQty' vs 'origQuoteOrderQty'
            'filled': this.safeNumber2 (order, 'executedQty', 'dealVol'),
            'remaining': undefined,
            'fee': fee,
            'trades': undefined,
            'info': order,
        }, market);
    }

    parseOrderSide (status) {
        const statuses = {
            'BUY': 'buy',
            'SELL': 'sell',
            // contracts v1 : TODO
        };
        return this.safeString (statuses, status, status);
    }

    parseOrderType (status) {
        const statuses = {
            'MARKET': 'market',
            'LIMIT': 'limit',
            'LIMIT_MAKER': 'limit',
        };
        return this.safeString (statuses, status, status);
    }

    parseOrderStatus (status) {
        const statuses = {
            'NEW': 'open',
            'FILLED': 'closed',
            'CANCELED': 'canceled',
            'PARTIALLY_FILLED': 'open',
            'PARTIALLY_CANCELED': 'canceled',
            // contracts v1
            // '1': 'uninformed', // TODO: wt?
            '2': 'open',
            '3': 'closed',
            '4': 'canceled',
            // '5': 'invalid', //  TODO: wt?
        };
        return this.safeString (statuses, status, status);
    }

    parseOrderTimeInForce (status) {
        const statuses = {
            'GTC': 'GTC',
            'FOK': 'FOK',
            'IOC': 'IOC',
        };
        return this.safeString (statuses, status, status);
    }

    async fetchAccountHelper (type, params) {
        if (type === 'spot') {
            return await this.spotPrivateGetAccount (params);
            //
            //     {
            //         "makerCommission": "20",
            //         "takerCommission": "20",
            //         "buyerCommission": "0",
            //         "sellerCommission": "0",
            //         "canTrade": true,
            //         "canWithdraw": true,
            //         "canDeposit": true,
            //         "updateTime": null,
            //         "accountType": "SPOT",
            //         "balances": [
            //             {
            //                 "asset": "BTC",
            //                 "free": "0.002",
            //                 "locked": "0"
            //             },
            //             {
            //                 "asset": "USDT",
            //                 "free": "88.120131350620957006",
            //                 "locked": "0"
            //             },
            //         ],
            //         "permissions": [
            //             "SPOT"
            //         ]
            //     }
            //
        } else if (type === 'swap') {
            const response = await this.contractPrivateGetAccountAssets (params);
            //
            //     {
            //         "success":true,
            //         "code":0,
            //         "data":[
            //            {
            //              "currency":"BSV",
            //              "positionMargin":0,
            //              "availableBalance":0,
            //              "cashBalance":0,
            //              "frozenBalance":0,
            //              "equity":0,
            //              "unrealized":0,
            //              "bonus":0
            //           },
            //         ]
            //     }
            //
            return this.safeValue (response, 'data');
        }
    }

    async fetchAccounts (params = {}) {
        /**
         * @method
         * @name mexc3#fetchAccounts
         * @description fetch all the accounts associated with a profile
         * @param {object} params extra parameters specific to the mexc3 api endpoint
         * @returns {object} a dictionary of [account structures]{@link https://docs.ccxt.com/#/?id=account-structure} indexed by the account type
         */
        // TODO: is the below endpoints suitable for fetchAccounts?
        const [ marketType, query ] = this.handleMarketTypeAndParams ('fetchAccounts', undefined, params);
        await this.loadMarkets ();
        const response = await this.fetchAccountHelper (marketType, query);
        const data = this.safeValue (response, 'balances', []);
        const result = [];
        for (let i = 0; i < data.length; i++) {
            const account = data[i];
            const currencyId = this.safeString2 (account, 'asset', 'currency');
            const code = this.safeCurrencyCode (currencyId);
            result.push ({
                'id': this.safeString (account, 'id'),
                'type': this.safeString (account, 'type'),
                'code': code,
                'info': account,
            });
        }
        return result;
    }

    async fetchTradingFees (params = {}) {
        /**
         * @method
         * @name mexc3#fetchTradingFees
         * @description fetch the trading fees for multiple markets
         * @param {object} params extra parameters specific to the mexc3 api endpoint
         * @returns {object} a dictionary of [fee structures]{@link https://docs.ccxt.com/#/?id=fee-structure} indexed by market symbols
         */
        await this.loadMarkets ();
        const response = await this.fetchAccountHelper ('spot', params);
        let makerFee = this.safeString (response, 'makerCommission');
        let takerFee = this.safeString (response, 'takerCommission');
        makerFee = Precise.stringDiv (makerFee, '1000');
        takerFee = Precise.stringDiv (takerFee, '1000');
        const result = {};
        for (let i = 0; i < this.symbols.length; i++) {
            const symbol = this.symbols[i];
            result[symbol] = {
                'symbol': symbol,
                'maker': this.parseNumber (makerFee),
                'taker': this.parseNumber (takerFee),
                'percentage': true,
                'tierBased': false,
                'info': response,
            };
        }
        return result;
    }

    parseBalance (response, marketType) {
        //
        // spot
        //
        //     {
        //         "asset": "USDT",
        //         "free": "0.000000000674",
        //         "locked": "0"
        //     }
        //
        // swap
        //
        //     {
        //         "currency": "BSV",
        //         "positionMargin": 0,
        //         "availableBalance": 0,
        //         "cashBalance": 0,
        //         "frozenBalance": 0,
        //         "equity": 0,
        //         "unrealized": 0,
        //         "bonus": 0
        //     }
        //
        // margin
        //
        //     {
        //         "baseAsset": {
        //             "asset": "BTC",
        //             "borrowEnabled": true,
        //             "borrowed": "0",
        //             "free": "0",
        //             "interest": "0",
        //             "locked": "0",
        //             "netAsset": "0",
        //             "netAssetOfBtc": "0",
        //             "repayEnabled": true,
        //             "totalAsset": "0"
        //         }
        //         "quoteAsset": {
        //             "asset": "USDT",
        //             "borrowEnabled": true,
        //             "borrowed": "0",
        //             "free": "10",
        //             "interest": "0",
        //             "locked": "0",
        //             "netAsset": "10",
        //             "netAssetOfBtc": "0",
        //             "repayEnabled": true,
        //             "totalAsset": "10"
        //         }
        //         "symbol": "BTCUSDT",
        //         "isolatedCreated": true,
        //         "enabled": true,
        //         "marginLevel": "999",
        //         "marginRatio": "9",
        //         "indexPrice": "16741.137068965517241379",
        //         "liquidatePrice": "--",
        //         "liquidateRate": "--",
        //         "tradeEnabled": true
        //     }
        //
        let wallet = undefined;
        if (marketType === 'margin') {
            wallet = this.safeValue (response, 'assets', []);
        } else if (marketType === 'swap') {
            wallet = this.safeValue (response, 'data', []);
        } else {
            wallet = this.safeValue (response, 'balances', []);
        }
        const result = { 'info': response };
        if (marketType === 'margin') {
            for (let i = 0; i < wallet.length; i++) {
                const entry = wallet[i];
                const marketId = this.safeString (entry, 'symbol');
                const symbol = this.safeSymbol (marketId, undefined);
                const base = this.safeValue (entry, 'baseAsset', {});
                const quote = this.safeValue (entry, 'quoteAsset', {});
                const baseCode = this.safeCurrencyCode (this.safeString (base, 'asset'));
                const quoteCode = this.safeCurrencyCode (this.safeString (quote, 'asset'));
                const subResult = {};
                subResult[baseCode] = this.parseBalanceHelper (base);
                subResult[quoteCode] = this.parseBalanceHelper (quote);
                result[symbol] = this.safeBalance (subResult);
            }
            return result;
        } else if (marketType === 'swap') {
            for (let i = 0; i < wallet.length; i++) {
                const entry = wallet[i];
                const currencyId = this.safeString (entry, 'currency');
                const code = this.safeCurrencyCode (currencyId);
                const account = this.account ();
                account['free'] = this.safeString (entry, 'availableBalance');
                account['used'] = this.safeString (entry, 'frozenBalance');
                result[code] = account;
            }
            return this.safeBalance (result);
        } else {
            for (let i = 0; i < wallet.length; i++) {
                const entry = wallet[i];
                const currencyId = this.safeString (entry, 'asset');
                const code = this.safeCurrencyCode (currencyId);
                const account = this.account ();
                account['free'] = this.safeString (entry, 'free');
                account['used'] = this.safeString (entry, 'locked');
                result[code] = account;
            }
            return this.safeBalance (result);
        }
    }

    parseBalanceHelper (entry) {
        const account = this.account ();
        account['used'] = this.safeString (entry, 'locked');
        account['free'] = this.safeString (entry, 'free');
        account['total'] = this.safeString (entry, 'totalAsset');
        const debt = this.safeString (entry, 'borrowed');
        const interest = this.safeString (entry, 'interest');
        account['debt'] = Precise.stringAdd (debt, interest);
        return account;
    }

    async fetchBalance (params = {}) {
        /**
         * @method
         * @name mexc3#fetchBalance
         * @description query for balance and get the amount of funds available for trading or funds locked in orders
         * @see https://mxcdevelop.github.io/apidocs/spot_v3_en/#account-information
         * @see https://mxcdevelop.github.io/apidocs/contract_v1_en/#get-all-informations-of-user-39-s-asset
         * @see https://mxcdevelop.github.io/apidocs/spot_v3_en/#isolated-account
         * @param {object} params extra parameters specific to the mexc3 api endpoint
         * @param {string|undefined} params.symbols // required for margin, market id's separated by commas
         * @returns {object} a [balance structure]{@link https://docs.ccxt.com/en/latest/manual.html?#balance-structure}
         */
        await this.loadMarkets ();
        let marketType = undefined;
        const request = {};
        [ marketType, params ] = this.handleMarketTypeAndParams ('fetchBalance', undefined, params);
        let method = this.getSupportedMapping (marketType, {
            'spot': 'spotPrivateGetAccount',
            'swap': 'contractPrivateGetAccountAssets',
            'margin': 'spotPrivateGetMarginIsolatedAccount',
        });
        const marginMode = this.safeString (params, 'marginMode');
        const isMargin = this.safeValue (params, 'margin', false);
        if ((marginMode !== undefined) || (isMargin) || (marketType === 'margin')) {
            let parsedSymbols = undefined;
            const symbol = this.safeString (params, 'symbol');
            if (symbol === undefined) {
                const symbols = this.safeValue (params, 'symbols');
                if (symbols !== undefined) {
                    parsedSymbols = this.marketIds (symbols).join (',');
                }
            } else {
                const market = this.market (symbol);
                parsedSymbols = market['id'];
            }
            this.checkRequiredArgument ('fetchBalance', parsedSymbols, 'symbol or symbols');
            method = 'spotPrivateGetMarginIsolatedAccount';
            marketType = 'margin';
            request['symbols'] = parsedSymbols;
        }
        params = this.omit (params, [ 'margin', 'marginMode', 'symbol', 'symbols' ]);
        const response = await this[method] (this.extend (request, params));
        //
        // spot
        //
        //     {
        //         "makerCommission": 0,
        //         "takerCommission": 20,
        //         "buyerCommission": 0,
        //         "sellerCommission": 0,
        //         "canTrade": true,
        //         "canWithdraw": true,
        //         "canDeposit": true,
        //         "updateTime": null,
        //         "accountType": "SPOT",
        //         "balances": [
        //             {
        //                 "asset": "USDT",
        //                 "free": "0.000000000674",
        //                 "locked": "0"
        //             },
        //         ],
        //         "permissions": ["SPOT"]
        //     }
        //
        // swap
        //
        //     {
        //         "success": true,
        //         "code": 0,
        //         "data": [
        //             {
        //                 "currency": "BSV",
        //                 "positionMargin": 0,
        //                 "availableBalance": 0,
        //                 "cashBalance": 0,
        //                 "frozenBalance": 0,
        //                 "equity": 0,
        //                 "unrealized": 0,
        //                 "bonus": 0
        //             },
        //         ]
        //     }
        //
        // margin
        //
        //     {
        //         "assets": [
        //             {
        //                 "baseAsset": {
        //                     "asset": "BTC",
        //                     "borrowEnabled": true,
        //                     "borrowed": "0",
        //                     "free": "0",
        //                     "interest": "0",
        //                     "locked": "0",
        //                     "netAsset": "0",
        //                     "netAssetOfBtc": "0",
        //                     "repayEnabled": true,
        //                     "totalAsset": "0"
        //                 },
        //                 "quoteAsset": {
        //                     "asset": "USDT",
        //                     "borrowEnabled": true,
        //                     "borrowed": "0",
        //                     "free": "10",
        //                     "interest": "0",
        //                     "locked": "0",
        //                     "netAsset": "10",
        //                     "netAssetOfBtc": "0",
        //                     "repayEnabled": true,
        //                     "totalAsset": "10"
        //                 },
        //                 "symbol": "BTCUSDT",
        //                 "isolatedCreated": true,
        //                 "enabled": true,
        //                 "marginLevel": "999",
        //                 "marginRatio": "9",
        //                 "indexPrice": "16741.137068965517241379",
        //                 "liquidatePrice": "--",
        //                 "liquidateRate": "--",
        //                 "tradeEnabled": true
        //             }
        //         ]
        //     }
        //
        return this.parseBalance (response, marketType);
    }

    async fetchMyTrades (symbol: string = undefined, since: any = undefined, limit: any = undefined, params = {}) {
        /**
         * @method
         * @name mexc3#fetchMyTrades
         * @description fetch all trades made by the user
         * @param {string} symbol unified market symbol
         * @param {int|undefined} since the earliest time in ms to fetch trades for
         * @param {int|undefined} limit the maximum number of trades structures to retrieve
         * @param {object} params extra parameters specific to the mexc3 api endpoint
         * @returns {[object]} a list of [trade structures]{@link https://docs.ccxt.com/#/?id=trade-structure}
         */
        if (symbol === undefined) {
            throw new ArgumentsRequired (this.id + ' fetchMyTrades() requires a symbol argument');
        }
        await this.loadMarkets ();
        const market = this.market (symbol);
        const [ marketType, query ] = this.handleMarketTypeAndParams ('fetchMyTrades', market, params);
        const request = {
            'symbol': market['id'],
        };
        let trades = undefined;
        if (marketType === 'spot') {
            if (since !== undefined) {
                request['start_time'] = since;
            }
            if (limit !== undefined) {
                request['limit'] = limit;
            }
            trades = await this.spotPrivateGetMyTrades (this.extend (request, query));
            //
            // spot
            //
            //     [
            //         {
            //             "symbol": "BTCUSDT",
            //             "id": "133948532984922113",
            //             "orderId": "133948532531949568",
            //             "orderListId": "-1",
            //             "price": "41995.51",
            //             "qty": "0.0002",
            //             "quoteQty": "8.399102",
            //             "commission": "0.016798204",
            //             "commissionAsset": "USDT",
            //             "time": "1647718055000",
            //             "isBuyer": true,
            //             "isMaker": false,
            //             "isBestMatch": true
            //         }
            //     ]
            //
        } else {
            if (since !== undefined) {
                request['start_time'] = since;
                const end = this.safeInteger (params, 'end_time');
                if (end === undefined) {
                    request['end_time'] = this.sum (since, this.options['maxTimeTillEnd']);
                }
            }
            if (limit !== undefined) {
                request['page_size'] = limit;
            }
            const response = await this.contractPrivateGetOrderListOrderDeals (this.extend (request, query));
            //
            //     {
            //         "success": true,
            //         "code": "0",
            //         "data": [
            //             {
            //                 "id": "299444585",
            //                 "symbol": "STEPN_USDT",
            //                 "side": "1",
            //                 "vol": "1",
            //                 "price": "2.45455",
            //                 "feeCurrency": "USDT",
            //                 "fee": "0.00147273",
            //                 "timestamp": "1648924557000",
            //                 "profit": "0",
            //                 "category": "1",
            //                 "orderId": "265307163526610432",
            //                 "positionMode": "1",
            //                 "taker": true
            //             }
            //         ]
            //     }
            //
            trades = this.safeValue (response, 'data');
        }
        return this.parseTrades (trades, market, since, limit);
    }

    async fetchOrderTrades (id, symbol: string = undefined, since: any = undefined, limit: any = undefined, params = {}) {
        /**
         * @method
         * @name mexc3#fetchOrderTrades
         * @description fetch all the trades made from a single order
         * @param {string} id order id
         * @param {string|undefined} symbol unified market symbol
         * @param {int|undefined} since the earliest time in ms to fetch trades for
         * @param {int|undefined} limit the maximum number of trades to retrieve
         * @param {object} params extra parameters specific to the mexc3 api endpoint
         * @returns {[object]} a list of [trade structures]{@link https://docs.ccxt.com/#/?id=trade-structure}
         */
        await this.loadMarkets ();
        const request = {};
        let market = undefined;
        if (symbol !== undefined) {
            market = this.market (symbol);
        }
        const [ marketType, query ] = this.handleMarketTypeAndParams ('fetchOrderTrades', market, params);
        let trades = undefined;
        if (marketType === 'spot') {
            if (symbol === undefined) {
                throw new ArgumentsRequired (this.id + ' fetchOrderTrades() requires a symbol argument');
            }
            request['symbol'] = market['id'];
            request['orderId'] = id;
            trades = await this.spotPrivateGetMyTrades (this.extend (request, query));
            //
            // spot
            //
            //     [
            //         {
            //             "symbol": "BTCUSDT",
            //             "id": "133948532984922113",
            //             "orderId": "133948532531949568",
            //             "orderListId": "-1",
            //             "price": "41995.51",
            //             "qty": "0.0002",
            //             "quoteQty": "8.399102",
            //             "commission": "0.016798204",
            //             "commissionAsset": "USDT",
            //             "time": "1647718055000",
            //             "isBuyer": true,
            //             "isMaker": false,
            //             "isBestMatch": true
            //         }
            //     ]
            //
        } else {
            request['order_id'] = id;
            const response = await this.contractPrivateGetOrderDealDetailsOrderId (this.extend (request, query));
            //
            //     {
            //         "success": true,
            //         "code": "0",
            //         "data": [
            //             {
            //                 "id": "299444585",
            //                 "symbol": "STEPN_USDT",
            //                 "side": "1",
            //                 "vol": "1",
            //                 "price": "2.45455",
            //                 "feeCurrency": "USDT",
            //                 "fee": "0.00147273",
            //                 "timestamp": "1648924557000",
            //                 "profit": "0",
            //                 "category": "1",
            //                 "orderId": "265307163526610432",
            //                 "positionMode": "1",
            //                 "taker": true
            //             }
            //         ]
            //     }
            //
            trades = this.safeValue (response, 'data');
        }
        return this.parseTrades (trades, market, since, limit, query);
    }

    async modifyMarginHelper (symbol, amount, addOrReduce, params = {}) {
        const positionId = this.safeInteger (params, 'positionId');
        if (positionId === undefined) {
            throw new ArgumentsRequired (this.id + ' modifyMarginHelper() requires a positionId parameter');
        }
        await this.loadMarkets ();
        const request = {
            'positionId': positionId,
            'amount': amount,
            'type': addOrReduce,
        };
        const response = await this.contractPrivatePostPositionChangeMargin (this.extend (request, params));
        //
        //     {
        //         "success": true,
        //         "code": 0
        //     }
        return response;
    }

    async reduceMargin (symbol, amount, params = {}) {
        /**
         * @method
         * @name mexc3#reduceMargin
         * @description remove margin from a position
         * @param {string} symbol unified market symbol
         * @param {float} amount the amount of margin to remove
         * @param {object} params extra parameters specific to the mexc3 api endpoint
         * @returns {object} a [margin structure]{@link https://docs.ccxt.com/#/?id=reduce-margin-structure}
         */
        return await this.modifyMarginHelper (symbol, amount, 'SUB', params);
    }

    async addMargin (symbol, amount, params = {}) {
        /**
         * @method
         * @name mexc3#addMargin
         * @description add margin
         * @param {string} symbol unified market symbol
         * @param {float} amount amount of margin to add
         * @param {object} params extra parameters specific to the mexc3 api endpoint
         * @returns {object} a [margin structure]{@link https://docs.ccxt.com/#/?id=add-margin-structure}
         */
        return await this.modifyMarginHelper (symbol, amount, 'ADD', params);
    }

    async setLeverage (leverage, symbol: string = undefined, params = {}) {
        /**
         * @method
         * @name mexc3#setLeverage
         * @description set the level of leverage for a market
         * @param {float} leverage the rate of leverage
         * @param {string|undefined} symbol unified market symbol
         * @param {object} params extra parameters specific to the mexc3 api endpoint
         * @returns {object} response from the exchange
         */
        await this.loadMarkets ();
        const request = {
            'leverage': leverage,
        };
        const positionId = this.safeInteger (params, 'positionId');
        if (positionId === undefined) {
            const openType = this.safeNumber (params, 'openType'); // 1 or 2
            const positionType = this.safeNumber (params, 'positionType'); // 1 or 2
            const market = (symbol !== undefined) ? this.market (symbol) : undefined;
            if ((openType === undefined) || (positionType === undefined) || (market === undefined)) {
                throw new ArgumentsRequired (this.id + ' setLeverage() requires a positionId parameter or a symbol argument with openType and positionType parameters, use openType 1 or 2 for isolated or cross margin respectively, use positionType 1 or 2 for long or short positions');
            } else {
                request['openType'] = openType;
                request['symbol'] = market['symbol'];
                request['positionType'] = positionType;
            }
        } else {
            request['positionId'] = positionId;
        }
        return await this.contractPrivatePostPositionChangeLeverage (this.extend (request, params));
    }

    async fetchFundingHistory (symbol: string = undefined, since: any = undefined, limit: any = undefined, params = {}) {
        /**
         * @method
         * @name mexc3#fetchFundingHistory
         * @description fetch the history of funding payments paid and received on this account
         * @param {string|undefined} symbol unified market symbol
         * @param {int|undefined} since the earliest time in ms to fetch funding history for
         * @param {int|undefined} limit the maximum number of funding history structures to retrieve
         * @param {object} params extra parameters specific to the mexc3 api endpoint
         * @returns {object} a [funding history structure]{@link https://docs.ccxt.com/#/?id=funding-history-structure}
         */
        await this.loadMarkets ();
        let market = undefined;
        const request = {
            // 'symbol': market['id'],
            // 'position_id': positionId,
            // 'page_num': 1,
            // 'page_size': limit, // default 20, max 100
        };
        if (symbol !== undefined) {
            market = this.market (symbol);
            request['symbol'] = market['id'];
        }
        if (limit !== undefined) {
            request['page_size'] = limit;
        }
        const response = await this.contractPrivateGetPositionFundingRecords (this.extend (request, params));
        //
        //     {
        //         "success": true,
        //         "code": 0,
        //         "data": {
        //             "pageSize": 20,
        //             "totalCount": 2,
        //             "totalPage": 1,
        //             "currentPage": 1,
        //             "resultList": [
        //                 {
        //                     "id": 7423910,
        //                     "symbol": "BTC_USDT",
        //                     "positionType": 1,
        //                     "positionValue": 29.30024,
        //                     "funding": 0.00076180624,
        //                     "rate": -0.000026,
        //                     "settleTime": 1643299200000
        //                 },
        //                 {
        //                     "id": 7416473,
        //                     "symbol": "BTC_USDT",
        //                     "positionType": 1,
        //                     "positionValue": 28.9188,
        //                     "funding": 0.0014748588,
        //                     "rate": -0.000051,
        //                     "settleTime": 1643270400000
        //                 }
        //             ]
        //         }
        //     }
        //
        const data = this.safeValue (response, 'data', {});
        const resultList = this.safeValue (data, 'resultList', []);
        const result = [];
        for (let i = 0; i < resultList.length; i++) {
            const entry = resultList[i];
            const timestamp = this.safeInteger (entry, 'settleTime');
            result.push ({
                'info': entry,
                'symbol': symbol,
                'code': undefined,
                'timestamp': timestamp,
                'datetime': this.iso8601 (timestamp),
                'id': this.safeNumber (entry, 'id'),
                'amount': this.safeNumber (entry, 'funding'),
            });
        }
        return result;
    }

    parseFundingRate (contract, market = undefined) {
        //
        //     {
        //         "symbol": "BTC_USDT",
        //         "fundingRate": 0.000014,
        //         "maxFundingRate": 0.003,
        //         "minFundingRate": -0.003,
        //         "collectCycle": 8,
        //         "nextSettleTime": 1643241600000,
        //         "timestamp": 1643240373359
        //     }
        //
        const nextFundingRate = this.safeNumber (contract, 'fundingRate');
        const nextFundingTimestamp = this.safeInteger (contract, 'nextSettleTime');
        const marketId = this.safeString (contract, 'symbol');
        const symbol = this.safeSymbol (marketId, market);
        const timestamp = this.safeInteger (contract, 'timestamp');
        const datetime = this.iso8601 (timestamp);
        return {
            'info': contract,
            'symbol': symbol,
            'markPrice': undefined,
            'indexPrice': undefined,
            'interestRate': undefined,
            'estimatedSettlePrice': undefined,
            'timestamp': timestamp,
            'datetime': datetime,
            'fundingRate': nextFundingRate,
            'fundingTimestamp': nextFundingTimestamp,
            'fundingDatetime': this.iso8601 (nextFundingTimestamp),
            'nextFundingRate': undefined,
            'nextFundingTimestamp': undefined,
            'nextFundingDatetime': undefined,
            'previousFundingRate': undefined,
            'previousFundingTimestamp': undefined,
            'previousFundingDatetime': undefined,
        };
    }

    async fetchFundingRate (symbol, params = {}) {
        /**
         * @method
         * @name mexc3#fetchFundingRate
         * @description fetch the current funding rate
         * @param {string} symbol unified market symbol
         * @param {object} params extra parameters specific to the mexc3 api endpoint
         * @returns {object} a [funding rate structure]{@link https://docs.ccxt.com/#/?id=funding-rate-structure}
         */
        await this.loadMarkets ();
        const market = this.market (symbol);
        const request = {
            'symbol': market['id'],
        };
        const response = await this.contractPublicGetFundingRateSymbol (this.extend (request, params));
        //
        //     {
        //         "success": true,
        //         "code": 0,
        //         "data": {
        //             "symbol": "BTC_USDT",
        //             "fundingRate": 0.000014,
        //             "maxFundingRate": 0.003,
        //             "minFundingRate": -0.003,
        //             "collectCycle": 8,
        //             "nextSettleTime": 1643241600000,
        //             "timestamp": 1643240373359
        //         }
        //     }
        //
        const result = this.safeValue (response, 'data', {});
        return this.parseFundingRate (result, market);
    }

    async fetchFundingRateHistory (symbol: string = undefined, since: any = undefined, limit: any = undefined, params = {}) {
        /**
         * @method
         * @name mexc#fetchFundingRateHistory
         * @description fetches historical funding rate prices
         * @param {string|undefined} symbol unified symbol of the market to fetch the funding rate history for
         * @param {int|undefined} since not used by mexc, but filtered internally by ccxt
         * @param {int|undefined} limit mexc limit is page_size default 20, maximum is 100
         * @param {object} params extra parameters specific to the mexc api endpoint
         * @returns {[object]} a list of [funding rate structures]{@link https://docs.ccxt.com/en/latest/manual.html?#funding-rate-history-structure}
         */
        if (symbol === undefined) {
            throw new ArgumentsRequired (this.id + ' fetchFundingRateHistory() requires a symbol argument');
        }
        await this.loadMarkets ();
        const market = this.market (symbol);
        const request = {
            'symbol': market['id'],
            // 'page_size': limit, // optional
            // 'page_num': 1, // optional, current page number, default is 1
        };
        if (limit !== undefined) {
            request['page_size'] = limit;
        }
        const response = await this.contractPublicGetFundingRateHistory (this.extend (request, params));
        //
        //    {
        //        "success": true,
        //        "code": 0,
        //        "data": {
        //            "pageSize": 2,
        //            "totalCount": 21,
        //            "totalPage": 11,
        //            "currentPage": 1,
        //            "resultList": [
        //                {
        //                    "symbol": "BTC_USDT",
        //                    "fundingRate": 0.000266,
        //                    "settleTime": 1609804800000
        //                },
        //                {
        //                    "symbol": "BTC_USDT",
        //                    "fundingRate": 0.00029,
        //                    "settleTime": 1609776000000
        //                }
        //            ]
        //        }
        //    }
        //
        const data = this.safeValue (response, 'data');
        const result = this.safeValue (data, 'resultList', []);
        const rates = [];
        for (let i = 0; i < result.length; i++) {
            const entry = result[i];
            const marketId = this.safeString (entry, 'symbol');
            const symbol = this.safeSymbol (marketId);
            const timestamp = this.safeInteger (entry, 'settleTime');
            rates.push ({
                'info': entry,
                'symbol': symbol,
                'fundingRate': this.safeNumber (entry, 'fundingRate'),
                'timestamp': timestamp,
                'datetime': this.iso8601 (timestamp),
            });
        }
        const sorted = this.sortBy (rates, 'timestamp');
        return this.filterBySymbolSinceLimit (sorted, market['symbol'], since, limit);
    }

    async fetchLeverageTiers (symbols: string[] = undefined, params = {}) {
        /**
         * @method
         * @name mexc3#fetchLeverageTiers
         * @description retrieve information on the maximum leverage, and maintenance margin for trades of varying trade sizes
         * @param {[string]|undefined} symbols list of unified market symbols
         * @param {object} params extra parameters specific to the mexc3 api endpoint
         * @returns {object} a dictionary of [leverage tiers structures]{@link https://docs.ccxt.com/#/?id=leverage-tiers-structure}, indexed by market symbols
         */
        await this.loadMarkets ();
        const response = await this.contractPublicGetDetail (params);
        //
        //     {
        //         "success":true,
        //         "code":0,
        //         "data":[
        //             {
        //                 "symbol": "BTC_USDT",
        //                 "displayName": "BTC_USDT永续",
        //                 "displayNameEn": "BTC_USDT SWAP",
        //                 "positionOpenType": 3,
        //                 "baseCoin": "BTC",
        //                 "quoteCoin": "USDT",
        //                 "settleCoin": "USDT",
        //                 "contractSize": 0.0001,
        //                 "minLeverage": 1,
        //                 "maxLeverage": 125,
        //                 "priceScale": 2,
        //                 "volScale": 0,
        //                 "amountScale": 4,
        //                 "priceUnit": 0.5,
        //                 "volUnit": 1,
        //                 "minVol": 1,
        //                 "maxVol": 1000000,
        //                 "bidLimitPriceRate": 0.1,
        //                 "askLimitPriceRate": 0.1,
        //                 "takerFeeRate": 0.0006,
        //                 "makerFeeRate": 0.0002,
        //                 "maintenanceMarginRate": 0.004,
        //                 "initialMarginRate": 0.008,
        //                 "riskBaseVol": 10000,
        //                 "riskIncrVol": 200000,
        //                 "riskIncrMmr": 0.004,
        //                 "riskIncrImr": 0.004,
        //                 "riskLevelLimit": 5,
        //                 "priceCoefficientVariation": 0.1,
        //                 "indexOrigin": ["BINANCE","GATEIO","HUOBI","MXC"],
        //                 "state": 0, // 0 enabled, 1 delivery, 2 completed, 3 offline, 4 pause
        //                 "isNew": false,
        //                 "isHot": true,
        //                 "isHidden": false
        //             },
        //             ...
        //         ]
        //     }
        //
        const data = this.safeValue (response, 'data');
        return this.parseLeverageTiers (data, symbols, 'symbol');
    }

    parseMarketLeverageTiers (info, market = undefined) {
        /**
            @param info: Exchange response for 1 market
            {
                "symbol": "BTC_USDT",
                "displayName": "BTC_USDT永续",
                "displayNameEn": "BTC_USDT SWAP",
                "positionOpenType": 3,
                "baseCoin": "BTC",
                "quoteCoin": "USDT",
                "settleCoin": "USDT",
                "contractSize": 0.0001,
                "minLeverage": 1,
                "maxLeverage": 125,
                "priceScale": 2,
                "volScale": 0,
                "amountScale": 4,
                "priceUnit": 0.5,
                "volUnit": 1,
                "minVol": 1,
                "maxVol": 1000000,
                "bidLimitPriceRate": 0.1,
                "askLimitPriceRate": 0.1,
                "takerFeeRate": 0.0006,
                "makerFeeRate": 0.0002,
                "maintenanceMarginRate": 0.004,
                "initialMarginRate": 0.008,
                "riskBaseVol": 10000,
                "riskIncrVol": 200000,
                "riskIncrMmr": 0.004,
                "riskIncrImr": 0.004,
                "riskLevelLimit": 5,
                "priceCoefficientVariation": 0.1,
                "indexOrigin": ["BINANCE","GATEIO","HUOBI","MXC"],
                "state": 0, // 0 enabled, 1 delivery, 2 completed, 3 offline, 4 pause
                "isNew": false,
                "isHot": true,
                "isHidden": false
            }
            @param market: CCXT market
         */
        let maintenanceMarginRate = this.safeString (info, 'maintenanceMarginRate');
        let initialMarginRate = this.safeString (info, 'initialMarginRate');
        const maxVol = this.safeString (info, 'maxVol');
        const riskIncrVol = this.safeString (info, 'riskIncrVol');
        const riskIncrMmr = this.safeString (info, 'riskIncrMmr');
        const riskIncrImr = this.safeString (info, 'riskIncrImr');
        let floor = '0';
        const tiers = [];
        const quoteId = this.safeString (info, 'quoteCoin');
        while (Precise.stringLt (floor, maxVol)) {
            const cap = Precise.stringAdd (floor, riskIncrVol);
            tiers.push ({
                'tier': this.parseNumber (Precise.stringDiv (cap, riskIncrVol)),
                'currency': this.safeCurrencyCode (quoteId),
                'notionalFloor': this.parseNumber (floor),
                'notionalCap': this.parseNumber (cap),
                'maintenanceMarginRate': this.parseNumber (maintenanceMarginRate),
                'maxLeverage': this.parseNumber (Precise.stringDiv ('1', initialMarginRate)),
                'info': info,
            });
            initialMarginRate = Precise.stringAdd (initialMarginRate, riskIncrImr);
            maintenanceMarginRate = Precise.stringAdd (maintenanceMarginRate, riskIncrMmr);
            floor = cap;
        }
        return tiers;
    }

    parseDepositAddress (depositAddress, currency = undefined) {
        //
        //     {"chain":"ERC-20","address":"0x55cbd73db24eafcca97369e3f2db74b2490586e6"},
        //     {"chain":"MATIC","address":"0x05aa3236f1970eae0f8feb17ec19435b39574d74"},
        //     {"chain":"TRC20","address":"TGaPfhW41EXD3sAfs1grLF6DKfugfqANNw"},
        //     {"chain":"SOL","address":"5FSpUKuh2gjw4mF89T2e7sEjzUA1SkRKjBChFqP43KhV"},
        //     {"chain":"ALGO","address":"B3XTZND2JJTSYR7R2TQVCUDT4QSSYVAIZYDPWVBX34DGAYATBU3AUV43VU"}
        //
        //
        const address = this.safeString (depositAddress, 'address');
        const code = this.safeCurrencyCode (undefined, currency);
        const networkId = this.safeString (depositAddress, 'chain');
        const network = this.safeNetwork (networkId);
        this.checkAddress (address);
        return {
            'currency': code,
            'address': address,
            'tag': undefined,
            'network': network,
            'info': depositAddress,
        };
    }

    async fetchDepositAddressesByNetwork (code, params = {}) {
        /**
         * @method
         * @name mexc3#fetchDepositAddressesByNetwork
         * @description fetch a dictionary of addresses for a currency, indexed by network
         * @see https://mxcdevelop.github.io/apidocs/spot_v3_en/#deposit-address-supporting-network
         * @param {string} code unified currency code of the currency for the deposit address
         * @param {object} params extra parameters specific to the mexc3 api endpoint
         * @returns {object} a dictionary of [address structures]{@link https://docs.ccxt.com/#/?id=address-structure} indexed by the network
         */
        await this.loadMarkets ();
        const currency = this.currency (code);
        const request = {
            'coin': currency['id'],
        };
        const response = await this.spotPrivateGetCapitalDepositAddress (this.extend (request, params));
        const result = [];
        for (let i = 0; i < response.length; i++) {
            const depositAddress = response[i];
            const coin = this.safeString (depositAddress, 'coin');
            const currency = this.currency (coin);
            const networkId = this.safeString (depositAddress, 'network');
            const network = this.safeNetwork (networkId);
            const address = this.safeString (depositAddress, 'address', undefined);
            const tag = this.safeString2 (depositAddress, 'tag', 'memo', undefined);
            result.push ({
                'currency': currency['id'],
                'network': network,
                'address': address,
                'tag': tag,
            });
        }
        return result;
    }

    async fetchDepositAddress (code, params = {}) {
        /**
         * @method
         * @name mexc3#fetchDepositAddress
         * @description fetch the deposit address for a currency associated with this account
         * @see https://mxcdevelop.github.io/apidocs/spot_v3_en/#deposit-address-supporting-network
         * @param {string} code unified currency code
         * @param {object} params extra parameters specific to the mexc3 api endpoint
         * @returns {object} an [address structure]{@link https://docs.ccxt.com/#/?id=address-structure}
         */
        const rawNetwork = this.safeStringUpper (params, 'network');
        params = this.omit (params, 'network');
        const response = await this.fetchDepositAddressesByNetwork (code, params);
        if (rawNetwork !== undefined) {
            for (let i = 0; i < response.length; i++) {
                const depositAddress = response[i];
                const network = this.safeStringUpper (depositAddress, 'network');
                if (rawNetwork === network) {
                    return depositAddress;
                }
            }
        }
        const result = this.safeValue (response, 0);
        if (result === undefined) {
            throw new InvalidAddress (this.id + ' fetchDepositAddress() cannot find a deposit address for ' + code + ', consider creating one using the MEXC platform');
        }
        return result;
    }

    async fetchDeposits (code: string = undefined, since: any = undefined, limit: any = undefined, params = {}) {
        /**
         * @method
         * @name mexc3#fetchDeposits
         * @description fetch all deposits made to an account
         * @see https://mxcdevelop.github.io/apidocs/spot_v3_en/#deposit-history-supporting-network
         * @param {string} code unified currency code
         * @param {int|undefined} since the earliest time in ms to fetch deposits for
         * @param {int|undefined} limit the maximum number of deposits structures to retrieve
         * @param {object} params extra parameters specific to the mexc3 api endpoint
         * @returns {[object]} a list of [transaction structures]{@link https://docs.ccxt.com/#/?id=transaction-structure}
         */
        await this.loadMarkets ();
        const request = {
            // 'coin': currency['id'] + network example: USDT-TRX,
            // 'status': 'status',
            // 'startTime': since, // default 90 days
            // 'endTime': this.milliseconds (),
            // 'limit': limit, // default 1000, maximum 1000
        };
        let currency = undefined;
        if (code !== undefined) {
            currency = this.currency (code);
            request['coin'] = currency['id'];
            // currently mexc does not have network names unified so for certain things we might need TRX or TRC-20
            // due to that I'm applying the network parameter directly so the user can control it on its side
            const rawNetwork = this.safeString (params, 'network');
            if (rawNetwork !== undefined) {
                params = this.omit (params, 'network');
                request['coin'] += '-' + rawNetwork;
            }
        }
        if (since !== undefined) {
            request['startTime'] = since;
        }
        if (limit !== undefined) {
            if (limit > 1000) {
                throw new ExchangeError ('This exchange supports a maximum limit of 1000');
            }
            request['limit'] = limit;
        }
        const response = await this.spotPrivateGetCapitalDepositHisrec (this.extend (request, params));
        //
        // [
        //     {
        //         amount: '10',
        //         coin: 'USDC-TRX',
        //         network: 'TRX',
        //         status: '5',
        //         address: 'TSMcEDDvkqY9dz8RkFnrS86U59GwEZjfvh',
        //         txId: '51a8f49e6f03f2c056e71fe3291aa65e1032880be855b65cecd0595a1b8af95b',
        //         insertTime: '1664805021000',
        //         unlockConfirm: '200',
        //         confirmTimes: '203',
        //         memo: 'xxyy1122'
        //     }
        // ]
        //
        return this.parseTransactions (response, currency, since, limit);
    }

    async fetchWithdrawals (code: string = undefined, since: any = undefined, limit: any = undefined, params = {}) {
        /**
         * @method
         * @name mexc3#fetchWithdrawals
         * @description fetch all withdrawals made from an account
         * @see https://mxcdevelop.github.io/apidocs/spot_v3_en/#withdraw-history-supporting-network
         * @param {string} code unified currency code
         * @param {int|undefined} since the earliest time in ms to fetch withdrawals for
         * @param {int|undefined} limit the maximum number of withdrawals structures to retrieve
         * @param {object} params extra parameters specific to the mexc3 api endpoint
         * @returns {[object]} a list of [transaction structures]{@link https://docs.ccxt.com/#/?id=transaction-structure}
         */
        await this.loadMarkets ();
        const request = {
            // 'coin': currency['id'],
            // 'status': 'status',
            // 'startTime': since, // default 90 days
            // 'endTime': this.milliseconds (),
            // 'limit': limit, // default 1000, maximum 1000
        };
        let currency = undefined;
        if (code !== undefined) {
            currency = this.currency (code);
            request['coin'] = currency['id'];
        }
        if (since !== undefined) {
            request['startTime'] = since;
        }
        if (limit !== undefined) {
            if (limit > 1000) {
                throw new ExchangeError ('This exchange supports a maximum limit of 1000');
            }
            request['limit'] = limit;
        }
        const response = await this.spotPrivateGetCapitalWithdrawHistory (this.extend (request, params));
        //
        // [
        //     {
        //       id: 'adcd1c8322154de691b815eedcd10c42',
        //       txId: '0xc8c918cd69b2246db493ef6225a72ffdc664f15b08da3e25c6879b271d05e9d0',
        //       coin: 'USDC-MATIC',
        //       network: 'MATIC',
        //       address: '0xeE6C7a415995312ED52c53a0f8f03e165e0A5D62',
        //       amount: '2',
        //       transferType: '0',
        //       status: '7',
        //       transactionFee: '1',
        //       confirmNo: null,
        //       applyTime: '1664882739000',
        //       remark: '',
        //       memo: null
        //     }
        // ]
        //
        return this.parseTransactions (response, currency, since, limit);
    }

    parseTransaction (transaction, currency = undefined) {
        //
        // fetchDeposits
        //
        // {
        //     amount: '10',
        //     coin: 'USDC-TRX',
        //     network: 'TRX',
        //     status: '5',
        //     address: 'TSMcEDDvkqY9dz8RkFnrS86U59GwEZjfvh',
        //     txId: '51a8f49e6f03f2c056e71fe3291aa65e1032880be855b65cecd0595a1b8af95b',
        //     insertTime: '1664805021000',
        //     unlockConfirm: '200',
        //     confirmTimes: '203',
        //     memo: 'xxyy1122'
        // }
        //
        // fetchWithdrawals
        //
        // {
        //     id: 'adcd1c8322154de691b815eedcd10c42',
        //     txId: '0xc8c918cd69b2246db493ef6225a72ffdc664f15b08da3e25c6879b271d05e9d0',
        //     coin: 'USDC-MATIC',
        //     network: 'MATIC',
        //     address: '0xeE6C7a415995312ED52c53a0f8f03e165e0A5D62',
        //     amount: '2',
        //     transferType: '0',
        //     status: '7',
        //     transactionFee: '1',
        //     confirmNo: null,
        //     applyTime: '1664882739000',
        //     remark: '',
        //     memo: null
        //   }
        //
        // withdraw
        //
        //     {
        //         "id":"25fb2831fb6d4fc7aa4094612a26c81d"
        //     }
        //
        const id = this.safeString (transaction, 'id');
        const type = (id === undefined) ? 'deposit' : 'withdrawal';
        const timestamp = this.safeInteger2 (transaction, 'insertTime', 'applyTime');
        let currencyId = undefined;
        const currencyWithNetwork = this.safeString (transaction, 'coin');
        if (currencyWithNetwork !== undefined) {
            currencyId = currencyWithNetwork.split ('-')[0];
        }
        let network = undefined;
        const rawNetwork = this.safeString (transaction, 'network');
        if (rawNetwork !== undefined) {
            network = this.safeNetwork (rawNetwork);
        }
        const code = this.safeCurrencyCode (currencyId, currency);
        const status = this.parseTransactionStatusByType (this.safeString (transaction, 'status'), type);
        let amountString = this.safeString (transaction, 'amount');
        const address = this.safeString (transaction, 'address');
        const txid = this.safeString (transaction, 'txId');
        let fee = undefined;
        const feeCostString = this.safeString (transaction, 'transactionFee');
        if (feeCostString !== undefined) {
            fee = {
                'cost': this.parseNumber (feeCostString),
                'currency': code,
            };
        }
        if (type === 'withdrawal') {
            // mexc withdrawal amount includes the fee
            amountString = Precise.stringSub (amountString, feeCostString);
        }
        return {
            'info': transaction,
            'id': id,
            'txid': txid,
            'timestamp': timestamp,
            'datetime': this.iso8601 (timestamp),
            'network': network,
            'address': address,
            'addressTo': address,
            'addressFrom': undefined,
            'tag': this.safeString (transaction, 'memo'),
            'tagTo': undefined,
            'tagFrom': undefined,
            'type': type,
            'amount': this.parseNumber (amountString),
            'currency': code,
            'status': status,
            'updated': undefined,
            'fee': fee,
        };
    }

    parseTransactionStatusByType (status, type = undefined) {
        const statusesByType = {
            'deposit': {
                '1': 'failed', // SMALL
                '2': 'pending', // TIME_DELAY
                '3': 'pending', // LARGE_DELAY
                '4': 'pending', // PENDING
                '5': 'ok', // SUCCESS
                '6': 'pending', // AUDITING
                '7': 'failed', // REJECTED
            },
            'withdrawal': {
                '1': 'pending', // APPLY
                '2': 'pending', // AUDITING
                '3': 'pending', // WAIT
                '4': 'pending', // PROCESSING
                '5': 'pending', // WAIT_PACKAGING
                '6': 'pending', // WAIT_CONFIRM
                '7': 'ok', // SUCCESS
                '8': 'failed', // FAILED
                '9': 'canceled', // CANCEL
                '10': 'pending', // MANUAL
            },
        };
        const statuses = this.safeValue (statusesByType, type, {});
        return this.safeString (statuses, status, status);
    }

    async fetchPosition (symbol, params = {}) {
        /**
         * @method
         * @name mexc3#fetchPosition
         * @description fetch data on a single open contract trade position
         * @param {string} symbol unified market symbol of the market the position is held in, default is undefined
         * @param {object} params extra parameters specific to the mexc3 api endpoint
         * @returns {object} a [position structure]{@link https://docs.ccxt.com/#/?id=position-structure}
         */
        await this.loadMarkets ();
        const market = this.market (symbol);
        const request = {
            'symbol': market['id'],
        };
        const response = await this.fetchPositions (undefined, this.extend (request, params));
        return this.safeValue (response, 0);
    }

    async fetchPositions (symbols: string[] = undefined, params = {}) {
        /**
         * @method
         * @name mexc3#fetchPositions
         * @description fetch all open positions
         * @param {[string]|undefined} symbols list of unified market symbols
         * @param {object} params extra parameters specific to the mexc3 api endpoint
         * @returns {[object]} a list of [position structure]{@link https://docs.ccxt.com/#/?id=position-structure}
         */
        await this.loadMarkets ();
        const response = await this.contractPrivateGetPositionOpenPositions (params);
        //
        //     {
        //         "success": true,
        //         "code": 0,
        //         "data": [
        //             {
        //                 "positionId": 1394650,
        //                 "symbol": "ETH_USDT",
        //                 "positionType": 1,
        //                 "openType": 1,
        //                 "state": 1,
        //                 "holdVol": 1,
        //                 "frozenVol": 0,
        //                 "closeVol": 0,
        //                 "holdAvgPrice": 1217.3,
        //                 "openAvgPrice": 1217.3,
        //                 "closeAvgPrice": 0,
        //                 "liquidatePrice": 1211.2,
        //                 "oim": 0.1290338,
        //                 "im": 0.1290338,
        //                 "holdFee": 0,
        //                 "realised": -0.0073,
        //                 "leverage": 100,
        //                 "createTime": 1609991676000,
        //                 "updateTime": 1609991676000,
        //                 "autoAddIm": false
        //             }
        //         ]
        //     }
        //
        const data = this.safeValue (response, 'data', []);
        return this.parsePositions (data, symbols);
    }

    parsePosition (position, market = undefined) {
        //
        //     {
        //         "positionId": 1394650,
        //         "symbol": "ETH_USDT",
        //         "positionType": 1,
        //         "openType": 1,
        //         "state": 1,
        //         "holdVol": 1,
        //         "frozenVol": 0,
        //         "closeVol": 0,
        //         "holdAvgPrice": 1217.3,
        //         "openAvgPrice": 1217.3,
        //         "closeAvgPrice": 0,
        //         "liquidatePrice": 1211.2,
        //         "oim": 0.1290338,
        //         "im": 0.1290338,
        //         "holdFee": 0,
        //         "realised": -0.0073,
        //         "leverage": 100,
        //         "createTime": 1609991676000,
        //         "updateTime": 1609991676000,
        //         "autoAddIm": false
        //     }
        //
        market = this.safeMarket (this.safeString (position, 'symbol'), market);
        const symbol = market['symbol'];
        const contracts = this.safeString (position, 'holdVol');
        const entryPrice = this.safeNumber (position, 'openAvgPrice');
        const initialMargin = this.safeString (position, 'im');
        const rawSide = this.safeString (position, 'positionType');
        const side = (rawSide === '1') ? 'long' : 'short';
        const openType = this.safeString (position, 'margin_mode');
        const marginType = (openType === '1') ? 'isolated' : 'cross';
        const leverage = this.safeNumber (position, 'leverage');
        const liquidationPrice = this.safeNumber (position, 'liquidatePrice');
        const timestamp = this.safeNumber (position, 'updateTime');
        return {
            'info': position,
            'id': undefined,
            'symbol': symbol,
            'contracts': this.parseNumber (contracts),
            'contractSize': undefined,
            'entryPrice': entryPrice,
            'collateral': undefined,
            'side': side,
            'unrealizedProfit': undefined,
            'leverage': this.parseNumber (leverage),
            'percentage': undefined,
            'marginType': marginType,
            'notional': undefined,
            'markPrice': undefined,
            'liquidationPrice': liquidationPrice,
            'initialMargin': this.parseNumber (initialMargin),
            'initialMarginPercentage': undefined,
            'maintenanceMargin': undefined,
            'maintenanceMarginPercentage': undefined,
            'marginRatio': undefined,
            'timestamp': timestamp,
            'datetime': this.iso8601 (timestamp),
        };
    }

    async fetchTransfer (id, since: any = undefined, limit: any = undefined, params = {}) {
        const [ marketType, query ] = this.handleMarketTypeAndParams ('fetchTransfer', undefined, params);
        await this.loadMarkets ();
        if (marketType === 'spot') {
            const request = {
                'transact_id': id,
            };
            const response = await this.spot2PrivateGetAssetInternalTransferInfo (this.extend (request, query));
            //
            //     {
            //         code: '200',
            //         data: {
            //             currency: 'USDT',
            //             amount: '1',
            //             transact_id: '954877a2ef54499db9b28a7cf9ebcf41',
            //             from: 'MAIN',
            //             to: 'CONTRACT',
            //             transact_state: 'SUCCESS'
            //         }
            //     }
            //
            const data = this.safeValue (response, 'data', {});
            return this.parseTransfer (data);
        } else if (marketType === 'swap') {
            throw new BadRequest (this.id + ' fetchTransfer() is not supported for ' + marketType);
        }
    }

    async fetchTransfers (code: string = undefined, since: any = undefined, limit: any = undefined, params = {}) {
        /**
         * @method
         * @name mexc3#fetchTransfers
         * @description fetch a history of internal transfers made on an account
         * @param {string|undefined} code unified currency code of the currency transferred
         * @param {int|undefined} since the earliest time in ms to fetch transfers for
         * @param {int|undefined} limit the maximum number of  transfers structures to retrieve
         * @param {object} params extra parameters specific to the mexc3 api endpoint
         * @returns {[object]} a list of [transfer structures]{@link https://docs.ccxt.com/#/?id=transfer-structure}
         */
        const [ marketType, query ] = this.handleMarketTypeAndParams ('fetchTransfers', undefined, params);
        await this.loadMarkets ();
        const request = {};
        let currency = undefined;
        let resultList = undefined;
        if (code !== undefined) {
            currency = this.currency (code);
            request['currency'] = currency['id'];
        }
        if (marketType === 'spot') {
            if (since !== undefined) {
                request['start_time'] = since;
            }
            if (limit !== undefined) {
                if (limit > 50) {
                    throw new ExchangeError ('This exchange supports a maximum limit of 50');
                }
                request['page-size'] = limit;
            }
            const response = await this.spot2PrivateGetAssetInternalTransferRecord (this.extend (request, query));
            //
            //     {
            //         code: '200',
            //         data: {
            //             total_page: '1',
            //             total_size: '5',
            //             result_list: [{
            //                     currency: 'USDT',
            //                     amount: '1',
            //                     transact_id: '954877a2ef54499db9b28a7cf9ebcf41',
            //                     from: 'MAIN',
            //                     to: 'CONTRACT',
            //                     transact_state: 'SUCCESS'
            //                 },
            //                 ...
            //             ]
            //         }
            //     }
            //
            const data = this.safeValue (response, 'data', {});
            resultList = this.safeValue (data, 'result_list', []);
        } else if (marketType === 'swap') {
            if (limit !== undefined) {
                request['page_size'] = limit;
            }
            const response = await this.contractPrivateGetAccountTransferRecord (this.extend (request, query));
            const data = this.safeValue (response, 'data');
            resultList = this.safeValue (data, 'resultList');
            //
            //     {
            //         "success": true,
            //         "code": "0",
            //         "data": {
            //             "pageSize": "20",
            //             "totalCount": "10",
            //             "totalPage": "1",
            //             "currentPage": "1",
            //             "resultList": [
            //                 {
            //                     "id": "2980812",
            //                     "txid": "fa8a1e7bf05940a3b7025856dc48d025",
            //                     "currency": "USDT",
            //                     "amount": "22.90213135",
            //                     "type": "IN",
            //                     "state": "SUCCESS",
            //                     "createTime": "1648849076000",
            //                     "updateTime": "1648849076000"
            //                 },
            //             ]
            //         }
            //     }
            //
        }
        return this.parseTransfers (resultList, currency, since, limit);
    }

    async transfer (code, amount, fromAccount, toAccount, params = {}) {
        /**
         * @method
         * @name mexc3#transfer
         * @description transfer currency internally between wallets on the same account
         * @see https://mxcdevelop.github.io/apidocs/spot_v3_en/#user-universal-transfer
         * @param {string} code unified currency code
         * @param {float} amount amount to transfer
         * @param {string} fromAccount account to transfer from
         * @param {string} toAccount account to transfer to
         * @param {object} params extra parameters specific to the mexc3 api endpoint
         * @param {string|undefined} params.symbol market symbol required for margin account transfers eg:BTCUSDT
         * @returns {object} a [transfer structure]{@link https://docs.ccxt.com/#/?id=transfer-structure}
         */
        await this.loadMarkets ();
        const currency = this.currency (code);
        const accounts = {
            'spot': 'SPOT',
            'swap': 'FUTURES',
            'margin': 'ISOLATED_MARGIN',
        };
        const fromId = this.safeString (accounts, fromAccount);
        const toId = this.safeString (accounts, toAccount);
        if (fromId === undefined) {
            const keys = Object.keys (accounts);
            throw new ExchangeError (this.id + ' fromAccount must be one of ' + keys.join (', '));
        }
        if (toId === undefined) {
            const keys = Object.keys (accounts);
            throw new ExchangeError (this.id + ' toAccount must be one of ' + keys.join (', '));
        }
        const request = {
            'asset': currency['id'],
            'amount': amount,
            'fromAccountType': fromId,
            'toAccountType': toId,
        };
        if ((fromId === 'ISOLATED_MARGIN') || (toId === 'ISOLATED_MARGIN')) {
            const symbol = this.safeString (params, 'symbol');
            params = this.omit (params, 'symbol');
            if (symbol === undefined) {
                throw new ArgumentsRequired (this.id + ' transfer() requires a symbol argument for isolated margin');
            }
            const market = this.market (symbol);
            request['symbol'] = market['id'];
        }
        const response = await this.spotPrivatePostCapitalTransfer (this.extend (request, params));
        //
        //     {
        //         "tranId": "ebb06123e6a64f4ab234b396c548d57e"
        //     }
        //
        const transaction = this.parseTransfer (response, currency);
        return this.extend (transaction, {
            'amount': amount,
            'fromAccount': fromAccount,
            'toAccount': toAccount,
        });
    }

    parseTransfer (transfer, currency = undefined) {
        //
        // spot: fetchTransfer
        //
        //     {
        //         currency: 'USDT',
        //         amount: '1',
        //         transact_id: 'b60c1df8e7b24b268858003f374ecb75',
        //         from: 'MAIN',
        //         to: 'CONTRACT',
        //         transact_state: 'WAIT'
        //     }
        //
        // swap: fetchTransfer
        //
        //     {
        //         "currency": "USDT",
        //         "amount": "22.90213135",
        //         "txid": "fa8a1e7bf05940a3b7025856dc48d025",
        //         "id": "2980812",
        //         "type": "IN",
        //         "state": "SUCCESS",
        //         "createTime": "1648849076000",
        //         "updateTime": "1648849076000"
        //     }
        //
        // transfer
        //
        //     {
        //         "tranId": "ebb06123e6a64f4ab234b396c548d57e"
        //     }
        //
        const currencyId = this.safeString (transfer, 'currency');
        const id = this.safeStringN (transfer, [ 'transact_id', 'txid', 'tranId' ]);
        const timestamp = this.safeInteger (transfer, 'createTime');
        const datetime = (timestamp !== undefined) ? this.iso8601 (timestamp) : undefined;
        const direction = this.safeString (transfer, 'type');
        let accountFrom = undefined;
        let accountTo = undefined;
        if (direction !== undefined) {
            accountFrom = (direction === 'IN') ? 'MAIN' : 'CONTRACT';
            accountTo = (direction === 'IN') ? 'CONTRACT' : 'MAIN';
        } else {
            accountFrom = this.safeString (transfer, 'from');
            accountTo = this.safeString (transfer, 'to');
        }
        return {
            'info': transfer,
            'id': id,
            'timestamp': timestamp,
            'datetime': datetime,
            'currency': this.safeCurrencyCode (currencyId, currency),
            'amount': this.safeNumber (transfer, 'amount'),
            'fromAccount': this.parseAccountId (accountFrom),
            'toAccount': this.parseAccountId (accountTo),
            'status': this.parseTransferStatus (this.safeString2 (transfer, 'transact_state', 'state')),
        };
    }

    parseAccountId (status) {
        const statuses = {
            'MAIN': 'spot',
            'CONTRACT': 'swap',
        };
        return this.safeString (statuses, status, status);
    }

    parseTransferStatus (status) {
        const statuses = {
            'SUCCESS': 'ok',
            'FAILED': 'failed',
            'WAIT': 'pending',
        };
        return this.safeString (statuses, status, status);
    }

    async withdraw (code, amount, address, tag = undefined, params = {}) {
        /**
         * @method
         * @name mexc3#withdraw
         * @description make a withdrawal
         * @see https://mxcdevelop.github.io/apidocs/spot_v3_en/#withdraw
         * @param {string} code unified currency code
         * @param {float} amount the amount to withdraw
         * @param {string} address the address to withdraw to
         * @param {string|undefined} tag
         * @param {object} params extra parameters specific to the mexc3 api endpoint
         * @returns {object} a [transaction structure]{@link https://docs.ccxt.com/#/?id=transaction-structure}
         */
        [ tag, params ] = this.handleWithdrawTagAndParams (tag, params);
        const networks = this.safeValue (this.options, 'networks', {});
        let network = this.safeStringUpper2 (params, 'network', 'chain'); // this line allows the user to specify either ERC20 or ETH
        network = this.safeString (networks, network, network); // handle ETH > ERC-20 alias
        this.checkAddress (address);
        await this.loadMarkets ();
        const currency = this.currency (code);
        const request = {
            'coin': currency['id'],
            'address': address,
            'amount': amount,
        };
<<<<<<< HEAD
        if (network !== undefined) {
            request['chain'] = network;
            params = this.omit (params, [ 'network', 'chain' ]);
        }
        const response = await this.spotPrivatePostAssetWithdraw (this.extend (request, params));
        //
        //     {
        //         "code":200,
        //         "data": {
        //             "withdrawId":"25fb2831fb6d4fc7aa4094612a26c81d"
        //         }
        //     }
        //
        const data = this.safeValue (response, 'data', {});
        return {
            'info': data,
            'id': this.safeString (data, 'withdrawId'),
        };
    }

    sign (path, api: any = 'public', method = 'GET', params = {}, headers: any = undefined, body: any = undefined) {
        const section = this.safeString (api, 0);
        const access = this.safeString (api, 1);
        let url = this.urls['api'][section][access] + '/' + this.implodeParams (path, params);
        params = this.omit (params, this.extractParams (path));
        if (access === 'public') {
            if (Object.keys (params).length) {
                url += '?' + this.urlencode (params);
            }
        } else {
            this.checkRequiredCredentials ();
            const timestamp = this.milliseconds ().toString ();
            let auth = '';
            headers = {
                'ApiKey': this.apiKey,
                'Request-Time': timestamp,
                'Content-Type': 'application/json',
                'source': this.safeString (this.options, 'broker', 'CCXT'),
            };
            if (method === 'POST') {
                auth = this.json (params);
                body = auth;
            } else {
                params = this.keysort (params);
                if (Object.keys (params).length) {
                    auth += this.urlencode (params);
                    url += '?' + auth;
                }
            }
            auth = this.apiKey + timestamp + auth;
            const signature = this.hmac (this.encode (auth), this.encode (this.secret), sha256);
            headers['Signature'] = signature;
        }
        return { 'url': url, 'method': method, 'body': body, 'headers': headers };
    }

    handleErrors (code, reason, url, method, headers, body, response, requestHeaders, requestBody) {
        if (response === undefined) {
            return undefined;
=======
        if (tag !== undefined) {
            request['memo'] = tag;
        }
        if (network !== undefined) {
            request['network'] = network;
            params = this.omit (params, 'network');
>>>>>>> f5bed774
        }
        const response = await this.spotPrivatePostCapitalWithdrawApply (this.extend (request, params));
        //
        //     {
        //       "id":"7213fea8e94b4a5593d507237e5a555b"
        //     }
        //
<<<<<<< HEAD
        const success = this.safeValue (response, 'success', false);
        if (success === true) {
            return undefined;
        }
        const responseCode = this.safeString (response, 'code');
        if ((responseCode !== '200') && (responseCode !== '0')) {
            const feedback = this.id + ' ' + body;
            this.throwBroadlyMatchedException (this.exceptions['broad'], body, feedback);
            this.throwExactlyMatchedException (this.exceptions['exact'], responseCode, feedback);
            throw new ExchangeError (feedback);
        }
        return undefined;
=======
        return this.parseTransaction (response, currency);
>>>>>>> f5bed774
    }

    async setPositionMode (hedged, symbol: string = undefined, params = {}) {
        const request = {
            'positionMode': hedged ? 1 : 2, // 1 Hedge, 2 One-way, before changing position mode make sure that there are no active orders, planned orders, or open positions, the risk limit level will be reset to 1
        };
        const response = await this.contractPrivatePostPositionChangePositionMode (this.extend (request, params));
        //
        //     {
        //         "success":true,
        //         "code":0
        //     }
        //
        return response;
    }

    async fetchPositionMode (symbol: string = undefined, params = {}) {
        const response = await this.contractPrivateGetPositionPositionMode (params);
        //
        //     {
        //         "success":true,
        //         "code":0,
        //         "data":2
        //     }
        //
        const positionMode = this.safeInteger (response, 'data');
        return {
            'info': response,
            'hedged': (positionMode === 1),
        };
    }

    async borrowMargin (code, amount, symbol: string = undefined, params = {}) {
        /**
         * @method
         * @name mexc3#borrowMargin
         * @description create a loan to borrow margin
         * @see https://mxcdevelop.github.io/apidocs/spot_v3_en/#loan
         * @param {string} code unified currency code of the currency to borrow
         * @param {float} amount the amount to borrow
         * @param {string} symbol unified market symbol
         * @param {object} params extra parameters specific to the mexc3 api endpoint
         * @returns {object} a [margin loan structure]{@link https://docs.ccxt.com/#/?id=margin-loan-structure}
         */
        await this.loadMarkets ();
        if (symbol === undefined) {
            throw new ArgumentsRequired (this.id + ' borrowMargin() requires a symbol argument for isolated margin');
        }
        const market = this.market (symbol);
        const currency = this.currency (code);
        const request = {
            'asset': currency['id'],
            'amount': this.currencyToPrecision (code, amount),
            'symbol': market['id'],
        };
        const response = await this.spotPrivatePostMarginLoan (this.extend (request, params));
        //
        //     {
        //         "tranId": "762407666453712896"
        //     }
        //
        const transaction = this.parseMarginLoan (response, currency);
        return this.extend (transaction, {
            'amount': amount,
            'symbol': symbol,
        });
    }

    async repayMargin (code, amount, symbol: string = undefined, params = {}) {
        /**
         * @method
         * @name mexc3#repayMargin
         * @description repay borrowed margin and interest
         * @see https://mxcdevelop.github.io/apidocs/spot_v3_en/#repayment
         * @param {string} code unified currency code of the currency to repay
         * @param {float} amount the amount to repay
         * @param {string} symbol unified market symbol
         * @param {object} params extra parameters specific to the mexc3 api endpoint
         * @param {string} params.borrowId transaction id '762407666453712896'
         * @returns {object} a [margin loan structure]{@link https://docs.ccxt.com/#/?id=margin-loan-structure}
         */
        await this.loadMarkets ();
        if (symbol === undefined) {
            throw new ArgumentsRequired (this.id + ' repayMargin() requires a symbol argument for isolated margin');
        }
        const id = this.safeString2 (params, 'id', 'borrowId');
        if (id === undefined) {
            throw new ArgumentsRequired (this.id + ' repayMargin() requires a borrowId argument in the params');
        }
        const market = this.market (symbol);
        const currency = this.currency (code);
        const request = {
            'asset': currency['id'],
            'amount': this.currencyToPrecision (code, amount),
            'borrowId': id,
            'symbol': market['id'],
        };
        const response = await this.spotPrivatePostMarginRepay (this.extend (request, params));
        //
        //     {
        //         "tranId": "762407666453712896"
        //     }
        //
<<<<<<< HEAD
        const data = this.safeValue (response, 'data');
        const result = this.safeValue (data, 'resultList', []);
        const rates = [];
        for (let i = 0; i < result.length; i++) {
            const entry = result[i];
            const marketId = this.safeString (entry, 'symbol');
            const symbolInner = this.safeSymbol (marketId);
            const timestamp = this.safeInteger (entry, 'settleTime');
            rates.push ({
                'info': entry,
                'symbol': symbolInner,
                'fundingRate': this.safeNumber (entry, 'fundingRate'),
                'timestamp': timestamp,
                'datetime': this.iso8601 (timestamp),
            });
        }
        const sorted = this.sortBy (rates, 'timestamp');
        return this.filterBySymbolSinceLimit (sorted, market['symbol'], since, limit);
=======
        const transaction = this.parseMarginLoan (response, currency);
        return this.extend (transaction, {
            'amount': amount,
            'symbol': symbol,
        });
>>>>>>> f5bed774
    }

    async fetchTransactionFees (codes: string[] = undefined, params = {}) {
        /**
         * @method
         * @name mexc3#fetchTransactionFees
         * @description fetch deposit and withdrawal fees
         * @see https://mxcdevelop.github.io/apidocs/spot_v3_en/#query-the-currency-information
         * @param {[string]|undefined} codes returns fees for all currencies if undefined
         * @param {object} params extra parameters specific to the mexc3 api endpoint
         * @returns {[object]} a list of [fee structures]{@link https://docs.ccxt.com/#/?id=fee-structure}
         */
        await this.loadMarkets ();
        const response = await this.spotPrivateGetCapitalConfigGetall (params);
        //
        //    [
        //       {
        //           coin: 'AGLD',
        //           name: 'Adventure Gold',
        //           networkList: [
        //               {
        //                   coin: 'AGLD',
        //                   depositDesc: null,
        //                   depositEnable: true,
        //                   minConfirm: '0',
        //                   name: 'Adventure Gold',
        //                   network: 'ERC20',
        //                   withdrawEnable: true,
        //                   withdrawFee: '10.000000000000000000',
        //                   withdrawIntegerMultiple: null,
        //                   withdrawMax: '1200000.000000000000000000',
        //                   withdrawMin: '20.000000000000000000',
        //                   sameAddress: false,
        //                   contract: '0x32353a6c91143bfd6c7d363b546e62a9a2489a20',
        //                   withdrawTips: null,
        //                   depositTips: null
        //               }
        //               ...
        //           ]
        //       },
        //       ...
        //    ]
        //
        return this.parseTransactionFees (response, codes);
    }

    parseTransactionFees (response, codes = undefined) {
        const withdrawFees = {};
        for (let i = 0; i < response.length; i++) {
            const entry = response[i];
            const currencyId = this.safeString (entry, 'coin');
            const currency = this.safeCurrency (currencyId);
            const code = this.safeString (currency, 'code');
            if ((codes === undefined) || (this.inArray (code, codes))) {
                withdrawFees[code] = this.parseTransactionFee (entry, currency);
            }
        }
        return {
            'withdraw': withdrawFees,
            'deposit': {},
            'info': response,
        };
    }

    parseTransactionFee (transaction, currency = undefined) {
        //
        //    {
        //        coin: 'AGLD',
        //        name: 'Adventure Gold',
        //        networkList: [
        //            {
        //                coin: 'AGLD',
        //                depositDesc: null,
        //                depositEnable: true,
        //                minConfirm: '0',
        //                name: 'Adventure Gold',
        //                network: 'ERC20',
        //                withdrawEnable: true,
        //                withdrawFee: '10.000000000000000000',
        //                withdrawIntegerMultiple: null,
        //                withdrawMax: '1200000.000000000000000000',
        //                withdrawMin: '20.000000000000000000',
        //                sameAddress: false,
        //                contract: '0x32353a6c91143bfd6c7d363b546e62a9a2489a20',
        //                withdrawTips: null,
        //                depositTips: null
        //            }
        //            ...
        //        ]
        //    }
        //
        const networkList = this.safeValue (transaction, 'networkList', []);
        const result = {};
        for (let j = 0; j < networkList.length; j++) {
            const networkEntry = networkList[j];
            const networkId = this.safeString (networkEntry, 'network');
            const networkCode = this.safeString (this.options['networks'], networkId, networkId);
            const fee = this.safeNumber (networkEntry, 'withdrawFee');
            result[networkCode] = fee;
        }
        return result;
    }

    async fetchDepositWithdrawFees (codes: string[] = undefined, params = {}) {
        /**
         * @method
         * @name mexc3#fetchDepositWithdrawFees
         * @description fetch deposit and withdrawal fees
         * @see https://mxcdevelop.github.io/apidocs/spot_v3_en/#query-the-currency-information
         * @param {[string]|undefined} codes returns fees for all currencies if undefined
         * @param {object} params extra parameters specific to the mexc3 api endpoint
         * @returns {[object]} a list of [fee structures]{@link https://docs.ccxt.com/#/?id=fee-structure}
         */
        await this.loadMarkets ();
        const response = await this.spotPrivateGetCapitalConfigGetall (params);
        //
        //    [
        //       {
        //           coin: 'AGLD',
        //           name: 'Adventure Gold',
        //           networkList: [
        //               {
        //                   coin: 'AGLD',
        //                   depositDesc: null,
        //                   depositEnable: true,
        //                   minConfirm: '0',
        //                   name: 'Adventure Gold',
        //                   network: 'ERC20',
        //                   withdrawEnable: true,
        //                   withdrawFee: '10.000000000000000000',
        //                   withdrawIntegerMultiple: null,
        //                   withdrawMax: '1200000.000000000000000000',
        //                   withdrawMin: '20.000000000000000000',
        //                   sameAddress: false,
        //                   contract: '0x32353a6c91143bfd6c7d363b546e62a9a2489a20',
        //                   withdrawTips: null,
        //                   depositTips: null
        //               }
        //               ...
        //           ]
        //       },
        //       ...
        //    ]
        //
        return this.parseDepositWithdrawFees (response, codes, 'coin');
    }

    parseDepositWithdrawFee (fee, currency = undefined) {
        //
        //    {
        //        coin: 'AGLD',
        //        name: 'Adventure Gold',
        //        networkList: [
        //            {
        //                coin: 'AGLD',
        //                depositDesc: null,
        //                depositEnable: true,
        //                minConfirm: '0',
        //                name: 'Adventure Gold',
        //                network: 'ERC20',
        //                withdrawEnable: true,
        //                withdrawFee: '10.000000000000000000',
        //                withdrawIntegerMultiple: null,
        //                withdrawMax: '1200000.000000000000000000',
        //                withdrawMin: '20.000000000000000000',
        //                sameAddress: false,
        //                contract: '0x32353a6c91143bfd6c7d363b546e62a9a2489a20',
        //                withdrawTips: null,
        //                depositTips: null
        //            }
        //            ...
        //        ]
        //    }
        //
        const networkList = this.safeValue (fee, 'networkList', []);
        const result = this.depositWithdrawFee (fee);
        for (let j = 0; j < networkList.length; j++) {
            const networkEntry = networkList[j];
            const networkId = this.safeString (networkEntry, 'network');
            const networkCode = this.networkIdToCode (networkId, this.safeString (currency, 'code'));
            result['networks'][networkCode] = {
                'withdraw': {
                    'fee': this.safeNumber (networkEntry, 'withdrawFee'),
                    'percentage': undefined,
                },
                'deposit': {
                    'fee': undefined,
                    'percentage': undefined,
                },
            };
        }
        return this.assignDefaultDepositWithdrawFees (result);
    }

    parseMarginLoan (info, currency = undefined) {
        //
        //     {
        //         "tranId": "762407666453712896"
        //     }
        //
        return {
            'id': this.safeString (info, 'tranId'),
            'currency': this.safeCurrencyCode (undefined, currency),
            'amount': undefined,
            'symbol': undefined,
            'timestamp': undefined,
            'datetime': undefined,
            'info': info,
        };
    }

    handleMarginModeAndParams (methodName, params = {}, defaultValue = undefined) {
        /**
         * @ignore
         * @method
         * @description marginMode specified by params["marginMode"], this.options["marginMode"], this.options["defaultMarginMode"], params["margin"] = true or this.options["defaultType"] = 'margin'
         * @param {object} params extra parameters specific to the exchange api endpoint
         * @param {bool|undefined} params.margin true for trading spot-margin
         * @returns {[string|undefined, object]} the marginMode in lowercase
         */
        const defaultType = this.safeString (this.options, 'defaultType');
        const isMargin = this.safeValue (params, 'margin', false);
        let marginMode = undefined;
        [ marginMode, params ] = super.handleMarginModeAndParams (methodName, params, defaultValue);
        if ((defaultType === 'margin') || (isMargin === true)) {
            marginMode = 'isolated';
        }
        return [ marginMode, params ];
    }

    sign (path, api: any = 'public', method = 'GET', params = {}, headers: any = undefined, body: any = undefined) {
        const [ section, access ] = api;
        [ path, params ] = this.resolvePath (path, params);
        let url = undefined;
        if (section === 'spot') {
            url = this.urls['api'][section][access] + '/api/' + this.version + '/' + path;
            let paramsEncoded = '';
            if (access === 'private') {
                params['timestamp'] = this.milliseconds ();
                params['recvWindow'] = this.safeInteger (this.options, 'recvWindow', 5000);
            }
            if (Object.keys (params).length) {
                paramsEncoded = this.urlencode (params);
                url += '?' + paramsEncoded;
            }
            if (access === 'private') {
                this.checkRequiredCredentials ();
                const signature = this.hmac (this.encode (paramsEncoded), this.encode (this.secret), sha256);
                url += '&' + 'signature=' + signature;
                headers = {
                    'X-MEXC-APIKEY': this.apiKey,
                    'source': this.safeString (this.options, 'broker', 'CCXT'),
                };
            }
            if (method === 'POST') {
                headers['Content-Type'] = 'application/json';
            }
        } else if (section === 'contract' || section === 'spot2') {
            url = this.urls['api'][section][access] + '/' + this.implodeParams (path, params);
            params = this.omit (params, this.extractParams (path));
            if (access === 'public') {
                if (Object.keys (params).length) {
                    url += '?' + this.urlencode (params);
                }
            } else {
                this.checkRequiredCredentials ();
                const timestamp = this.milliseconds ().toString ();
                let auth = '';
                headers = {
                    'ApiKey': this.apiKey,
                    'Request-Time': timestamp,
                    'Content-Type': 'application/json',
                    'source': this.safeString (this.options, 'broker', 'CCXT'),
                };
                if (method === 'POST') {
                    auth = this.json (params);
                    body = auth;
                } else {
                    params = this.keysort (params);
                    if (Object.keys (params).length) {
                        auth += this.urlencode (params);
                        url += '?' + auth;
                    }
                }
                auth = this.apiKey + timestamp + auth;
                const signature = this.hmac (this.encode (auth), this.encode (this.secret), sha256);
                headers['Signature'] = signature;
            }
        }
        return { 'url': url, 'method': method, 'body': body, 'headers': headers };
    }

    handleErrors (code, reason, url, method, headers, body, response, requestHeaders, requestBody) {
        if (response === undefined) {
            return;
        }
        // spot
        //     {"code":-1128,"msg":"Combination of optional parameters invalid.","_extend":null}
        //     {"success":false,"code":123456,"message":"Order quantity error...."}
        //
        // contract
        //
        //     {"code":10232,"msg":"The currency not exist"}
        //     {"code":10216,"msg":"No available deposit address"}
        //     {"success":true, "code":0, "data":1634095541710}
        //
        const success = this.safeValue (response, 'success', false); // v1
        if (success === true) {
            return;
        }
        const responseCode = this.safeString (response, 'code', undefined);
        if ((responseCode !== undefined) && (responseCode !== '200') && (responseCode !== '0')) {
            const feedback = this.id + ' ' + body;
            this.throwBroadlyMatchedException (this.exceptions['broad'], body, feedback);
            this.throwExactlyMatchedException (this.exceptions['exact'], responseCode, feedback);
            throw new ExchangeError (feedback);
        }
    }
}<|MERGE_RESOLUTION|>--- conflicted
+++ resolved
@@ -566,42 +566,6 @@
         });
     }
 
-<<<<<<< HEAD
-    async fetchTime (params = {}) {
-        /**
-         * @method
-         * @name mexc#fetchTime
-         * @description fetches the current integer timestamp in milliseconds from the exchange server
-         * @param {object} params extra parameters specific to the mexc api endpoint
-         * @returns {int} the current integer timestamp in milliseconds from the exchange server
-         */
-        const [ marketType, query ] = this.handleMarketTypeAndParams ('fetchTime', undefined, params);
-        const method = this.getSupportedMapping (marketType, {
-            'spot': 'spotPublicGetCommonTimestamp',
-            'swap': 'contractPublicGetPing',
-        });
-        const response = await this[method] (query);
-        //
-        // spot
-        //
-        //     {
-        //         "code":200,
-        //         "data":1633375641837
-        //     }
-        //
-        // contract
-        //
-        //     {
-        //         "success":true,
-        //         "code":0,
-        //         "data":1634095541710
-        //     }
-        //
-        return this.safeInteger (response, 'data');
-    }
-
-=======
->>>>>>> f5bed774
     async fetchStatus (params = {}) {
         /**
          * @method
@@ -951,11 +915,7 @@
                 'info': market,
             });
         }
-<<<<<<< HEAD
-        return undefined;
-=======
         return result;
->>>>>>> f5bed774
     }
 
     async fetchSwapMarkets (params = {}) {
@@ -1070,324 +1030,6 @@
         return result;
     }
 
-<<<<<<< HEAD
-    async fetchSpotMarkets (params = {}) {
-        const response = await this.spotPublicGetMarketSymbols (params);
-        //
-        //     {
-        //         "code":200,
-        //         "data":[
-        //             {
-        //                 "symbol":"DFD_USDT",
-        //                 "state":"ENABLED",
-        //                 "countDownMark":1,
-        //                 "vcoinName":"DFD",
-        //                 "vcoinStatus":1,
-        //                 "price_scale":4,
-        //                 "quantity_scale":2,
-        //                 "min_amount":"5", // not an amount = cost
-        //                 "max_amount":"5000000",
-        //                 "maker_fee_rate":"0.002",
-        //                 "taker_fee_rate":"0.002",
-        //                 "limited":true,
-        //                 "etf_mark":0,
-        //                 "symbol_partition":"ASSESS"
-        //             },
-        //         ]
-        //     }
-        //
-        const data = this.safeValue (response, 'data', []);
-        const response2 = await this.spotPublicGetMarketApiDefaultSymbols (params);
-        //
-        //     {
-        //         "code":200,
-        //         "data":{
-        //             "symbol":[
-        //                 "ALEPH_USDT","OGN_USDT","HC_USDT",
-        //              ]
-        //         }
-        //     }
-        //
-        const data2 = this.safeValue (response2, 'data', {});
-        const symbols = this.safeValue (data2, 'symbol', []);
-        const result = [];
-        for (let i = 0; i < data.length; i++) {
-            const market = data[i];
-            const id = this.safeString (market, 'symbol');
-            const [ baseId, quoteId ] = id.split ('_');
-            const base = this.safeCurrencyCode (baseId);
-            const quote = this.safeCurrencyCode (quoteId);
-            const state = this.safeString (market, 'state');
-            let active = false;
-            for (let j = 0; j < symbols.length; j++) {
-                if (symbols[j] === id) {
-                    if (state === 'ENABLED') {
-                        active = true;
-                    }
-                    break;
-                }
-            }
-            result.push ({
-                'id': id,
-                'symbol': base + '/' + quote,
-                'base': base,
-                'quote': quote,
-                'settle': undefined,
-                'baseId': baseId,
-                'quoteId': quoteId,
-                'settleId': undefined,
-                'type': 'spot',
-                'spot': true,
-                'margin': false,
-                'swap': false,
-                'future': false,
-                'option': false,
-                'active': active,
-                'contract': false,
-                'linear': undefined,
-                'inverse': undefined,
-                'taker': this.safeNumber (market, 'taker_fee_rate'),
-                'maker': this.safeNumber (market, 'maker_fee_rate'),
-                'contractSize': undefined,
-                'expiry': undefined,
-                'expiryDatetime': undefined,
-                'strike': undefined,
-                'optionType': undefined,
-                'precision': {
-                    'amount': this.parseNumber (this.parsePrecision (this.safeString (market, 'quantity_scale'))),
-                    'price': this.parseNumber (this.parsePrecision (this.safeString (market, 'price_scale'))),
-                },
-                'limits': {
-                    'leverage': {
-                        'min': undefined,
-                        'max': undefined,
-                    },
-                    'amount': {
-                        'min': undefined,
-                        'max': undefined,
-                    },
-                    'price': {
-                        'min': undefined,
-                        'max': undefined,
-                    },
-                    'cost': {
-                        'min': this.safeNumber (market, 'min_amount'),
-                        'max': this.safeNumber (market, 'max_amount'),
-                    },
-                },
-                'info': market,
-            });
-        }
-        return result;
-    }
-
-    async fetchTickers (symbols: string[] = undefined, params = {}) {
-        /**
-         * @method
-         * @name mexc#fetchTickers
-         * @description fetches price tickers for multiple markets, statistical calculations with the information calculated over the past 24 hours each market
-         * @param {[string]|undefined} symbols unified symbols of the markets to fetch the ticker for, all market tickers are returned if not assigned
-         * @param {object} params extra parameters specific to the mexc api endpoint
-         * @returns {object} a dictionary of [ticker structures]{@link https://docs.ccxt.com/#/?id=ticker-structure}
-         */
-        await this.loadMarkets ();
-        symbols = this.marketSymbols (symbols);
-        const first = this.safeString (symbols, 0);
-        let market = undefined;
-        if (first !== undefined) {
-            market = this.market (first);
-        }
-        const [ marketType, query ] = this.handleMarketTypeAndParams ('fetchTickers', market, params);
-        const method = this.getSupportedMapping (marketType, {
-            'spot': 'spotPublicGetMarketTicker',
-            'swap': 'contractPublicGetTicker',
-        });
-        const response = await this[method] (query);
-        //
-        //     {
-        //         "success":true,
-        //         "code":0,
-        //         "data":[
-        //             {
-        //                 "symbol":"NKN_USDT",
-        //                 "lastPrice":0.36199,
-        //                 "bid1":0.35908,
-        //                 "ask1":0.36277,
-        //                 "volume24":657754,
-        //                 "amount24":239024.53998,
-        //                 "holdVol":149969,
-        //                 "lower24Price":0.34957,
-        //                 "high24Price":0.37689,
-        //                 "riseFallRate":0.0117,
-        //                 "riseFallValue":0.00419,
-        //                 "indexPrice":0.36043,
-        //                 "fairPrice":0.36108,
-        //                 "fundingRate":0.000535,
-        //                 "maxBidPrice":0.43251,
-        //                 "minAskPrice":0.28834,
-        //                 "timestamp":1634163352075
-        //             },
-        //         ]
-        //     }
-        //
-        const data = this.safeValue (response, 'data', []);
-        return this.parseTickers (data, symbols);
-    }
-
-    async fetchTicker (symbol, params = {}) {
-        /**
-         * @method
-         * @name mexc#fetchTicker
-         * @description fetches a price ticker, a statistical calculation with the information calculated over the past 24 hours for a specific market
-         * @param {string} symbol unified symbol of the market to fetch the ticker for
-         * @param {object} params extra parameters specific to the mexc api endpoint
-         * @returns {object} a [ticker structure]{@link https://docs.ccxt.com/#/?id=ticker-structure}
-         */
-        await this.loadMarkets ();
-        const market = this.market (symbol);
-        const request = {
-            'symbol': market['id'],
-        };
-        let method = undefined;
-        if (market['spot']) {
-            method = 'spotPublicGetMarketTicker';
-        } else if (market['swap']) {
-            method = 'contractPublicGetTicker';
-        }
-        const response = await this[method] (this.extend (request, params));
-        //
-        // spot
-        //
-        //     {
-        //         "code":200,
-        //         "data":[
-        //             {
-        //                 "symbol":"BTC_USDT",
-        //                 "volume":"880.821523",
-        //                 "high":"49496.95", // highest price over the past 24 hours
-        //                 "low":"46918.4", // lowest
-        //                 "bid":"49297.64", // current buying price == the best price you can sell for
-        //                 "ask":"49297.75", // current selling price == the best price you can buy for
-        //                 "open":"48764.9", // open price 24h ago
-        //                 "last":"49297.73", // last = close
-        //                 "time":1633378200000, // timestamp
-        //                 "change_rate":"0.0109265" // (last / open) - 1
-        //             }
-        //         ]
-        //     }
-        //
-        // swap / contract
-        //
-        //     {
-        //         "success":true,
-        //         "code":0,
-        //         "data":{
-        //             "symbol":"ETH_USDT",
-        //             "lastPrice":3581.3,
-        //             "bid1":3581.25,
-        //             "ask1":3581.5,
-        //             "volume24":4045530,
-        //             "amount24":141331823.5755,
-        //             "holdVol":5832946,
-        //             "lower24Price":3413.4,
-        //             "high24Price":3588.7,
-        //             "riseFallRate":0.0275,
-        //             "riseFallValue":95.95,
-        //             "indexPrice":3580.7852,
-        //             "fairPrice":3581.08,
-        //             "fundingRate":0.000063,
-        //             "maxBidPrice":3938.85,
-        //             "minAskPrice":3222.7,
-        //             "timestamp":1634162885016
-        //         }
-        //     }
-        //
-        if (market['spot']) {
-            const data = this.safeValue (response, 'data', []);
-            const ticker = this.safeValue (data, 0);
-            return this.parseTicker (ticker, market);
-        } else if (market['swap']) {
-            const data = this.safeValue (response, 'data', {});
-            return this.parseTicker (data, market);
-        }
-        return undefined;
-    }
-
-    parseTicker (ticker, market = undefined) {
-        //
-        // spot
-        //
-        //     {
-        //         "symbol":"BTC_USDT",
-        //         "volume":"880.821523",
-        //         "high":"49496.95",
-        //         "low":"46918.4",
-        //         "bid":"49297.64",
-        //         "ask":"49297.75",
-        //         "open":"48764.9",
-        //         "last":"49297.73",
-        //         "time":1633378200000,
-        //         "change_rate":"0.0109265"
-        //     }
-        //
-        // contract
-        //
-        //     {
-        //         "symbol":"ETH_USDT",
-        //         "lastPrice":3581.3,
-        //         "bid1":3581.25,
-        //         "ask1":3581.5,
-        //         "volume24":4045530,
-        //         "amount24":141331823.5755,
-        //         "holdVol":5832946,
-        //         "lower24Price":3413.4,
-        //         "high24Price":3588.7,
-        //         "riseFallRate":0.0275,
-        //         "riseFallValue":95.95,
-        //         "indexPrice":3580.7852,
-        //         "fairPrice":3581.08,
-        //         "fundingRate":0.000063,
-        //         "maxBidPrice":3938.85,
-        //         "minAskPrice":3222.7,
-        //         "timestamp":1634162885016
-        //     }
-        //
-        const timestamp = this.safeInteger2 (ticker, 'time', 'timestamp');
-        const marketId = this.safeString (ticker, 'symbol');
-        const symbol = this.safeSymbol (marketId, market, '_');
-        const baseVolume = this.safeString2 (ticker, 'volume', 'volume24');
-        const quoteVolume = this.safeString (ticker, 'amount24');
-        const open = this.safeString (ticker, 'open');
-        const last = this.safeString2 (ticker, 'last', 'lastPrice');
-        const change = this.safeString (ticker, 'riseFallValue');
-        const riseFallRate = this.safeString (ticker, 'riseFallRate');
-        const percentage = Precise.stringAdd (riseFallRate, '1');
-        return this.safeTicker ({
-            'symbol': symbol,
-            'timestamp': timestamp,
-            'datetime': this.iso8601 (timestamp),
-            'high': this.safeString2 (ticker, 'high', 'high24Price'),
-            'low': this.safeString2 (ticker, 'low', 'lower24Price'),
-            'bid': this.safeString2 (ticker, 'bid', 'bid1'),
-            'bidVolume': undefined,
-            'ask': this.safeString2 (ticker, 'ask', 'ask1'),
-            'askVolume': undefined,
-            'vwap': undefined,
-            'open': open,
-            'close': last,
-            'last': last,
-            'previousClose': undefined,
-            'change': change,
-            'percentage': percentage,
-            'average': undefined,
-            'baseVolume': baseVolume,
-            'quoteVolume': quoteVolume,
-            'info': ticker,
-        }, market);
-    }
-
-=======
->>>>>>> f5bed774
     async fetchOrderBook (symbol, limit = undefined, params = {}) {
         /**
          * @method
@@ -1777,11 +1419,7 @@
             const data = this.safeValue (response, 'data');
             candles = this.convertTradingViewToOHLCV (data, 'time', 'open', 'high', 'low', 'close', 'vol');
         }
-<<<<<<< HEAD
-        return undefined;
-=======
         return this.parseOHLCVs (candles, market, timeframe, since, limit);
->>>>>>> f5bed774
     }
 
     parseOHLCV (ohlcv, market = undefined) {
@@ -2216,249 +1854,6 @@
         if (isContractUnavaiable) {
             throw new NotSupported (this.id + ' createSwapOrder() does not support yet this symbol:' + symbol);
         }
-<<<<<<< HEAD
-        if (type === 'withdrawal') {
-            // mexc withdrawal amount includes the fee
-            amountString = Precise.stringSub (amountString, feeCostString);
-        }
-        return {
-            'info': transaction,
-            'id': id,
-            'txid': txid,
-            'timestamp': timestamp,
-            'datetime': this.iso8601 (timestamp),
-            'network': network,
-            'address': address,
-            'addressTo': undefined,
-            'addressFrom': undefined,
-            'tag': undefined,
-            'tagTo': undefined,
-            'tagFrom': undefined,
-            'type': type,
-            'amount': this.parseNumber (amountString),
-            'currency': code,
-            'status': status,
-            'updated': updated,
-            'fee': fee,
-        };
-    }
-
-    parseTransactionStatus (status) {
-        const statuses = {
-            'WAIT': 'pending',
-            'WAIT_PACKAGING': 'pending',
-            'SUCCESS': 'ok',
-        };
-        return this.safeString (statuses, status, status);
-    }
-
-    async fetchPosition (symbol, params = {}) {
-        /**
-         * @method
-         * @name mexc#fetchPosition
-         * @description fetch data on a single open contract trade position
-         * @param {string} symbol unified market symbol of the market the position is held in, default is undefined
-         * @param {object} params extra parameters specific to the mexc api endpoint
-         * @returns {object} a [position structure]{@link https://docs.ccxt.com/#/?id=position-structure}
-         */
-        await this.loadMarkets ();
-        const market = this.market (symbol);
-        const request = {
-            'symbol': market['id'],
-        };
-        const response = await this.fetchPositions (this.extend (request, params));
-        const firstPosition = this.safeValue (response, 0);
-        return this.parsePosition (firstPosition, market);
-    }
-
-    async fetchPositions (symbols: string[] = undefined, params = {}) {
-        /**
-         * @method
-         * @name mexc#fetchPositions
-         * @description fetch all open positions
-         * @param {[string]|undefined} symbols list of unified market symbols
-         * @param {object} params extra parameters specific to the mexc api endpoint
-         * @returns {[object]} a list of [position structure]{@link https://docs.ccxt.com/#/?id=position-structure}
-         */
-        await this.loadMarkets ();
-        const response = await this.contractPrivateGetPositionOpenPositions (params);
-        //
-        //     {
-        //         "success": true,
-        //         "code": 0,
-        //         "data": [
-        //             {
-        //                 "positionId": 1394650,
-        //                 "symbol": "ETH_USDT",
-        //                 "positionType": 1,
-        //                 "openType": 1,
-        //                 "state": 1,
-        //                 "holdVol": 1,
-        //                 "frozenVol": 0,
-        //                 "closeVol": 0,
-        //                 "holdAvgPrice": 1217.3,
-        //                 "openAvgPrice": 1217.3,
-        //                 "closeAvgPrice": 0,
-        //                 "liquidatePrice": 1211.2,
-        //                 "oim": 0.1290338,
-        //                 "im": 0.1290338,
-        //                 "holdFee": 0,
-        //                 "realised": -0.0073,
-        //                 "leverage": 100,
-        //                 "createTime": 1609991676000,
-        //                 "updateTime": 1609991676000,
-        //                 "autoAddIm": false
-        //             }
-        //         ]
-        //     }
-        //
-        const data = this.safeValue (response, 'data', []);
-        return this.parsePositions (data, symbols);
-    }
-
-    parsePosition (position, market = undefined) {
-        //
-        //     {
-        //         "positionId": 1394650,
-        //         "symbol": "ETH_USDT",
-        //         "positionType": 1,
-        //         "openType": 1,
-        //         "state": 1,
-        //         "holdVol": 1,
-        //         "frozenVol": 0,
-        //         "closeVol": 0,
-        //         "holdAvgPrice": 1217.3,
-        //         "openAvgPrice": 1217.3,
-        //         "closeAvgPrice": 0,
-        //         "liquidatePrice": 1211.2,
-        //         "oim": 0.1290338,
-        //         "im": 0.1290338,
-        //         "holdFee": 0,
-        //         "realised": -0.0073,
-        //         "leverage": 100,
-        //         "createTime": 1609991676000,
-        //         "updateTime": 1609991676000,
-        //         "autoAddIm": false
-        //     }
-        //
-        market = this.safeMarket (this.safeString (position, 'symbol'), market);
-        const symbol = market['symbol'];
-        const contracts = this.safeString (position, 'holdVol');
-        const entryPrice = this.safeNumber (position, 'openAvgPrice');
-        const initialMargin = this.safeString (position, 'im');
-        const rawSide = this.safeString (position, 'positionType');
-        const side = (rawSide === '1') ? 'long' : 'short';
-        const openType = this.safeString (position, 'margin_mode');
-        const marginMode = (openType === '1') ? 'isolated' : 'cross';
-        const leverage = this.safeString (position, 'leverage');
-        const liquidationPrice = this.safeNumber (position, 'liquidatePrice');
-        const timestamp = this.safeNumber (position, 'updateTime');
-        return {
-            'info': position,
-            'symbol': symbol,
-            'contracts': this.parseNumber (contracts),
-            'contractSize': undefined,
-            'entryPrice': entryPrice,
-            'collateral': undefined,
-            'side': side,
-            'unrealizedProfit': undefined,
-            'leverage': this.parseNumber (leverage),
-            'percentage': undefined,
-            'marginMode': marginMode,
-            'notional': undefined,
-            'markPrice': undefined,
-            'liquidationPrice': liquidationPrice,
-            'initialMargin': this.parseNumber (initialMargin),
-            'initialMarginPercentage': undefined,
-            'maintenanceMargin': undefined,
-            'maintenanceMarginPercentage': undefined,
-            'marginRatio': undefined,
-            'timestamp': timestamp,
-            'datetime': this.iso8601 (timestamp),
-        };
-    }
-
-    async createOrder (symbol, type, side, amount, price = undefined, params = {}) {
-        /**
-         * @method
-         * @name mexc#createOrder
-         * @description create a trade order
-         * @param {string} symbol unified symbol of the market to create an order in
-         * @param {string} type 'market' or 'limit'
-         * @param {string} side 'buy' or 'sell'
-         * @param {float} amount how much of currency you want to trade in units of base currency
-         * @param {float|undefined} price the price at which the order is to be fullfilled, in units of the quote currency, ignored in market orders
-         * @param {object} params extra parameters specific to the mexc api endpoint
-         * @returns {object} an [order structure]{@link https://docs.ccxt.com/#/?id=order-structure}
-         */
-        await this.loadMarkets ();
-        const market = this.market (symbol);
-        const [ marketType, query ] = this.handleMarketTypeAndParams ('createOrder', market, params);
-        if (marketType === 'spot') {
-            return await this.createSpotOrder (symbol, type, side, amount, price, query);
-        } else if (marketType === 'swap') {
-            return await this.createSwapOrder (symbol, type, side, amount, price, query);
-        }
-        return undefined;
-    }
-
-    async createSpotOrder (symbol, type, side, amount, price = undefined, params = {}) {
-        await this.loadMarkets ();
-        const market = this.market (symbol);
-        let orderSide = undefined;
-        if (side === 'buy') {
-            orderSide = 'BID';
-        } else if (side === 'sell') {
-            orderSide = 'ASK';
-        }
-        let orderType = type.toUpperCase ();
-        const isMarketOrder = orderType === 'MARKET';
-        if (isMarketOrder) {
-            throw new InvalidOrder (this.id + ' createOrder () does not support market orders, only limit orders are allowed');
-        }
-        if (orderType === 'LIMIT') {
-            orderType = 'LIMIT_ORDER';
-        }
-        const postOnly = this.isPostOnly (isMarketOrder, orderType === 'POST_ONLY', params);
-        const timeInForce = this.safeStringUpper (params, 'timeInForce');
-        const ioc = (timeInForce === 'IOC');
-        if (postOnly) {
-            orderType = 'POST_ONLY';
-        } else if (ioc) {
-            orderType = 'IMMEDIATE_OR_CANCEL';
-        }
-        if (timeInForce === 'FOK') {
-            throw new InvalidOrder (this.id + ' createOrder () does not support timeInForce FOK, only IOC, PO, and GTC are allowed');
-        }
-        if (((orderType !== 'POST_ONLY') && (orderType !== 'IMMEDIATE_OR_CANCEL') && (orderType !== 'LIMIT_ORDER'))) {
-            throw new InvalidOrder (this.id + ' createOrder () does not support ' + type + ' order type, only LIMIT, LIMIT_ORDER, POST_ONLY or IMMEDIATE_OR_CANCEL are allowed');
-        }
-        const request = {
-            'symbol': market['id'],
-            'price': this.priceToPrecision (symbol, price),
-            'quantity': this.amountToPrecision (symbol, amount),
-            'trade_type': orderSide,
-            'order_type': orderType, // LIMIT_ORDER，POST_ONLY，IMMEDIATE_OR_CANCEL
-        };
-        const clientOrderId = this.safeString2 (params, 'clientOrderId', 'client_order_id');
-        if (clientOrderId !== undefined) {
-            request['client_order_id'] = clientOrderId;
-        }
-        params = this.omit (params, [ 'type', 'clientOrderId', 'client_order_id', 'postOnly', 'timeInForce' ]);
-        const response = await this.spotPrivatePostOrderPlace (this.extend (request, params));
-        //
-        //     {"code":200,"data":"2ff3163e8617443cb9c6fc19d42b1ca4"}
-        //
-        return this.parseOrder (response, market);
-    }
-
-    async createSwapOrder (symbol, type, side, amount, price = undefined, params = {}) {
-        await this.loadMarkets ();
-        const market = this.market (symbol);
-        const openType = this.safeInteger (params, 'openType');
-        if (openType === undefined) {
-            throw new ArgumentsRequired (this.id + ' createSwapOrder () requires an integer openType parameter, 1 for isolated margin, 2 for cross margin');
-=======
         let openType = undefined;
         if (marginMode !== undefined) {
             if (marginMode === 'cross') {
@@ -2470,7 +1865,6 @@
             }
         } else {
             openType = this.safeInteger (params, 'openType', 2); // defaulting to cross margin
->>>>>>> f5bed774
         }
         if ((type !== 'limit') && (type !== 'market') && (type !== 1) && (type !== 2) && (type !== 3) && (type !== 4) && (type !== 5) && (type !== 6)) {
             throw new InvalidOrder (this.id + ' createSwapOrder() order type must either limit, market, or 1 for limit orders, 2 for post-only orders, 3 for IOC orders, 4 for FOK orders, 5 for market orders or 6 to convert market price to current price');
@@ -3411,23 +2805,11 @@
         //         "updateTime": "1648984276000",
         //     }
         //
-<<<<<<< HEAD
-        let id = this.safeString2 (order, 'data', 'id');
-        let status = undefined;
-        if (id === undefined) {
-            const keys = Object.keys (order);
-            id = this.safeString (keys, 0);
-            const stateInner = this.safeString (order, id);
-            if (stateInner === 'success') {
-                status = 'canceled';
-            }
-=======
         let id = undefined;
         if (typeof order === 'string') {
             id = order;
         } else {
             id = this.safeString2 (order, 'orderId', 'id');
->>>>>>> f5bed774
         }
         const marketId = this.safeString (order, 'symbol');
         market = this.safeMarket (marketId, market);
@@ -5197,74 +4579,12 @@
             'address': address,
             'amount': amount,
         };
-<<<<<<< HEAD
-        if (network !== undefined) {
-            request['chain'] = network;
-            params = this.omit (params, [ 'network', 'chain' ]);
-        }
-        const response = await this.spotPrivatePostAssetWithdraw (this.extend (request, params));
-        //
-        //     {
-        //         "code":200,
-        //         "data": {
-        //             "withdrawId":"25fb2831fb6d4fc7aa4094612a26c81d"
-        //         }
-        //     }
-        //
-        const data = this.safeValue (response, 'data', {});
-        return {
-            'info': data,
-            'id': this.safeString (data, 'withdrawId'),
-        };
-    }
-
-    sign (path, api: any = 'public', method = 'GET', params = {}, headers: any = undefined, body: any = undefined) {
-        const section = this.safeString (api, 0);
-        const access = this.safeString (api, 1);
-        let url = this.urls['api'][section][access] + '/' + this.implodeParams (path, params);
-        params = this.omit (params, this.extractParams (path));
-        if (access === 'public') {
-            if (Object.keys (params).length) {
-                url += '?' + this.urlencode (params);
-            }
-        } else {
-            this.checkRequiredCredentials ();
-            const timestamp = this.milliseconds ().toString ();
-            let auth = '';
-            headers = {
-                'ApiKey': this.apiKey,
-                'Request-Time': timestamp,
-                'Content-Type': 'application/json',
-                'source': this.safeString (this.options, 'broker', 'CCXT'),
-            };
-            if (method === 'POST') {
-                auth = this.json (params);
-                body = auth;
-            } else {
-                params = this.keysort (params);
-                if (Object.keys (params).length) {
-                    auth += this.urlencode (params);
-                    url += '?' + auth;
-                }
-            }
-            auth = this.apiKey + timestamp + auth;
-            const signature = this.hmac (this.encode (auth), this.encode (this.secret), sha256);
-            headers['Signature'] = signature;
-        }
-        return { 'url': url, 'method': method, 'body': body, 'headers': headers };
-    }
-
-    handleErrors (code, reason, url, method, headers, body, response, requestHeaders, requestBody) {
-        if (response === undefined) {
-            return undefined;
-=======
         if (tag !== undefined) {
             request['memo'] = tag;
         }
         if (network !== undefined) {
             request['network'] = network;
             params = this.omit (params, 'network');
->>>>>>> f5bed774
         }
         const response = await this.spotPrivatePostCapitalWithdrawApply (this.extend (request, params));
         //
@@ -5272,22 +4592,7 @@
         //       "id":"7213fea8e94b4a5593d507237e5a555b"
         //     }
         //
-<<<<<<< HEAD
-        const success = this.safeValue (response, 'success', false);
-        if (success === true) {
-            return undefined;
-        }
-        const responseCode = this.safeString (response, 'code');
-        if ((responseCode !== '200') && (responseCode !== '0')) {
-            const feedback = this.id + ' ' + body;
-            this.throwBroadlyMatchedException (this.exceptions['broad'], body, feedback);
-            this.throwExactlyMatchedException (this.exceptions['exact'], responseCode, feedback);
-            throw new ExchangeError (feedback);
-        }
-        return undefined;
-=======
         return this.parseTransaction (response, currency);
->>>>>>> f5bed774
     }
 
     async setPositionMode (hedged, symbol: string = undefined, params = {}) {
@@ -5391,32 +4696,11 @@
         //         "tranId": "762407666453712896"
         //     }
         //
-<<<<<<< HEAD
-        const data = this.safeValue (response, 'data');
-        const result = this.safeValue (data, 'resultList', []);
-        const rates = [];
-        for (let i = 0; i < result.length; i++) {
-            const entry = result[i];
-            const marketId = this.safeString (entry, 'symbol');
-            const symbolInner = this.safeSymbol (marketId);
-            const timestamp = this.safeInteger (entry, 'settleTime');
-            rates.push ({
-                'info': entry,
-                'symbol': symbolInner,
-                'fundingRate': this.safeNumber (entry, 'fundingRate'),
-                'timestamp': timestamp,
-                'datetime': this.iso8601 (timestamp),
-            });
-        }
-        const sorted = this.sortBy (rates, 'timestamp');
-        return this.filterBySymbolSinceLimit (sorted, market['symbol'], since, limit);
-=======
         const transaction = this.parseMarginLoan (response, currency);
         return this.extend (transaction, {
             'amount': amount,
             'symbol': symbol,
         });
->>>>>>> f5bed774
     }
 
     async fetchTransactionFees (codes: string[] = undefined, params = {}) {
