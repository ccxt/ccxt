--- conflicted
+++ resolved
@@ -2,11 +2,7 @@
 // ---------------------------------------------------------------------------
 
 import Exchange from './abstract/mexc.js';
-<<<<<<< HEAD
 import { BadRequest, InvalidNonce, BadSymbol, InvalidOrder, ExchangeError, ArgumentsRequired, NotSupported, InsufficientFunds, PermissionDenied, AuthenticationError, AccountSuspended } from './base/errors.js';
-=======
-import { BadRequest, InvalidNonce, BadSymbol, InvalidOrder, InvalidAddress, ExchangeError, ArgumentsRequired, NotSupported, InsufficientFunds, PermissionDenied, AuthenticationError, AccountSuspended, OnMaintenance } from './base/errors.js';
->>>>>>> 817357f2
 import { TICK_SIZE } from './base/functions/number.js';
 import { Precise } from './base/Precise.js';
 import { sha256 } from './static_dependencies/noble-hashes/sha256.js';
@@ -1105,17 +1101,10 @@
             const chains = this.safeValue (currency, 'networkList', []);
             for (let j = 0; j < chains.length; j++) {
                 const chain = chains[j];
-<<<<<<< HEAD
                 const networkId = this.safeString (chain, 'network');
                 const networkCode = this.networkIdToCode (networkId);
                 const isDepositEnabled = this.safeValue (chain, 'depositEnable', false);
                 const isWithdrawEnabled = this.safeValue (chain, 'withdrawEnable', false);
-=======
-                const networkId = this.safeString2 (chain, 'netWork', 'network');
-                const network = this.networkIdToCode (networkId);
-                const isDepositEnabled = this.safeBool (chain, 'depositEnable', false);
-                const isWithdrawEnabled = this.safeBool (chain, 'withdrawEnable', false);
->>>>>>> 817357f2
                 const active = (isDepositEnabled && isWithdrawEnabled);
                 currencyActive = active || currencyActive;
                 const withdrawMin = this.safeString (chain, 'withdrawMin');
@@ -1187,7 +1176,6 @@
         return result;
     }
 
-<<<<<<< HEAD
     async fetchMarkets (params = {}) {
         /**
          * @method
@@ -1198,24 +1186,6 @@
          */
         const spotMarket = await this.fetchSpotMarkets (params);
         const swapMarket = await this.fetchSwapMarkets (params);
-=======
-    /**
-     * @method
-     * @name mexc#fetchMarkets
-     * @description retrieves data on all markets for mexc
-     * @see https://mexcdevelop.github.io/apidocs/spot_v3_en/#exchange-information
-     * @see https://mexcdevelop.github.io/apidocs/contract_v1_en/#get-the-contract-information
-     * @param {object} [params] extra parameters specific to the exchange API endpoint
-     * @returns {object[]} an array of objects representing market data
-     */
-    async fetchMarkets (params = {}): Promise<Market[]> {
-        if (this.options['adjustForTimeDifference']) {
-            await this.loadTimeDifference ();
-        }
-        const spotMarketPromise = this.fetchSpotMarkets (params);
-        const swapMarketPromise = this.fetchSwapMarkets (params);
-        const [ spotMarket, swapMarket ] = await Promise.all ([ spotMarketPromise, swapMarketPromise ]);
->>>>>>> 817357f2
         return this.arrayConcat (spotMarket, swapMarket);
     }
 
@@ -4708,7 +4678,6 @@
         return tiers as LeverageTier[];
     }
 
-<<<<<<< HEAD
     parseDepositAddress (depositAddress, currency = undefined) {
         //
         // {
@@ -4717,32 +4686,15 @@
         //     address: "0xe228715f5dea191335b40c12a905ead43c52bae2",
         //     memo: null,
         // }
-=======
-    parseDepositAddress (depositAddress, currency: Currency = undefined): DepositAddress {
-        //
-        //    {
-        //        coin: "USDT",
-        //        network: "BNB Smart Chain(BEP20)",
-        //        address: "0x0d48003e0c27c5de62b97c9b4cdb31fdd29da619",
-        //        memo:  null
-        //    }
->>>>>>> 817357f2
         //
         const coin = this.safeString (depositAddress, 'coin');
         const address = this.safeString (depositAddress, 'address');
-<<<<<<< HEAD
         this.checkAddress (address);
         return {
             'currency': this.safeCurrencyCode (coin, currency),
             'address': address,
             'tag': this.safeString2 (depositAddress, 'tag', 'memo'),
             'network': this.networkIdToCode (this.safeString2 (depositAddress, 'network', 'chain')),
-=======
-        const currencyId = this.safeString (depositAddress, 'coin');
-        const networkId = this.safeString (depositAddress, 'netWork');
-        this.checkAddress (address);
-        return {
->>>>>>> 817357f2
             'info': depositAddress,
             'currency': this.safeCurrencyCode (currencyId, currency),
             'network': this.networkIdToCode (networkId, currencyId),
@@ -4766,7 +4718,6 @@
         const request: Dict = {
             'coin': currency['id'],
         };
-<<<<<<< HEAD
         let networkCode = undefined;
         [ networkCode, params ] = this.handleNetworkCodeAndParams (params);
         if (networkCode !== undefined) {
@@ -4775,40 +4726,6 @@
         const chains = await this.spotPrivateGetCapitalDepositAddress (this.extend (request, params));
         const parsed = this.parseDepositAddresses (chains, [ currency['code'] ], false);
         return this.indexBy (parsed, 'network');
-=======
-        const networkCode = this.safeString (params, 'network');
-        let networkId = undefined;
-        if (networkCode !== undefined) {
-            // createDepositAddress and fetchDepositAddress use a different network-id compared to withdraw
-            const networkUnified = this.networkIdToCode (networkCode, code);
-            const networks = this.safeDict (currency, 'networks', {});
-            if (networkUnified in networks) {
-                const network = this.safeDict (networks, networkUnified, {});
-                const networkInfo = this.safeValue (network, 'info', {});
-                networkId = this.safeString (networkInfo, 'network');
-            } else {
-                networkId = this.networkCodeToId (networkCode, code);
-            }
-        }
-        if (networkId !== undefined) {
-            request['network'] = networkId;
-        }
-        params = this.omit (params, 'network');
-        const response = await this.spotPrivateGetCapitalDepositAddress (this.extend (request, params));
-        //
-        //    [
-        //        {
-        //            coin: "USDT",
-        //            network: "BNB Smart Chain(BEP20)",
-        //            address: "0x0d48003e0c27c5de62b97c9b4cdb31fdd29da619",
-        //            memo:  null
-        //        }
-        //        ...
-        //    ]
-        //
-        const addressStructures = this.parseDepositAddresses (response, undefined, false);
-        return this.indexBy (addressStructures, 'network') as DepositAddress[];
->>>>>>> 817357f2
     }
 
     /**
@@ -4828,29 +4745,8 @@
             'coin': currency['id'],
         };
         const networkCode = this.safeString (params, 'network');
-<<<<<<< HEAD
         this.checkRequiredArgument ('createDepositAddress', networkCode, 'params["network"]');
         request['network'] = this.networkCodeToId (networkCode, code);
-=======
-        if (networkCode === undefined) {
-            throw new ArgumentsRequired (this.id + ' createDepositAddress requires a `network` parameter');
-        }
-        // createDepositAddress and fetchDepositAddress use a different network-id compared to withdraw
-        let networkId = undefined;
-        const networkUnified = this.networkIdToCode (networkCode, code);
-        const networks = this.safeDict (currency, 'networks', {});
-        if (networkUnified in networks) {
-            const network = this.safeDict (networks, networkUnified, {});
-            const networkInfo = this.safeValue (network, 'info', {});
-            networkId = this.safeString (networkInfo, 'network');
-        } else {
-            networkId = this.networkCodeToId (networkCode, code);
-        }
-        if (networkId !== undefined) {
-            request['network'] = networkId;
-        }
-        params = this.omit (params, 'network');
->>>>>>> 817357f2
         const response = await this.spotPrivatePostCapitalDepositAddress (this.extend (request, params));
         //     {
         //        "coin": "EOS",
@@ -4861,24 +4757,6 @@
         return this.parseDepositAddress (response, currency);
     }
 
-<<<<<<< HEAD
-    async fetchDepositAddress (code: string, params = {}) {
-        /**
-         * @method
-         * @name mexc3#fetchDepositAddress
-         * @description fetch the deposit address for a currency associated with this account
-         * @see https://mxcdevelop.github.io/apidocs/spot_v3_en/#deposit-address-supporting-network
-         * @param {string} code unified currency code
-         * @param {object} [params] extra parameters specific to the mexc3 api endpoint
-         * @returns {object} an [address structure]{@link https://docs.ccxt.com/#/?id=address-structure}
-         */
-        await this.loadMarkets ();
-        const currency = this.currency (code);
-        const [ networkCode, paramsOmited ] = this.handleNetworkCodeAndParams (params);
-        const indexedAddresses = await this.fetchDepositAddressesByNetwork (code, paramsOmited);
-        const selectedNetworkCode = this.selectNetworkCodeFromUnifiedNetworks (currency['code'], networkCode, indexedAddresses);
-        return indexedAddresses[selectedNetworkCode];
-=======
     /**
      * @method
      * @name mexc#fetchDepositAddress
@@ -4890,27 +4768,13 @@
      * @returns {object} an [address structure]{@link https://docs.ccxt.com/#/?id=address-structure}
      */
     async fetchDepositAddress (code: string, params = {}): Promise<DepositAddress> {
-        const network = this.safeString (params, 'network');
-        const addressStructures = await this.fetchDepositAddressesByNetwork (code, params) as DepositAddress[];
-        let result = undefined;
-        if (network !== undefined) {
-            result = this.safeDict (addressStructures, this.networkIdToCode (network, code));
-        } else {
-            const options = this.safeDict (this.options, 'defaultNetworks');
-            const defaultNetworkForCurrency = this.safeString (options, code);
-            if (defaultNetworkForCurrency !== undefined) {
-                result = this.safeDict (addressStructures, defaultNetworkForCurrency);
-            } else {
-                const keys = Object.keys (addressStructures);
-                const key = this.safeString (keys, 0);
-                result = this.safeDict (addressStructures, key);
-            }
-        }
-        if (result === undefined) {
-            throw new InvalidAddress (this.id + ' fetchDepositAddress() cannot find a deposit address for ' + code + ', and network' + network + 'consider creating one using .createDepositAddress() method or in MEXC website');
-        }
+        await this.loadMarkets ();
+        const currency = this.currency (code);
+        const [ networkCode, paramsOmited ] = this.handleNetworkCodeAndParams (params);
+        const indexedAddresses = await this.fetchDepositAddressesByNetwork (code, paramsOmited);
+        const selectedNetworkCode = this.selectNetworkCodeFromUnifiedNetworks (currency['code'], networkCode, indexedAddresses);
+        const result = indexedAddresses[selectedNetworkCode];
         return result as DepositAddress;
->>>>>>> 817357f2
     }
 
     /**
@@ -4937,8 +4801,6 @@
         if (code !== undefined) {
             currency = this.currency (code);
             request['coin'] = currency['id'];
-<<<<<<< HEAD
-=======
             // currently mexc does not have network names unified so for certain things we might need TRX or TRC-20
             // due to that I'm applying the network parameter directly so the user can control it on its side
             const rawNetwork = this.safeString (params, 'network');
@@ -4946,7 +4808,6 @@
                 params = this.omit (params, 'network');
                 request['coin'] = request['coin'] + '-' + rawNetwork;
             }
->>>>>>> 817357f2
         }
         if (since !== undefined) {
             request['startTime'] = since;
@@ -5083,14 +4944,11 @@
         if (currencyWithNetwork !== undefined) {
             currencyId = currencyWithNetwork.split ('-')[0];
         }
-<<<<<<< HEAD
-=======
         let network = undefined;
         const rawNetwork = this.safeString (transaction, 'network');
         if (rawNetwork !== undefined) {
             network = this.networkIdToCode (rawNetwork);
         }
->>>>>>> 817357f2
         const code = this.safeCurrencyCode (currencyId, currency);
         const status = this.parseTransactionStatusByType (this.safeString (transaction, 'status'), type);
         let amountString = this.safeString (transaction, 'amount');
