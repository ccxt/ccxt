--- conflicted
+++ resolved
@@ -4,11 +4,7 @@
 import Exchange from './abstract/bitfinex2.js';
 import { SIGNIFICANT_DIGITS, DECIMAL_PLACES, TRUNCATE, ROUND } from './base/functions/number.js';
 import { sha384 } from './static_dependencies/noble-hashes/sha512.js';
-<<<<<<< HEAD
-import type { TransferEntry, Int, OrderSide, OrderType, Trade, OHLCV, Order, FundingRateHistory, OrderBook, Str, Transaction, Ticker, Balances, Tickers, Strings, Currency, Market } from './base/types.js';
-=======
-import type { Int, OrderSide, OrderType, Trade, OHLCV, Order, FundingRateHistory, OrderBook, Str, Transaction, Ticker, Balances, Tickers, Strings, Currency, Market, OpenInterest } from './base/types.js';
->>>>>>> dca1e944
+import type { TransferEntry, Int, OrderSide, OrderType, Trade, OHLCV, Order, FundingRateHistory, OrderBook, Str, Transaction, Ticker, Balances, Tickers, Strings, Currency, Market, OpenInterest } from './base/types.js';
 
 // ---------------------------------------------------------------------------
 
