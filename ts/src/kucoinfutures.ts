
//  ---------------------------------------------------------------------------

import { ArgumentsRequired, ExchangeNotAvailable, InvalidOrder, InsufficientFunds, AccountSuspended, InvalidNonce, NotSupported, OrderNotFound, BadRequest, AuthenticationError, RateLimitExceeded, PermissionDenied } from './base/errors.js';
import { Precise } from './base/Precise.js';
import { TICK_SIZE } from './base/functions/number.js';
import kucoin from './abstract/kucoinfutures.js';
import { Int, OrderSide, OrderType, OHLCV, Order, Trade, FundingRateHistory, FundingHistory, Balances, Str, Ticker, OrderBook, Transaction, Strings, Market, Currency } from './base/types.js';

//  ---------------------------------------------------------------------------

export default class kucoinfutures extends kucoin {
    describe () {
        return this.deepExtend (super.describe (), {
            'id': 'kucoinfutures',
            'name': 'KuCoin Futures',
            'countries': [ 'SC' ],
            'rateLimit': 75,
            'version': 'v1',
            'certified': true,
            'pro': true,
            'comment': 'Platform 2.0',
            'quoteJsonNumbers': false,
            'has': {
                'CORS': undefined,
                'spot': false,
                'margin': false,
                'swap': true,
                'future': true,
                'option': false,
                'addMargin': true,
                'cancelAllOrders': true,
                'cancelOrder': true,
                'createDepositAddress': true,
                'createOrder': true,
                'createReduceOnlyOrder': true,
                'createStopLimitOrder': true,
                'createStopMarketOrder': true,
                'createStopOrder': true,
                'fetchAccounts': true,
                'fetchBalance': true,
                'fetchBorrowRateHistories': false,
                'fetchBorrowRateHistory': false,
                'fetchClosedOrders': true,
                'fetchCrossBorrowRate': false,
                'fetchCrossBorrowRates': false,
                'fetchCurrencies': false,
                'fetchDepositAddress': true,
                'fetchDeposits': true,
                'fetchDepositWithdrawFee': false,
                'fetchDepositWithdrawFees': false,
                'fetchFundingHistory': true,
                'fetchFundingRate': true,
                'fetchFundingRateHistory': false,
                'fetchIndexOHLCV': false,
                'fetchIsolatedBorrowRate': false,
                'fetchIsolatedBorrowRates': false,
                'fetchL3OrderBook': true,
                'fetchLedger': true,
                'fetchLeverageTiers': false,
                'fetchMarginMode': false,
                'fetchMarketLeverageTiers': true,
                'fetchMarkets': true,
                'fetchMarkOHLCV': false,
                'fetchMyTrades': true,
                'fetchOHLCV': true,
                'fetchOpenOrders': true,
                'fetchOrder': true,
                'fetchOrderBook': true,
                'fetchPosition': true,
                'fetchPositionMode': false,
                'fetchPositions': true,
                'fetchPositionsBySymbol': true,
                'fetchPremiumIndexOHLCV': false,
                'fetchStatus': true,
                'fetchTicker': true,
                'fetchTickers': false,
                'fetchTime': true,
                'fetchTrades': true,
                'fetchTransactionFee': false,
                'fetchWithdrawals': true,
                'setLeverage': false,
                'setMarginMode': false,
                'transfer': true,
                'withdraw': undefined,
            },
            'urls': {
                'logo': 'https://user-images.githubusercontent.com/1294454/147508995-9e35030a-d046-43a1-a006-6fabd981b554.jpg',
                'doc': [
                    'https://docs.kucoin.com/futures',
                    'https://docs.kucoin.com',
                ],
                'www': 'https://futures.kucoin.com/',
                'referral': 'https://futures.kucoin.com/?rcode=E5wkqe',
                'api': {
                    'public': 'https://openapi-v2.kucoin.com',
                    'private': 'https://openapi-v2.kucoin.com',
                    'futuresPrivate': 'https://api-futures.kucoin.com',
                    'futuresPublic': 'https://api-futures.kucoin.com',
                    'webExchange': 'https://futures.kucoin.com/_api/web-front',
                },
                'test': {
                    'public': 'https://openapi-sandbox.kucoin.com',
                    'private': 'https://openapi-sandbox.kucoin.com',
                    'futuresPrivate': 'https://api-sandbox-futures.kucoin.com',
                    'futuresPublic': 'https://api-sandbox-futures.kucoin.com',
                },
            },
            'requiredCredentials': {
                'apiKey': true,
                'secret': true,
                'password': true,
            },
            'api': {
                'futuresPublic': {
                    'get': {
                        'contracts/active': 1,
                        'contracts/{symbol}': 1,
                        'contracts/risk-limit/{symbol}': 1,
                        'ticker': 1,
                        'level2/snapshot': 1.33,
                        'level2/depth{limit}': 1,
                        'level2/message/query': 1,
                        'level3/message/query': 1, // deprecated，level3/snapshot is suggested
                        'level3/snapshot': 1, // v2
                        'trade/history': 1,
                        'interest/query': 1,
                        'index/query': 1,
                        'mark-price/{symbol}/current': 1,
                        'premium/query': 1,
                        'funding-rate/{symbol}/current': 1,
                        'timestamp': 1,
                        'status': 1,
                        'kline/query': 1,
                    },
                    'post': {
                        'bullet-public': 1,
                    },
                },
                'futuresPrivate': {
                    'get': {
                        'account-overview': 1.33,
                        'transaction-history': 4.44,
                        'deposit-address': 1,
                        'deposit-list': 1,
                        'withdrawals/quotas': 1,
                        'withdrawal-list': 1,
                        'transfer-list': 1,
                        'orders': 1.33,
                        'stopOrders': 1,
                        'recentDoneOrders': 1,
                        'orders/{orderId}': 1, // ?clientOid={client-order-id} // get order by orderId
                        'orders/byClientOid': 1, // ?clientOid=eresc138b21023a909e5ad59 // get order by clientOid
                        'fills': 4.44,
                        'recentFills': 4.44,
                        'openOrderStatistics': 1,
                        'position': 1,
                        'positions': 4.44,
                        'funding-history': 4.44,
                        'sub/api-key': 1,
                    },
                    'post': {
                        'withdrawals': 1,
                        'transfer-out': 1, // v2
                        'transfer-in': 1,
                        'orders': 1.33,
                        'orders/test': 1.33,
                        'position/margin/auto-deposit-status': 1,
                        'position/margin/deposit-margin': 1,
                        'position/risk-limit-level/change': 1,
                        'bullet-private': 1,
                        'sub/api-key': 1,
                        'sub/api-key/update': 1,
                    },
                    'delete': {
                        'withdrawals/{withdrawalId}': 1,
                        'cancel/transfer-out': 1,
                        'orders/{orderId}': 1,
                        'orders': 4.44,
                        'stopOrders': 1,
                        'sub/api-key': 1,
                    },
                },
                'webExchange': {
                    'get': {
                        'contract/{symbol}/funding-rates': 1,
                    },
                },
            },
            'precisionMode': TICK_SIZE,
            'exceptions': {
                'exact': {
                    '400': BadRequest, // Bad Request -- Invalid request format
                    '401': AuthenticationError, // Unauthorized -- Invalid API Key
                    '403': NotSupported, // Forbidden -- The request is forbidden
                    '404': NotSupported, // Not Found -- The specified resource could not be found
                    '405': NotSupported, // Method Not Allowed -- You tried to access the resource with an invalid method.
                    '415': BadRequest,  // Content-Type -- application/json
                    '429': RateLimitExceeded, // Too Many Requests -- Access limit breached
                    '500': ExchangeNotAvailable, // Internal Server Error -- We had a problem with our server. Try again later.
                    '503': ExchangeNotAvailable, // Service Unavailable -- We're temporarily offline for maintenance. Please try again later.
                    '100001': InvalidOrder,     // {"code":"100001","msg":"Unavailable to enable both \"postOnly\" and \"hidden\""}
                    '100004': BadRequest,       // {"code":"100004","msg":"Order is in not cancelable state"}
                    '101030': PermissionDenied, // {"code":"101030","msg":"You haven't yet enabled the margin trading"}
                    '200004': InsufficientFunds,
                    '230003': InsufficientFunds, // {"code":"230003","msg":"Balance insufficient!"}
                    '260100': InsufficientFunds, // {"code":"260100","msg":"account.noBalance"}
                    '300003': InsufficientFunds,
                    '300012': InvalidOrder,
                    '400001': AuthenticationError, // Any of KC-API-KEY, KC-API-SIGN, KC-API-TIMESTAMP, KC-API-PASSPHRASE is missing in your request header.
                    '400002': InvalidNonce, // KC-API-TIMESTAMP Invalid -- Time differs from server time by more than 5 seconds
                    '400003': AuthenticationError, // KC-API-KEY not exists
                    '400004': AuthenticationError, // KC-API-PASSPHRASE error
                    '400005': AuthenticationError, // Signature error -- Please check your signature
                    '400006': AuthenticationError, // The IP address is not in the API whitelist
                    '400007': AuthenticationError, // Access Denied -- Your API key does not have sufficient permissions to access the URI
                    '404000': NotSupported, // URL Not Found -- The requested resource could not be found
                    '400100': BadRequest, // Parameter Error -- You tried to access the resource with invalid parameters
                    '411100': AccountSuspended, // User is frozen -- Please contact us via support center
                    '500000': ExchangeNotAvailable, // Internal Server Error -- We had a problem with our server. Try again later.
                },
                'broad': {
                    'Position does not exist': OrderNotFound, // { "code":"200000", "msg":"Position does not exist" }
                },
            },
            'fees': {
                'trading': {
                    'tierBased': true,
                    'percentage': true,
                    'taker': this.parseNumber ('0.0006'),
                    'maker': this.parseNumber ('0.0002'),
                    'tiers': {
                        'taker': [
                            [ this.parseNumber ('0'), this.parseNumber ('0.0006') ],
                            [ this.parseNumber ('50'), this.parseNumber ('0.0006') ],
                            [ this.parseNumber ('200'), this.parseNumber ('0.0006') ],
                            [ this.parseNumber ('500'), this.parseNumber ('0.0005') ],
                            [ this.parseNumber ('1000'), this.parseNumber ('0.0004') ],
                            [ this.parseNumber ('2000'), this.parseNumber ('0.0004') ],
                            [ this.parseNumber ('4000'), this.parseNumber ('0.00038') ],
                            [ this.parseNumber ('8000'), this.parseNumber ('0.00035') ],
                            [ this.parseNumber ('15000'), this.parseNumber ('0.00032') ],
                            [ this.parseNumber ('25000'), this.parseNumber ('0.0003') ],
                            [ this.parseNumber ('40000'), this.parseNumber ('0.0003') ],
                            [ this.parseNumber ('60000'), this.parseNumber ('0.0003') ],
                            [ this.parseNumber ('80000'), this.parseNumber ('0.0003') ],
                        ],
                        'maker': [
                            [ this.parseNumber ('0'), this.parseNumber ('0.02') ],
                            [ this.parseNumber ('50'), this.parseNumber ('0.015') ],
                            [ this.parseNumber ('200'), this.parseNumber ('0.01') ],
                            [ this.parseNumber ('500'), this.parseNumber ('0.01') ],
                            [ this.parseNumber ('1000'), this.parseNumber ('0.01') ],
                            [ this.parseNumber ('2000'), this.parseNumber ('0') ],
                            [ this.parseNumber ('4000'), this.parseNumber ('0') ],
                            [ this.parseNumber ('8000'), this.parseNumber ('0') ],
                            [ this.parseNumber ('15000'), this.parseNumber ('-0.003') ],
                            [ this.parseNumber ('25000'), this.parseNumber ('-0.006') ],
                            [ this.parseNumber ('40000'), this.parseNumber ('-0.009') ],
                            [ this.parseNumber ('60000'), this.parseNumber ('-0.012') ],
                            [ this.parseNumber ('80000'), this.parseNumber ('-0.015') ],
                        ],
                    },
                },
                'funding': {
                    'tierBased': false,
                    'percentage': false,
                    'withdraw': {},
                    'deposit': {},
                },
            },
            'commonCurrencies': {
                'HOT': 'HOTNOW',
                'EDGE': 'DADI', // https://github.com/ccxt/ccxt/issues/5756
                'WAX': 'WAXP',
                'TRY': 'Trias',
                'VAI': 'VAIOT',
                'XBT': 'BTC',
            },
            'timeframes': {
                '1m': 1,
                '3m': undefined,
                '5m': 5,
                '15m': 15,
                '30m': 30,
                '1h': 60,
                '2h': 120,
                '4h': 240,
                '6h': undefined,
                '8h': 480,
                '12h': 720,
                '1d': 1440,
                '1w': 10080,
            },
            'options': {
                'version': 'v1',
                'symbolSeparator': '-',
                'defaultType': 'swap',
                'code': 'USDT',
                'marginModes': {},
                'marginTypes': {},
                // endpoint versions
                'versions': {
                    'futuresPrivate': {
                        'POST': {
                            'transfer-out': 'v2',
                        },
                    },
                    'futuresPublic': {
                        'GET': {
                            'level3/snapshot': 'v2',
                        },
                    },
                },
                'networks': {
                    'OMNI': 'omni',
                    'ERC20': 'eth',
                    'TRC20': 'trx',
                },
                // 'code': 'BTC',
                // 'fetchBalance': {
                //    'code': 'BTC',
                // },
            },
        });
    }

    async fetchStatus (params = {}) {
        /**
         * @method
         * @name kucoinfutures#fetchStatus
         * @description the latest known information on the availability of the exchange API
         * @param {object} [params] extra parameters specific to the kucoinfutures api endpoint
         * @returns {object} a [status structure]{@link https://docs.ccxt.com/#/?id=exchange-status-structure}
         */
        const response = await this.futuresPublicGetStatus (params);
        //
        //     {
        //         "code":"200000",
        //         "data":{
        //             "status": "open", // open, close, cancelonly
        //             "msg": "upgrade match engine" // remark for operation when status not open
        //         }
        //     }
        //
        const data = this.safeValue (response, 'data', {});
        const status = this.safeString (data, 'status');
        return {
            'status': (status === 'open') ? 'ok' : 'maintenance',
            'updated': undefined,
            'eta': undefined,
            'url': undefined,
            'info': response,
        };
    }

    async fetchMarkets (params = {}) {
        /**
         * @method
         * @name kucoinfutures#fetchMarkets
         * @description retrieves data on all markets for kucoinfutures
         * @param {object} [params] extra parameters specific to the exchange api endpoint
         * @returns {object[]} an array of objects representing market data
         */
        const response = await this.futuresPublicGetContractsActive (params);
        //
        //    {
        //        "code": "200000",
        //        "data": {
        //            "symbol": "ETHUSDTM",
        //            "rootSymbol": "USDT",
        //            "type": "FFWCSX",
        //            "firstOpenDate": 1591086000000,
        //            "expireDate": null,
        //            "settleDate": null,
        //            "baseCurrency": "ETH",
        //            "quoteCurrency": "USDT",
        //            "settleCurrency": "USDT",
        //            "maxOrderQty": 1000000,
        //            "maxPrice": 1000000.0000000000,
        //            "lotSize": 1,
        //            "tickSize": 0.05,
        //            "indexPriceTickSize": 0.01,
        //            "multiplier": 0.01,
        //            "initialMargin": 0.01,
        //            "maintainMargin": 0.005,
        //            "maxRiskLimit": 1000000,
        //            "minRiskLimit": 1000000,
        //            "riskStep": 500000,
        //            "makerFeeRate": 0.00020,
        //            "takerFeeRate": 0.00060,
        //            "takerFixFee": 0.0000000000,
        //            "makerFixFee": 0.0000000000,
        //            "settlementFee": null,
        //            "isDeleverage": true,
        //            "isQuanto": true,
        //            "isInverse": false,
        //            "markMethod": "FairPrice",
        //            "fairMethod": "FundingRate",
        //            "fundingBaseSymbol": ".ETHINT8H",
        //            "fundingQuoteSymbol": ".USDTINT8H",
        //            "fundingRateSymbol": ".ETHUSDTMFPI8H",
        //            "indexSymbol": ".KETHUSDT",
        //            "settlementSymbol": "",
        //            "status": "Open",
        //            "fundingFeeRate": 0.000535,
        //            "predictedFundingFeeRate": 0.002197,
        //            "openInterest": "8724443",
        //            "turnoverOf24h": 341156641.03354263,
        //            "volumeOf24h": 74833.54000000,
        //            "markPrice": 4534.07,
        //            "indexPrice":4531.92,
        //            "lastTradePrice": 4545.4500000000,
        //            "nextFundingRateTime": 25481884,
        //            "maxLeverage": 100,
        //            "sourceExchanges":  [ "huobi", "Okex", "Binance", "Kucoin", "Poloniex", "Hitbtc" ],
        //            "premiumsSymbol1M": ".ETHUSDTMPI",
        //            "premiumsSymbol8H": ".ETHUSDTMPI8H",
        //            "fundingBaseSymbol1M": ".ETHINT",
        //            "fundingQuoteSymbol1M": ".USDTINT",
        //            "lowPrice": 4456.90,
        //            "highPrice":  4674.25,
        //            "priceChgPct": 0.0046,
        //            "priceChg": 21.15
        //        }
        //    }
        //
        const result = [];
        const data = this.safeValue (response, 'data', []);
        for (let i = 0; i < data.length; i++) {
            const market = data[i];
            const id = this.safeString (market, 'symbol');
            const expiry = this.safeInteger (market, 'expireDate');
            const future = expiry ? true : false;
            const swap = !future;
            const baseId = this.safeString (market, 'baseCurrency');
            const quoteId = this.safeString (market, 'quoteCurrency');
            const settleId = this.safeString (market, 'settleCurrency');
            const base = this.safeCurrencyCode (baseId);
            const quote = this.safeCurrencyCode (quoteId);
            const settle = this.safeCurrencyCode (settleId);
            let symbol = base + '/' + quote + ':' + settle;
            let type = 'swap';
            if (future) {
                symbol = symbol + '-' + this.yymmdd (expiry, '');
                type = 'future';
            }
            const inverse = this.safeValue (market, 'isInverse');
            const status = this.safeString (market, 'status');
            const multiplier = this.safeString (market, 'multiplier');
            const tickSize = this.safeNumber (market, 'tickSize');
            const lotSize = this.safeNumber (market, 'lotSize');
            let limitAmountMin = lotSize;
            if (limitAmountMin === undefined) {
                limitAmountMin = this.safeNumber (market, 'baseMinSize');
            }
            let limitAmountMax = this.safeNumber (market, 'maxOrderQty');
            if (limitAmountMax === undefined) {
                limitAmountMax = this.safeNumber (market, 'baseMaxSize');
            }
            let limitPriceMax = this.safeNumber (market, 'maxPrice');
            if (limitPriceMax === undefined) {
                const baseMinSizeString = this.safeString (market, 'baseMinSize');
                const quoteMaxSizeString = this.safeString (market, 'quoteMaxSize');
                limitPriceMax = this.parseNumber (Precise.stringDiv (quoteMaxSizeString, baseMinSizeString));
            }
            result.push ({
                'id': id,
                'symbol': symbol,
                'base': base,
                'quote': quote,
                'settle': settle,
                'baseId': baseId,
                'quoteId': quoteId,
                'settleId': settleId,
                'type': type,
                'spot': false,
                'margin': false,
                'swap': swap,
                'future': future,
                'option': false,
                'active': (status === 'Open'),
                'contract': true,
                'linear': !inverse,
                'inverse': inverse,
                'taker': this.safeNumber (market, 'takerFeeRate'),
                'maker': this.safeNumber (market, 'makerFeeRate'),
                'contractSize': this.parseNumber (Precise.stringAbs (multiplier)),
                'expiry': expiry,
                'expiryDatetime': this.iso8601 (expiry),
                'strike': undefined,
                'optionType': undefined,
                'precision': {
                    'amount': lotSize,
                    'price': tickSize,
                },
                'limits': {
                    'leverage': {
                        'min': this.parseNumber ('1'),
                        'max': this.safeNumber (market, 'maxLeverage'),
                    },
                    'amount': {
                        'min': limitAmountMin,
                        'max': limitAmountMax,
                    },
                    'price': {
                        'min': tickSize,
                        'max': limitPriceMax,
                    },
                    'cost': {
                        'min': this.safeNumber (market, 'quoteMinSize'),
                        'max': this.safeNumber (market, 'quoteMaxSize'),
                    },
                },
                'created': this.safeInteger (market, 'firstOpenDate'),
                'info': market,
            });
        }
        return result;
    }

    async fetchTime (params = {}) {
        /**
         * @method
         * @name kucoinfutures#fetchTime
         * @description fetches the current integer timestamp in milliseconds from the exchange server
         * @param {object} [params] extra parameters specific to the kucoinfutures api endpoint
         * @returns {int} the current integer timestamp in milliseconds from the exchange server
         */
        const response = await this.futuresPublicGetTimestamp (params);
        //
        //    {
        //        "code": "200000",
        //        "data": 1637385119302,
        //    }
        //
        return this.safeInteger (response, 'data');
    }

    async fetchOHLCV (symbol: string, timeframe = '1m', since: Int = undefined, limit: Int = undefined, params = {}): Promise<OHLCV[]> {
        /**
         * @method
         * @name kucoinfutures#fetchOHLCV
         * @description fetches historical candlestick data containing the open, high, low, and close price, and the volume of a market
         * @param {string} symbol unified symbol of the market to fetch OHLCV data for
         * @param {string} timeframe the length of time each candle represents
         * @param {int} [since] timestamp in ms of the earliest candle to fetch
         * @param {int} [limit] the maximum amount of candles to fetch
         * @param {object} [params] extra parameters specific to the kucoinfutures api endpoint
         * @param {boolean} [params.paginate] default false, when true will automatically paginate by calling this endpoint multiple times. See in the docs all the [availble parameters](https://github.com/ccxt/ccxt/wiki/Manual#pagination-params)
         * @returns {int[][]} A list of candles ordered as timestamp, open, high, low, close, volume
         */
        await this.loadMarkets ();
        let paginate = false;
        [ paginate, params ] = this.handleOptionAndParams (params, 'fetchOHLCV', 'paginate');
        if (paginate) {
            return await this.fetchPaginatedCallDeterministic ('fetchOHLCV', symbol, since, limit, timeframe, params, 200) as OHLCV[];
        }
        const market = this.market (symbol);
        const marketId = market['id'];
        const parsedTimeframe = this.safeInteger (this.timeframes, timeframe);
        const request = {
            'symbol': marketId,
        };
        if (parsedTimeframe !== undefined) {
            request['granularity'] = parsedTimeframe;
        } else {
            request['granularity'] = timeframe;
        }
        const duration = this.parseTimeframe (timeframe) * 1000;
        let endAt = this.milliseconds ();
        if (since !== undefined) {
            request['from'] = since;
            if (limit === undefined) {
                limit = this.safeInteger (this.options, 'fetchOHLCVLimit', 200);
            }
            endAt = this.sum (since, limit * duration);
        } else if (limit !== undefined) {
            since = endAt - limit * duration;
            request['from'] = since;
        }
        request['to'] = endAt;
        const response = await this.futuresPublicGetKlineQuery (this.extend (request, params));
        //
        //    {
        //        "code": "200000",
        //        "data": [
        //            [1636459200000, 4779.3, 4792.1, 4768.7, 4770.3, 78051],
        //            [1636460100000, 4770.25, 4778.55, 4757.55, 4777.25, 80164],
        //            [1636461000000, 4777.25, 4791.45, 4774.5, 4791.3, 51555]
        //        ]
        //    }
        //
        const data = this.safeValue (response, 'data', []);
        return this.parseOHLCVs (data, market, timeframe, since, limit);
    }

    parseOHLCV (ohlcv, market: Market = undefined): OHLCV {
        //
        //    [
        //        "1545904980000",          // Start time of the candle cycle
        //        "0.058",                  // opening price
        //        "0.049",                  // closing price
        //        "0.058",                  // highest price
        //        "0.049",                  // lowest price
        //        "0.018",                  // base volume
        //        "0.000945",               // quote volume
        //    ]
        //
        return [
            this.safeInteger (ohlcv, 0),
            this.safeNumber (ohlcv, 1),
            this.safeNumber (ohlcv, 2),
            this.safeNumber (ohlcv, 3),
            this.safeNumber (ohlcv, 4),
            this.safeNumber (ohlcv, 5),
        ];
    }

    async fetchDepositAddress (code: string, params = {}) {
        /**
         * @method
         * @name kucoinfutures#fetchDepositAddress
         * @description fetch the deposit address for a currency associated with this account
         * @param {string} code unified currency code
         * @param {object} [params] extra parameters specific to the kucoinfutures api endpoint
         * @returns {object} an [address structure]{@link https://docs.ccxt.com/#/?id=address-structure}
         */
        await this.loadMarkets ();
        const currency = this.currency (code);
        const currencyId = currency['id'];
        const request = {
            'currency': currencyId, // Currency,including XBT,USDT
        };
        const response = await this.futuresPrivateGetDepositAddress (this.extend (request, params));
        //
        //    {
        //        "code": "200000",
        //        "data": {
        //            "address": "0x78d3ad1c0aa1bf068e19c94a2d7b16c9c0fcd8b1",//Deposit address
        //            "memo": null//Address tag. If the returned value is null, it means that the requested token has no memo. If you are to transfer funds from another platform to KuCoin Futures and if the token to be //transferred has memo(tag), you need to fill in the memo to ensure the transferred funds will be sent //to the address you specified.
        //        }
        //    }
        //
        const data = this.safeValue (response, 'data', {});
        const address = this.safeString (data, 'address');
        if (currencyId !== 'NIM') {
            // contains spaces
            this.checkAddress (address);
        }
        return {
            'info': response,
            'currency': currencyId,
            'address': address,
            'tag': this.safeString (data, 'memo'),
            'network': this.safeString (data, 'chain'),
        };
    }

    async fetchOrderBook (symbol: string, limit: Int = undefined, params = {}): Promise<OrderBook> {
        /**
         * @method
         * @name kucoinfutures#fetchOrderBook
         * @description fetches information on open orders with bid (buy) and ask (sell) prices, volumes and other data
         * @param {string} symbol unified symbol of the market to fetch the order book for
         * @param {int} [limit] the maximum amount of order book entries to return
         * @param {object} [params] extra parameters specific to the kucoinfutures api endpoint
         * @returns {object} A dictionary of [order book structures]{@link https://docs.ccxt.com/#/?id=order-book-structure} indexed by market symbols
         */
        await this.loadMarkets ();
        const level = this.safeNumber (params, 'level');
        if (level !== 2 && level !== undefined) {
            throw new BadRequest (this.id + ' fetchOrderBook() can only return level 2');
        }
        const market = this.market (symbol);
        const request = {
            'symbol': market['id'],
        };
        if (limit !== undefined) {
            if ((limit === 20) || (limit === 100)) {
                request['limit'] = limit;
            } else {
                throw new BadRequest (this.id + ' fetchOrderBook() limit argument must be 20 or 100');
            }
        } else {
            request['limit'] = 20;
        }
        const response = await this.futuresPublicGetLevel2DepthLimit (this.extend (request, params));
        //
        //     {
        //         "code": "200000",
        //         "data": {
        //           "symbol": "XBTUSDM",      //Symbol
        //           "sequence": 100,          //Ticker sequence number
        //           "asks": [
        //                 ["5000.0", 1000],   //Price, quantity
        //                 ["6000.0", 1983]    //Price, quantity
        //           ],
        //           "bids": [
        //                 ["3200.0", 800],    //Price, quantity
        //                 ["3100.0", 100]     //Price, quantity
        //           ],
        //           "ts": 1604643655040584408  // timestamp
        //         }
        //     }
        //
        const data = this.safeValue (response, 'data', {});
        const timestamp = this.parseToInt (this.safeInteger (data, 'ts') / 1000000);
        const orderbook = this.parseOrderBook (data, market['symbol'], timestamp, 'bids', 'asks', 0, 1);
        orderbook['nonce'] = this.safeInteger (data, 'sequence');
        return orderbook;
    }

    async fetchL3OrderBook (symbol: string, limit: Int = undefined, params = {}) {
        throw new BadRequest (this.id + ' fetchL3OrderBook() is not supported yet');
    }

    async fetchTicker (symbol: string, params = {}): Promise<Ticker> {
        /**
         * @method
         * @name kucoinfutures#fetchTicker
         * @description fetches a price ticker, a statistical calculation with the information calculated over the past 24 hours for a specific market
         * @param {string} symbol unified symbol of the market to fetch the ticker for
         * @param {object} [params] extra parameters specific to the kucoinfutures api endpoint
         * @returns {object} a [ticker structure]{@link https://docs.ccxt.com/#/?id=ticker-structure}
         */
        await this.loadMarkets ();
        const market = this.market (symbol);
        const request = {
            'symbol': market['id'],
        };
        const response = await this.futuresPublicGetTicker (this.extend (request, params));
        //
        //    {
        //        "code": "200000",
        //        "data": {
        //            "sequence": 1638444978558,
        //            "symbol": "ETHUSDTM",
        //            "side": "sell",
        //            "size": 4,
        //            "price": "4229.35",
        //            "bestBidSize": 2160,
        //            "bestBidPrice": "4229.0",
        //            "bestAskPrice": "4229.05",
        //            "tradeId": "61aaa8b777a0c43055fe4851",
        //            "ts": 1638574296209786785,
        //            "bestAskSize": 36,
        //        }
        //    }
        //
        return this.parseTicker (response['data'], market);
    }

    parseTicker (ticker, market: Market = undefined): Ticker {
        //
        //     {
        //         "code": "200000",
        //         "data": {
        //             "sequence":  1629930362547,
        //             "symbol": "ETHUSDTM",
        //             "side": "buy",
        //             "size":  130,
        //             "price": "4724.7",
        //             "bestBidSize":  5,
        //             "bestBidPrice": "4724.6",
        //             "bestAskPrice": "4724.65",
        //             "tradeId": "618d2a5a77a0c4431d2335f4",
        //             "ts":  1636641371963227600,
        //             "bestAskSize":  1789
        //          }
        //     }
        //
        const last = this.safeString (ticker, 'price');
        const marketId = this.safeString (ticker, 'symbol');
        market = this.safeMarket (marketId, market, '-');
        const timestamp = this.safeIntegerProduct (ticker, 'ts', 0.000001);
        return this.safeTicker ({
            'symbol': market['symbol'],
            'timestamp': timestamp,
            'datetime': this.iso8601 (timestamp),
            'high': undefined,
            'low': undefined,
            'bid': this.safeString (ticker, 'bestBidPrice'),
            'bidVolume': this.safeString (ticker, 'bestBidSize'),
            'ask': this.safeString (ticker, 'bestAskPrice'),
            'askVolume': this.safeString (ticker, 'bestAskSize'),
            'vwap': undefined,
            'open': undefined,
            'close': last,
            'last': last,
            'previousClose': undefined,
            'change': undefined,
            'percentage': undefined,
            'average': undefined,
            'baseVolume': undefined,
            'quoteVolume': undefined,
            'info': ticker,
        }, market);
    }

    async fetchFundingHistory (symbol: Str = undefined, since: Int = undefined, limit: Int = undefined, params = {}) {
        /**
         * @method
         * @name kucoinfutures#fetchFundingHistory
         * @description fetch the history of funding payments paid and received on this account
         * @param {string} symbol unified market symbol
         * @param {int} [since] the earliest time in ms to fetch funding history for
         * @param {int} [limit] the maximum number of funding history structures to retrieve
         * @param {object} [params] extra parameters specific to the kucoinfutures api endpoint
         * @returns {object} a [funding history structure]{@link https://docs.ccxt.com/#/?id=funding-history-structure}
         */
        if (symbol === undefined) {
            throw new ArgumentsRequired (this.id + ' fetchFundingHistory() requires a symbol argument');
        }
        await this.loadMarkets ();
        const market = this.market (symbol);
        const request = {
            'symbol': market['id'],
        };
        if (since !== undefined) {
            request['startAt'] = since;
        }
        if (limit !== undefined) {
            // * Since is ignored if limit is defined
            request['maxCount'] = limit;
        }
        const response = await this.futuresPrivateGetFundingHistory (this.extend (request, params));
        //
        //    {
        //        "code": "200000",
        //        "data": {
        //            "dataList": [
        //                {
        //                    "id": 239471298749817,
        //                    "symbol": "ETHUSDTM",
        //                    "timePoint": 1638532800000,
        //                    "fundingRate": 0.000100,
        //                    "markPrice": 4612.8300000000,
        //                    "positionQty": 12,
        //                    "positionCost": 553.5396000000,
        //                    "funding": -0.0553539600,
        //                    "settleCurrency": "USDT"
        //                },
        //                ...
        //            ],
        //            "hasMore": true
        //        }
        //    }
        //
        const data = this.safeValue (response, 'data');
        const dataList = this.safeValue (data, 'dataList', []);
        const fees = [];
        for (let i = 0; i < dataList.length; i++) {
            const listItem = dataList[i];
            const timestamp = this.safeInteger (listItem, 'timePoint');
            fees.push ({
                'info': listItem,
                'symbol': symbol,
                'code': this.safeCurrencyCode (this.safeString (listItem, 'settleCurrency')),
                'timestamp': timestamp,
                'datetime': this.iso8601 (timestamp),
                'id': this.safeNumber (listItem, 'id'),
                'amount': this.safeNumber (listItem, 'funding'),
                'fundingRate': this.safeNumber (listItem, 'fundingRate'),
                'markPrice': this.safeNumber (listItem, 'markPrice'),
                'positionQty': this.safeNumber (listItem, 'positionQty'),
                'positionCost': this.safeNumber (listItem, 'positionCost'),
            });
        }
        return fees as FundingHistory[];
    }

    async fetchPosition (symbol: string, params = {}) {
        /**
         * @method
         * @name kucoinfutures#fetchPosition
         * @see https://docs.kucoin.com/futures/#get-position-details
         * @description fetch data on an open position
         * @param {string} symbol unified market symbol of the market the position is held in
         * @param {object} [params] extra parameters specific to the kucoinfutures api endpoint
         * @returns {object} a [position structure]{@link https://docs.ccxt.com/#/?id=position-structure}
         */
        await this.loadMarkets ();
        const market = this.market (symbol);
        const request = {
            'symbol': market['id'],
        };
        const response = await this.futuresPrivateGetPosition (this.extend (request, params));
        //
        //    {
        //        "code": "200000",
        //        "data": {
        //            "id": "6505ee6eaff4070001f651c4",
        //            "symbol": "XBTUSDTM",
        //            "autoDeposit": false,
        //            "maintMarginReq": 0,
        //            "riskLimit": 200,
        //            "realLeverage": 0.0,
        //            "crossMode": false,
        //            "delevPercentage": 0.0,
        //            "currentTimestamp": 1694887534594,
        //            "currentQty": 0,
        //            "currentCost": 0.0,
        //            "currentComm": 0.0,
        //            "unrealisedCost": 0.0,
        //            "realisedGrossCost": 0.0,
        //            "realisedCost": 0.0,
        //            "isOpen": false,
        //            "markPrice": 26611.71,
        //            "markValue": 0.0,
        //            "posCost": 0.0,
        //            "posCross": 0,
        //            "posInit": 0.0,
        //            "posComm": 0.0,
        //            "posLoss": 0.0,
        //            "posMargin": 0.0,
        //            "posMaint": 0.0,
        //            "maintMargin": 0.0,
        //            "realisedGrossPnl": 0.0,
        //            "realisedPnl": 0.0,
        //            "unrealisedPnl": 0.0,
        //            "unrealisedPnlPcnt": 0,
        //            "unrealisedRoePcnt": 0,
        //            "avgEntryPrice": 0.0,
        //            "liquidationPrice": 0.0,
        //            "bankruptPrice": 0.0,
        //            "settleCurrency": "USDT",
        //            "maintainMargin": 0,
        //            "riskLimitLevel": 1
        //        }
        //    }
        //
        const data = this.safeValue (response, 'data', {});
        return this.parsePosition (data, market);
    }

    async fetchPositions (symbols: Strings = undefined, params = {}) {
        /**
         * @method
         * @name kucoinfutures#fetchPositions
         * @description fetch all open positions
         * @see https://docs.kucoin.com/futures/#get-position-list
         * @param {string[]|undefined} symbols list of unified market symbols
         * @param {object} [params] extra parameters specific to the kucoinfutures api endpoint
         * @returns {object[]} a list of [position structure]{@link https://docs.ccxt.com/#/?id=position-structure}
         */
        await this.loadMarkets ();
        const response = await this.futuresPrivateGetPositions (params);
        //
        //    {
        //        "code": "200000",
        //        "data": [
        //            {
        //                "id": "615ba79f83a3410001cde321",
        //                "symbol": "ETHUSDTM",
        //                "autoDeposit": false,
        //                "maintMarginReq": 0.005,
        //                "riskLimit": 1000000,
        //                "realLeverage": 18.61,
        //                "crossMode": false,
        //                "delevPercentage": 0.86,
        //                "openingTimestamp": 1638563515618,
        //                "currentTimestamp": 1638576872774,
        //                "currentQty": 2,
        //                "currentCost": 83.64200000,
        //                "currentComm": 0.05018520,
        //                "unrealisedCost": 83.64200000,
        //                "realisedGrossCost": 0.00000000,
        //                "realisedCost": 0.05018520,
        //                "isOpen": true,
        //                "markPrice": 4225.01,
        //                "markValue": 84.50020000,
        //                "posCost": 83.64200000,
        //                "posCross": 0.0000000000,
        //                "posInit": 3.63660870,
        //                "posComm": 0.05236717,
        //                "posLoss": 0.00000000,
        //                "posMargin": 3.68897586,
        //                "posMaint": 0.50637594,
        //                "maintMargin": 4.54717586,
        //                "realisedGrossPnl": 0.00000000,
        //                "realisedPnl": -0.05018520,
        //                "unrealisedPnl": 0.85820000,
        //                "unrealisedPnlPcnt": 0.0103,
        //                "unrealisedRoePcnt": 0.2360,
        //                "avgEntryPrice": 4182.10,
        //                "liquidationPrice": 4023.00,
        //                "bankruptPrice": 4000.25,
        //                "settleCurrency": "USDT",
        //                "isInverse": false
        //            }
        //        ]
        //    }
        //
        const data = this.safeValue (response, 'data');
        return this.parsePositions (data, symbols);
    }

<<<<<<< HEAD
    async fetchPositionsBySymbol (symbol, params = {}) {
        await this.loadMarkets ();
        const market = this.market (symbol);
        if (!market['linear'] || !market['swap']) {
            throw new NotSupported (this.id + ' fetchPositionsBySymbol() is not yet supported for ' + symbol + ' market. Coming soon...');
        }
        const request = {
            'symbol': market['id'],
        };
        const response = await (this as any).futuresPrivateGetPosition (this.extend (request, params));
        //
        //    {
        //        "code": "200000",
        //        "data": {
        //            "id": "63e3e5e5f72ebc2001e43012",
        //            "symbol": "TRXUSDTM",
        //            "autoDeposit": false,
        //            "maintMarginReq": 0.025,
        //            "riskLimit": 100000,
        //            "realLeverage": 5.01,
        //            "crossMode": false,
        //            "delevPercentage": 0.3,
        //            "openingTimestamp": 1675879962271,
        //            "currentTimestamp": 1675880772844,
        //            "currentQty": 1,
        //            "currentCost": 6.668,
        //            "currentComm": 0.0040008,
        //            "unrealisedCost": 6.668,
        //            "realisedGrossCost": 0,
        //            "realisedCost": 0.0040008,
        //            "isOpen": true,
        //            "markPrice": 0.06665,
        //            "markValue": 6.665,
        //            "posCost": 6.668,
        //            "posCross": 0,
        //            "posInit": 1.3336,
        //            "posComm": 0.00480096,
        //            "posLoss": 0,
        //            "posMargin": 1.33840096,
        //            "posMaint": 0.17216776,
        //            "maintMargin": 1.33540096,
        //            "realisedGrossPnl": 0,
        //            "realisedPnl": -0.0040008,
        //            "unrealisedPnl": -0.003,
        //            "unrealisedPnlPcnt": -0.0004,
        //            "unrealisedRoePcnt": -0.0022,
        //            "avgEntryPrice": 0.06668,
        //            "liquidationPrice": 0.05502,
        //            "bankruptPrice": 0.05334,
        //            "settleCurrency": "USDT",
        //            "maintainMargin": 0.025,
        //            "riskLimitLevel": 1
        //        }
        //    }
        //
        const positionData = this.safeValue (response, 'data', {});
        return [ this.parsePosition (positionData, market) ];
    }

    parsePosition (position, market = undefined) {
=======
    parsePosition (position, market: Market = undefined) {
>>>>>>> 01b8dbb3
        //
        //    {
        //        "code": "200000",
        //        "data": [
        //            {
        //                "id": "615ba79f83a3410001cde321",         // Position ID
        //                "symbol": "ETHUSDTM",                     // Symbol
        //                "autoDeposit": false,                     // Auto deposit margin or not
        //                "maintMarginReq": 0.005,                  // Maintenance margin requirement
        //                "riskLimit": 1000000,                     // Risk limit
        //                "realLeverage": 25.92,                    // Leverage of the order
        //                "crossMode": false,                       // Cross mode or not
        //                "delevPercentage": 0.76,                  // ADL ranking percentile
        //                "openingTimestamp": 1638578546031,        // Open time
        //                "currentTimestamp": 1638578563580,        // Current timestamp
        //                "currentQty": 2,                          // Current postion quantity
        //                "currentCost": 83.787,                    // Current postion value
        //                "currentComm": 0.0167574,                 // Current commission
        //                "unrealisedCost": 83.787,                 // Unrealised value
        //                "realisedGrossCost": 0.0,                 // Accumulated realised gross profit value
        //                "realisedCost": 0.0167574,                // Current realised position value
        //                "isOpen": true,                           // Opened position or not
        //                "markPrice": 4183.38,                     // Mark price
        //                "markValue": 83.6676,                     // Mark value
        //                "posCost": 83.787,                        // Position value
        //                "posCross": 0.0,                          // added margin
        //                "posInit": 3.35148,                       // Leverage margin
        //                "posComm": 0.05228309,                    // Bankruptcy cost
        //                "posLoss": 0.0,                           // Funding fees paid out
        //                "posMargin": 3.40376309,                  // Position margin
        //                "posMaint": 0.50707892,                   // Maintenance margin
        //                "maintMargin": 3.28436309,                // Position margin
        //                "realisedGrossPnl": 0.0,                  // Accumulated realised gross profit value
        //                "realisedPnl": -0.0167574,                // Realised profit and loss
        //                "unrealisedPnl": -0.1194,                 // Unrealised profit and loss
        //                "unrealisedPnlPcnt": -0.0014,             // Profit-loss ratio of the position
        //                "unrealisedRoePcnt": -0.0356,             // Rate of return on investment
        //                "avgEntryPrice": 4189.35,                 // Average entry price
        //                "liquidationPrice": 4044.55,              // Liquidation price
        //                "bankruptPrice": 4021.75,                 // Bankruptcy price
        //                "settleCurrency": "USDT",                 // Currency used to clear and settle the trades
        //                "isInverse": false,                       // might not be present in singular '/position' endpoint
        //                "maintainMargin": 0.025,
        //                "riskLimitLevel": 1
        //            }
        //        ]
        //    }
        //
        const symbol = this.safeString (position, 'symbol');
        market = this.safeMarket (symbol, market);
        const timestamp = this.safeInteger (position, 'currentTimestamp');
        const size = this.safeString (position, 'currentQty');
        let side = undefined;
        if (Precise.stringGt (size, '0')) {
            side = 'long';
        } else if (Precise.stringLt (size, '0')) {
            side = 'short';
        }
        const notional = Precise.stringAbs (this.safeString (position, 'posCost'));
        const initialMargin = this.safeString (position, 'posInit');
        const initialMarginPercentage = Precise.stringDiv (initialMargin, notional);
        // const marginRatio = Precise.stringDiv (maintenanceRate, collateral);
        const unrealisedPnl = this.safeString (position, 'unrealisedPnl');
        const crossMode = this.safeValue (position, 'crossMode');
        // currently crossMode is always set to false and only isolated positions are supported
        const marginMode = crossMode ? 'cross' : 'isolated';
        return this.safePosition ({
            'info': position,
            'id': this.safeString (position, 'id'),
            'symbol': this.safeString (market, 'symbol'),
            'timestamp': timestamp,
            'datetime': this.iso8601 (timestamp),
            'lastUpdateTimestamp': undefined,
            'initialMargin': this.parseNumber (initialMargin),
            'initialMarginPercentage': this.parseNumber (initialMarginPercentage),
            'maintenanceMargin': this.safeNumber (position, 'posMaint'),
            'maintenanceMarginPercentage': this.safeNumber (position, 'maintMarginReq'),
            'entryPrice': this.safeNumber (position, 'avgEntryPrice'),
            'notional': this.parseNumber (notional),
            'leverage': this.safeNumber (position, 'realLeverage'),
            'unrealizedPnl': this.parseNumber (unrealisedPnl),
            'contracts': this.parseNumber (Precise.stringAbs (size)),
            'contractSize': this.safeValue (market, 'contractSize'),
            'realizedPnl': this.safeNumber (position, 'realisedPnl'),
            'marginRatio': undefined,
            'liquidationPrice': this.safeNumber (position, 'liquidationPrice'),
            'markPrice': this.safeNumber (position, 'markPrice'),
            'lastPrice': undefined,
            'collateral': this.safeNumber (position, 'maintMargin'),
            'marginMode': marginMode,
            'side': side,
            'percentage': undefined,
            'stopLossPrice': undefined,
            'takeProfitPrice': undefined,
        });
    }

    async createOrder (symbol: string, type: OrderType, side: OrderSide, amount, price = undefined, params = {}) {
        /**
         * @method
         * @name kucoinfutures#createOrder
         * @description Create an order on the exchange
         * @see https://docs.kucoin.com/futures/#place-an-order
         * @param {string} symbol Unified CCXT market symbol
         * @param {string} type 'limit' or 'market'
         * @param {string} side 'buy' or 'sell'
         * @param {float} amount the amount of currency to trade
         * @param {float} [price] *ignored in "market" orders* the price at which the order is to be fullfilled at in units of the quote currency
         * @param {object} [params]  Extra parameters specific to the exchange API endpoint
         * @param {float} [params.triggerPrice] The price a trigger order is triggered at
         * @param {float} [params.stopLossPrice] price to trigger stop-loss orders
         * @param {float} [params.takeProfitPrice] price to trigger take-profit orders
         * @param {bool} [params.reduceOnly] A mark to reduce the position size only. Set to false by default. Need to set the position size when reduceOnly is true.
         * @param {string} [params.timeInForce] GTC, GTT, IOC, or FOK, default is GTC, limit orders only
         * @param {string} [params.postOnly] Post only flag, invalid when timeInForce is IOC or FOK
         * ----------------- Exchange Specific Parameters -----------------
         * @param {float} [params.leverage] Leverage size of the order
         * @param {string} [params.clientOid] client order id, defaults to uuid if not passed
         * @param {string} [params.remark] remark for the order, length cannot exceed 100 utf8 characters
         * @param {string} [params.stop] 'up' or 'down', the direction the stopPrice is triggered from, requires stopPrice. down: Triggers when the price reaches or goes below the stopPrice. up: Triggers when the price reaches or goes above the stopPrice.
         * @param {string} [params.stopPriceType]  TP, IP or MP, defaults to MP: Mark Price
         * @param {bool} [params.closeOrder] set to true to close position
         * @param {bool} [params.test] set to true to use the test order endpoint (does not submit order, use to validate params)
         * @param {bool} [params.forceHold] A mark to forcely hold the funds for an order, even though it's an order to reduce the position size. This helps the order stay on the order book and not get canceled when the position size changes. Set to false by default.
         * @returns {object} an [order structure]{@link https://docs.ccxt.com/#/?id=order-structure}
         */
        await this.loadMarkets ();
        const market = this.market (symbol);
        // required param, cannot be used twice
        const clientOrderId = this.safeString2 (params, 'clientOid', 'clientOrderId', this.uuid ());
        params = this.omit (params, [ 'clientOid', 'clientOrderId' ]);
        if (amount < 1) {
            throw new InvalidOrder (this.id + ' createOrder() minimum contract order amount is 1');
        }
        const preciseAmount = parseInt (this.amountToPrecision (symbol, amount));
        const request = {
            'clientOid': clientOrderId,
            'side': side,
            'symbol': market['id'],
            'type': type, // limit or market
            'size': preciseAmount,
            'leverage': 1,
        };
        const [ triggerPrice, stopLossPrice, takeProfitPrice ] = this.handleTriggerPrices (params);
        const triggerPriceTypes = {
            'mark': 'MP',
            'last': 'TP',
            'index': 'IP',
        };
        const triggerPriceType = this.safeString (params, 'triggerPriceType', 'mark');
        const triggerPriceTypeValue = this.safeString (triggerPriceTypes, triggerPriceType, triggerPriceType);
        params = this.omit (params, [ 'stopLossPrice', 'takeProfitPrice', 'triggerPrice', 'stopPrice' ]);
        if (triggerPrice) {
            request['stop'] = (side === 'buy') ? 'up' : 'down';
            request['stopPrice'] = this.priceToPrecision (symbol, triggerPrice);
            request['stopPriceType'] = triggerPriceTypeValue;
        } else if (stopLossPrice || takeProfitPrice) {
            if (stopLossPrice) {
                request['stop'] = (side === 'buy') ? 'up' : 'down';
                request['stopPrice'] = this.priceToPrecision (symbol, stopLossPrice);
            } else {
                request['stop'] = (side === 'buy') ? 'down' : 'up';
                request['stopPrice'] = this.priceToPrecision (symbol, takeProfitPrice);
            }
            request['reduceOnly'] = true;
            request['stopPriceType'] = triggerPriceTypeValue;
        }
        const uppercaseType = type.toUpperCase ();
        const timeInForce = this.safeStringUpper (params, 'timeInForce');
        if (uppercaseType === 'LIMIT') {
            if (price === undefined) {
                throw new ArgumentsRequired (this.id + ' createOrder() requires a price argument for limit orders');
            } else {
                request['price'] = this.priceToPrecision (symbol, price);
            }
            if (timeInForce !== undefined) {
                request['timeInForce'] = timeInForce;
            }
        }
        let postOnly = undefined;
        [ postOnly, params ] = this.handlePostOnly (type === 'market', false, params);
        if (postOnly) {
            request['postOnly'] = true;
        }
        const hidden = this.safeValue (params, 'hidden');
        if (postOnly && (hidden !== undefined)) {
            throw new BadRequest (this.id + ' createOrder() does not support the postOnly parameter together with a hidden parameter');
        }
        const iceberg = this.safeValue (params, 'iceberg');
        if (iceberg) {
            const visibleSize = this.safeValue (params, 'visibleSize');
            if (visibleSize === undefined) {
                throw new ArgumentsRequired (this.id + ' createOrder() requires a visibleSize parameter for iceberg orders');
            }
        }
        params = this.omit (params, [ 'timeInForce', 'stopPrice', 'triggerPrice', 'stopLossPrice', 'takeProfitPrice' ]); // Time in force only valid for limit orders, exchange error when gtc for market orders
        let response = undefined;
        const testOrder = this.safeValue (params, 'test', false);
        params = this.omit (params, 'test');
        if (testOrder) {
            response = await this.futuresPrivatePostOrdersTest (this.extend (request, params));
        } else {
            response = await this.futuresPrivatePostOrders (this.extend (request, params));
        }
        //
        //    {
        //        "code": "200000",
        //        "data": {
        //            "orderId": "619717484f1d010001510cde",
        //        },
        //    }
        //
        const data = this.safeValue (response, 'data', {});
        return this.safeOrder ({
            'id': this.safeString (data, 'orderId'),
            'clientOrderId': undefined,
            'timestamp': undefined,
            'datetime': undefined,
            'lastTradeTimestamp': undefined,
            'symbol': undefined,
            'type': undefined,
            'side': undefined,
            'price': undefined,
            'amount': undefined,
            'cost': undefined,
            'average': undefined,
            'filled': undefined,
            'remaining': undefined,
            'status': undefined,
            'fee': undefined,
            'trades': undefined,
            'timeInForce': undefined,
            'postOnly': undefined,
            'stopPrice': undefined,
            'triggerPrice': undefined,
            'info': response,
        }, market);
    }

    async cancelOrder (id: string, symbol: Str = undefined, params = {}) {
        /**
         * @method
         * @name kucoinfutures#cancelOrder
         * @description cancels an open order
         * @param {string} id order id
         * @param {string} symbol unified symbol of the market the order was made in
         * @param {object} [params] extra parameters specific to the kucoinfutures api endpoint
         * @returns {object} An [order structure]{@link https://docs.ccxt.com/#/?id=order-structure}
         */
        await this.loadMarkets ();
        const request = {
            'orderId': id,
        };
        const response = await this.futuresPrivateDeleteOrdersOrderId (this.extend (request, params));
        //
        //   {
        //       "code": "200000",
        //       "data": {
        //           "cancelledOrderIds": [
        //                "619714b8b6353000014c505a",
        //           ],
        //       },
        //   }
        //
        return this.safeValue (response, 'data');
    }

    async cancelAllOrders (symbol: Str = undefined, params = {}) {
        /**
         * @method
         * @name kucoinfutures#cancelAllOrders
         * @description cancel all open orders
         * @param {string} symbol unified market symbol, only orders in the market of this symbol are cancelled when symbol is not undefined
         * @param {object} [params] extra parameters specific to the kucoinfutures api endpoint
         * @param {object} [params.stop] When true, all the trigger orders will be cancelled
         * @returns Response from the exchange
         */
        await this.loadMarkets ();
        const request = {};
        if (symbol !== undefined) {
            request['symbol'] = this.marketId (symbol);
        }
        const stop = this.safeValue (params, 'stop');
        const method = stop ? 'futuresPrivateDeleteStopOrders' : 'futuresPrivateDeleteOrders';
        const response = await this[method] (this.extend (request, params));
        //
        //   {
        //       "code": "200000",
        //       "data": {
        //           "cancelledOrderIds": [
        //                "619714b8b6353000014c505a",
        //           ],
        //       },
        //   }
        //
        return this.safeValue (response, 'data');
    }

    async addMargin (symbol: string, amount, params = {}) {
        /**
         * @method
         * @name kucoinfutures#addMargin
         * @description add margin
         * @param {string} symbol unified market symbol
         * @param {float} amount amount of margin to add
         * @param {object} [params] extra parameters specific to the kucoinfutures api endpoint
         * @returns {object} a [margin structure]{@link https://docs.ccxt.com/#/?id=add-margin-structure}
         */
        await this.loadMarkets ();
        const market = this.market (symbol);
        const uuid = this.uuid ();
        const request = {
            'symbol': market['id'],
            'margin': this.amountToPrecision (symbol, amount),
            'bizNo': uuid,
        };
        const response = await this.futuresPrivatePostPositionMarginDepositMargin (this.extend (request, params));
        //
        //    {
        //        "code": "200000",
        //        "data": {
        //            "id": "62311d26064e8f00013f2c6d",
        //            "symbol": "XRPUSDTM",
        //            "autoDeposit": false,
        //            "maintMarginReq": 0.01,
        //            "riskLimit": 200000,
        //            "realLeverage": 0.88,
        //            "crossMode": false,
        //            "delevPercentage": 0.4,
        //            "openingTimestamp": 1647385894798,
        //            "currentTimestamp": 1647414510672,
        //            "currentQty": -1,
        //            "currentCost": -7.658,
        //            "currentComm": 0.0053561,
        //            "unrealisedCost": -7.658,
        //            "realisedGrossCost": 0,
        //            "realisedCost": 0.0053561,
        //            "isOpen": true,
        //            "markPrice": 0.7635,
        //            "markValue": -7.635,
        //            "posCost": -7.658,
        //            "posCross": 1.00016084,
        //            "posInit": 7.658,
        //            "posComm": 0.00979006,
        //            "posLoss": 0,
        //            "posMargin": 8.6679509,
        //            "posMaint": 0.08637006,
        //            "maintMargin": 8.6909509,
        //            "realisedGrossPnl": 0,
        //            "realisedPnl": -0.0038335,
        //            "unrealisedPnl": 0.023,
        //            "unrealisedPnlPcnt": 0.003,
        //            "unrealisedRoePcnt": 0.003,
        //            "avgEntryPrice": 0.7658,
        //            "liquidationPrice": 1.6239,
        //            "bankruptPrice": 1.6317,
        //            "settleCurrency": "USDT"
        //        }
        //    }
        //
        //
        //    {
        //        "code":"200000",
        //        "msg":"Position does not exist"
        //    }
        //
        const data = this.safeValue (response, 'data');
        return this.extend (this.parseMarginModification (data, market), {
            'amount': this.amountToPrecision (symbol, amount),
            'direction': 'in',
        });
    }

    parseMarginModification (info, market: Market = undefined) {
        //
        //    {
        //        "id": "62311d26064e8f00013f2c6d",
        //        "symbol": "XRPUSDTM",
        //        "autoDeposit": false,
        //        "maintMarginReq": 0.01,
        //        "riskLimit": 200000,
        //        "realLeverage": 0.88,
        //        "crossMode": false,
        //        "delevPercentage": 0.4,
        //        "openingTimestamp": 1647385894798,
        //        "currentTimestamp": 1647414510672,
        //        "currentQty": -1,
        //        "currentCost": -7.658,
        //        "currentComm": 0.0053561,
        //        "unrealisedCost": -7.658,
        //        "realisedGrossCost": 0,
        //        "realisedCost": 0.0053561,
        //        "isOpen": true,
        //        "markPrice": 0.7635,
        //        "markValue": -7.635,
        //        "posCost": -7.658,
        //        "posCross": 1.00016084,
        //        "posInit": 7.658,
        //        "posComm": 0.00979006,
        //        "posLoss": 0,
        //        "posMargin": 8.6679509,
        //        "posMaint": 0.08637006,
        //        "maintMargin": 8.6909509,
        //        "realisedGrossPnl": 0,
        //        "realisedPnl": -0.0038335,
        //        "unrealisedPnl": 0.023,
        //        "unrealisedPnlPcnt": 0.003,
        //        "unrealisedRoePcnt": 0.003,
        //        "avgEntryPrice": 0.7658,
        //        "liquidationPrice": 1.6239,
        //        "bankruptPrice": 1.6317,
        //        "settleCurrency": "USDT"
        //    }
        //
        //    {
        //        "code":"200000",
        //        "msg":"Position does not exist"
        //    }
        //
        const id = this.safeString (info, 'id');
        market = this.safeMarket (id, market);
        const currencyId = this.safeString (info, 'settleCurrency');
        const crossMode = this.safeValue (info, 'crossMode');
        const mode = crossMode ? 'cross' : 'isolated';
        const marketId = this.safeString (market, 'symbol');
        return {
            'info': info,
            'direction': undefined,
            'mode': mode,
            'amount': undefined,
            'code': this.safeCurrencyCode (currencyId),
            'symbol': this.safeSymbol (marketId, market),
            'status': undefined,
        };
    }

    async fetchOrdersByStatus (status, symbol: Str = undefined, since: Int = undefined, limit: Int = undefined, params = {}) {
        /**
         * @method
         * @name kucoinfutures#fetchOrdersByStatus
         * @description fetches a list of orders placed on the exchange
         * @see https://docs.kucoin.com/futures/#get-order-list
         * @see https://docs.kucoin.com/futures/#get-untriggered-stop-order-list
         * @param {string} status 'active' or 'closed', only 'active' is valid for stop orders
         * @param {string} symbol unified symbol for the market to retrieve orders from
         * @param {int} [since] timestamp in ms of the earliest order to retrieve
         * @param {int} [limit] The maximum number of orders to retrieve
         * @param {object} [params] exchange specific parameters
         * @param {bool} [params.stop] set to true to retrieve untriggered stop orders
         * @param {int} [params.until] End time in ms
         * @param {string} [params.side] buy or sell
         * @param {string} [params.type] limit or market
         * @param {boolean} [params.paginate] default false, when true will automatically paginate by calling this endpoint multiple times. See in the docs all the [availble parameters](https://github.com/ccxt/ccxt/wiki/Manual#pagination-params)
         * @returns An [array of order structures]{@link https://docs.ccxt.com/#/?id=order-structure}
         */
        await this.loadMarkets ();
        let paginate = false;
        [ paginate, params ] = this.handleOptionAndParams (params, 'fetchOrdersByStatus', 'paginate');
        if (paginate) {
            return await this.fetchPaginatedCallDynamic ('fetchOrdersByStatus', symbol, since, limit, params) as Order[];
        }
        const stop = this.safeValue (params, 'stop');
        const until = this.safeInteger2 (params, 'until', 'till');
        params = this.omit (params, [ 'stop', 'until', 'till' ]);
        if (status === 'closed') {
            status = 'done';
        } else if (status === 'open') {
            status = 'active';
        }
        const request = {};
        if (!stop) {
            request['status'] = status;
        } else if (status !== 'active') {
            throw new BadRequest (this.id + ' fetchOrdersByStatus() can only fetch untriggered stop orders');
        }
        let market = undefined;
        if (symbol !== undefined) {
            market = this.market (symbol);
            request['symbol'] = market['id'];
        }
        if (since !== undefined) {
            request['startAt'] = since;
        }
        if (until !== undefined) {
            request['endAt'] = until;
        }
        const method = stop ? 'futuresPrivateGetStopOrders' : 'futuresPrivateGetOrders';
        const response = await this[method] (this.extend (request, params));
        //
        //     {
        //         "code": "200000",
        //         "data": {
        //             "currentPage": 1,
        //             "pageSize": 50,
        //             "totalNum": 4,
        //             "totalPage": 1,
        //             "items": [
        //                 {
        //                     "id": "64507d02921f1c0001ff6892",
        //                     "symbol": "XBTUSDTM",
        //                     "type": "market",
        //                     "side": "buy",
        //                     "price": null,
        //                     "size": 1,
        //                     "value": "27.992",
        //                     "dealValue": "27.992",
        //                     "dealSize": 1,
        //                     "stp": "",
        //                     "stop": "",
        //                     "stopPriceType": "",
        //                     "stopTriggered": false,
        //                     "stopPrice": null,
        //                     "timeInForce": "GTC",
        //                     "postOnly": false,
        //                     "hidden": false,
        //                     "iceberg": false,
        //                     "leverage": "17",
        //                     "forceHold": false,
        //                     "closeOrder": false,
        //                     "visibleSize": null,
        //                     "clientOid": null,
        //                     "remark": null,
        //                     "tags": null,
        //                     "isActive": false,
        //                     "cancelExist": false,
        //                     "createdAt": 1682996482000,
        //                     "updatedAt": 1682996483062,
        //                     "endAt": 1682996483062,
        //                     "orderTime": 1682996482953900677,
        //                     "settleCurrency": "USDT",
        //                     "status": "done",
        //                     "filledValue": "27.992",
        //                     "filledSize": 1,
        //                     "reduceOnly": false
        //                 }
        //             ]
        //         }
        //     }
        //
        const responseData = this.safeValue (response, 'data', {});
        const orders = this.safeValue (responseData, 'items', []);
        return this.parseOrders (orders, market, since, limit);
    }

    async fetchClosedOrders (symbol: Str = undefined, since: Int = undefined, limit: Int = undefined, params = {}): Promise<Order[]> {
        /**
         * @method
         * @name kucoinfutures#fetchClosedOrders
         * @description fetches information on multiple closed orders made by the user
         * @see https://docs.kucoin.com/futures/#get-order-list
         * @param {string} symbol unified market symbol of the market orders were made in
         * @param {int} [since] the earliest time in ms to fetch orders for
         * @param {int} [limit] the maximum number of  orde structures to retrieve
         * @param {object} [params] extra parameters specific to the kucoinfutures api endpoint
         * @param {int} [params.till] end time in ms
         * @param {string} [params.side] buy or sell
         * @param {string} [params.type] limit, or market
         * @param {boolean} [params.paginate] default false, when true will automatically paginate by calling this endpoint multiple times. See in the docs all the [availble parameters](https://github.com/ccxt/ccxt/wiki/Manual#pagination-params)
         * @returns {Order[]} a list of [order structures]{@link https://docs.ccxt.com/#/?id=order-structure}
         */
        await this.loadMarkets ();
        let paginate = false;
        [ paginate, params ] = this.handleOptionAndParams (params, 'fetchClosedOrders', 'paginate');
        if (paginate) {
            return await this.fetchPaginatedCallDynamic ('fetchClosedOrders', symbol, since, limit, params) as Order[];
        }
        return await this.fetchOrdersByStatus ('done', symbol, since, limit, params);
    }

    async fetchOrder (id = undefined, symbol: Str = undefined, params = {}) {
        /**
         * @method
         * @name kucoinfutures#fetchOrder
         * @description fetches information on an order made by the user
         * @see https://docs.kucoin.com/futures/#get-details-of-a-single-order
         * @param {string} symbol unified symbol of the market the order was made in
         * @param {object} [params] extra parameters specific to the kucoinfutures api endpoint
         * @returns {object} An [order structure]{@link https://docs.ccxt.com/#/?id=order-structure}
         */
        await this.loadMarkets ();
        const request = {};
        let method = 'futuresPrivateGetOrdersOrderId';
        if (id === undefined) {
            const clientOrderId = this.safeString2 (params, 'clientOid', 'clientOrderId');
            if (clientOrderId === undefined) {
                throw new InvalidOrder (this.id + ' fetchOrder() requires parameter id or params.clientOid');
            }
            request['clientOid'] = clientOrderId;
            method = 'futuresPrivateGetOrdersByClientOid';
            params = this.omit (params, [ 'clientOid', 'clientOrderId' ]);
        } else {
            request['orderId'] = id;
        }
        const response = await this[method] (this.extend (request, params));
        //
        //     {
        //         "code": "200000",
        //         "data": {
        //             "id": "64507d02921f1c0001ff6892",
        //             "symbol": "XBTUSDTM",
        //             "type": "market",
        //             "side": "buy",
        //             "price": null,
        //             "size": 1,
        //             "value": "27.992",
        //             "dealValue": "27.992",
        //             "dealSize": 1,
        //             "stp": "",
        //             "stop": "",
        //             "stopPriceType": "",
        //             "stopTriggered": false,
        //             "stopPrice": null,
        //             "timeInForce": "GTC",
        //             "postOnly": false,
        //             "hidden": false,
        //             "iceberg": false,
        //             "leverage": "17",
        //             "forceHold": false,
        //             "closeOrder": false,
        //             "visibleSize": null,
        //             "clientOid": null,
        //             "remark": null,
        //             "tags": null,
        //             "isActive": false,
        //             "cancelExist": false,
        //             "createdAt": 1682996482000,
        //             "updatedAt": 1682996483000,
        //             "endAt": 1682996483000,
        //             "orderTime": 1682996482953900677,
        //             "settleCurrency": "USDT",
        //             "status": "done",
        //             "filledSize": 1,
        //             "filledValue": "27.992",
        //             "reduceOnly": false
        //         }
        //     }
        //
        const market = (symbol !== undefined) ? this.market (symbol) : undefined;
        const responseData = this.safeValue (response, 'data');
        return this.parseOrder (responseData, market);
    }

    parseOrder (order, market: Market = undefined): Order {
        //
        // fetchOrder, fetchOrdersByStatus
        //
        //     {
        //         "id": "64507d02921f1c0001ff6892",
        //         "symbol": "XBTUSDTM",
        //         "type": "market",
        //         "side": "buy",
        //         "price": null,
        //         "size": 1,
        //         "value": "27.992",
        //         "dealValue": "27.992",
        //         "dealSize": 1,
        //         "stp": "",
        //         "stop": "",
        //         "stopPriceType": "",
        //         "stopTriggered": false,
        //         "stopPrice": null,
        //         "timeInForce": "GTC",
        //         "postOnly": false,
        //         "hidden": false,
        //         "iceberg": false,
        //         "leverage": "17",
        //         "forceHold": false,
        //         "closeOrder": false,
        //         "visibleSize": null,
        //         "clientOid": null,
        //         "remark": null,
        //         "tags": null,
        //         "isActive": false,
        //         "cancelExist": false,
        //         "createdAt": 1682996482000,
        //         "updatedAt": 1682996483062,
        //         "endAt": 1682996483062,
        //         "orderTime": 1682996482953900677,
        //         "settleCurrency": "USDT",
        //         "status": "done",
        //         "filledValue": "27.992",
        //         "filledSize": 1,
        //         "reduceOnly": false
        //     }
        //
        const marketId = this.safeString (order, 'symbol');
        market = this.safeMarket (marketId, market);
        const symbol = market['symbol'];
        const orderId = this.safeString (order, 'id');
        const type = this.safeString (order, 'type');
        const timestamp = this.safeInteger (order, 'createdAt');
        const datetime = this.iso8601 (timestamp);
        const price = this.safeString (order, 'price');
        // price is zero for market order
        // omitZero is called in safeOrder2
        const side = this.safeString (order, 'side');
        const feeCurrencyId = this.safeString (order, 'feeCurrency');
        const feeCurrency = this.safeCurrencyCode (feeCurrencyId);
        const feeCost = this.safeNumber (order, 'fee');
        const amount = this.safeString (order, 'size');
        const filled = this.safeString (order, 'filledSize');
        const cost = this.safeString (order, 'filledValue');
        let average = undefined;
        if (Precise.stringGt (filled, '0')) {
            const contractSize = this.safeString (market, 'contractSize');
            if (market['linear']) {
                average = Precise.stringDiv (cost, Precise.stringMul (contractSize, filled));
            } else {
                average = Precise.stringDiv (Precise.stringMul (contractSize, filled), cost);
            }
        }
        // precision reported by their api is 8 d.p.
        // const average = Precise.stringDiv (cost, Precise.stringMul (filled, market['contractSize']));
        // bool
        const isActive = this.safeValue (order, 'isActive', false);
        const cancelExist = this.safeValue (order, 'cancelExist', false);
        let status = isActive ? 'open' : 'closed';
        status = cancelExist ? 'canceled' : status;
        const fee = {
            'currency': feeCurrency,
            'cost': feeCost,
        };
        const clientOrderId = this.safeString (order, 'clientOid');
        const timeInForce = this.safeString (order, 'timeInForce');
        const stopPrice = this.safeNumber (order, 'stopPrice');
        const postOnly = this.safeValue (order, 'postOnly');
        const lastUpdateTimestamp = this.safeInteger (order, 'updatedAt');
        return this.safeOrder ({
            'id': orderId,
            'clientOrderId': clientOrderId,
            'symbol': symbol,
            'type': type,
            'timeInForce': timeInForce,
            'postOnly': postOnly,
            'side': side,
            'amount': amount,
            'price': price,
            'stopPrice': stopPrice,
            'triggerPrice': stopPrice,
            'cost': cost,
            'filled': filled,
            'remaining': undefined,
            'timestamp': timestamp,
            'datetime': datetime,
            'fee': fee,
            'status': status,
            'info': order,
            'lastTradeTimestamp': undefined,
            'lastUpdateTimestamp': lastUpdateTimestamp,
            'average': average,
            'trades': undefined,
        }, market);
    }

    async fetchFundingRate (symbol: string, params = {}) {
        /**
         * @method
         * @name kucoinfutures#fetchFundingRate
         * @description fetch the current funding rate
         * @param {string} symbol unified market symbol
         * @param {object} [params] extra parameters specific to the kucoinfutures api endpoint
         * @returns {object} a [funding rate structure]{@link https://docs.ccxt.com/#/?id=funding-rate-structure}
         */
        await this.loadMarkets ();
        const market = this.market (symbol);
        const request = {
            'symbol': market['id'],
        };
        const response = await this.futuresPublicGetFundingRateSymbolCurrent (this.extend (request, params));
        //
        //    {
        //        "code": "200000",
        //        "data": {
        //            "symbol": ".ETHUSDTMFPI8H",
        //            "granularity": 28800000,
        //            "timePoint": 1637380800000,
        //            "value": 0.0001,
        //            "predictedValue": 0.0001,
        //        },
        //    }
        //
        const data = this.safeValue (response, 'data');
        const fundingTimestamp = this.safeNumber (data, 'timePoint');
        // the website displayes the previous funding rate as "funding rate"
        return {
            'info': data,
            'symbol': market['symbol'],
            'markPrice': undefined,
            'indexPrice': undefined,
            'interestRate': undefined,
            'estimatedSettlePrice': undefined,
            'timestamp': undefined,
            'datetime': undefined,
            'fundingRate': this.safeNumber (data, 'predictedValue'),
            'fundingTimestamp': undefined,
            'fundingDatetime': undefined,
            'nextFundingRate': undefined,
            'nextFundingTimestamp': undefined,
            'nextFundingDatetime': undefined,
            'previousFundingRate': this.safeNumber (data, 'value'),
            'previousFundingTimestamp': fundingTimestamp,
            'previousFundingDatetime': this.iso8601 (fundingTimestamp),
        };
    }

    parseBalance (response): Balances {
        const result = {
            'info': response,
            'timestamp': undefined,
            'datetime': undefined,
        };
        const data = this.safeValue (response, 'data');
        const currencyId = this.safeString (data, 'currency');
        const code = this.safeCurrencyCode (currencyId);
        const account = this.account ();
        account['free'] = this.safeString (data, 'availableBalance');
        account['total'] = this.safeString (data, 'accountEquity');
        result[code] = account;
        return this.safeBalance (result);
    }

    async fetchBalance (params = {}): Promise<Balances> {
        /**
         * @method
         * @name kucoinfutures#fetchBalance
         * @description query for balance and get the amount of funds available for trading or funds locked in orders
         * @param {object} [params] extra parameters specific to the kucoinfutures api endpoint
         * @returns {object} a [balance structure]{@link https://docs.ccxt.com/#/?id=balance-structure}
         */
        await this.loadMarkets ();
        // only fetches one balance at a time
        let defaultCode = this.safeString (this.options, 'code');
        const fetchBalanceOptions = this.safeValue (this.options, 'fetchBalance', {});
        defaultCode = this.safeString (fetchBalanceOptions, 'code', defaultCode);
        const code = this.safeString (params, 'code', defaultCode);
        const currency = this.currency (code);
        const request = {
            'currency': currency['id'],
        };
        const response = await this.futuresPrivateGetAccountOverview (this.extend (request, params));
        //
        //     {
        //         "code": "200000",
        //         "data": {
        //             "accountEquity": 0.00005,
        //             "unrealisedPNL": 0,
        //             "marginBalance": 0.00005,
        //             "positionMargin": 0,
        //             "orderMargin": 0,
        //             "frozenFunds": 0,
        //             "availableBalance": 0.00005,
        //             "currency": "XBT"
        //         }
        //     }
        //
        return this.parseBalance (response);
    }

    async transfer (code: string, amount, fromAccount, toAccount, params = {}) {
        /**
         * @method
         * @name kucoinfutures#transfer
         * @description transfer currency internally between wallets on the same account
         * @param {string} code unified currency code
         * @param {float} amount amount to transfer
         * @param {string} fromAccount account to transfer from
         * @param {string} toAccount account to transfer to
         * @param {object} [params] extra parameters specific to the kucoinfutures api endpoint
         * @returns {object} a [transfer structure]{@link https://docs.ccxt.com/#/?id=transfer-structure}
         */
        if ((toAccount !== 'main' && toAccount !== 'funding') || (fromAccount !== 'futures' && fromAccount !== 'future' && fromAccount !== 'contract')) {
            throw new BadRequest (this.id + ' transfer() only supports transfers from contract(future) account to main(funding) account');
        }
        await this.loadMarkets ();
        const currency = this.currency (code);
        const amountToPrecision = this.currencyToPrecision (code, amount);
        const request = {
            'currency': this.safeString (currency, 'id'), // Currency,including XBT,USDT
            'amount': amountToPrecision,
        };
        // transfer from usdm futures wallet to spot wallet
        const response = await this.futuresPrivatePostTransferOut (this.extend (request, params));
        //
        //    {
        //        "code": "200000",
        //        "data": {
        //            "applyId": "5bffb63303aa675e8bbe18f9" // Transfer-out request ID
        //        }
        //    }
        //
        const data = this.safeValue (response, 'data');
        return this.extend (this.parseTransfer (data, currency), {
            'amount': this.parseNumber (amountToPrecision),
            'fromAccount': 'future',
            'toAccount': 'spot',
        });
    }

    parseTransfer (transfer, currency: Currency = undefined) {
        //
        // transfer
        //
        //     {
        //            "applyId": "5bffb63303aa675e8bbe18f9" // Transfer-out request ID
        //     }
        //
        const timestamp = this.safeInteger (transfer, 'updatedAt');
        return {
            'id': this.safeString (transfer, 'applyId'),
            'timestamp': timestamp,
            'datetime': this.iso8601 (timestamp),
            'currency': this.safeCurrencyCode (undefined, currency),
            'amount': undefined,
            'fromAccount': undefined,
            'toAccount': undefined,
            'status': this.safeString (transfer, 'status'),
            'info': transfer,
        };
    }

    parseTransferStatus (status) {
        const statuses = {
            'PROCESSING': 'pending',
        };
        return this.safeString (statuses, status, status);
    }

    async fetchMyTrades (symbol: Str = undefined, since: Int = undefined, limit: Int = undefined, params = {}) {
        /**
         * @method
         * @name kucoinfutures#fetchMyTrades
         * @see https://docs.kucoin.com/futures/#get-fills
         * @description fetch all trades made by the user
         * @param {string} symbol unified market symbol
         * @param {int} [since] the earliest time in ms to fetch trades for
         * @param {int} [limit] the maximum number of trades structures to retrieve
         * @param {object} [params] extra parameters specific to the kucoinfutures api endpoint
         * @param {int} [params.until] End time in ms
         * @param {boolean} [params.paginate] default false, when true will automatically paginate by calling this endpoint multiple times. See in the docs all the [availble parameters](https://github.com/ccxt/ccxt/wiki/Manual#pagination-params)
         * @returns {Trade[]} a list of [trade structures]{@link https://docs.ccxt.com/#/?id=trade-structure}
         */
        await this.loadMarkets ();
        let paginate = false;
        [ paginate, params ] = this.handleOptionAndParams (params, 'fetchMyTrades', 'paginate');
        if (paginate) {
            return await this.fetchPaginatedCallDynamic ('fetchMyTrades', symbol, since, limit, params) as Trade[];
        }
        let request = {
            // orderId (String) [optional] Fills for a specific order (other parameters can be ignored if specified)
            // symbol (String) [optional] Symbol of the contract
            // side (String) [optional] buy or sell
            // type (String) [optional] limit, market, limit_stop or market_stop
            // startAt (long) [optional] Start time (milisecond)
            // endAt (long) [optional] End time (milisecond)
        };
        let market = undefined;
        if (symbol !== undefined) {
            market = this.market (symbol);
            request['symbol'] = market['id'];
        }
        if (since !== undefined) {
            request['startAt'] = since;
        }
        [ request, params ] = this.handleUntilOption ('endAt', request, params);
        const response = await this.futuresPrivateGetFills (this.extend (request, params));
        //
        //    {
        //        "code": "200000",
        //        "data": {
        //          "currentPage": 1,
        //          "pageSize": 1,
        //          "totalNum": 251915,
        //          "totalPage": 251915,
        //          "items": [
        //              {
        //                  "symbol": "XBTUSDM",  // Ticker symbol of the contract
        //                  "tradeId": "5ce24c1f0c19fc3c58edc47c",  // Trade ID
        //                  "orderId": "5ce24c16b210233c36ee321d",  // Order ID
        //                  "side": "sell",  // Transaction side
        //                  "liquidity": "taker",  // Liquidity- taker or maker
        //                  "price": "8302",  // Filled price
        //                  "size": 10,  // Filled amount
        //                  "value": "0.001204529",  // Order value
        //                  "feeRate": "0.0005",  // Floating fees
        //                  "fixFee": "0.00000006",  // Fixed fees
        //                  "feeCurrency": "XBT",  // Charging currency
        //                  "stop": "",  // A mark to the stop order type
        //                  "fee": "0.0000012022",  // Transaction fee
        //                  "orderType": "limit",  // Order type
        //                  "tradeType": "trade",  // Trade type (trade, liquidation, ADL or settlement)
        //                  "createdAt": 1558334496000,  // Time the order created
        //                  "settleCurrency": "XBT", // settlement currency
        //                  "tradeTime": 1558334496000000000 // trade time in nanosecond
        //              }
        //            ]
        //        }
        //    }
        //
        const data = this.safeValue (response, 'data', {});
        const trades = this.safeValue (data, 'items', {});
        return this.parseTrades (trades, market, since, limit);
    }

    async fetchTrades (symbol: string, since: Int = undefined, limit: Int = undefined, params = {}): Promise<Trade[]> {
        /**
         * @method
         * @name kucoinfutures#fetchTrades
         * @description get the list of most recent trades for a particular symbol
         * @param {string} symbol unified symbol of the market to fetch trades for
         * @param {int} [since] timestamp in ms of the earliest trade to fetch
         * @param {int} [limit] the maximum amount of trades to fetch
         * @param {object} [params] extra parameters specific to the kucoinfutures api endpoint
         * @returns {Trade[]} a list of [trade structures]{@link https://docs.ccxt.com/#/?id=public-trades}
         */
        await this.loadMarkets ();
        const market = this.market (symbol);
        const request = {
            'symbol': market['id'],
        };
        const response = await this.futuresPublicGetTradeHistory (this.extend (request, params));
        //
        //      {
        //          "code": "200000",
        //          "data": [
        //              {
        //                  "sequence": 32114961,
        //                  "side": "buy",
        //                  "size": 39,
        //                  "price": "4001.6500000000",
        //                  "takerOrderId": "61c20742f172110001e0ebe4",
        //                  "makerOrderId": "61c2073fcfc88100010fcb5d",
        //                  "tradeId": "61c2074277a0c473e69029b8",
        //                  "ts": 1640105794099993896   // filled time
        //              }
        //          ]
        //      }
        //
        const trades = this.safeValue (response, 'data', []);
        return this.parseTrades (trades, market, since, limit);
    }

    parseTrade (trade, market: Market = undefined): Trade {
        //
        // fetchTrades (public)
        //
        //     {
        //         "sequence": 32114961,
        //         "side": "buy",
        //         "size": 39,
        //         "price": "4001.6500000000",
        //         "takerOrderId": "61c20742f172110001e0ebe4",
        //         "makerOrderId": "61c2073fcfc88100010fcb5d",
        //         "tradeId": "61c2074277a0c473e69029b8",
        //         "ts": 1640105794099993896   // filled time
        //     }
        //
        // fetchMyTrades (private) v2
        //
        //     {
        //         "symbol":"BTC-USDT",
        //         "tradeId":"5c35c02709e4f67d5266954e",
        //         "orderId":"5c35c02703aa673ceec2a168",
        //         "counterOrderId":"5c1ab46003aa676e487fa8e3",
        //         "side":"buy",
        //         "liquidity":"taker",
        //         "forceTaker":true,
        //         "price":"0.083",
        //         "size":"0.8424304",
        //         "funds":"0.0699217232",
        //         "fee":"0",
        //         "feeRate":"0",
        //         "feeCurrency":"USDT",
        //         "stop":"",
        //         "type":"limit",
        //         "createdAt":1547026472000
        //     }
        //
        // fetchMyTrades (private) v1
        //
        //    {
        //        "symbol":"DOGEUSDTM",
        //        "tradeId":"620ec41a96bab27b5f4ced56",
        //        "orderId":"620ec41a0d1d8a0001560bd0",
        //        "side":"sell",
        //        "liquidity":"taker",
        //        "forceTaker":true,
        //        "price":"0.13969",
        //        "size":1,
        //        "value":"13.969",
        //        "feeRate":"0.0006",
        //        "fixFee":"0",
        //        "feeCurrency":"USDT",
        //        "stop":"",
        //        "tradeTime":1645134874858018058,
        //        "fee":"0.0083814",
        //        "settleCurrency":"USDT",
        //        "orderType":"market",
        //        "tradeType":"trade",
        //        "createdAt":1645134874858
        //    }
        //
        // watchTrades
        //
        //    {
        //        "makerUserId": "62286a4d720edf0001e81961",
        //        "symbol": "ADAUSDTM",
        //        "sequence": 41320766,
        //        "side": "sell",
        //        "size": 2,
        //        "price": 0.35904,
        //        "takerOrderId": "636dd9da9857ba00010cfa44",
        //        "makerOrderId": "636dd9c8df149d0001e62bc8",
        //        "takerUserId": "6180be22b6ab210001fa3371",
        //        "tradeId": "636dd9da0000d400d477eca7",
        //        "ts": 1668143578987357700
        //    }
        //
        const marketId = this.safeString (trade, 'symbol');
        market = this.safeMarket (marketId, market, '-');
        const id = this.safeString2 (trade, 'tradeId', 'id');
        const orderId = this.safeString (trade, 'orderId');
        const takerOrMaker = this.safeString (trade, 'liquidity');
        let timestamp = this.safeInteger (trade, 'ts');
        if (timestamp !== undefined) {
            timestamp = this.parseToInt (timestamp / 1000000);
        } else {
            timestamp = this.safeInteger (trade, 'createdAt');
            // if it's a historical v1 trade, the exchange returns timestamp in seconds
            if (('dealValue' in trade) && (timestamp !== undefined)) {
                timestamp = timestamp * 1000;
            }
        }
        const priceString = this.safeString2 (trade, 'price', 'dealPrice');
        const amountString = this.safeString2 (trade, 'size', 'amount');
        const side = this.safeString (trade, 'side');
        let fee = undefined;
        const feeCostString = this.safeString (trade, 'fee');
        if (feeCostString !== undefined) {
            const feeCurrencyId = this.safeString (trade, 'feeCurrency');
            let feeCurrency = this.safeCurrencyCode (feeCurrencyId);
            if (feeCurrency === undefined) {
                feeCurrency = (side === 'sell') ? market['quote'] : market['base'];
            }
            fee = {
                'cost': feeCostString,
                'currency': feeCurrency,
                'rate': this.safeString (trade, 'feeRate'),
            };
        }
        let type = this.safeString2 (trade, 'type', 'orderType');
        if (type === 'match') {
            type = undefined;
        }
        let costString = this.safeString2 (trade, 'funds', 'value');
        if (costString === undefined) {
            const contractSize = this.safeString (market, 'contractSize');
            const contractCost = Precise.stringMul (priceString, amountString);
            costString = Precise.stringMul (contractCost, contractSize);
        }
        return this.safeTrade ({
            'info': trade,
            'id': id,
            'order': orderId,
            'timestamp': timestamp,
            'datetime': this.iso8601 (timestamp),
            'symbol': market['symbol'],
            'type': type,
            'takerOrMaker': takerOrMaker,
            'side': side,
            'price': priceString,
            'amount': amountString,
            'cost': costString,
            'fee': fee,
        }, market);
    }

    async fetchDeposits (code: Str = undefined, since: Int = undefined, limit: Int = undefined, params = {}): Promise<Transaction[]> {
        /**
         * @method
         * @name kucoinfutures#fetchDeposits
         * @description fetch all deposits made to an account
         * @param {string} code unified currency code
         * @param {int} [since] the earliest time in ms to fetch deposits for
         * @param {int} [limit] the maximum number of deposits structures to retrieve
         * @param {object} [params] extra parameters specific to the kucoinfutures api endpoint
         * @returns {object[]} a list of [transaction structures]{@link https://docs.ccxt.com/#/?id=transaction-structure}
         */
        await this.loadMarkets ();
        const request = {};
        let currency = undefined;
        if (code !== undefined) {
            currency = this.currency (code);
            request['currency'] = currency['id'];
        }
        if (limit !== undefined) {
            request['pageSize'] = limit;
        }
        if (since !== undefined) {
            request['startAt'] = since;
        }
        const response = await this.futuresPrivateGetDepositList (this.extend (request, params));
        //
        //     {
        //         "code": "200000",
        //         "data": {
        //             "currentPage": 1,
        //             "pageSize": 5,
        //             "totalNum": 2,
        //             "totalPage": 1,
        //             "items": [
        //                 {
        //                     "address": "0x5f047b29041bcfdbf0e4478cdfa753a336ba6989",
        //                     "memo": "5c247c8a03aa677cea2a251d",
        //                     "amount": 1,
        //                     "fee": 0.0001,
        //                     "currency": "KCS",
        //                     "isInner": false,
        //                     "walletTxId": "5bbb57386d99522d9f954c5a@test004",
        //                     "status": "SUCCESS",
        //                     "createdAt": 1544178843000,
        //                     "updatedAt": 1544178891000
        //                     "remark":"foobar"
        //                 },
        //                 ...
        //             ]
        //         }
        //     }
        //
        const responseData = response['data']['items'];
        return this.parseTransactions (responseData, currency, since, limit, { 'type': 'deposit' });
    }

    async fetchWithdrawals (code: Str = undefined, since: Int = undefined, limit: Int = undefined, params = {}): Promise<Transaction[]> {
        /**
         * @method
         * @name kucoinfutures#fetchWithdrawals
         * @description fetch all withdrawals made from an account
         * @param {string} code unified currency code
         * @param {int} [since] the earliest time in ms to fetch withdrawals for
         * @param {int} [limit] the maximum number of withdrawals structures to retrieve
         * @param {object} [params] extra parameters specific to the kucoinfutures api endpoint
         * @returns {object[]} a list of [transaction structures]{@link https://docs.ccxt.com/#/?id=transaction-structure}
         */
        await this.loadMarkets ();
        const request = {};
        let currency = undefined;
        if (code !== undefined) {
            currency = this.currency (code);
            request['currency'] = currency['id'];
        }
        if (limit !== undefined) {
            request['pageSize'] = limit;
        }
        if (since !== undefined) {
            request['startAt'] = since;
        }
        const response = await this.futuresPrivateGetWithdrawalList (this.extend (request, params));
        //
        //     {
        //         "code": "200000",
        //         "data": {
        //             "currentPage": 1,
        //             "pageSize": 5,
        //             "totalNum": 2,
        //             "totalPage": 1,
        //             "items": [
        //                 {
        //                     "id": "5c2dc64e03aa675aa263f1ac",
        //                     "address": "0x5bedb060b8eb8d823e2414d82acce78d38be7fe9",
        //                     "memo": "",
        //                     "currency": "ETH",
        //                     "amount": 1.0000000,
        //                     "fee": 0.0100000,
        //                     "walletTxId": "3e2414d82acce78d38be7fe9",
        //                     "isInner": false,
        //                     "status": "FAILURE",
        //                     "createdAt": 1546503758000,
        //                     "updatedAt": 1546504603000
        //                 },
        //                 ...
        //             ]
        //         }
        //     }
        //
        const responseData = response['data']['items'];
        return this.parseTransactions (responseData, currency, since, limit, { 'type': 'withdrawal' });
    }

    async fetchMarketLeverageTiers (symbol: string, params = {}) {
        /**
         * @method
         * @name kucoinfutures#fetchMarketLeverageTiers
         * @description retrieve information on the maximum leverage, and maintenance margin for trades of varying trade sizes for a single market
         * @param {string} symbol unified market symbol
         * @param {object} [params] extra parameters specific to the kucoinfutures api endpoint
         * @returns {object} a [leverage tiers structure]{@link https://docs.ccxt.com/#/?id=leverage-tiers-structure}
         */
        await this.loadMarkets ();
        const market = this.market (symbol);
        if (!market['contract']) {
            throw new BadRequest (this.id + ' fetchMarketLeverageTiers() supports contract markets only');
        }
        const request = {
            'symbol': market['id'],
        };
        const response = await this.futuresPublicGetContractsRiskLimitSymbol (this.extend (request, params));
        //
        //    {
        //        "code": "200000",
        //        "data": [
        //            {
        //                "symbol": "ETHUSDTM",
        //                "level": 1,
        //                "maxRiskLimit": 300000,
        //                "minRiskLimit": 0,
        //                "maxLeverage": 100,
        //                "initialMargin": 0.0100000000,
        //                "maintainMargin": 0.0050000000
        //            },
        //            ...
        //        ]
        //    }
        //
        const data = this.safeValue (response, 'data');
        return this.parseMarketLeverageTiers (data, market);
    }

    parseMarketLeverageTiers (info, market: Market = undefined) {
        /**
         * @ignore
         * @method
         * @param {object} info Exchange market response for 1 market
         * @param {object} market CCXT market
         */
        //
        //    {
        //        "symbol": "ETHUSDTM",
        //        "level": 1,
        //        "maxRiskLimit": 300000,
        //        "minRiskLimit": 0,
        //        "maxLeverage": 100,
        //        "initialMargin": 0.0100000000,
        //        "maintainMargin": 0.0050000000
        //    }
        //
        const tiers = [];
        for (let i = 0; i < info.length; i++) {
            const tier = info[i];
            tiers.push ({
                'tier': this.safeNumber (tier, 'level'),
                'currency': market['base'],
                'minNotional': this.safeNumber (tier, 'minRiskLimit'),
                'maxNotional': this.safeNumber (tier, 'maxRiskLimit'),
                'maintenanceMarginRate': this.safeNumber (tier, 'maintainMargin'),
                'maxLeverage': this.safeNumber (tier, 'maxLeverage'),
                'info': tier,
            });
        }
        return tiers;
    }

    async fetchFundingRateHistory (symbol: Str = undefined, since: Int = undefined, limit: Int = undefined, params = {}) {
        /**
         * @method
         * @name kucoinfutures#fetchFundingRateHistory
         * @description fetches historical funding rate prices
         * @param {string} symbol unified symbol of the market to fetch the funding rate history for
         * @param {int} [since] not used by kucuoinfutures
         * @param {int} [limit] the maximum amount of [funding rate structures]{@link https://docs.ccxt.com/#/?id=funding-rate-history-structure} to fetch
         * @param {object} [params] extra parameters specific to the kucoinfutures api endpoint
         * @param {boolean} [params.paginate] default false, when true will automatically paginate by calling this endpoint multiple times. See in the docs all the [availble parameters](https://github.com/ccxt/ccxt/wiki/Manual#pagination-params)
         * @returns {object[]} a list of [funding rate structures]{@link https://docs.ccxt.com/#/?id=funding-rate-history-structure}
         */
        if (symbol === undefined) {
            throw new ArgumentsRequired (this.id + ' fetchFundingRateHistory() requires a symbol argument');
        }
        await this.loadMarkets ();
        let paginate = false;
        [ paginate, params ] = this.handleOptionAndParams (params, 'fetchFundingRateHistory', 'paginate');
        if (paginate) {
            return await this.fetchPaginatedCallDeterministic ('fetchFundingRateHistory', symbol, since, limit, '8h', params) as FundingRateHistory[];
        }
        const market = this.market (symbol);
        const request = {
            'symbol': market['id'],
        };
        if (limit !== undefined) {
            request['maxCount'] = limit;
        }
        const response = await this.webExchangeGetContractSymbolFundingRates (this.extend (request, params));
        //
        //    {
        //        "success": true,
        //        "code": "200",
        //        "msg": "success",
        //        "retry": false,
        //        "data": {
        //            "dataList": [
        //                {
        //                    "symbol": "XBTUSDTM",
        //                    "granularity": 28800000,
        //                    "timePoint": 1675108800000,
        //                    "value": 0.0001
        //                },
        //                ...
        //            ],
        //            "hasMore": true
        //        }
        //    }
        //
        const data = this.safeValue (response, 'data');
        const dataList = this.safeValue (data, 'dataList');
        return this.parseFundingRateHistories (dataList, market, since, limit);
    }

    parseFundingRateHistory (info, market: Market = undefined) {
        const timestamp = this.safeInteger (info, 'timePoint');
        const marketId = this.safeString (info, 'symbol');
        return {
            'info': info,
            'symbol': this.safeSymbol (marketId, market),
            'fundingRate': this.safeNumber (info, 'value'),
            'timestamp': timestamp,
            'datetime': this.iso8601 (timestamp),
        };
    }
}<|MERGE_RESOLUTION|>--- conflicted
+++ resolved
@@ -70,7 +70,7 @@
                 'fetchPosition': true,
                 'fetchPositionMode': false,
                 'fetchPositions': true,
-                'fetchPositionsBySymbol': true,
+                'fetchPositionsForSymbol': true,
                 'fetchPremiumIndexOHLCV': false,
                 'fetchStatus': true,
                 'fetchTicker': true,
@@ -996,17 +996,13 @@
         return this.parsePositions (data, symbols);
     }
 
-<<<<<<< HEAD
-    async fetchPositionsBySymbol (symbol, params = {}) {
+    async fetchPositionsForSymbol (symbol: string, params = {}) {
         await this.loadMarkets ();
         const market = this.market (symbol);
-        if (!market['linear'] || !market['swap']) {
-            throw new NotSupported (this.id + ' fetchPositionsBySymbol() is not yet supported for ' + symbol + ' market. Coming soon...');
-        }
         const request = {
             'symbol': market['id'],
         };
-        const response = await (this as any).futuresPrivateGetPosition (this.extend (request, params));
+        const response = await this.futuresPrivateGetPosition (this.extend (request, params));
         //
         //    {
         //        "code": "200000",
@@ -1056,10 +1052,7 @@
         return [ this.parsePosition (positionData, market) ];
     }
 
-    parsePosition (position, market = undefined) {
-=======
     parsePosition (position, market: Market = undefined) {
->>>>>>> 01b8dbb3
         //
         //    {
         //        "code": "200000",
