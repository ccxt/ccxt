--- conflicted
+++ resolved
@@ -2021,9 +2021,6 @@
         return this.parseTransactions (responseData, currency, since, limit, { 'type': 'withdrawal' });
     }
 
-<<<<<<< HEAD
-    async fetchLedger (code: string = undefined, since: any = undefined, limit: any = undefined, params = {}) {
-=======
     async fetchTransactionFee (code: string, params = {}) {
         /**
          * @method
@@ -2050,7 +2047,6 @@
     }
 
     async fetchLedger (code: string = undefined, since: Int = undefined, limit: Int = undefined, params = {}) {
->>>>>>> a72928df
         // throw new BadRequest (this.id + ' fetchLedger() is not supported yet');
         return undefined;
     }
