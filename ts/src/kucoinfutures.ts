--- conflicted
+++ resolved
@@ -1846,11 +1846,7 @@
          * @method
          * @name kucoinfutures#fetchFundingRate
          * @description fetch the current funding rate
-<<<<<<< HEAD
-         * @see https://docs.kucoin.com/futures/#get-current-funding-rate
-=======
          * @see https://www.kucoin.com/docs/rest/futures-trading/funding-fees/get-current-funding-rate
->>>>>>> 07ea6b7e
          * @param {string} symbol unified market symbol
          * @param {object} [params] extra parameters specific to the exchange API endpoint
          * @returns {object} a [funding rate structure]{@link https://docs.ccxt.com/#/?id=funding-rate-structure}
@@ -1874,7 +1870,6 @@
         //    }
         //
         const data = this.safeValue (response, 'data');
-<<<<<<< HEAD
         return this.parseFundingRate (data, market);
     }
 
@@ -1883,10 +1878,6 @@
         // the website displays the previous funding rate as "funding rate"
         const granularity = this.safeInteger (response, 'granularity');
         const fundingTimestamp = this.sum (previousFundingTimestamp, granularity);
-=======
-        const fundingTimestamp = this.safeInteger (data, 'timePoint');
-        // the website displayes the previous funding rate as "funding rate"
->>>>>>> 07ea6b7e
         return {
             'info': response,
             'symbol': market['symbol'],
@@ -1896,7 +1887,6 @@
             'estimatedSettlePrice': undefined,
             'timestamp': undefined,
             'datetime': undefined,
-<<<<<<< HEAD
             'fundingRate': undefined,
             'fundingTimestamp': undefined,
             'fundingDatetime': undefined,
@@ -1906,17 +1896,6 @@
             'previousFundingRate': this.safeNumber (response, 'value'),
             'previousFundingTimestamp': previousFundingTimestamp,
             'previousFundingDatetime': this.iso8601 (previousFundingTimestamp),
-=======
-            'fundingRate': this.safeNumber (data, 'value'),
-            'fundingTimestamp': fundingTimestamp,
-            'fundingDatetime': this.iso8601 (fundingTimestamp),
-            'nextFundingRate': this.safeNumber (data, 'predictedValue'),
-            'nextFundingTimestamp': undefined,
-            'nextFundingDatetime': undefined,
-            'previousFundingRate': undefined,
-            'previousFundingTimestamp': undefined,
-            'previousFundingDatetime': undefined,
->>>>>>> 07ea6b7e
         };
     }
 
