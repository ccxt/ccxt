--- conflicted
+++ resolved
@@ -456,18 +456,8 @@
         });
     }
 
-<<<<<<< HEAD
     costToPrecision (symbol, cost) {
         return this.decimalToPrecision (cost, TRUNCATE, this.markets[symbol]['precision']['quote'], this.precisionMode, this.paddingMode);
-=======
-    currencyToPrecision (code, fee, networkCode = undefined) {
-        // info is available in currencies only if the user has configured his api keys
-        if (this.safeValue (this.currencies[code], 'precision') !== undefined) {
-            return this.decimalToPrecision (fee, TRUNCATE, this.currencies[code]['precision'], this.precisionMode, this.paddingMode);
-        } else {
-            return this.numberToString (fee);
-        }
->>>>>>> c0a89998
     }
 
     nonce () {
