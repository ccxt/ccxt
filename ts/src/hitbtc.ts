--- conflicted
+++ resolved
@@ -3473,16 +3473,11 @@
         if ((leverage < 1) || (leverage > maxLeverage)) {
             throw new BadRequest (this.id + ' setLeverage() leverage should be between 1 and ' + maxLeverage.toString () + ' for ' + symbol);
         }
-<<<<<<< HEAD
         if (marginMode === undefined) {
             throw new ArgumentsRequired (this.id + ' setLeverage () requires an extra parameter params["marginMode"]');
         }
-        const request = {
+        const request: Dict = {
             'symbol': (marginMode === 'isolated') ? market['id'] : market['settleId'],
-=======
-        const request: Dict = {
-            'symbol': market['id'],
->>>>>>> b39c46d3
             'leverage': leverage.toString (),
             'margin_balance': this.amountToPrecision (symbol, marginBalance),
             'margin_mode': marginMode,
