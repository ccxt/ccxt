--- conflicted
+++ resolved
@@ -303,7 +303,6 @@
         return { 'url': url, 'method': method, 'body': body, 'headers': headers };
     }
 
-<<<<<<< HEAD
     async fetchMarkets (params = {}): Promise<Market[]> {
         /**
          * Fetches market information from the exchange.
@@ -312,23 +311,6 @@
          * @param {object} [params={}] - Extra parameters specific to the exchange API endpoint
          * @returns {Promise<Market[]>} An array of market structures.
          */
-=======
-    /**
-     * Fetches market information from the exchange.
-     * @see https://docs.ccxt.com/en/latest/manual.html#markets
-     * @param {object} [params] - Extra parameters specific to the exchange API endpoint
-     * @returns {Promise<object[]>} An array of market structures, each containing:
-     *    - {string} id - The market ID in the exchange-specific format
-     *    - {string} symbol - The unified market symbol (e.g., 'BTC/USD')
-     *    - {string} base - The base currency
-     *    - {string} quote - The quote currency
-     *    - {object} limits - The trading limits { amount, price, cost }
-     *    - {object} precision - The price precision by market { amount, price }
-     *    - {boolean} active - True if the market is active, false otherwise
-     * @throws {ExchangeError} If the exchange API request fails or returns error response
-     */
-    async fetchMarkets (params = {}) {
->>>>>>> 44ce6a6a
         const response = await this._restGetMarket (params);
         // {
         //     Market__: "mkt-lrnp2e-eaor-eobj-ua73-75j6sjxe",
