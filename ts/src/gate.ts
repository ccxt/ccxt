--- conflicted
+++ resolved
@@ -126,7 +126,7 @@
                 'fetchPosition': true,
                 'fetchPositionMode': false,
                 'fetchPositions': true,
-                'fetchPositionsBySymbol': true,
+                'fetchPositionsForSymbol': true,
                 'fetchPremiumIndexOHLCV': false,
                 'fetchSettlementHistory': true,
                 'fetchTicker': true,
@@ -187,21 +187,6 @@
                     },
                     'futures': {
                         'get': {
-<<<<<<< HEAD
-                            '{settle}/contracts': 1.5,
-                            '{settle}/contracts/{contract}': 1.5,
-                            '{settle}/order_book': 1.5,
-                            '{settle}/trades': 1.5,
-                            '{settle}/candlesticks': 1.5,
-                            '{settle}/premium_index': 1.5,
-                            '{settle}/tickers': 1.5,
-                            '{settle}/funding_rate': 1.5,
-                            '{settle}/insurance': 1.5,
-                            '{settle}/contract_stats': 1.5,
-                            '{settle}/index_constituents/{index}': 1.5,
-                            '{settle}/liq_orders': 1.5,
-                            '{settle}/positions/{contract}': 1.5,
-=======
                             '{settle}/contracts': 1,
                             '{settle}/contracts/{contract}': 1,
                             '{settle}/order_book': 1,
@@ -214,7 +199,7 @@
                             '{settle}/contract_stats': 1,
                             '{settle}/index_constituents/{index}': 1,
                             '{settle}/liq_orders': 1,
->>>>>>> 510d8d17
+                            '{settle}/positions/{contract}': 1.5,
                         },
                     },
                     'delivery': {
@@ -5365,17 +5350,20 @@
         return this.parsePositions (response, symbols);
     }
 
-<<<<<<< HEAD
-    async fetchPositionsBySymbol (symbol, params = {}) {
+    async fetchPositionsForSymbol (symbol, params = {}) {
         await this.loadMarkets ();
         const market = this.market (symbol);
-        if (!market['linear'] || !market['swap']) {
-            throw new NotSupported (this.id + ' fetchPositionsBySymbol() is not yet supported for ' + market['type'] + ' market. Coming soon...');
-        }
         let request = {};
         [ request, params ] = this.prepareRequest (market, undefined, params);
         request['contract'] = market['id'];
-        const response = await this.privateFuturesGetSettlePositionsContract (this.extend (request, params)); // privateDeliveryGetSettlePositions for future
+        let response = undefined;
+        if (market['swap']) {
+            response = await this.privateFuturesGetSettlePositionsContract (this.extend (request, params));
+        } else if (market['type'] === 'future') {
+            response = await this.privateDeliveryGetSettlePositionsContract (this.extend (request, params));
+        } else if (market['type'] === 'option') {
+            response = await this.privateOptionsGetPositionsContract (this.extend (request, params));
+        }
         //
         // if one-way mode
         //
@@ -5465,10 +5453,7 @@
         return this.parsePositions (positions, [ market['symbol'] ], params);
     }
 
-    async fetchLeverageTiers (symbols: string[] = undefined, params = {}) {
-=======
     async fetchLeverageTiers (symbols: Strings = undefined, params = {}) {
->>>>>>> 510d8d17
         /**
          * @method
          * @name gate#fetchLeverageTiers
