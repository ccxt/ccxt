--- conflicted
+++ resolved
@@ -609,7 +609,6 @@
                     'expiration': 86400, // for conditional orders
                 },
                 'networks': {
-<<<<<<< HEAD
                     'CHZ': 'CHZ2',
                     'GATEIO': 'GTEVM',
                     'KSM': 'KSMSM',
@@ -621,21 +620,6 @@
                     'GTEVM': 'GATEIO',
                     'KSMSM': 'KSM',
                 },
-=======
-                    'AVAXC': 'AVAX_C',
-                    'BEP20': 'BSC',
-                    'EOS': 'EOS',
-                    'ERC20': 'ETH',
-                    'GATECHAIN': 'GTEVM',
-                    'HRC20': 'HT',
-                    'KUSAMA': 'KSMSM',
-                    'NEAR': 'NEAR',
-                    'OKC': 'OKT',
-                    'OPTIMISM': 'OPETH',
-                    'POLKADOT': 'DOTSM',
-                    'TRC20': 'TRX',
-                },
->>>>>>> d23697d2
                 'timeInForce': {
                     'GTC': 'gtc',
                     'IOC': 'ioc',
@@ -1959,27 +1943,8 @@
         //
         const currencyId = this.safeString (response, 'currency');
         code = this.safeCurrencyCode (currencyId);
-<<<<<<< HEAD
-        // extract the address for the right network
-        const multichainAddresses = this.safeValue (response, 'multichain_addresses', []);
-        const network = this.safeString (params, 'network');
-        let networkAddress = undefined;
-        for (let i = 0; i < multichainAddresses.length; i++) {
-            const multichainAddress = multichainAddresses[i];
-            const chain = this.safeString (multichainAddress, 'chain');
-            if (chain === network) {
-                networkAddress = multichainAddress;
-                break;
-            }
-        }
-        if (networkAddress === undefined) {
-            throw new BadRequest (this.id + ' fetchDepositAddress() could not find address for network ' + network);
-        }
-        const addressField = this.safeString (networkAddress, 'address');
-=======
         const networkId = this.networkCodeToId (rawNetwork, code);
         let network = undefined;
->>>>>>> d23697d2
         let tag = undefined;
         let address = undefined;
         if (networkId !== undefined) {
