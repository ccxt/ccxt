--- conflicted
+++ resolved
@@ -133,12 +133,9 @@
                 'fetchTradingFee': true,
                 'fetchTradingFees': true,
                 'fetchTransactionFees': true,
-<<<<<<< HEAD
                 'fetchTransfers': true,
-=======
                 'fetchUnderlyingAssets': true,
                 'fetchVolatilityHistory': false,
->>>>>>> 7c270273
                 'fetchWithdrawals': true,
                 'reduceMargin': true,
                 'repayMargin': true,
@@ -6294,13 +6291,8 @@
         let type = undefined;
         let currency = undefined;
         let response = undefined;
-<<<<<<< HEAD
         const request = {};
         [ type, params ] = this.handleMarketTypeAndParams (methodName, undefined, params);
-=======
-        let request = {};
-        [ type, params ] = this.handleMarketTypeAndParams ('fetchLedger', undefined, params);
->>>>>>> 7c270273
         if ((type === 'spot') || (type === 'margin')) {
             if (code !== undefined) {
                 currency = this.currency (code);
