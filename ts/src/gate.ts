--- conflicted
+++ resolved
@@ -45,11 +45,7 @@
                         'spot': 'https://api.gateio.ws/api/v4',
                         'options': 'https://api.gateio.ws/api/v4',
                         'subAccounts': 'https://api.gateio.ws/api/v4',
-<<<<<<< HEAD
-                        'account': 'https://api.gateio.ws/api/v4',
-=======
                         'portfolio': 'https://api.gateio.ws/api/v4',
->>>>>>> 29094333
                         'rebate': 'https://api.gateio.ws/api/v4',
                         'earn': 'https://api.gateio.ws/api/v4',
                         'account': 'https://api.gateio.ws/api/v4',
