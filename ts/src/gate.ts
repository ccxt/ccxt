//  ---------------------------------------------------------------------------

import Exchange from './abstract/gate.js';
import { Precise } from './base/Precise.js';
import { TICK_SIZE } from './base/functions/number.js';
import { ExchangeError, BadRequest, ArgumentsRequired, AuthenticationError, PermissionDenied, AccountSuspended, InsufficientFunds, RateLimitExceeded, ExchangeNotAvailable, BadSymbol, InvalidOrder, OrderNotFound, NotSupported, AccountNotEnabled, OrderImmediatelyFillable } from './base/errors.js';
import { sha512 } from './static_dependencies/noble-hashes/sha512.js';
import type { Int, OrderSide, OrderType, OHLCV, Trade, FundingRateHistory, OpenInterest, Order, Balances, OrderRequest, FundingHistory, Str, Transaction, Ticker, OrderBook, Tickers, Greeks, Strings, Market, Currency, MarketInterface, TransferEntry, Leverage, Leverages, Num, OptionChain, Option, MarginModification, TradingFeeInterface, Currencies, TradingFees, Position, Dict, LeverageTier, LeverageTiers, int, CancellationRequest, LedgerEntry, FundingRate, FundingRates, DepositAddress, Bool, BorrowInterest } from './base/types.js';

/**
 * @class gate
 * @augments Exchange
 */
export default class gate extends Exchange {
    describe (): any {
        return this.deepExtend (super.describe (), {
            'id': 'gate',
            'name': 'Gate.io',
            'countries': [ 'KR' ],
            'rateLimit': 50, // 200 requests per 10 second or 50ms
            'version': 'v4',
            'certified': true,
            'pro': true,
            'urls': {
                'logo': 'https://github.com/user-attachments/assets/64f988c5-07b6-4652-b5c1-679a6bf67c85',
                'doc': 'https://www.gate.io/docs/developers/apiv4/en/',
                'www': 'https://gate.io/',
                'api': {
                    'public': {
                        'wallet': 'https://api.gateio.ws/api/v4',
                        'futures': 'https://api.gateio.ws/api/v4',
                        'margin': 'https://api.gateio.ws/api/v4',
                        'delivery': 'https://api.gateio.ws/api/v4',
                        'spot': 'https://api.gateio.ws/api/v4',
                        'options': 'https://api.gateio.ws/api/v4',
                        'sub_accounts': 'https://api.gateio.ws/api/v4',
                        'earn': 'https://api.gateio.ws/api/v4',
                    },
                    'private': {
                        'withdrawals': 'https://api.gateio.ws/api/v4',
                        'wallet': 'https://api.gateio.ws/api/v4',
                        'futures': 'https://api.gateio.ws/api/v4',
                        'margin': 'https://api.gateio.ws/api/v4',
                        'delivery': 'https://api.gateio.ws/api/v4',
                        'spot': 'https://api.gateio.ws/api/v4',
                        'options': 'https://api.gateio.ws/api/v4',
                        'subAccounts': 'https://api.gateio.ws/api/v4',
                        'unified': 'https://api.gateio.ws/api/v4',
                        'rebate': 'https://api.gateio.ws/api/v4',
                        'earn': 'https://api.gateio.ws/api/v4',
                        'account': 'https://api.gateio.ws/api/v4',
                        'loan': 'https://api.gateio.ws/api/v4',
                    },
                },
                'test': {
                    'public': {
                        'futures': 'https://fx-api-testnet.gateio.ws/api/v4',
                        'delivery': 'https://fx-api-testnet.gateio.ws/api/v4',
                        'options': 'https://fx-api-testnet.gateio.ws/api/v4',
                    },
                    'private': {
                        'futures': 'https://fx-api-testnet.gateio.ws/api/v4',
                        'delivery': 'https://fx-api-testnet.gateio.ws/api/v4',
                        'options': 'https://fx-api-testnet.gateio.ws/api/v4',
                    },
                },
                'referral': {
                    'url': 'https://www.gate.io/signup/2436035',
                    'discount': 0.2,
                },
            },
            'has': {
                'CORS': undefined,
                'spot': true,
                'margin': true,
                'swap': true,
                'future': true,
                'option': true,
                'addMargin': true,
                'borrowCrossMargin': true,
                'borrowIsolatedMargin': true,
                'cancelAllOrders': true,
                'cancelOrder': true,
                'cancelOrders': true,
                'cancelOrdersForSymbols': true,
                'createMarketBuyOrderWithCost': true,
                'createMarketOrder': true,
                'createMarketOrderWithCost': false,
                'createMarketSellOrderWithCost': false,
                'createOrder': true,
                'createOrders': true,
                'createPostOnlyOrder': true,
                'createReduceOnlyOrder': true,
                'createStopLimitOrder': true,
                'createStopLossOrder': true,
                'createStopMarketOrder': false,
                'createStopOrder': true,
                'createTakeProfitOrder': true,
                'createTriggerOrder': true,
                'editOrder': true,
                'fetchBalance': true,
                'fetchBorrowInterest': true,
                'fetchBorrowRateHistories': false,
                'fetchBorrowRateHistory': false,
                'fetchClosedOrders': true,
                'fetchCrossBorrowRate': false,
                'fetchCrossBorrowRates': false,
                'fetchCurrencies': true,
                'fetchDepositAddress': true,
                'fetchDepositAddresses': false,
                'fetchDepositAddressesByNetwork': false,
                'fetchDeposits': true,
                'fetchDepositWithdrawFee': 'emulated',
                'fetchDepositWithdrawFees': true,
                'fetchFundingHistory': true,
                'fetchFundingRate': true,
                'fetchFundingRateHistory': true,
                'fetchFundingRates': true,
                'fetchGreeks': true,
                'fetchIndexOHLCV': true,
                'fetchIsolatedBorrowRate': false,
                'fetchIsolatedBorrowRates': false,
                'fetchLedger': true,
                'fetchLeverage': true,
                'fetchLeverages': true,
                'fetchLeverageTiers': true,
                'fetchLiquidations': true,
                'fetchMarginAdjustmentHistory': false,
                'fetchMarginMode': false,
                'fetchMarketLeverageTiers': true,
                'fetchMarkets': true,
                'fetchMarkOHLCV': true,
                'fetchMyLiquidations': true,
                'fetchMySettlementHistory': true,
                'fetchMyTrades': true,
                'fetchNetworkDepositAddress': true,
                'fetchOHLCV': true,
                'fetchOpenInterest': false,
                'fetchOpenInterestHistory': true,
                'fetchOpenOrders': true,
                'fetchOption': true,
                'fetchOptionChain': true,
                'fetchOrder': true,
                'fetchOrderBook': true,
                'fetchPosition': true,
                'fetchPositionHistory': 'emulated',
                'fetchPositionMode': false,
                'fetchPositions': true,
                'fetchPositionsHistory': true,
                'fetchPremiumIndexOHLCV': false,
                'fetchSettlementHistory': true,
                'fetchTicker': true,
                'fetchTickers': true,
                'fetchTime': true,
                'fetchTrades': true,
                'fetchTradingFee': true,
                'fetchTradingFees': true,
                'fetchTransactionFees': true,
                'fetchUnderlyingAssets': true,
                'fetchVolatilityHistory': false,
                'fetchWithdrawals': true,
                'reduceMargin': true,
                'repayCrossMargin': true,
                'repayIsolatedMargin': true,
                'sandbox': true,
                'setLeverage': true,
                'setMarginMode': false,
                'setPositionMode': true,
                'signIn': false,
                'transfer': true,
                'withdraw': true,
            },
            'api': {
                'public': {
                    // All public endpoints 200r/10s per endpoint
                    'wallet': {
                        'get': {
                            'currency_chains': 1,
                        },
                    },
                    'spot': {
                        'get': {
                            'currencies': 1,
                            'currencies/{currency}': 1,
                            'currency_pairs': 1,
                            'currency_pairs/{currency_pair}': 1,
                            'tickers': 1,
                            'order_book': 1,
                            'trades': 1,
                            'candlesticks': 1,
                            'time': 1,
                        },
                    },
                    'margin': {
                        'get': {
                            'currency_pairs': 1,
                            'currency_pairs/{currency_pair}': 1,
                            'funding_book': 1,
                            'cross/currencies': 1,
                            'cross/currencies/{currency}': 1,
                            'uni/currency_pairs': 1,
                            'uni/currency_pairs/{currency_pair}': 1,
                        },
                    },
                    'flash_swap': {
                        'get': {
                            'currencies': 1,
                        },
                    },
                    'futures': {
                        'get': {
                            '{settle}/contracts': 1,
                            '{settle}/contracts/{contract}': 1,
                            '{settle}/order_book': 1,
                            '{settle}/trades': 1,
                            '{settle}/candlesticks': 1,
                            '{settle}/premium_index': 1,
                            '{settle}/tickers': 1,
                            '{settle}/funding_rate': 1,
                            '{settle}/insurance': 1,
                            '{settle}/contract_stats': 1,
                            '{settle}/index_constituents/{index}': 1,
                            '{settle}/liq_orders': 1,
                            '{settle}/risk_limit_tiers': 1,
                        },
                    },
                    'delivery': {
                        'get': {
                            '{settle}/contracts': 1,
                            '{settle}/contracts/{contract}': 1,
                            '{settle}/order_book': 1,
                            '{settle}/trades': 1,
                            '{settle}/candlesticks': 1,
                            '{settle}/tickers': 1,
                            '{settle}/insurance': 1,
                        },
                    },
                    'options': {
                        'get': {
                            'underlyings': 1,
                            'expirations': 1,
                            'contracts': 1,
                            'contracts/{contract}': 1,
                            'settlements': 1,
                            'settlements/{contract}': 1,
                            'order_book': 1,
                            'tickers': 1,
                            'underlying/tickers/{underlying}': 1,
                            'candlesticks': 1,
                            'underlying/candlesticks': 1,
                            'trades': 1,
                        },
                    },
                    'earn': {
                        'get': {
                            'uni/currencies': 1,
                            'uni/currencies/{currency}': 1,
                        },
                    },
                },
                'private': {
                    // private endpoints default is 150r/10s per endpoint
                    'withdrawals': {
                        'post': {
                            'withdrawals': 20, // 1r/s cost = 20 / 1 = 20
                            'push': 1,
                        },
                        'delete': {
                            'withdrawals/{withdrawal_id}': 1,
                        },
                    },
                    'wallet': {
                        'get': {
                            'deposit_address': 1,
                            'withdrawals': 1,
                            'deposits': 1,
                            'sub_account_transfers': 1,
                            'order_status': 1,
                            'withdraw_status': 1,
                            'sub_account_balances': 2.5,
                            'sub_account_margin_balances': 2.5,
                            'sub_account_futures_balances': 2.5,
                            'sub_account_cross_margin_balances': 2.5,
                            'saved_address': 1,
                            'fee': 1,
                            'total_balance': 2.5,
                            'small_balance': 1,
                            'small_balance_history': 1,
                            'push': 1,
                        },
                        'post': {
                            'transfers': 2.5, // 8r/s cost = 20 / 8 = 2.5
                            'sub_account_transfers': 2.5,
                            'sub_account_to_sub_account': 2.5,
                            'small_balance': 1,
                        },
                    },
                    'subAccounts': {
                        'get': {
                            'sub_accounts': 2.5,
                            'sub_accounts/{user_id}': 2.5,
                            'sub_accounts/{user_id}/keys': 2.5,
                            'sub_accounts/{user_id}/keys/{key}': 2.5,
                        },
                        'post': {
                            'sub_accounts': 2.5,
                            'sub_accounts/{user_id}/keys': 2.5,
                            'sub_accounts/{user_id}/lock': 2.5,
                            'sub_accounts/{user_id}/unlock': 2.5,
                        },
                        'put': {
                            'sub_accounts/{user_id}/keys/{key}': 2.5,
                        },
                        'delete': {
                            'sub_accounts/{user_id}/keys/{key}': 2.5,
                        },
                    },
                    'unified': {
                        'get': {
                            'accounts': 20 / 15,
                            'account_mode': 20 / 15,
                            'borrowable': 20 / 15,
                            'transferable': 20 / 15,
                            'loans': 20 / 15,
                            'loan_records': 20 / 15,
                            'interest_records': 20 / 15,
                            'estimate_rate': 20 / 15,
                            'currency_discount_tiers': 20 / 15,
                            'risk_units': 20 / 15,
                            'unified_mode': 20 / 15,
                            'loan_margin_tiers': 20 / 15,
                            'leverage/user_currency_config': 20 / 15,
                            'leverage/user_currency_setting': 20 / 15,
                        },
                        'post': {
                            'account_mode': 20 / 15,
                            'loans': 200 / 15, // 15r/10s cost = 20 / 1.5 = 13.33
                            'portfolio_calculator': 20 / 15,
                            'leverage/user_currency_setting': 20 / 15,
                        },
                        'put': {
                            'unified_mode': 20 / 15,
                        },
                    },
                    'spot': {
                        // default is 200r/10s
                        'get': {
                            'fee': 1,
                            'batch_fee': 1,
                            'accounts': 1,
                            'account_book': 1,
                            'open_orders': 1,
                            'orders': 1,
                            'orders/{order_id}': 1,
                            'my_trades': 1,
                            'price_orders': 1,
                            'price_orders/{order_id}': 1,
                        },
                        'post': {
                            'batch_orders': 0.4,
                            'cross_liquidate_orders': 1,
                            'orders': 0.4,
                            'cancel_batch_orders': 20 / 75,
                            'countdown_cancel_all': 20 / 75,
                            'amend_batch_orders': 0.4,
                            'price_orders': 0.4,
                        },
                        'delete': {
                            'orders': 20 / 75,
                            'orders/{order_id}': 20 / 75,
                            'price_orders': 20 / 75,
                            'price_orders/{order_id}': 20 / 75,
                        },
                        'patch': {
                            'orders/{order_id}': 0.4,
                        },
                    },
                    'margin': {
                        'get': {
                            'accounts': 20 / 15,
                            'account_book': 20 / 15,
                            'funding_accounts': 20 / 15,
                            'auto_repay': 20 / 15,
                            'transferable': 20 / 15,
                            'loans': 20 / 15,
                            'loans/{loan_id}': 20 / 15,
                            'loans/{loan_id}/repayment': 20 / 15,
                            'loan_records': 20 / 15,
                            'loan_records/{loan_record_id}': 20 / 15,
                            'borrowable': 20 / 15,
                            'cross/accounts': 20 / 15,
                            'cross/account_book': 20 / 15,
                            'cross/loans': 20 / 15,
                            'cross/loans/{loan_id}': 20 / 15,
                            'cross/repayments': 20 / 15,
                            'cross/interest_records': 20 / 15,
                            'cross/transferable': 20 / 15,
                            'cross/estimate_rate': 20 / 15,
                            'cross/borrowable': 20 / 15,
                            'uni/estimate_rate': 20 / 15,
                            'uni/loans': 20 / 15,
                            'uni/loan_records': 20 / 15,
                            'uni/interest_records': 20 / 15,
                            'uni/borrowable': 20 / 15,
                        },
                        'post': {
                            'auto_repay': 20 / 15,
                            'loans': 20 / 15,
                            'merged_loans': 20 / 15,
                            'loans/{loan_id}/repayment': 20 / 15,
                            'cross/loans': 20 / 15,
                            'cross/repayments': 20 / 15,
                            'uni/loans': 20 / 15,
                        },
                        'patch': {
                            'loans/{loan_id}': 20 / 15,
                            'loan_records/{loan_record_id}': 20 / 15,
                        },
                        'delete': {
                            'loans/{loan_id}': 20 / 15,
                        },
                    },
                    'flash_swap': {
                        'get': {
                            'currencies': 1,
                            'currency_pairs': 1,
                            'orders': 1,
                            'orders/{order_id}': 1,
                        },
                        'post': {
                            'orders': 1,
                            'orders/preview': 1,
                        },
                    },
                    'futures': {
                        'get': {
                            '{settle}/accounts': 1,
                            '{settle}/account_book': 1,
                            '{settle}/positions': 1,
                            '{settle}/positions/{contract}': 1,
                            '{settle}/dual_comp/positions/{contract}': 1,
                            '{settle}/orders': 1,
                            '{settle}/orders_timerange': 1,
                            '{settle}/orders/{order_id}': 1,
                            '{settle}/my_trades': 1,
                            '{settle}/my_trades_timerange': 1,
                            '{settle}/position_close': 1,
                            '{settle}/liquidates': 1,
                            '{settle}/auto_deleverages': 1,
                            '{settle}/fee': 1,
                            '{settle}/risk_limit_tiers': 1,
                            '{settle}/price_orders': 1,
                            '{settle}/price_orders/{order_id}': 1,
                        },
                        'post': {
                            '{settle}/positions/{contract}/margin': 1,
                            '{settle}/positions/{contract}/leverage': 1,
                            '{settle}/positions/{contract}/risk_limit': 1,
                            '{settle}/dual_mode': 1,
                            '{settle}/dual_comp/positions/{contract}/margin': 1,
                            '{settle}/dual_comp/positions/{contract}/leverage': 1,
                            '{settle}/dual_comp/positions/{contract}/risk_limit': 1,
                            '{settle}/orders': 0.4,
                            '{settle}/batch_orders': 0.4,
                            '{settle}/countdown_cancel_all': 0.4,
                            '{settle}/batch_cancel_orders': 0.4,
                            '{settle}/price_orders': 0.4,
                        },
                        'put': {
                            '{settle}/orders/{order_id}': 1,
                        },
                        'delete': {
                            '{settle}/orders': 20 / 75,
                            '{settle}/orders/{order_id}': 20 / 75,
                            '{settle}/price_orders': 20 / 75,
                            '{settle}/price_orders/{order_id}': 20 / 75,
                        },
                    },
                    'delivery': {
                        'get': {
                            '{settle}/accounts': 20 / 15,
                            '{settle}/account_book': 20 / 15,
                            '{settle}/positions': 20 / 15,
                            '{settle}/positions/{contract}': 20 / 15,
                            '{settle}/orders': 20 / 15,
                            '{settle}/orders/{order_id}': 20 / 15,
                            '{settle}/my_trades': 20 / 15,
                            '{settle}/position_close': 20 / 15,
                            '{settle}/liquidates': 20 / 15,
                            '{settle}/settlements': 20 / 15,
                            '{settle}/price_orders': 20 / 15,
                            '{settle}/price_orders/{order_id}': 20 / 15,
                        },
                        'post': {
                            '{settle}/positions/{contract}/margin': 20 / 15,
                            '{settle}/positions/{contract}/leverage': 20 / 15,
                            '{settle}/positions/{contract}/risk_limit': 20 / 15,
                            '{settle}/orders': 20 / 15,
                            '{settle}/price_orders': 20 / 15,
                        },
                        'delete': {
                            '{settle}/orders': 20 / 15,
                            '{settle}/orders/{order_id}': 20 / 15,
                            '{settle}/price_orders': 20 / 15,
                            '{settle}/price_orders/{order_id}': 20 / 15,
                        },
                    },
                    'options': {
                        'get': {
                            'my_settlements': 20 / 15,
                            'accounts': 20 / 15,
                            'account_book': 20 / 15,
                            'positions': 20 / 15,
                            'positions/{contract}': 20 / 15,
                            'position_close': 20 / 15,
                            'orders': 20 / 15,
                            'orders/{order_id}': 20 / 15,
                            'my_trades': 20 / 15,
                            'mmp': 20 / 15,
                        },
                        'post': {
                            'orders': 20 / 15,
                            'countdown_cancel_all': 20 / 15,
                            'mmp': 20 / 15,
                            'mmp/reset': 20 / 15,
                        },
                        'delete': {
                            'orders': 20 / 15,
                            'orders/{order_id}': 20 / 15,
                        },
                    },
                    'earn': {
                        'get': {
                            'uni/currencies': 20 / 15,
                            'uni/currencies/{currency}': 20 / 15,
                            'uni/lends': 20 / 15,
                            'uni/lend_records': 20 / 15,
                            'uni/interests/{currency}': 20 / 15,
                            'uni/interest_records': 20 / 15,
                            'uni/interest_status/{currency}': 20 / 15,
                        },
                        'post': {
                            'uni/lends': 20 / 15,
                        },
                        'put': {
                            'uni/interest_reinvest': 20 / 15,
                        },
                        'patch': {
                            'uni/lends': 20 / 15,
                        },
                    },
                    'loan': {
                        'get': {
                            'collateral/orders': 20 / 15,
                            'collateral/orders/{order_id}': 20 / 15,
                            'collateral/repay_records': 20 / 15,
                            'collateral/collaterals': 20 / 15,
                            'collateral/total_amount': 20 / 15,
                            'collateral/ltv': 20 / 15,
                            'collateral/currencies': 20 / 15,
                            'multi_collateral/orders': 20 / 15,
                            'multi_collateral/orders/{order_id}': 20 / 15,
                            'multi_collateral/repay': 20 / 15,
                            'multi_collateral/mortgage': 20 / 15,
                            'multi_collateral/currency_quota': 20 / 15,
                            'multi_collateral/currencies': 20 / 15,
                            'multi_collateral/ltv': 20 / 15,
                            'multi_collateral/fixed_rate': 20 / 15,
                            'multi_collateral/current_rate': 20 / 15,
                        },
                        'post': {
                            'collateral/orders': 20 / 15,
                            'collateral/repay': 20 / 15,
                            'collateral/collaterals': 20 / 15,
                            'multi_collateral/orders': 20 / 15,
                            'multi_collateral/repay': 20 / 15,
                            'multi_collateral/mortgage': 20 / 15,
                        },
                    },
                    'account': {
                        'get': {
                            'detail': 20 / 15,
                            'rate_limit': 20 / 15,
                            'stp_groups': 20 / 15,
                            'stp_groups/{stp_id}/users': 20 / 15,
                            'stp_groups/debit_fee': 20 / 15,
                        },
                        'post': {
                            'stp_groups': 20 / 15,
                            'stp_groups/{stp_id}/users': 20 / 15,
                        },
                        'delete': {
                            'stp_groups/{stp_id}/users': 20 / 15,
                        },
                    },
                    'rebate': {
                        'get': {
                            'agency/transaction_history': 20 / 15,
                            'agency/commission_history': 20 / 15,
                        },
                    },
                },
            },
            'timeframes': {
                '10s': '10s',
                '1m': '1m',
                '5m': '5m',
                '15m': '15m',
                '30m': '30m',
                '1h': '1h',
                '2h': '2h',
                '4h': '4h',
                '8h': '8h',
                '1d': '1d',
                '7d': '7d',
                '1w': '7d',
            },
            // copied from gatev2
            'commonCurrencies': {
                'ORT': 'XREATORS',
                'ASS': 'ASSF',
                '88MPH': 'MPH',
                'AXIS': 'AXISDEFI',
                'BIFI': 'BITCOINFILE',
                'BOX': 'DEFIBOX',
                'BYN': 'BEYONDFI',
                'EGG': 'GOOSEFINANCE',
                'GTC': 'GAMECOM', // conflict with Gitcoin and Gastrocoin
                'GTC_HT': 'GAMECOM_HT',
                'GTC_BSC': 'GAMECOM_BSC',
                'HIT': 'HITCHAIN',
                'MM': 'MILLION', // conflict with MilliMeter
                'MPH': 'MORPHER', // conflict with 88MPH
                'POINT': 'GATEPOINT',
                'RAI': 'RAIREFLEXINDEX', // conflict with RAI Finance
                'RED': 'RedLang',
                'SBTC': 'SUPERBITCOIN',
                'TNC': 'TRINITYNETWORKCREDIT',
                'VAI': 'VAIOT',
                'TRAC': 'TRACO', // conflict with OriginTrail (TRAC)
            },
            'requiredCredentials': {
                'apiKey': true,
                'secret': true,
            },
            'headers': {
                'X-Gate-Channel-Id': 'ccxt',
            },
            'options': {
                'timeDifference': 0, // the difference between system clock and exchange clock
                'adjustForTimeDifference': false, // controls the adjustment logic upon instantiation
                'sandboxMode': false,
                'unifiedAccount': undefined,
                'createOrder': {
                    'expiration': 86400, // for conditional orders
                },
                'createMarketBuyOrderRequiresPrice': true,
                'networks': {
                    'BTC': 'BTC',
                    'BRC20': 'BTCBRC', // for eg: ORDI, RATS, ...
                    'ETH': 'ETH',
                    'ERC20': 'ETH',
                    'TRX': 'TRX',
                    'TRC20': 'TRX',
                    'HECO': 'HT',
                    'HRC20': 'HT',
                    'BSC': 'BSC',
                    'BEP20': 'BSC',
                    'SOL': 'SOL',
                    'POLYGON': 'POL',
                    'MATIC': 'POL',
                    'OP': 'OPETH',
                    'OPTIMISM': 'OPETH',
                    'ADA': 'ADA', // CARDANO
                    'AVAXC': 'AVAX_C',
                    'NEAR': 'NEAR',
                    'ARBONE': 'ARBEVM',
                    'BASE': 'BASEEVM',
                    'SUI': 'SUI',
                    'CRONOS': 'CRO',
                    'CRO': 'CRO',
                    'APT': 'APT',
                    'SCROLL': 'SCROLLETH',
                    'TAIKO': 'TAIKOETH',
                    'HYPE': 'HYPE',
                    'ALGO': 'ALGO',
                    // KAVA: ['KAVA', 'KAVAEVM']
                    // SEI: ['SEI', 'SEIEVM']
                    'LINEA': 'LINEAETH',
                    'BLAST': 'BLASTETH',
                    'XLM': 'XLM',
                    'RSK': 'RBTC',
                    'TON': 'TON',
                    'MNT': 'MNT',
                    // 'RUNE': 'BTCRUNES', probably, cant verify atm
                    'CELO': 'CELO',
                    'HBAR': 'HBAR',
                    // 'FTM': SONIC REBRAND, todo
                    'ZKSERA': 'ZKSERA',
                    'KLAY': 'KLAY',
                    'EOS': 'EOS',
                    'ACA': 'ACA',
                    // TLOS: ['TLOS', 'TLOSEVM']
                    // ASTR: ['ASTR', 'ASTREVM']
                    // CFX: ['CFX', 'CFXEVM']
                    'XTZ': 'XTZ',
                    'EGLD': 'EGLD',
                    'GLMR': 'GLMR',
                    'AURORA': 'AURORAEVM',
                    // others
                    'KON': 'KONET',
                    'GATECHAIN': 'GTEVM',
                    'KUSAMA': 'KSMSM',
                    'OKC': 'OKT',
                    'POLKADOT': 'DOTSM', // todo: DOT for main DOT
                    'LUNA': 'LUNC',
                },
                'networksById': {
                    'OPETH': 'OP',
                },
                'timeInForce': {
                    'GTC': 'gtc',
                    'IOC': 'ioc',
                    'PO': 'poc',
                    'POC': 'poc',
                    'FOK': 'fok',
                },
                'accountsByType': {
                    'funding': 'spot',
                    'spot': 'spot',
                    'margin': 'margin',
                    'cross_margin': 'cross_margin',
                    'cross': 'cross_margin',
                    'isolated': 'margin',
                    'swap': 'futures',
                    'future': 'delivery',
                    'futures': 'futures',
                    'delivery': 'delivery',
                    'option': 'options',
                    'options': 'options',
                },
                'swap': {
                    'fetchMarkets': {
                        'settlementCurrencies': [ 'usdt', 'btc' ],
                    },
                },
                'future': {
                    'fetchMarkets': {
                        'settlementCurrencies': [ 'usdt' ],
                    },
                },
            },
            'features': {
                'default': {
                    'sandbox': true,
                    'createOrder': {
                        'marginMode': true,
                        'triggerPrice': true,
                        'triggerDirection': true, // todo: implementation edit needed
                        'triggerPriceType': undefined,
                        'stopLossPrice': true,
                        'takeProfitPrice': true,
                        'attachedStopLossTakeProfit': undefined,
                        'timeInForce': {
                            'IOC': true,
                            'FOK': true,
                            'PO': true,
                            'GTD': false,
                        },
                        'hedged': false,
                        'trailing': false,
                        'iceberg': true, // todo implement
                        'selfTradePrevention': true, // todo implement
                        'leverage': false,
                        'marketBuyByCost': true,
                        'marketBuyRequiresPrice': true,
                    },
                    'createOrders': {
                        'max': 40, // NOTE! max 10 per symbol
                    },
                    'fetchMyTrades': {
                        'marginMode': true,
                        'limit': 1000,
                        'daysBack': undefined,
                        'untilDays': 30,
                        'symbolRequired': false,
                    },
                    'fetchOrder': {
                        'marginMode': false,
                        'trigger': true,
                        'trailing': false,
                        'symbolRequired': true,
                    },
                    'fetchOpenOrders': {
                        'marginMode': true,
                        'trigger': true,
                        'trailing': false,
                        'limit': 100,
                        'symbolRequired': false,
                    },
                    'fetchOrders': undefined,
                    'fetchClosedOrders': {
                        'marginMode': true,
                        'trigger': true,
                        'trailing': false,
                        'limit': 100,
                        'untilDays': 30,
                        'daysBack': undefined,
                        'daysBackCanceled': undefined,
                        'symbolRequired': false,
                    },
                    'fetchOHLCV': {
                        'limit': 1000,
                    },
                },
                'spot': {
                    'extends': 'default',
                },
                'forDerivatives': {
                    'extends': 'spot',
                    'createOrder': {
                        'marginMode': false,
                        'triggerPriceType': {
                            'last': true,
                            'mark': true,
                            'index': true,
                        },
                    },
                    'createOrders': {
                        'max': 10,
                    },
                    'fetchMyTrades': {
                        'marginMode': false,
                        'untilDays': undefined,
                    },
                    'fetchOpenOrders': {
                        'marginMode': false,
                    },
                    'fetchClosedOrders': {
                        'marginMode': false,
                        'untilDays': undefined,
                        'limit': 1000,
                    },
                    'fetchOHLCV': {
                        'limit': 1999,
                    },
                },
                'swap': {
                    'linear': {
                        'extends': 'forDerivatives',
                    },
                    'inverse': {
                        'extends': 'forDerivatives',
                    },
                },
                'future': {
                    'linear': {
                        'extends': 'forDerivatives',
                    },
                    'inverse': {
                        'extends': 'forDerivatives',
                    },
                },
            },
            'precisionMode': TICK_SIZE,
            'fees': {
                'trading': {
                    'tierBased': true,
                    'feeSide': 'get',
                    'percentage': true,
                    'maker': this.parseNumber ('0.002'),
                    'taker': this.parseNumber ('0.002'),
                    'tiers': {
                        // volume is in BTC
                        'maker': [
                            [ this.parseNumber ('0'), this.parseNumber ('0.002') ],
                            [ this.parseNumber ('1.5'), this.parseNumber ('0.00185') ],
                            [ this.parseNumber ('3'), this.parseNumber ('0.00175') ],
                            [ this.parseNumber ('6'), this.parseNumber ('0.00165') ],
                            [ this.parseNumber ('12.5'), this.parseNumber ('0.00155') ],
                            [ this.parseNumber ('25'), this.parseNumber ('0.00145') ],
                            [ this.parseNumber ('75'), this.parseNumber ('0.00135') ],
                            [ this.parseNumber ('200'), this.parseNumber ('0.00125') ],
                            [ this.parseNumber ('500'), this.parseNumber ('0.00115') ],
                            [ this.parseNumber ('1250'), this.parseNumber ('0.00105') ],
                            [ this.parseNumber ('2500'), this.parseNumber ('0.00095') ],
                            [ this.parseNumber ('3000'), this.parseNumber ('0.00085') ],
                            [ this.parseNumber ('6000'), this.parseNumber ('0.00075') ],
                            [ this.parseNumber ('11000'), this.parseNumber ('0.00065') ],
                            [ this.parseNumber ('20000'), this.parseNumber ('0.00055') ],
                            [ this.parseNumber ('40000'), this.parseNumber ('0.00055') ],
                            [ this.parseNumber ('75000'), this.parseNumber ('0.00055') ],
                        ],
                        'taker': [
                            [ this.parseNumber ('0'), this.parseNumber ('0.002') ],
                            [ this.parseNumber ('1.5'), this.parseNumber ('0.00195') ],
                            [ this.parseNumber ('3'), this.parseNumber ('0.00185') ],
                            [ this.parseNumber ('6'), this.parseNumber ('0.00175') ],
                            [ this.parseNumber ('12.5'), this.parseNumber ('0.00165') ],
                            [ this.parseNumber ('25'), this.parseNumber ('0.00155') ],
                            [ this.parseNumber ('75'), this.parseNumber ('0.00145') ],
                            [ this.parseNumber ('200'), this.parseNumber ('0.00135') ],
                            [ this.parseNumber ('500'), this.parseNumber ('0.00125') ],
                            [ this.parseNumber ('1250'), this.parseNumber ('0.00115') ],
                            [ this.parseNumber ('2500'), this.parseNumber ('0.00105') ],
                            [ this.parseNumber ('3000'), this.parseNumber ('0.00095') ],
                            [ this.parseNumber ('6000'), this.parseNumber ('0.00085') ],
                            [ this.parseNumber ('11000'), this.parseNumber ('0.00075') ],
                            [ this.parseNumber ('20000'), this.parseNumber ('0.00065') ],
                            [ this.parseNumber ('40000'), this.parseNumber ('0.00065') ],
                            [ this.parseNumber ('75000'), this.parseNumber ('0.00065') ],
                        ],
                    },
                },
                'swap': {
                    'tierBased': true,
                    'feeSide': 'base',
                    'percentage': true,
                    'maker': this.parseNumber ('0.0'),
                    'taker': this.parseNumber ('0.0005'),
                    'tiers': {
                        'maker': [
                            [ this.parseNumber ('0'), this.parseNumber ('0.0000') ],
                            [ this.parseNumber ('1.5'), this.parseNumber ('-0.00005') ],
                            [ this.parseNumber ('3'), this.parseNumber ('-0.00005') ],
                            [ this.parseNumber ('6'), this.parseNumber ('-0.00005') ],
                            [ this.parseNumber ('12.5'), this.parseNumber ('-0.00005') ],
                            [ this.parseNumber ('25'), this.parseNumber ('-0.00005') ],
                            [ this.parseNumber ('75'), this.parseNumber ('-0.00005') ],
                            [ this.parseNumber ('200'), this.parseNumber ('-0.00005') ],
                            [ this.parseNumber ('500'), this.parseNumber ('-0.00005') ],
                            [ this.parseNumber ('1250'), this.parseNumber ('-0.00005') ],
                            [ this.parseNumber ('2500'), this.parseNumber ('-0.00005') ],
                            [ this.parseNumber ('3000'), this.parseNumber ('-0.00008') ],
                            [ this.parseNumber ('6000'), this.parseNumber ('-0.01000') ],
                            [ this.parseNumber ('11000'), this.parseNumber ('-0.01002') ],
                            [ this.parseNumber ('20000'), this.parseNumber ('-0.01005') ],
                            [ this.parseNumber ('40000'), this.parseNumber ('-0.02000') ],
                            [ this.parseNumber ('75000'), this.parseNumber ('-0.02005') ],
                        ],
                        'taker': [
                            [ this.parseNumber ('0'), this.parseNumber ('0.00050') ],
                            [ this.parseNumber ('1.5'), this.parseNumber ('0.00048') ],
                            [ this.parseNumber ('3'), this.parseNumber ('0.00046') ],
                            [ this.parseNumber ('6'), this.parseNumber ('0.00044') ],
                            [ this.parseNumber ('12.5'), this.parseNumber ('0.00042') ],
                            [ this.parseNumber ('25'), this.parseNumber ('0.00040') ],
                            [ this.parseNumber ('75'), this.parseNumber ('0.00038') ],
                            [ this.parseNumber ('200'), this.parseNumber ('0.00036') ],
                            [ this.parseNumber ('500'), this.parseNumber ('0.00034') ],
                            [ this.parseNumber ('1250'), this.parseNumber ('0.00032') ],
                            [ this.parseNumber ('2500'), this.parseNumber ('0.00030') ],
                            [ this.parseNumber ('3000'), this.parseNumber ('0.00030') ],
                            [ this.parseNumber ('6000'), this.parseNumber ('0.00030') ],
                            [ this.parseNumber ('11000'), this.parseNumber ('0.00030') ],
                            [ this.parseNumber ('20000'), this.parseNumber ('0.00030') ],
                            [ this.parseNumber ('40000'), this.parseNumber ('0.00030') ],
                            [ this.parseNumber ('75000'), this.parseNumber ('0.00030') ],
                        ],
                    },
                },
            },
            // https://www.gate.io/docs/developers/apiv4/en/#label-list
            'exceptions': {
                'exact': {
                    'INVALID_PARAM_VALUE': BadRequest,
                    'INVALID_PROTOCOL': BadRequest,
                    'INVALID_ARGUMENT': BadRequest,
                    'INVALID_REQUEST_BODY': BadRequest,
                    'MISSING_REQUIRED_PARAM': ArgumentsRequired,
                    'BAD_REQUEST': BadRequest,
                    'INVALID_CONTENT_TYPE': BadRequest,
                    'NOT_ACCEPTABLE': BadRequest,
                    'METHOD_NOT_ALLOWED': BadRequest,
                    'NOT_FOUND': ExchangeError,
                    'AUTHENTICATION_FAILED': AuthenticationError,
                    'INVALID_CREDENTIALS': AuthenticationError,
                    'INVALID_KEY': AuthenticationError,
                    'IP_FORBIDDEN': AuthenticationError,
                    'READ_ONLY': PermissionDenied,
                    'INVALID_SIGNATURE': AuthenticationError,
                    'MISSING_REQUIRED_HEADER': AuthenticationError,
                    'REQUEST_EXPIRED': AuthenticationError,
                    'ACCOUNT_LOCKED': AccountSuspended,
                    'FORBIDDEN': PermissionDenied,
                    'SUB_ACCOUNT_NOT_FOUND': ExchangeError,
                    'SUB_ACCOUNT_LOCKED': AccountSuspended,
                    'MARGIN_BALANCE_EXCEPTION': ExchangeError,
                    'MARGIN_TRANSFER_FAILED': ExchangeError,
                    'TOO_MUCH_FUTURES_AVAILABLE': ExchangeError,
                    'FUTURES_BALANCE_NOT_ENOUGH': InsufficientFunds,
                    'ACCOUNT_EXCEPTION': ExchangeError,
                    'SUB_ACCOUNT_TRANSFER_FAILED': ExchangeError,
                    'ADDRESS_NOT_USED': ExchangeError,
                    'TOO_FAST': RateLimitExceeded,
                    'WITHDRAWAL_OVER_LIMIT': ExchangeError,
                    'API_WITHDRAW_DISABLED': ExchangeNotAvailable,
                    'INVALID_WITHDRAW_ID': ExchangeError,
                    'INVALID_WITHDRAW_CANCEL_STATUS': ExchangeError,
                    'INVALID_PRECISION': InvalidOrder,
                    'INVALID_CURRENCY': BadSymbol,
                    'INVALID_CURRENCY_PAIR': BadSymbol,
                    'POC_FILL_IMMEDIATELY': OrderImmediatelyFillable, // {"label":"POC_FILL_IMMEDIATELY","message":"Order would match and take immediately so its cancelled"}
                    'ORDER_NOT_FOUND': OrderNotFound,
                    'CLIENT_ID_NOT_FOUND': OrderNotFound,
                    'ORDER_CLOSED': InvalidOrder,
                    'ORDER_CANCELLED': InvalidOrder,
                    'QUANTITY_NOT_ENOUGH': InvalidOrder,
                    'BALANCE_NOT_ENOUGH': InsufficientFunds,
                    'MARGIN_NOT_SUPPORTED': InvalidOrder,
                    'MARGIN_BALANCE_NOT_ENOUGH': InsufficientFunds,
                    'AMOUNT_TOO_LITTLE': InvalidOrder,
                    'AMOUNT_TOO_MUCH': InvalidOrder,
                    'REPEATED_CREATION': InvalidOrder,
                    'LOAN_NOT_FOUND': OrderNotFound,
                    'LOAN_RECORD_NOT_FOUND': OrderNotFound,
                    'NO_MATCHED_LOAN': ExchangeError,
                    'NOT_MERGEABLE': ExchangeError,
                    'NO_CHANGE': ExchangeError,
                    'REPAY_TOO_MUCH': ExchangeError,
                    'TOO_MANY_CURRENCY_PAIRS': InvalidOrder,
                    'TOO_MANY_ORDERS': InvalidOrder,
                    'TOO_MANY_REQUESTS': RateLimitExceeded,
                    'MIXED_ACCOUNT_TYPE': InvalidOrder,
                    'AUTO_BORROW_TOO_MUCH': ExchangeError,
                    'TRADE_RESTRICTED': InsufficientFunds,
                    'USER_NOT_FOUND': AccountNotEnabled,
                    'CONTRACT_NO_COUNTER': ExchangeError,
                    'CONTRACT_NOT_FOUND': BadSymbol,
                    'RISK_LIMIT_EXCEEDED': ExchangeError,
                    'INSUFFICIENT_AVAILABLE': InsufficientFunds,
                    'LIQUIDATE_IMMEDIATELY': InvalidOrder,
                    'LEVERAGE_TOO_HIGH': InvalidOrder,
                    'LEVERAGE_TOO_LOW': InvalidOrder,
                    'ORDER_NOT_OWNED': ExchangeError,
                    'ORDER_FINISHED': ExchangeError,
                    'POSITION_CROSS_MARGIN': ExchangeError,
                    'POSITION_IN_LIQUIDATION': ExchangeError,
                    'POSITION_IN_CLOSE': ExchangeError,
                    'POSITION_EMPTY': InvalidOrder,
                    'REMOVE_TOO_MUCH': ExchangeError,
                    'RISK_LIMIT_NOT_MULTIPLE': ExchangeError,
                    'RISK_LIMIT_TOO_HIGH': ExchangeError,
                    'RISK_LIMIT_TOO_lOW': ExchangeError,
                    'PRICE_TOO_DEVIATED': InvalidOrder,
                    'SIZE_TOO_LARGE': InvalidOrder,
                    'SIZE_TOO_SMALL': InvalidOrder,
                    'PRICE_OVER_LIQUIDATION': InvalidOrder,
                    'PRICE_OVER_BANKRUPT': InvalidOrder,
                    'ORDER_POC_IMMEDIATE': OrderImmediatelyFillable, // {"label":"ORDER_POC_IMMEDIATE","detail":"order price 1700 while counter price 1793.55"}
                    'INCREASE_POSITION': InvalidOrder,
                    'CONTRACT_IN_DELISTING': ExchangeError,
                    'INTERNAL': ExchangeNotAvailable,
                    'SERVER_ERROR': ExchangeNotAvailable,
                    'TOO_BUSY': ExchangeNotAvailable,
                    'CROSS_ACCOUNT_NOT_FOUND': ExchangeError,
                    'RISK_LIMIT_TOO_LOW': BadRequest, // {"label":"RISK_LIMIT_TOO_LOW","detail":"limit 1000000"}
                    'AUTO_TRIGGER_PRICE_LESS_LAST': InvalidOrder,  // {"label":"AUTO_TRIGGER_PRICE_LESS_LAST","message":"invalid argument: Trigger.Price must < last_price"}
                    'AUTO_TRIGGER_PRICE_GREATE_LAST': InvalidOrder, // {"label":"AUTO_TRIGGER_PRICE_GREATE_LAST","message":"invalid argument: Trigger.Price must > last_price"}
                    'POSITION_HOLDING': BadRequest,
                    'USER_LOAN_EXCEEDED': BadRequest, // {"label":"USER_LOAN_EXCEEDED","message":"Max loan amount per user would be exceeded"}
                },
                'broad': {},
            },
        });
    }

    setSandboxMode (enable: boolean) {
        super.setSandboxMode (enable);
        this.options['sandboxMode'] = enable;
    }

    /**
     * @method
     * @name gate#loadUnifiedStatus
     * @param {object} [params] extra parameters specific to the exchange API endpoint
     * @description returns unifiedAccount so the user can check if the unified account is enabled
     * @see https://www.gate.io/docs/developers/apiv4/#get-account-detail
     * @returns {boolean} true or false if the enabled unified account is enabled or not and sets the unifiedAccount option if it is undefined
     */
    async loadUnifiedStatus (params = {}) {
        const unifiedAccount = this.safeBool (this.options, 'unifiedAccount');
        if (unifiedAccount === undefined) {
            try {
                //
                //     {
                //         "user_id": 10406147,
                //         "ip_whitelist": [],
                //         "currency_pairs": [],
                //         "key": {
                //             "mode": 1
                //         },
                //         "tier": 0,
                //         "tier_expire_time": "0001-01-01T00:00:00Z",
                //         "copy_trading_role": 0
                //     }
                //
                const response = await this.privateAccountGetDetail (params);
                const result = this.safeDict (response, 'key', {});
                this.options['unifiedAccount'] = this.safeInteger (result, 'mode') === 2;
            } catch (e) {
                // if the request fails, the unifiedAccount is disabled
                this.options['unifiedAccount'] = false;
            }
        }
        return this.options['unifiedAccount'];
    }

    async upgradeUnifiedTradeAccount (params = {}) {
        return await this.privateUnifiedPutUnifiedMode (params);
    }

    /**
     * @method
     * @name gate#fetchTime
     * @description fetches the current integer timestamp in milliseconds from the exchange server
     * @see https://www.gate.io/docs/developers/apiv4/en/#get-server-current-time
     * @param {object} [params] extra parameters specific to the exchange API endpoint
     * @returns {int} the current integer timestamp in milliseconds from the exchange server
     */
    async fetchTime (params = {}): Promise<Int> {
        const response = await this.publicSpotGetTime (params);
        //
        //     {
        //         "server_time": 1731447921098
        //     }
        //
        return this.safeInteger (response, 'server_time');
    }

    createExpiredOptionMarket (symbol: string) {
        // support expired option contracts
        const quote = 'USDT';
        const settle = quote;
        const optionParts = symbol.split ('-');
        const symbolBase = symbol.split ('/');
        const marketIdBase = symbol.split ('_');
        let base = undefined;
        let expiry = this.safeString (optionParts, 1);
        if (symbol.indexOf ('/') > -1) {
            base = this.safeString (symbolBase, 0);
        } else {
            base = this.safeString (marketIdBase, 0);
            expiry = expiry.slice (2, 8); // convert 20230728 to 230728
        }
        const strike = this.safeString (optionParts, 2);
        const optionType = this.safeString (optionParts, 3);
        const datetime = this.convertExpireDate (expiry);
        const timestamp = this.parse8601 (datetime);
        return {
            'id': base + '_' + quote + '-' + '20' + expiry + '-' + strike + '-' + optionType,
            'symbol': base + '/' + quote + ':' + settle + '-' + expiry + '-' + strike + '-' + optionType,
            'base': base,
            'quote': quote,
            'settle': settle,
            'baseId': base,
            'quoteId': quote,
            'settleId': settle,
            'active': false,
            'type': 'option',
            'linear': undefined,
            'inverse': undefined,
            'spot': false,
            'swap': false,
            'future': false,
            'option': true,
            'margin': false,
            'contract': true,
            'contractSize': this.parseNumber ('1'),
            'expiry': timestamp,
            'expiryDatetime': datetime,
            'optionType': (optionType === 'C') ? 'call' : 'put',
            'strike': this.parseNumber (strike),
            'precision': {
                'amount': this.parseNumber ('1'),
                'price': undefined,
            },
            'limits': {
                'amount': {
                    'min': undefined,
                    'max': undefined,
                },
                'price': {
                    'min': undefined,
                    'max': undefined,
                },
                'cost': {
                    'min': undefined,
                    'max': undefined,
                },
            },
            'info': undefined,
        } as MarketInterface;
    }

    safeMarket (marketId: Str = undefined, market: Market = undefined, delimiter: Str = undefined, marketType: Str = undefined): MarketInterface {
        const isOption = (marketId !== undefined) && ((marketId.indexOf ('-C') > -1) || (marketId.indexOf ('-P') > -1));
        if (isOption && !(marketId in this.markets_by_id)) {
            // handle expired option contracts
            return this.createExpiredOptionMarket (marketId);
        }
        return super.safeMarket (marketId, market, delimiter, marketType);
    }

    /**
     * @method
     * @name gate#fetchMarkets
     * @description retrieves data on all markets for gate
     * @see https://www.gate.io/docs/developers/apiv4/en/#list-all-currency-pairs-supported                                     // spot
     * @see https://www.gate.io/docs/developers/apiv4/en/#list-all-supported-currency-pairs-supported-in-margin-trading         // margin
     * @see https://www.gate.io/docs/developers/apiv4/en/#list-all-futures-contracts                                            // swap
     * @see https://www.gate.io/docs/developers/apiv4/en/#list-all-futures-contracts-2                                          // future
     * @see https://www.gate.io/docs/developers/apiv4/en/#list-all-the-contracts-with-specified-underlying-and-expiration-time  // option
     * @param {object} [params] extra parameters specific to the exchange API endpoint
     * @returns {object[]} an array of objects representing market data
     */
    async fetchMarkets (params = {}): Promise<Market[]> {
        if (this.options['adjustForTimeDifference']) {
            await this.loadTimeDifference ();
        }
        const sandboxMode = this.safeBool (this.options, 'sandboxMode', false);
        let rawPromises = [
            this.fetchContractMarkets (params),
            this.fetchOptionMarkets (params),
        ];
        if (!sandboxMode) {
            // gate does not have a sandbox for spot markets
            const mainnetOnly = [ this.fetchSpotMarkets (params) ];
            rawPromises = this.arrayConcat (rawPromises, mainnetOnly);
        }
        const promises = await Promise.all (rawPromises);
        const spotMarkets = this.safeValue (promises, 0, []);
        const contractMarkets = this.safeValue (promises, 1, []);
        const optionMarkets = this.safeValue (promises, 2, []);
        const markets = this.arrayConcat (spotMarkets, contractMarkets);
        return this.arrayConcat (markets, optionMarkets);
    }

    async fetchSpotMarkets (params = {}) {
        const marginPromise = this.publicMarginGetCurrencyPairs (params);
        const spotMarketsPromise = this.publicSpotGetCurrencyPairs (params);
        const [ marginResponse, spotMarketsResponse ] = await Promise.all ([ marginPromise, spotMarketsPromise ]);
        const marginMarkets = this.indexBy (marginResponse, 'id');
        //
        //  Spot
        //
        //     [
        //         {
        //             "id": "QTUM_ETH",
        //             "base": "QTUM",
        //             "quote": "ETH",
        //             "fee": "0.2",
        //             "min_base_amount": "0.01",
        //             "min_quote_amount": "0.001",
        //             "amount_precision": 3,
        //             "precision": 6,
        //             "trade_status": "tradable",
        //             "sell_start": 0,
        //             "buy_start": 0
        //         }
        //     ]
        //
        //  Margin
        //
        //     [
        //         {
        //             "id": "ETH_USDT",
        //             "base": "ETH",
        //             "quote": "USDT",
        //             "leverage": 3,
        //             "min_base_amount": "0.01",
        //             "min_quote_amount": "100",
        //             "max_quote_amount": "1000000"
        //         }
        //     ]
        //
        const result = [];
        for (let i = 0; i < spotMarketsResponse.length; i++) {
            const spotMarket = spotMarketsResponse[i];
            const id = this.safeString (spotMarket, 'id');
            const marginMarket = this.safeValue (marginMarkets, id);
            const market = this.deepExtend (marginMarket, spotMarket);
            const [ baseId, quoteId ] = id.split ('_');
            const base = this.safeCurrencyCode (baseId);
            const quote = this.safeCurrencyCode (quoteId);
            const takerPercent = this.safeString (market, 'fee');
            const makerPercent = this.safeString (market, 'maker_fee_rate', takerPercent);
            const amountPrecision = this.parseNumber (this.parsePrecision (this.safeString (market, 'amount_precision')));
            const tradeStatus = this.safeString (market, 'trade_status');
            const leverage = this.safeNumber (market, 'leverage');
            const margin = leverage !== undefined;
            result.push ({
                'id': id,
                'symbol': base + '/' + quote,
                'base': base,
                'quote': quote,
                'settle': undefined,
                'baseId': baseId,
                'quoteId': quoteId,
                'settleId': undefined,
                'type': 'spot',
                'spot': true,
                'margin': margin,
                'swap': false,
                'future': false,
                'option': false,
                'active': (tradeStatus === 'tradable'),
                'contract': false,
                'linear': undefined,
                'inverse': undefined,
                // Fee is in %, so divide by 100
                'taker': this.parseNumber (Precise.stringDiv (takerPercent, '100')),
                'maker': this.parseNumber (Precise.stringDiv (makerPercent, '100')),
                'contractSize': undefined,
                'expiry': undefined,
                'expiryDatetime': undefined,
                'strike': undefined,
                'optionType': undefined,
                'precision': {
                    'amount': amountPrecision,
                    'price': this.parseNumber (this.parsePrecision (this.safeString (market, 'precision'))),
                },
                'limits': {
                    'leverage': {
                        'min': this.parseNumber ('1'),
                        'max': this.safeNumber (market, 'leverage', 1),
                    },
                    'amount': {
                        'min': this.safeNumber (spotMarket, 'min_base_amount', amountPrecision),
                        'max': undefined,
                    },
                    'price': {
                        'min': undefined,
                        'max': undefined,
                    },
                    'cost': {
                        'min': this.safeNumber (market, 'min_quote_amount'),
                        'max': margin ? this.safeNumber (market, 'max_quote_amount') : undefined,
                    },
                },
                'created': undefined,
                'info': market,
            });
        }
        return result;
    }

    async fetchContractMarkets (params = {}) {
        const result = [];
        const swapSettlementCurrencies = this.getSettlementCurrencies ('swap', 'fetchMarkets');
        const futureSettlementCurrencies = this.getSettlementCurrencies ('future', 'fetchMarkets');
        for (let c = 0; c < swapSettlementCurrencies.length; c++) {
            const settleId = swapSettlementCurrencies[c];
            const request: Dict = {
                'settle': settleId,
            };
            const response = await this.publicFuturesGetSettleContracts (this.extend (request, params));
            for (let i = 0; i < response.length; i++) {
                const parsedMarket = this.parseContractMarket (response[i], settleId);
                result.push (parsedMarket);
            }
        }
        for (let c = 0; c < futureSettlementCurrencies.length; c++) {
            const settleId = futureSettlementCurrencies[c];
            const request: Dict = {
                'settle': settleId,
            };
            const response = await this.publicDeliveryGetSettleContracts (this.extend (request, params));
            for (let i = 0; i < response.length; i++) {
                const parsedMarket = this.parseContractMarket (response[i], settleId);
                result.push (parsedMarket);
            }
        }
        return result;
    }

    parseContractMarket (market, settleId) {
        //
        //  Perpetual swap
        //
        //    {
        //        "name": "BTC_USDT",
        //        "type": "direct",
        //        "quanto_multiplier": "0.0001",
        //        "ref_discount_rate": "0",
        //        "order_price_deviate": "0.5",
        //        "maintenance_rate": "0.005",
        //        "mark_type": "index",
        //        "last_price": "38026",
        //        "mark_price": "37985.6",
        //        "index_price": "37954.92",
        //        "funding_rate_indicative": "0.000219",
        //        "mark_price_round": "0.01",
        //        "funding_offset": 0,
        //        "in_delisting": false,
        //        "risk_limit_base": "1000000",
        //        "interest_rate": "0.0003",
        //        "order_price_round": "0.1",
        //        "order_size_min": 1,
        //        "ref_rebate_rate": "0.2",
        //        "funding_interval": 28800,
        //        "risk_limit_step": "1000000",
        //        "leverage_min": "1",
        //        "leverage_max": "100",
        //        "risk_limit_max": "8000000",
        //        "maker_fee_rate": "-0.00025", // not actual value for regular users
        //        "taker_fee_rate": "0.00075", // not actual value for regular users
        //        "funding_rate": "0.002053",
        //        "order_size_max": 1000000,
        //        "funding_next_apply": 1610035200,
        //        "short_users": 977,
        //        "config_change_time": 1609899548,
        //        "trade_size": 28530850594,
        //        "position_size": 5223816,
        //        "long_users": 455,
        //        "funding_impact_value": "60000",
        //        "orders_limit": 50,
        //        "trade_id": 10851092,
        //        "orderbook_id": 2129638396
        //    }
        //
        //  Delivery Futures
        //
        //    {
        //        "name": "BTC_USDT_20200814",
        //        "underlying": "BTC_USDT",
        //        "cycle": "WEEKLY",
        //        "type": "direct",
        //        "quanto_multiplier": "0.0001",
        //        "mark_type": "index",
        //        "last_price": "9017",
        //        "mark_price": "9019",
        //        "index_price": "9005.3",
        //        "basis_rate": "0.185095",
        //        "basis_value": "13.7",
        //        "basis_impact_value": "100000",
        //        "settle_price": "0",
        //        "settle_price_interval": 60,
        //        "settle_price_duration": 1800,
        //        "settle_fee_rate": "0.0015",
        //        "expire_time": 1593763200,
        //        "order_price_round": "0.1",
        //        "mark_price_round": "0.1",
        //        "leverage_min": "1",
        //        "leverage_max": "100",
        //        "maintenance_rate": "1000000",
        //        "risk_limit_base": "140.726652109199",
        //        "risk_limit_step": "1000000",
        //        "risk_limit_max": "8000000",
        //        "maker_fee_rate": "-0.00025", // not actual value for regular users
        //        "taker_fee_rate": "0.00075", // not actual value for regular users
        //        "ref_discount_rate": "0",
        //        "ref_rebate_rate": "0.2",
        //        "order_price_deviate": "0.5",
        //        "order_size_min": 1,
        //        "order_size_max": 1000000,
        //        "orders_limit": 50,
        //        "orderbook_id": 63,
        //        "trade_id": 26,
        //        "trade_size": 435,
        //        "position_size": 130,
        //        "config_change_time": 1593158867,
        //        "in_delisting": false
        //    }
        //
        const id = this.safeString (market, 'name');
        const parts = id.split ('_');
        const baseId = this.safeString (parts, 0);
        const quoteId = this.safeString (parts, 1);
        const date = this.safeString (parts, 2);
        const base = this.safeCurrencyCode (baseId);
        const quote = this.safeCurrencyCode (quoteId);
        const settle = this.safeCurrencyCode (settleId);
        const expiry = this.safeTimestamp (market, 'expire_time');
        let symbol = '';
        let marketType = 'swap';
        if (date !== undefined) {
            symbol = base + '/' + quote + ':' + settle + '-' + this.yymmdd (expiry, '');
            marketType = 'future';
        } else {
            symbol = base + '/' + quote + ':' + settle;
        }
        const priceDeviate = this.safeString (market, 'order_price_deviate');
        const markPrice = this.safeString (market, 'mark_price');
        const minMultiplier = Precise.stringSub ('1', priceDeviate);
        const maxMultiplier = Precise.stringAdd ('1', priceDeviate);
        const minPrice = Precise.stringMul (minMultiplier, markPrice);
        const maxPrice = Precise.stringMul (maxMultiplier, markPrice);
        const isLinear = quote === settle;
        let contractSize = this.safeString (market, 'quanto_multiplier');
        // exception only for one market: https://api.gateio.ws/api/v4/futures/btc/contracts
        if (contractSize === '0') {
            contractSize = '1'; // 1 USD in WEB: https://i.imgur.com/MBBUI04.png
        }
        return {
            'id': id,
            'symbol': symbol,
            'base': base,
            'quote': quote,
            'settle': settle,
            'baseId': baseId,
            'quoteId': quoteId,
            'settleId': settleId,
            'type': marketType,
            'spot': false,
            'margin': false,
            'swap': marketType === 'swap',
            'future': marketType === 'future',
            'option': marketType === 'option',
            'active': true,
            'contract': true,
            'linear': isLinear,
            'inverse': !isLinear,
<<<<<<< HEAD
            'taker': undefined,
            'maker': undefined,
            'contractSize': this.safeNumber (market, 'quanto_multiplier'),
=======
            'taker': this.parseNumber (Precise.stringDiv (takerPercent, '100')), // Fee is in %, so divide by 100
            'maker': this.parseNumber (Precise.stringDiv (makerPercent, '100')),
            'contractSize': this.parseNumber (contractSize),
>>>>>>> 1d4e39c1
            'expiry': expiry,
            'expiryDatetime': this.iso8601 (expiry),
            'strike': undefined,
            'optionType': undefined,
            'precision': {
                'amount': this.parseNumber ('1'), // all contracts have this step size
                'price': this.safeNumber (market, 'order_price_round'),
            },
            'limits': {
                'leverage': {
                    'min': this.safeNumber (market, 'leverage_min'),
                    'max': this.safeNumber (market, 'leverage_max'),
                },
                'amount': {
                    'min': this.safeNumber (market, 'order_size_min'),
                    'max': this.safeNumber (market, 'order_size_max'),
                },
                'price': {
                    'min': this.parseNumber (minPrice),
                    'max': this.parseNumber (maxPrice),
                },
                'cost': {
                    'min': undefined,
                    'max': undefined,
                },
            },
            'created': undefined,
            'info': market,
        };
    }

    async fetchOptionMarkets (params = {}) {
        const result = [];
        const underlyings = await this.fetchOptionUnderlyings ();
        for (let i = 0; i < underlyings.length; i++) {
            const underlying = underlyings[i];
            const query = this.extend ({}, params);
            query['underlying'] = underlying;
            const response = await this.publicOptionsGetContracts (query);
            //
            //    [
            //        {
            //            "orders_limit": "50",
            //            "order_size_max": "100000",
            //            "mark_price_round": "0.1",
            //            "order_size_min": "1",
            //            "position_limit": "1000000",
            //            "orderbook_id": "575967",
            //            "order_price_deviate": "0.9",
            //            "is_call": true, // true means Call false means Put
            //            "last_price": "93.9",
            //            "bid1_size": "0",
            //            "bid1_price": "0",
            //            "taker_fee_rate": "0.0004",
            //            "underlying": "BTC_USDT",
            //            "create_time": "1646381188",
            //            "price_limit_fee_rate": "0.1",
            //            "maker_fee_rate": "0.0004",
            //            "trade_id": "727",
            //            "order_price_round": "0.1",
            //            "settle_fee_rate": "0.0001",
            //            "trade_size": "1982",
            //            "ref_rebate_rate": "0",
            //            "name": "BTC_USDT-20220311-44000-C",
            //            "underlying_price": "39194.26",
            //            "strike_price": "44000",
            //            "multiplier": "0.0001",
            //            "ask1_price": "0",
            //            "ref_discount_rate": "0",
            //            "expiration_time": "1646985600",
            //            "mark_price": "12.15",
            //            "position_size": "4",
            //            "ask1_size": "0",
            //            "tag": "WEEK"
            //        }
            //    ]
            //
            for (let j = 0; j < response.length; j++) {
                const market = response[j];
                const id = this.safeString (market, 'name');
                const parts = underlying.split ('_');
                const baseId = this.safeString (parts, 0);
                const quoteId = this.safeString (parts, 1);
                const base = this.safeCurrencyCode (baseId);
                const quote = this.safeCurrencyCode (quoteId);
                let symbol = base + '/' + quote;
                const expiry = this.safeTimestamp (market, 'expiration_time');
                const strike = this.safeString (market, 'strike_price');
                const isCall = this.safeValue (market, 'is_call');
                const optionLetter = isCall ? 'C' : 'P';
                const optionType = isCall ? 'call' : 'put';
                symbol = symbol + ':' + quote + '-' + this.yymmdd (expiry) + '-' + strike + '-' + optionLetter;
                const priceDeviate = this.safeString (market, 'order_price_deviate');
                const markPrice = this.safeString (market, 'mark_price');
                const minMultiplier = Precise.stringSub ('1', priceDeviate);
                const maxMultiplier = Precise.stringAdd ('1', priceDeviate);
                const minPrice = Precise.stringMul (minMultiplier, markPrice);
                const maxPrice = Precise.stringMul (maxMultiplier, markPrice);
                result.push ({
                    'id': id,
                    'symbol': symbol,
                    'base': base,
                    'quote': quote,
                    'settle': quote,
                    'baseId': baseId,
                    'quoteId': quoteId,
                    'settleId': quoteId,
                    'type': 'option',
                    'spot': false,
                    'margin': false,
                    'swap': false,
                    'future': false,
                    'option': true,
                    'active': true,
                    'contract': true,
                    'linear': true,
                    'inverse': false,
                    'taker': undefined,
                    'maker': undefined,
                    'contractSize': this.parseNumber ('1'),
                    'expiry': expiry,
                    'expiryDatetime': this.iso8601 (expiry),
                    'strike': strike,
                    'optionType': optionType,
                    'precision': {
                        'amount': this.parseNumber ('1'), // all options have this step size
                        'price': this.safeNumber (market, 'order_price_round'),
                    },
                    'limits': {
                        'leverage': {
                            'min': undefined,
                            'max': undefined,
                        },
                        'amount': {
                            'min': this.safeNumber (market, 'order_size_min'),
                            'max': this.safeNumber (market, 'order_size_max'),
                        },
                        'price': {
                            'min': this.parseNumber (minPrice),
                            'max': this.parseNumber (maxPrice),
                        },
                        'cost': {
                            'min': undefined,
                            'max': undefined,
                        },
                    },
                    'created': this.safeTimestamp (market, 'create_time'),
                    'info': market,
                });
            }
        }
        return result;
    }

    async fetchOptionUnderlyings () {
        const underlyingsResponse = await this.publicOptionsGetUnderlyings ();
        //
        //    [
        //        {
        //            "index_time": "1646915796",
        //            "name": "BTC_USDT",
        //            "index_price": "39142.73"
        //        }
        //    ]
        //
        const underlyings = [];
        for (let i = 0; i < underlyingsResponse.length; i++) {
            const underlying = underlyingsResponse[i];
            const name = this.safeString (underlying, 'name');
            if (name !== undefined) {
                underlyings.push (name);
            }
        }
        return underlyings;
    }

    prepareRequest (market = undefined, type = undefined, params = {}) {
        /**
         * @ignore
         * @method
         * @name gate#prepareRequest
         * @description Fills request params contract, settle, currency_pair, market and account where applicable
         * @param {object} market CCXT market, required when type is undefined
         * @param {string} type 'spot', 'swap', or 'future', required when market is undefined
         * @param {object} [params] request parameters
         * @returns the api request object, and the new params object with non-needed parameters removed
         */
        // * Do not call for multi spot order methods like cancelAllOrders and fetchOpenOrders. Use multiOrderSpotPrepareRequest instead
        const request: Dict = {};
        if (market !== undefined) {
            if (market['contract']) {
                request['contract'] = market['id'];
                if (!market['option']) {
                    request['settle'] = market['settleId'];
                }
            } else {
                request['currency_pair'] = market['id'];
            }
        } else {
            const swap = type === 'swap';
            const future = type === 'future';
            if (swap || future) {
                const defaultSettle = swap ? 'usdt' : 'btc';
                const settle = this.safeStringLower (params, 'settle', defaultSettle);
                params = this.omit (params, 'settle');
                request['settle'] = settle;
            }
        }
        return [ request, params ];
    }

    spotOrderPrepareRequest (market = undefined, trigger = false, params = {}) {
        /**
         * @ignore
         * @method
         * @name gate#multiOrderSpotPrepareRequest
         * @description Fills request params currency_pair, market and account where applicable for spot order methods like fetchOpenOrders, cancelAllOrders
         * @param {object} market CCXT market
         * @param {bool} trigger true if for a trigger order
         * @param {object} [params] request parameters
         * @returns the api request object, and the new params object with non-needed parameters removed
         */
        const [ marginMode, query ] = this.getMarginMode (trigger, params);
        const request: Dict = {};
        if (!trigger) {
            if (market === undefined) {
                throw new ArgumentsRequired (this.id + ' spotOrderPrepareRequest() requires a market argument for non-trigger orders');
            }
            request['account'] = marginMode;
            request['currency_pair'] = market['id']; // Should always be set for non-trigger
        }
        return [ request, query ];
    }

    multiOrderSpotPrepareRequest (market = undefined, trigger = false, params = {}) {
        /**
         * @ignore
         * @method
         * @name gate#multiOrderSpotPrepareRequest
         * @description Fills request params currency_pair, market and account where applicable for spot order methods like fetchOpenOrders, cancelAllOrders
         * @param {object} market CCXT market
         * @param {bool} trigger true if for a trigger order
         * @param {object} [params] request parameters
         * @returns the api request object, and the new params object with non-needed parameters removed
         */
        const [ marginMode, query ] = this.getMarginMode (trigger, params);
        const request: Dict = {
            'account': marginMode,
        };
        if (market !== undefined) {
            if (trigger) {
                // gate spot and margin trigger orders use the term market instead of currency_pair, and normal instead of spot. Neither parameter is used when fetching/cancelling a single order. They are used for creating a single trigger order, but createOrder does not call this method
                request['market'] = market['id'];
            } else {
                request['currency_pair'] = market['id'];
            }
        }
        return [ request, query ];
    }

    getMarginMode (trigger, params) {
        /**
         * @ignore
         * @method
         * @name gate#getMarginMode
         * @description Gets the margin type for this api call
         * @param {bool} trigger True if for a trigger order
         * @param {object} [params] Request params
         * @returns The marginMode and the updated request params with marginMode removed, marginMode value is the value that can be read by the "account" property specified in gates api docs
         */
        const defaultMarginMode = this.safeStringLower2 (this.options, 'defaultMarginMode', 'marginMode', 'spot'); // 'margin' is isolated margin on gate's api
        let marginMode = this.safeStringLower2 (params, 'marginMode', 'account', defaultMarginMode);
        params = this.omit (params, [ 'marginMode', 'account' ]);
        if (marginMode === 'cross') {
            marginMode = 'cross_margin';
        } else if (marginMode === 'isolated') {
            marginMode = 'margin';
        } else if (marginMode === '') {
            marginMode = 'spot';
        }
        if (trigger) {
            if (marginMode === 'spot') {
                // gate spot trigger orders use the term normal instead of spot
                marginMode = 'normal';
            }
            if (marginMode === 'cross_margin') {
                throw new BadRequest (this.id + ' getMarginMode() does not support trigger orders for cross margin');
            }
        }
        let isUnifiedAccount = false;
        [ isUnifiedAccount, params ] = this.handleOptionAndParams (params, 'getMarginMode', 'unifiedAccount');
        if (isUnifiedAccount) {
            marginMode = 'unified';
        }
        return [ marginMode, params ];
    }

    getSettlementCurrencies (type, method) {
        const options = this.safeValue (this.options, type, {}); // [ 'BTC', 'USDT' ] unified codes
        const fetchMarketsContractOptions = this.safeValue (options, method, {});
        const defaultSettle = (type === 'swap') ? [ 'usdt' ] : [ 'btc' ];
        return this.safeValue (fetchMarketsContractOptions, 'settlementCurrencies', defaultSettle);
    }

    /**
     * @method
     * @name gate#fetchCurrencies
     * @description fetches all available currencies on an exchange
     * @see https://www.gate.io/docs/developers/apiv4/en/#list-all-currencies-details
     * @param {object} [params] extra parameters specific to the exchange API endpoint
     * @returns {object} an associative dictionary of currencies
     */
    async fetchCurrencies (params = {}): Promise<Currencies> {
        // sandbox/testnet only supports future markets
        const apiBackup = this.safeValue (this.urls, 'apiBackup');
        if (apiBackup !== undefined) {
            return undefined;
        }
        if (this.checkRequiredCredentials (false)) {
            await this.loadUnifiedStatus ();
        }
        const response = await this.publicSpotGetCurrencies (params);
        //
        //  [
        //   {
        //       "currency": "USDT_ETH",
        //       "name": "Tether",
        //       "delisted": false,
        //       "withdraw_disabled": false,
        //       "withdraw_delayed": false,
        //       "deposit_disabled": false,
        //       "trade_disabled": true,
        //       "chain": "ETH"
        //    },
        //  ]
        //
        const indexedCurrencies = this.indexBy (response, 'currency');
        const result: Dict = {};
        for (let i = 0; i < response.length; i++) {
            const entry = response[i];
            const currencyId = this.safeString (entry, 'currency');
            const parts = currencyId.split ('_');
            const partFirst = this.safeString (parts, 0);
            // if there's an underscore then the second part is always the chain name (except the _OLD suffix)
            const currencyName = currencyId.endsWith ('_OLD') ? currencyId : partFirst;
            const withdrawEnabled = !this.safeBool (entry, 'withdraw_disabled');
            const depositEnabled = !this.safeBool (entry, 'deposit_disabled');
            const tradeDisabled = !this.safeBool (entry, 'trade_disabled');
            const precision = this.parseNumber ('0.0001'); // temporary safe default, because no value provided from API
            const code = this.safeCurrencyCode (currencyName);
            // check leveraged tokens (e.g. BTC3S, ETH5L)
            let isLeveragedToken = false;
            if (currencyId.endsWith ('3S') || currencyId.endsWith ('3L') || currencyId.endsWith ('5S') || currencyId.endsWith ('5L')) {
                const realCurrencyId = currencyId.slice (0, -2);
                if (realCurrencyId in indexedCurrencies) {
                    isLeveragedToken = true;
                }
            }
            const type = isLeveragedToken ? 'leveraged' : 'crypto';
            // some networks are null, they are mostly obsolete & unsupported dead tokens, so we can default their networkId to their tokenname
            const networkId = this.safeString (entry, 'chain', currencyId);
            const networkCode = this.networkIdToCode (networkId, code);
            const networkEntry = {
                'info': entry,
                'id': networkId,
                'network': networkCode,
                'limits': {
                    'deposit': {
                        'min': undefined,
                        'max': undefined,
                    },
                    'withdraw': {
                        'min': undefined,
                        'max': undefined,
                    },
                },
                'active': !tradeDisabled,
                'deposit': depositEnabled,
                'withdraw': withdrawEnabled,
                'fee': undefined,
                'precision': precision,
            };
            // check if first entry for the specific currency
            if (!(code in result)) {
                result[code] = {
                    'id': currencyName,
                    'lowerCaseId': currencyName.toLowerCase (),
                    'code': code,
                    'type': type,
                    'precision': precision,
                    'limits': this.limits,
                    'networks': {},
                    'info': [], // will be filled below
                };
            }
            result[code]['networks'][networkCode] = networkEntry;
            const info = this.safeList (result[code], 'info', []);
            info.push (entry);
            result[code]['info'] = info;
            result[code] = this.safeCurrencyStructure (result[code]); // this is needed after adding network entry
        }
        return result;
    }

    /**
     * @method
     * @name gate#fetchFundingRate
     * @description fetch the current funding rate
     * @see https://www.gate.io/docs/developers/apiv4/en/#get-a-single-contract
     * @param {string} symbol unified market symbol
     * @param {object} [params] extra parameters specific to the exchange API endpoint
     * @returns {object} a [funding rate structure]{@link https://docs.ccxt.com/#/?id=funding-rate-structure}
     */
    async fetchFundingRate (symbol: string, params = {}): Promise<FundingRate> {
        await this.loadMarkets ();
        const market = this.market (symbol);
        if (!market['swap']) {
            throw new BadSymbol (this.id + ' fetchFundingRate() supports swap contracts only');
        }
        const [ request, query ] = this.prepareRequest (market, undefined, params);
        const response = await this.publicFuturesGetSettleContractsContract (this.extend (request, query));
        //
        //    [
        //        {
        //            "name": "BTC_USDT",
        //            "type": "direct",
        //            "quanto_multiplier": "0.0001",
        //            "ref_discount_rate": "0",
        //            "order_price_deviate": "0.5",
        //            "maintenance_rate": "0.005",
        //            "mark_type": "index",
        //            "last_price": "38026",
        //            "mark_price": "37985.6",
        //            "index_price": "37954.92",
        //            "funding_rate_indicative": "0.000219",
        //            "mark_price_round": "0.01",
        //            "funding_offset": 0,
        //            "in_delisting": false,
        //            "risk_limit_base": "1000000",
        //            "interest_rate": "0.0003",
        //            "order_price_round": "0.1",
        //            "order_size_min": 1,
        //            "ref_rebate_rate": "0.2",
        //            "funding_interval": 28800,
        //            "risk_limit_step": "1000000",
        //            "leverage_min": "1",
        //            "leverage_max": "100",
        //            "risk_limit_max": "8000000",
        //            "maker_fee_rate": "-0.00025",
        //            "taker_fee_rate": "0.00075",
        //            "funding_rate": "0.002053",
        //            "order_size_max": 1000000,
        //            "funding_next_apply": 1610035200,
        //            "short_users": 977,
        //            "config_change_time": 1609899548,
        //            "trade_size": 28530850594,
        //            "position_size": 5223816,
        //            "long_users": 455,
        //            "funding_impact_value": "60000",
        //            "orders_limit": 50,
        //            "trade_id": 10851092,
        //            "orderbook_id": 2129638396
        //        }
        //    ]
        //
        return this.parseFundingRate (response);
    }

    /**
     * @method
     * @name gate#fetchFundingRates
     * @description fetch the funding rate for multiple markets
     * @see https://www.gate.io/docs/developers/apiv4/en/#list-all-futures-contracts
     * @param {string[]|undefined} symbols list of unified market symbols
     * @param {object} [params] extra parameters specific to the exchange API endpoint
     * @returns {object[]} a list of [funding rate structures]{@link https://docs.ccxt.com/#/?id=funding-rates-structure}, indexed by market symbols
     */
    async fetchFundingRates (symbols: Strings = undefined, params = {}): Promise<FundingRates> {
        await this.loadMarkets ();
        symbols = this.marketSymbols (symbols);
        let market = undefined;
        if (symbols !== undefined) {
            const firstSymbol = this.safeString (symbols, 0);
            market = this.market (firstSymbol);
        }
        const [ request, query ] = this.prepareRequest (market, 'swap', params);
        const response = await this.publicFuturesGetSettleContracts (this.extend (request, query));
        //
        //    [
        //        {
        //            "name": "BTC_USDT",
        //            "type": "direct",
        //            "quanto_multiplier": "0.0001",
        //            "ref_discount_rate": "0",
        //            "order_price_deviate": "0.5",
        //            "maintenance_rate": "0.005",
        //            "mark_type": "index",
        //            "last_price": "38026",
        //            "mark_price": "37985.6",
        //            "index_price": "37954.92",
        //            "funding_rate_indicative": "0.000219",
        //            "mark_price_round": "0.01",
        //            "funding_offset": 0,
        //            "in_delisting": false,
        //            "risk_limit_base": "1000000",
        //            "interest_rate": "0.0003",
        //            "order_price_round": "0.1",
        //            "order_size_min": 1,
        //            "ref_rebate_rate": "0.2",
        //            "funding_interval": 28800,
        //            "risk_limit_step": "1000000",
        //            "leverage_min": "1",
        //            "leverage_max": "100",
        //            "risk_limit_max": "8000000",
        //            "maker_fee_rate": "-0.00025",
        //            "taker_fee_rate": "0.00075",
        //            "funding_rate": "0.002053",
        //            "order_size_max": 1000000,
        //            "funding_next_apply": 1610035200,
        //            "short_users": 977,
        //            "config_change_time": 1609899548,
        //            "trade_size": 28530850594,
        //            "position_size": 5223816,
        //            "long_users": 455,
        //            "funding_impact_value": "60000",
        //            "orders_limit": 50,
        //            "trade_id": 10851092,
        //            "orderbook_id": 2129638396
        //        }
        //    ]
        //
        return this.parseFundingRates (response, symbols);
    }

    parseFundingRate (contract, market: Market = undefined): FundingRate {
        //
        //    {
        //        "name": "BTC_USDT",
        //        "type": "direct",
        //        "quanto_multiplier": "0.0001",
        //        "ref_discount_rate": "0",
        //        "order_price_deviate": "0.5",
        //        "maintenance_rate": "0.005",
        //        "mark_type": "index",
        //        "last_price": "38026",
        //        "mark_price": "37985.6",
        //        "index_price": "37954.92",
        //        "funding_rate_indicative": "0.000219",
        //        "mark_price_round": "0.01",
        //        "funding_offset": 0,
        //        "in_delisting": false,
        //        "risk_limit_base": "1000000",
        //        "interest_rate": "0.0003",
        //        "order_price_round": "0.1",
        //        "order_size_min": 1,
        //        "ref_rebate_rate": "0.2",
        //        "funding_interval": 28800,
        //        "risk_limit_step": "1000000",
        //        "leverage_min": "1",
        //        "leverage_max": "100",
        //        "risk_limit_max": "8000000",
        //        "maker_fee_rate": "-0.00025",
        //        "taker_fee_rate": "0.00075",
        //        "funding_rate": "0.002053",
        //        "order_size_max": 1000000,
        //        "funding_next_apply": 1610035200,
        //        "short_users": 977,
        //        "config_change_time": 1609899548,
        //        "trade_size": 28530850594,
        //        "position_size": 5223816,
        //        "long_users": 455,
        //        "funding_impact_value": "60000",
        //        "orders_limit": 50,
        //        "trade_id": 10851092,
        //        "orderbook_id": 2129638396
        //    }
        //
        const marketId = this.safeString (contract, 'name');
        const symbol = this.safeSymbol (marketId, market, '_', 'swap');
        const markPrice = this.safeNumber (contract, 'mark_price');
        const indexPrice = this.safeNumber (contract, 'index_price');
        const interestRate = this.safeNumber (contract, 'interest_rate');
        const fundingRate = this.safeNumber (contract, 'funding_rate');
        const fundingTime = this.safeTimestamp (contract, 'funding_next_apply');
        const fundingRateIndicative = this.safeNumber (contract, 'funding_rate_indicative');
        const fundingInterval = Precise.stringMul ('1000', this.safeString (contract, 'funding_interval'));
        return {
            'info': contract,
            'symbol': symbol,
            'markPrice': markPrice,
            'indexPrice': indexPrice,
            'interestRate': interestRate,
            'estimatedSettlePrice': undefined,
            'timestamp': undefined,
            'datetime': undefined,
            'fundingRate': fundingRate,
            'fundingTimestamp': fundingTime,
            'fundingDatetime': this.iso8601 (fundingTime),
            'nextFundingRate': fundingRateIndicative,
            'nextFundingTimestamp': undefined,
            'nextFundingDatetime': undefined,
            'previousFundingRate': undefined,
            'previousFundingTimestamp': undefined,
            'previousFundingDatetime': undefined,
            'interval': this.parseFundingInterval (fundingInterval),
        } as FundingRate;
    }

    parseFundingInterval (interval) {
        const intervals: Dict = {
            '3600000': '1h',
            '14400000': '4h',
            '28800000': '8h',
            '57600000': '16h',
            '86400000': '24h',
        };
        return this.safeString (intervals, interval, interval);
    }

    async fetchNetworkDepositAddress (code: string, params = {}) {
        await this.loadMarkets ();
        const currency = this.currency (code);
        const request: Dict = {
            'currency': currency['id'], // todo: currencies have network-junctions
        };
        const response = await this.privateWalletGetDepositAddress (this.extend (request, params));
        const addresses = this.safeValue (response, 'multichain_addresses');
        const currencyId = this.safeString (response, 'currency');
        code = this.safeCurrencyCode (currencyId);
        const result: Dict = {};
        for (let i = 0; i < addresses.length; i++) {
            const entry = addresses[i];
            //
            //    {
            //        "chain": "ETH",
            //        "address": "0x359a697945E79C7e17b634675BD73B33324E9408",
            //        "payment_id": "",
            //        "payment_name": "",
            //        "obtain_failed": "0"
            //    }
            //
            const obtainFailed = this.safeInteger (entry, 'obtain_failed');
            if (obtainFailed) {
                continue;
            }
            const network = this.safeString (entry, 'chain');
            const address = this.safeString (entry, 'address');
            const tag = this.safeString (entry, 'payment_id');
            result[network] = {
                'info': entry,
                'code': code, // kept here for backward-compatibility, but will be removed soon
                'currency': code,
                'address': address,
                'tag': tag,
            };
        }
        return result;
    }

    /**
     * @method
     * @name gate#fetchDepositAddressesByNetwork
     * @description fetch a dictionary of addresses for a currency, indexed by network
     * @param {string} code unified currency code of the currency for the deposit address
     * @param {object} [params] extra parameters specific to the api endpoint
     * @returns {object} a dictionary of [address structures]{@link https://docs.ccxt.com/#/?id=address-structure} indexed by the network
     */
    async fetchDepositAddressesByNetwork (code: string, params = {}): Promise<DepositAddress[]> {
        await this.loadMarkets ();
        let currency = this.currency (code);
        const request = {
            'currency': currency['id'],
        };
        const response = await this.privateWalletGetDepositAddress (this.extend (request, params));
        const chains = this.safeValue (response, 'multichain_addresses', []);
        const currencyId = this.safeString (response, 'currency');
        currency = this.safeCurrency (currencyId, currency);
        const parsed = this.parseDepositAddresses (chains, [ currency['code'] ], false, {
            'currency': currency['id'],
        });
        return this.indexBy (parsed, 'network') as DepositAddress[];
    }

    /**
     * @method
     * @name gate#fetchDepositAddress
     * @description fetch the deposit address for a currency associated with this account
     * @see https://www.gate.io/docs/developers/apiv4/en/#generate-currency-deposit-address
     * @param {string} code unified currency code
     * @param {object} [params] extra parameters specific to the exchange API endpoint
     * @param {string} [params.network] unified network code (not used directly by gate.io but used by ccxt to filter the response)
     * @returns {object} an [address structure]{@link https://docs.ccxt.com/#/?id=address-structure}
     */
    async fetchDepositAddress (code: string, params = {}): Promise<DepositAddress> {
        await this.loadMarkets ();
        let networkCode = undefined;
        [ networkCode, params ] = this.handleNetworkCodeAndParams (params);
        const chainsIndexedById = await this.fetchDepositAddressesByNetwork (code, params);
        const selectedNetworkId = this.selectNetworkCodeFromUnifiedNetworks (code, networkCode, chainsIndexedById);
        return chainsIndexedById[selectedNetworkId];
    }

    parseDepositAddress (depositAddress, currency = undefined) {
        //
        //     {
        //         chain: "BTC",
        //         address: "1Nxu.......Ys",
        //         payment_id: "",
        //         payment_name: "",
        //         obtain_failed: "0",
        //     }
        //
        const address = this.safeString (depositAddress, 'address');
        this.checkAddress (address);
        return {
            'info': depositAddress,
            'currency': this.safeString (currency, 'code'),
            'address': address,
            'tag': this.safeString (depositAddress, 'payment_id'),
            'network': this.networkIdToCode (this.safeString (depositAddress, 'chain')),
        };
    }

    /**
     * @method
     * @name gate#fetchTradingFee
     * @description fetch the trading fees for a market
     * @see https://www.gate.io/docs/developers/apiv4/en/#retrieve-personal-trading-fee
     * @param {string} symbol unified market symbol
     * @param {object} [params] extra parameters specific to the exchange API endpoint
     * @returns {object} a [fee structure]{@link https://docs.ccxt.com/#/?id=fee-structure}
     */
    async fetchTradingFee (symbol: string, params = {}): Promise<TradingFeeInterface> {
        await this.loadMarkets ();
        const market = this.market (symbol);
        const request: Dict = {
            'currency_pair': market['id'],
        };
        const response = await this.privateWalletGetFee (this.extend (request, params));
        //
        //    {
        //        "user_id": 1486602,
        //        "taker_fee": "0.002",
        //        "maker_fee": "0.002",
        //        "gt_discount": true,
        //        "gt_taker_fee": "0.0015",
        //        "gt_maker_fee": "0.0015",
        //        "loan_fee": "0.18",
        //        "point_type": "0",
        //        "futures_taker_fee": "0.0005",
        //        "futures_maker_fee": "0"
        //    }
        //
        return this.parseTradingFee (response, market);
    }

    /**
     * @method
     * @name gate#fetchTradingFees
     * @description fetch the trading fees for multiple markets
     * @see https://www.gate.io/docs/developers/apiv4/en/#retrieve-personal-trading-fee
     * @param {object} [params] extra parameters specific to the exchange API endpoint
     * @returns {object} a dictionary of [fee structures]{@link https://docs.ccxt.com/#/?id=fee-structure} indexed by market symbols
     */
    async fetchTradingFees (params = {}): Promise<TradingFees> {
        await this.loadMarkets ();
        const response = await this.privateWalletGetFee (params);
        //
        //    {
        //        "user_id": 1486602,
        //        "taker_fee": "0.002",
        //        "maker_fee": "0.002",
        //        "gt_discount": true,
        //        "gt_taker_fee": "0.0015",
        //        "gt_maker_fee": "0.0015",
        //        "loan_fee": "0.18",
        //        "point_type": "0",
        //        "futures_taker_fee": "0.0005",
        //        "futures_maker_fee": "0"
        //    }
        //
        return this.parseTradingFees (response);
    }

    parseTradingFees (response) {
        const result: Dict = {};
        for (let i = 0; i < this.symbols.length; i++) {
            const symbol = this.symbols[i];
            const market = this.market (symbol);
            result[symbol] = this.parseTradingFee (response, market);
        }
        return result;
    }

    parseTradingFee (info, market: Market = undefined) {
        //
        //    {
        //        "user_id": 1486602,
        //        "taker_fee": "0.002",
        //        "maker_fee": "0.002",
        //        "gt_discount": true,
        //        "gt_taker_fee": "0.0015",
        //        "gt_maker_fee": "0.0015",
        //        "loan_fee": "0.18",
        //        "point_type": "0",
        //        "futures_taker_fee": "0.0005",
        //        "futures_maker_fee": "0"
        //    }
        //
        const gtDiscount = this.safeValue (info, 'gt_discount');
        const taker = gtDiscount ? 'gt_taker_fee' : 'taker_fee';
        const maker = gtDiscount ? 'gt_maker_fee' : 'maker_fee';
        const contract = this.safeValue (market, 'contract');
        const takerKey = contract ? 'futures_taker_fee' : taker;
        const makerKey = contract ? 'futures_maker_fee' : maker;
        return {
            'info': info,
            'symbol': this.safeString (market, 'symbol'),
            'maker': this.safeNumber (info, makerKey),
            'taker': this.safeNumber (info, takerKey),
            'percentage': undefined,
            'tierBased': undefined,
        };
    }

    /**
     * @method
     * @name gate#fetchTransactionFees
     * @deprecated
     * @description please use fetchDepositWithdrawFees instead
     * @see https://www.gate.io/docs/developers/apiv4/en/#retrieve-withdrawal-status
     * @param {string[]|undefined} codes list of unified currency codes
     * @param {object} [params] extra parameters specific to the exchange API endpoint
     * @returns {object} a list of [fee structures]{@link https://docs.ccxt.com/#/?id=fee-structure}
     */
    async fetchTransactionFees (codes: Strings = undefined, params = {}) {
        await this.loadMarkets ();
        const response = await this.privateWalletGetWithdrawStatus (params);
        //
        //    {
        //        "currency": "MTN",
        //        "name": "Medicalchain",
        //        "name_cn": "Medicalchain",
        //        "deposit": "0",
        //        "withdraw_percent": "0%",
        //        "withdraw_fix": "900",
        //        "withdraw_day_limit": "500000",
        //        "withdraw_day_limit_remain": "500000",
        //        "withdraw_amount_mini": "900.1",
        //        "withdraw_eachtime_limit": "90000000000",
        //        "withdraw_fix_on_chains": {
        //            "ETH": "900"
        //        }
        //    }
        //
        const result: Dict = {};
        let withdrawFees = {};
        for (let i = 0; i < response.length; i++) {
            withdrawFees = {};
            const entry = response[i];
            const currencyId = this.safeString (entry, 'currency');
            const code = this.safeCurrencyCode (currencyId);
            if ((codes !== undefined) && !this.inArray (code, codes)) {
                continue;
            }
            const withdrawFixOnChains = this.safeValue (entry, 'withdraw_fix_on_chains');
            if (withdrawFixOnChains === undefined) {
                withdrawFees = this.safeNumber (entry, 'withdraw_fix');
            } else {
                const chainKeys = Object.keys (withdrawFixOnChains);
                for (let j = 0; j < chainKeys.length; j++) {
                    const chainKey = chainKeys[j];
                    withdrawFees[chainKey] = this.parseNumber (withdrawFixOnChains[chainKey]);
                }
            }
            result[code] = {
                'withdraw': withdrawFees,
                'deposit': undefined,
                'info': entry,
            };
        }
        return result;
    }

    /**
     * @method
     * @name gate#fetchDepositWithdrawFees
     * @description fetch deposit and withdraw fees
     * @see https://www.gate.io/docs/developers/apiv4/en/#retrieve-withdrawal-status
     * @param {string[]|undefined} codes list of unified currency codes
     * @param {object} [params] extra parameters specific to the exchange API endpoint
     * @returns {object} a list of [fee structures]{@link https://docs.ccxt.com/#/?id=fee-structure}
     */
    async fetchDepositWithdrawFees (codes: Strings = undefined, params = {}) {
        await this.loadMarkets ();
        const response = await this.privateWalletGetWithdrawStatus (params);
        //
        //    [
        //        {
        //            "currency": "MTN",
        //            "name": "Medicalchain",
        //            "name_cn": "Medicalchain",
        //            "deposit": "0",
        //            "withdraw_percent": "0%",
        //            "withdraw_fix": "900",
        //            "withdraw_day_limit": "500000",
        //            "withdraw_day_limit_remain": "500000",
        //            "withdraw_amount_mini": "900.1",
        //            "withdraw_eachtime_limit": "90000000000",
        //            "withdraw_fix_on_chains": {
        //                "ETH": "900"
        //            }
        //        }
        //    ]
        //
        return this.parseDepositWithdrawFees (response, codes, 'currency');
    }

    parseDepositWithdrawFee (fee, currency: Currency = undefined) {
        //
        //    {
        //        "currency": "MTN",
        //        "name": "Medicalchain",
        //        "name_cn": "Medicalchain",
        //        "deposit": "0",
        //        "withdraw_percent": "0%",
        //        "withdraw_fix": "900",
        //        "withdraw_day_limit": "500000",
        //        "withdraw_day_limit_remain": "500000",
        //        "withdraw_amount_mini": "900.1",
        //        "withdraw_eachtime_limit": "90000000000",
        //        "withdraw_fix_on_chains": {
        //            "ETH": "900"
        //        }
        //    }
        //
        const withdrawFixOnChains = this.safeValue (fee, 'withdraw_fix_on_chains');
        const result: Dict = {
            'info': fee,
            'withdraw': {
                'fee': this.safeNumber (fee, 'withdraw_fix'),
                'percentage': false,
            },
            'deposit': {
                'fee': this.safeNumber (fee, 'deposit'),
                'percentage': false,
            },
            'networks': {},
        };
        if (withdrawFixOnChains !== undefined) {
            const chainKeys = Object.keys (withdrawFixOnChains);
            for (let i = 0; i < chainKeys.length; i++) {
                const chainKey = chainKeys[i];
                const networkCode = this.networkIdToCode (chainKey, this.safeString (fee, 'currency'));
                result['networks'][networkCode] = {
                    'withdraw': {
                        'fee': this.parseNumber (withdrawFixOnChains[chainKey]),
                        'percentage': false,
                    },
                    'deposit': {
                        'fee': undefined,
                        'percentage': undefined,
                    },
                };
            }
        }
        return result;
    }

    /**
     * @method
     * @name gate#fetchFundingHistory
     * @description fetch the history of funding payments paid and received on this account
     * @see https://www.gate.io/docs/developers/apiv4/en/#query-account-book-2
     * @see https://www.gate.io/docs/developers/apiv4/en/#query-account-book-3
     * @param {string} symbol unified market symbol
     * @param {int} [since] the earliest time in ms to fetch funding history for
     * @param {int} [limit] the maximum number of funding history structures to retrieve
     * @param {object} [params] extra parameters specific to the exchange API endpoint
     * @returns {object} a [funding history structure]{@link https://docs.ccxt.com/#/?id=funding-history-structure}
     */
    async fetchFundingHistory (symbol: Str = undefined, since: Int = undefined, limit: Int = undefined, params = {}) {
        await this.loadMarkets ();
        // let defaultType = 'future';
        let market = undefined;
        if (symbol !== undefined) {
            market = this.market (symbol);
            symbol = market['symbol'];
        }
        const [ type, query ] = this.handleMarketTypeAndParams ('fetchFundingHistory', market, params);
        const [ request, requestParams ] = this.prepareRequest (market, type, query);
        request['type'] = 'fund';  // 'dnw' 'pnl' 'fee' 'refr' 'fund' 'point_dnw' 'point_fee' 'point_refr'
        if (since !== undefined) {
            // from should be integer
            request['from'] = this.parseToInt (since / 1000);
        }
        if (limit !== undefined) {
            request['limit'] = limit;
        }
        let response = undefined;
        if (type === 'swap') {
            response = await this.privateFuturesGetSettleAccountBook (this.extend (request, requestParams));
        } else if (type === 'future') {
            response = await this.privateDeliveryGetSettleAccountBook (this.extend (request, requestParams));
        } else {
            throw new NotSupported (this.id + ' fetchFundingHistory() only support swap & future market type');
        }
        //
        //    [
        //        {
        //            "time": 1646899200,
        //            "change": "-0.027722",
        //            "balance": "11.653120591841",
        //            "text": "XRP_USDT",
        //            "type": "fund"
        //        },
        //        ...
        //    ]
        //
        return this.parseFundingHistories (response, symbol, since, limit);
    }

    parseFundingHistories (response, symbol, since, limit): FundingHistory[] {
        const result = [];
        for (let i = 0; i < response.length; i++) {
            const entry = response[i];
            const funding = this.parseFundingHistory (entry);
            result.push (funding);
        }
        const sorted = this.sortBy (result, 'timestamp');
        return this.filterBySymbolSinceLimit (sorted, symbol, since, limit);
    }

    parseFundingHistory (info, market: Market = undefined) {
        //
        //    {
        //        "time": 1646899200,
        //        "change": "-0.027722",
        //        "balance": "11.653120591841",
        //        "text": "XRP_USDT",
        //        "type": "fund"
        //    }
        //
        const timestamp = this.safeTimestamp (info, 'time');
        const marketId = this.safeString (info, 'text');
        market = this.safeMarket (marketId, market, '_', 'swap');
        return {
            'info': info,
            'symbol': this.safeString (market, 'symbol'),
            'code': this.safeString (market, 'settle'),
            'timestamp': timestamp,
            'datetime': this.iso8601 (timestamp),
            'id': undefined,
            'amount': this.safeNumber (info, 'change'),
        };
    }

    /**
     * @method
     * @name gate#fetchOrderBook
     * @description fetches information on open orders with bid (buy) and ask (sell) prices, volumes and other data
     * @see https://www.gate.io/docs/developers/apiv4/en/#retrieve-order-book
     * @see https://www.gate.io/docs/developers/apiv4/en/#futures-order-book
     * @see https://www.gate.io/docs/developers/apiv4/en/#futures-order-book-2
     * @see https://www.gate.io/docs/developers/apiv4/en/#options-order-book
     * @param {string} symbol unified symbol of the market to fetch the order book for
     * @param {int} [limit] the maximum amount of order book entries to return
     * @param {object} [params] extra parameters specific to the exchange API endpoint
     * @returns {object} A dictionary of [order book structures]{@link https://docs.ccxt.com/#/?id=order-book-structure} indexed by market symbols
     */
    async fetchOrderBook (symbol: string, limit: Int = undefined, params = {}): Promise<OrderBook> {
        await this.loadMarkets ();
        const market = this.market (symbol);
        //
        //     const request: Dict = {
        //         'currency_pair': market['id'],
        //         'interval': '0', // depth, 0 means no aggregation is applied, default to 0
        //         'limit': limit, // maximum number of order depth data in asks or bids
        //         'with_id': true, // return order book ID
        //     };
        //
        const [ request, query ] = this.prepareRequest (market, market['type'], params);
        if (limit !== undefined) {
            request['limit'] = limit; // default 10, max 100
        }
        request['with_id'] = true;
        let response = undefined;
        if (market['spot'] || market['margin']) {
            response = await this.publicSpotGetOrderBook (this.extend (request, query));
        } else if (market['swap']) {
            response = await this.publicFuturesGetSettleOrderBook (this.extend (request, query));
        } else if (market['future']) {
            response = await this.publicDeliveryGetSettleOrderBook (this.extend (request, query));
        } else if (market['option']) {
            response = await this.publicOptionsGetOrderBook (this.extend (request, query));
        } else {
            throw new NotSupported (this.id + ' fetchOrderBook() not support this market type');
        }
        //
        // spot
        //
        //     {
        //         "id": 6358770031
        //         "current": 1634345973275,
        //         "update": 1634345973271,
        //         "asks": [
        //             ["2.2241","12449.827"],
        //             ["2.2242","200"],
        //             ["2.2244","826.931"],
        //             ["2.2248","3876.107"],
        //             ["2.225","2377.252"],
        //             ["2.22509","439.484"],
        //             ["2.2251","1489.313"],
        //             ["2.2253","714.582"],
        //             ["2.2254","1349.784"],
        //             ["2.2256","234.701"]],
        //          "bids": [
        //             ["2.2236","32.465"],
        //             ["2.2232","243.983"],
        //             ["2.2231","32.207"],
        //             ["2.223","449.827"],
        //             ["2.2228","7.918"],
        //             ["2.2227","12703.482"],
        //             ["2.2226","143.033"],
        //             ["2.2225","143.027"],
        //             ["2.2224","1369.352"],
        //             ["2.2223","756.063"]
        //         ]
        //     }
        //
        // swap, future and option
        //
        //     {
        //         "id": 6358770031
        //         "current": 1634350208.745,
        //         "asks": [
        //             {"s": 24909, "p": "61264.8"},
        //             {"s": 81, "p": "61266.6"},
        //             {"s": 2000, "p": "61267.6"},
        //             {"s": 490, "p": "61270.2"},
        //             {"s": 12, "p": "61270.4"},
        //             {"s": 11782, "p": "61273.2"},
        //             {"s": 14666, "p": "61273.3"},
        //             {"s": 22541, "p": "61273.4"},
        //             {"s": 33, "p": "61273.6"},
        //             {"s": 11980, "p": "61274.5"}
        //         ],
        //         "bids": [
        //             {"s": 41844, "p": "61264.7"},
        //             {"s": 13783, "p": "61263.3"},
        //             {"s": 1143, "p": "61259.8"},
        //             {"s": 81, "p": "61258.7"},
        //             {"s": 2471, "p": "61257.8"},
        //             {"s": 2471, "p": "61257.7"},
        //             {"s": 2471, "p": "61256.5"},
        //             {"s": 3, "p": "61254.2"},
        //             {"s": 114, "p": "61252.4"},
        //             {"s": 14372, "p": "61248.6"}
        //         ],
        //         "update": 1634350208.724
        //     }
        //
        let timestamp = this.safeInteger (response, 'current');
        if (!market['spot']) {
            timestamp = timestamp * 1000;
        }
        const priceKey = market['spot'] ? 0 : 'p';
        const amountKey = market['spot'] ? 1 : 's';
        const nonce = this.safeInteger (response, 'id');
        const result = this.parseOrderBook (response, symbol, timestamp, 'bids', 'asks', priceKey, amountKey);
        result['nonce'] = nonce;
        return result;
    }

    /**
     * @method
     * @name gate#fetchTicker
     * @description fetches a price ticker, a statistical calculation with the information calculated over the past 24 hours for a specific market
     * @see https://www.gate.io/docs/developers/apiv4/en/#get-details-of-a-specifc-order
     * @see https://www.gate.io/docs/developers/apiv4/en/#list-futures-tickers
     * @see https://www.gate.io/docs/developers/apiv4/en/#list-futures-tickers-2
     * @see https://www.gate.io/docs/developers/apiv4/en/#list-tickers-of-options-contracts
     * @param {string} symbol unified symbol of the market to fetch the ticker for
     * @param {object} [params] extra parameters specific to the exchange API endpoint
     * @returns {object} a [ticker structure]{@link https://docs.ccxt.com/#/?id=ticker-structure}
     */
    async fetchTicker (symbol: string, params = {}): Promise<Ticker> {
        await this.loadMarkets ();
        const market = this.market (symbol);
        const [ request, query ] = this.prepareRequest (market, undefined, params);
        let response = undefined;
        if (market['spot'] || market['margin']) {
            response = await this.publicSpotGetTickers (this.extend (request, query));
        } else if (market['swap']) {
            response = await this.publicFuturesGetSettleTickers (this.extend (request, query));
        } else if (market['future']) {
            response = await this.publicDeliveryGetSettleTickers (this.extend (request, query));
        } else if (market['option']) {
            const marketId = market['id'];
            const optionParts = marketId.split ('-');
            request['underlying'] = this.safeString (optionParts, 0);
            response = await this.publicOptionsGetTickers (this.extend (request, query));
        } else {
            throw new NotSupported (this.id + ' fetchTicker() not support this market type');
        }
        let ticker = undefined;
        if (market['option']) {
            for (let i = 0; i < response.length; i++) {
                const entry = response[i];
                if (entry['name'] === market['id']) {
                    ticker = entry;
                    break;
                }
            }
        } else {
            ticker = this.safeValue (response, 0);
        }
        return this.parseTicker (ticker, market);
    }

    parseTicker (ticker: Dict, market: Market = undefined): Ticker {
        //
        // SPOT
        //
        //     {
        //         "currency_pair": "KFC_USDT",
        //         "last": "7.255",
        //         "lowest_ask": "7.298",
        //         "highest_bid": "7.218",
        //         "change_percentage": "-1.18",
        //         "base_volume": "1219.053687865",
        //         "quote_volume": "8807.40299875455",
        //         "high_24h": "7.262",
        //         "low_24h": "7.095"
        //     }
        //
        // LINEAR/DELIVERY
        //
        //     {
        //         "contract": "BTC_USDT",
        //         "last": "6432",
        //         "low_24h": "6278",
        //         "high_24h": "6790",
        //         "change_percentage": "4.43",
        //         "total_size": "32323904",
        //         "volume_24h": "184040233284",
        //         "volume_24h_btc": "28613220",
        //         "volume_24h_usd": "184040233284",
        //         "volume_24h_base": "28613220",
        //         "volume_24h_quote": "184040233284",
        //         "volume_24h_settle": "28613220",
        //         "mark_price": "6534",
        //         "funding_rate": "0.0001",
        //         "funding_rate_indicative": "0.0001",
        //         "index_price": "6531"
        //     }
        //
        // bookTicker
        //    {
        //        "t": 1671363004228,
        //        "u": 9793320464,
        //        "s": "BTC_USDT",
        //        "b": "16716.8", // best bid price
        //        "B": "0.0134", // best bid size
        //        "a": "16716.9", // best ask price
        //        "A": "0.0353" // best ask size
        //     }
        //
        // option
        //
        //     {
        //         "vega": "0.00002",
        //         "leverage": "12.277188268663",
        //         "ask_iv": "0",
        //         "delta": "-0.99999",
        //         "last_price": "0",
        //         "theta": "-0.00661",
        //         "bid1_price": "1096",
        //         "mark_iv": "0.7799",
        //         "name": "BTC_USDT-20230608-28500-P",
        //         "bid_iv": "0",
        //         "ask1_price": "2935",
        //         "mark_price": "2147.3",
        //         "position_size": 0,
        //         "bid1_size": 12,
        //         "ask1_size": -14,
        //         "gamma": "0"
        //     }
        //
        const marketId = this.safeStringN (ticker, [ 'currency_pair', 'contract', 'name' ]);
        const marketType = ('mark_price' in ticker) ? 'contract' : 'spot';
        const symbol = this.safeSymbol (marketId, market, '_', marketType);
        const last = this.safeString2 (ticker, 'last', 'last_price');
        const ask = this.safeStringN (ticker, [ 'lowest_ask', 'a', 'ask1_price' ]);
        const bid = this.safeStringN (ticker, [ 'highest_bid', 'b', 'bid1_price' ]);
        const high = this.safeString (ticker, 'high_24h');
        const low = this.safeString (ticker, 'low_24h');
        const bidVolume = this.safeString2 (ticker, 'B', 'bid1_size');
        const askVolume = this.safeString2 (ticker, 'A', 'ask1_size');
        const timestamp = this.safeInteger (ticker, 't');
        let baseVolume = this.safeString2 (ticker, 'base_volume', 'volume_24h_base');
        if (baseVolume === 'nan') {
            baseVolume = '0';
        }
        let quoteVolume = this.safeString2 (ticker, 'quote_volume', 'volume_24h_quote');
        if (quoteVolume === 'nan') {
            quoteVolume = '0';
        }
        const percentage = this.safeString (ticker, 'change_percentage');
        return this.safeTicker ({
            'symbol': symbol,
            'timestamp': timestamp,
            'datetime': this.iso8601 (timestamp),
            'high': high,
            'low': low,
            'bid': bid,
            'bidVolume': bidVolume,
            'ask': ask,
            'askVolume': askVolume,
            'vwap': undefined,
            'open': undefined,
            'close': last,
            'last': last,
            'previousClose': undefined,
            'change': undefined,
            'percentage': percentage,
            'average': undefined,
            'baseVolume': baseVolume,
            'quoteVolume': quoteVolume,
            'markPrice': this.safeString (ticker, 'mark_price'),
            'indexPrice': this.safeString (ticker, 'index_price'),
            'info': ticker,
        }, market);
    }

    /**
     * @method
     * @name gate#fetchTickers
     * @description fetches price tickers for multiple markets, statistical information calculated over the past 24 hours for each market
     * @see https://www.gate.io/docs/developers/apiv4/en/#get-details-of-a-specifc-order
     * @see https://www.gate.io/docs/developers/apiv4/en/#list-futures-tickers
     * @see https://www.gate.io/docs/developers/apiv4/en/#list-futures-tickers-2
     * @see https://www.gate.io/docs/developers/apiv4/en/#list-tickers-of-options-contracts
     * @param {string[]|undefined} symbols unified symbols of the markets to fetch the ticker for, all market tickers are returned if not assigned
     * @param {object} [params] extra parameters specific to the exchange API endpoint
     * @returns {object} a dictionary of [ticker structures]{@link https://docs.ccxt.com/#/?id=ticker-structure}
     */
    async fetchTickers (symbols: Strings = undefined, params = {}): Promise<Tickers> {
        await this.loadMarkets ();
        symbols = this.marketSymbols (symbols);
        const first = this.safeString (symbols, 0);
        let market = undefined;
        if (first !== undefined) {
            market = this.market (first);
        }
        const [ type, query ] = this.handleMarketTypeAndParams ('fetchTickers', market, params);
        const [ request, requestParams ] = this.prepareRequest (undefined, type, query);
        let response = undefined;
        request['timezone'] = 'utc0'; // default to utc
        if (type === 'spot' || type === 'margin') {
            response = await this.publicSpotGetTickers (this.extend (request, requestParams));
        } else if (type === 'swap') {
            response = await this.publicFuturesGetSettleTickers (this.extend (request, requestParams));
        } else if (type === 'future') {
            response = await this.publicDeliveryGetSettleTickers (this.extend (request, requestParams));
        } else if (type === 'option') {
            this.checkRequiredArgument ('fetchTickers', symbols, 'symbols');
            const marketId = market['id'];
            const optionParts = marketId.split ('-');
            request['underlying'] = this.safeString (optionParts, 0);
            response = await this.publicOptionsGetTickers (this.extend (request, requestParams));
        } else {
            throw new NotSupported (this.id + ' fetchTickers() not support this market type, provide symbols or set params["defaultType"] to one from spot/margin/swap/future/option');
        }
        return this.parseTickers (response, symbols);
    }

    parseBalanceHelper (entry) {
        const account = this.account ();
        account['used'] = this.safeString2 (entry, 'freeze', 'locked');
        account['free'] = this.safeString (entry, 'available');
        account['total'] = this.safeString (entry, 'total');
        if ('borrowed' in entry) {
            account['debt'] = this.safeString (entry, 'borrowed');
        }
        return account;
    }

    /**
     * @method
     * @name gate#fetchBalance
     * @param {object} [params] exchange specific parameters
     * @param {string} [params.type] spot, margin, swap or future, if not provided this.options['defaultType'] is used
     * @param {string} [params.settle] 'btc' or 'usdt' - settle currency for perpetual swap and future - default="usdt" for swap and "btc" for future
     * @param {string} [params.marginMode] 'cross' or 'isolated' - marginMode for margin trading if not provided this.options['defaultMarginMode'] is used
     * @param {string} [params.symbol] margin only - unified ccxt symbol
     * @param {boolean} [params.unifiedAccount] default false, set to true for fetching the unified account balance
     * @returns {object} a [balance structure]{@link https://docs.ccxt.com/#/?id=balance-structure}
     */
    async fetchBalance (params = {}): Promise<Balances> {
        await this.loadMarkets ();
        await this.loadUnifiedStatus ();
        const symbol = this.safeString (params, 'symbol');
        params = this.omit (params, 'symbol');
        let isUnifiedAccount = false;
        [ isUnifiedAccount, params ] = this.handleOptionAndParams (params, 'fetchBalance', 'unifiedAccount');
        const [ type, query ] = this.handleMarketTypeAndParams ('fetchBalance', undefined, params);
        const [ request, requestParams ] = this.prepareRequest (undefined, type, query);
        const [ marginMode, requestQuery ] = this.getMarginMode (false, requestParams);
        if (symbol !== undefined) {
            const market = this.market (symbol);
            request['currency_pair'] = market['id'];
        }
        let response = undefined;
        if (isUnifiedAccount) {
            response = await this.privateUnifiedGetAccounts (this.extend (request, params));
        } else if (type === 'spot') {
            if (marginMode === 'spot') {
                response = await this.privateSpotGetAccounts (this.extend (request, requestQuery));
            } else if (marginMode === 'margin') {
                response = await this.privateMarginGetAccounts (this.extend (request, requestQuery));
            } else if (marginMode === 'cross_margin') {
                response = await this.privateMarginGetCrossAccounts (this.extend (request, requestQuery));
            } else {
                throw new NotSupported (this.id + ' fetchBalance() not support this marginMode');
            }
        } else if (type === 'funding') {
            response = await this.privateMarginGetFundingAccounts (this.extend (request, requestQuery));
        } else if (type === 'swap') {
            response = await this.privateFuturesGetSettleAccounts (this.extend (request, requestQuery));
        } else if (type === 'future') {
            response = await this.privateDeliveryGetSettleAccounts (this.extend (request, requestQuery));
        } else if (type === 'option') {
            response = await this.privateOptionsGetAccounts (this.extend (request, requestQuery));
        } else {
            throw new NotSupported (this.id + ' fetchBalance() not support this market type');
        }
        const contract = ((type === 'swap') || (type === 'future') || (type === 'option'));
        if (contract) {
            response = [ response ];
        }
        //
        // Spot / margin funding
        //
        //     [
        //         {
        //             "currency": "DBC",
        //             "available": "0",
        //             "locked": "0"
        //             "lent": "0", // margin funding only
        //             "total_lent": "0" // margin funding only
        //         },
        //         ...
        //     ]
        //
        //  Margin
        //
        //    [
        //        {
        //            "currency_pair": "DOGE_USDT",
        //            "locked": false,
        //            "risk": "9999.99",
        //            "base": {
        //                "currency": "DOGE",
        //                "available": "0",
        //                "locked": "0",
        //                "borrowed": "0",
        //                "interest": "0"
        //            },
        //            "quote": {
        //                "currency": "USDT",
        //                "available": "0.73402",
        //                "locked": "0",
        //                "borrowed": "0",
        //                "interest": "0"
        //            }
        //        },
        //        ...
        //    ]
        //
        // Cross margin
        //
        //    {
        //        "user_id": 10406147,
        //        "locked": false,
        //        "balances": {
        //            "USDT": {
        //                "available": "1",
        //                "freeze": "0",
        //                "borrowed": "0",
        //                "interest": "0"
        //            }
        //        },
        //        "total": "1",
        //        "borrowed": "0",
        //        "interest": "0",
        //        "risk": "9999.99"
        //    }
        //
        //  Perpetual Swap
        //
        //    {
        //        "order_margin": "0",
        //        "point": "0",
        //        "bonus": "0",
        //        "history": {
        //            "dnw": "2.1321",
        //            "pnl": "11.5351",
        //            "refr": "0",
        //            "point_fee": "0",
        //            "fund": "-0.32340576684",
        //            "bonus_dnw": "0",
        //            "point_refr": "0",
        //            "bonus_offset": "0",
        //            "fee": "-0.20132775",
        //            "point_dnw": "0",
        //        },
        //        "unrealised_pnl": "13.315100000006",
        //        "total": "12.51345151332",
        //        "available": "0",
        //        "in_dual_mode": false,
        //        "currency": "USDT",
        //        "position_margin": "12.51345151332",
        //        "user": "6333333",
        //    }
        //
        // Delivery Future
        //
        //    {
        //        "order_margin": "0",
        //        "point": "0",
        //        "history": {
        //            "dnw": "1",
        //            "pnl": "0",
        //            "refr": "0",
        //            "point_fee": "0",
        //            "point_dnw": "0",
        //            "settle": "0",
        //            "settle_fee": "0",
        //            "point_refr": "0",
        //            "fee": "0",
        //        },
        //        "unrealised_pnl": "0",
        //        "total": "1",
        //        "available": "1",
        //        "currency": "USDT",
        //        "position_margin": "0",
        //        "user": "6333333",
        //    }
        //
        // option
        //
        //     {
        //         "order_margin": "0",
        //         "bid_order_margin": "0",
        //         "init_margin": "0",
        //         "history": {
        //             "dnw": "32",
        //             "set": "0",
        //             "point_fee": "0",
        //             "point_dnw": "0",
        //             "prem": "0",
        //             "point_refr": "0",
        //             "insur": "0",
        //             "fee": "0",
        //             "refr": "0"
        //         },
        //         "total": "32",
        //         "available": "32",
        //         "liq_triggered": false,
        //         "maint_margin": "0",
        //         "ask_order_margin": "0",
        //         "point": "0",
        //         "position_notional_limit": "2000000",
        //         "unrealised_pnl": "0",
        //         "equity": "32",
        //         "user": 5691076,
        //         "currency": "USDT",
        //         "short_enabled": false,
        //         "orders_limit": 10
        //     }
        //
        // unified
        //
        //     {
        //         "user_id": 10001,
        //         "locked": false,
        //         "balances": {
        //             "ETH": {
        //                 "available": "0",
        //                 "freeze": "0",
        //                 "borrowed": "0.075393666654",
        //                 "negative_liab": "0",
        //                 "futures_pos_liab": "0",
        //                 "equity": "1016.1",
        //                 "total_freeze": "0",
        //                 "total_liab": "0"
        //             },
        //             "POINT": {
        //                 "available": "9999999999.017023138734",
        //                 "freeze": "0",
        //                 "borrowed": "0",
        //                 "negative_liab": "0",
        //                 "futures_pos_liab": "0",
        //                 "equity": "12016.1",
        //                 "total_freeze": "0",
        //                 "total_liab": "0"
        //             },
        //             "USDT": {
        //                 "available": "0.00000062023",
        //                 "freeze": "0",
        //                 "borrowed": "0",
        //                 "negative_liab": "0",
        //                 "futures_pos_liab": "0",
        //                 "equity": "16.1",
        //                 "total_freeze": "0",
        //                 "total_liab": "0"
        //             }
        //         },
        //         "total": "230.94621713",
        //         "borrowed": "161.66395521",
        //         "total_initial_margin": "1025.0524665088",
        //         "total_margin_balance": "3382495.944473949183",
        //         "total_maintenance_margin": "205.01049330176",
        //         "total_initial_margin_rate": "3299.827135672679",
        //         "total_maintenance_margin_rate": "16499.135678363399",
        //         "total_available_margin": "3381470.892007440383",
        //         "unified_account_total": "3381470.892007440383",
        //         "unified_account_total_liab": "0",
        //         "unified_account_total_equity": "100016.1",
        //         "leverage": "2"
        //     }
        //
        const result: Dict = {
            'info': response,
        };
        const isolated = marginMode === 'margin';
        let data = response;
        if ('balances' in data) { // True for cross_margin and unified
            const flatBalances = [];
            const balances = this.safeValue (data, 'balances', []);
            // inject currency and create an artificial balance object
            // so it can follow the existent flow
            const keys = Object.keys (balances);
            for (let i = 0; i < keys.length; i++) {
                const currencyId = keys[i];
                const content = balances[currencyId];
                content['currency'] = currencyId;
                flatBalances.push (content);
            }
            data = flatBalances;
        }
        for (let i = 0; i < data.length; i++) {
            const entry = data[i];
            if (isolated) {
                const marketId = this.safeString (entry, 'currency_pair');
                const symbolInner = this.safeSymbol (marketId, undefined, '_', 'margin');
                const base = this.safeValue (entry, 'base', {});
                const quote = this.safeValue (entry, 'quote', {});
                const baseCode = this.safeCurrencyCode (this.safeString (base, 'currency'));
                const quoteCode = this.safeCurrencyCode (this.safeString (quote, 'currency'));
                const subResult: Dict = {};
                subResult[baseCode] = this.parseBalanceHelper (base);
                subResult[quoteCode] = this.parseBalanceHelper (quote);
                result[symbolInner] = this.safeBalance (subResult);
            } else {
                const code = this.safeCurrencyCode (this.safeString (entry, 'currency'));
                result[code] = this.parseBalanceHelper (entry);
            }
        }
        const returnResult = isolated ? result : this.safeBalance (result);
        return returnResult as Balances;
    }

    /**
     * @method
     * @name gateio#fetchOHLCV
     * @description fetches historical candlestick data containing the open, high, low, and close price, and the volume of a market
     * @see https://www.gate.io/docs/developers/apiv4/en/#market-candlesticks       // spot
     * @see https://www.gate.io/docs/developers/apiv4/en/#get-futures-candlesticks  // swap
     * @see https://www.gate.io/docs/developers/apiv4/en/#market-candlesticks       // future
     * @see https://www.gate.io/docs/developers/apiv4/en/#get-options-candlesticks  // option
     * @param {string} symbol unified symbol of the market to fetch OHLCV data for
     * @param {string} timeframe the length of time each candle represents
     * @param {int} [since] timestamp in ms of the earliest candle to fetch
     * @param {int} [limit] the maximum amount of candles to fetch, limit is conflicted with since and params["until"], If either since and params["until"] is specified, request will be rejected
     * @param {object} [params] extra parameters specific to the exchange API endpoint
     * @param {string} [params.price] "mark" or "index" for mark price and index price candles
     * @param {int} [params.until] timestamp in ms of the latest candle to fetch
     * @param {boolean} [params.paginate] default false, when true will automatically paginate by calling this endpoint multiple times. See in the docs all the [availble parameters](https://github.com/ccxt/ccxt/wiki/Manual#pagination-params)
     * @returns {int[][]} A list of candles ordered as timestamp, open, high, low, close, volume (units in quote currency)
     */
    async fetchOHLCV (symbol: string, timeframe = '1m', since: Int = undefined, limit: Int = undefined, params = {}): Promise<OHLCV[]> {
        await this.loadMarkets ();
        const market = this.market (symbol);
        let paginate = false;
        [ paginate, params ] = this.handleOptionAndParams (params, 'fetchOHLCV', 'paginate');
        if (paginate) {
            return await this.fetchPaginatedCallDeterministic ('fetchOHLCV', symbol, since, limit, timeframe, params, 1000) as OHLCV[];
        }
        if (market['option']) {
            return await this.fetchOptionOHLCV (symbol, timeframe, since, limit, params);
        }
        const price = this.safeString (params, 'price');
        let request: Dict = {};
        [ request, params ] = this.prepareRequest (market, undefined, params);
        request['interval'] = this.safeString (this.timeframes, timeframe, timeframe);
        const maxLimit = market['contract'] ? 1999 : 1000;
        limit = (limit === undefined) ? maxLimit : Math.min (limit, maxLimit);
        let until = this.safeInteger (params, 'until');
        if (until !== undefined) {
            until = this.parseToInt (until / 1000);
            params = this.omit (params, 'until');
        }
        if (since !== undefined) {
            const duration = this.parseTimeframe (timeframe);
            request['from'] = this.parseToInt (since / 1000);
            const distance = (limit - 1) * duration;
            const toTimestamp = this.sum (request['from'], distance);
            const currentTimestamp = this.seconds ();
            const to = Math.min (toTimestamp, currentTimestamp);
            if (until !== undefined) {
                request['to'] = Math.min (to, until);
            } else {
                request['to'] = to;
            }
        } else {
            if (until !== undefined) {
                request['to'] = until;
            }
            request['limit'] = limit;
        }
        let response = undefined;
        if (market['contract']) {
            const isMark = (price === 'mark');
            const isIndex = (price === 'index');
            if (isMark || isIndex) {
                request['contract'] = price + '_' + market['id'];
                params = this.omit (params, 'price');
            }
            if (market['future']) {
                response = await this.publicDeliveryGetSettleCandlesticks (this.extend (request, params));
            } else if (market['swap']) {
                response = await this.publicFuturesGetSettleCandlesticks (this.extend (request, params));
            }
        } else {
            response = await this.publicSpotGetCandlesticks (this.extend (request, params));
        }
        return this.parseOHLCVs (response, market, timeframe, since, limit);
    }

    async fetchOptionOHLCV (symbol: string, timeframe = '1m', since: Int = undefined, limit: Int = undefined, params = {}) {
        // separated option logic because the from, to and limit parameters weren't functioning
        await this.loadMarkets ();
        const market = this.market (symbol);
        let request: Dict = {};
        [ request, params ] = this.prepareRequest (market, undefined, params);
        request['interval'] = this.safeString (this.timeframes, timeframe, timeframe);
        const response = await this.publicOptionsGetCandlesticks (this.extend (request, params));
        return this.parseOHLCVs (response, market, timeframe, since, limit);
    }

    /**
     * @method
     * @name gate#fetchFundingRateHistory
     * @description fetches historical funding rate prices
     * @see https://www.gate.io/docs/developers/apiv4/en/#funding-rate-history
     * @param {string} symbol unified symbol of the market to fetch the funding rate history for
     * @param {int} [since] timestamp in ms of the earliest funding rate to fetch
     * @param {int} [limit] the maximum amount of [funding rate structures]{@link https://docs.ccxt.com/#/?id=funding-rate-history-structure} to fetch
     * @param {object} [params] extra parameters specific to the exchange API endpoint
     * @param {int} [params.until] timestamp in ms of the latest funding rate to fetch
     * @param {boolean} [params.paginate] default false, when true will automatically paginate by calling this endpoint multiple times. See in the docs all the [available parameters](https://github.com/ccxt/ccxt/wiki/Manual#pagination-params)
     * @returns {object[]} a list of [funding rate structures]{@link https://docs.ccxt.com/#/?id=funding-rate-history-structure}
     */
    async fetchFundingRateHistory (symbol: Str = undefined, since: Int = undefined, limit: Int = undefined, params = {}) {
        if (symbol === undefined) {
            throw new ArgumentsRequired (this.id + ' fetchFundingRateHistory() requires a symbol argument');
        }
        await this.loadMarkets ();
        let paginate = false;
        [ paginate, params ] = this.handleOptionAndParams (params, 'fetchFundingRateHistory', 'paginate');
        if (paginate) {
            return await this.fetchPaginatedCallDeterministic ('fetchFundingRateHistory', symbol, since, limit, '8h', params) as FundingRateHistory[];
        }
        const market = this.market (symbol);
        if (!market['swap']) {
            throw new BadSymbol (this.id + ' fetchFundingRateHistory() supports swap contracts only');
        }
        let request: Dict = {};
        [ request, params ] = this.prepareRequest (market, undefined, params);
        if (limit !== undefined) {
            request['limit'] = limit;
        }
        if (since !== undefined) {
            request['from'] = this.parseToInt (since / 1000);
        }
        const until = this.safeInteger (params, 'until');
        if (until !== undefined) {
            params = this.omit (params, 'until');
            request['to'] = this.parseToInt (until / 1000);
        }
        const response = await this.publicFuturesGetSettleFundingRate (this.extend (request, params));
        //
        //     {
        //         "r": "0.00063521",
        //         "t": "1621267200000",
        //     }
        //
        const rates = [];
        for (let i = 0; i < response.length; i++) {
            const entry = response[i];
            const timestamp = this.safeTimestamp (entry, 't');
            rates.push ({
                'info': entry,
                'symbol': symbol,
                'fundingRate': this.safeNumber (entry, 'r'),
                'timestamp': timestamp,
                'datetime': this.iso8601 (timestamp),
            });
        }
        const sorted = this.sortBy (rates, 'timestamp');
        return this.filterBySymbolSinceLimit (sorted, market['symbol'], since, limit) as FundingRateHistory[];
    }

    parseOHLCV (ohlcv, market: Market = undefined): OHLCV {
        //
        // Spot market candles
        //
        //    [
        //        "1660957920", // timestamp
        //        "6227.070147198573", // quote volume
        //        "0.0000133485", // close
        //        "0.0000133615", // high
        //        "0.0000133347", // low
        //        "0.0000133468", // open
        //        "466641934.99" // base volume
        //    ]
        //
        //
        // Swap, Future, Option, Mark and Index price candles
        //
        //     {
        //          "t":1632873600,         // Unix timestamp in seconds
        //          "o": "41025",           // Open price
        //          "h": "41882.17",        // Highest price
        //          "c": "41776.92",        // Close price
        //          "l": "40783.94"         // Lowest price
        //     }
        //
        if (Array.isArray (ohlcv)) {
            return [
                this.safeTimestamp (ohlcv, 0),   // unix timestamp in seconds
                this.safeNumber (ohlcv, 5),      // open price
                this.safeNumber (ohlcv, 3),      // highest price
                this.safeNumber (ohlcv, 4),      // lowest price
                this.safeNumber (ohlcv, 2),      // close price
                this.safeNumber (ohlcv, 6),      // trading volume
            ];
        } else {
            // Swap, Future, Option, Mark and Index price candles
            return [
                this.safeTimestamp (ohlcv, 't'), // unix timestamp in seconds
                this.safeNumber (ohlcv, 'o'),    // open price
                this.safeNumber (ohlcv, 'h'),    // highest price
                this.safeNumber (ohlcv, 'l'),    // lowest price
                this.safeNumber (ohlcv, 'c'),    // close price
                this.safeNumber (ohlcv, 'v'),    // trading volume, undefined for mark or index price
            ];
        }
    }

    /**
     * @method
     * @name gate#fetchTrades
     * @description get the list of most recent trades for a particular symbol
     * @see https://www.gate.io/docs/developers/apiv4/en/#retrieve-market-trades
     * @see https://www.gate.io/docs/developers/apiv4/en/#futures-trading-history
     * @see https://www.gate.io/docs/developers/apiv4/en/#futures-trading-history-2
     * @see https://www.gate.io/docs/developers/apiv4/en/#options-trade-history
     * @param {string} symbol unified symbol of the market to fetch trades for
     * @param {int} [since] timestamp in ms of the earliest trade to fetch
     * @param {int} [limit] the maximum amount of trades to fetch
     * @param {object} [params] extra parameters specific to the exchange API endpoint
     * @param {int} [params.until] timestamp in ms of the latest trade to fetch
     * @param {boolean} [params.paginate] default false, when true will automatically paginate by calling this endpoint multiple times. See in the docs all the [availble parameters](https://github.com/ccxt/ccxt/wiki/Manual#pagination-params)
     * @returns {Trade[]} a list of [trade structures]{@link https://docs.ccxt.com/#/?id=public-trades}
     */
    async fetchTrades (symbol: string, since: Int = undefined, limit: Int = undefined, params = {}): Promise<Trade[]> {
        await this.loadMarkets ();
        let paginate = false;
        [ paginate, params ] = this.handleOptionAndParams (params, 'fetchTrades', 'paginate');
        if (paginate) {
            return await this.fetchPaginatedCallDynamic ('fetchTrades', symbol, since, limit, params) as Trade[];
        }
        const market = this.market (symbol);
        //
        // spot
        //
        //     const request: Dict = {
        //         'currency_pair': market['id'],
        //         'limit': limit, // maximum number of records to be returned in a single list
        //         'last_id': 'id', // specify list staring point using the id of last record in previous list-query results
        //         'reverse': false, // true to retrieve records where id is smaller than the specified last_id, false to retrieve records where id is larger than the specified last_id
        //     };
        //
        // swap, future
        //
        //     const request: Dict = {
        //         'settle': market['settleId'],
        //         'contract': market['id'],
        //         'limit': limit, // maximum number of records to be returned in a single list
        //         'last_id': 'id', // specify list staring point using the id of last record in previous list-query results
        //         'from': since / 1000), // starting time in seconds, if not specified, to and limit will be used to limit response items
        //         'to': this.seconds (), // end time in seconds, default to current time
        //     };
        //
        const [ request, query ] = this.prepareRequest (market, undefined, params);
        const until = this.safeInteger2 (params, 'to', 'until');
        if (until !== undefined) {
            params = this.omit (params, [ 'until' ]);
            request['to'] = this.parseToInt (until / 1000);
        }
        if (limit !== undefined) {
            request['limit'] = Math.min (limit, 1000); // default 100, max 1000
        }
        if (since !== undefined && (market['contract'])) {
            request['from'] = this.parseToInt (since / 1000);
        }
        let response = undefined;
        if (market['type'] === 'spot' || market['type'] === 'margin') {
            response = await this.publicSpotGetTrades (this.extend (request, query));
        } else if (market['swap']) {
            response = await this.publicFuturesGetSettleTrades (this.extend (request, query));
        } else if (market['future']) {
            response = await this.publicDeliveryGetSettleTrades (this.extend (request, query));
        } else if (market['type'] === 'option') {
            response = await this.publicOptionsGetTrades (this.extend (request, query));
        } else {
            throw new NotSupported (this.id + ' fetchTrades() not support this market type.');
        }
        //
        // spot
        //
        //     [
        //         {
        //             "id": "1852958144",
        //             "create_time": "1634673259",
        //             "create_time_ms": "1634673259378.105000",
        //             "currency_pair": "ADA_USDT",
        //             "side": "sell",
        //             "amount": "307.078",
        //             "price": "2.104",
        //         }
        //     ]
        //
        // perpetual swap
        //
        //     [
        //         {
        //              "size": "2",
        //              "id": "2522911",
        //              "create_time_ms": "1634673380.182",
        //              "create_time": "1634673380.182",
        //              "contract": "ADA_USDT",
        //              "price": "2.10486",
        //         }
        //     ]
        //
        // option
        //
        //     [
        //         {
        //             "size": -5,
        //             "id": 25,
        //             "create_time": 1682378573,
        //             "contract": "ETH_USDT-20230526-2000-P",
        //             "price": "209.1"
        //         }
        //     ]
        //
        return this.parseTrades (response, market, since, limit);
    }

    /**
     * @method
     * @name gate#fetchOrderTrades
     * @description fetch all the trades made from a single order
     * @see https://www.gate.io/docs/developers/apiv4/en/#list-personal-trading-history
     * @see https://www.gate.io/docs/developers/apiv4/en/#list-personal-trading-history-2
     * @see https://www.gate.io/docs/developers/apiv4/en/#list-personal-trading-history-3
     * @see https://www.gate.io/docs/developers/apiv4/en/#list-personal-trading-history-4
     * @param {string} id order id
     * @param {string} symbol unified market symbol
     * @param {int} [since] the earliest time in ms to fetch trades for
     * @param {int} [limit] the maximum number of trades to retrieve
     * @param {object} [params] extra parameters specific to the exchange API endpoint
     * @returns {object[]} a list of [trade structures]{@link https://docs.ccxt.com/#/?id=trade-structure}
     */
    async fetchOrderTrades (id: string, symbol: Str = undefined, since: Int = undefined, limit: Int = undefined, params = {}) {
        if (symbol === undefined) {
            throw new ArgumentsRequired (this.id + ' fetchOrderTrades() requires a symbol argument');
        }
        await this.loadMarkets ();
        //
        //      [
        //          {
        //              "id":"3711449544",
        //              "create_time":"1655486040",
        //              "create_time_ms":"1655486040177.599900",
        //              "currency_pair":"SHIB_USDT",
        //              "side":"buy",
        //              "role":"taker",
        //              "amount":"1360039",
        //              "price":"0.0000081084",
        //              "order_id":"169717399644",
        //              "fee":"2720.078",
        //              "fee_currency":"SHIB",
        //              "point_fee":"0",
        //              "gt_fee":"0"
        //          }
        //      ]
        //
        const response = await this.fetchMyTrades (symbol, since, limit, { 'order_id': id });
        return response;
    }

    /**
     * @method
     * @name gate#fetchMyTrades
     * @description Fetch personal trading history
     * @see https://www.gate.io/docs/developers/apiv4/en/#list-personal-trading-history
     * @see https://www.gate.io/docs/developers/apiv4/en/#list-personal-trading-history-2
     * @see https://www.gate.io/docs/developers/apiv4/en/#list-personal-trading-history-3
     * @see https://www.gate.io/docs/developers/apiv4/en/#list-personal-trading-history-4
     * @param {string} symbol unified market symbol
     * @param {int} [since] the earliest time in ms to fetch trades for
     * @param {int} [limit] the maximum number of trades structures to retrieve
     * @param {object} [params] extra parameters specific to the exchange API endpoint
     * @param {string} [params.marginMode] 'cross' or 'isolated' - marginMode for margin trading if not provided this.options['defaultMarginMode'] is used
     * @param {string} [params.type] 'spot', 'swap', or 'future', if not provided this.options['defaultMarginMode'] is used
     * @param {int} [params.until] The latest timestamp, in ms, that fetched trades were made
     * @param {int} [params.page] *spot only* Page number
     * @param {string} [params.order_id] *spot only* Filter trades with specified order ID. symbol is also required if this field is present
     * @param {string} [params.order] *contract only* Futures order ID, return related data only if specified
     * @param {int} [params.offset] *contract only* list offset, starting from 0
     * @param {string} [params.last_id] *contract only* specify list staring point using the id of last record in previous list-query results
     * @param {int} [params.count_total] *contract only* whether to return total number matched, default to 0(no return)
     * @param {bool} [params.unifiedAccount] set to true for fetching trades in a unified account
     * @param {bool} [params.paginate] default false, when true will automatically paginate by calling this endpoint multiple times. See in the docs all the [available parameters](https://github.com/ccxt/ccxt/wiki/Manual#pagination-params)
     * @returns {Trade[]} a list of [trade structures]{@link https://docs.ccxt.com/#/?id=trade-structure}
     */
    async fetchMyTrades (symbol: Str = undefined, since: Int = undefined, limit: Int = undefined, params = {}) {
        await this.loadMarkets ();
        await this.loadUnifiedStatus ();
        let paginate = false;
        [ paginate, params ] = this.handleOptionAndParams (params, 'fetchMyTrades', 'paginate');
        if (paginate) {
            return await this.fetchPaginatedCallDynamic ('fetchMyTrades', symbol, since, limit, params) as Trade[];
        }
        let type = undefined;
        let marginMode = undefined;
        let request: Dict = {};
        const market = (symbol !== undefined) ? this.market (symbol) : undefined;
        const until = this.safeInteger (params, 'until');
        params = this.omit (params, [ 'until' ]);
        [ type, params ] = this.handleMarketTypeAndParams ('fetchMyTrades', market, params);
        const contract = (type === 'swap') || (type === 'future') || (type === 'option');
        if (contract) {
            [ request, params ] = this.prepareRequest (market, type, params);
            if (type === 'option') {
                params = this.omit (params, 'order_id');
            }
        } else {
            if (market !== undefined) {
                request['currency_pair'] = market['id']; // Should always be set for non-trigger
            }
            [ marginMode, params ] = this.getMarginMode (false, params);
            request['account'] = marginMode;
        }
        if (limit !== undefined) {
            request['limit'] = limit; // default 100, max 1000
        }
        if (since !== undefined) {
            request['from'] = this.parseToInt (since / 1000);
        }
        if (until !== undefined) {
            request['to'] = this.parseToInt (until / 1000);
        }
        let response = undefined;
        if (type === 'spot' || type === 'margin') {
            response = await this.privateSpotGetMyTrades (this.extend (request, params));
        } else if (type === 'swap') {
            response = await this.privateFuturesGetSettleMyTradesTimerange (this.extend (request, params));
        } else if (type === 'future') {
            response = await this.privateDeliveryGetSettleMyTrades (this.extend (request, params));
        } else if (type === 'option') {
            response = await this.privateOptionsGetMyTrades (this.extend (request, params));
        } else {
            throw new NotSupported (this.id + ' fetchMyTrades() not support this market type.');
        }
        //
        // spot
        //
        //     [
        //         {
        //             "id": "2876130500",
        //             "create_time": "1645464610",
        //             "create_time_ms": "1645464610777.399200",
        //             "currency_pair": "DOGE_USDT",
        //             "side": "sell",
        //             "role": "taker",
        //             "amount": "10.97",
        //             "price": "0.137384",
        //             "order_id": "125924049993",
        //             "fee": "0.00301420496",
        //             "fee_currency": "USDT",
        //             "point_fee": "0",
        //             "gt_fee": "0"
        //         }
        //     ]
        //
        // perpetual swap
        //
        //     [
        //         {
        //             "size": -5,
        //             "order_id": "130264979823",
        //             "id": 26884791,
        //             "role": "taker",
        //             "create_time": 1645465199.5472,
        //             "contract": "DOGE_USDT",
        //             "price": "0.136888"
        //         }
        //     ]
        //
        // future
        //
        //     [
        //         {
        //             "id": 121234231,
        //             "create_time": 1514764800.123,
        //             "contract": "BTC_USDT",
        //             "order_id": "21893289839",
        //             "size": 100,
        //             "price": "100.123",
        //             "role": "taker"
        //         }
        //     ]
        //
        // option
        //
        //     [
        //         {
        //             "underlying_price": "26817.84",
        //             "size": -1,
        //             "contract": "BTC_USDT-20230602-26500-C",
        //             "id": 16,
        //             "role": "taker",
        //             "create_time": 1685594770,
        //             "order_id": 2611026125,
        //             "price": "333"
        //         }
        //     ]
        //
        return this.parseTrades (response, market, since, limit);
    }

    parseTrade (trade: Dict, market: Market = undefined): Trade {
        //
        // public
        //
        //  spot:
        //     {
        //         "id": "1334253759",
        //         "create_time": "1626342738",
        //         "create_time_ms": "1626342738331.497000",
        //         "currency_pair": "BTC_USDT",
        //         "side": "sell",
        //         "amount": "0.0022",
        //         "price": "32452.16"
        //     }
        //
        //  swap:
        //
        //    {
        //        "id": "442288327",
        //        "contract": "BTC_USDT",
        //        "create_time": "1739814676.707",
        //        "create_time_ms": "1739814676.707",
        //        "size": "-105",
        //        "price": "95594.8"
        //    }
        //
        //
        // public ws
        //
        //     {
        //         "id": 221994511,
        //         "time": 1580311438.618647,
        //         "price": "9309",
        //         "amount": "0.0019",
        //         "type": "sell"
        //     }
        //
        // spot rest
        //
        //     {
        //         "id": "2876130500",
        //         "create_time": "1645464610",
        //         "create_time_ms": "1645464610777.399200",
        //         "currency_pair": "DOGE_USDT",
        //         "side": "sell",
        //         "role": "taker",
        //         "amount": "10.97",
        //         "price": "0.137384",
        //         "order_id": "125924049993",
        //         "fee": "0.00301420496",
        //         "fee_currency": "USDT",
        //         "point_fee": "1.1",
        //         "gt_fee":"2.2"
        //     }
        //
        // perpetual swap rest
        //
        //     {
        //         "size": -5,
        //         "order_id": "130264979823",
        //         "id": 26884791,
        //         "role": "taker",
        //         "create_time": 1645465199.5472,
        //         "contract": "DOGE_USDT",
        //         "price": "0.136888"
        //     }
        //
        // future rest
        //
        //     {
        //         "id": 121234231,
        //         "create_time": 1514764800.123,
        //         "contract": "BTC_USDT",
        //         "order_id": "21893289839",
        //         "size": 100,
        //         "price": "100.123",
        //         "role": "taker"
        //     }
        //
        // fetchTrades: option
        //
        //     {
        //         "size": -5,
        //         "id": 25,
        //         "create_time": 1682378573,
        //         "contract": "ETH_USDT-20230526-2000-P",
        //         "price": "209.1"
        //     }
        //
        // fetchMyTrades: option
        //
        //     {
        //         "underlying_price": "26817.84",
        //         "size": -1,
        //         "contract": "BTC_USDT-20230602-26500-C",
        //         "id": 16,
        //         "role": "taker",
        //         "create_time": 1685594770,
        //         "order_id": 2611026125,
        //         "price": "333"
        //     }
        //
        const id = this.safeString2 (trade, 'id', 'trade_id');
        let timestamp: Int = undefined;
        let msString = this.safeString (trade, 'create_time_ms');
        if (msString !== undefined) {
            msString = Precise.stringMul (msString, '1000');
            msString = msString.slice (0, 13);
            timestamp = this.parseToInt (msString);
        } else {
            timestamp = this.safeTimestamp2 (trade, 'time', 'create_time');
        }
        const marketId = this.safeString2 (trade, 'currency_pair', 'contract');
        const marketType = ('contract' in trade) ? 'contract' : 'spot';
        market = this.safeMarket (marketId, market, '_', marketType);
        let amountString = this.safeString2 (trade, 'amount', 'size');
        const priceString = this.safeString (trade, 'price');
        const contractSide = Precise.stringLt (amountString, '0') ? 'sell' : 'buy';
        amountString = Precise.stringAbs (amountString);
        const side = this.safeString2 (trade, 'side', 'type', contractSide);
        const orderId = this.safeString (trade, 'order_id');
        const feeAmount = this.safeString (trade, 'fee');
        const gtFee = this.omitZero (this.safeString (trade, 'gt_fee'));
        const pointFee = this.omitZero (this.safeString (trade, 'point_fee'));
        const fees = [];
        if (feeAmount !== undefined) {
            const feeCurrencyId = this.safeString (trade, 'fee_currency');
            let feeCurrencyCode = this.safeCurrencyCode (feeCurrencyId);
            if (feeCurrencyCode === undefined) {
                feeCurrencyCode = this.safeString (market, 'settle');
            }
            fees.push ({
                'cost': feeAmount,
                'currency': feeCurrencyCode,
            });
        }
        if (gtFee !== undefined) {
            fees.push ({
                'cost': gtFee,
                'currency': 'GT',
            });
        }
        if (pointFee !== undefined) {
            fees.push ({
                'cost': pointFee,
                'currency': 'GatePoint',
            });
        }
        const takerOrMaker = this.safeString (trade, 'role');
        return this.safeTrade ({
            'info': trade,
            'id': id,
            'timestamp': timestamp,
            'datetime': this.iso8601 (timestamp),
            'symbol': market['symbol'],
            'order': orderId,
            'type': undefined,
            'side': side,
            'takerOrMaker': takerOrMaker,
            'price': priceString,
            'amount': amountString,
            'cost': undefined,
            'fee': undefined,
            'fees': fees,
        }, market);
    }

    /**
     * @method
     * @name gate#fetchDeposits
     * @description fetch all deposits made to an account
     * @see https://www.gate.io/docs/developers/apiv4/en/#retrieve-deposit-records
     * @param {string} code unified currency code
     * @param {int} [since] the earliest time in ms to fetch deposits for
     * @param {int} [limit] the maximum number of deposits structures to retrieve
     * @param {object} [params] extra parameters specific to the exchange API endpoint
     * @param {int} [params.until] end time in ms
     * @param {boolean} [params.paginate] default false, when true will automatically paginate by calling this endpoint multiple times. See in the docs all the [availble parameters](https://github.com/ccxt/ccxt/wiki/Manual#pagination-params)
     * @returns {object[]} a list of [transaction structures]{@link https://docs.ccxt.com/#/?id=transaction-structure}
     */
    async fetchDeposits (code: Str = undefined, since: Int = undefined, limit: Int = undefined, params = {}): Promise<Transaction[]> {
        await this.loadMarkets ();
        let paginate = false;
        [ paginate, params ] = this.handleOptionAndParams (params, 'fetchDeposits', 'paginate');
        if (paginate) {
            return await this.fetchPaginatedCallDynamic ('fetchDeposits', code, since, limit, params);
        }
        let request: Dict = {};
        let currency = undefined;
        if (code !== undefined) {
            currency = this.currency (code);
            request['currency'] = currency['id']; // todo: currencies have network-junctions
        }
        if (limit !== undefined) {
            request['limit'] = limit;
        }
        if (since !== undefined) {
            const start = this.parseToInt (since / 1000);
            request['from'] = start;
            request['to'] = this.sum (start, 30 * 24 * 60 * 60);
        }
        [ request, params ] = this.handleUntilOption ('to', request, params);
        const response = await this.privateWalletGetDeposits (this.extend (request, params));
        return this.parseTransactions (response, currency);
    }

    /**
     * @method
     * @name gate#fetchWithdrawals
     * @description fetch all withdrawals made from an account
     * @see https://www.gate.io/docs/developers/apiv4/en/#retrieve-withdrawal-records
     * @param {string} code unified currency code
     * @param {int} [since] the earliest time in ms to fetch withdrawals for
     * @param {int} [limit] the maximum number of withdrawals structures to retrieve
     * @param {object} [params] extra parameters specific to the exchange API endpoint
     * @param {int} [params.until] end time in ms
     * @param {boolean} [params.paginate] default false, when true will automatically paginate by calling this endpoint multiple times. See in the docs all the [availble parameters](https://github.com/ccxt/ccxt/wiki/Manual#pagination-params)
     * @returns {object[]} a list of [transaction structures]{@link https://docs.ccxt.com/#/?id=transaction-structure}
     */
    async fetchWithdrawals (code: Str = undefined, since: Int = undefined, limit: Int = undefined, params = {}): Promise<Transaction[]> {
        await this.loadMarkets ();
        let paginate = false;
        [ paginate, params ] = this.handleOptionAndParams (params, 'fetchWithdrawals', 'paginate');
        if (paginate) {
            return await this.fetchPaginatedCallDynamic ('fetchWithdrawals', code, since, limit, params);
        }
        let request: Dict = {};
        let currency = undefined;
        if (code !== undefined) {
            currency = this.currency (code);
            request['currency'] = currency['id']; // todo: currencies have network-junctions
        }
        if (limit !== undefined) {
            request['limit'] = limit;
        }
        if (since !== undefined) {
            const start = this.parseToInt (since / 1000);
            request['from'] = start;
            request['to'] = this.sum (start, 30 * 24 * 60 * 60);
        }
        [ request, params ] = this.handleUntilOption ('to', request, params);
        const response = await this.privateWalletGetWithdrawals (this.extend (request, params));
        return this.parseTransactions (response, currency);
    }

    /**
     * @method
     * @name gate#withdraw
     * @description make a withdrawal
     * @see https://www.gate.io/docs/developers/apiv4/en/#withdraw
     * @param {string} code unified currency code
     * @param {float} amount the amount to withdraw
     * @param {string} address the address to withdraw to
     * @param {string} tag
     * @param {object} [params] extra parameters specific to the exchange API endpoint
     * @returns {object} a [transaction structure]{@link https://docs.ccxt.com/#/?id=transaction-structure}
     */
    async withdraw (code: string, amount: number, address: string, tag = undefined, params = {}): Promise<Transaction> {
        [ tag, params ] = this.handleWithdrawTagAndParams (tag, params);
        this.checkAddress (address);
        await this.loadMarkets ();
        const currency = this.currency (code);
        const request: Dict = {
            'currency': currency['id'], // todo: currencies have network-junctions
            'address': address,
            'amount': this.currencyToPrecision (code, amount),
        };
        if (tag !== undefined) {
            request['memo'] = tag;
        }
        let networkCode = undefined;
        [ networkCode, params ] = this.handleNetworkCodeAndParams (params);
        if (networkCode !== undefined) {
            request['chain'] = this.networkCodeToId (networkCode);
        }
        const response = await this.privateWithdrawalsPostWithdrawals (this.extend (request, params));
        //
        //    {
        //        "id": "w13389675",
        //        "currency": "USDT",
        //        "amount": "50",
        //        "address": "TUu2rLFrmzUodiWfYki7QCNtv1akL682p1",
        //        "memo": null
        //    }
        //
        return this.parseTransaction (response, currency);
    }

    parseTransactionStatus (status: Str) {
        const statuses: Dict = {
            'PEND': 'pending',
            'REQUEST': 'pending',
            'DMOVE': 'pending',
            'MANUAL': 'pending',
            'VERIFY': 'pending',
            'PROCES': 'pending',
            'EXTPEND': 'pending',
            'SPLITPEND': 'pending',
            'CANCEL': 'canceled',
            'FAIL': 'failed',
            'INVALID': 'failed',
            'DONE': 'ok',
            'BCODE': 'ok', // GateCode withdrawal
        };
        return this.safeString (statuses, status, status);
    }

    parseTransactionType (type) {
        const types: Dict = {
            'd': 'deposit',
            'w': 'withdrawal',
        };
        return this.safeString (types, type, type);
    }

    parseTransaction (transaction: Dict, currency: Currency = undefined): Transaction {
        //
        // fetchDeposits
        //
        //     {
        //         "id": "d33361395",
        //         "currency": "USDT_TRX",
        //         "address": "TErdnxenuLtXfnMafLbfappYdHtnXQ5U4z",
        //         "amount": "100",
        //         "txid": "ae9374de34e558562fe18cbb1bf9ab4d9eb8aa7669d65541c9fa2a532c1474a0",
        //         "timestamp": "1626345819",
        //         "status": "DONE",
        //         "memo": ""
        //     }
        //
        // withdraw
        //
        //     {
        //         "id":"w64413318",
        //         "currency":"usdt",
        //         "amount":"10150",
        //         "address":"0x0ab891497116f7f5532a4c2f4f7b1784488628e1",
        //         "memo":null,
        //         "status":"REQUEST",
        //         "chain":"eth",
        //         "withdraw_order_id":"",
        //         "fee_amount":"4.15000000"
        //     }
        //
        // fetchWithdrawals
        //
        //     {
        //         "id": "210496",
        //         "timestamp": "1542000000",
        //         "withdraw_order_id": "order_123456",
        //         "currency": "USDT",
        //         "address": "1HkxtBAMrA3tP5ENnYY2CZortjZvFDH5Cs",
        //         "txid": "128988928203223323290",
        //         "block_number": "41575382",
        //         "amount": "222.61",
        //         "fee": "0.01",
        //         "memo": "",
        //         "status": "DONE",
        //         "chain": "TRX"
        //     }
        //
        //     {
        //         "id": "w13389675",
        //         "currency": "USDT",
        //         "amount": "50",
        //         "address": "TUu2rLFrmzUodiWfYki7QCNtv1akL682p1",
        //         "memo": null
        //     }
        //
        //     {
        //         "currency":"usdt",
        //         "address":"0x01c0A9b7b4CdE774AF0f3E47CB4f1c2CCdBa0806",
        //         "amount":"1880",
        //         "chain":"eth"
        //     }
        //
        const id = this.safeString (transaction, 'id');
        let type = undefined;
        let amountString = this.safeString (transaction, 'amount');
        if (id !== undefined) {
            if (id[0] === 'b') {
                // GateCode handling
                type = Precise.stringGt (amountString, '0') ? 'deposit' : 'withdrawal';
                amountString = Precise.stringAbs (amountString);
            } else {
                type = this.parseTransactionType (id[0]);
            }
        }
        const feeCostString = this.safeString2 (transaction, 'fee', 'fee_amount');
        if (type === 'withdrawal') {
            amountString = Precise.stringSub (amountString, feeCostString);
        }
        const networkId = this.safeStringUpper (transaction, 'chain');
        const currencyId = this.safeString (transaction, 'currency');
        const code = this.safeCurrencyCode (currencyId);
        const txid = this.safeString (transaction, 'txid');
        const rawStatus = this.safeString (transaction, 'status');
        const status = this.parseTransactionStatus (rawStatus);
        const address = this.safeString (transaction, 'address');
        const tag = this.safeString (transaction, 'memo');
        const timestamp = this.safeTimestamp (transaction, 'timestamp');
        return {
            'info': transaction,
            'id': id,
            'txid': txid,
            'currency': code,
            'amount': this.parseNumber (amountString),
            'network': this.networkIdToCode (networkId),
            'address': address,
            'addressTo': undefined,
            'addressFrom': undefined,
            'tag': tag,
            'tagTo': undefined,
            'tagFrom': undefined,
            'status': status,
            'type': type,
            'timestamp': timestamp,
            'datetime': this.iso8601 (timestamp),
            'updated': undefined,
            'internal': undefined,
            'comment': undefined,
            'fee': {
                'currency': code,
                'cost': this.parseNumber (feeCostString),
            },
        } as Transaction;
    }

    /**
     * @method
     * @name gate#createOrder
     * @description Create an order on the exchange
     * @see https://www.gate.io/docs/developers/apiv4/en/#create-an-order
     * @see https://www.gate.io/docs/developers/apiv4/en/#create-a-price-triggered-order
     * @see https://www.gate.io/docs/developers/apiv4/en/#create-a-futures-order
     * @see https://www.gate.io/docs/developers/apiv4/en/#create-a-price-triggered-order-2
     * @see https://www.gate.io/docs/developers/apiv4/en/#create-a-futures-order-2
     * @see https://www.gate.io/docs/developers/apiv4/en/#create-a-price-triggered-order-3
     * @see https://www.gate.io/docs/developers/apiv4/en/#create-an-options-order
     * @param {string} symbol Unified CCXT market symbol
     * @param {string} type 'limit' or 'market' *"market" is contract only*
     * @param {string} side 'buy' or 'sell'
     * @param {float} amount the amount of currency to trade
     * @param {float} [price] the price at which the order is to be fulfilled, in units of the quote currency, ignored in market orders
     * @param {object} [params]  extra parameters specific to the exchange API endpoint
     * @param {float} [params.triggerPrice] The price at which a trigger order is triggered at
     * @param {string} [params.timeInForce] "GTC", "IOC", or "PO"
     * @param {float} [params.stopLossPrice] The price at which a stop loss order is triggered at
     * @param {float} [params.takeProfitPrice] The price at which a take profit order is triggered at
     * @param {string} [params.marginMode] 'cross' or 'isolated' - marginMode for margin trading if not provided this.options['defaultMarginMode'] is used
     * @param {int} [params.iceberg] Amount to display for the iceberg order, Null or 0 for normal orders, Set to -1 to hide the order completely
     * @param {string} [params.text] User defined information
     * @param {string} [params.account] *spot and margin only* "spot", "margin" or "cross_margin"
     * @param {bool} [params.auto_borrow] *margin only* Used in margin or cross margin trading to allow automatic loan of insufficient amount if balance is not enough
     * @param {string} [params.settle] *contract only* Unified Currency Code for settle currency
     * @param {bool} [params.reduceOnly] *contract only* Indicates if this order is to reduce the size of a position
     * @param {bool} [params.close] *contract only* Set as true to close the position, with size set to 0
     * @param {bool} [params.auto_size] *contract only* Set side to close dual-mode position, close_long closes the long side, while close_short the short one, size also needs to be set to 0
     * @param {int} [params.price_type] *contract only* 0 latest deal price, 1 mark price, 2 index price
     * @param {float} [params.cost] *spot market buy only* the quote quantity that can be used as an alternative for the amount
     * @param {bool} [params.unifiedAccount] set to true for creating an order in the unified account
     * @returns {object|undefined} [An order structure]{@link https://docs.ccxt.com/#/?id=order-structure}
     */
    async createOrder (symbol: string, type: OrderType, side: OrderSide, amount: number, price: Num = undefined, params = {}) {
        await this.loadMarkets ();
        await this.loadUnifiedStatus ();
        const market = this.market (symbol);
        const trigger = this.safeValue (params, 'trigger');
        const triggerPrice = this.safeValue2 (params, 'triggerPrice', 'stopPrice');
        const stopLossPrice = this.safeValue (params, 'stopLossPrice', triggerPrice);
        const takeProfitPrice = this.safeValue (params, 'takeProfitPrice');
        const isStopLossOrder = stopLossPrice !== undefined;
        const isTakeProfitOrder = takeProfitPrice !== undefined;
        const isTpsl = isStopLossOrder || isTakeProfitOrder;
        const nonTriggerOrder = !isTpsl && (trigger === undefined);
        const orderRequest = this.createOrderRequest (symbol, type, side, amount, price, params);
        let response = undefined;
        if (market['spot'] || market['margin']) {
            if (nonTriggerOrder) {
                response = await this.privateSpotPostOrders (orderRequest);
            } else {
                response = await this.privateSpotPostPriceOrders (orderRequest);
            }
        } else if (market['swap']) {
            if (nonTriggerOrder) {
                response = await this.privateFuturesPostSettleOrders (orderRequest);
            } else {
                response = await this.privateFuturesPostSettlePriceOrders (orderRequest);
            }
        } else if (market['future']) {
            if (nonTriggerOrder) {
                response = await this.privateDeliveryPostSettleOrders (orderRequest);
            } else {
                response = await this.privateDeliveryPostSettlePriceOrders (orderRequest);
            }
        } else {
            response = await this.privateOptionsPostOrders (orderRequest);
        }
        // const response = await this[method] (this.deepExtend (request, params));
        //
        // spot
        //
        //     {
        //         "id": "95282841887",
        //         "text": "apiv4",
        //         "create_time": "1637383156",
        //         "update_time": "1637383156",
        //         "create_time_ms": 1637383156017,
        //         "update_time_ms": 1637383156017,
        //         "status": "open",
        //         "currency_pair": "ETH_USDT",
        //         "type": "limit",
        //         "account": "spot",
        //         "side": "buy",
        //         "amount": "0.01",
        //         "price": "3500",
        //         "time_in_force": "gtc",
        //         "iceberg": "0",
        //         "left": "0.01",
        //         "fill_price": "0",
        //         "filled_total": "0",
        //         "fee": "0",
        //         "fee_currency": "ETH",
        //         "point_fee": "0",
        //         "gt_fee": "0",
        //         "gt_discount": false,
        //         "rebated_fee": "0",
        //         "rebated_fee_currency": "USDT"
        //     }
        //
        // spot conditional
        //
        //     {"id": 5891843}
        //
        // futures, perpetual swaps and options
        //
        //     {
        //         "id": 95938572327,
        //         "contract": "ETH_USDT",
        //         "mkfr": "0",
        //         "tkfr": "0.0005",
        //         "tif": "gtc",
        //         "is_reduce_only": false,
        //         "create_time": 1637384600.08,
        //         "price": "3000",
        //         "size": 1,
        //         "refr": "0",
        //         "left": 1,
        //         "text": "api",
        //         "fill_price": "0",
        //         "user": 2436035,
        //         "status": "open",
        //         "is_liq": false,
        //         "refu": 0,
        //         "is_close": false,
        //         "iceberg": 0
        //     }
        //
        // futures and perpetual swaps conditionals
        //
        //     {"id": 7615567}
        //
        return this.parseOrder (response, market);
    }

    createOrdersRequest (orders: OrderRequest[], params = {}) {
        const ordersRequests = [];
        const orderSymbols = [];
        const ordersLength = orders.length;
        if (ordersLength === 0) {
            throw new BadRequest (this.id + ' createOrders() requires at least one order');
        }
        if (ordersLength > 10) {
            throw new BadRequest (this.id + ' createOrders() accepts a maximum of 10 orders at a time');
        }
        for (let i = 0; i < orders.length; i++) {
            const rawOrder = orders[i];
            const marketId = this.safeString (rawOrder, 'symbol');
            orderSymbols.push (marketId);
            const type = this.safeString (rawOrder, 'type');
            const side = this.safeString (rawOrder, 'side');
            const amount = this.safeValue (rawOrder, 'amount');
            const price = this.safeValue (rawOrder, 'price');
            const orderParams = this.safeValue (rawOrder, 'params', {});
            const extendedParams = this.extend (orderParams, params); // the request does not accept extra params since it's a list, so we're extending each order with the common params
            const triggerValue = this.safeValueN (orderParams, [ 'triggerPrice', 'stopPrice', 'takeProfitPrice', 'stopLossPrice' ]);
            if (triggerValue !== undefined) {
                throw new NotSupported (this.id + ' createOrders() does not support advanced order properties (stopPrice, takeProfitPrice, stopLossPrice)');
            }
            extendedParams['textIsRequired'] = true; // Gate.io requires a text parameter for each order here
            const orderRequest = this.createOrderRequest (marketId, type, side, amount, price, extendedParams);
            ordersRequests.push (orderRequest);
        }
        const symbols = this.marketSymbols (orderSymbols, undefined, false, true, true);
        const market = this.market (symbols[0]);
        if (market['future'] || market['option']) {
            throw new NotSupported (this.id + ' createOrders() does not support futures or options markets');
        }
        return ordersRequests;
    }

    /**
     * @method
     * @name gate#createOrders
     * @description create a list of trade orders
     * @see https://www.gate.io/docs/developers/apiv4/en/#get-a-single-order-2
     * @see https://www.gate.io/docs/developers/apiv4/en/#create-a-batch-of-orders
     * @see https://www.gate.io/docs/developers/apiv4/en/#create-a-batch-of-futures-orders
     * @param {Array} orders list of orders to create, each object should contain the parameters required by createOrder, namely symbol, type, side, amount, price and params
     * @param {object} [params] extra parameters specific to the exchange API endpoint
     * @returns {object} an [order structure]{@link https://docs.ccxt.com/#/?id=order-structure}
     */
    async createOrders (orders: OrderRequest[], params = {}) {
        await this.loadMarkets ();
        await this.loadUnifiedStatus ();
        const ordersRequests = this.createOrdersRequest (orders, params);
        const firstOrder = orders[0];
        const market = this.market (firstOrder['symbol']);
        let response = undefined;
        if (market['spot']) {
            response = await this.privateSpotPostBatchOrders (ordersRequests);
        } else if (market['swap']) {
            response = await this.privateFuturesPostSettleBatchOrders (ordersRequests);
        }
        return this.parseOrders (response);
    }

    createOrderRequest (symbol: string, type: OrderType, side: OrderSide, amount: number, price: Num = undefined, params = {}) {
        const market = this.market (symbol);
        const contract = market['contract'];
        const trigger = this.safeValue (params, 'trigger');
        const triggerPrice = this.safeValue2 (params, 'triggerPrice', 'stopPrice');
        const stopLossPrice = this.safeValue (params, 'stopLossPrice', triggerPrice);
        const takeProfitPrice = this.safeValue (params, 'takeProfitPrice');
        const isStopLossOrder = stopLossPrice !== undefined;
        const isTakeProfitOrder = takeProfitPrice !== undefined;
        const isTpsl = isStopLossOrder || isTakeProfitOrder;
        if (isStopLossOrder && isTakeProfitOrder) {
            throw new ExchangeError (this.id + ' createOrder() stopLossPrice and takeProfitPrice cannot both be defined');
        }
        const reduceOnly = this.safeValue (params, 'reduceOnly');
        const exchangeSpecificTimeInForce = this.safeStringLowerN (params, [ 'timeInForce', 'tif', 'time_in_force' ]);
        let postOnly = undefined;
        [ postOnly, params ] = this.handlePostOnly (type === 'market', exchangeSpecificTimeInForce === 'poc', params);
        let timeInForce = this.handleTimeInForce (params);
        if (postOnly) {
            timeInForce = 'poc';
        }
        // we only omit the unified params here
        // this is because the other params will get extended into the request
        params = this.omit (params, [ 'stopPrice', 'triggerPrice', 'stopLossPrice', 'takeProfitPrice', 'reduceOnly', 'timeInForce', 'postOnly' ]);
        const isLimitOrder = (type === 'limit');
        const isMarketOrder = (type === 'market');
        if (isLimitOrder && price === undefined) {
            throw new ArgumentsRequired (this.id + ' createOrder () requires a price argument for ' + type + ' orders');
        }
        if (isMarketOrder) {
            if ((timeInForce === 'poc') || (timeInForce === 'gtc')) {
                throw new ExchangeError (this.id + ' createOrder () timeInForce for market order can only be "FOK" or "IOC"');
            } else {
                if (timeInForce === undefined) {
                    const defaultTif = this.safeString (this.options, 'defaultTimeInForce', 'IOC');
                    const exchangeSpecificTif = this.safeString (this.options['timeInForce'], defaultTif, 'ioc');
                    timeInForce = exchangeSpecificTif;
                }
            }
            if (contract) {
                price = 0;
            }
        }
        if (contract) {
            const isClose = this.safeValue (params, 'close');
            if (isClose) {
                amount = 0;
            } else {
                const amountToPrecision = this.amountToPrecision (symbol, amount);
                const signedAmount = (side === 'sell') ? Precise.stringNeg (amountToPrecision) : amountToPrecision;
                amount = parseInt (signedAmount);
            }
        }
        let request = undefined;
        const nonTriggerOrder = !isTpsl && (trigger === undefined);
        if (nonTriggerOrder) {
            if (contract) {
                // contract order
                request = {
                    'contract': market['id'], // filled in prepareRequest above
                    'size': amount, // int64, positive = bid, negative = ask
                    // 'iceberg': 0, // int64, display size for iceberg order, 0 for non-iceberg, note that you will have to pay the taker fee for the hidden size
                    // 'close': false, // true to close the position, with size set to 0
                    // 'reduce_only': false, // St as true to be reduce-only order
                    // 'tif': 'gtc', // gtc, ioc, poc PendingOrCancelled == postOnly order
                    // 'text': clientOrderId, // 't-abcdef1234567890',
                    // 'auto_size': '', // close_long, close_short, note size also needs to be set to 0
                };
                if (!market['option']) {
                    request['settle'] = market['settleId']; // filled in prepareRequest above
                }
                if (isMarketOrder) {
                    request['price'] = '0'; // set to 0 for market orders
                } else {
                    request['price'] = (price === 0) ? '0' : this.priceToPrecision (symbol, price);
                }
                if (reduceOnly !== undefined) {
                    request['reduce_only'] = reduceOnly;
                }
                if (timeInForce !== undefined) {
                    request['tif'] = timeInForce;
                }
            } else {
                let marginMode = undefined;
                [ marginMode, params ] = this.getMarginMode (false, params);
                // spot order
                request = {
                    // 'text': clientOrderId, // 't-abcdef1234567890',
                    'currency_pair': market['id'], // filled in prepareRequest above
                    'type': type,
                    'account': marginMode, // spot, margin, cross_margin, unified
                    'side': side,
                    // 'time_in_force': 'gtc', // gtc, ioc, poc PendingOrCancelled == postOnly order
                    // 'iceberg': 0, // amount to display for the iceberg order, null or 0 for normal orders, set to -1 to hide the order completely
                    // 'auto_borrow': false, // used in margin or cross margin trading to allow automatic loan of insufficient amount if balance is not enough
                    // 'auto_repay': false, // automatic repayment for automatic borrow loan generated by cross margin order, diabled by default
                };
                if (isMarketOrder && (side === 'buy')) {
                    let quoteAmount = undefined;
                    let createMarketBuyOrderRequiresPrice = true;
                    [ createMarketBuyOrderRequiresPrice, params ] = this.handleOptionAndParams (params, 'createOrder', 'createMarketBuyOrderRequiresPrice', true);
                    const cost = this.safeNumber (params, 'cost');
                    params = this.omit (params, 'cost');
                    if (cost !== undefined) {
                        quoteAmount = this.costToPrecision (symbol, cost);
                    } else if (createMarketBuyOrderRequiresPrice) {
                        if (price === undefined) {
                            throw new InvalidOrder (this.id + ' createOrder() requires the price argument for market buy orders to calculate the total cost to spend (amount * price), alternatively set the createMarketBuyOrderRequiresPrice option or param to false and pass the cost to spend (quote quantity) in the amount argument');
                        } else {
                            const amountString = this.numberToString (amount);
                            const priceString = this.numberToString (price);
                            const costRequest = Precise.stringMul (amountString, priceString);
                            quoteAmount = this.costToPrecision (symbol, costRequest);
                        }
                    } else {
                        quoteAmount = this.costToPrecision (symbol, amount);
                    }
                    request['amount'] = quoteAmount;
                } else {
                    request['amount'] = this.amountToPrecision (symbol, amount);
                }
                if (isLimitOrder) {
                    request['price'] = this.priceToPrecision (symbol, price);
                }
                if (timeInForce !== undefined) {
                    request['time_in_force'] = timeInForce;
                }
            }
            let clientOrderId = this.safeString2 (params, 'text', 'clientOrderId');
            const textIsRequired = this.safeBool (params, 'textIsRequired', false);
            if (clientOrderId !== undefined) {
                // user-defined, must follow the rules if not empty
                //     prefixed with t-
                //     no longer than 28 bytes without t- prefix
                //     can only include 0-9, A-Z, a-z, underscores (_), hyphens (-) or dots (.)
                if (clientOrderId.length > 28) {
                    throw new BadRequest (this.id + ' createOrder () clientOrderId or text param must be up to 28 characters');
                }
                params = this.omit (params, [ 'text', 'clientOrderId', 'textIsRequired' ]);
                if (clientOrderId[0] !== 't') {
                    clientOrderId = 't-' + clientOrderId;
                }
                request['text'] = clientOrderId;
            } else {
                if (textIsRequired) {
                    // batchOrders requires text in the request
                    request['text'] = 't-' + this.uuid16 ();
                }
            }
        } else {
            if (market['option']) {
                throw new NotSupported (this.id + ' createOrder() conditional option orders are not supported');
            }
            if (contract) {
                // contract conditional order
                request = {
                    'initial': {
                        'contract': market['id'],
                        'size': amount, // positive = buy, negative = sell, set to 0 to close the position
                        // 'price': (price === 0) ? '0' : this.priceToPrecision (symbol, price), // set to 0 to use market price
                        // 'close': false, // set to true if trying to close the position
                        // 'tif': 'gtc', // gtc, ioc, if using market price, only ioc is supported
                        // 'text': clientOrderId, // web, api, app
                        // 'reduce_only': false,
                    },
                    'settle': market['settleId'],
                };
                if (type === 'market') {
                    request['initial']['price'] = '0';
                } else {
                    request['initial']['price'] = (price === 0) ? '0' : this.priceToPrecision (symbol, price);
                }
                if (trigger === undefined) {
                    let rule = undefined;
                    let triggerOrderPrice = undefined;
                    if (isStopLossOrder) {
                        // we let trigger orders be aliases for stopLoss orders because
                        // gateio doesn't accept conventional trigger orders for spot markets
                        rule = (side === 'buy') ? 1 : 2;
                        triggerOrderPrice = this.priceToPrecision (symbol, stopLossPrice);
                    } else if (isTakeProfitOrder) {
                        rule = (side === 'buy') ? 2 : 1;
                        triggerOrderPrice = this.priceToPrecision (symbol, takeProfitPrice);
                    }
                    const priceType = this.safeInteger (params, 'price_type', 0);
                    if (priceType < 0 || priceType > 2) {
                        throw new BadRequest (this.id + ' createOrder () price_type should be 0 latest deal price, 1 mark price, 2 index price');
                    }
                    params = this.omit (params, [ 'price_type' ]);
                    request['trigger'] = {
                        // 'strategy_type': 0, // 0 = by price, 1 = by price gap, only 0 is supported currently
                        'price_type': priceType, // 0 latest deal price, 1 mark price, 2 index price
                        'price': this.priceToPrecision (symbol, triggerOrderPrice), // price or gap
                        'rule': rule, // 1 means price_type >= price, 2 means price_type <= price
                        // 'expiration': expiration, how many seconds to wait for the condition to be triggered before cancelling the order
                    };
                }
                if (reduceOnly !== undefined) {
                    request['initial']['reduce_only'] = reduceOnly;
                }
                if (timeInForce !== undefined) {
                    request['initial']['tif'] = timeInForce;
                }
            } else {
                // spot conditional order
                const options = this.safeValue (this.options, 'createOrder', {});
                let marginMode = undefined;
                [ marginMode, params ] = this.getMarginMode (true, params);
                if (timeInForce === undefined) {
                    timeInForce = 'gtc';
                }
                request = {
                    'put': {
                        'type': type,
                        'side': side,
                        'price': this.priceToPrecision (symbol, price),
                        'amount': this.amountToPrecision (symbol, amount),
                        'account': marginMode,
                        'time_in_force': timeInForce, // gtc, ioc (ioc is for taker only, so shouldnt't be in conditional order)
                    },
                    'market': market['id'],
                };
                if (trigger === undefined) {
                    const defaultExpiration = this.safeInteger (options, 'expiration');
                    const expiration = this.safeInteger (params, 'expiration', defaultExpiration);
                    let rule = undefined;
                    let triggerOrderPrice = undefined;
                    if (isStopLossOrder) {
                        // we let trigger orders be aliases for stopLoss orders because
                        // gateio doesn't accept conventional trigger orders for spot markets
                        rule = (side === 'buy') ? '>=' : '<=';
                        triggerOrderPrice = this.priceToPrecision (symbol, stopLossPrice);
                    } else if (isTakeProfitOrder) {
                        rule = (side === 'buy') ? '<=' : '>=';
                        triggerOrderPrice = this.priceToPrecision (symbol, takeProfitPrice);
                    }
                    request['trigger'] = {
                        'price': this.priceToPrecision (symbol, triggerOrderPrice),
                        'rule': rule, // >= triggered when market price larger than or equal to price field, <= triggered when market price less than or equal to price field
                        'expiration': expiration, // required, how long (in seconds) to wait for the condition to be triggered before cancelling the order
                    };
                }
            }
        }
        return this.extend (request, params);
    }

    /**
     * @method
     * @name gate#createMarketBuyOrderWithCost
     * @description create a market buy order by providing the symbol and cost
     * @see https://www.gate.io/docs/developers/apiv4/en/#create-an-order
     * @param {string} symbol unified symbol of the market to create an order in
     * @param {float} cost how much you want to trade in units of the quote currency
     * @param {object} [params] extra parameters specific to the exchange API endpoint
     * @param {bool} [params.unifiedAccount] set to true for creating a unified account order
     * @returns {object} an [order structure]{@link https://docs.ccxt.com/#/?id=order-structure}
     */
    async createMarketBuyOrderWithCost (symbol: string, cost: number, params = {}) {
        await this.loadMarkets ();
        await this.loadUnifiedStatus ();
        const market = this.market (symbol);
        if (!market['spot']) {
            throw new NotSupported (this.id + ' createMarketBuyOrderWithCost() supports spot orders only');
        }
        params['createMarketBuyOrderRequiresPrice'] = false;
        return await this.createOrder (symbol, 'market', 'buy', cost, undefined, params);
    }

    editOrderRequest (id: string, symbol: string, type:OrderType, side: OrderSide, amount: Num = undefined, price: Num = undefined, params = {}) {
        const market = this.market (symbol);
        let marketType = undefined;
        [ marketType, params ] = this.handleMarketTypeAndParams ('editOrder', market, params);
        let account = this.convertTypeToAccount (marketType);
        let isUnifiedAccount = false;
        [ isUnifiedAccount, params ] = this.handleOptionAndParams (params, 'editOrder', 'unifiedAccount');
        if (isUnifiedAccount) {
            account = 'unified';
        }
        const isLimitOrder = (type === 'limit');
        if (account === 'spot') {
            if (!isLimitOrder) {
                // exchange doesn't have market orders for spot
                throw new InvalidOrder (this.id + ' editOrder() does not support ' + type + ' orders for ' + marketType + ' markets');
            }
        }
        const request: Dict = {
            'order_id': id.toString (),
            'currency_pair': market['id'],
            'account': account,
        };
        if (amount !== undefined) {
            if (market['spot']) {
                request['amount'] = this.amountToPrecision (symbol, amount);
            } else {
                if (side === 'sell') {
                    request['size'] = this.parseToNumeric (Precise.stringNeg (this.amountToPrecision (symbol, amount)));
                } else {
                    request['size'] = this.parseToNumeric (this.amountToPrecision (symbol, amount));
                }
            }
        }
        if (price !== undefined) {
            request['price'] = this.priceToPrecision (symbol, price);
        }
        if (!market['spot']) {
            request['settle'] = market['settleId'];
        }
        return this.extend (request, params);
    }

    /**
     * @method
     * @name gate#editOrder
     * @description edit a trade order, gate currently only supports the modification of the price or amount fields
     * @see https://www.gate.io/docs/developers/apiv4/en/#amend-an-order
     * @see https://www.gate.io/docs/developers/apiv4/en/#amend-an-order-2
     * @param {string} id order id
     * @param {string} symbol unified symbol of the market to create an order in
     * @param {string} type 'market' or 'limit'
     * @param {string} side 'buy' or 'sell'
     * @param {float} amount how much of the currency you want to trade in units of the base currency
     * @param {float} [price] the price at which the order is to be fulfilled, in units of the quote currency, ignored in market orders
     * @param {object} [params] extra parameters specific to the exchange API endpoint
     * @param {bool} [params.unifiedAccount] set to true for editing an order in a unified account
     * @returns {object} an [order structure]{@link https://docs.ccxt.com/#/?id=order-structure}
     */
    async editOrder (id: string, symbol: string, type:OrderType, side: OrderSide, amount: Num = undefined, price: Num = undefined, params = {}) {
        await this.loadMarkets ();
        await this.loadUnifiedStatus ();
        const market = this.market (symbol);
        const extendedRequest = this.editOrderRequest (id, symbol, type, side, amount, price, params);
        let response = undefined;
        if (market['spot']) {
            response = await this.privateSpotPatchOrdersOrderId (extendedRequest);
        } else {
            response = await this.privateFuturesPutSettleOrdersOrderId (extendedRequest);
        }
        //
        //     {
        //         "id": "243233276443",
        //         "text": "apiv4",
        //         "create_time": "1670908873",
        //         "update_time": "1670914102",
        //         "create_time_ms": 1670908873077,
        //         "update_time_ms": 1670914102241,
        //         "status": "open",
        //         "currency_pair": "ADA_USDT",
        //         "type": "limit",
        //         "account": "spot",
        //         "side": "sell",
        //         "amount": "10",
        //         "price": "0.6",
        //         "time_in_force": "gtc",
        //         "iceberg": "0",
        //         "left": "10",
        //         "fill_price": "0",
        //         "filled_total": "0",
        //         "fee": "0",
        //         "fee_currency": "USDT",
        //         "point_fee": "0",
        //         "gt_fee": "0",
        //         "gt_maker_fee": "0",
        //         "gt_taker_fee": "0",
        //         "gt_discount": false,
        //         "rebated_fee": "0",
        //         "rebated_fee_currency": "ADA"
        //     }
        //
        return this.parseOrder (response, market);
    }

    parseOrderStatus (status: Str) {
        const statuses: Dict = {
            'open': 'open',
            '_new': 'open',
            'filled': 'closed',
            'cancelled': 'canceled',
            'liquidated': 'closed',
            'ioc': 'canceled',
            'failed': 'canceled',
            'expired': 'canceled',
            'finished': 'closed',
            'finish': 'closed',
            'succeeded': 'closed',
        };
        return this.safeString (statuses, status, status);
    }

    parseOrder (order: Dict, market: Market = undefined): Order {
        //
        // SPOT
        // createOrder/cancelOrder/fetchOrder/editOrder
        //
        //    {
        //        "id": "62364648575",
        //        "text": "apiv4",
        //        "create_time": "1626354834",
        //        "update_time": "1626354834",
        //        "create_time_ms": "1626354833544",
        //        "update_time_ms": "1626354833544",
        //        "status": "open",
        //        "currency_pair": "BTC_USDT",
        //        "type": "limit",
        //        "account": "spot",
        //        "side": "buy",
        //        "amount": "0.0001",
        //        "price": "30000",
        //        "time_in_force": "gtc",
        //        "iceberg": "0",
        //        "left": "0.0001",
        //        "fill_price": "0",
        //        "filled_total": "0",
        //        "fee": "0",
        //        "fee_currency": "BTC",
        //        "point_fee": "0",
        //        "gt_fee": "0",
        //        "gt_discount": true,
        //        "rebated_fee": "0",
        //        "rebated_fee_currency": "USDT"
        //     }
        //
        // SPOT TRIGGER ORDERS
        // createOrder
        //
        //    {
        //        "id": 12604556
        //    }
        //
        // fetchOrder/cancelOrder
        //
        //    {
        //        "market": "ADA_USDT",
        //        "user": 6392049,
        //        "trigger": {
        //            "price": "1.08", // stopPrice
        //            "rule": "\u003e=",
        //            "expiration": 86400
        //        },
        //        "put": {
        //            "type": "limit",
        //            "side": "buy",
        //            "price": "1.08", // order price
        //            "amount": "1.00000000000000000000",
        //            "account": "normal",
        //            "time_in_force": "gtc"
        //        },
        //        "id": 71639298,
        //        "ctime": 1643945985,
        //        "status": "open"
        //    }
        //
        // FUTURE, SWAP AND OPTION
        // createOrder/cancelOrder/fetchOrder
        //
        //    {
        //        "id": 123028481731,
        //        "contract": "ADA_USDT",
        //        "mkfr": "-0.00005",
        //        "tkfr": "0.00048",
        //        "tif": "ioc",
        //        "is_reduce_only": false,
        //        "create_time": 1643950262.68,
        //        "finish_time": 1643950262.68,
        //        "price": "0",
        //        "size": 1,
        //        "refr": "0",
        //        "left":0,
        //        "text": "api",
        //        "fill_price": "1.05273",
        //        "user":6329238,
        //        "finish_as": "filled",
        //        "status": "finished",
        //        "is_liq": false,
        //        "refu":0,
        //        "is_close": false,
        //        "iceberg": 0
        //    }
        //
        // TRIGGER ORDERS (FUTURE AND SWAP)
        // createOrder
        //
        //    {
        //        "id": 12604556
        //    }
        //
        // fetchOrder/cancelOrder
        //
        //    {
        //        "user": 6320300,
        //        "trigger": {
        //            "strategy_type": 0,
        //            "price_type": 0,
        //            "price": "1.03", // stopPrice
        //            "rule": 2,
        //            "expiration": 0
        //        },
        //        "initial": {
        //            "contract": "ADA_USDT",
        //            "size": -1,
        //            "price": "1.02",
        //            "tif": "gtc",
        //            "text": "",
        //            "iceberg": 0,
        //            "is_close": false,
        //            "is_reduce_only": false,
        //            "auto_size": ""
        //        },
        //        "id": 126393906,
        //        "trade_id": 0,
        //        "status": "open",
        //        "reason": "",
        //        "create_time": 1643953482,
        //        "finish_time": 1643953482,
        //        "is_stop_order": false,
        //        "stop_trigger": {
        //            "rule": 0,
        //            "trigger_price": "",
        //            "order_price": ""
        //        },
        //        "me_order_id": 0,
        //        "order_type": ""
        //    }
        //
        //    {
        //        "text": "t-d18baf9ac44d82e2",
        //        "succeeded": false,
        //        "label": "BALANCE_NOT_ENOUGH",
        //        "message": "Not enough balance"
        //    }
        //
        //  {"user_id":10406147,"id":"id","succeeded":false,"message":"INVALID_PROTOCOL","label":"INVALID_PROTOCOL"}
        //
        const succeeded = this.safeBool (order, 'succeeded', true);
        if (!succeeded) {
            // cancelOrders response
            return this.safeOrder ({
                'clientOrderId': this.safeString (order, 'text'),
                'info': order,
                'status': 'rejected',
                'id': this.safeString (order, 'id'),
            });
        }
        const put = this.safeValue2 (order, 'put', 'initial', {});
        const trigger = this.safeValue (order, 'trigger', {});
        let contract = this.safeString (put, 'contract');
        let type = this.safeString (put, 'type');
        let timeInForce = this.safeStringUpper2 (put, 'time_in_force', 'tif');
        let amount = this.safeString2 (put, 'amount', 'size');
        let side = this.safeString (put, 'side');
        let price = this.safeString (put, 'price');
        contract = this.safeString (order, 'contract', contract);
        type = this.safeString (order, 'type', type);
        timeInForce = this.safeStringUpper2 (order, 'time_in_force', 'tif', timeInForce);
        if (timeInForce === 'POC') {
            timeInForce = 'PO';
        }
        const postOnly = (timeInForce === 'PO');
        amount = this.safeString2 (order, 'amount', 'size', amount);
        side = this.safeString (order, 'side', side);
        price = this.safeString (order, 'price', price);
        let remainingString = this.safeString (order, 'left');
        let cost = this.safeString (order, 'filled_total');
        const triggerPrice = this.safeNumber (trigger, 'price');
        let average = this.safeNumber2 (order, 'avg_deal_price', 'fill_price');
        if (triggerPrice) {
            remainingString = amount;
            cost = '0';
        }
        if (contract) {
            const isMarketOrder = Precise.stringEquals (price, '0') && (timeInForce === 'IOC');
            type = isMarketOrder ? 'market' : 'limit';
            side = Precise.stringGt (amount, '0') ? 'buy' : 'sell';
        }
        const rawStatus = this.safeStringN (order, [ 'finish_as', 'status', 'open' ]);
        let timestamp = this.safeInteger (order, 'create_time_ms');
        if (timestamp === undefined) {
            timestamp = this.safeTimestamp2 (order, 'create_time', 'ctime');
        }
        let lastTradeTimestamp = this.safeInteger (order, 'update_time_ms');
        if (lastTradeTimestamp === undefined) {
            lastTradeTimestamp = this.safeTimestamp2 (order, 'update_time', 'finish_time');
        }
        let marketType = 'contract';
        if (('currency_pair' in order) || ('market' in order)) {
            marketType = 'spot';
        }
        const exchangeSymbol = this.safeString2 (order, 'currency_pair', 'market', contract);
        const symbol = this.safeSymbol (exchangeSymbol, market, '_', marketType);
        // Everything below this(above return) is related to fees
        const fees = [];
        const gtFee = this.safeString (order, 'gt_fee');
        if (gtFee !== undefined) {
            fees.push ({
                'currency': 'GT',
                'cost': gtFee,
            });
        }
        const fee = this.safeString (order, 'fee');
        if (fee !== undefined) {
            fees.push ({
                'currency': this.safeCurrencyCode (this.safeString (order, 'fee_currency')),
                'cost': fee,
            });
        }
        const rebate = this.safeString (order, 'rebated_fee');
        if (rebate !== undefined) {
            fees.push ({
                'currency': this.safeCurrencyCode (this.safeString (order, 'rebated_fee_currency')),
                'cost': Precise.stringNeg (rebate),
            });
        }
        const numFeeCurrencies = fees.length;
        const multipleFeeCurrencies = numFeeCurrencies > 1;
        const status = this.parseOrderStatus (rawStatus);
        let remaining = Precise.stringAbs (remainingString);
        // handle spot market buy
        const account = this.safeString (order, 'account'); // using this instead of market type because of the conflicting ids
        if (account === 'spot') {
            const averageString = this.safeString (order, 'avg_deal_price');
            average = this.parseNumber (averageString);
            if ((type === 'market') && (side === 'buy')) {
                remaining = Precise.stringDiv (remainingString, averageString);
                price = undefined; // arrives as 0
                cost = amount;
                amount = Precise.stringDiv (amount, averageString);
            }
        }
        return this.safeOrder ({
            'id': this.safeString (order, 'id'),
            'clientOrderId': this.safeString (order, 'text'),
            'timestamp': timestamp,
            'datetime': this.iso8601 (timestamp),
            'lastTradeTimestamp': lastTradeTimestamp,
            'status': status,
            'symbol': symbol,
            'type': type,
            'timeInForce': timeInForce,
            'postOnly': postOnly,
            'reduceOnly': this.safeValue (order, 'is_reduce_only'),
            'side': side,
            'price': price,
            'triggerPrice': triggerPrice,
            'average': average,
            'amount': Precise.stringAbs (amount),
            'cost': Precise.stringAbs (cost),
            'filled': undefined,
            'remaining': remaining,
            'fee': multipleFeeCurrencies ? undefined : this.safeValue (fees, 0),
            'fees': multipleFeeCurrencies ? fees : [],
            'trades': undefined,
            'info': order,
        }, market);
    }

    fetchOrderRequest (id: string, symbol: Str = undefined, params = {}) {
        const market = (symbol === undefined) ? undefined : this.market (symbol);
        const trigger = this.safeBoolN (params, [ 'trigger', 'is_stop_order', 'stop' ], false);
        params = this.omit (params, [ 'is_stop_order', 'stop', 'trigger' ]);
        let clientOrderId = this.safeString2 (params, 'text', 'clientOrderId');
        let orderId = id;
        if (clientOrderId !== undefined) {
            params = this.omit (params, [ 'text', 'clientOrderId' ]);
            if (clientOrderId[0] !== 't') {
                clientOrderId = 't-' + clientOrderId;
            }
            orderId = clientOrderId;
        }
        const [ type, query ] = this.handleMarketTypeAndParams ('fetchOrder', market, params);
        const contract = (type === 'swap') || (type === 'future') || (type === 'option');
        const [ request, requestParams ] = contract ? this.prepareRequest (market, type, query) : this.spotOrderPrepareRequest (market, trigger, query);
        request['order_id'] = orderId.toString ();
        return [ request, requestParams ];
    }

    /**
     * @method
     * @name gate#fetchOrder
     * @description Retrieves information on an order
     * @see https://www.gate.io/docs/developers/apiv4/en/#get-a-single-order
     * @see https://www.gate.io/docs/developers/apiv4/en/#get-a-single-order-2
     * @see https://www.gate.io/docs/developers/apiv4/en/#get-a-single-order-3
     * @see https://www.gate.io/docs/developers/apiv4/en/#get-a-single-order-4
     * @param {string} id Order id
     * @param {string} symbol Unified market symbol, *required for spot and margin*
     * @param {object} [params] Parameters specified by the exchange api
     * @param {bool} [params.trigger] True if the order being fetched is a trigger order
     * @param {string} [params.marginMode] 'cross' or 'isolated' - marginMode for margin trading if not provided this.options['defaultMarginMode'] is used
     * @param {string} [params.type] 'spot', 'swap', or 'future', if not provided this.options['defaultMarginMode'] is used
     * @param {string} [params.settle] 'btc' or 'usdt' - settle currency for perpetual swap and future - market settle currency is used if symbol !== undefined, default="usdt" for swap and "btc" for future
     * @param {bool} [params.unifiedAccount] set to true for fetching a unified account order
     * @returns An [order structure]{@link https://docs.ccxt.com/#/?id=order-structure}
     */
    async fetchOrder (id: string, symbol: Str = undefined, params = {}) {
        await this.loadMarkets ();
        await this.loadUnifiedStatus ();
        const market = (symbol === undefined) ? undefined : this.market (symbol);
        const result = this.handleMarketTypeAndParams ('fetchOrder', market, params);
        const type = this.safeString (result, 0);
        const trigger = this.safeBoolN (params, [ 'trigger', 'is_stop_order', 'stop' ], false);
        const [ request, requestParams ] = this.fetchOrderRequest (id, symbol, params);
        let response = undefined;
        if (type === 'spot' || type === 'margin') {
            if (trigger) {
                response = await this.privateSpotGetPriceOrdersOrderId (this.extend (request, requestParams));
            } else {
                response = await this.privateSpotGetOrdersOrderId (this.extend (request, requestParams));
            }
        } else if (type === 'swap') {
            if (trigger) {
                response = await this.privateFuturesGetSettlePriceOrdersOrderId (this.extend (request, requestParams));
            } else {
                response = await this.privateFuturesGetSettleOrdersOrderId (this.extend (request, requestParams));
            }
        } else if (type === 'future') {
            if (trigger) {
                response = await this.privateDeliveryGetSettlePriceOrdersOrderId (this.extend (request, requestParams));
            } else {
                response = await this.privateDeliveryGetSettleOrdersOrderId (this.extend (request, requestParams));
            }
        } else if (type === 'option') {
            response = await this.privateOptionsGetOrdersOrderId (this.extend (request, requestParams));
        } else {
            throw new NotSupported (this.id + ' fetchOrder() not support this market type');
        }
        return this.parseOrder (response, market);
    }

    /**
     * @method
     * @name gate#fetchOpenOrders
     * @description fetch all unfilled currently open orders
     * @see https://www.gate.io/docs/developers/apiv4/en/#list-all-open-orders
     * @see https://www.gate.io/docs/developers/apiv4/en/#retrieve-running-auto-order-list
     * @param {string} symbol unified market symbol
     * @param {int} [since] the earliest time in ms to fetch open orders for
     * @param {int} [limit] the maximum number of  open orders structures to retrieve
     * @param {object} [params] extra parameters specific to the exchange API endpoint
     * @param {bool} [params.trigger] true for fetching trigger orders
     * @param {string} [params.type] spot, margin, swap or future, if not provided this.options['defaultType'] is used
     * @param {string} [params.marginMode] 'cross' or 'isolated' - marginMode for type='margin', if not provided this.options['defaultMarginMode'] is used
     * @param {bool} [params.unifiedAccount] set to true for fetching unified account orders
     * @returns {Order[]} a list of [order structures]{@link https://docs.ccxt.com/#/?id=order-structure}
     */
    async fetchOpenOrders (symbol: Str = undefined, since: Int = undefined, limit: Int = undefined, params = {}): Promise<Order[]> {
        return await this.fetchOrdersByStatus ('open', symbol, since, limit, params) as Order[];
    }

    /**
     * @method
     * @name gate#fetchClosedOrders
     * @description fetches information on multiple closed orders made by the user
     * @see https://www.gate.io/docs/developers/apiv4/en/#list-orders
     * @see https://www.gate.io/docs/developers/apiv4/en/#retrieve-running-auto-order-list
     * @see https://www.gate.io/docs/developers/apiv4/en/#list-futures-orders
     * @see https://www.gate.io/docs/developers/apiv4/en/#list-all-auto-orders
     * @see https://www.gate.io/docs/developers/apiv4/en/#list-futures-orders-2
     * @see https://www.gate.io/docs/developers/apiv4/en/#list-all-auto-orders-2
     * @see https://www.gate.io/docs/developers/apiv4/en/#list-options-orders
     * @see https://www.gate.io/docs/developers/apiv4/en/#list-futures-orders-by-time-range
     * @param {string} symbol unified market symbol of the market orders were made in
     * @param {int} [since] the earliest time in ms to fetch orders for
     * @param {int} [limit] the maximum number of order structures to retrieve
     * @param {object} [params] extra parameters specific to the exchange API endpoint
     * @param {bool} [params.trigger] true for fetching trigger orders
     * @param {string} [params.type] spot, swap or future, if not provided this.options['defaultType'] is used
     * @param {string} [params.marginMode] 'cross' or 'isolated' - marginMode for margin trading if not provided this.options['defaultMarginMode'] is used
     * @param {boolean} [params.historical] *swap only* true for using historical endpoint
     * @param {bool} [params.unifiedAccount] set to true for fetching unified account orders
     * @returns {Order[]} a list of [order structures]{@link https://docs.ccxt.com/#/?id=order-structure}
     */
    async fetchClosedOrders (symbol: Str = undefined, since: Int = undefined, limit: Int = undefined, params = {}): Promise<Order[]> {
        await this.loadMarkets ();
        await this.loadUnifiedStatus ();
        const until = this.safeInteger (params, 'until');
        let market = undefined;
        if (symbol !== undefined) {
            market = this.market (symbol);
            symbol = market['symbol'];
        }
        const res = this.handleMarketTypeAndParams ('fetchClosedOrders', market, params);
        const type = this.safeString (res, 0);
        let useHistorical = false;
        [ useHistorical, params ] = this.handleOptionAndParams (params, 'fetchClosedOrders', 'historical', false);
        if (!useHistorical && ((since === undefined && until === undefined) || (type !== 'swap'))) {
            return await this.fetchOrdersByStatus ('finished', symbol, since, limit, params) as Order[];
        }
        params = this.omit (params, 'type');
        let request = {};
        [ request, params ] = this.prepareRequest (market, type, params);
        if (since !== undefined) {
            request['from'] = this.parseToInt (since / 1000);
        }
        if (until !== undefined) {
            params = this.omit (params, 'until');
            request['to'] = this.parseToInt (until / 1000);
        }
        if (limit !== undefined) {
            request['limit'] = limit;
        }
        const response = await this.privateFuturesGetSettleOrdersTimerange (this.extend (request, params));
        return this.parseOrders (response, market, since, limit);
    }

    prepareOrdersByStatusRequest (status, symbol: Str = undefined, since: Int = undefined, limit: Int = undefined, params = {}) {
        let market = undefined;
        if (symbol !== undefined) {
            market = this.market (symbol);
            symbol = market['symbol'];
        }
        let trigger: Bool = undefined;
        [ trigger, params ] = this.handleParamBool2 (params, 'trigger', 'stop');
        let type: Str = undefined;
        [ type, params ] = this.handleMarketTypeAndParams ('fetchOrdersByStatus', market, params);
        const spot = (type === 'spot') || (type === 'margin');
        let request: Dict = {};
        [ request, params ] = spot ? this.multiOrderSpotPrepareRequest (market, trigger, params) : this.prepareRequest (market, type, params);
        if (spot && trigger) {
            request = this.omit (request, 'account');
        }
        if (status === 'closed') {
            status = 'finished';
        }
        request['status'] = status;
        if (limit !== undefined) {
            request['limit'] = limit;
        }
        if (spot) {
            if (since !== undefined) {
                request['from'] = this.parseToInt (since / 1000);
            }
            const until = this.safeInteger (params, 'until');
            if (until !== undefined) {
                params = this.omit (params, 'until');
                request['to'] = this.parseToInt (until / 1000);
            }
        }
        const [ lastId, finalParams ] = this.handleParamString2 (params, 'lastId', 'last_id');
        if (lastId !== undefined) {
            request['last_id'] = lastId;
        }
        return [ request, finalParams ];
    }

    async fetchOrdersByStatus (status, symbol: Str = undefined, since: Int = undefined, limit: Int = undefined, params = {}) {
        await this.loadMarkets ();
        await this.loadUnifiedStatus ();
        let market = undefined;
        if (symbol !== undefined) {
            market = this.market (symbol);
            symbol = market['symbol'];
        }
        // don't omit here, omits done in prepareOrdersByStatusRequest
        const trigger: Bool = this.safeBool2 (params, 'trigger', 'stop');
        const res = this.handleMarketTypeAndParams ('fetchOrdersByStatus', market, params);
        const type = this.safeString (res, 0);
        const [ request, requestParams ] = this.prepareOrdersByStatusRequest (status, symbol, since, limit, params);
        const spot = (type === 'spot') || (type === 'margin');
        const openStatus = (status === 'open');
        const openSpotOrders = spot && openStatus && !trigger;
        let response = undefined;
        if (spot) {
            if (!trigger) {
                if (openStatus) {
                    response = await this.privateSpotGetOpenOrders (this.extend (request, requestParams));
                } else {
                    response = await this.privateSpotGetOrders (this.extend (request, requestParams));
                }
            } else {
                response = await this.privateSpotGetPriceOrders (this.extend (request, requestParams));
            }
        } else if (type === 'swap') {
            if (trigger) {
                response = await this.privateFuturesGetSettlePriceOrders (this.extend (request, requestParams));
            } else {
                response = await this.privateFuturesGetSettleOrders (this.extend (request, requestParams));
            }
        } else if (type === 'future') {
            if (trigger) {
                response = await this.privateDeliveryGetSettlePriceOrders (this.extend (request, requestParams));
            } else {
                response = await this.privateDeliveryGetSettleOrders (this.extend (request, requestParams));
            }
        } else if (type === 'option') {
            response = await this.privateOptionsGetOrders (this.extend (request, requestParams));
        } else {
            throw new NotSupported (this.id + ' fetchOrders() not support this market type');
        }
        //
        // spot open orders
        //
        //    [
        //        {
        //            "currency_pair": "ADA_USDT",
        //            "total": 2,
        //            "orders": [
        //                {
        //                    "id": "155498539874",
        //                    "text": "apiv4",
        //                    "create_time": "1652406843",
        //                    "update_time": "1652406843",
        //                    "create_time_ms": 1652406843295,
        //                    "update_time_ms": 1652406843295,
        //                    "status": "open",
        //                    "currency_pair": "ADA_USDT",
        //                    "type": "limit",
        //                    "account": "spot",
        //                    "side": "buy",
        //                    "amount": "3",
        //                    "price": "0.35",
        //                    "time_in_force": "gtc",
        //                    "iceberg": "0",
        //                    "left": "3",
        //                    "fill_price": "0",
        //                    "filled_total": "0",
        //                    "fee": "0",
        //                    "fee_currency": "ADA",
        //                    "point_fee": "0",
        //                    "gt_fee": "0",
        //                    "gt_discount": false,
        //                    "rebated_fee": "0",
        //                    "rebated_fee_currency": "USDT"
        //                },
        //                ...
        //            ]
        //        },
        //        ...
        //    ]
        //
        // spot
        //
        //    [
        //        {
        //           "id": "8834234273",
        //           "text": "3",
        //           "create_time": "1635406193",
        //           "update_time": "1635406193",
        //           "create_time_ms": 1635406193361,
        //           "update_time_ms": 1635406193361,
        //           "status": "closed",
        //           "currency_pair": "BTC_USDT",
        //           "type": "limit",
        //           "account": "spot", // margin for margin orders
        //           "side": "sell",
        //           "amount": "0.0002",
        //           "price": "58904.01",
        //           "time_in_force": "gtc",
        //           "iceberg": "0",
        //           "left": "0.0000",
        //           "fill_price": "11.790516",
        //           "filled_total": "11.790516",
        //           "fee": "0.023581032",
        //           "fee_currency": "USDT",
        //           "point_fee": "0",
        //           "gt_fee": "0",
        //           "gt_discount": false,
        //           "rebated_fee_currency": "BTC"
        //        }
        //    ]
        //
        // spot trigger
        //
        //    [
        //        {
        //            "market": "ADA_USDT",
        //            "user": 10406147,
        //            "trigger": {
        //                "price": "0.65",
        //                "rule": "\u003c=",
        //                "expiration": 86400
        //            },
        //            "put": {
        //                "type": "limit",
        //                "side": "sell",
        //                "price": "0.65",
        //                "amount": "2.00000000000000000000",
        //                "account": "normal",  // margin for margin orders
        //                "time_in_force": "gtc"
        //            },
        //            "id": 8449909,
        //            "ctime": 1652188982,
        //            "status": "open"
        //        }
        //    ]
        //
        // swap
        //
        //    [
        //        {
        //           "status": "finished",
        //           "size": -1,
        //           "left": 0,
        //           "id": 82750739203,
        //           "is_liq": false,
        //           "is_close": false,
        //           "contract": "BTC_USDT",
        //           "text": "web",
        //           "fill_price": "60721.3",
        //           "finish_as": "filled",
        //           "iceberg": 0,
        //           "tif": "ioc",
        //           "is_reduce_only": true,
        //           "create_time": 1635403475.412,
        //           "finish_time": 1635403475.4127,
        //           "price": "0"
        //        }
        //    ]
        //
        // option
        //
        //     [
        //         {
        //             "id": 2593450699,
        //             "contract": "BTC_USDT-20230601-27500-C",
        //             "mkfr": "0.0003",
        //             "tkfr": "0.0003",
        //             "tif": "gtc",
        //             "is_reduce_only": false,
        //             "create_time": 1685503873,
        //             "price": "200",
        //             "size": 1,
        //             "refr": "0",
        //             "left": 1,
        //             "text": "api",
        //             "fill_price": "0",
        //             "user": 5691076,
        //             "status": "open",
        //             "is_liq": false,
        //             "refu": 0,
        //             "is_close": false,
        //             "iceberg": 0
        //         }
        //     ]
        //
        let result = response;
        if (openSpotOrders) {
            result = [];
            for (let i = 0; i < response.length; i++) {
                const ordersInner = this.safeValue (response[i], 'orders');
                result = this.arrayConcat (result, ordersInner);
            }
        }
        const orders = this.parseOrders (result, market, since, limit);
        return this.filterBySymbolSinceLimit (orders, symbol, since, limit);
    }

    /**
     * @method
     * @name gate#cancelOrder
     * @description Cancels an open order
     * @see https://www.gate.io/docs/developers/apiv4/en/#cancel-a-single-order
     * @see https://www.gate.io/docs/developers/apiv4/en/#cancel-a-single-order-2
     * @see https://www.gate.io/docs/developers/apiv4/en/#cancel-a-single-order-3
     * @see https://www.gate.io/docs/developers/apiv4/en/#cancel-a-single-order-4
     * @param {string} id Order id
     * @param {string} symbol Unified market symbol
     * @param {object} [params] Parameters specified by the exchange api
     * @param {bool} [params.trigger] True if the order to be cancelled is a trigger order
     * @param {bool} [params.unifiedAccount] set to true for canceling unified account orders
     * @returns An [order structure]{@link https://docs.ccxt.com/#/?id=order-structure}
     */
    async cancelOrder (id: string, symbol: Str = undefined, params = {}) {
        await this.loadMarkets ();
        await this.loadUnifiedStatus ();
        const market = (symbol === undefined) ? undefined : this.market (symbol);
        const trigger = this.safeBoolN (params, [ 'is_stop_order', 'stop', 'trigger' ], false);
        params = this.omit (params, [ 'is_stop_order', 'stop', 'trigger' ]);
        const [ type, query ] = this.handleMarketTypeAndParams ('cancelOrder', market, params);
        const [ request, requestParams ] = (type === 'spot' || type === 'margin') ? this.spotOrderPrepareRequest (market, trigger, query) : this.prepareRequest (market, type, query);
        request['order_id'] = id;
        let response = undefined;
        if (type === 'spot' || type === 'margin') {
            if (trigger) {
                response = await this.privateSpotDeletePriceOrdersOrderId (this.extend (request, requestParams));
            } else {
                response = await this.privateSpotDeleteOrdersOrderId (this.extend (request, requestParams));
            }
        } else if (type === 'swap') {
            if (trigger) {
                response = await this.privateFuturesDeleteSettlePriceOrdersOrderId (this.extend (request, requestParams));
            } else {
                response = await this.privateFuturesDeleteSettleOrdersOrderId (this.extend (request, requestParams));
            }
        } else if (type === 'future') {
            if (trigger) {
                response = await this.privateDeliveryDeleteSettlePriceOrdersOrderId (this.extend (request, requestParams));
            } else {
                response = await this.privateDeliveryDeleteSettleOrdersOrderId (this.extend (request, requestParams));
            }
        } else if (type === 'option') {
            response = await this.privateOptionsDeleteOrdersOrderId (this.extend (request, requestParams));
        } else {
            throw new NotSupported (this.id + ' cancelOrder() not support this market type');
        }
        //
        // spot
        //
        //     {
        //         "id": "95282841887",
        //         "text": "apiv4",
        //         "create_time": "1637383156",
        //         "update_time": "1637383235",
        //         "create_time_ms": 1637383156017,
        //         "update_time_ms": 1637383235085,
        //         "status": "cancelled",
        //         "currency_pair": "ETH_USDT",
        //         "type": "limit",
        //         "account": "spot",
        //         "side": "buy",
        //         "amount": "0.01",
        //         "price": "3500",
        //         "time_in_force": "gtc",
        //         "iceberg": "0",
        //         "left": "0.01",
        //         "fill_price": "0",
        //         "filled_total": "0",
        //         "fee": "0",
        //         "fee_currency": "ETH",
        //         "point_fee": "0",
        //         "gt_fee": "0",
        //         "gt_discount": false,
        //         "rebated_fee": "0",
        //         "rebated_fee_currency": "USDT"
        //     }
        //
        // spot conditional
        //
        //     {
        //         "market": "ETH_USDT",
        //         "user": 2436035,
        //         "trigger": {
        //             "price": "3500",
        //             "rule": "\u003c=",
        //             "expiration": 86400
        //         },
        //         "put": {
        //             "type": "limit",
        //             "side": "buy",
        //             "price": "3500",
        //             "amount": "0.01000000000000000000",
        //             "account": "normal",
        //             "time_in_force": "gtc"
        //         },
        //         "id": 5891843,
        //         "ctime": 1637382379,
        //         "ftime": 1637382673,
        //         "status": "canceled"
        //     }
        //
        // swap, future and option
        //
        //     {
        //         "id": "82241928192",
        //         "contract": "BTC_USDT",
        //         "mkfr": "0",
        //         "tkfr": "0.0005",
        //         "tif": "gtc",
        //         "is_reduce_only": false,
        //         "create_time": "1635196145.06",
        //         "finish_time": "1635196233.396",
        //         "price": "61000",
        //         "size": "4",
        //         "refr": "0",
        //         "left": "4",
        //         "text": "web",
        //         "fill_price": "0",
        //         "user": "6693577",
        //         "finish_as": "cancelled",
        //         "status": "finished",
        //         "is_liq": false,
        //         "refu": "0",
        //         "is_close": false,
        //         "iceberg": "0",
        //     }
        //
        return this.parseOrder (response, market);
    }

    /**
     * @method
     * @name gate#cancelOrders
     * @description cancel multiple orders
     * @see https://www.gate.io/docs/developers/apiv4/en/#cancel-a-batch-of-orders-with-an-id-list
     * @see https://www.gate.io/docs/developers/apiv4/en/#cancel-a-batch-of-orders-with-an-id-list-2
     * @param {string[]} ids order ids
     * @param {string} symbol unified symbol of the market the order was made in
     * @param {object} [params] extra parameters specific to the exchange API endpoint
     * @param {bool} [params.unifiedAccount] set to true for canceling unified account orders
     * @returns {object} an list of [order structures]{@link https://docs.ccxt.com/#/?id=order-structure}
     */
    async cancelOrders (ids: string[], symbol: Str = undefined, params = {}) {
        await this.loadMarkets ();
        await this.loadUnifiedStatus ();
        let market = undefined;
        if (symbol !== undefined) {
            market = this.market (symbol);
        }
        let type = undefined;
        const defaultSettle = (market === undefined) ? 'usdt' : market['settle'];
        const settle = this.safeStringLower (params, 'settle', defaultSettle);
        [ type, params ] = this.handleMarketTypeAndParams ('cancelOrders', market, params);
        const isSpot = (type === 'spot');
        if (isSpot && (symbol === undefined)) {
            throw new ArgumentsRequired (this.id + ' cancelOrders requires a symbol argument for spot markets');
        }
        if (isSpot) {
            const ordersRequests = [];
            for (let i = 0; i < ids.length; i++) {
                const id = ids[i];
                const orderItem: Dict = {
                    'id': id,
                    'symbol': symbol,
                };
                ordersRequests.push (orderItem);
            }
            return await this.cancelOrdersForSymbols (ordersRequests, params);
        }
        const request = {
            'settle': settle,
        };
        const finalList = [ request ] as any; // hacky but needs to be done here
        for (let i = 0; i < ids.length; i++) {
            finalList.push (ids[i]);
        }
        const response = await this.privateFuturesPostSettleBatchCancelOrders (finalList);
        return this.parseOrders (response);
    }

    /**
     * @method
     * @name gate#cancelOrdersForSymbols
     * @description cancel multiple orders for multiple symbols
     * @see https://www.gate.io/docs/developers/apiv4/en/#cancel-a-batch-of-orders-with-an-id-list
     * @param {CancellationRequest[]} orders list of order ids with symbol, example [{"id": "a", "symbol": "BTC/USDT"}, {"id": "b", "symbol": "ETH/USDT"}]
     * @param {object} [params] extra parameters specific to the exchange API endpoint
     * @param {string[]} [params.clientOrderIds] client order ids
     * @param {bool} [params.unifiedAccount] set to true for canceling unified account orders
     * @returns {object} an list of [order structures]{@link https://docs.ccxt.com/#/?id=order-structure}
     */
    async cancelOrdersForSymbols (orders: CancellationRequest[], params = {}) {
        await this.loadMarkets ();
        await this.loadUnifiedStatus ();
        const ordersRequests = [];
        for (let i = 0; i < orders.length; i++) {
            const order = orders[i];
            const symbol = this.safeString (order, 'symbol');
            const market = this.market (symbol);
            if (!market['spot']) {
                throw new NotSupported (this.id + ' cancelOrdersForSymbols() supports only spot markets');
            }
            const id = this.safeString (order, 'id');
            const orderItem: Dict = {
                'id': id,
                'currency_pair': market['id'],
            };
            ordersRequests.push (orderItem);
        }
        const response = await this.privateSpotPostCancelBatchOrders (ordersRequests);
        //
        // [
        //     {
        //       "currency_pair": "BTC_USDT",
        //       "id": "123456"
        //     }
        // ]
        //
        return this.parseOrders (response);
    }

    /**
     * @method
     * @name gate#cancelAllOrders
     * @description cancel all open orders
     * @see https://www.gate.io/docs/developers/apiv4/en/#cancel-all-open-orders-in-specified-currency-pair
     * @see https://www.gate.io/docs/developers/apiv4/en/#cancel-all-open-orders-matched
     * @see https://www.gate.io/docs/developers/apiv4/en/#cancel-all-open-orders-matched-2
     * @see https://www.gate.io/docs/developers/apiv4/en/#cancel-all-open-orders-matched-3
     * @param {string} symbol unified market symbol, only orders in the market of this symbol are cancelled when symbol is not undefined
     * @param {object} [params] extra parameters specific to the exchange API endpoint
     * @param {bool} [params.unifiedAccount] set to true for canceling unified account orders
     * @returns {object[]} a list of [order structures]{@link https://docs.ccxt.com/#/?id=order-structure}
     */
    async cancelAllOrders (symbol: Str = undefined, params = {}) {
        await this.loadMarkets ();
        await this.loadUnifiedStatus ();
        const market = (symbol === undefined) ? undefined : this.market (symbol);
        const trigger = this.safeBool2 (params, 'stop', 'trigger');
        params = this.omit (params, [ 'stop', 'trigger' ]);
        const [ type, query ] = this.handleMarketTypeAndParams ('cancelAllOrders', market, params);
        const [ request, requestParams ] = (type === 'spot') ? this.multiOrderSpotPrepareRequest (market, trigger, query) : this.prepareRequest (market, type, query);
        let response = undefined;
        if (type === 'spot' || type === 'margin') {
            if (trigger) {
                response = await this.privateSpotDeletePriceOrders (this.extend (request, requestParams));
            } else {
                response = await this.privateSpotDeleteOrders (this.extend (request, requestParams));
            }
        } else if (type === 'swap') {
            if (trigger) {
                response = await this.privateFuturesDeleteSettlePriceOrders (this.extend (request, requestParams));
            } else {
                response = await this.privateFuturesDeleteSettleOrders (this.extend (request, requestParams));
            }
        } else if (type === 'future') {
            if (trigger) {
                response = await this.privateDeliveryDeleteSettlePriceOrders (this.extend (request, requestParams));
            } else {
                response = await this.privateDeliveryDeleteSettleOrders (this.extend (request, requestParams));
            }
        } else if (type === 'option') {
            response = await this.privateOptionsDeleteOrders (this.extend (request, requestParams));
        } else {
            throw new NotSupported (this.id + ' cancelAllOrders() not support this market type');
        }
        //
        //    [
        //        {
        //            "id": 139797004085,
        //            "contract": "ADA_USDT",
        //            "mkfr": "0",
        //            "tkfr": "0.0005",
        //            "tif": "gtc",
        //            "is_reduce_only": false,
        //            "create_time": 1647911169.343,
        //            "finish_time": 1647911226.849,
        //            "price": "0.8",
        //            "size": 1,
        //            "refr": "0.3",
        //            "left": 1,
        //            "text": "api",
        //            "fill_price": "0",
        //            "user": 6693577,
        //            "finish_as": "cancelled",
        //            "status": "finished",
        //            "is_liq": false,
        //            "refu": 2436035,
        //            "is_close": false,
        //            "iceberg": 0
        //        }
        //        ...
        //    ]
        //
        return this.parseOrders (response, market);
    }

    /**
     * @method
     * @name gate#transfer
     * @description transfer currency internally between wallets on the same account
     * @see https://www.gate.io/docs/developers/apiv4/en/#transfer-between-trading-accounts
     * @param {string} code unified currency code for currency being transferred
     * @param {float} amount the amount of currency to transfer
     * @param {string} fromAccount the account to transfer currency from
     * @param {string} toAccount the account to transfer currency to
     * @param {object} [params] extra parameters specific to the exchange API endpoint
     * @param {string} [params.symbol] Unified market symbol *required for type == margin*
     * @returns A [transfer structure]{@link https://docs.ccxt.com/#/?id=transfer-structure}
     */
    async transfer (code: string, amount: number, fromAccount: string, toAccount:string, params = {}): Promise<TransferEntry> {
        await this.loadMarkets ();
        const currency = this.currency (code);
        const fromId = this.convertTypeToAccount (fromAccount);
        const toId = this.convertTypeToAccount (toAccount);
        const truncated = this.currencyToPrecision (code, amount);
        const request: Dict = {
            'currency': currency['id'], // todo: currencies have network-junctions
            'amount': truncated,
        };
        if (!(fromId in this.options['accountsByType'])) {
            request['from'] = 'margin';
            request['currency_pair'] = fromId;
        } else {
            request['from'] = fromId;
        }
        if (!(toId in this.options['accountsByType'])) {
            request['to'] = 'margin';
            request['currency_pair'] = toId;
        } else {
            request['to'] = toId;
        }
        if (fromId === 'margin' || toId === 'margin') {
            const symbol = this.safeString2 (params, 'symbol', 'currency_pair');
            if (symbol === undefined) {
                throw new ArgumentsRequired (this.id + ' transfer requires params["symbol"] for isolated margin transfers');
            }
            const market = this.market (symbol);
            request['currency_pair'] = market['id'];
            params = this.omit (params, 'symbol');
        }
        if ((toId === 'futures') || (toId === 'delivery') || (fromId === 'futures') || (fromId === 'delivery')) {
            request['settle'] = currency['id']; // todo: currencies have network-junctions
        }
        const response = await this.privateWalletPostTransfers (this.extend (request, params));
        //
        // according to the docs (however actual response seems to be an empty string '')
        //
        //    {
        //        "currency": "BTC",
        //        "from": "spot",
        //        "to": "margin",
        //        "amount": "1",
        //        "currency_pair": "BTC_USDT"
        //    }
        //
        return this.parseTransfer (response, currency);
    }

    parseTransfer (transfer: Dict, currency: Currency = undefined): TransferEntry {
        //
        //    {
        //        "currency": "BTC",
        //        "from": "spot",
        //        "to": "margin",
        //        "amount": "1",
        //        "currency_pair": "BTC_USDT"
        //    }
        //
        return {
            'id': this.safeString (transfer, 'tx_id'),
            'timestamp': undefined,
            'datetime': undefined,
            'currency': this.safeCurrencyCode (undefined, currency),
            'amount': undefined,
            'fromAccount': undefined,
            'toAccount': undefined,
            'status': undefined,
            'info': transfer,
        };
    }

    /**
     * @method
     * @name gate#setLeverage
     * @description set the level of leverage for a market
     * @see https://www.gate.io/docs/developers/apiv4/en/#update-position-leverage
     * @see https://www.gate.io/docs/developers/apiv4/en/#update-position-leverage-2
     * @param {float} leverage the rate of leverage
     * @param {string} symbol unified market symbol
     * @param {object} [params] extra parameters specific to the exchange API endpoint
     * @returns {object} response from the exchange
     */
    async setLeverage (leverage: Int, symbol: Str = undefined, params = {}) {
        if (symbol === undefined) {
            throw new ArgumentsRequired (this.id + ' setLeverage() requires a symbol argument');
        }
        // WARNING: THIS WILL INCREASE LIQUIDATION PRICE FOR OPEN ISOLATED LONG POSITIONS
        // AND DECREASE LIQUIDATION PRICE FOR OPEN ISOLATED SHORT POSITIONS
        if ((leverage < 0) || (leverage > 100)) {
            throw new BadRequest (this.id + ' setLeverage() leverage should be between 1 and 100');
        }
        await this.loadMarkets ();
        const market = this.market (symbol);
        const [ request, query ] = this.prepareRequest (market, undefined, params);
        const defaultMarginMode = this.safeString2 (this.options, 'marginMode', 'defaultMarginMode');
        const crossLeverageLimit = this.safeString (query, 'cross_leverage_limit');
        let marginMode = this.safeString (query, 'marginMode', defaultMarginMode);
        let stringifiedMargin = this.numberToString (leverage);
        if (crossLeverageLimit !== undefined) {
            marginMode = 'cross';
            stringifiedMargin = crossLeverageLimit;
        }
        if (marginMode === 'cross' || marginMode === 'cross_margin') {
            request['cross_leverage_limit'] = stringifiedMargin;
            request['leverage'] = '0';
        } else {
            request['leverage'] = stringifiedMargin;
        }
        let response = undefined;
        if (market['swap']) {
            response = await this.privateFuturesPostSettlePositionsContractLeverage (this.extend (request, query));
        } else if (market['future']) {
            response = await this.privateDeliveryPostSettlePositionsContractLeverage (this.extend (request, query));
        } else {
            throw new NotSupported (this.id + ' setLeverage() not support this market type');
        }
        //
        //     {
        //         "value": "0",
        //         "leverage": "5",
        //         "mode": "single",
        //         "realised_point": "0",
        //         "contract": "BTC_USDT",
        //         "entry_price": "0",
        //         "mark_price": "62035.86",
        //         "history_point": "0",
        //         "realised_pnl": "0",
        //         "close_order": null,
        //         "size": 0,
        //         "cross_leverage_limit": "0",
        //         "pending_orders": 0,
        //         "adl_ranking": 6,
        //         "maintenance_rate": "0.005",
        //         "unrealised_pnl": "0",
        //         "user": 2436035,
        //         "leverage_max": "100",
        //         "history_pnl": "0",
        //         "risk_limit": "1000000",
        //         "margin": "0",
        //         "last_close_pnl": "0",
        //         "liq_price": "0"
        //     }
        //
        return response;
    }

    parsePosition (position: Dict, market: Market = undefined) {
        //
        // swap and future
        //
        //     {
        //         "value": "4.60516",
        //         "leverage": "0",
        //         "mode": "single",
        //         "realised_point": "0",
        //         "contract": "BTC_USDT",
        //         "entry_price": "46030.3",
        //         "mark_price": "46051.6",
        //         "history_point": "0",
        //         "realised_pnl": "-0.002301515",
        //         "close_order": null,
        //         "size": 1,
        //         "cross_leverage_limit": "0",
        //         "pending_orders": 0,
        //         "adl_ranking": 5,
        //         "maintenance_rate": "0.004",
        //         "unrealised_pnl": "0.00213",
        //         "user": 5691076,
        //         "leverage_max": "125",
        //         "history_pnl": "0",
        //         "risk_limit": "1000000",
        //         "margin": "8.997698485",
        //         "last_close_pnl": "0",
        //         "liq_price": "0",
        //         "update_time": 1705034246,
        //         "update_id": 1,
        //         "initial_margin": "0",
        //         "maintenance_margin": "0",
        //         "open_time": 1705034246,
        //         "trade_max_size": "0"
        //     }
        //
        // option
        //
        //     {
        //         "close_order": null,
        //         "size": 1,
        //         "vega": "5.29756",
        //         "theta": "-98.98917",
        //         "gamma": "0.00056",
        //         "delta": "0.68691",
        //         "contract": "BTC_USDT-20230602-26500-C",
        //         "entry_price": "529",
        //         "unrealised_pnl": "-1.0131",
        //         "user": 5691076,
        //         "mark_price": "427.69",
        //         "underlying_price": "26810.2",
        //         "underlying": "BTC_USDT",
        //         "realised_pnl": "-0.08042877",
        //         "mark_iv": "0.4224",
        //         "pending_orders": 0
        //     }
        //
        // fetchPositionsHistory (swap and future)
        //
        //    {
        //        "contract": "SLERF_USDT",         // Futures contract
        //        "text": "web",                    // Text of close order
        //        "long_price": "0.766306",         // When 'side' is 'long,' it indicates the opening average price; when 'side' is 'short,' it indicates the closing average price.
        //        "pnl": "-23.41702352",            // PNL
        //        "pnl_pnl": "-22.7187",            // Position P/L
        //        "pnl_fee": "-0.06527125",         // Transaction Fees
        //        "pnl_fund": "-0.63305227",        // Funding Fees
        //        "accum_size": "100",
        //        "time": 1711279263,               // Position close time
        //        "short_price": "0.539119",        // When 'side' is 'long,' it indicates the opening average price; when 'side' is 'short,' it indicates the closing average price
        //        "side": "long",                   // Position side, long or short
        //        "max_size": "100",                // Max Trade Size
        //        "first_open_time": 1711037985     // First Open Time
        //    }
        //
        const contract = this.safeString (position, 'contract');
        market = this.safeMarket (contract, market, '_', 'contract');
        const size = this.safeString2 (position, 'size', 'accum_size');
        let side = this.safeString (position, 'side');
        if (side === undefined) {
            if (Precise.stringGt (size, '0')) {
                side = 'long';
            } else if (Precise.stringLt (size, '0')) {
                side = 'short';
            }
        }
        const maintenanceRate = this.safeString (position, 'maintenance_rate');
        const notional = this.safeString (position, 'value');
        const leverage = this.safeString (position, 'leverage');
        let marginMode = undefined;
        if (leverage !== undefined) {
            if (leverage === '0') {
                marginMode = 'cross';
            } else {
                marginMode = 'isolated';
            }
        }
        // Initial Position Margin = ( Position Value / Leverage ) + Close Position Fee
        // *The default leverage under the full position is the highest leverage in the market.
        // *Trading fee is charged as Taker Fee Rate (0.075%).
        let feePaid = this.safeString (position, 'pnl_fee');
        let initialMarginString = undefined;
        if (feePaid === undefined) {
            const takerFee = '0.00075';
            feePaid = Precise.stringMul (takerFee, notional);
            initialMarginString = Precise.stringAdd (Precise.stringDiv (notional, leverage), feePaid);
        }
        let timestamp = this.safeTimestamp2 (position, 'open_time', 'first_open_time');
        if (timestamp === 0) {
            timestamp = undefined;
        }
        return this.safePosition ({
            'info': position,
            'id': undefined,
            'symbol': this.safeString (market, 'symbol'),
            'timestamp': timestamp,
            'datetime': this.iso8601 (timestamp),
            'lastUpdateTimestamp': this.safeTimestamp2 (position, 'update_time', 'time'),
            'initialMargin': this.parseNumber (initialMarginString),
            'initialMarginPercentage': this.parseNumber (Precise.stringDiv (initialMarginString, notional)),
            'maintenanceMargin': this.parseNumber (Precise.stringMul (maintenanceRate, notional)),
            'maintenanceMarginPercentage': this.parseNumber (maintenanceRate),
            'entryPrice': this.safeNumber (position, 'entry_price'),
            'notional': this.parseNumber (notional),
            'leverage': this.safeNumber (position, 'leverage'),
            'unrealizedPnl': this.safeNumber (position, 'unrealised_pnl'),
            'realizedPnl': this.safeNumber2 (position, 'realised_pnl', 'pnl'),
            'contracts': this.parseNumber (Precise.stringAbs (size)),
            'contractSize': this.safeNumber (market, 'contractSize'),
            'marginRatio': undefined,
            'liquidationPrice': this.safeNumber (position, 'liq_price'),
            'markPrice': this.safeNumber (position, 'mark_price'),
            'lastPrice': undefined,
            'collateral': this.safeNumber (position, 'margin'),
            'marginMode': marginMode,
            'side': side,
            'percentage': undefined,
            'stopLossPrice': undefined,
            'takeProfitPrice': undefined,
        });
    }

    /**
     * @method
     * @name gate#fetchPosition
     * @description fetch data on an open contract position
     * @see https://www.gate.io/docs/developers/apiv4/en/#get-single-position
     * @see https://www.gate.io/docs/developers/apiv4/en/#get-single-position-2
     * @see https://www.gate.io/docs/developers/apiv4/en/#get-specified-contract-position
     * @param {string} symbol unified market symbol of the market the position is held in
     * @param {object} [params] extra parameters specific to the exchange API endpoint
     * @returns {object} a [position structure]{@link https://docs.ccxt.com/#/?id=position-structure}
     */
    async fetchPosition (symbol: string, params = {}) {
        await this.loadMarkets ();
        const market = this.market (symbol);
        if (!market['contract']) {
            throw new BadRequest (this.id + ' fetchPosition() supports contract markets only');
        }
        let request: Dict = {};
        [ request, params ] = this.prepareRequest (market, market['type'], params);
        const extendedRequest = this.extend (request, params);
        let response = undefined;
        if (market['swap']) {
            response = await this.privateFuturesGetSettlePositionsContract (extendedRequest);
        } else if (market['future']) {
            response = await this.privateDeliveryGetSettlePositionsContract (extendedRequest);
        } else if (market['type'] === 'option') {
            response = await this.privateOptionsGetPositionsContract (extendedRequest);
        }
        //
        // swap and future
        //
        //     {
        //         "value": "4.60516",
        //         "leverage": "0",
        //         "mode": "single",
        //         "realised_point": "0",
        //         "contract": "BTC_USDT",
        //         "entry_price": "46030.3",
        //         "mark_price": "46051.6",
        //         "history_point": "0",
        //         "realised_pnl": "-0.002301515",
        //         "close_order": null,
        //         "size": 1,
        //         "cross_leverage_limit": "0",
        //         "pending_orders": 0,
        //         "adl_ranking": 5,
        //         "maintenance_rate": "0.004",
        //         "unrealised_pnl": "0.00213",
        //         "user": 5691076,
        //         "leverage_max": "125",
        //         "history_pnl": "0",
        //         "risk_limit": "1000000",
        //         "margin": "8.997698485",
        //         "last_close_pnl": "0",
        //         "liq_price": "0",
        //         "update_time": 1705034246,
        //         "update_id": 1,
        //         "initial_margin": "0",
        //         "maintenance_margin": "0",
        //         "open_time": 1705034246,
        //         "trade_max_size": "0"
        //     }
        //
        // option
        //
        //     {
        //         "close_order": null,
        //         "size": 1,
        //         "vega": "5.29756",
        //         "theta": "-98.98917",
        //         "gamma": "0.00056",
        //         "delta": "0.68691",
        //         "contract": "BTC_USDT-20230602-26500-C",
        //         "entry_price": "529",
        //         "unrealised_pnl": "-1.0131",
        //         "user": 5691076,
        //         "mark_price": "427.69",
        //         "underlying_price": "26810.2",
        //         "underlying": "BTC_USDT",
        //         "realised_pnl": "-0.08042877",
        //         "mark_iv": "0.4224",
        //         "pending_orders": 0
        //     }
        //
        return this.parsePosition (response, market);
    }

    /**
     * @method
     * @name gate#fetchPositions
     * @description fetch all open positions
     * @see https://www.gate.io/docs/developers/apiv4/en/#list-all-positions-of-a-user
     * @see https://www.gate.io/docs/developers/apiv4/en/#list-all-positions-of-a-user-2
     * @see https://www.gate.io/docs/developers/apiv4/en/#list-user-s-positions-of-specified-underlying
     * @param {string[]|undefined} symbols Not used by gate, but parsed internally by CCXT
     * @param {object} [params] extra parameters specific to the exchange API endpoint
     * @param {string} [params.settle] 'btc' or 'usdt' - settle currency for perpetual swap and future - default="usdt" for swap and "btc" for future
     * @param {string} [params.type] swap, future or option, if not provided this.options['defaultType'] is used
     * @returns {object[]} a list of [position structure]{@link https://docs.ccxt.com/#/?id=position-structure}
     */
    async fetchPositions (symbols: Strings = undefined, params = {}) {
        await this.loadMarkets ();
        let market = undefined;
        symbols = this.marketSymbols (symbols, undefined, true, true, true);
        if (symbols !== undefined) {
            const symbolsLength = symbols.length;
            if (symbolsLength > 0) {
                market = this.market (symbols[0]);
            }
        }
        let type = undefined;
        let request: Dict = {};
        [ type, params ] = this.handleMarketTypeAndParams ('fetchPositions', market, params);
        if ((type === undefined) || (type === 'spot')) {
            type = 'swap'; // default to swap
        }
        if (type === 'option') {
            if (symbols !== undefined) {
                const marketId = market['id'];
                const optionParts = marketId.split ('-');
                request['underlying'] = this.safeString (optionParts, 0);
            }
        } else {
            [ request, params ] = this.prepareRequest (undefined, type, params);
        }
        let response = undefined;
        if (type === 'swap') {
            response = await this.privateFuturesGetSettlePositions (this.extend (request, params));
        } else if (type === 'future') {
            response = await this.privateDeliveryGetSettlePositions (this.extend (request, params));
        } else if (type === 'option') {
            response = await this.privateOptionsGetPositions (this.extend (request, params));
        }
        //
        // swap and future
        //
        //     [
        //         {
        //             "value": "4.602828",
        //             "leverage": "0",
        //             "mode": "single",
        //             "realised_point": "0",
        //             "contract": "BTC_USDT",
        //             "entry_price": "46030.3",
        //             "mark_price": "46028.28",
        //             "history_point": "0",
        //             "realised_pnl": "-0.002301515",
        //             "close_order": null,
        //             "size": 1,
        //             "cross_leverage_limit": "0",
        //             "pending_orders": 0,
        //             "adl_ranking": 5,
        //             "maintenance_rate": "0.004",
        //             "unrealised_pnl": "-0.000202",
        //             "user": 5691076,
        //             "leverage_max": "125",
        //             "history_pnl": "0",
        //             "risk_limit": "1000000",
        //             "margin": "8.997698485",
        //             "last_close_pnl": "0",
        //             "liq_price": "0",
        //             "update_time": 1705034246,
        //             "update_id": 1,
        //             "initial_margin": "0",
        //             "maintenance_margin": "0",
        //             "open_time": 1705034246,
        //             "trade_max_size": "0"
        //         }
        //     ]
        //
        // option
        //
        //     [
        //         {
        //             "close_order": null,
        //             "size": 0,
        //             "vega": "0.01907",
        //             "theta": "-3.04888",
        //             "gamma": "0.00001",
        //             "delta": "0.0011",
        //             "contract": "BTC_USDT-20230601-27500-C",
        //             "entry_price": "0",
        //             "unrealised_pnl": "0",
        //             "user": 5691076,
        //             "mark_price": "0.07",
        //             "underlying_price": "26817.27",
        //             "underlying": "BTC_USDT",
        //             "realised_pnl": "0",
        //             "mark_iv": "0.4339",
        //             "pending_orders": 0
        //         }
        //     ]
        //
        return this.parsePositions (response, symbols);
    }

    /**
     * @method
     * @name gate#fetchLeverageTiers
     * @description retrieve information on the maximum leverage, and maintenance margin for trades of varying trade sizes
     * @see https://www.gate.io/docs/developers/apiv4/en/#list-all-futures-contracts
     * @see https://www.gate.io/docs/developers/apiv4/en/#list-all-futures-contracts-2
     * @param {string[]} [symbols] list of unified market symbols
     * @param {object} [params] extra parameters specific to the exchange API endpoint
     * @returns {object} a dictionary of [leverage tiers structures]{@link https://docs.ccxt.com/#/?id=leverage-tiers-structure}, indexed by market symbols
     */
    async fetchLeverageTiers (symbols: Strings = undefined, params = {}): Promise<LeverageTiers> {
        await this.loadMarkets ();
        const [ type, query ] = this.handleMarketTypeAndParams ('fetchLeverageTiers', undefined, params);
        const [ request, requestParams ] = this.prepareRequest (undefined, type, query);
        if (type !== 'future' && type !== 'swap') {
            throw new BadRequest (this.id + ' fetchLeverageTiers only supports swap and future');
        }
        let response = undefined;
        if (type === 'swap') {
            response = await this.publicFuturesGetSettleContracts (this.extend (request, requestParams));
        } else if (type === 'future') {
            response = await this.publicDeliveryGetSettleContracts (this.extend (request, requestParams));
        } else {
            throw new NotSupported (this.id + ' fetchLeverageTiers() not support this market type');
        }
        //
        // Perpetual swap
        //
        //    [
        //        {
        //            "name": "BTC_USDT",
        //            "type": "direct",
        //            "quanto_multiplier": "0.0001",
        //            "ref_discount_rate": "0",
        //            "order_price_deviate": "0.5",
        //            "maintenance_rate": "0.005",
        //            "mark_type": "index",
        //            "last_price": "38026",
        //            "mark_price": "37985.6",
        //            "index_price": "37954.92",
        //            "funding_rate_indicative": "0.000219",
        //            "mark_price_round": "0.01",
        //            "funding_offset": 0,
        //            "in_delisting": false,
        //            "risk_limit_base": "1000000",
        //            "interest_rate": "0.0003",
        //            "order_price_round": "0.1",
        //            "order_size_min": 1,
        //            "ref_rebate_rate": "0.2",
        //            "funding_interval": 28800,
        //            "risk_limit_step": "1000000",
        //            "leverage_min": "1",
        //            "leverage_max": "100",
        //            "risk_limit_max": "8000000",
        //            "maker_fee_rate": "-0.00025",
        //            "taker_fee_rate": "0.00075",
        //            "funding_rate": "0.002053",
        //            "order_size_max": 1000000,
        //            "funding_next_apply": 1610035200,
        //            "short_users": 977,
        //            "config_change_time": 1609899548,
        //            "trade_size": 28530850594,
        //            "position_size": 5223816,
        //            "long_users": 455,
        //            "funding_impact_value": "60000",
        //            "orders_limit": 50,
        //            "trade_id": 10851092,
        //            "orderbook_id": 2129638396
        //        }
        //    ]
        //
        // Delivery Futures
        //
        //    [
        //        {
        //            "name": "BTC_USDT_20200814",
        //            "underlying": "BTC_USDT",
        //            "cycle": "WEEKLY",
        //            "type": "direct",
        //            "quanto_multiplier": "0.0001",
        //            "mark_type": "index",
        //            "last_price": "9017",
        //            "mark_price": "9019",
        //            "index_price": "9005.3",
        //            "basis_rate": "0.185095",
        //            "basis_value": "13.7",
        //            "basis_impact_value": "100000",
        //            "settle_price": "0",
        //            "settle_price_interval": 60,
        //            "settle_price_duration": 1800,
        //            "settle_fee_rate": "0.0015",
        //            "expire_time": 1593763200,
        //            "order_price_round": "0.1",
        //            "mark_price_round": "0.1",
        //            "leverage_min": "1",
        //            "leverage_max": "100",
        //            "maintenance_rate": "1000000",
        //            "risk_limit_base": "140.726652109199",
        //            "risk_limit_step": "1000000",
        //            "risk_limit_max": "8000000",
        //            "maker_fee_rate": "-0.00025",
        //            "taker_fee_rate": "0.00075",
        //            "ref_discount_rate": "0",
        //            "ref_rebate_rate": "0.2",
        //            "order_price_deviate": "0.5",
        //            "order_size_min": 1,
        //            "order_size_max": 1000000,
        //            "orders_limit": 50,
        //            "orderbook_id": 63,
        //            "trade_id": 26,
        //            "trade_size": 435,
        //            "position_size": 130,
        //            "config_change_time": 1593158867,
        //            "in_delisting": false
        //        }
        //    ]
        //
        return this.parseLeverageTiers (response, symbols, 'name');
    }

    /**
     * @method
     * @name gate#fetchMarketLeverageTiers
     * @description retrieve information on the maximum leverage, and maintenance margin for trades of varying trade sizes for a single market
     * @see https://www.gate.io/docs/developers/apiv4/en/#list-risk-limit-tiers
     * @param {string} symbol unified market symbol
     * @param {object} [params] extra parameters specific to the exchange API endpoint
     * @returns {object} a [leverage tiers structure]{@link https://docs.ccxt.com/#/?id=leverage-tiers-structure}
     */
    async fetchMarketLeverageTiers (symbol: string, params = {}): Promise<LeverageTier[]> {
        await this.loadMarkets ();
        const market = this.market (symbol);
        const [ type, query ] = this.handleMarketTypeAndParams ('fetchMarketLeverageTiers', market, params);
        const [ request, requestParams ] = this.prepareRequest (market, type, query);
        if (type !== 'future' && type !== 'swap') {
            throw new BadRequest (this.id + ' fetchMarketLeverageTiers only supports swap and future');
        }
        const response = await this.privateFuturesGetSettleRiskLimitTiers (this.extend (request, requestParams));
        //
        //     [
        //         {
        //             "maintenance_rate": "0.004",
        //             "tier": 1,
        //             "initial_rate": "0.008",
        //             "leverage_max": "125",
        //             "risk_limit": "1000000"
        //         }
        //     ]
        //
        return this.parseMarketLeverageTiers (response, market);
    }

    parseEmulatedLeverageTiers (info, market = undefined): LeverageTier[] {
        const marketId = this.safeString (info, 'name');
        const maintenanceMarginUnit = this.safeString (info, 'maintenance_rate'); // '0.005',
        const leverageMax = this.safeString (info, 'leverage_max'); // '100',
        const riskLimitStep = this.safeString (info, 'risk_limit_step'); // '1000000',
        const riskLimitMax = this.safeString (info, 'risk_limit_max'); // '16000000',
        const initialMarginUnit = Precise.stringDiv ('1', leverageMax);
        let maintenanceMarginRate = maintenanceMarginUnit;
        let initialMarginRatio = initialMarginUnit;
        let floor = '0';
        const tiers = [];
        while (Precise.stringLt (floor, riskLimitMax)) {
            const cap = Precise.stringAdd (floor, riskLimitStep);
            tiers.push ({
                'tier': this.parseNumber (Precise.stringDiv (cap, riskLimitStep)),
                'symbol': this.safeSymbol (marketId, market, undefined, 'contract'),
                'currency': this.safeString (market, 'settle'),
                'minNotional': this.parseNumber (floor),
                'maxNotional': this.parseNumber (cap),
                'maintenanceMarginRate': this.parseNumber (maintenanceMarginRate),
                'maxLeverage': this.parseNumber (Precise.stringDiv ('1', initialMarginRatio)),
                'info': info,
            });
            maintenanceMarginRate = Precise.stringAdd (maintenanceMarginRate, maintenanceMarginUnit);
            initialMarginRatio = Precise.stringAdd (initialMarginRatio, initialMarginUnit);
            floor = cap;
        }
        return tiers as LeverageTier[];
    }

    parseMarketLeverageTiers (info, market: Market = undefined): LeverageTier[] {
        //
        //     [
        //         {
        //             "maintenance_rate": "0.004",
        //             "tier": 1,
        //             "initial_rate": "0.008",
        //             "leverage_max": "125",
        //             "risk_limit": "1000000"
        //         }
        //     ]
        //
        if (!Array.isArray (info)) {
            return this.parseEmulatedLeverageTiers (info, market);
        }
        let minNotional = 0;
        const tiers = [];
        for (let i = 0; i < info.length; i++) {
            const item = info[i];
            const maxNotional = this.safeNumber (item, 'risk_limit');
            tiers.push ({
                'tier': this.sum (i, 1),
                'symbol': market['symbol'],
                'currency': market['base'],
                'minNotional': minNotional,
                'maxNotional': maxNotional,
                'maintenanceMarginRate': this.safeNumber (item, 'maintenance_rate'),
                'maxLeverage': this.safeNumber (item, 'leverage_max'),
                'info': item,
            });
            minNotional = maxNotional;
        }
        return tiers as LeverageTier[];
    }

    /**
     * @method
     * @name gate#repayMargin
     * @description repay borrowed margin and interest
     * @see https://www.gate.io/docs/apiv4/en/#repay-a-loan
     * @param {string} symbol unified market symbol
     * @param {string} code unified currency code of the currency to repay
     * @param {float} amount the amount to repay
     * @param {object} [params] extra parameters specific to the exchange API endpoint
     * @param {string} [params.mode] 'all' or 'partial' payment mode, extra parameter required for isolated margin
     * @param {string} [params.id] '34267567' loan id, extra parameter required for isolated margin
     * @returns {object} a [margin loan structure]{@link https://docs.ccxt.com/#/?id=margin-loan-structure}
     */
    async repayIsolatedMargin (symbol: string, code: string, amount, params = {}) {
        await this.loadMarkets ();
        const currency = this.currency (code);
        const request: Dict = {
            'currency': currency['id'].toUpperCase (), // todo: currencies have network-junctions
            'amount': this.currencyToPrecision (code, amount),
        };
        const market = this.market (symbol);
        request['currency_pair'] = market['id'];
        request['type'] = 'repay';
        const response = await this.privateMarginPostUniLoans (this.extend (request, params));
        //
        // empty response
        //
        return this.parseMarginLoan (response, currency);
    }

    /**
     * @method
     * @name gate#repayCrossMargin
     * @description repay cross margin borrowed margin and interest
     * @see https://www.gate.io/docs/developers/apiv4/en/#cross-margin-repayments
     * @see https://www.gate.io/docs/developers/apiv4/en/#borrow-or-repay
     * @param {string} code unified currency code of the currency to repay
     * @param {float} amount the amount to repay
     * @param {object} [params] extra parameters specific to the exchange API endpoint
     * @param {string} [params.mode] 'all' or 'partial' payment mode, extra parameter required for isolated margin
     * @param {string} [params.id] '34267567' loan id, extra parameter required for isolated margin
     * @param {boolean} [params.unifiedAccount] set to true for repaying in the unified account
     * @returns {object} a [margin loan structure]{@link https://docs.ccxt.com/#/?id=margin-loan-structure}
     */
    async repayCrossMargin (code: string, amount, params = {}) {
        await this.loadMarkets ();
        await this.loadUnifiedStatus ();
        const currency = this.currency (code);
        const request: Dict = {
            'currency': currency['id'].toUpperCase (), // todo: currencies have network-junctions
            'amount': this.currencyToPrecision (code, amount),
        };
        let isUnifiedAccount = false;
        [ isUnifiedAccount, params ] = this.handleOptionAndParams (params, 'repayCrossMargin', 'unifiedAccount');
        let response = undefined;
        if (isUnifiedAccount) {
            request['type'] = 'repay';
            response = await this.privateUnifiedPostLoans (this.extend (request, params));
        } else {
            response = await this.privateMarginPostCrossRepayments (this.extend (request, params));
            response = this.safeDict (response, 0);
            //
            //     [
            //         {
            //             "id": "17",
            //             "create_time": 1620381696159,
            //             "update_time": 1620381696159,
            //             "currency": "EOS",
            //             "amount": "110.553635",
            //             "text": "web",
            //             "status": 2,
            //             "repaid": "110.506649705159",
            //             "repaid_interest": "0.046985294841",
            //             "unpaid_interest": "0.0000074393366667"
            //         }
            //     ]
            //
        }
        return this.parseMarginLoan (response, currency);
    }

    /**
     * @method
     * @name gate#borrowIsolatedMargin
     * @description create a loan to borrow margin
     * @see https://www.gate.io/docs/developers/apiv4/en/#marginuni
     * @param {string} symbol unified market symbol, required for isolated margin
     * @param {string} code unified currency code of the currency to borrow
     * @param {float} amount the amount to borrow
     * @param {object} [params] extra parameters specific to the exchange API endpoint
     * @param {string} [params.rate] '0.0002' or '0.002' extra parameter required for isolated margin
     * @returns {object} a [margin loan structure]{@link https://docs.ccxt.com/#/?id=margin-loan-structure}
     */
    async borrowIsolatedMargin (symbol: string, code: string, amount: number, params = {}) {
        await this.loadMarkets ();
        const currency = this.currency (code);
        const request: Dict = {
            'currency': currency['id'].toUpperCase (), // todo: currencies have network-junctions
            'amount': this.currencyToPrecision (code, amount),
        };
        let response = undefined;
        const market = this.market (symbol);
        request['currency_pair'] = market['id'];
        request['type'] = 'borrow';
        response = await this.privateMarginPostUniLoans (this.extend (request, params));
        //
        //     {
        //         "id": "34267567",
        //         "create_time": "1656394778",
        //         "expire_time": "1657258778",
        //         "status": "loaned",
        //         "side": "borrow",
        //         "currency": "USDT",
        //         "rate": "0.0002",
        //         "amount": "100",
        //         "days": 10,
        //         "auto_renew": false,
        //         "currency_pair": "LTC_USDT",
        //         "left": "0",
        //         "repaid": "0",
        //         "paid_interest": "0",
        //         "unpaid_interest": "0.003333333333"
        //     }
        //
        return this.parseMarginLoan (response, currency);
    }

    /**
     * @method
     * @name gate#borrowMargin
     * @description create a loan to borrow margin
     * @see https://www.gate.io/docs/apiv4/en/#create-a-cross-margin-borrow-loan
     * @see https://www.gate.io/docs/developers/apiv4/en/#borrow-or-repay
     * @param {string} code unified currency code of the currency to borrow
     * @param {float} amount the amount to borrow
     * @param {object} [params] extra parameters specific to the exchange API endpoint
     * @param {string} [params.rate] '0.0002' or '0.002' extra parameter required for isolated margin
     * @param {boolean} [params.unifiedAccount] set to true for borrowing in the unified account
     * @returns {object} a [margin loan structure]{@link https://docs.ccxt.com/#/?id=margin-loan-structure}
     */
    async borrowCrossMargin (code: string, amount: number, params = {}) {
        await this.loadMarkets ();
        await this.loadUnifiedStatus ();
        const currency = this.currency (code);
        const request: Dict = {
            'currency': currency['id'].toUpperCase (), // todo: currencies have network-junctions
            'amount': this.currencyToPrecision (code, amount),
        };
        let isUnifiedAccount = false;
        [ isUnifiedAccount, params ] = this.handleOptionAndParams (params, 'borrowCrossMargin', 'unifiedAccount');
        let response = undefined;
        if (isUnifiedAccount) {
            request['type'] = 'borrow';
            response = await this.privateUnifiedPostLoans (this.extend (request, params));
        } else {
            response = await this.privateMarginPostCrossLoans (this.extend (request, params));
            //
            //     {
            //         "id": "17",
            //         "create_time": 1620381696159,
            //         "update_time": 1620381696159,
            //         "currency": "EOS",
            //         "amount": "110.553635",
            //         "text": "web",
            //         "status": 2,
            //         "repaid": "110.506649705159",
            //         "repaid_interest": "0.046985294841",
            //         "unpaid_interest": "0.0000074393366667"
            //     }
            //
        }
        return this.parseMarginLoan (response, currency);
    }

    parseMarginLoan (info, currency: Currency = undefined) {
        //
        // Cross
        //
        //     {
        //         "id": "17",
        //         "create_time": 1620381696159,
        //         "update_time": 1620381696159,
        //         "currency": "EOS",
        //         "amount": "110.553635",
        //         "text": "web",
        //         "status": 2,
        //         "repaid": "110.506649705159",
        //         "repaid_interest": "0.046985294841",
        //         "unpaid_interest": "0.0000074393366667"
        //     }
        //
        // Isolated
        //
        //     {
        //         "id": "34267567",
        //         "create_time": "1656394778",
        //         "expire_time": "1657258778",
        //         "status": "loaned",
        //         "side": "borrow",
        //         "currency": "USDT",
        //         "rate": "0.0002",
        //         "amount": "100",
        //         "days": 10,
        //         "auto_renew": false,
        //         "currency_pair": "LTC_USDT",
        //         "left": "0",
        //         "repaid": "0",
        //         "paid_interest": "0",
        //         "unpaid_interest": "0.003333333333"
        //     }
        //
        const marginMode = this.safeString2 (this.options, 'defaultMarginMode', 'marginMode', 'cross');
        let timestamp = this.safeInteger (info, 'create_time');
        if (marginMode === 'isolated') {
            timestamp = this.safeTimestamp (info, 'create_time');
        }
        const currencyId = this.safeString (info, 'currency');
        const marketId = this.safeString (info, 'currency_pair');
        return {
            'id': this.safeInteger (info, 'id'),
            'currency': this.safeCurrencyCode (currencyId, currency),
            'amount': this.safeNumber (info, 'amount'),
            'symbol': this.safeSymbol (marketId, undefined, '_', 'margin'),
            'timestamp': timestamp,
            'datetime': this.iso8601 (timestamp),
            'info': info,
        };
    }

    /**
     * @method
     * @name gate#fetchBorrowInterest
     * @description fetch the interest owed by the user for borrowing currency for margin trading
     * @see https://www.gate.io/docs/developers/apiv4/en/#list-interest-records
     * @see https://www.gate.io/docs/developers/apiv4/en/#interest-records-for-the-cross-margin-account
     * @see https://www.gate.io/docs/developers/apiv4/en/#list-interest-records-2
     * @param {string} [code] unified currency code
     * @param {string} [symbol] unified market symbol when fetching interest in isolated markets
     * @param {int} [since] the earliest time in ms to fetch borrow interest for
     * @param {int} [limit] the maximum number of structures to retrieve
     * @param {object} [params] extra parameters specific to the exchange API endpoint
     * @param {boolean} [params.unifiedAccount] set to true for fetching borrow interest in the unified account
     * @returns {object[]} a list of [borrow interest structures]{@link https://docs.ccxt.com/#/?id=borrow-interest-structure}
     */
    async fetchBorrowInterest (code: Str = undefined, symbol: Str = undefined, since: Int = undefined, limit: Int = undefined, params = {}): Promise<BorrowInterest[]> {
        await this.loadMarkets ();
        await this.loadUnifiedStatus ();
        let isUnifiedAccount = false;
        [ isUnifiedAccount, params ] = this.handleOptionAndParams (params, 'fetchBorrowInterest', 'unifiedAccount');
        let request: Dict = {};
        [ request, params ] = this.handleUntilOption ('to', request, params);
        let currency = undefined;
        if (code !== undefined) {
            currency = this.currency (code);
            request['currency'] = currency['id'];
        }
        let market = undefined;
        if (symbol !== undefined) {
            market = this.market (symbol);
        }
        if (since !== undefined) {
            request['from'] = since;
        }
        if (limit !== undefined) {
            request['limit'] = limit;
        }
        let response = undefined;
        let marginMode = undefined;
        [ marginMode, params ] = this.handleMarginModeAndParams ('fetchBorrowInterest', params, 'cross');
        if (isUnifiedAccount) {
            response = await this.privateUnifiedGetInterestRecords (this.extend (request, params));
        } else if (marginMode === 'isolated') {
            if (market !== undefined) {
                request['currency_pair'] = market['id'];
            }
            response = await this.privateMarginGetUniInterestRecords (this.extend (request, params));
        } else if (marginMode === 'cross') {
            response = await this.privateMarginGetCrossInterestRecords (this.extend (request, params));
        }
        const interest = this.parseBorrowInterests (response, market);
        return this.filterByCurrencySinceLimit (interest, code, since, limit);
    }

    parseBorrowInterest (info: Dict, market: Market = undefined): BorrowInterest {
        const marketId = this.safeString (info, 'currency_pair');
        market = this.safeMarket (marketId, market);
        const marginMode = (marketId !== undefined) ? 'isolated' : 'cross';
        const timestamp = this.safeInteger (info, 'create_time');
        return {
            'info': info,
            'symbol': this.safeString (market, 'symbol'),
            'currency': this.safeCurrencyCode (this.safeString (info, 'currency')),
            'interest': this.safeNumber (info, 'interest'),
            'interestRate': this.safeNumber (info, 'actual_rate'),
            'amountBorrowed': undefined,
            'marginMode': marginMode,
            'timestamp': timestamp,
            'datetime': this.iso8601 (timestamp),
        } as BorrowInterest;
    }

    nonce () {
        return this.milliseconds () - this.options['timeDifference'];
    }

    sign (path, api = [], method = 'GET', params = {}, headers = undefined, body = undefined) {
        const authentication = api[0]; // public, private
        const type = api[1]; // spot, margin, future, delivery
        let query = this.omit (params, this.extractParams (path));
        const containsSettle = path.indexOf ('settle') > -1;
        if (containsSettle && path.endsWith ('batch_cancel_orders')) { // weird check to prevent $settle in php and converting {settle} to array(settle)
            // special case where we need to extract the settle from the path
            // but the body is an array of strings
            const settle = this.safeDict (params, 0);
            path = this.implodeParams (path, settle);
            // remove the first element from params
            const newParams = [];
            const anyParams = params as any;
            for (let i = 1; i < anyParams.length; i++) {
                newParams.push (params[i]);
            }
            params = newParams;
            query = newParams;
        } else if (Array.isArray (params)) {
            // endpoints like createOrders use an array instead of an object
            // so we infer the settle from one of the elements
            // they have to be all the same so relying on the first one is fine
            const first = this.safeValue (params, 0, {});
            path = this.implodeParams (path, first);
        } else {
            path = this.implodeParams (path, params);
        }
        const endPart = (path === '') ? '' : ('/' + path);
        let entirePath = '/' + type + endPart;
        if ((type === 'subAccounts') || (type === 'withdrawals')) {
            entirePath = endPart;
        }
        let url = this.urls['api'][authentication][type];
        if (url === undefined) {
            throw new NotSupported (this.id + ' does not have a testnet for the ' + type + ' market type.');
        }
        url += entirePath;
        if (authentication === 'public') {
            if (Object.keys (query).length) {
                url += '?' + this.urlencode (query);
            }
        } else {
            this.checkRequiredCredentials ();
            let queryString = '';
            let requiresURLEncoding = false;
            if (((type === 'futures') || (type === 'delivery')) && method === 'POST') {
                const pathParts = path.split ('/');
                const secondPart = this.safeString (pathParts, 1, '');
                requiresURLEncoding = (secondPart.indexOf ('dual') >= 0) || (secondPart.indexOf ('positions') >= 0);
            }
            if ((method === 'GET') || (method === 'DELETE') || requiresURLEncoding || (method === 'PATCH')) {
                if (Object.keys (query).length) {
                    queryString = this.urlencode (query);
                    // https://github.com/ccxt/ccxt/issues/25570
                    if (queryString.indexOf ('currencies=') >= 0 && queryString.indexOf ('%2C') >= 0) {
                        queryString = queryString.replaceAll ('%2C', ',');
                    }
                    url += '?' + queryString;
                }
                if (method === 'PATCH') {
                    body = this.json (query);
                }
            } else {
                const urlQueryParams = this.safeValue (query, 'query', {});
                if (Object.keys (urlQueryParams).length) {
                    queryString = this.urlencode (urlQueryParams);
                    url += '?' + queryString;
                }
                query = this.omit (query, 'query');
                body = this.json (query);
            }
            const bodyPayload = (body === undefined) ? '' : body;
            const bodySignature = this.hash (this.encode (bodyPayload), sha512);
            const nonce = this.nonce ();
            const timestamp = this.parseToInt (nonce / 1000);
            const timestampString = timestamp.toString ();
            const signaturePath = '/api/' + this.version + entirePath;
            const payloadArray = [ method.toUpperCase (), signaturePath, queryString, bodySignature, timestampString ];
            // eslint-disable-next-line quotes
            const payload = payloadArray.join ("\n");
            const signature = this.hmac (this.encode (payload), this.encode (this.secret), sha512);
            headers = {
                'KEY': this.apiKey,
                'Timestamp': timestampString,
                'SIGN': signature,
                'Content-Type': 'application/json',
            };
        }
        return { 'url': url, 'method': method, 'body': body, 'headers': headers };
    }

    async modifyMarginHelper (symbol: string, amount, params = {}) {
        await this.loadMarkets ();
        const market = this.market (symbol);
        const [ request, query ] = this.prepareRequest (market, undefined, params);
        request['change'] = this.numberToString (amount);
        let response = undefined;
        if (market['swap']) {
            response = await this.privateFuturesPostSettlePositionsContractMargin (this.extend (request, query));
        } else if (market['future']) {
            response = await this.privateDeliveryPostSettlePositionsContractMargin (this.extend (request, query));
        } else {
            throw new NotSupported (this.id + ' modifyMarginHelper() not support this market type');
        }
        return this.parseMarginModification (response, market);
    }

    parseMarginModification (data: Dict, market: Market = undefined): MarginModification {
        //
        //     {
        //         "value": "11.9257",
        //         "leverage": "5",
        //         "mode": "single",
        //         "realised_point": "0",
        //         "contract": "ETH_USDT",
        //         "entry_price": "1203.45",
        //         "mark_price": "1192.57",
        //         "history_point": "0",
        //         "realised_pnl": "-0.00577656",
        //         "close_order": null,
        //         "size": "1",
        //         "cross_leverage_limit": "0",
        //         "pending_orders": "0",
        //         "adl_ranking": "5",
        //         "maintenance_rate": "0.005",
        //         "unrealised_pnl": "-0.1088",
        //         "user": "1486602",
        //         "leverage_max": "100",
        //         "history_pnl": "0",
        //         "risk_limit": "1000000",
        //         "margin": "5.415925875",
        //         "last_close_pnl": "0",
        //         "liq_price": "665.69"
        //     }
        //
        const contract = this.safeString (data, 'contract');
        market = this.safeMarket (contract, market, '_', 'contract');
        const total = this.safeNumber (data, 'margin');
        return {
            'info': data,
            'symbol': market['symbol'],
            'type': undefined,
            'marginMode': 'isolated',
            'amount': undefined,
            'total': total,
            'code': this.safeValue (market, 'quote'),
            'status': 'ok',
            'timestamp': undefined,
            'datetime': undefined,
        };
    }

    /**
     * @method
     * @name gate#reduceMargin
     * @description remove margin from a position
     * @see https://www.gate.io/docs/developers/apiv4/en/#update-position-margin
     * @see https://www.gate.io/docs/developers/apiv4/en/#update-position-margin-2
     * @param {string} symbol unified market symbol
     * @param {float} amount the amount of margin to remove
     * @param {object} [params] extra parameters specific to the exchange API endpoint
     * @returns {object} a [margin structure]{@link https://docs.ccxt.com/#/?id=reduce-margin-structure}
     */
    async reduceMargin (symbol: string, amount: number, params = {}): Promise<MarginModification> {
        return await this.modifyMarginHelper (symbol, -amount, params);
    }

    /**
     * @method
     * @name gate#addMargin
     * @description add margin
     * @see https://www.gate.io/docs/developers/apiv4/en/#update-position-margin
     * @see https://www.gate.io/docs/developers/apiv4/en/#update-position-margin-2
     * @param {string} symbol unified market symbol
     * @param {float} amount amount of margin to add
     * @param {object} [params] extra parameters specific to the exchange API endpoint
     * @returns {object} a [margin structure]{@link https://docs.ccxt.com/#/?id=add-margin-structure}
     */
    async addMargin (symbol: string, amount: number, params = {}): Promise<MarginModification> {
        return await this.modifyMarginHelper (symbol, amount, params);
    }

    /**
     * @method
     * @name gate#fetchOpenInterest
     * @description Retrieves the open interest of a currency
     * @see https://www.gate.io/docs/developers/apiv4/en/#futures-stats
     * @param {string} symbol Unified CCXT market symbol
     * @param {string} timeframe "5m", "15m", "30m", "1h", "4h", "1d"
     * @param {int} [since] the time(ms) of the earliest record to retrieve as a unix timestamp
     * @param {int} [limit] default 30
     * @param {object} [params] exchange specific parameters
     * @param {boolean} [params.paginate] default false, when true will automatically paginate by calling this endpoint multiple times. See in the docs all the [availble parameters](https://github.com/ccxt/ccxt/wiki/Manual#pagination-params)
     * @returns {object} an open interest structure{@link https://docs.ccxt.com/#/?id=open-interest-structure}
     */
    async fetchOpenInterestHistory (symbol: string, timeframe = '5m', since: Int = undefined, limit: Int = undefined, params = {}) {
        await this.loadMarkets ();
        let paginate = false;
        [ paginate, params ] = this.handleOptionAndParams (params, 'fetchOpenInterestHistory', 'paginate', false);
        if (paginate) {
            return await this.fetchPaginatedCallDeterministic ('fetchOpenInterestHistory', symbol, since, limit, timeframe, params, 100) as OpenInterest[];
        }
        const market = this.market (symbol);
        if (!market['swap']) {
            throw new BadRequest (this.id + ' fetchOpenInterest() supports swap markets only');
        }
        const request: Dict = {
            'contract': market['id'],
            'settle': market['settleId'],
            'interval': this.safeString (this.timeframes, timeframe, timeframe),
        };
        if (limit !== undefined) {
            request['limit'] = limit;
        }
        if (since !== undefined) {
            request['from'] = since;
        }
        const response = await this.publicFuturesGetSettleContractStats (this.extend (request, params));
        //
        //    [
        //        {
        //            "long_liq_size": "0",
        //            "short_liq_size": "0",
        //            "short_liq_usd": "0",
        //            "lsr_account": "3.2808988764045",
        //            "mark_price": "0.34619",
        //            "top_lsr_size": "0",
        //            "time": "1674057000",
        //            "short_liq_amount": "0",
        //            "long_liq_amount": "0",
        //            "open_interest_usd": "9872386.7775",
        //            "top_lsr_account": "0",
        //            "open_interest": "2851725",
        //            "long_liq_usd": "0",
        //            "lsr_taker": "9.3765153315902"
        //        },
        //        ...
        //    ]
        //
        return this.parseOpenInterestsHistory (response, market, since, limit);
    }

    parseOpenInterest (interest, market: Market = undefined) {
        //
        //    {
        //        "long_liq_size": "0",
        //        "short_liq_size": "0",
        //        "short_liq_usd": "0",
        //        "lsr_account": "3.2808988764045",
        //        "mark_price": "0.34619",
        //        "top_lsr_size": "0",
        //        "time": "1674057000",
        //        "short_liq_amount": "0",
        //        "long_liq_amount": "0",
        //        "open_interest_usd": "9872386.7775",
        //        "top_lsr_account": "0",
        //        "open_interest": "2851725",
        //        "long_liq_usd": "0",
        //        "lsr_taker": "9.3765153315902"
        //    }
        //
        const timestamp = this.safeTimestamp (interest, 'time');
        return {
            'symbol': this.safeString (market, 'symbol'),
            'openInterestAmount': this.safeNumber (interest, 'open_interest'),
            'openInterestValue': this.safeNumber (interest, 'open_interest_usd'),
            'timestamp': timestamp,
            'datetime': this.iso8601 (timestamp),
            'info': interest,
        };
    }

    /**
     * @method
     * @name gate#fetchSettlementHistory
     * @description fetches historical settlement records
     * @see https://www.gate.io/docs/developers/apiv4/en/#list-settlement-history-2
     * @param {string} symbol unified market symbol of the settlement history, required on gate
     * @param {int} [since] timestamp in ms
     * @param {int} [limit] number of records
     * @param {object} [params] exchange specific params
     * @returns {object[]} a list of [settlement history objects]{@link https://docs.ccxt.com/#/?id=settlement-history-structure}
     */
    async fetchSettlementHistory (symbol: Str = undefined, since: Int = undefined, limit: Int = undefined, params = {}) {
        if (symbol === undefined) {
            throw new ArgumentsRequired (this.id + ' fetchSettlementHistory() requires a symbol argument');
        }
        await this.loadMarkets ();
        const market = this.market (symbol);
        let type = undefined;
        [ type, params ] = this.handleMarketTypeAndParams ('fetchSettlementHistory', market, params);
        if (type !== 'option') {
            throw new NotSupported (this.id + ' fetchSettlementHistory() supports option markets only');
        }
        const marketId = market['id'];
        const optionParts = marketId.split ('-');
        const request: Dict = {
            'underlying': this.safeString (optionParts, 0),
        };
        if (since !== undefined) {
            request['from'] = since;
        }
        if (limit !== undefined) {
            request['limit'] = limit;
        }
        const response = await this.publicOptionsGetSettlements (this.extend (request, params));
        //
        //     [
        //         {
        //             "time": 1685952000,
        //             "profit": "18.266806892718",
        //             "settle_price": "26826.68068927182",
        //             "fee": "0.040240021034",
        //             "contract": "BTC_USDT-20230605-25000-C",
        //             "strike_price": "25000"
        //         }
        //     ]
        //
        const settlements = this.parseSettlements (response, market);
        const sorted = this.sortBy (settlements, 'timestamp');
        return this.filterBySymbolSinceLimit (sorted, symbol, since, limit);
    }

    /**
     * @method
     * @name gate#fetchMySettlementHistory
     * @description fetches historical settlement records of the user
     * @see https://www.gate.io/docs/developers/apiv4/en/#list-my-options-settlements
     * @param {string} symbol unified market symbol of the settlement history
     * @param {int} [since] timestamp in ms
     * @param {int} [limit] number of records
     * @param {object} [params] exchange specific params
     * @returns {object[]} a list of [settlement history objects]
     */
    async fetchMySettlementHistory (symbol: Str = undefined, since: Int = undefined, limit: Int = undefined, params = {}) {
        if (symbol === undefined) {
            throw new ArgumentsRequired (this.id + ' fetchMySettlementHistory() requires a symbol argument');
        }
        await this.loadMarkets ();
        const market = this.market (symbol);
        let type = undefined;
        [ type, params ] = this.handleMarketTypeAndParams ('fetchMySettlementHistory', market, params);
        if (type !== 'option') {
            throw new NotSupported (this.id + ' fetchMySettlementHistory() supports option markets only');
        }
        const marketId = market['id'];
        const optionParts = marketId.split ('-');
        const request: Dict = {
            'underlying': this.safeString (optionParts, 0),
            'contract': marketId,
        };
        if (since !== undefined) {
            request['from'] = since;
        }
        if (limit !== undefined) {
            request['limit'] = limit;
        }
        const response = await this.privateOptionsGetMySettlements (this.extend (request, params));
        //
        //     [
        //         {
        //             "size": -1,
        //             "settle_profit": "0",
        //             "contract": "BTC_USDT-20220624-26000-C",
        //             "strike_price": "26000",
        //             "time": 1656057600,
        //             "settle_price": "20917.461281337048",
        //             "underlying": "BTC_USDT",
        //             "realised_pnl": "-0.00116042",
        //             "fee": "0"
        //         }
        //     ]
        //
        const result = this.safeValue (response, 'result', {});
        const data = this.safeValue (result, 'list', []);
        const settlements = this.parseSettlements (data, market);
        const sorted = this.sortBy (settlements, 'timestamp');
        return this.filterBySymbolSinceLimit (sorted, market['symbol'], since, limit);
    }

    parseSettlement (settlement, market) {
        //
        // fetchSettlementHistory
        //
        //     {
        //         "time": 1685952000,
        //         "profit": "18.266806892718",
        //         "settle_price": "26826.68068927182",
        //         "fee": "0.040240021034",
        //         "contract": "BTC_USDT-20230605-25000-C",
        //         "strike_price": "25000"
        //     }
        //
        // fetchMySettlementHistory
        //
        //     {
        //         "size": -1,
        //         "settle_profit": "0",
        //         "contract": "BTC_USDT-20220624-26000-C",
        //         "strike_price": "26000",
        //         "time": 1656057600,
        //         "settle_price": "20917.461281337048",
        //         "underlying": "BTC_USDT",
        //         "realised_pnl": "-0.00116042",
        //         "fee": "0"
        //     }
        //
        const timestamp = this.safeTimestamp (settlement, 'time');
        const marketId = this.safeString (settlement, 'contract');
        return {
            'info': settlement,
            'symbol': this.safeSymbol (marketId, market),
            'price': this.safeNumber (settlement, 'settle_price'),
            'timestamp': timestamp,
            'datetime': this.iso8601 (timestamp),
        };
    }

    parseSettlements (settlements, market) {
        //
        // fetchSettlementHistory
        //
        //     [
        //         {
        //             "time": 1685952000,
        //             "profit": "18.266806892718",
        //             "settle_price": "26826.68068927182",
        //             "fee": "0.040240021034",
        //             "contract": "BTC_USDT-20230605-25000-C",
        //             "strike_price": "25000"
        //         }
        //     ]
        //
        // fetchMySettlementHistory
        //
        //     [
        //         {
        //             "size": -1,
        //             "settle_profit": "0",
        //             "contract": "BTC_USDT-20220624-26000-C",
        //             "strike_price": "26000",
        //             "time": 1656057600,
        //             "settle_price": "20917.461281337048",
        //             "underlying": "BTC_USDT",
        //             "realised_pnl": "-0.00116042",
        //             "fee": "0"
        //         }
        //     ]
        //
        const result = [];
        for (let i = 0; i < settlements.length; i++) {
            result.push (this.parseSettlement (settlements[i], market));
        }
        return result;
    }

    /**
     * @method
     * @name gate#fetchLedger
     * @description fetch the history of changes, actions done by the user or operations that altered the balance of the user
     * @see https://www.gate.io/docs/developers/apiv4/en/#query-account-book
     * @see https://www.gate.io/docs/developers/apiv4/en/#list-margin-account-balance-change-history
     * @see https://www.gate.io/docs/developers/apiv4/en/#query-account-book-2
     * @see https://www.gate.io/docs/developers/apiv4/en/#query-account-book-3
     * @see https://www.gate.io/docs/developers/apiv4/en/#list-account-changing-history
     * @param {string} [code] unified currency code
     * @param {int} [since] timestamp in ms of the earliest ledger entry
     * @param {int} [limit] max number of ledger entries to return
     * @param {object} [params] extra parameters specific to the exchange API endpoint
     * @param {int} [params.until] end time in ms
     * @param {boolean} [params.paginate] default false, when true will automatically paginate by calling this endpoint multiple times. See in the docs all the [available parameters](https://github.com/ccxt/ccxt/wiki/Manual#pagination-params)
     * @returns {object} a [ledger structure]{@link https://docs.ccxt.com/#/?id=ledger}
     */
    async fetchLedger (code: Str = undefined, since: Int = undefined, limit: Int = undefined, params = {}): Promise<LedgerEntry[]> {
        await this.loadMarkets ();
        let paginate = false;
        [ paginate, params ] = this.handleOptionAndParams (params, 'fetchLedger', 'paginate');
        if (paginate) {
            return await this.fetchPaginatedCallDynamic ('fetchLedger', code, since, limit, params) as LedgerEntry[];
        }
        let type = undefined;
        let currency = undefined;
        let response = undefined;
        let request: Dict = {};
        [ type, params ] = this.handleMarketTypeAndParams ('fetchLedger', undefined, params);
        if ((type === 'spot') || (type === 'margin')) {
            if (code !== undefined) {
                currency = this.currency (code);
                request['currency'] = currency['id']; // todo: currencies have network-junctions
            }
        }
        if ((type === 'swap') || (type === 'future')) {
            const defaultSettle = (type === 'swap') ? 'usdt' : 'btc';
            const settle = this.safeStringLower (params, 'settle', defaultSettle);
            params = this.omit (params, 'settle');
            request['settle'] = settle;
        }
        if (since !== undefined) {
            request['from'] = since;
        }
        if (limit !== undefined) {
            request['limit'] = limit;
        }
        [ request, params ] = this.handleUntilOption ('to', request, params);
        if (type === 'spot') {
            response = await this.privateSpotGetAccountBook (this.extend (request, params));
        } else if (type === 'margin') {
            response = await this.privateMarginGetAccountBook (this.extend (request, params));
        } else if (type === 'swap') {
            response = await this.privateFuturesGetSettleAccountBook (this.extend (request, params));
        } else if (type === 'future') {
            response = await this.privateDeliveryGetSettleAccountBook (this.extend (request, params));
        } else if (type === 'option') {
            response = await this.privateOptionsGetAccountBook (this.extend (request, params));
        }
        //
        // spot
        //
        //     [
        //         {
        //             "id": "123456",
        //             "time": 1547633726123,
        //             "currency": "BTC",
        //             "change": "1.03",
        //             "balance": "4.59316525194",
        //             "type": "margin_in"
        //         }
        //     ]
        //
        // margin
        //
        //     [
        //         {
        //             "id": "123456",
        //             "time": "1547633726",
        //             "time_ms": 1547633726123,
        //             "currency": "BTC",
        //             "currency_pair": "BTC_USDT",
        //             "change": "1.03",
        //             "balance": "4.59316525194"
        //         }
        //     ]
        //
        // swap and future
        //
        //     [
        //         {
        //             "time": 1682294400.123456,
        //             "change": "0.000010152188",
        //             "balance": "4.59316525194",
        //             "text": "ETH_USD:6086261",
        //             "type": "fee"
        //         }
        //     ]
        //
        // option
        //
        //     [
        //         {
        //             "time": 1685594770,
        //             "change": "3.33",
        //             "balance": "29.87911771",
        //             "text": "BTC_USDT-20230602-26500-C:2611026125",
        //             "type": "prem"
        //         }
        //     ]
        //
        return this.parseLedger (response, currency, since, limit);
    }

    parseLedgerEntry (item: Dict, currency: Currency = undefined): LedgerEntry {
        //
        // spot
        //
        //     {
        //         "id": "123456",
        //         "time": 1547633726123,
        //         "currency": "BTC",
        //         "change": "1.03",
        //         "balance": "4.59316525194",
        //         "type": "margin_in"
        //     }
        //
        // margin
        //
        //     {
        //         "id": "123456",
        //         "time": "1547633726",
        //         "time_ms": 1547633726123,
        //         "currency": "BTC",
        //         "currency_pair": "BTC_USDT",
        //         "change": "1.03",
        //         "balance": "4.59316525194"
        //     }
        //
        // swap and future
        //
        //     {
        //         "time": 1682294400.123456,
        //         "change": "0.000010152188",
        //         "balance": "4.59316525194",
        //         "text": "ETH_USD:6086261",
        //         "type": "fee"
        //     }
        //
        // option
        //
        //     {
        //         "time": 1685594770,
        //         "change": "3.33",
        //         "balance": "29.87911771",
        //         "text": "BTC_USDT-20230602-26500-C:2611026125",
        //         "type": "prem"
        //     }
        //
        let direction = undefined;
        let amount = this.safeString (item, 'change');
        if (Precise.stringLt (amount, '0')) {
            direction = 'out';
            amount = Precise.stringAbs (amount);
        } else {
            direction = 'in';
        }
        const currencyId = this.safeString (item, 'currency');
        currency = this.safeCurrency (currencyId, currency);
        const type = this.safeString (item, 'type');
        const rawTimestamp = this.safeString (item, 'time');
        let timestamp = undefined;
        if (rawTimestamp.length > 10) {
            timestamp = parseInt (rawTimestamp);
        } else {
            timestamp = parseInt (rawTimestamp) * 1000;
        }
        const balanceString = this.safeString (item, 'balance');
        const changeString = this.safeString (item, 'change');
        const before = this.parseNumber (Precise.stringSub (balanceString, changeString));
        return this.safeLedgerEntry ({
            'info': item,
            'id': this.safeString (item, 'id'),
            'direction': direction,
            'account': undefined,
            'referenceAccount': undefined,
            'referenceId': undefined,
            'type': this.parseLedgerEntryType (type),
            'currency': this.safeCurrencyCode (currencyId, currency),
            'amount': this.parseNumber (amount),
            'timestamp': timestamp,
            'datetime': this.iso8601 (timestamp),
            'before': before,
            'after': this.safeNumber (item, 'balance'),
            'status': undefined,
            'fee': undefined,
        }, currency) as LedgerEntry;
    }

    parseLedgerEntryType (type) {
        const ledgerType: Dict = {
            'deposit': 'deposit',
            'withdraw': 'withdrawal',
            'sub_account_transfer': 'transfer',
            'margin_in': 'transfer',
            'margin_out': 'transfer',
            'margin_funding_in': 'transfer',
            'margin_funding_out': 'transfer',
            'cross_margin_in': 'transfer',
            'cross_margin_out': 'transfer',
            'copy_trading_in': 'transfer',
            'copy_trading_out': 'transfer',
            'quant_in': 'transfer',
            'quant_out': 'transfer',
            'futures_in': 'transfer',
            'futures_out': 'transfer',
            'delivery_in': 'transfer',
            'delivery_out': 'transfer',
            'new_order': 'trade',
            'order_fill': 'trade',
            'referral_fee': 'rebate',
            'order_fee': 'fee',
            'interest': 'interest',
            'lend': 'loan',
            'redeem': 'loan',
            'profit': 'interest',
            'flash_swap_buy': 'trade',
            'flash_swap_sell': 'trade',
            'unknown': 'unknown',
            'set': 'settlement',
            'prem': 'trade',
            'point_refr': 'rebate',
            'point_fee': 'fee',
            'point_dnw': 'deposit/withdraw',
            'fund': 'fee',
            'refr': 'rebate',
            'fee': 'fee',
            'pnl': 'trade',
            'dnw': 'deposit/withdraw',
        };
        return this.safeString (ledgerType, type, type);
    }

    /**
     * @method
     * @name gate#setPositionMode
     * @description set dual/hedged mode to true or false for a swap market, make sure all positions are closed and no orders are open before setting dual mode
     * @see https://www.gate.io/docs/developers/apiv4/en/#enable-or-disable-dual-mode
     * @param {bool} hedged set to true to enable dual mode
     * @param {string|undefined} symbol if passed, dual mode is set for all markets with the same settle currency
     * @param {object} params extra parameters specific to the exchange API endpoint
     * @param {string} params.settle settle currency
     * @returns {object} response from the exchange
     */
    async setPositionMode (hedged: boolean, symbol: Str = undefined, params = {}) {
        const market = (symbol !== undefined) ? this.market (symbol) : undefined;
        const [ request, query ] = this.prepareRequest (market, 'swap', params);
        request['dual_mode'] = hedged;
        return await this.privateFuturesPostSettleDualMode (this.extend (request, query));
    }

    /**
     * @method
     * @name gate#fetchUnderlyingAssets
     * @description fetches the market ids of underlying assets for a specific contract market type
     * @see https://www.gate.io/docs/developers/apiv4/en/#list-all-underlyings
     * @param {object} [params] exchange specific params
     * @param {string} [params.type] the contract market type, 'option', 'swap' or 'future', the default is 'option'
     * @returns {object[]} a list of [underlying assets]{@link https://docs.ccxt.com/#/?id=underlying-assets-structure}
     */
    async fetchUnderlyingAssets (params = {}) {
        await this.loadMarkets ();
        let marketType = undefined;
        [ marketType, params ] = this.handleMarketTypeAndParams ('fetchUnderlyingAssets', undefined, params);
        if ((marketType === undefined) || (marketType === 'spot')) {
            marketType = 'option';
        }
        if (marketType !== 'option') {
            throw new NotSupported (this.id + ' fetchUnderlyingAssets() supports option markets only');
        }
        const response = await this.publicOptionsGetUnderlyings (params);
        //
        //    [
        //        {
        //            "index_time": "1646915796",
        //            "name": "BTC_USDT",
        //            "index_price": "39142.73"
        //        }
        //    ]
        //
        const underlyings = [];
        for (let i = 0; i < response.length; i++) {
            const underlying = response[i];
            const name = this.safeString (underlying, 'name');
            if (name !== undefined) {
                underlyings.push (name);
            }
        }
        return underlyings;
    }

    /**
     * @method
     * @name gate#fetchLiquidations
     * @description retrieves the public liquidations of a trading pair
     * @see https://www.gate.io/docs/developers/apiv4/en/#retrieve-liquidation-history
     * @param {string} symbol unified CCXT market symbol
     * @param {int} [since] the earliest time in ms to fetch liquidations for
     * @param {int} [limit] the maximum number of liquidation structures to retrieve
     * @param {object} [params] exchange specific parameters for the exchange API endpoint
     * @param {int} [params.until] timestamp in ms of the latest liquidation
     * @returns {object} an array of [liquidation structures]{@link https://docs.ccxt.com/#/?id=liquidation-structure}
     */
    async fetchLiquidations (symbol: string, since: Int = undefined, limit: Int = undefined, params = {}) {
        await this.loadMarkets ();
        const market = this.market (symbol);
        if (!market['swap']) {
            throw new NotSupported (this.id + ' fetchLiquidations() supports swap markets only');
        }
        let request: Dict = {
            'settle': market['settleId'],
            'contract': market['id'],
        };
        if (since !== undefined) {
            request['from'] = since;
        }
        if (limit !== undefined) {
            request['limit'] = limit;
        }
        [ request, params ] = this.handleUntilOption ('to', request, params);
        const response = await this.publicFuturesGetSettleLiqOrders (this.extend (request, params));
        //
        //     [
        //         {
        //             "contract": "BTC_USDT",
        //             "left": 0,
        //             "size": -165,
        //             "fill_price": "28070",
        //             "order_price": "28225",
        //             "time": 1696736132
        //         },
        //     ]
        //
        return this.parseLiquidations (response, market, since, limit);
    }

    /**
     * @method
     * @name gate#fetchMyLiquidations
     * @description retrieves the users liquidated positions
     * @see https://www.gate.io/docs/developers/apiv4/en/#list-liquidation-history
     * @see https://www.gate.io/docs/developers/apiv4/en/#list-liquidation-history-2
     * @see https://www.gate.io/docs/developers/apiv4/en/#list-user-s-liquidation-history-of-specified-underlying
     * @param {string} symbol unified CCXT market symbol
     * @param {int} [since] the earliest time in ms to fetch liquidations for
     * @param {int} [limit] the maximum number of liquidation structures to retrieve
     * @param {object} [params] exchange specific parameters for the exchange API endpoint
     * @returns {object} an array of [liquidation structures]{@link https://docs.ccxt.com/#/?id=liquidation-structure}
     */
    async fetchMyLiquidations (symbol: Str = undefined, since: Int = undefined, limit: Int = undefined, params = {}) {
        if (symbol === undefined) {
            throw new ArgumentsRequired (this.id + ' fetchMyLiquidations() requires a symbol argument');
        }
        await this.loadMarkets ();
        const market = this.market (symbol);
        const request: Dict = {
            'contract': market['id'],
        };
        let response = undefined;
        if ((market['swap']) || (market['future'])) {
            if (limit !== undefined) {
                request['limit'] = limit;
            }
            request['settle'] = market['settleId'];
        } else if (market['option']) {
            const marketId = market['id'];
            const optionParts = marketId.split ('-');
            request['underlying'] = this.safeString (optionParts, 0);
        }
        if (market['swap']) {
            response = await this.privateFuturesGetSettleLiquidates (this.extend (request, params));
        } else if (market['future']) {
            response = await this.privateDeliveryGetSettleLiquidates (this.extend (request, params));
        } else if (market['option']) {
            response = await this.privateOptionsGetPositionClose (this.extend (request, params));
        } else {
            throw new NotSupported (this.id + ' fetchMyLiquidations() does not support ' + market['type'] + ' orders');
        }
        //
        // swap and future
        //
        //     [
        //         {
        //             "time": 1548654951,
        //             "contract": "BTC_USDT",
        //             "size": 600,
        //             "leverage": "25",
        //             "margin": "0.006705256878",
        //             "entry_price": "3536.123",
        //             "liq_price": "3421.54",
        //             "mark_price": "3420.27",
        //             "order_id": 317393847,
        //             "order_price": "3405",
        //             "fill_price": "3424",
        //             "left": 0
        //         }
        //     ]
        //
        // option
        //
        //     [
        //         {
        //             "time": 1631764800,
        //             "pnl": "-42914.291",
        //             "settle_size": "-10001",
        //             "side": "short",
        //             "contract": "BTC_USDT-20210916-5000-C",
        //             "text": "settled"
        //         }
        //     ]
        //
        return this.parseLiquidations (response, market, since, limit);
    }

    parseLiquidation (liquidation, market: Market = undefined) {
        //
        // fetchLiquidations
        //
        //     {
        //         "contract": "BTC_USDT",
        //         "left": 0,
        //         "size": -165,
        //         "fill_price": "28070",
        //         "order_price": "28225",
        //         "time": 1696736132
        //     }
        //
        // swap and future: fetchMyLiquidations
        //
        //     {
        //         "time": 1548654951,
        //         "contract": "BTC_USDT",
        //         "size": 600,
        //         "leverage": "25",
        //         "margin": "0.006705256878",
        //         "entry_price": "3536.123",
        //         "liq_price": "3421.54",
        //         "mark_price": "3420.27",
        //         "order_id": 317393847,
        //         "order_price": "3405",
        //         "fill_price": "3424",
        //         "left": 0
        //     }
        //
        // option: fetchMyLiquidations
        //
        //     {
        //         "time": 1631764800,
        //         "pnl": "-42914.291",
        //         "settle_size": "-10001",
        //         "side": "short",
        //         "contract": "BTC_USDT-20210916-5000-C",
        //         "text": "settled"
        //     }
        //
        const marketId = this.safeString (liquidation, 'contract');
        const timestamp = this.safeTimestamp (liquidation, 'time');
        const size = this.safeString2 (liquidation, 'size', 'settle_size');
        const left = this.safeString (liquidation, 'left', '0');
        const contractsString = Precise.stringAbs (Precise.stringSub (size, left));
        const contractSizeString = this.safeString (market, 'contractSize');
        const priceString = this.safeString2 (liquidation, 'liq_price', 'fill_price');
        const baseValueString = Precise.stringMul (contractsString, contractSizeString);
        let quoteValueString = this.safeString (liquidation, 'pnl');
        if (quoteValueString === undefined) {
            quoteValueString = Precise.stringMul (baseValueString, priceString);
        }
        return this.safeLiquidation ({
            'info': liquidation,
            'symbol': this.safeSymbol (marketId, market),
            'contracts': this.parseNumber (contractsString),
            'contractSize': this.parseNumber (contractSizeString),
            'price': this.parseNumber (priceString),
            'baseValue': this.parseNumber (baseValueString),
            'quoteValue': this.parseNumber (Precise.stringAbs (quoteValueString)),
            'timestamp': timestamp,
            'datetime': this.iso8601 (timestamp),
        });
    }

    /**
     * @method
     * @name gate#fetchGreeks
     * @description fetches an option contracts greeks, financial metrics used to measure the factors that affect the price of an options contract
     * @see https://www.gate.io/docs/developers/apiv4/en/#list-tickers-of-options-contracts
     * @param {string} symbol unified symbol of the market to fetch greeks for
     * @param {object} [params] extra parameters specific to the exchange API endpoint
     * @returns {object} a [greeks structure]{@link https://docs.ccxt.com/#/?id=greeks-structure}
     */
    async fetchGreeks (symbol: string, params = {}): Promise<Greeks> {
        await this.loadMarkets ();
        const market = this.market (symbol);
        const request: Dict = {
            'underlying': market['info']['underlying'],
        };
        const response = await this.publicOptionsGetTickers (this.extend (request, params));
        //
        //     [
        //         {
        //             "vega": "1.78992",
        //             "leverage": "6.2096777055417",
        //             "ask_iv": "0.6245",
        //             "delta": "-0.69397",
        //             "last_price": "0",
        //             "theta": "-2.5723",
        //             "bid1_price": "222.9",
        //             "mark_iv": "0.5909",
        //             "name": "ETH_USDT-20231201-2300-P",
        //             "bid_iv": "0.5065",
        //             "ask1_price": "243.6",
        //             "mark_price": "236.57",
        //             "position_size": 0,
        //             "bid1_size": 368,
        //             "ask1_size": -335,
        //             "gamma": "0.00116"
        //         },
        //     ]
        //
        const marketId = market['id'];
        for (let i = 0; i < response.length; i++) {
            const entry = response[i];
            const entryMarketId = this.safeString (entry, 'name');
            if (entryMarketId === marketId) {
                return this.parseGreeks (entry, market);
            }
        }
        return undefined;
    }

    parseGreeks (greeks: Dict, market: Market = undefined): Greeks {
        //
        //     {
        //         "vega": "1.78992",
        //         "leverage": "6.2096777055417",
        //         "ask_iv": "0.6245",
        //         "delta": "-0.69397",
        //         "last_price": "0",
        //         "theta": "-2.5723",
        //         "bid1_price": "222.9",
        //         "mark_iv": "0.5909",
        //         "name": "ETH_USDT-20231201-2300-P",
        //         "bid_iv": "0.5065",
        //         "ask1_price": "243.6",
        //         "mark_price": "236.57",
        //         "position_size": 0,
        //         "bid1_size": 368,
        //         "ask1_size": -335,
        //         "gamma": "0.00116"
        //     }
        //
        const marketId = this.safeString (greeks, 'name');
        const symbol = this.safeSymbol (marketId, market);
        return {
            'symbol': symbol,
            'timestamp': undefined,
            'datetime': undefined,
            'delta': this.safeNumber (greeks, 'delta'),
            'gamma': this.safeNumber (greeks, 'gamma'),
            'theta': this.safeNumber (greeks, 'theta'),
            'vega': this.safeNumber (greeks, 'vega'),
            'rho': undefined,
            'bidSize': this.safeNumber (greeks, 'bid1_size'),
            'askSize': this.safeNumber (greeks, 'ask1_size'),
            'bidImpliedVolatility': this.safeNumber (greeks, 'bid_iv'),
            'askImpliedVolatility': this.safeNumber (greeks, 'ask_iv'),
            'markImpliedVolatility': this.safeNumber (greeks, 'mark_iv'),
            'bidPrice': this.safeNumber (greeks, 'bid1_price'),
            'askPrice': this.safeNumber (greeks, 'ask1_price'),
            'markPrice': this.safeNumber (greeks, 'mark_price'),
            'lastPrice': this.safeNumber (greeks, 'last_price'),
            'underlyingPrice': this.parseNumber (market['info']['underlying_price']),
            'info': greeks,
        };
    }

    /**
     * @method
     * @name gate#closePosition
     * @description closes open positions for a market
     * @see https://www.gate.io/docs/developers/apiv4/en/#create-a-futures-order
     * @see https://www.gate.io/docs/developers/apiv4/en/#create-a-futures-order-2
     * @see https://www.gate.io/docs/developers/apiv4/en/#create-an-options-order
     * @param {string} symbol Unified CCXT market symbol
     * @param {string} side 'buy' or 'sell'
     * @param {object} [params] extra parameters specific to the okx api endpoint
     * @returns {object[]} [A list of position structures]{@link https://docs.ccxt.com/#/?id=position-structure}
     */
    async closePosition (symbol: string, side: OrderSide = undefined, params = {}): Promise<Order> {
        const request: Dict = {
            'close': true,
        };
        params = this.extend (request, params);
        if (side === undefined) {
            side = ''; // side is not used but needs to be present, otherwise crashes in php
        }
        return await this.createOrder (symbol, 'market', side, 0, undefined, params);
    }

    /**
     * @method
     * @name gate#fetchLeverage
     * @description fetch the set leverage for a market
     * @see https://www.gate.io/docs/developers/apiv4/en/#get-unified-account-information
     * @see https://www.gate.io/docs/developers/apiv4/en/#get-detail-of-lending-market
     * @see https://www.gate.io/docs/developers/apiv4/en/#query-one-single-margin-currency-pair-deprecated
     * @param {string} symbol unified market symbol
     * @param {object} [params] extra parameters specific to the exchange API endpoint
     * @param {boolean} [params.unified] default false, set to true for fetching the unified accounts leverage
     * @returns {object} a [leverage structure]{@link https://docs.ccxt.com/#/?id=leverage-structure}
     */
    async fetchLeverage (symbol: string, params = {}): Promise<Leverage> {
        await this.loadMarkets ();
        let market = undefined;
        if (symbol !== undefined) {
            // unified account does not require a symbol
            market = this.market (symbol);
        }
        const request: Dict = {};
        let response = undefined;
        const isUnified = this.safeBool (params, 'unified');
        params = this.omit (params, 'unified');
        if (market['spot']) {
            request['currency_pair'] = market['id'];
            if (isUnified) {
                response = await this.publicMarginGetUniCurrencyPairsCurrencyPair (this.extend (request, params));
                //
                //     {
                //         "currency_pair": "BTC_USDT",
                //         "base_min_borrow_amount": "0.0001",
                //         "quote_min_borrow_amount": "1",
                //         "leverage": "10"
                //     }
                //
            } else {
                response = await this.publicMarginGetCurrencyPairsCurrencyPair (this.extend (request, params));
                //
                //     {
                //         "id": "BTC_USDT",
                //         "base": "BTC",
                //         "quote": "USDT",
                //         "leverage": 10,
                //         "min_base_amount": "0.0001",
                //         "min_quote_amount": "1",
                //         "max_quote_amount": "40000000",
                //         "status": 1
                //     }
                //
            }
        } else if (isUnified) {
            response = await this.privateUnifiedGetAccounts (this.extend (request, params));
            //
            //     {
            //         "user_id": 10001,
            //         "locked": false,
            //         "balances": {
            //             "ETH": {
            //                 "available": "0",
            //                 "freeze": "0",
            //                 "borrowed": "0.075393666654",
            //                 "negative_liab": "0",
            //                 "futures_pos_liab": "0",
            //                 "equity": "1016.1",
            //                 "total_freeze": "0",
            //                 "total_liab": "0"
            //             },
            //             "POINT": {
            //                 "available": "9999999999.017023138734",
            //                 "freeze": "0",
            //                 "borrowed": "0",
            //                 "negative_liab": "0",
            //                 "futures_pos_liab": "0",
            //                 "equity": "12016.1",
            //                 "total_freeze": "0",
            //                 "total_liab": "0"
            //             },
            //             "USDT": {
            //                 "available": "0.00000062023",
            //                 "freeze": "0",
            //                 "borrowed": "0",
            //                 "negative_liab": "0",
            //                 "futures_pos_liab": "0",
            //                 "equity": "16.1",
            //                 "total_freeze": "0",
            //                 "total_liab": "0"
            //             }
            //         },
            //         "total": "230.94621713",
            //         "borrowed": "161.66395521",
            //         "total_initial_margin": "1025.0524665088",
            //         "total_margin_balance": "3382495.944473949183",
            //         "total_maintenance_margin": "205.01049330176",
            //         "total_initial_margin_rate": "3299.827135672679",
            //         "total_maintenance_margin_rate": "16499.135678363399",
            //         "total_available_margin": "3381470.892007440383",
            //         "unified_account_total": "3381470.892007440383",
            //         "unified_account_total_liab": "0",
            //         "unified_account_total_equity": "100016.1",
            //         "leverage": "2"
            //     }
            //
        } else {
            throw new NotSupported (this.id + ' fetchLeverage() does not support ' + market['type'] + ' markets');
        }
        return this.parseLeverage (response, market);
    }

    /**
     * @method
     * @name gate#fetchLeverages
     * @description fetch the set leverage for all leverage markets, only spot margin is supported on gate
     * @see https://www.gate.io/docs/developers/apiv4/en/#list-lending-markets
     * @see https://www.gate.io/docs/developers/apiv4/en/#list-all-supported-currency-pairs-supported-in-margin-trading-deprecated
     * @param {string[]} symbols a list of unified market symbols
     * @param {object} [params] extra parameters specific to the exchange API endpoint
     * @param {boolean} [params.unified] default false, set to true for fetching unified account leverages
     * @returns {object} a list of [leverage structures]{@link https://docs.ccxt.com/#/?id=leverage-structure}
     */
    async fetchLeverages (symbols: Strings = undefined, params = {}): Promise<Leverages> {
        await this.loadMarkets ();
        symbols = this.marketSymbols (symbols);
        let response = undefined;
        const isUnified = this.safeBool (params, 'unified');
        params = this.omit (params, 'unified');
        let marketIdRequest = 'id';
        if (isUnified) {
            marketIdRequest = 'currency_pair';
            response = await this.publicMarginGetUniCurrencyPairs (params);
            //
            //     [
            //         {
            //             "currency_pair": "1INCH_USDT",
            //             "base_min_borrow_amount": "8",
            //             "quote_min_borrow_amount": "1",
            //             "leverage": "3"
            //         },
            //     ]
            //
        } else {
            response = await this.publicMarginGetCurrencyPairs (params);
            //
            //     [
            //         {
            //             "id": "1CAT_USDT",
            //             "base": "1CAT",
            //             "quote": "USDT",
            //             "leverage": 3,
            //             "min_base_amount": "71",
            //             "min_quote_amount": "1",
            //             "max_quote_amount": "10000",
            //             "status": 1
            //         },
            //     ]
            //
        }
        return this.parseLeverages (response, symbols, marketIdRequest, 'spot');
    }

    parseLeverage (leverage: Dict, market: Market = undefined): Leverage {
        const marketId = this.safeString2 (leverage, 'currency_pair', 'id');
        const leverageValue = this.safeInteger (leverage, 'leverage');
        return {
            'info': leverage,
            'symbol': this.safeSymbol (marketId, market, '_', 'spot'),
            'marginMode': undefined,
            'longLeverage': leverageValue,
            'shortLeverage': leverageValue,
        } as Leverage;
    }

    /**
     * @method
     * @name gate#fetchOption
     * @description fetches option data that is commonly found in an option chain
     * @see https://www.gate.io/docs/developers/apiv4/en/#query-specified-contract-detail
     * @param {string} symbol unified market symbol
     * @param {object} [params] extra parameters specific to the exchange API endpoint
     * @returns {object} an [option chain structure]{@link https://docs.ccxt.com/#/?id=option-chain-structure}
     */
    async fetchOption (symbol: string, params = {}): Promise<Option> {
        await this.loadMarkets ();
        const market = this.market (symbol);
        const request: Dict = {
            'contract': market['id'],
        };
        const response = await this.publicOptionsGetContractsContract (this.extend (request, params));
        //
        //     {
        //         "is_active": true,
        //         "mark_price_round": "0.01",
        //         "settle_fee_rate": "0.00015",
        //         "bid1_size": 30,
        //         "taker_fee_rate": "0.0003",
        //         "price_limit_fee_rate": "0.1",
        //         "order_price_round": "0.1",
        //         "tag": "month",
        //         "ref_rebate_rate": "0",
        //         "name": "ETH_USDT-20240628-4500-C",
        //         "strike_price": "4500",
        //         "ask1_price": "280.5",
        //         "ref_discount_rate": "0",
        //         "order_price_deviate": "0.2",
        //         "ask1_size": -19,
        //         "mark_price_down": "155.45",
        //         "orderbook_id": 11724695,
        //         "is_call": true,
        //         "last_price": "188.7",
        //         "mark_price": "274.26",
        //         "underlying": "ETH_USDT",
        //         "create_time": 1688024882,
        //         "settle_limit_fee_rate": "0.1",
        //         "orders_limit": 10,
        //         "mark_price_up": "403.83",
        //         "position_size": 80,
        //         "order_size_max": 10000,
        //         "position_limit": 100000,
        //         "multiplier": "0.01",
        //         "order_size_min": 1,
        //         "trade_size": 229,
        //         "underlying_price": "3326.6",
        //         "maker_fee_rate": "0.0003",
        //         "expiration_time": 1719561600,
        //         "trade_id": 15,
        //         "bid1_price": "269.3"
        //     }
        //
        return this.parseOption (response, undefined, market);
    }

    /**
     * @method
     * @name gate#fetchOptionChain
     * @description fetches data for an underlying asset that is commonly found in an option chain
     * @see https://www.gate.io/docs/developers/apiv4/en/#list-all-the-contracts-with-specified-underlying-and-expiration-time
     * @param {string} code base currency to fetch an option chain for
     * @param {object} [params] extra parameters specific to the exchange API endpoint
     * @param {string} [params.underlying] the underlying asset, can be obtained from fetchUnderlyingAssets ()
     * @param {int} [params.expiration] unix timestamp of the expiration time
     * @returns {object} a list of [option chain structures]{@link https://docs.ccxt.com/#/?id=option-chain-structure}
     */
    async fetchOptionChain (code: string, params = {}): Promise<OptionChain> {
        await this.loadMarkets ();
        const currency = this.currency (code);
        const request: Dict = {
            'underlying': currency['code'] + '_USDT', // todo: currency['id'].toUpperCase () &  network junctions
        };
        const response = await this.publicOptionsGetContracts (this.extend (request, params));
        //
        //     [
        //         {
        //             "is_active": true,
        //             "mark_price_round": "0.1",
        //             "settle_fee_rate": "0.00015",
        //             "bid1_size": 434,
        //             "taker_fee_rate": "0.0003",
        //             "price_limit_fee_rate": "0.1",
        //             "order_price_round": "1",
        //             "tag": "day",
        //             "ref_rebate_rate": "0",
        //             "name": "BTC_USDT-20240324-63500-P",
        //             "strike_price": "63500",
        //             "ask1_price": "387",
        //             "ref_discount_rate": "0",
        //             "order_price_deviate": "0.15",
        //             "ask1_size": -454,
        //             "mark_price_down": "124.3",
        //             "orderbook_id": 29600,
        //             "is_call": false,
        //             "last_price": "0",
        //             "mark_price": "366.6",
        //             "underlying": "BTC_USDT",
        //             "create_time": 1711118829,
        //             "settle_limit_fee_rate": "0.1",
        //             "orders_limit": 10,
        //             "mark_price_up": "630",
        //             "position_size": 0,
        //             "order_size_max": 10000,
        //             "position_limit": 10000,
        //             "multiplier": "0.01",
        //             "order_size_min": 1,
        //             "trade_size": 0,
        //             "underlying_price": "64084.65",
        //             "maker_fee_rate": "0.0003",
        //             "expiration_time": 1711267200,
        //             "trade_id": 0,
        //             "bid1_price": "307"
        //         },
        //     ]
        //
        return this.parseOptionChain (response, undefined, 'name');
    }

    parseOption (chain: Dict, currency: Currency = undefined, market: Market = undefined): Option {
        //
        //     {
        //         "is_active": true,
        //         "mark_price_round": "0.1",
        //         "settle_fee_rate": "0.00015",
        //         "bid1_size": 434,
        //         "taker_fee_rate": "0.0003",
        //         "price_limit_fee_rate": "0.1",
        //         "order_price_round": "1",
        //         "tag": "day",
        //         "ref_rebate_rate": "0",
        //         "name": "BTC_USDT-20240324-63500-P",
        //         "strike_price": "63500",
        //         "ask1_price": "387",
        //         "ref_discount_rate": "0",
        //         "order_price_deviate": "0.15",
        //         "ask1_size": -454,
        //         "mark_price_down": "124.3",
        //         "orderbook_id": 29600,
        //         "is_call": false,
        //         "last_price": "0",
        //         "mark_price": "366.6",
        //         "underlying": "BTC_USDT",
        //         "create_time": 1711118829,
        //         "settle_limit_fee_rate": "0.1",
        //         "orders_limit": 10,
        //         "mark_price_up": "630",
        //         "position_size": 0,
        //         "order_size_max": 10000,
        //         "position_limit": 10000,
        //         "multiplier": "0.01",
        //         "order_size_min": 1,
        //         "trade_size": 0,
        //         "underlying_price": "64084.65",
        //         "maker_fee_rate": "0.0003",
        //         "expiration_time": 1711267200,
        //         "trade_id": 0,
        //         "bid1_price": "307"
        //     }
        //
        const marketId = this.safeString (chain, 'name');
        market = this.safeMarket (marketId, market);
        const timestamp = this.safeTimestamp (chain, 'create_time');
        return {
            'info': chain,
            'currency': undefined,
            'symbol': market['symbol'],
            'timestamp': timestamp,
            'datetime': this.iso8601 (timestamp),
            'impliedVolatility': undefined,
            'openInterest': undefined,
            'bidPrice': this.safeNumber (chain, 'bid1_price'),
            'askPrice': this.safeNumber (chain, 'ask1_price'),
            'midPrice': undefined,
            'markPrice': this.safeNumber (chain, 'mark_price'),
            'lastPrice': this.safeNumber (chain, 'last_price'),
            'underlyingPrice': this.safeNumber (chain, 'underlying_price'),
            'change': undefined,
            'percentage': undefined,
            'baseVolume': undefined,
            'quoteVolume': undefined,
        };
    }

    /**
     * @method
     * @name gate#fetchPositionsHistory
     * @description fetches historical positions
     * @see https://www.gate.io/docs/developers/apiv4/#list-position-close-history
     * @see https://www.gate.io/docs/developers/apiv4/#list-position-close-history-2
     * @param {string[]} symbols unified conract symbols, must all have the same settle currency and the same market type
     * @param {int} [since] the earliest time in ms to fetch positions for
     * @param {int} [limit] the maximum amount of records to fetch, default=1000
     * @param {object} params extra parameters specific to the exchange api endpoint
     * @param {int} [params.until] the latest time in ms to fetch positions for
     *
     * EXCHANGE SPECIFIC PARAMETERS
     * @param {int} [params.offset] list offset, starting from 0
     * @param {string} [params.side] long or short
     * @param {string} [params.pnl] query profit or loss
     * @returns {object[]} a list of [position structures]{@link https://docs.ccxt.com/#/?id=position-structure}
     */
    async fetchPositionsHistory (symbols: Strings = undefined, since: Int = undefined, limit: Int = undefined, params = {}): Promise<Position[]> {
        await this.loadMarkets ();
        let market = undefined;
        if (symbols !== undefined) {
            const symbolsLength = symbols.length;
            if (symbolsLength === 1) {
                market = this.market (symbols[0]);
            }
        }
        let marketType = undefined;
        [ marketType, params ] = this.handleMarketTypeAndParams ('fetchPositionsHistory', market, params, 'swap');
        const until = this.safeInteger (params, 'until');
        params = this.omit (params, 'until');
        let request: Dict = {};
        [ request, params ] = this.prepareRequest (market, marketType, params);
        if (limit !== undefined) {
            request['limit'] = limit;
        }
        if (since !== undefined) {
            request['from'] = this.parseToInt (since / 1000);
        }
        if (until !== undefined) {
            request['to'] = this.parseToInt (until / 1000);
        }
        let response = undefined;
        if (marketType === 'swap') {
            response = await this.privateFuturesGetSettlePositionClose (this.extend (request, params));
        } else if (marketType === 'future') {
            response = await this.privateDeliveryGetSettlePositionClose (this.extend (request, params));
        } else {
            throw new NotSupported (this.id + ' fetchPositionsHistory() does not support markets of type ' + marketType);
        }
        //
        //    [
        //        {
        //            "contract": "SLERF_USDT",
        //            "text": "web",
        //            "long_price": "0.766306",
        //            "pnl": "-23.41702352",
        //            "pnl_pnl": "-22.7187",
        //            "pnl_fee": "-0.06527125",
        //            "pnl_fund": "-0.63305227",
        //            "accum_size": "100",
        //            "time": 1711279263,
        //            "short_price": "0.539119",
        //            "side": "long",
        //            "max_size": "100",
        //            "first_open_time": 1711037985
        //        },
        //        ...
        //    ]
        //
        return this.parsePositions (response, symbols, params);
    }

    handleErrors (code: int, reason: string, url: string, method: string, headers: Dict, body: string, response, requestHeaders, requestBody) {
        if (response === undefined) {
            return undefined;
        }
        //
        //    {"label": "ORDER_NOT_FOUND", "message": "Order not found"}
        //    {"label": "INVALID_PARAM_VALUE", "message": "invalid argument: status"}
        //    {"label": "INVALID_PARAM_VALUE", "message": "invalid argument: Trigger.rule"}
        //    {"label": "INVALID_PARAM_VALUE", "message": "invalid argument: trigger.expiration invalid range"}
        //    {"label": "INVALID_ARGUMENT", "detail": "invalid size"}
        //    {"user_id":10406147,"id":"id","succeeded":false,"message":"INVALID_PROTOCOL","label":"INVALID_PROTOCOL"}
        //
        const label = this.safeString (response, 'label');
        if (label !== undefined) {
            const feedback = this.id + ' ' + body;
            this.throwExactlyMatchedException (this.exceptions['exact'], label, feedback);
            throw new ExchangeError (feedback);
        }
        return undefined;
    }
}<|MERGE_RESOLUTION|>--- conflicted
+++ resolved
@@ -1511,15 +1511,9 @@
             'contract': true,
             'linear': isLinear,
             'inverse': !isLinear,
-<<<<<<< HEAD
             'taker': undefined,
             'maker': undefined,
-            'contractSize': this.safeNumber (market, 'quanto_multiplier'),
-=======
-            'taker': this.parseNumber (Precise.stringDiv (takerPercent, '100')), // Fee is in %, so divide by 100
-            'maker': this.parseNumber (Precise.stringDiv (makerPercent, '100')),
             'contractSize': this.parseNumber (contractSize),
->>>>>>> 1d4e39c1
             'expiry': expiry,
             'expiryDatetime': this.iso8601 (expiry),
             'strike': undefined,
