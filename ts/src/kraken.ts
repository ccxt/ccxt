
//  ---------------------------------------------------------------------------

import Exchange from './abstract/kraken.js';
import { AccountSuspended, BadSymbol, BadRequest, ExchangeNotAvailable, ArgumentsRequired, PermissionDenied, AuthenticationError, ExchangeError, OrderNotFound, DDoSProtection, InvalidNonce, InsufficientFunds, CancelPending, InvalidOrder, InvalidAddress, RateLimitExceeded, OnMaintenance, NotSupported } from './base/errors.js';
import { Precise } from './base/Precise.js';
import { TRUNCATE, TICK_SIZE } from './base/functions/number.js';
import { sha256 } from './static_dependencies/noble-hashes/sha256.js';
import { sha512 } from './static_dependencies/noble-hashes/sha512.js';
<<<<<<< HEAD
import { Int, OrderSide, OrderType, OHLCV, Trade, Balances } from './base/types.js';
=======
import { Int, OrderSide, OrderType, OHLCV, Trade, Order, Balances, Str, Transaction, Ticker, OrderBook, Tickers } from './base/types.js';
>>>>>>> 556c8a61

//  ---------------------------------------------------------------------------

/**
 * @class kraken
 * @extends Exchange
 */
export default class kraken extends Exchange {
    describe () {
        return this.deepExtend (super.describe (), {
            'id': 'kraken',
            'name': 'Kraken',
            'countries': [ 'US' ],
            'version': '0',
            'rateLimit': 1000,
            'certified': false,
            'pro': true,
            'has': {
                'CORS': undefined,
                'spot': true,
                'margin': true,
                'swap': false,
                'future': false,
                'option': false,
                'addMargin': false,
                'cancelAllOrders': true,
                'cancelOrder': true,
                'cancelOrders': true,
                'createDepositAddress': true,
                'createOrder': true,
                'createStopLimitOrder': true,
                'createStopMarketOrder': true,
                'createStopOrder': true,
                'editOrder': true,
                'fetchBalance': true,
                'fetchBorrowInterest': false,
                'fetchBorrowRate': false,
                'fetchBorrowRateHistories': false,
                'fetchBorrowRateHistory': false,
                'fetchBorrowRates': false,
                'fetchClosedOrders': true,
                'fetchCurrencies': true,
                'fetchDepositAddress': true,
                'fetchDeposits': true,
                'fetchFundingHistory': false,
                'fetchFundingRate': false,
                'fetchFundingRateHistory': false,
                'fetchFundingRates': false,
                'fetchIndexOHLCV': false,
                'fetchLedger': true,
                'fetchLedgerEntry': true,
                'fetchLeverageTiers': false,
                'fetchMarkets': true,
                'fetchMarkOHLCV': false,
                'fetchMyTrades': true,
                'fetchOHLCV': true,
                'fetchOpenInterestHistory': false,
                'fetchOpenOrders': true,
                'fetchOrder': true,
                'fetchOrderBook': true,
                'fetchOrderTrades': 'emulated',
                'fetchPositions': true,
                'fetchPremiumIndexOHLCV': false,
                'fetchTicker': true,
                'fetchTickers': true,
                'fetchTime': true,
                'fetchTrades': true,
                'fetchTradingFee': true,
                'fetchTradingFees': false,
                'fetchWithdrawals': true,
                'setLeverage': false,
                'setMarginMode': false, // Kraken only supports cross margin
                'transfer': true,
                'withdraw': true,
            },
            'timeframes': {
                '1m': 1,
                '5m': 5,
                '15m': 15,
                '30m': 30,
                '1h': 60,
                '4h': 240,
                '1d': 1440,
                '1w': 10080,
                '2w': 21600,
            },
            'urls': {
                'logo': 'https://user-images.githubusercontent.com/51840849/76173629-fc67fb00-61b1-11ea-84fe-f2de582f58a3.jpg',
                'api': {
                    'public': 'https://api.kraken.com',
                    'private': 'https://api.kraken.com',
                    'zendesk': 'https://kraken.zendesk.com/api/v2/help_center/en-us/articles', // use the public zendesk api to receive article bodies and bypass new anti-spam protections
                },
                'www': 'https://www.kraken.com',
                'doc': 'https://www.kraken.com/features/api',
                'fees': 'https://www.kraken.com/en-us/features/fee-schedule',
            },
            'fees': {
                'trading': {
                    'tierBased': true,
                    'percentage': true,
                    'taker': this.parseNumber ('0.0026'),
                    'maker': this.parseNumber ('0.0016'),
                    'tiers': {
                        'taker': [
                            [ this.parseNumber ('0'), this.parseNumber ('0.0026') ],
                            [ this.parseNumber ('50000'), this.parseNumber ('0.0024') ],
                            [ this.parseNumber ('100000'), this.parseNumber ('0.0022') ],
                            [ this.parseNumber ('250000'), this.parseNumber ('0.0020') ],
                            [ this.parseNumber ('500000'), this.parseNumber ('0.0018') ],
                            [ this.parseNumber ('1000000'), this.parseNumber ('0.0016') ],
                            [ this.parseNumber ('2500000'), this.parseNumber ('0.0014') ],
                            [ this.parseNumber ('5000000'), this.parseNumber ('0.0012') ],
                            [ this.parseNumber ('10000000'), this.parseNumber ('0.0001') ],
                        ],
                        'maker': [
                            [ this.parseNumber ('0'), this.parseNumber ('0.0016') ],
                            [ this.parseNumber ('50000'), this.parseNumber ('0.0014') ],
                            [ this.parseNumber ('100000'), this.parseNumber ('0.0012') ],
                            [ this.parseNumber ('250000'), this.parseNumber ('0.0010') ],
                            [ this.parseNumber ('500000'), this.parseNumber ('0.0008') ],
                            [ this.parseNumber ('1000000'), this.parseNumber ('0.0006') ],
                            [ this.parseNumber ('2500000'), this.parseNumber ('0.0004') ],
                            [ this.parseNumber ('5000000'), this.parseNumber ('0.0002') ],
                            [ this.parseNumber ('10000000'), this.parseNumber ('0.0') ],
                        ],
                    },
                },
            },
            'handleContentTypeApplicationZip': true,
            'api': {
                'zendesk': {
                    'get': [
                        // we should really refrain from putting fixed fee numbers and stop hardcoding
                        // we will be using their web APIs to scrape all numbers from these articles
                        '360000292886', // -What-are-the-deposit-fees-
                        '201893608', // -What-are-the-withdrawal-fees-
                    ],
                },
                'public': {
                    'get': {
                        // public endpoint rate-limits are described in article: https://support.kraken.com/hc/en-us/articles/206548367-What-are-the-API-rate-limits-#1
                        'Assets': 1,
                        'AssetPairs': 1,
                        'Depth': 1,
                        'OHLC': 1,
                        'Spread': 1,
                        'SystemStatus': 1,
                        'Ticker': 1,
                        'Time': 1,
                        'Trades': 1,
                    },
                },
                'private': {
                    'post': {
                        'AddOrder': 0,
                        'AddOrderBatch': 0,
                        'AddExport': 3,
                        'Balance': 3,
                        'CancelAll': 3,
                        'CancelAllOrdersAfter': 3,
                        'CancelOrder': 0,
                        'CancelOrderBatch': 0,
                        'ClosedOrders': 6,
                        'DepositAddresses': 3,
                        'DepositMethods': 3,
                        'DepositStatus': 3,
                        'EditOrder': 0,
                        'ExportStatus': 3,
                        'GetWebSocketsToken': 3,
                        'Ledgers': 6,
                        'OpenOrders': 3,
                        'OpenPositions': 3,
                        'QueryLedgers': 3,
                        'QueryOrders': 3,
                        'QueryTrades': 3,
                        'RetrieveExport': 3,
                        'RemoveExport': 3,
                        'BalanceEx': 3,
                        'TradeBalance': 3,
                        'TradesHistory': 6,
                        'TradeVolume': 3,
                        'Withdraw': 3,
                        'WithdrawCancel': 3,
                        'WithdrawInfo': 3,
                        'WithdrawStatus': 3,
                        'WalletTransfer': 3,
                        // sub accounts
                        'CreateSubaccount': 3,
                        'AccountTransfer': 3,
                        // earn
                        'Earn/Allocate': 3,
                        'Earn/Deallocate': 3,
                        'Earn/AllocateStatus': 3,
                        'Earn/DeallocateStatus': 3,
                        'Earn/Strategies': 3,
                        'Earn/Allocations': 3,
                    },
                },
            },
            'commonCurrencies': {
                'LUNA': 'LUNC',
                'LUNA2': 'LUNA',
                'REPV2': 'REP',
                'REP': 'REPV1',
                'UST': 'USTC',
                'XBT': 'BTC',
                'XBT.M': 'BTC.M', // https://support.kraken.com/hc/en-us/articles/360039879471-What-is-Asset-S-and-Asset-M-
                'XDG': 'DOGE',
            },
            'options': {
                'marketsByAltname': {},
                'delistedMarketsById': {},
                // cannot withdraw/deposit these
                'inactiveCurrencies': [ 'CAD', 'USD', 'JPY', 'GBP' ],
                'networks': {
                    'ETH': 'ERC20',
                    'TRX': 'TRC20',
                },
                'depositMethods': {
                    '1INCH': '1inch (1INCH)',
                    'AAVE': 'Aave',
                    'ADA': 'ADA',
                    'ALGO': 'Algorand',
                    'ANKR': 'ANKR (ANKR)',
                    'ANT': 'Aragon (ANT)',
                    'ATOM': 'Cosmos',
                    'AXS': 'Axie Infinity Shards (AXS)',
                    'BADGER': 'Bager DAO (BADGER)',
                    'BAL': 'Balancer (BAL)',
                    'BAND': 'Band Protocol (BAND)',
                    'BAT': 'BAT',
                    'BCH': 'Bitcoin Cash',
                    'BNC': 'Bifrost (BNC)',
                    'BNT': 'Bancor (BNT)',
                    'BTC': 'Bitcoin',
                    'CHZ': 'Chiliz (CHZ)',
                    'COMP': 'Compound (COMP)',
                    'CQT': '\tCovalent Query Token (CQT)',
                    'CRV': 'Curve DAO Token (CRV)',
                    'CTSI': 'Cartesi (CTSI)',
                    'DAI': 'Dai',
                    'DASH': 'Dash',
                    'DOGE': 'Dogecoin',
                    'DOT': 'Polkadot',
                    'DYDX': 'dYdX (DYDX)',
                    'ENJ': 'Enjin Coin (ENJ)',
                    'EOS': 'EOS',
                    'ETC': 'Ether Classic (Hex)',
                    'ETH': 'Ether (Hex)',
                    'EWT': 'Energy Web Token',
                    'FEE': 'Kraken Fee Credit',
                    'FIL': 'Filecoin',
                    'FLOW': 'Flow',
                    'GHST': 'Aavegotchi (GHST)',
                    'GNO': 'GNO',
                    'GRT': 'GRT',
                    'ICX': 'Icon',
                    'INJ': 'Injective Protocol (INJ)',
                    'KAR': 'Karura (KAR)',
                    'KAVA': 'Kava',
                    'KEEP': 'Keep Token (KEEP)',
                    'KNC': 'Kyber Network (KNC)',
                    'KSM': 'Kusama',
                    'LINK': 'Link',
                    'LPT': 'Livepeer Token (LPT)',
                    'LRC': 'Loopring (LRC)',
                    'LSK': 'Lisk',
                    'LTC': 'Litecoin',
                    'MANA': 'MANA',
                    'MATIC': 'Polygon (MATIC)',
                    'MINA': 'Mina', // inspected from webui
                    'MIR': 'Mirror Protocol (MIR)',
                    'MKR': 'Maker (MKR)',
                    'MLN': 'MLN',
                    'MOVR': 'Moonriver (MOVR)',
                    'NANO': 'NANO',
                    'OCEAN': 'OCEAN',
                    'OGN': 'Origin Protocol (OGN)',
                    'OMG': 'OMG',
                    'OXT': 'Orchid (OXT)',
                    'OXY': 'Oxygen (OXY)',
                    'PAXG': 'PAX (Gold)',
                    'PERP': 'Perpetual Protocol (PERP)',
                    'PHA': 'Phala (PHA)',
                    'QTUM': 'QTUM',
                    'RARI': 'Rarible (RARI)',
                    'RAY': 'Raydium (RAY)',
                    'REN': 'Ren Protocol (REN)',
                    'REP': 'REPv2',
                    'REPV1': 'REP',
                    'SAND': 'The Sandbox (SAND)',
                    'SC': 'Siacoin',
                    'SDN': 'Shiden (SDN)',
                    'SOL': 'Solana',  // their deposit method api doesn't work for SOL - was guessed
                    'SNX': 'Synthetix  Network (SNX)',
                    'SRM': 'Serum', // inspected from webui
                    'STORJ': 'Storj (STORJ)',
                    'SUSHI': 'Sushiswap (SUSHI)',
                    'TBTC': 'tBTC',
                    'TRX': 'Tron',
                    'UNI': 'UNI',
                    'USDC': 'USDC',
                    'USDT': 'Tether USD (ERC20)',
                    'USDT-TRC20': 'Tether USD (TRC20)',
                    'WAVES': 'Waves',
                    'WBTC': 'Wrapped Bitcoin (WBTC)',
                    'XLM': 'Stellar XLM',
                    'XMR': 'Monero',
                    'XRP': 'Ripple XRP',
                    'XTZ': 'XTZ',
                    'YFI': 'YFI',
                    'ZEC': 'Zcash (Transparent)',
                    'ZRX': '0x (ZRX)',
                },
            },
            'precisionMode': TICK_SIZE,
            'exceptions': {
                'EQuery:Invalid asset pair': BadSymbol, // {"error":["EQuery:Invalid asset pair"]}
                'EAPI:Invalid key': AuthenticationError,
                'EFunding:Unknown withdraw key': InvalidAddress, // {"error":["EFunding:Unknown withdraw key"]}
                'EFunding:Invalid amount': InsufficientFunds,
                'EService:Unavailable': ExchangeNotAvailable,
                'EDatabase:Internal error': ExchangeNotAvailable,
                'EService:Busy': ExchangeNotAvailable,
                'EQuery:Unknown asset': BadSymbol, // {"error":["EQuery:Unknown asset"]}
                'EAPI:Rate limit exceeded': DDoSProtection,
                'EOrder:Rate limit exceeded': DDoSProtection,
                'EGeneral:Internal error': ExchangeNotAvailable,
                'EGeneral:Temporary lockout': DDoSProtection,
                'EGeneral:Permission denied': PermissionDenied,
                'EOrder:Unknown order': InvalidOrder,
                'EOrder:Order minimum not met': InvalidOrder,
                'EGeneral:Invalid arguments': BadRequest,
                'ESession:Invalid session': AuthenticationError,
                'EAPI:Invalid nonce': InvalidNonce,
                'EFunding:No funding method': BadRequest, // {"error":"EFunding:No funding method"}
                'EFunding:Unknown asset': BadSymbol, // {"error":["EFunding:Unknown asset"]}
                'EService:Market in post_only mode': OnMaintenance, // {"error":["EService:Market in post_only mode"]}
                'EGeneral:Too many requests': DDoSProtection, // {"error":["EGeneral:Too many requests"]}
                'ETrade:User Locked': AccountSuspended, // {"error":["ETrade:User Locked"]}
            },
        });
    }

    feeToPrecision (symbol, fee) {
        return this.decimalToPrecision (fee, TRUNCATE, this.markets[symbol]['precision']['amount'], this.precisionMode);
    }

    async fetchMarkets (params = {}) {
        /**
         * @method
         * @name kraken#fetchMarkets
         * @description retrieves data on all markets for kraken
         * @see https://docs.kraken.com/rest/#tag/Market-Data/operation/getTradableAssetPairs
         * @param {object} [params] extra parameters specific to the exchange api endpoint
         * @returns {object[]} an array of objects representing market data
         */
        const response = await this.publicGetAssetPairs (params);
        //
        //     {
        //         "error": [],
        //         "result": {
        //             "ADAETH": {
        //                 "altname": "ADAETH",
        //                 "wsname": "ADA\/ETH",
        //                 "aclass_base": "currency",
        //                 "base": "ADA",
        //                 "aclass_quote": "currency",
        //                 "quote": "XETH",
        //                 "lot": "unit",
        //                 "pair_decimals": 7,
        //                 "lot_decimals": 8,
        //                 "lot_multiplier": 1,
        //                 "leverage_buy": [],
        //                 "leverage_sell": [],
        //                 "fees": [
        //                     [0, 0.26],
        //                     [50000, 0.24],
        //                     [100000, 0.22],
        //                     [250000, 0.2],
        //                     [500000, 0.18],
        //                     [1000000, 0.16],
        //                     [2500000, 0.14],
        //                     [5000000, 0.12],
        //                     [10000000, 0.1]
        //                 ],
        //                 "fees_maker": [
        //                     [0, 0.16],
        //                     [50000, 0.14],
        //                     [100000, 0.12],
        //                     [250000, 0.1],
        //                     [500000, 0.08],
        //                     [1000000, 0.06],
        //                     [2500000, 0.04],
        //                     [5000000, 0.02],
        //                     [10000000, 0]
        //                 ],
        //                 "fee_volume_currency": "ZUSD",
        //                 "margin_call": 80,
        //                 "margin_stop": 40,
        //                 "ordermin": "1"
        //             },
        //         }
        //     }
        //
        const markets = this.safeValue (response, 'result', {});
        const keys = Object.keys (markets);
        let result = [];
        for (let i = 0; i < keys.length; i++) {
            const id = keys[i];
            const market = markets[id];
            const baseId = this.safeString (market, 'base');
            const quoteId = this.safeString (market, 'quote');
            const base = this.safeCurrencyCode (baseId);
            const quote = this.safeCurrencyCode (quoteId);
            const darkpool = id.indexOf ('.d') >= 0;
            const altname = this.safeString (market, 'altname');
            const makerFees = this.safeValue (market, 'fees_maker', []);
            const firstMakerFee = this.safeValue (makerFees, 0, []);
            const firstMakerFeeRate = this.safeString (firstMakerFee, 1);
            let maker = undefined;
            if (firstMakerFeeRate !== undefined) {
                maker = this.parseNumber (Precise.stringDiv (firstMakerFeeRate, '100'));
            }
            const takerFees = this.safeValue (market, 'fees', []);
            const firstTakerFee = this.safeValue (takerFees, 0, []);
            const firstTakerFeeRate = this.safeString (firstTakerFee, 1);
            let taker = undefined;
            if (firstTakerFeeRate !== undefined) {
                taker = this.parseNumber (Precise.stringDiv (firstTakerFeeRate, '100'));
            }
            const leverageBuy = this.safeValue (market, 'leverage_buy', []);
            const leverageBuyLength = leverageBuy.length;
            const precisionPrice = this.parseNumber (this.parsePrecision (this.safeString (market, 'pair_decimals')));
            result.push ({
                'id': id,
                'wsId': this.safeString (market, 'wsname'),
                'symbol': darkpool ? altname : (base + '/' + quote),
                'base': base,
                'quote': quote,
                'settle': undefined,
                'baseId': baseId,
                'quoteId': quoteId,
                'settleId': undefined,
                'darkpool': darkpool,
                'altname': market['altname'],
                'type': 'spot',
                'spot': true,
                'margin': (leverageBuyLength > 0),
                'swap': false,
                'future': false,
                'option': false,
                'active': true,
                'contract': false,
                'linear': undefined,
                'inverse': undefined,
                'taker': taker,
                'maker': maker,
                'contractSize': undefined,
                'expiry': undefined,
                'expiryDatetime': undefined,
                'strike': undefined,
                'optionType': undefined,
                'precision': {
                    'amount': this.parseNumber (this.parsePrecision (this.safeString (market, 'lot_decimals'))),
                    'price': precisionPrice,
                },
                'limits': {
                    'leverage': {
                        'min': this.parseNumber ('1'),
                        'max': this.safeNumber (leverageBuy, leverageBuyLength - 1, 1),
                    },
                    'amount': {
                        'min': this.safeNumber (market, 'ordermin'),
                        'max': undefined,
                    },
                    'price': {
                        'min': precisionPrice,
                        'max': undefined,
                    },
                    'cost': {
                        'min': this.safeNumber (market, 'costmin'),
                        'max': undefined,
                    },
                },
                'created': undefined,
                'info': market,
            });
        }
        result = this.appendInactiveMarkets (result);
        this.options['marketsByAltname'] = this.indexBy (result, 'altname');
        return result;
    }

    safeCurrency (currencyId, currency = undefined) {
        if (currencyId !== undefined) {
            if (currencyId.length > 3) {
                if ((currencyId.indexOf ('X') === 0) || (currencyId.indexOf ('Z') === 0)) {
                    if (currencyId.indexOf ('.') > 0) {
                        return super.safeCurrency (currencyId, currency);
                    } else {
                        currencyId = currencyId.slice (1);
                    }
                }
            }
        }
        return super.safeCurrency (currencyId, currency);
    }

    appendInactiveMarkets (result) {
        // result should be an array to append to
        const precision = {
            'amount': this.parseNumber ('1e-8'),
            'price': this.parseNumber ('1e-8'),
        };
        const costLimits = { 'min': undefined, 'max': undefined };
        const priceLimits = { 'min': precision['price'], 'max': undefined };
        const amountLimits = { 'min': precision['amount'], 'max': undefined };
        const limits = { 'amount': amountLimits, 'price': priceLimits, 'cost': costLimits };
        const defaults = {
            'darkpool': false,
            'info': undefined,
            'maker': undefined,
            'taker': undefined,
            'active': false,
            'precision': precision,
            'limits': limits,
        };
        const markets = [
            // { 'id': 'XXLMZEUR', 'symbol': 'XLM/EUR', 'base': 'XLM', 'quote': 'EUR', 'altname': 'XLMEUR' },
        ];
        for (let i = 0; i < markets.length; i++) {
            result.push (this.extend (defaults, markets[i]));
        }
        return result;
    }

    async fetchCurrencies (params = {}) {
        /**
         * @method
         * @name kraken#fetchCurrencies
         * @description fetches all available currencies on an exchange
         * @see https://docs.kraken.com/rest/#tag/Market-Data/operation/getAssetInfo
         * @param {object} [params] extra parameters specific to the kraken api endpoint
         * @returns {object} an associative dictionary of currencies
         */
        const response = await this.publicGetAssets (params);
        //
        //     {
        //         "error": [],
        //         "result": {
        //             "ADA": { "aclass": "currency", "altname": "ADA", "decimals": 8, "display_decimals": 6, "collateral_value": 1, "status": "enabled" },
        //             "BCH": { "aclass": "currency", "altname": "BCH", "decimals": 10, "display_decimals": 5, "collateral_value": 1, "status": "deposit_only" },
        //             ...
        //         },
        //     }
        //
        const currencies = this.safeValue (response, 'result', {});
        const ids = Object.keys (currencies);
        const result = {};
        for (let i = 0; i < ids.length; i++) {
            const id = ids[i];
            const currency = currencies[id];
            // todo: will need to rethink the fees
            // see: https://support.kraken.com/hc/en-us/articles/201893608-What-are-the-withdrawal-fees-
            // to add support for multiple withdrawal/deposit methods and
            // differentiated fees for each particular method
            const code = this.safeCurrencyCode (this.safeString (currency, 'altname'));
            const precision = this.parseNumber (this.parsePrecision (this.safeString (currency, 'decimals')));
            const status = this.safeString (currency, 'status');
            const isTokenDepositable = (status === 'enabled' || status === 'deposit_only');
            const isWithdrawalEnabled = (status === 'enabled' || status === 'withdrawal_only');
            result[code] = {
                'id': id,
                'code': code,
                'info': currency,
                'name': code,
                'active': isTokenDepositable && isWithdrawalEnabled,
                'deposit': isTokenDepositable,
                'withdraw': isWithdrawalEnabled,
                'fee': undefined,
                'precision': precision,
                'limits': {
                    'amount': {
                        'min': precision,
                        'max': undefined,
                    },
                    'withdraw': {
                        'min': undefined,
                        'max': undefined,
                    },
                },
                'networks': {},
            };
        }
        return result;
    }

    async fetchTradingFee (symbol: string, params = {}) {
        /**
         * @method
         * @name kraken#fetchTradingFee
         * @description fetch the trading fees for a market
         * @see https://docs.kraken.com/rest/#tag/Account-Data/operation/getTradeVolume
         * @param {string} symbol unified market symbol
         * @param {object} [params] extra parameters specific to the kraken api endpoint
         * @returns {object} a [fee structure]{@link https://github.com/ccxt/ccxt/wiki/Manual#fee-structure}
         */
        await this.loadMarkets ();
        const market = this.market (symbol);
        const request = {
            'pair': market['id'],
            'fee-info': true,
        };
        const response = await this.privatePostTradeVolume (this.extend (request, params));
        //
        //     {
        //        "error": [],
        //        "result": {
        //          "currency": 'ZUSD',
        //          "volume": '0.0000',
        //          "fees": {
        //            "XXBTZUSD": {
        //              "fee": '0.2600',
        //              "minfee": '0.1000',
        //              "maxfee": '0.2600',
        //              "nextfee": '0.2400',
        //              "tiervolume": '0.0000',
        //              "nextvolume": '50000.0000'
        //            }
        //          },
        //          "fees_maker": {
        //            "XXBTZUSD": {
        //              "fee": '0.1600',
        //              "minfee": '0.0000',
        //              "maxfee": '0.1600',
        //              "nextfee": '0.1400',
        //              "tiervolume": '0.0000',
        //              "nextvolume": '50000.0000'
        //            }
        //          }
        //        }
        //     }
        //
        const result = this.safeValue (response, 'result', {});
        return this.parseTradingFee (result, market);
    }

    parseTradingFee (response, market) {
        const makerFees = this.safeValue (response, 'fees_maker', {});
        const takerFees = this.safeValue (response, 'fees', {});
        const symbolMakerFee = this.safeValue (makerFees, market['id'], {});
        const symbolTakerFee = this.safeValue (takerFees, market['id'], {});
        return {
            'info': response,
            'symbol': market['symbol'],
            'maker': this.safeNumber (symbolMakerFee, 'fee'),
            'taker': this.safeNumber (symbolTakerFee, 'fee'),
            'percentage': true,
            'tierBased': true,
        };
    }

    parseBidAsk (bidask, priceKey = 0, amountKey = 1) {
        const price = this.safeNumber (bidask, priceKey);
        const amount = this.safeNumber (bidask, amountKey);
        const timestamp = this.safeInteger (bidask, 2);
        return [ price, amount, timestamp ];
    }

    async fetchOrderBook (symbol: string, limit: Int = undefined, params = {}): Promise<OrderBook> {
        /**
         * @method
         * @name kraken#fetchOrderBook
         * @description fetches information on open orders with bid (buy) and ask (sell) prices, volumes and other data
         * @see https://docs.kraken.com/rest/#tag/Market-Data/operation/getOrderBook
         * @param {string} symbol unified symbol of the market to fetch the order book for
         * @param {int} [limit] the maximum amount of order book entries to return
         * @param {object} [params] extra parameters specific to the kraken api endpoint
         * @returns {object} A dictionary of [order book structures]{@link https://github.com/ccxt/ccxt/wiki/Manual#order-book-structure} indexed by market symbols
         */
        await this.loadMarkets ();
        const market = this.market (symbol);
        if (market['darkpool']) {
            throw new ExchangeError (this.id + ' fetchOrderBook() does not provide an order book for darkpool symbol ' + symbol);
        }
        const request = {
            'pair': market['id'],
        };
        if (limit !== undefined) {
            request['count'] = limit; // 100
        }
        const response = await this.publicGetDepth (this.extend (request, params));
        //
        //     {
        //         "error":[],
        //         "result":{
        //             "XETHXXBT":{
        //                 "asks":[
        //                     ["0.023480","4.000",1586321307],
        //                     ["0.023490","50.095",1586321306],
        //                     ["0.023500","28.535",1586321302],
        //                 ],
        //                 "bids":[
        //                     ["0.023470","59.580",1586321307],
        //                     ["0.023460","20.000",1586321301],
        //                     ["0.023440","67.832",1586321306],
        //                 ]
        //             }
        //         }
        //     }
        //
        const result = this.safeValue (response, 'result', {});
        let orderbook = this.safeValue (result, market['id']);
        // sometimes kraken returns wsname instead of market id
        // https://github.com/ccxt/ccxt/issues/8662
        const marketInfo = this.safeValue (market, 'info', {});
        const wsName = this.safeValue (marketInfo, 'wsname');
        if (wsName !== undefined) {
            orderbook = this.safeValue (result, wsName, orderbook);
        }
        return this.parseOrderBook (orderbook, symbol);
    }

    parseTicker (ticker, market = undefined): Ticker {
        //
        //     {
        //         "a":["2432.77000","1","1.000"],
        //         "b":["2431.37000","2","2.000"],
        //         "c":["2430.58000","0.04408910"],
        //         "v":["4147.94474901","8896.96086304"],
        //         "p":["2456.22239","2568.63032"],
        //         "t":[3907,10056],
        //         "l":["2302.18000","2302.18000"],
        //         "h":["2621.14000","2860.01000"],
        //         "o":"2571.56000"
        //     }
        //
        const timestamp = this.milliseconds ();
        const symbol = this.safeSymbol (undefined, market);
        const v = this.safeValue (ticker, 'v', []);
        const baseVolume = this.safeString (v, 1);
        const p = this.safeValue (ticker, 'p', []);
        const vwap = this.safeString (p, 1);
        const quoteVolume = Precise.stringMul (baseVolume, vwap);
        const c = this.safeValue (ticker, 'c', []);
        const last = this.safeString (c, 0);
        const high = this.safeValue (ticker, 'h', []);
        const low = this.safeValue (ticker, 'l', []);
        const bid = this.safeValue (ticker, 'b', []);
        const ask = this.safeValue (ticker, 'a', []);
        return this.safeTicker ({
            'symbol': symbol,
            'timestamp': timestamp,
            'datetime': this.iso8601 (timestamp),
            'high': this.safeString (high, 1),
            'low': this.safeString (low, 1),
            'bid': this.safeString (bid, 0),
            'bidVolume': undefined,
            'ask': this.safeString (ask, 0),
            'askVolume': undefined,
            'vwap': vwap,
            'open': this.safeString (ticker, 'o'),
            'close': last,
            'last': last,
            'previousClose': undefined,
            'change': undefined,
            'percentage': undefined,
            'average': undefined,
            'baseVolume': baseVolume,
            'quoteVolume': quoteVolume,
            'info': ticker,
        }, market);
    }

    async fetchTickers (symbols: string[] = undefined, params = {}): Promise<Tickers> {
        /**
         * @method
         * @name kraken#fetchTickers
         * @description fetches price tickers for multiple markets, statistical calculations with the information calculated over the past 24 hours each market
         * @see https://docs.kraken.com/rest/#tag/Market-Data/operation/getTickerInformation
         * @param {string[]|undefined} symbols unified symbols of the markets to fetch the ticker for, all market tickers are returned if not assigned
         * @param {object} [params] extra parameters specific to the kraken api endpoint
         * @returns {object} a dictionary of [ticker structures]{@link https://github.com/ccxt/ccxt/wiki/Manual#ticker-structure}
         */
        await this.loadMarkets ();
        const request = {};
        if (symbols !== undefined) {
            symbols = this.marketSymbols (symbols);
            const marketIds = [];
            for (let i = 0; i < symbols.length; i++) {
                const symbol = symbols[i];
                const market = this.markets[symbol];
                if (market['active'] && !market['darkpool']) {
                    marketIds.push (market['id']);
                }
            }
            request['pair'] = marketIds.join (',');
        }
        const response = await this.publicGetTicker (this.extend (request, params));
        const tickers = response['result'];
        const ids = Object.keys (tickers);
        const result = {};
        for (let i = 0; i < ids.length; i++) {
            const id = ids[i];
            const market = this.safeMarket (id);
            const symbol = market['symbol'];
            const ticker = tickers[id];
            result[symbol] = this.parseTicker (ticker, market);
        }
        return this.filterByArrayTickers (result, 'symbol', symbols);
    }

    async fetchTicker (symbol: string, params = {}): Promise<Ticker> {
        /**
         * @method
         * @name kraken#fetchTicker
         * @description fetches a price ticker, a statistical calculation with the information calculated over the past 24 hours for a specific market
         * @see https://docs.kraken.com/rest/#tag/Market-Data/operation/getTickerInformation
         * @param {string} symbol unified symbol of the market to fetch the ticker for
         * @param {object} [params] extra parameters specific to the kraken api endpoint
         * @returns {object} a [ticker structure]{@link https://github.com/ccxt/ccxt/wiki/Manual#ticker-structure}
         */
        await this.loadMarkets ();
        const darkpool = symbol.indexOf ('.d') >= 0;
        if (darkpool) {
            throw new ExchangeError (this.id + ' fetchTicker() does not provide a ticker for darkpool symbol ' + symbol);
        }
        const market = this.market (symbol);
        const request = {
            'pair': market['id'],
        };
        const response = await this.publicGetTicker (this.extend (request, params));
        const ticker = response['result'][market['id']];
        return this.parseTicker (ticker, market);
    }

    parseOHLCV (ohlcv, market = undefined): OHLCV {
        //
        //     [
        //         1591475640,
        //         "0.02500",
        //         "0.02500",
        //         "0.02500",
        //         "0.02500",
        //         "0.02500",
        //         "9.12201000",
        //         5
        //     ]
        //
        return [
            this.safeTimestamp (ohlcv, 0),
            this.safeNumber (ohlcv, 1),
            this.safeNumber (ohlcv, 2),
            this.safeNumber (ohlcv, 3),
            this.safeNumber (ohlcv, 4),
            this.safeNumber (ohlcv, 6),
        ];
    }

    async fetchOHLCV (symbol: string, timeframe = '1m', since: Int = undefined, limit: Int = undefined, params = {}): Promise<OHLCV[]> {
        /**
         * @method
         * @name kraken#fetchOHLCV
         * @description fetches historical candlestick data containing the open, high, low, and close price, and the volume of a market
         * @see https://docs.kraken.com/rest/#tag/Market-Data/operation/getOHLCData
         * @param {string} symbol unified symbol of the market to fetch OHLCV data for
         * @param {string} timeframe the length of time each candle represents
         * @param {int} [since] timestamp in ms of the earliest candle to fetch
         * @param {int} [limit] the maximum amount of candles to fetch
         * @param {object} [params] extra parameters specific to the kraken api endpoint
         * @param {boolean} [params.paginate] default false, when true will automatically paginate by calling this endpoint multiple times. See in the docs all the [availble parameters](https://github.com/ccxt/ccxt/wiki/Manual#pagination-params)
         * @returns {int[][]} A list of candles ordered as timestamp, open, high, low, close, volume
         */
        await this.loadMarkets ();
        let paginate = false;
        [ paginate, params ] = this.handleOptionAndParams (params, 'fetchOHLCV', 'paginate');
        if (paginate) {
            return await this.fetchPaginatedCallDeterministic ('fetchOHLCV', symbol, since, limit, timeframe, params, 720) as OHLCV[];
        }
        const market = this.market (symbol);
        const parsedTimeframe = this.safeInteger (this.timeframes, timeframe);
        const request = {
            'pair': market['id'],
        };
        if (parsedTimeframe !== undefined) {
            request['interval'] = parsedTimeframe;
        } else {
            request['interval'] = timeframe;
        }
        if (since !== undefined) {
            request['since'] = this.parseToInt ((since - 1) / 1000);
        }
        const response = await this.publicGetOHLC (this.extend (request, params));
        //
        //     {
        //         "error":[],
        //         "result":{
        //             "XETHXXBT":[
        //                 [1591475580,"0.02499","0.02499","0.02499","0.02499","0.00000","0.00000000",0],
        //                 [1591475640,"0.02500","0.02500","0.02500","0.02500","0.02500","9.12201000",5],
        //                 [1591475700,"0.02499","0.02499","0.02499","0.02499","0.02499","1.28681415",2],
        //                 [1591475760,"0.02499","0.02499","0.02499","0.02499","0.02499","0.08800000",1],
        //             ],
        //             "last":1591517580
        //         }
        //     }
        const result = this.safeValue (response, 'result', {});
        const ohlcvs = this.safeValue (result, market['id'], []);
        return this.parseOHLCVs (ohlcvs, market, timeframe, since, limit);
    }

    parseLedgerEntryType (type) {
        const types = {
            'trade': 'trade',
            'withdrawal': 'transaction',
            'deposit': 'transaction',
            'transfer': 'transfer',
            'margin': 'margin',
        };
        return this.safeString (types, type, type);
    }

    parseLedgerEntry (item, currency = undefined) {
        //
        //     {
        //         'LTFK7F-N2CUX-PNY4SX': {
        //             "refid": "TSJTGT-DT7WN-GPPQMJ",
        //             "time":  1520102320.555,
        //             "type": "trade",
        //             "aclass": "currency",
        //             "asset": "XETH",
        //             "amount": "0.1087194600",
        //             "fee": "0.0000000000",
        //             "balance": "0.2855851000"
        //         },
        //         ...
        //     }
        //
        const id = this.safeString (item, 'id');
        let direction = undefined;
        const account = undefined;
        const referenceId = this.safeString (item, 'refid');
        const referenceAccount = undefined;
        const type = this.parseLedgerEntryType (this.safeString (item, 'type'));
        const code = this.safeCurrencyCode (this.safeString (item, 'asset'), currency);
        let amount = this.safeString (item, 'amount');
        if (Precise.stringLt (amount, '0')) {
            direction = 'out';
            amount = Precise.stringAbs (amount);
        } else {
            direction = 'in';
        }
        const timestamp = this.safeTimestamp (item, 'time');
        return {
            'info': item,
            'id': id,
            'direction': direction,
            'account': account,
            'referenceId': referenceId,
            'referenceAccount': referenceAccount,
            'type': type,
            'currency': code,
            'amount': this.parseNumber (amount),
            'before': undefined,
            'after': this.safeNumber (item, 'balance'),
            'status': 'ok',
            'timestamp': timestamp,
            'datetime': this.iso8601 (timestamp),
            'fee': {
                'cost': this.safeNumber (item, 'fee'),
                'currency': code,
            },
        };
    }

    async fetchLedger (code: Str = undefined, since: Int = undefined, limit: Int = undefined, params = {}) {
        /**
         * @method
         * @name kraken#fetchLedger
         * @description fetch the history of changes, actions done by the user or operations that altered balance of the user
         * @see https://docs.kraken.com/rest/#tag/Account-Data/operation/getLedgers
         * @param {string} code unified currency code, default is undefined
         * @param {int} [since] timestamp in ms of the earliest ledger entry, default is undefined
         * @param {int} [limit] max number of ledger entrys to return, default is undefined
         * @param {object} [params] extra parameters specific to the kraken api endpoint
         * @param {int} [params.until] timestamp in ms of the latest ledger entry
         * @returns {object} a [ledger structure]{@link https://github.com/ccxt/ccxt/wiki/Manual#ledger-structure}
         */
        // https://www.kraken.com/features/api#get-ledgers-info
        await this.loadMarkets ();
        let request = {};
        let currency = undefined;
        if (code !== undefined) {
            currency = this.currency (code);
            request['asset'] = currency['id'];
        }
        if (since !== undefined) {
            request['start'] = this.parseToInt (since / 1000);
        }
        [ request, params ] = this.handleUntilOption ('end', request, params);
        const response = await this.privatePostLedgers (this.extend (request, params));
        // {  error: [],
        //   "result": { ledger: { 'LPUAIB-TS774-UKHP7X': {   refid: "A2B4HBV-L4MDIE-JU4N3N",
        //                                                   "time":  1520103488.314,
        //                                                   "type": "withdrawal",
        //                                                 "aclass": "currency",
        //                                                  "asset": "XETH",
        //                                                 "amount": "-0.2805800000",
        //                                                    "fee": "0.0050000000",
        //                                                "balance": "0.0000051000"           },
        const result = this.safeValue (response, 'result', {});
        const ledger = this.safeValue (result, 'ledger', {});
        const keys = Object.keys (ledger);
        const items = [];
        for (let i = 0; i < keys.length; i++) {
            const key = keys[i];
            const value = ledger[key];
            value['id'] = key;
            items.push (value);
        }
        return this.parseLedger (items, currency, since, limit);
    }

    async fetchLedgerEntriesByIds (ids, code: Str = undefined, params = {}) {
        // https://www.kraken.com/features/api#query-ledgers
        await this.loadMarkets ();
        ids = ids.join (',');
        const request = this.extend ({
            'id': ids,
        }, params);
        const response = await this.privatePostQueryLedgers (request);
        // {  error: [],
        //   "result": { 'LPUAIB-TS774-UKHP7X': {   refid: "A2B4HBV-L4MDIE-JU4N3N",
        //                                         "time":  1520103488.314,
        //                                         "type": "withdrawal",
        //                                       "aclass": "currency",
        //                                        "asset": "XETH",
        //                                       "amount": "-0.2805800000",
        //                                          "fee": "0.0050000000",
        //                                      "balance": "0.0000051000"           } } }
        const result = response['result'];
        const keys = Object.keys (result);
        const items = [];
        for (let i = 0; i < keys.length; i++) {
            const key = keys[i];
            const value = result[key];
            value['id'] = key;
            items.push (value);
        }
        return this.parseLedger (items);
    }

    async fetchLedgerEntry (id: string, code: Str = undefined, params = {}) {
        const items = await this.fetchLedgerEntriesByIds ([ id ], code, params);
        return items[0];
    }

    parseTrade (trade, market = undefined): Trade {
        //
        // fetchTrades (public)
        //
        //     [
        //         "0.032310", // price
        //         "4.28169434", // amount
        //         1541390792.763, // timestamp
        //         "s", // sell or buy
        //         "l", // limit or market
        //         ""
        //     ]
        //
        // fetchOrderTrades (private)
        //
        //     {
        //         "id": 'TIMIRG-WUNNE-RRJ6GT', // injected from outside
        //         "ordertxid": 'OQRPN2-LRHFY-HIFA7D',
        //         "postxid": 'TKH2SE-M7IF5-CFI7LT',
        //         "pair": 'USDCUSDT',
        //         "time": 1586340086.457,
        //         "type": 'sell',
        //         "ordertype": 'market',
        //         "price": '0.99860000',
        //         "cost": '22.16892001',
        //         "fee": '0.04433784',
        //         "vol": '22.20000000',
        //         "margin": '0.00000000',
        //         "misc": ''
        //     }
        //
        let timestamp = undefined;
        let side = undefined;
        let type = undefined;
        let price = undefined;
        let amount = undefined;
        let id = undefined;
        let orderId = undefined;
        let fee = undefined;
        let symbol = undefined;
        if (Array.isArray (trade)) {
            timestamp = this.safeTimestamp (trade, 2);
            side = (trade[3] === 's') ? 'sell' : 'buy';
            type = (trade[4] === 'l') ? 'limit' : 'market';
            price = this.safeString (trade, 0);
            amount = this.safeString (trade, 1);
            const tradeLength = trade.length;
            if (tradeLength > 6) {
                id = this.safeString (trade, 6); // artificially added as per #1794
            }
        } else if (typeof trade === 'string') {
            id = trade;
        } else if ('ordertxid' in trade) {
            const marketId = this.safeString (trade, 'pair');
            const foundMarket = this.findMarketByAltnameOrId (marketId);
            if (foundMarket !== undefined) {
                market = foundMarket;
            } else if (marketId !== undefined) {
                // delisted market ids go here
                market = this.getDelistedMarketById (marketId);
            }
            orderId = this.safeString (trade, 'ordertxid');
            id = this.safeString2 (trade, 'id', 'postxid');
            timestamp = this.safeTimestamp (trade, 'time');
            side = this.safeString (trade, 'type');
            type = this.safeString (trade, 'ordertype');
            price = this.safeString (trade, 'price');
            amount = this.safeString (trade, 'vol');
            if ('fee' in trade) {
                let currency = undefined;
                if (market !== undefined) {
                    currency = market['quote'];
                }
                fee = {
                    'cost': this.safeString (trade, 'fee'),
                    'currency': currency,
                };
            }
        }
        if (market !== undefined) {
            symbol = market['symbol'];
        }
        const cost = this.safeString (trade, 'cost');
        return this.safeTrade ({
            'id': id,
            'order': orderId,
            'info': trade,
            'timestamp': timestamp,
            'datetime': this.iso8601 (timestamp),
            'symbol': symbol,
            'type': type,
            'side': side,
            'takerOrMaker': undefined,
            'price': price,
            'amount': amount,
            'cost': cost,
            'fee': fee,
        }, market);
    }

    async fetchTrades (symbol: string, since: Int = undefined, limit: Int = undefined, params = {}): Promise<Trade[]> {
        /**
         * @method
         * @name kraken#fetchTrades
         * @description get the list of most recent trades for a particular symbol
         * @see https://docs.kraken.com/rest/#tag/Market-Data/operation/getRecentTrades
         * @param {string} symbol unified symbol of the market to fetch trades for
         * @param {int} [since] timestamp in ms of the earliest trade to fetch
         * @param {int} [limit] the maximum amount of trades to fetch
         * @param {object} [params] extra parameters specific to the kraken api endpoint
         * @returns {Trade[]} a list of [trade structures]{@link https://github.com/ccxt/ccxt/wiki/Manual#public-trades}
         */
        await this.loadMarkets ();
        const market = this.market (symbol);
        const id = market['id'];
        const request = {
            'pair': id,
        };
        // https://support.kraken.com/hc/en-us/articles/218198197-How-to-pull-all-trade-data-using-the-Kraken-REST-API
        // https://github.com/ccxt/ccxt/issues/5677
        if (since !== undefined) {
            // php does not format it properly
            // therefore we use string concatenation here
            request['since'] = since * 1e6;
            request['since'] = since.toString () + '000000'; // expected to be in nanoseconds
        }
        // https://github.com/ccxt/ccxt/issues/5698
        if (limit !== undefined && limit !== 1000) {
            const fetchTradesWarning = this.safeValue (this.options, 'fetchTradesWarning', true);
            if (fetchTradesWarning) {
                throw new ExchangeError (this.id + ' fetchTrades() cannot serve ' + limit.toString () + " trades without breaking the pagination, see https://github.com/ccxt/ccxt/issues/5698 for more details. Set exchange.options['fetchTradesWarning'] to acknowledge this warning and silence it.");
            }
        }
        const response = await this.publicGetTrades (this.extend (request, params));
        //
        //     {
        //         "error": [],
        //         "result": {
        //             "XETHXXBT": [
        //                 ["0.032310","4.28169434",1541390792.763,"s","l",""]
        //             ],
        //             "last": "1541439421200678657"
        //         }
        //     }
        //
        const result = response['result'];
        const trades = result[id];
        // trades is a sorted array: last (most recent trade) goes last
        const length = trades.length;
        if (length <= 0) {
            return [];
        }
        const lastTrade = trades[length - 1];
        const lastTradeId = this.safeString (result, 'last');
        lastTrade.push (lastTradeId);
        return this.parseTrades (trades, market, since, limit);
    }

<<<<<<< HEAD
    safeBalance (balance: object): Balances {
        const balances = this.omit (balance, [ 'info', 'timestamp', 'datetime', 'free', 'used', 'total' ]);
        const codes = Object.keys (balances);
        balance['free'] = {};
        balance['used'] = {};
        balance['total'] = {};
        const debtBalance = {};
        for (let i = 0; i < codes.length; i++) {
            const code = codes[i];
            const total = this.safeString (balance[code], 'balance');
            const credit = balance[code].credit ? this.safeString (balance[code], 'credit') : 0;
            const credit_used = balance[code].credit_used ? this.safeString (balance[code], 'credit_used') : 0;
            const hold_trade = balance[code].hold_trade ? this.safeString (balance[code], 'hold_trade') : 0;
            const free = this.parseNumber (total) + this.parseNumber (credit) - this.parseNumber (credit_used) - this.parseNumber (hold_trade);
            const used = this.parseNumber (hold_trade) + this.parseNumber (credit_used);
            const debt = this.safeString (balance[code], 'debt');
            balance[code]['free'] = this.parseNumber (free);
            balance[code]['used'] = this.parseNumber (used);
            balance[code]['total'] = this.parseNumber (total);
            balance['free'][code] = balance[code]['free'];
            balance['used'][code] = balance[code]['used'];
            balance['total'][code] = balance[code]['total'];
            if (debt !== undefined) {
                balance[code]['debt'] = this.parseNumber (debt);
                debtBalance[code] = balance[code]['debt'];
            }
        }
        const debtBalanceArray = Object.keys (debtBalance);
        const length = debtBalanceArray.length;
        if (length) {
            balance['debt'] = debtBalance;
        }
        return balance as any;
    }

    parseBalance (response) {
=======
    parseBalance (response): Balances {
>>>>>>> 556c8a61
        const balances = this.safeValue (response, 'result', {});
        const result = {
            'info': response,
            'timestamp': undefined,
            'datetime': undefined,
        };
        const currencyIds = Object.keys (balances);
        for (let i = 0; i < currencyIds.length; i++) {
            const currencyId = currencyIds[i];
            const code = this.safeCurrencyCode (currencyId);
            const balance = this.safeValue (balances, currencyId, {});
            const account = this.account ();
            account['used'] = this.safeString (balance, 'hold_trade');
            account['total'] = this.safeString (balance, 'balance');
            result[code] = account;
        }
        return this.safeBalance (result);
    }

    async fetchBalance (params = {}): Promise<Balances> {
        /**
         * @method
         * @name kraken#fetchBalance
         * @description query for balance and get the amount of funds available for trading or funds locked in orders
         * @see https://docs.kraken.com/rest/#tag/Account-Data/operation/getExtendedBalance
         * @param {object} [params] extra parameters specific to the kraken api endpoint
         * @returns {object} a [balance structure]{@link https://github.com/ccxt/ccxt/wiki/Manual#balance-structure}
         */
        await this.loadMarkets ();
        const response = await this.privatePostBalanceEx (params);
        //
        //     {
        //         "error": [],
        //         "result": {
        //             "ZUSD": {
        //                 "balance": 25435.21,
        //                 "hold_trade": 8249.76
        //             },
        //             "XXBT": {
        //                 "balance": 1.2435,
        //                 "hold_trade": 0.8423
        //             }
        //         }
        //     }
        //
        return this.parseBalance (response);
    }

    async createOrder (symbol: string, type: OrderType, side: OrderSide, amount, price = undefined, params = {}) {
        /**
         * @method
         * @name kraken#createOrder
         * @see https://docs.kraken.com/rest/#tag/Trading/operation/addOrder
         * @description create a trade order
         * @param {string} symbol unified symbol of the market to create an order in
         * @param {string} type 'market' or 'limit'
         * @param {string} side 'buy' or 'sell'
         * @param {float} amount how much of currency you want to trade in units of base currency
         * @param {float} [price] the price at which the order is to be fullfilled, in units of the quote currency, ignored in market orders
         * @param {object} [params] extra parameters specific to the kraken api endpoint
         * @param {bool} params.postOnly
         * @param {bool} params.reduceOnly
         * @returns {object} an [order structure]{@link https://github.com/ccxt/ccxt/wiki/Manual#order-structure}
         */
        await this.loadMarkets ();
        const market = this.market (symbol);
        const request = {
            'pair': market['id'],
            'type': side,
            'ordertype': type,
            'volume': this.amountToPrecision (symbol, amount),
        };
        const orderRequest = this.orderRequest ('createOrder()', symbol, type, request, price, params);
        const response = await this.privatePostAddOrder (this.extend (orderRequest[0], orderRequest[1]));
        //
        //     {
        //         "error": [],
        //         "result": {
        //             "descr": { order: 'buy 0.02100000 ETHUSDT @ limit 330.00' },
        //             "txid": [ 'OEKVV2-IH52O-TPL6GZ' ]
        //         }
        //     }
        //
        const result = this.safeValue (response, 'result');
        return this.parseOrder (result);
    }

    findMarketByAltnameOrId (id) {
        const marketsByAltname = this.safeValue (this.options, 'marketsByAltname', {});
        if (id in marketsByAltname) {
            return marketsByAltname[id];
        } else {
            return this.safeMarket (id);
        }
    }

    getDelistedMarketById (id) {
        if (id === undefined) {
            return id;
        }
        let market = this.safeValue (this.options['delistedMarketsById'], id);
        if (market !== undefined) {
            return market;
        }
        const baseIdStart = 0;
        let baseIdEnd = 3;
        let quoteIdStart = 3;
        let quoteIdEnd = 6;
        if (id.length === 8) {
            baseIdEnd = 4;
            quoteIdStart = 4;
            quoteIdEnd = 8;
        } else if (id.length === 7) {
            baseIdEnd = 4;
            quoteIdStart = 4;
            quoteIdEnd = 7;
        }
        const baseId = id.slice (baseIdStart, baseIdEnd);
        const quoteId = id.slice (quoteIdStart, quoteIdEnd);
        const base = this.safeCurrencyCode (baseId);
        const quote = this.safeCurrencyCode (quoteId);
        const symbol = base + '/' + quote;
        market = {
            'symbol': symbol,
            'base': base,
            'quote': quote,
            'baseId': baseId,
            'quoteId': quoteId,
        };
        this.options['delistedMarketsById'][id] = market;
        return market;
    }

    parseOrderStatus (status) {
        const statuses = {
            'pending': 'open', // order pending book entry
            'open': 'open',
            'closed': 'closed',
            'canceled': 'canceled',
            'expired': 'expired',
        };
        return this.safeString (statuses, status, status);
    }

    parseOrder (order, market = undefined): Order {
        //
        // createOrder for regular orders
        //
        //     {
        //         "descr": { order: 'buy 0.02100000 ETHUSDT @ limit 330.00' },
        //         "txid": [ 'OEKVV2-IH52O-TPL6GZ' ]
        //     }
        //     {
        //         "txid": [ "TX_ID_HERE" ],
        //         "descr": { "order":"buy 0.12345678 ETHEUR @ market" },
        //     }
        //
        //
        // createOrder for stop orders
        //
        //     {
        //         "txid":["OSILNC-VQI5Q-775ZDQ"],
        //         "descr":{"order":"sell 167.28002676 ADAXBT @ stop loss 0.00003280 -> limit 0.00003212"}
        //     }
        //
        //
        //     {
        //         "txid":["OVHMJV-BZW2V-6NZFWF"],
        //         "descr":{"order":"sell 0.00100000 ETHUSD @ stop loss 2677.00 -> limit 2577.00 with 5:1 leverage"}
        //     }
        //
        // editOrder
        //
        //     {
        //         "status": "ok",
        //         "txid": "OAW2BO-7RWEK-PZY5UO",
        //         "originaltxid": "OXL6SS-UPNMC-26WBE7",
        //         "volume": "0.00075000",
        //         "price": "13500.0",
        //         "orders_cancelled": 1,
        //         "descr": {
        //             "order": "buy 0.00075000 XBTUSDT @ limit 13500.0"
        //         }
        //     }
        //  ws - createOrder
        //    {
        //        "descr": 'sell 0.00010000 XBTUSDT @ market',
        //        "event": 'addOrderStatus',
        //        "reqid": 1,
        //        "status": 'ok',
        //        "txid": 'OAVXZH-XIE54-JCYYDG'
        //    }
        //  ws - editOrder
        //    {
        //        "descr": "order edited price = 9000.00000000",
        //        "event": "editOrderStatus",
        //        "originaltxid": "O65KZW-J4AW3-VFS74A",
        //        "reqid": 3,
        //        "status": "ok",
        //        "txid": "OTI672-HJFAO-XOIPPK"
        //    }
        //
        const description = this.safeValue (order, 'descr', {});
        const orderDescription = this.safeString (description, 'order', description);
        let side = undefined;
        let type = undefined;
        let marketId = undefined;
        let price = undefined;
        let amount = undefined;
        let stopPrice = undefined;
        if (orderDescription !== undefined) {
            const parts = orderDescription.split (' ');
            side = this.safeString (parts, 0);
            amount = this.safeString (parts, 1);
            marketId = this.safeString (parts, 2);
            type = this.safeString (parts, 4);
            if (type === 'stop') {
                stopPrice = this.safeString (parts, 6);
                price = this.safeString (parts, 9);
            } else if (type === 'limit') {
                price = this.safeString (parts, 5);
            }
        }
        side = this.safeString (description, 'type', side);
        type = this.safeString (description, 'ordertype', type);
        marketId = this.safeString (description, 'pair', marketId);
        const foundMarket = this.findMarketByAltnameOrId (marketId);
        let symbol = undefined;
        if (foundMarket !== undefined) {
            market = foundMarket;
        } else if (marketId !== undefined) {
            // delisted market ids go here
            market = this.getDelistedMarketById (marketId);
        }
        const timestamp = this.safeTimestamp (order, 'opentm');
        amount = this.safeString (order, 'vol', amount);
        const filled = this.safeString (order, 'vol_exec');
        let fee = undefined;
        // kraken truncates the cost in the api response so we will ignore it and calculate it from average & filled
        // const cost = this.safeString (order, 'cost');
        price = this.safeString (description, 'price', price);
        if ((price === undefined) || Precise.stringEquals (price, '0')) {
            price = this.safeString (description, 'price2');
        }
        if ((price === undefined) || Precise.stringEquals (price, '0')) {
            price = this.safeString (order, 'price', price);
        }
        const flags = this.safeString (order, 'oflags', '');
        const isPostOnly = flags.indexOf ('post') > -1;
        const average = this.safeNumber (order, 'price');
        if (market !== undefined) {
            symbol = market['symbol'];
            if ('fee' in order) {
                const feeCost = this.safeString (order, 'fee');
                fee = {
                    'cost': feeCost,
                    'rate': undefined,
                };
                if (flags.indexOf ('fciq') >= 0) {
                    fee['currency'] = market['quote'];
                } else if (flags.indexOf ('fcib') >= 0) {
                    fee['currency'] = market['base'];
                }
            }
        }
        const status = this.parseOrderStatus (this.safeString (order, 'status'));
        let id = this.safeString2 (order, 'id', 'txid');
        if ((id === undefined) || (id.slice (0, 1) === '[')) {
            const txid = this.safeValue (order, 'txid');
            id = this.safeString (txid, 0);
        }
        const clientOrderId = this.safeString (order, 'userref');
        const rawTrades = this.safeValue (order, 'trades', []);
        const trades = [];
        for (let i = 0; i < rawTrades.length; i++) {
            const rawTrade = rawTrades[i];
            if (typeof rawTrade === 'string') {
                trades.push (this.safeTrade ({ 'id': rawTrade, 'orderId': id, 'symbol': symbol, 'info': {}}));
            } else {
                trades.push (rawTrade);
            }
        }
        stopPrice = this.safeNumber (order, 'stopprice', stopPrice);
        return this.safeOrder ({
            'id': id,
            'clientOrderId': clientOrderId,
            'info': order,
            'timestamp': timestamp,
            'datetime': this.iso8601 (timestamp),
            'lastTradeTimestamp': undefined,
            'status': status,
            'symbol': symbol,
            'type': type,
            'timeInForce': undefined,
            'postOnly': isPostOnly,
            'side': side,
            'price': price,
            'stopPrice': stopPrice,
            'triggerPrice': stopPrice,
            'cost': undefined,
            'amount': amount,
            'filled': filled,
            'average': average,
            'remaining': undefined,
            'fee': fee,
            'trades': trades,
        }, market);
    }

    orderRequest (method, symbol, type, request, price = undefined, params = {}) {
        const clientOrderId = this.safeString2 (params, 'userref', 'clientOrderId');
        params = this.omit (params, [ 'userref', 'clientOrderId' ]);
        if (clientOrderId !== undefined) {
            request['userref'] = clientOrderId;
        }
        //
        //     market
        //     limit (price = limit price)
        //     stop-loss (price = stop loss price)
        //     take-profit (price = take profit price)
        //     stop-loss-limit (price = stop loss trigger price, price2 = triggered limit price)
        //     take-profit-limit (price = take profit trigger price, price2 = triggered limit price)
        //     settle-position
        //
        if (type === 'limit') {
            request['price'] = this.priceToPrecision (symbol, price);
        } else if ((type === 'stop-loss') || (type === 'take-profit')) {
            const stopPrice = this.safeNumber2 (params, 'price', 'stopPrice', price);
            if (stopPrice === undefined) {
                throw new ArgumentsRequired (this.id + method + ' requires a price argument or a price/stopPrice parameter for a ' + type + ' order');
            } else {
                request['price'] = this.priceToPrecision (symbol, stopPrice);
            }
        } else if ((type === 'stop-loss-limit') || (type === 'take-profit-limit')) {
            const stopPrice = this.safeNumber2 (params, 'price', 'stopPrice');
            const limitPrice = this.safeNumber (params, 'price2');
            const stopPriceDefined = (stopPrice !== undefined);
            const limitPriceDefined = (limitPrice !== undefined);
            if (stopPriceDefined && limitPriceDefined) {
                request['price'] = this.priceToPrecision (symbol, stopPrice);
                request['price2'] = this.priceToPrecision (symbol, limitPrice);
            } else if ((price === undefined) || (!(stopPriceDefined || limitPriceDefined))) {
                throw new ArgumentsRequired (this.id + method + ' requires a price argument and/or price/stopPrice/price2 parameters for a ' + type + ' order');
            } else {
                if (stopPriceDefined) {
                    request['price'] = this.priceToPrecision (symbol, stopPrice);
                    request['price2'] = this.priceToPrecision (symbol, price);
                } else if (limitPriceDefined) {
                    request['price'] = this.priceToPrecision (symbol, price);
                    request['price2'] = this.priceToPrecision (symbol, limitPrice);
                }
            }
        }
        let close = this.safeValue (params, 'close');
        if (close !== undefined) {
            close = this.extend ({}, close);
            const closePrice = this.safeValue (close, 'price');
            if (closePrice !== undefined) {
                close['price'] = this.priceToPrecision (symbol, closePrice);
            }
            const closePrice2 = this.safeValue (close, 'price2'); // stopPrice
            if (closePrice2 !== undefined) {
                close['price2'] = this.priceToPrecision (symbol, closePrice2);
            }
            request['close'] = close;
        }
        const timeInForce = this.safeString2 (params, 'timeInForce', 'timeinforce');
        if (timeInForce !== undefined) {
            request['timeinforce'] = timeInForce;
        }
        const isMarket = (type === 'market');
        let postOnly = undefined;
        [ postOnly, params ] = this.handlePostOnly (isMarket, false, params);
        if (postOnly) {
            request['oflags'] = 'post';
        }
        const reduceOnly = this.safeValue (params, 'reduceOnly');
        if (reduceOnly) {
            request['reduce_only'] = true;
        }
        params = this.omit (params, [ 'price', 'stopPrice', 'price2', 'close', 'timeInForce', 'reduceOnly' ]);
        return [ request, params ];
    }

    async editOrder (id: string, symbol, type, side, amount = undefined, price = undefined, params = {}) {
        /**
         * @method
         * @name kraken#editOrder
         * @description edit a trade order
         * @see https://docs.kraken.com/rest/#tag/Trading/operation/editOrder
         * @param {string} id order id
         * @param {string} symbol unified symbol of the market to create an order in
         * @param {string} type 'market' or 'limit'
         * @param {string} side 'buy' or 'sell'
         * @param {float} amount how much of the currency you want to trade in units of the base currency
         * @param {float} [price] the price at which the order is to be fullfilled, in units of the quote currency, ignored in market orders
         * @param {object} [params] extra parameters specific to the kraken api endpoint
         * @returns {object} an [order structure]{@link https://github.com/ccxt/ccxt/wiki/Manual#order-structure}
         */
        await this.loadMarkets ();
        const market = this.market (symbol);
        if (!market['spot']) {
            throw new NotSupported (this.id + ' editOrder() does not support ' + market['type'] + ' orders, only spot orders are accepted');
        }
        const request = {
            'txid': id,
            'pair': market['id'],
        };
        if (amount !== undefined) {
            request['volume'] = this.amountToPrecision (symbol, amount);
        }
        const orderRequest = this.orderRequest ('editOrder()', symbol, type, request, price, params);
        const response = await this.privatePostEditOrder (this.extend (orderRequest[0], orderRequest[1]));
        //
        //     {
        //         "error": [],
        //         "result": {
        //             "status": "ok",
        //             "txid": "OAW2BO-7RWEK-PZY5UO",
        //             "originaltxid": "OXL6SS-UPNMC-26WBE7",
        //             "volume": "0.00075000",
        //             "price": "13500.0",
        //             "orders_cancelled": 1,
        //             "descr": {
        //                 "order": "buy 0.00075000 XBTUSDT @ limit 13500.0"
        //             }
        //         }
        //     }
        //
        const data = this.safeValue (response, 'result', {});
        return this.parseOrder (data, market);
    }

    async fetchOrder (id: string, symbol: Str = undefined, params = {}) {
        /**
         * @method
         * @name kraken#fetchOrder
         * @description fetches information on an order made by the user
         * @see https://docs.kraken.com/rest/#tag/Account-Data/operation/getOrdersInfo
         * @param {string} symbol not used by kraken fetchOrder
         * @param {object} [params] extra parameters specific to the kraken api endpoint
         * @returns {object} An [order structure]{@link https://github.com/ccxt/ccxt/wiki/Manual#order-structure}
         */
        await this.loadMarkets ();
        const clientOrderId = this.safeValue2 (params, 'userref', 'clientOrderId');
        const request = {
            'trades': true, // whether or not to include trades in output (optional, default false)
            // 'txid': id, // do not comma separate a list of ids - use fetchOrdersByIds instead
            // 'userref': 'optional', // restrict results to given user reference id (optional)
        };
        let query = params;
        if (clientOrderId !== undefined) {
            request['userref'] = clientOrderId;
            query = this.omit (params, [ 'userref', 'clientOrderId' ]);
        } else {
            request['txid'] = id;
        }
        const response = await this.privatePostQueryOrders (this.extend (request, query));
        //
        //     {
        //         "error":[],
        //         "result":{
        //             "OTLAS3-RRHUF-NDWH5A":{
        //                 "refid":null,
        //                 "userref":null,
        //                 "status":"closed",
        //                 "reason":null,
        //                 "opentm":1586822919.3342,
        //                 "closetm":1586822919.365,
        //                 "starttm":0,
        //                 "expiretm":0,
        //                 "descr":{
        //                     "pair":"XBTUSDT",
        //                     "type":"sell",
        //                     "ordertype":"market",
        //                     "price":"0",
        //                     "price2":"0",
        //                     "leverage":"none",
        //                     "order":"sell 0.21804000 XBTUSDT @ market",
        //                     "close":""
        //                 },
        //                 "vol":"0.21804000",
        //                 "vol_exec":"0.21804000",
        //                 "cost":"1493.9",
        //                 "fee":"3.8",
        //                 "price":"6851.5",
        //                 "stopprice":"0.00000",
        //                 "limitprice":"0.00000",
        //                 "misc":"",
        //                 "oflags":"fciq",
        //                 "trades":["TT5UC3-GOIRW-6AZZ6R"]
        //             }
        //         }
        //     }
        //
        const result = this.safeValue (response, 'result', []);
        if (!(id in result)) {
            throw new OrderNotFound (this.id + ' fetchOrder() could not find order id ' + id);
        }
        return this.parseOrder (this.extend ({ 'id': id }, result[id]));
    }

    async fetchOrderTrades (id: string, symbol: Str = undefined, since: Int = undefined, limit: Int = undefined, params = {}) {
        /**
         * @method
         * @name kraken#fetchOrderTrades
         * @description fetch all the trades made from a single order
         * @see https://docs.kraken.com/rest/#tag/Account-Data/operation/getTradesInfo
         * @param {string} id order id
         * @param {string} symbol unified market symbol
         * @param {int} [since] the earliest time in ms to fetch trades for
         * @param {int} [limit] the maximum number of trades to retrieve
         * @param {object} [params] extra parameters specific to the kraken api endpoint
         * @returns {object[]} a list of [trade structures]{@link https://github.com/ccxt/ccxt/wiki/Manual#trade-structure}
         */
        const orderTrades = this.safeValue (params, 'trades');
        const tradeIds = [];
        if (orderTrades === undefined) {
            throw new ArgumentsRequired (this.id + " fetchOrderTrades() requires a unified order structure in the params argument or a 'trades' param (an array of trade id strings)");
        } else {
            for (let i = 0; i < orderTrades.length; i++) {
                const orderTrade = orderTrades[i];
                if (typeof orderTrade === 'string') {
                    tradeIds.push (orderTrade);
                } else {
                    tradeIds.push (orderTrade['id']);
                }
            }
        }
        await this.loadMarkets ();
        if (symbol !== undefined) {
            symbol = this.symbol (symbol);
        }
        const options = this.safeValue (this.options, 'fetchOrderTrades', {});
        const batchSize = this.safeInteger (options, 'batchSize', 20);
        const numTradeIds = tradeIds.length;
        let numBatches = this.parseToInt (numTradeIds / batchSize);
        numBatches = this.sum (numBatches, 1);
        let result = [];
        for (let j = 0; j < numBatches; j++) {
            const requestIds = [];
            for (let k = 0; k < batchSize; k++) {
                const index = this.sum (j * batchSize, k);
                if (index < numTradeIds) {
                    requestIds.push (tradeIds[index]);
                }
            }
            const request = {
                'txid': requestIds.join (','),
            };
            const response = await this.privatePostQueryTrades (request);
            //
            //     {
            //         "error": [],
            //         "result": {
            //             'TIMIRG-WUNNE-RRJ6GT': {
            //                 "ordertxid": 'OQRPN2-LRHFY-HIFA7D',
            //                 "postxid": 'TKH2SE-M7IF5-CFI7LT',
            //                 "pair": 'USDCUSDT',
            //                 "time": 1586340086.457,
            //                 "type": 'sell',
            //                 "ordertype": 'market',
            //                 "price": '0.99860000',
            //                 "cost": '22.16892001',
            //                 "fee": '0.04433784',
            //                 "vol": '22.20000000',
            //                 "margin": '0.00000000',
            //                 "misc": ''
            //             }
            //         }
            //     }
            //
            const rawTrades = this.safeValue (response, 'result');
            const ids = Object.keys (rawTrades);
            for (let i = 0; i < ids.length; i++) {
                rawTrades[ids[i]]['id'] = ids[i];
            }
            const trades = this.parseTrades (rawTrades, undefined, since, limit);
            const tradesFilteredBySymbol = this.filterBySymbol (trades, symbol);
            result = this.arrayConcat (result, tradesFilteredBySymbol);
        }
        return result as Trade[];
    }

    async fetchOrdersByIds (ids, symbol: Str = undefined, params = {}) {
        await this.loadMarkets ();
        const response = await this.privatePostQueryOrders (this.extend ({
            'trades': true, // whether or not to include trades in output (optional, default false)
            'txid': ids.join (','), // comma delimited list of transaction ids to query info about (20 maximum)
        }, params));
        const result = this.safeValue (response, 'result', {});
        const orders = [];
        const orderIds = Object.keys (result);
        for (let i = 0; i < orderIds.length; i++) {
            const id = orderIds[i];
            const item = result[id];
            const order = this.parseOrder (this.extend ({ 'id': id }, item));
            orders.push (order);
        }
        return orders;
    }

    async fetchMyTrades (symbol: Str = undefined, since: Int = undefined, limit: Int = undefined, params = {}) {
        /**
         * @method
         * @name kraken#fetchMyTrades
         * @description fetch all trades made by the user
         * @see https://docs.kraken.com/rest/#tag/Account-Data/operation/getTradeHistory
         * @param {string} symbol unified market symbol
         * @param {int} [since] the earliest time in ms to fetch trades for
         * @param {int} [limit] the maximum number of trades structures to retrieve
         * @param {object} [params] extra parameters specific to the kraken api endpoint
         * @returns {Trade[]} a list of [trade structures]{@link https://github.com/ccxt/ccxt/wiki/Manual#trade-structure}
         */
        await this.loadMarkets ();
        const request = {
            // 'type': 'all', // any position, closed position, closing position, no position
            // 'trades': false, // whether or not to include trades related to position in output
            // 'start': 1234567890, // starting unix timestamp or trade tx id of results (exclusive)
            // 'end': 1234567890, // ending unix timestamp or trade tx id of results (inclusive)
            // 'ofs' = result offset
        };
        if (since !== undefined) {
            request['start'] = this.parseToInt (since / 1000);
        }
        const response = await this.privatePostTradesHistory (this.extend (request, params));
        //
        //     {
        //         "error": [],
        //         "result": {
        //             "trades": {
        //                 "GJ3NYQ-XJRTF-THZABF": {
        //                     "ordertxid": "TKH2SE-ZIF5E-CFI7LT",
        //                     "postxid": "OEN3VX-M7IF5-JNBJAM",
        //                     "pair": "XICNXETH",
        //                     "time": 1527213229.4491,
        //                     "type": "sell",
        //                     "ordertype": "limit",
        //                     "price": "0.001612",
        //                     "cost": "0.025792",
        //                     "fee": "0.000026",
        //                     "vol": "16.00000000",
        //                     "margin": "0.000000",
        //                     "misc": ""
        //                 },
        //                 ...
        //             },
        //             "count": 9760,
        //         },
        //     }
        //
        const trades = response['result']['trades'];
        const ids = Object.keys (trades);
        for (let i = 0; i < ids.length; i++) {
            trades[ids[i]]['id'] = ids[i];
        }
        let market = undefined;
        if (symbol !== undefined) {
            market = this.market (symbol);
        }
        return this.parseTrades (trades, market, since, limit);
    }

    async cancelOrder (id: string, symbol: Str = undefined, params = {}) {
        /**
         * @method
         * @name kraken#cancelOrder
         * @description cancels an open order
         * @see https://docs.kraken.com/rest/#tag/Trading/operation/cancelOrder
         * @param {string} id order id
         * @param {string} symbol unified symbol of the market the order was made in
         * @param {object} [params] extra parameters specific to the kraken api endpoint
         * @returns {object} An [order structure]{@link https://github.com/ccxt/ccxt/wiki/Manual#order-structure}
         */
        await this.loadMarkets ();
        let response = undefined;
        const clientOrderId = this.safeValue2 (params, 'userref', 'clientOrderId', id);
        const request = {
            'txid': clientOrderId, // order id or userref
        };
        params = this.omit (params, [ 'userref', 'clientOrderId' ]);
        try {
            response = await this.privatePostCancelOrder (this.extend (request, params));
        } catch (e) {
            if (this.last_http_response) {
                if (this.last_http_response.indexOf ('EOrder:Unknown order') >= 0) {
                    throw new OrderNotFound (this.id + ' cancelOrder() error ' + this.last_http_response);
                }
            }
            throw e;
        }
        return response;
    }

    async cancelOrders (ids, symbol: Str = undefined, params = {}) {
        /**
         * @method
         * @name kraken#cancelOrders
         * @description cancel multiple orders
         * @see https://docs.kraken.com/rest/#tag/Trading/operation/cancelOrderBatch
         * @param {string[]} ids open orders transaction ID (txid) or user reference (userref)
         * @param {string} symbol unified market symbol
         * @param {object} [params] extra parameters specific to the kraken api endpoint
         * @returns {object} an list of [order structures]{@link https://github.com/ccxt/ccxt/wiki/Manual#order-structure}
         */
        const request = {
            'orders': ids,
        };
        const response = await this.privatePostCancelOrderBatch (this.extend (request, params));
        //
        //     {
        //         "error": [],
        //         "result": {
        //           "count": 2
        //         }
        //     }
        //
        return response;
    }

    async cancelAllOrders (symbol: Str = undefined, params = {}) {
        /**
         * @method
         * @name kraken#cancelAllOrders
         * @description cancel all open orders
         * @see https://docs.kraken.com/rest/#tag/Trading/operation/cancelAllOrders
         * @param {string} symbol unified market symbol, only orders in the market of this symbol are cancelled when symbol is not undefined
         * @param {object} [params] extra parameters specific to the kraken api endpoint
         * @returns {object[]} a list of [order structures]{@link https://github.com/ccxt/ccxt/wiki/Manual#order-structure}
         */
        await this.loadMarkets ();
        return await this.privatePostCancelAll (params);
    }

    async fetchOpenOrders (symbol: Str = undefined, since: Int = undefined, limit: Int = undefined, params = {}): Promise<Order[]> {
        /**
         * @method
         * @name kraken#fetchOpenOrders
         * @description fetch all unfilled currently open orders
         * @see https://docs.kraken.com/rest/#tag/Account-Data/operation/getOpenOrders
         * @param {string} symbol unified market symbol
         * @param {int} [since] the earliest time in ms to fetch open orders for
         * @param {int} [limit] the maximum number of  open orders structures to retrieve
         * @param {object} [params] extra parameters specific to the kraken api endpoint
         * @returns {Order[]} a list of [order structures]{@link https://github.com/ccxt/ccxt/wiki/Manual#order-structure}
         */
        await this.loadMarkets ();
        const request = {};
        if (since !== undefined) {
            request['start'] = this.parseToInt (since / 1000);
        }
        let query = params;
        const clientOrderId = this.safeValue2 (params, 'userref', 'clientOrderId');
        if (clientOrderId !== undefined) {
            request['userref'] = clientOrderId;
            query = this.omit (params, [ 'userref', 'clientOrderId' ]);
        }
        const response = await this.privatePostOpenOrders (this.extend (request, query));
        let market = undefined;
        if (symbol !== undefined) {
            market = this.market (symbol);
        }
        const result = this.safeValue (response, 'result', {});
        const orders = this.safeValue (result, 'open', []);
        return this.parseOrders (orders, market, since, limit);
    }

    async fetchClosedOrders (symbol: Str = undefined, since: Int = undefined, limit: Int = undefined, params = {}): Promise<Order[]> {
        /**
         * @method
         * @name kraken#fetchClosedOrders
         * @description fetches information on multiple closed orders made by the user
         * @see https://docs.kraken.com/rest/#tag/Account-Data/operation/getClosedOrders
         * @param {string} symbol unified market symbol of the market orders were made in
         * @param {int} [since] the earliest time in ms to fetch orders for
         * @param {int} [limit] the maximum number of  orde structures to retrieve
         * @param {object} [params] extra parameters specific to the kraken api endpoint
         * @param {int} [params.until] timestamp in ms of the latest entry
         * @returns {Order[]} a list of [order structures]{@link https://github.com/ccxt/ccxt/wiki/Manual#order-structure}
         */
        await this.loadMarkets ();
        let request = {};
        if (since !== undefined) {
            request['start'] = this.parseToInt (since / 1000);
        }
        let query = params;
        const clientOrderId = this.safeValue2 (params, 'userref', 'clientOrderId');
        if (clientOrderId !== undefined) {
            request['userref'] = clientOrderId;
            query = this.omit (params, [ 'userref', 'clientOrderId' ]);
        }
        [ request, params ] = this.handleUntilOption ('end', request, params);
        const response = await this.privatePostClosedOrders (this.extend (request, query));
        //
        //     {
        //         "error":[],
        //         "result":{
        //             "closed":{
        //                 "OETZYO-UL524-QJMXCT":{
        //                     "refid":null,
        //                     "userref":null,
        //                     "status":"canceled",
        //                     "reason":"User requested",
        //                     "opentm":1601489313.3898,
        //                     "closetm":1601489346.5507,
        //                     "starttm":0,
        //                     "expiretm":0,
        //                     "descr":{
        //                         "pair":"ETHUSDT",
        //                         "type":"buy",
        //                         "ordertype":"limit",
        //                         "price":"330.00",
        //                         "price2":"0",
        //                         "leverage":"none",
        //                         "order":"buy 0.02100000 ETHUSDT @ limit 330.00",
        //                         "close":""
        //                     },
        //                     "vol":"0.02100000",
        //                     "vol_exec":"0.00000000",
        //                     "cost":"0.00000",
        //                     "fee":"0.00000",
        //                     "price":"0.00000",
        //                     "stopprice":"0.00000",
        //                     "limitprice":"0.00000",
        //                     "misc":"",
        //                     "oflags":"fciq"
        //                 },
        //             },
        //             "count":16
        //         }
        //     }
        //
        let market = undefined;
        if (symbol !== undefined) {
            market = this.market (symbol);
        }
        const result = this.safeValue (response, 'result', {});
        const orders = this.safeValue (result, 'closed', []);
        return this.parseOrders (orders, market, since, limit);
    }

    parseTransactionStatus (status) {
        // IFEX transaction states
        const statuses = {
            'Initial': 'pending',
            'Pending': 'pending',
            'Success': 'ok',
            'Settled': 'pending',
            'Failure': 'failed',
            'Partial': 'ok',
        };
        return this.safeString (statuses, status, status);
    }

    parseTransaction (transaction, currency = undefined): Transaction {
        //
        // fetchDeposits
        //
        //     {
        //         "method": "Ether (Hex)",
        //         "aclass": "currency",
        //         "asset": "XETH",
        //         "refid": "Q2CANKL-LBFVEE-U4Y2WQ",
        //         "txid": "0x57fd704dab1a73c20e24c8696099b695d596924b401b261513cfdab23…",
        //         "info": "0x615f9ba7a9575b0ab4d571b2b36b1b324bd83290",
        //         "amount": "7.9999257900",
        //         "fee": "0.0000000000",
        //         "time":  1529223212,
        //         "status": "Success"
        //     }
        //
        // there can be an additional 'status-prop' field present
        // deposit pending review by exchange => 'on-hold'
        // the deposit is initiated by the exchange => 'return'
        //
        //      {
        //          "type": 'deposit',
        //          "method": 'Fidor Bank AG (Wire Transfer)',
        //          "aclass": 'currency',
        //          "asset": 'ZEUR',
        //          "refid": 'xxx-xxx-xxx',
        //          "txid": '12341234',
        //          "info": 'BANKCODEXXX',
        //          "amount": '38769.08',
        //          "fee": '0.0000',
        //          "time": 1644306552,
        //          "status": 'Success',
        //          status-prop: 'on-hold'
        //      }
        //
        //
        // fetchWithdrawals
        //
        //     {
        //         "method": "Ether",
        //         "aclass": "currency",
        //         "asset": "XETH",
        //         "refid": "A2BF34S-O7LBNQ-UE4Y4O",
        //         "txid": "0x288b83c6b0904d8400ef44e1c9e2187b5c8f7ea3d838222d53f701a15b5c274d",
        //         "info": "0x7cb275a5e07ba943fee972e165d80daa67cb2dd0",
        //         "amount": "9.9950000000",
        //         "fee": "0.0050000000",
        //         "time":  1530481750,
        //         "status": "Success"
        //         status-prop: 'on-hold' // this field might not be present in some cases
        //     }
        //
        // withdraw
        //
        //     {
        //         "refid": "AGBSO6T-UFMTTQ-I7KGS6"
        //     }
        //
        const id = this.safeString (transaction, 'refid');
        const txid = this.safeString (transaction, 'txid');
        const timestamp = this.safeTimestamp (transaction, 'time');
        const currencyId = this.safeString (transaction, 'asset');
        const code = this.safeCurrencyCode (currencyId, currency);
        const address = this.safeString (transaction, 'info');
        const amount = this.safeNumber (transaction, 'amount');
        let status = this.parseTransactionStatus (this.safeString (transaction, 'status'));
        const statusProp = this.safeString (transaction, 'status-prop');
        const isOnHoldDeposit = statusProp === 'on-hold';
        const isCancellationRequest = statusProp === 'cancel-pending';
        const isOnHoldWithdrawal = statusProp === 'onhold';
        if (isOnHoldDeposit || isCancellationRequest || isOnHoldWithdrawal) {
            status = 'pending';
        }
        const type = this.safeString (transaction, 'type'); // injected from the outside
        let feeCost = this.safeNumber (transaction, 'fee');
        if (feeCost === undefined) {
            if (type === 'deposit') {
                feeCost = 0;
            }
        }
        return {
            'info': transaction,
            'id': id,
            'currency': code,
            'amount': amount,
            'network': undefined,
            'address': address,
            'addressTo': undefined,
            'addressFrom': undefined,
            'tag': undefined,
            'tagTo': undefined,
            'tagFrom': undefined,
            'status': status,
            'type': type,
            'updated': undefined,
            'txid': txid,
            'timestamp': timestamp,
            'datetime': this.iso8601 (timestamp),
            'comment': undefined,
            'internal': undefined,
            'fee': {
                'currency': code,
                'cost': feeCost,
            },
        };
    }

    parseTransactionsByType (type, transactions, code: Str = undefined, since: Int = undefined, limit: Int = undefined) {
        const result = [];
        for (let i = 0; i < transactions.length; i++) {
            const transaction = this.parseTransaction (this.extend ({
                'type': type,
            }, transactions[i]));
            result.push (transaction);
        }
        return this.filterByCurrencySinceLimit (result, code, since, limit);
    }

    async fetchDeposits (code: Str = undefined, since: Int = undefined, limit: Int = undefined, params = {}): Promise<Transaction[]> {
        /**
         * @method
         * @name kraken#fetchDeposits
         * @description fetch all deposits made to an account
         * @see https://docs.kraken.com/rest/#tag/Funding/operation/getStatusRecentDeposits
         * @param {string} code unified currency code
         * @param {int} [since] the earliest time in ms to fetch deposits for
         * @param {int} [limit] the maximum number of deposits structures to retrieve
         * @param {object} [params] extra parameters specific to the kraken api endpoint
         * @returns {object[]} a list of [transaction structures]{@link https://github.com/ccxt/ccxt/wiki/Manual#transaction-structure}
         */
        // https://www.kraken.com/en-us/help/api#deposit-status
        if (code === undefined) {
            throw new ArgumentsRequired (this.id + ' fetchDeposits() requires a currency code argument');
        }
        await this.loadMarkets ();
        const currency = this.currency (code);
        const request = {
            'asset': currency['id'],
        };
        if (since !== undefined) {
            request['start'] = since;
        }
        const response = await this.privatePostDepositStatus (this.extend (request, params));
        //
        //     {  error: [],
        //       "result": [ { "method": "Ether (Hex)",
        //                     "aclass": "currency",
        //                      "asset": "XETH",
        //                      "refid": "Q2CANKL-LBFVEE-U4Y2WQ",
        //                       "txid": "0x57fd704dab1a73c20e24c8696099b695d596924b401b261513cfdab23…",
        //                       "info": "0x615f9ba7a9575b0ab4d571b2b36b1b324bd83290",
        //                     "amount": "7.9999257900",
        //                        "fee": "0.0000000000",
        //                       "time":  1529223212,
        //                     "status": "Success"                                                       } ] }
        //
        return this.parseTransactionsByType ('deposit', response['result'], code, since, limit);
    }

    async fetchTime (params = {}) {
        /**
         * @method
         * @name kraken#fetchTime
         * @description fetches the current integer timestamp in milliseconds from the exchange server
         * @see https://docs.kraken.com/rest/#tag/Market-Data/operation/getServerTime
         * @param {object} [params] extra parameters specific to the kraken api endpoint
         * @returns {int} the current integer timestamp in milliseconds from the exchange server
         */
        // https://www.kraken.com/en-us/features/api#get-server-time
        const response = await this.publicGetTime (params);
        //
        //    {
        //        "error": [],
        //        "result": {
        //            "unixtime": 1591502873,
        //            "rfc1123": "Sun,  7 Jun 20 04:07:53 +0000"
        //        }
        //    }
        //
        const result = this.safeValue (response, 'result', {});
        return this.safeTimestamp (result, 'unixtime');
    }

    async fetchWithdrawals (code: Str = undefined, since: Int = undefined, limit: Int = undefined, params = {}): Promise<Transaction[]> {
        /**
         * @method
         * @name kraken#fetchWithdrawals
         * @description fetch all withdrawals made from an account
         * @see https://docs.kraken.com/rest/#tag/Funding/operation/getStatusRecentWithdrawals
         * @param {string} code unified currency code
         * @param {int} [since] the earliest time in ms to fetch withdrawals for
         * @param {int} [limit] the maximum number of withdrawals structures to retrieve
         * @param {object} [params] extra parameters specific to the kraken api endpoint
         * @returns {object[]} a list of [transaction structures]{@link https://github.com/ccxt/ccxt/wiki/Manual#transaction-structure}
         */
        // https://www.kraken.com/en-us/help/api#withdraw-status
        if (code === undefined) {
            throw new ArgumentsRequired (this.id + ' fetchWithdrawals() requires a currency code argument');
        }
        await this.loadMarkets ();
        const currency = this.currency (code);
        const request = {
            'asset': currency['id'],
        };
        const response = await this.privatePostWithdrawStatus (this.extend (request, params));
        //
        //     {  error: [],
        //       "result": [ { "method": "Ether",
        //                     "aclass": "currency",
        //                      "asset": "XETH",
        //                      "refid": "A2BF34S-O7LBNQ-UE4Y4O",
        //                       "txid": "0x298c83c7b0904d8400ef43e1c9e2287b518f7ea3d838822d53f704a1565c274d",
        //                       "info": "0x7cb275a5e07ba943fee972e165d80daa67cb2dd0",
        //                     "amount": "9.9950000000",
        //                        "fee": "0.0050000000",
        //                       "time":  1530481750,
        //                     "status": "Success"                                                             } ] }
        //
        return this.parseTransactionsByType ('withdrawal', response['result'], code, since, limit);
    }

    async createDepositAddress (code: string, params = {}) {
        /**
         * @method
         * @name kraken#createDepositAddress
         * @description create a currency deposit address
         * @see https://docs.kraken.com/rest/#tag/Funding/operation/getDepositAddresses
         * @param {string} code unified currency code of the currency for the deposit address
         * @param {object} [params] extra parameters specific to the kraken api endpoint
         * @returns {object} an [address structure]{@link https://github.com/ccxt/ccxt/wiki/Manual#address-structure}
         */
        const request = {
            'new': 'true',
        };
        return await this.fetchDepositAddress (code, this.extend (request, params));
    }

    async fetchDepositMethods (code: string, params = {}) {
        await this.loadMarkets ();
        const currency = this.currency (code);
        const request = {
            'asset': currency['id'],
        };
        const response = await this.privatePostDepositMethods (this.extend (request, params));
        //
        //     {
        //         "error":[],
        //         "result":[
        //             {"method":"Ether (Hex)","limit":false,"gen-address":true}
        //         ]
        //     }
        //
        //     {
        //         "error":[],
        //         "result":[
        //             {"method":"Tether USD (ERC20)","limit":false,"address-setup-fee":"0.00000000","gen-address":true},
        //             {"method":"Tether USD (TRC20)","limit":false,"address-setup-fee":"0.00000000","gen-address":true}
        //         ]
        //     }
        //
        //     {
        //         "error":[],
        //         "result":[
        //             {"method":"Bitcoin","limit":false,"fee":"0.0000000000","gen-address":true}
        //         ]
        //     }
        //
        return this.safeValue (response, 'result');
    }

    async fetchDepositAddress (code: string, params = {}) {
        /**
         * @method
         * @name kraken#fetchDepositAddress
         * @description fetch the deposit address for a currency associated with this account
         * @see https://docs.kraken.com/rest/#tag/Funding/operation/getDepositAddresses
         * @param {string} code unified currency code
         * @param {object} [params] extra parameters specific to the kraken api endpoint
         * @returns {object} an [address structure]{@link https://github.com/ccxt/ccxt/wiki/Manual#address-structure}
         */
        await this.loadMarkets ();
        const currency = this.currency (code);
        let network = this.safeStringUpper (params, 'network');
        const networks = this.safeValue (this.options, 'networks', {});
        network = this.safeString (networks, network, network); // support ETH > ERC20 aliases
        params = this.omit (params, 'network');
        if ((code === 'USDT') && (network === 'TRC20')) {
            code = code + '-' + network;
        }
        const defaultDepositMethods = this.safeValue (this.options, 'depositMethods', {});
        const defaultDepositMethod = this.safeString (defaultDepositMethods, code);
        let depositMethod = this.safeString (params, 'method', defaultDepositMethod);
        // if the user has specified an exchange-specific method in params
        // we pass it as is, otherwise we take the 'network' unified param
        if (depositMethod === undefined) {
            const depositMethods = await this.fetchDepositMethods (code);
            if (network !== undefined) {
                // find best matching deposit method, or fallback to the first one
                for (let i = 0; i < depositMethods.length; i++) {
                    const entry = this.safeString (depositMethods[i], 'method');
                    if (entry.indexOf (network) >= 0) {
                        depositMethod = entry;
                        break;
                    }
                }
            }
            // if depositMethod was not specified, fallback to the first available deposit method
            if (depositMethod === undefined) {
                const firstDepositMethod = this.safeValue (depositMethods, 0, {});
                depositMethod = this.safeString (firstDepositMethod, 'method');
            }
        }
        const request = {
            'asset': currency['id'],
            'method': depositMethod,
        };
        const response = await this.privatePostDepositAddresses (this.extend (request, params));
        //
        //     {
        //         "error":[],
        //         "result":[
        //             {"address":"0x77b5051f97efa9cc52c9ad5b023a53fc15c200d3","expiretm":"0"}
        //         ]
        //     }
        //
        const result = this.safeValue (response, 'result', []);
        const firstResult = this.safeValue (result, 0, {});
        if (firstResult === undefined) {
            throw new InvalidAddress (this.id + ' privatePostDepositAddresses() returned no addresses for ' + code);
        }
        return this.parseDepositAddress (firstResult, currency);
    }

    parseDepositAddress (depositAddress, currency = undefined) {
        //
        //     {
        //         "address":"0x77b5051f97efa9cc52c9ad5b023a53fc15c200d3",
        //         "expiretm":"0"
        //     }
        //
        const address = this.safeString (depositAddress, 'address');
        const tag = this.safeString (depositAddress, 'tag');
        currency = this.safeCurrency (undefined, currency);
        const code = currency['code'];
        this.checkAddress (address);
        return {
            'currency': code,
            'address': address,
            'tag': tag,
            'network': undefined,
            'info': depositAddress,
        };
    }

    async withdraw (code: string, amount, address, tag = undefined, params = {}) {
        /**
         * @method
         * @name kraken#withdraw
         * @description make a withdrawal
         * @see https://docs.kraken.com/rest/#tag/Funding/operation/withdrawFunds
         * @param {string} code unified currency code
         * @param {float} amount the amount to withdraw
         * @param {string} address the address to withdraw to
         * @param {string} tag
         * @param {object} [params] extra parameters specific to the kraken api endpoint
         * @returns {object} a [transaction structure]{@link https://github.com/ccxt/ccxt/wiki/Manual#transaction-structure}
         */
        [ tag, params ] = this.handleWithdrawTagAndParams (tag, params);
        this.checkAddress (address);
        if ('key' in params) {
            await this.loadMarkets ();
            const currency = this.currency (code);
            const request = {
                'asset': currency['id'],
                'amount': amount,
                'address': address,
            };
            const response = await this.privatePostWithdraw (this.extend (request, params));
            //
            //     {
            //         "error": [],
            //         "result": {
            //             "refid": "AGBSO6T-UFMTTQ-I7KGS6"
            //         }
            //     }
            //
            const result = this.safeValue (response, 'result', {});
            return this.parseTransaction (result, currency);
        }
        throw new ExchangeError (this.id + " withdraw() requires a 'key' parameter (withdrawal key name, as set up on your account)");
    }

    async fetchPositions (symbols: string[] = undefined, params = {}) {
        /**
         * @method
         * @name kraken#fetchPositions
         * @description fetch all open positions
         * @see https://docs.kraken.com/rest/#tag/Account-Data/operation/getOpenPositions
         * @param {string[]|undefined} symbols not used by kraken fetchPositions ()
         * @param {object} [params] extra parameters specific to the kraken api endpoint
         * @returns {object[]} a list of [position structure]{@link https://github.com/ccxt/ccxt/wiki/Manual#position-structure}
         */
        await this.loadMarkets ();
        const request = {
            // 'txid': 'comma delimited list of transaction ids to restrict output to',
            // 'docalcs': false, // whether or not to include profit/loss calculations
            // 'consolidation': 'market', // what to consolidate the positions data around, market will consolidate positions based on market pair
        };
        const response = await this.privatePostOpenPositions (this.extend (request, params));
        //
        // no consolidation
        //
        //     {
        //         "error": [],
        //         "result": {
        //             'TGUFMY-FLESJ-VYIX3J': {
        //                 "ordertxid": "O3LRNU-ZKDG5-XNCDFR",
        //                 "posstatus": "open",
        //                 "pair": "ETHUSDT",
        //                 "time":  1611557231.4584,
        //                 "type": "buy",
        //                 "ordertype": "market",
        //                 "cost": "28.49800",
        //                 "fee": "0.07979",
        //                 "vol": "0.02000000",
        //                 "vol_closed": "0.00000000",
        //                 "margin": "14.24900",
        //                 "terms": "0.0200% per 4 hours",
        //                 "rollovertm": "1611571631",
        //                 "misc": "",
        //                 "oflags": ""
        //             }
        //         }
        //     }
        //
        // consolidation by market
        //
        //     {
        //         "error": [],
        //         "result": [
        //             {
        //                 "pair": "ETHUSDT",
        //                 "positions": "1",
        //                 "type": "buy",
        //                 "leverage": "2.00000",
        //                 "cost": "28.49800",
        //                 "fee": "0.07979",
        //                 "vol": "0.02000000",
        //                 "vol_closed": "0.00000000",
        //                 "margin": "14.24900"
        //             }
        //         ]
        //     }
        //
        const result = this.safeValue (response, 'result');
        // todo unify parsePosition/parsePositions
        return result;
    }

    parseAccount (account) {
        const accountByType = {
            'spot': 'Spot Wallet',
            'swap': 'Futures Wallet',
            'future': 'Futures Wallet',
        };
        return this.safeString (accountByType, account, account);
    }

    async transferOut (code: string, amount, params = {}) {
        /**
         * @description transfer from spot wallet to futures wallet
         * @see https://docs.kraken.com/rest/#tag/User-Funding/operation/walletTransfer
         * @param {str} code Unified currency code
         * @param {float} amount Size of the transfer
         * @param {dict} [params] Exchange specific parameters
         * @returns a [transfer structure]{@link https://github.com/ccxt/ccxt/wiki/Manual#transfer-structure}
         */
        return await this.transfer (code, amount, 'spot', 'swap', params);
    }

    async transfer (code: string, amount, fromAccount, toAccount, params = {}) {
        /**
         * @method
         * @name kraken#transfer
         * @see https://docs.kraken.com/rest/#tag/User-Funding/operation/walletTransfer
         * @description transfers currencies between sub-accounts (only spot->swap direction is supported)
         * @param {string} code Unified currency code
         * @param {float} amount Size of the transfer
         * @param {string} fromAccount 'spot' or 'Spot Wallet'
         * @param {string} toAccount 'swap' or 'Futures Wallet'
         * @param {object} [params] Exchange specific parameters
         * @returns a [transfer structure]{@link https://github.com/ccxt/ccxt/wiki/Manual#transfer-structure}
         */
        await this.loadMarkets ();
        const currency = this.currency (code);
        fromAccount = this.parseAccount (fromAccount);
        toAccount = this.parseAccount (toAccount);
        const request = {
            'amount': this.currencyToPrecision (code, amount),
            'from': fromAccount,
            'to': toAccount,
            'asset': currency['id'],
        };
        if (fromAccount !== 'Spot Wallet') {
            throw new BadRequest (this.id + ' transfer cannot transfer from ' + fromAccount + ' to ' + toAccount + '. Use krakenfutures instead to transfer from the futures account.');
        }
        const response = await this.privatePostWalletTransfer (this.extend (request, params));
        //
        //   {
        //       "error":[
        //       ],
        //       "result":{
        //          "refid":"BOIUSIF-M7DLMN-UXZ3P5"
        //       }
        //   }
        //
        const transfer = this.parseTransfer (response, currency);
        return this.extend (transfer, {
            'amount': amount,
            'fromAccount': fromAccount,
            'toAccount': toAccount,
        });
    }

    parseTransfer (transfer, currency = undefined) {
        //
        // transfer
        //
        //    {
        //        "error":[
        //        ],
        //        "result":{
        //           "refid":"BOIUSIF-M7DLMN-UXZ3P5"
        //        }
        //    }
        //
        const result = this.safeValue (transfer, 'result', {});
        const refid = this.safeString (result, 'refid');
        return {
            'info': transfer,
            'id': refid,
            'timestamp': undefined,
            'datetime': undefined,
            'currency': this.safeString (currency, 'code'),
            'amount': undefined,
            'fromAccount': undefined,
            'toAccount': undefined,
            'status': 'sucess',
        };
    }

    sign (path, api = 'public', method = 'GET', params = {}, headers = undefined, body = undefined) {
        let url = '/' + this.version + '/' + api + '/' + path;
        if (api === 'public') {
            if (Object.keys (params).length) {
                // urlencodeNested is used to address https://github.com/ccxt/ccxt/issues/12872
                url += '?' + this.urlencodeNested (params);
            }
        } else if (api === 'private') {
            const isCancelOrderBatch = (path === 'CancelOrderBatch');
            this.checkRequiredCredentials ();
            const nonce = this.nonce ().toString ();
            // urlencodeNested is used to address https://github.com/ccxt/ccxt/issues/12872
            if (isCancelOrderBatch) {
                body = this.json (this.extend ({ 'nonce': nonce }, params));
            } else {
                body = this.urlencodeNested (this.extend ({ 'nonce': nonce }, params));
            }
            const auth = this.encode (nonce + body);
            const hash = this.hash (auth, sha256, 'binary');
            const binary = this.encode (url);
            const binhash = this.binaryConcat (binary, hash);
            const secret = this.base64ToBinary (this.secret);
            const signature = this.hmac (binhash, secret, sha512, 'base64');
            headers = {
                'API-Key': this.apiKey,
                'API-Sign': signature,
                // 'Content-Type': 'application/x-www-form-urlencoded',
            };
            if (isCancelOrderBatch) {
                headers['Content-Type'] = 'application/json';
            } else {
                headers['Content-Type'] = 'application/x-www-form-urlencoded';
            }
        } else {
            url = '/' + path;
        }
        url = this.urls['api'][api] + url;
        return { 'url': url, 'method': method, 'body': body, 'headers': headers };
    }

    nonce () {
        return this.milliseconds ();
    }

    handleErrors (code, reason, url, method, headers, body, response, requestHeaders, requestBody) {
        if (code === 520) {
            throw new ExchangeNotAvailable (this.id + ' ' + code.toString () + ' ' + reason);
        }
        // todo: rewrite this for "broad" exceptions matching
        if (body.indexOf ('Invalid order') >= 0) {
            throw new InvalidOrder (this.id + ' ' + body);
        }
        if (body.indexOf ('Invalid nonce') >= 0) {
            throw new InvalidNonce (this.id + ' ' + body);
        }
        if (body.indexOf ('Insufficient funds') >= 0) {
            throw new InsufficientFunds (this.id + ' ' + body);
        }
        if (body.indexOf ('Cancel pending') >= 0) {
            throw new CancelPending (this.id + ' ' + body);
        }
        if (body.indexOf ('Invalid arguments:volume') >= 0) {
            throw new InvalidOrder (this.id + ' ' + body);
        }
        if (body.indexOf ('Rate limit exceeded') >= 0) {
            throw new RateLimitExceeded (this.id + ' ' + body);
        }
        if (response === undefined) {
            return undefined;
        }
        if (body[0] === '{') {
            if (typeof response !== 'string') {
                if ('error' in response) {
                    const numErrors = response['error'].length;
                    if (numErrors) {
                        const message = this.id + ' ' + body;
                        for (let i = 0; i < response['error'].length; i++) {
                            const error = response['error'][i];
                            this.throwExactlyMatchedException (this.exceptions, error, message);
                        }
                        throw new ExchangeError (message);
                    }
                }
            }
        }
        return undefined;
    }
}<|MERGE_RESOLUTION|>--- conflicted
+++ resolved
@@ -7,11 +7,7 @@
 import { TRUNCATE, TICK_SIZE } from './base/functions/number.js';
 import { sha256 } from './static_dependencies/noble-hashes/sha256.js';
 import { sha512 } from './static_dependencies/noble-hashes/sha512.js';
-<<<<<<< HEAD
-import { Int, OrderSide, OrderType, OHLCV, Trade, Balances } from './base/types.js';
-=======
 import { Int, OrderSide, OrderType, OHLCV, Trade, Order, Balances, Str, Transaction, Ticker, OrderBook, Tickers } from './base/types.js';
->>>>>>> 556c8a61
 
 //  ---------------------------------------------------------------------------
 
@@ -1229,7 +1225,6 @@
         return this.parseTrades (trades, market, since, limit);
     }
 
-<<<<<<< HEAD
     safeBalance (balance: object): Balances {
         const balances = this.omit (balance, [ 'info', 'timestamp', 'datetime', 'free', 'used', 'total' ]);
         const codes = Object.keys (balances);
@@ -1266,9 +1261,6 @@
     }
 
     parseBalance (response) {
-=======
-    parseBalance (response): Balances {
->>>>>>> 556c8a61
         const balances = this.safeValue (response, 'result', {});
         const result = {
             'info': response,
