
//  ---------------------------------------------------------------------------

import Exchange from './abstract/kraken.js';
import { AccountSuspended, BadSymbol, BadRequest, ExchangeNotAvailable, ArgumentsRequired, PermissionDenied, AuthenticationError, ExchangeError, OrderNotFound, DDoSProtection, InvalidNonce, InsufficientFunds, CancelPending, InvalidOrder, InvalidAddress, RateLimitExceeded, OnMaintenance, NotSupported } from './base/errors.js';
import { Precise } from './base/Precise.js';
import { TRUNCATE, TICK_SIZE } from './base/functions/number.js';
import { sha256 } from './static_dependencies/noble-hashes/sha256.js';
import { sha512 } from './static_dependencies/noble-hashes/sha512.js';
<<<<<<< HEAD
import { Balances, Int, OrderSide, OrderType } from './base/types.js';
=======
import { Int, OrderSide, OrderType, OHLCV, Trade } from './base/types.js';
>>>>>>> 335ad910

//  ---------------------------------------------------------------------------

/**
 * @class kraken
 * @extends Exchange
 */
export default class kraken extends Exchange {
    describe () {
        return this.deepExtend (super.describe (), {
            'id': 'kraken',
            'name': 'Kraken',
            'countries': [ 'US' ],
            'version': '0',
            'rateLimit': 1000,
            'certified': false,
            'pro': true,
            'has': {
                'CORS': undefined,
                'spot': true,
                'margin': true,
                'swap': false,
                'future': false,
                'option': false,
                'addMargin': false,
                'cancelAllOrders': true,
                'cancelOrder': true,
                'cancelOrders': true,
                'createDepositAddress': true,
                'createOrder': true,
                'createStopLimitOrder': true,
                'createStopMarketOrder': true,
                'createStopOrder': true,
                'editOrder': true,
                'fetchBalance': true,
                'fetchBorrowInterest': false,
                'fetchBorrowRate': false,
                'fetchBorrowRateHistories': false,
                'fetchBorrowRateHistory': false,
                'fetchBorrowRates': false,
                'fetchClosedOrders': true,
                'fetchCurrencies': true,
                'fetchDepositAddress': true,
                'fetchDeposits': true,
                'fetchFundingHistory': false,
                'fetchFundingRate': false,
                'fetchFundingRateHistory': false,
                'fetchFundingRates': false,
                'fetchIndexOHLCV': false,
                'fetchLedger': true,
                'fetchLedgerEntry': true,
                'fetchLeverageTiers': false,
                'fetchMarkets': true,
                'fetchMarkOHLCV': false,
                'fetchMyTrades': true,
                'fetchOHLCV': true,
                'fetchOpenInterestHistory': false,
                'fetchOpenOrders': true,
                'fetchOrder': true,
                'fetchOrderBook': true,
                'fetchOrderTrades': 'emulated',
                'fetchPositions': true,
                'fetchPremiumIndexOHLCV': false,
                'fetchTicker': true,
                'fetchTickers': true,
                'fetchTime': true,
                'fetchTrades': true,
                'fetchTradingFee': true,
                'fetchTradingFees': false,
                'fetchWithdrawals': true,
                'setLeverage': false,
                'setMarginMode': false, // Kraken only supports cross margin
                'transfer': true,
                'withdraw': true,
            },
            'timeframes': {
                '1m': 1,
                '5m': 5,
                '15m': 15,
                '30m': 30,
                '1h': 60,
                '4h': 240,
                '1d': 1440,
                '1w': 10080,
                '2w': 21600,
            },
            'urls': {
                'logo': 'https://user-images.githubusercontent.com/51840849/76173629-fc67fb00-61b1-11ea-84fe-f2de582f58a3.jpg',
                'api': {
                    'public': 'https://api.kraken.com',
                    'private': 'https://api.kraken.com',
                    'zendesk': 'https://kraken.zendesk.com/api/v2/help_center/en-us/articles', // use the public zendesk api to receive article bodies and bypass new anti-spam protections
                },
                'www': 'https://www.kraken.com',
                'doc': 'https://www.kraken.com/features/api',
                'fees': 'https://www.kraken.com/en-us/features/fee-schedule',
            },
            'fees': {
                'trading': {
                    'tierBased': true,
                    'percentage': true,
                    'taker': this.parseNumber ('0.0026'),
                    'maker': this.parseNumber ('0.0016'),
                    'tiers': {
                        'taker': [
                            [ this.parseNumber ('0'), this.parseNumber ('0.0026') ],
                            [ this.parseNumber ('50000'), this.parseNumber ('0.0024') ],
                            [ this.parseNumber ('100000'), this.parseNumber ('0.0022') ],
                            [ this.parseNumber ('250000'), this.parseNumber ('0.0020') ],
                            [ this.parseNumber ('500000'), this.parseNumber ('0.0018') ],
                            [ this.parseNumber ('1000000'), this.parseNumber ('0.0016') ],
                            [ this.parseNumber ('2500000'), this.parseNumber ('0.0014') ],
                            [ this.parseNumber ('5000000'), this.parseNumber ('0.0012') ],
                            [ this.parseNumber ('10000000'), this.parseNumber ('0.0001') ],
                        ],
                        'maker': [
                            [ this.parseNumber ('0'), this.parseNumber ('0.0016') ],
                            [ this.parseNumber ('50000'), this.parseNumber ('0.0014') ],
                            [ this.parseNumber ('100000'), this.parseNumber ('0.0012') ],
                            [ this.parseNumber ('250000'), this.parseNumber ('0.0010') ],
                            [ this.parseNumber ('500000'), this.parseNumber ('0.0008') ],
                            [ this.parseNumber ('1000000'), this.parseNumber ('0.0006') ],
                            [ this.parseNumber ('2500000'), this.parseNumber ('0.0004') ],
                            [ this.parseNumber ('5000000'), this.parseNumber ('0.0002') ],
                            [ this.parseNumber ('10000000'), this.parseNumber ('0.0') ],
                        ],
                    },
                },
            },
            'handleContentTypeApplicationZip': true,
            'api': {
                'zendesk': {
                    'get': [
                        // we should really refrain from putting fixed fee numbers and stop hardcoding
                        // we will be using their web APIs to scrape all numbers from these articles
                        '360000292886', // -What-are-the-deposit-fees-
                        '201893608', // -What-are-the-withdrawal-fees-
                    ],
                },
                'public': {
                    'get': {
                        // public endpoint rate-limits are described in article: https://support.kraken.com/hc/en-us/articles/206548367-What-are-the-API-rate-limits-#1
                        'Assets': 1,
                        'AssetPairs': 1,
                        'Depth': 1,
                        'OHLC': 1,
                        'Spread': 1,
                        'SystemStatus': 1,
                        'Ticker': 1,
                        'Time': 1,
                        'Trades': 1,
                    },
                },
                'private': {
                    'post': {
                        'AddOrder': 0,
                        'AddOrderBatch': 0,
                        'AddExport': 3,
                        'Balance': 3,
                        'CancelAll': 3,
                        'CancelAllOrdersAfter': 3,
                        'CancelOrder': 0,
                        'CancelOrderBatch': 0,
                        'ClosedOrders': 6,
                        'DepositAddresses': 3,
                        'DepositMethods': 3,
                        'DepositStatus': 3,
                        'EditOrder': 0,
                        'ExportStatus': 3,
                        'GetWebSocketsToken': 3,
                        'Ledgers': 6,
                        'OpenOrders': 3,
                        'OpenPositions': 3,
                        'QueryLedgers': 3,
                        'QueryOrders': 3,
                        'QueryTrades': 3,
                        'RetrieveExport': 3,
                        'RemoveExport': 3,
                        'BalanceEx': 3,
                        'TradeBalance': 3,
                        'TradesHistory': 6,
                        'TradeVolume': 3,
                        'Withdraw': 3,
                        'WithdrawCancel': 3,
                        'WithdrawInfo': 3,
                        'WithdrawStatus': 3,
                        'WalletTransfer': 3,
                        // staking
                        'Stake': 3,
                        'Unstake': 3,
                        'Staking/Assets': 3,
                        'Staking/Pending': 3,
                        'Staking/Transactions': 3,
                        // sub accounts
                        'CreateSubaccount': 3,
                        'AccountTransfer': 3,
                        // earn
<<<<<<< HEAD
=======
                        'Earn/Allocate': 3,
                        'Earn/Deallocate': 3,
                        'Earn/AllocateStatus': 3,
                        'Earn/DeallocateStatus': 3,
                        'Earn/Strategies': 3,
>>>>>>> 335ad910
                        'Earn/Allocations': 3,
                    },
                },
            },
            'commonCurrencies': {
                'LUNA': 'LUNC',
                'LUNA2': 'LUNA',
                'REPV2': 'REP',
                'REP': 'REPV1',
                'UST': 'USTC',
                'XBT': 'BTC',
                'XBT.M': 'BTC.M', // https://support.kraken.com/hc/en-us/articles/360039879471-What-is-Asset-S-and-Asset-M-
                'XDG': 'DOGE',
            },
            'options': {
                'marketsByAltname': {},
                'delistedMarketsById': {},
                // cannot withdraw/deposit these
                'inactiveCurrencies': [ 'CAD', 'USD', 'JPY', 'GBP' ],
                'networks': {
                    'ETH': 'ERC20',
                    'TRX': 'TRC20',
                },
                'depositMethods': {
                    '1INCH': '1inch (1INCH)',
                    'AAVE': 'Aave',
                    'ADA': 'ADA',
                    'ALGO': 'Algorand',
                    'ANKR': 'ANKR (ANKR)',
                    'ANT': 'Aragon (ANT)',
                    'ATOM': 'Cosmos',
                    'AXS': 'Axie Infinity Shards (AXS)',
                    'BADGER': 'Bager DAO (BADGER)',
                    'BAL': 'Balancer (BAL)',
                    'BAND': 'Band Protocol (BAND)',
                    'BAT': 'BAT',
                    'BCH': 'Bitcoin Cash',
                    'BNC': 'Bifrost (BNC)',
                    'BNT': 'Bancor (BNT)',
                    'BTC': 'Bitcoin',
                    'CHZ': 'Chiliz (CHZ)',
                    'COMP': 'Compound (COMP)',
                    'CQT': '\tCovalent Query Token (CQT)',
                    'CRV': 'Curve DAO Token (CRV)',
                    'CTSI': 'Cartesi (CTSI)',
                    'DAI': 'Dai',
                    'DASH': 'Dash',
                    'DOGE': 'Dogecoin',
                    'DOT': 'Polkadot',
                    'DYDX': 'dYdX (DYDX)',
                    'ENJ': 'Enjin Coin (ENJ)',
                    'EOS': 'EOS',
                    'ETC': 'Ether Classic (Hex)',
                    'ETH': 'Ether (Hex)',
                    'EWT': 'Energy Web Token',
                    'FEE': 'Kraken Fee Credit',
                    'FIL': 'Filecoin',
                    'FLOW': 'Flow',
                    'GHST': 'Aavegotchi (GHST)',
                    'GNO': 'GNO',
                    'GRT': 'GRT',
                    'ICX': 'Icon',
                    'INJ': 'Injective Protocol (INJ)',
                    'KAR': 'Karura (KAR)',
                    'KAVA': 'Kava',
                    'KEEP': 'Keep Token (KEEP)',
                    'KNC': 'Kyber Network (KNC)',
                    'KSM': 'Kusama',
                    'LINK': 'Link',
                    'LPT': 'Livepeer Token (LPT)',
                    'LRC': 'Loopring (LRC)',
                    'LSK': 'Lisk',
                    'LTC': 'Litecoin',
                    'MANA': 'MANA',
                    'MATIC': 'Polygon (MATIC)',
                    'MINA': 'Mina', // inspected from webui
                    'MIR': 'Mirror Protocol (MIR)',
                    'MKR': 'Maker (MKR)',
                    'MLN': 'MLN',
                    'MOVR': 'Moonriver (MOVR)',
                    'NANO': 'NANO',
                    'OCEAN': 'OCEAN',
                    'OGN': 'Origin Protocol (OGN)',
                    'OMG': 'OMG',
                    'OXT': 'Orchid (OXT)',
                    'OXY': 'Oxygen (OXY)',
                    'PAXG': 'PAX (Gold)',
                    'PERP': 'Perpetual Protocol (PERP)',
                    'PHA': 'Phala (PHA)',
                    'QTUM': 'QTUM',
                    'RARI': 'Rarible (RARI)',
                    'RAY': 'Raydium (RAY)',
                    'REN': 'Ren Protocol (REN)',
                    'REP': 'REPv2',
                    'REPV1': 'REP',
                    'SAND': 'The Sandbox (SAND)',
                    'SC': 'Siacoin',
                    'SDN': 'Shiden (SDN)',
                    'SOL': 'Solana',  // their deposit method api doesn't work for SOL - was guessed
                    'SNX': 'Synthetix  Network (SNX)',
                    'SRM': 'Serum', // inspected from webui
                    'STORJ': 'Storj (STORJ)',
                    'SUSHI': 'Sushiswap (SUSHI)',
                    'TBTC': 'tBTC',
                    'TRX': 'Tron',
                    'UNI': 'UNI',
                    'USDC': 'USDC',
                    'USDT': 'Tether USD (ERC20)',
                    'USDT-TRC20': 'Tether USD (TRC20)',
                    'WAVES': 'Waves',
                    'WBTC': 'Wrapped Bitcoin (WBTC)',
                    'XLM': 'Stellar XLM',
                    'XMR': 'Monero',
                    'XRP': 'Ripple XRP',
                    'XTZ': 'XTZ',
                    'YFI': 'YFI',
                    'ZEC': 'Zcash (Transparent)',
                    'ZRX': '0x (ZRX)',
                },
            },
            'precisionMode': TICK_SIZE,
            'exceptions': {
                'EQuery:Invalid asset pair': BadSymbol, // {"error":["EQuery:Invalid asset pair"]}
                'EAPI:Invalid key': AuthenticationError,
                'EFunding:Unknown withdraw key': InvalidAddress, // {"error":["EFunding:Unknown withdraw key"]}
                'EFunding:Invalid amount': InsufficientFunds,
                'EService:Unavailable': ExchangeNotAvailable,
                'EDatabase:Internal error': ExchangeNotAvailable,
                'EService:Busy': ExchangeNotAvailable,
                'EQuery:Unknown asset': BadSymbol, // {"error":["EQuery:Unknown asset"]}
                'EAPI:Rate limit exceeded': DDoSProtection,
                'EOrder:Rate limit exceeded': DDoSProtection,
                'EGeneral:Internal error': ExchangeNotAvailable,
                'EGeneral:Temporary lockout': DDoSProtection,
                'EGeneral:Permission denied': PermissionDenied,
                'EOrder:Unknown order': InvalidOrder,
                'EOrder:Order minimum not met': InvalidOrder,
                'EGeneral:Invalid arguments': BadRequest,
                'ESession:Invalid session': AuthenticationError,
                'EAPI:Invalid nonce': InvalidNonce,
                'EFunding:No funding method': BadRequest, // {"error":"EFunding:No funding method"}
                'EFunding:Unknown asset': BadSymbol, // {"error":["EFunding:Unknown asset"]}
                'EService:Market in post_only mode': OnMaintenance, // {"error":["EService:Market in post_only mode"]}
                'EGeneral:Too many requests': DDoSProtection, // {"error":["EGeneral:Too many requests"]}
                'ETrade:User Locked': AccountSuspended, // {"error":["ETrade:User Locked"]}
            },
        });
    }

    feeToPrecision (symbol, fee) {
        return this.decimalToPrecision (fee, TRUNCATE, this.markets[symbol]['precision']['amount'], this.precisionMode);
    }

    async fetchMarkets (params = {}) {
        /**
         * @method
         * @name kraken#fetchMarkets
         * @description retrieves data on all markets for kraken
         * @see https://docs.kraken.com/rest/#tag/Market-Data/operation/getTradableAssetPairs
         * @param {object} [params] extra parameters specific to the exchange api endpoint
         * @returns {object[]} an array of objects representing market data
         */
        const response = await this.publicGetAssetPairs (params);
        //
        //     {
        //         "error": [],
        //         "result": {
        //             "ADAETH": {
        //                 "altname": "ADAETH",
        //                 "wsname": "ADA\/ETH",
        //                 "aclass_base": "currency",
        //                 "base": "ADA",
        //                 "aclass_quote": "currency",
        //                 "quote": "XETH",
        //                 "lot": "unit",
        //                 "pair_decimals": 7,
        //                 "lot_decimals": 8,
        //                 "lot_multiplier": 1,
        //                 "leverage_buy": [],
        //                 "leverage_sell": [],
        //                 "fees": [
        //                     [0, 0.26],
        //                     [50000, 0.24],
        //                     [100000, 0.22],
        //                     [250000, 0.2],
        //                     [500000, 0.18],
        //                     [1000000, 0.16],
        //                     [2500000, 0.14],
        //                     [5000000, 0.12],
        //                     [10000000, 0.1]
        //                 ],
        //                 "fees_maker": [
        //                     [0, 0.16],
        //                     [50000, 0.14],
        //                     [100000, 0.12],
        //                     [250000, 0.1],
        //                     [500000, 0.08],
        //                     [1000000, 0.06],
        //                     [2500000, 0.04],
        //                     [5000000, 0.02],
        //                     [10000000, 0]
        //                 ],
        //                 "fee_volume_currency": "ZUSD",
        //                 "margin_call": 80,
        //                 "margin_stop": 40,
        //                 "ordermin": "1"
        //             },
        //         }
        //     }
        //
        const markets = this.safeValue (response, 'result', {});
        const keys = Object.keys (markets);
        let result = [];
        for (let i = 0; i < keys.length; i++) {
            const id = keys[i];
            const market = markets[id];
            const baseId = this.safeString (market, 'base');
            const quoteId = this.safeString (market, 'quote');
            const base = this.safeCurrencyCode (baseId);
            const quote = this.safeCurrencyCode (quoteId);
            const darkpool = id.indexOf ('.d') >= 0;
            const altname = this.safeString (market, 'altname');
            const makerFees = this.safeValue (market, 'fees_maker', []);
            const firstMakerFee = this.safeValue (makerFees, 0, []);
            const firstMakerFeeRate = this.safeString (firstMakerFee, 1);
            let maker = undefined;
            if (firstMakerFeeRate !== undefined) {
                maker = this.parseNumber (Precise.stringDiv (firstMakerFeeRate, '100'));
            }
            const takerFees = this.safeValue (market, 'fees', []);
            const firstTakerFee = this.safeValue (takerFees, 0, []);
            const firstTakerFeeRate = this.safeString (firstTakerFee, 1);
            let taker = undefined;
            if (firstTakerFeeRate !== undefined) {
                taker = this.parseNumber (Precise.stringDiv (firstTakerFeeRate, '100'));
            }
            const leverageBuy = this.safeValue (market, 'leverage_buy', []);
            const leverageBuyLength = leverageBuy.length;
            const precisionPrice = this.parseNumber (this.parsePrecision (this.safeString (market, 'pair_decimals')));
            result.push ({
                'id': id,
                'wsId': this.safeString (market, 'wsname'),
                'symbol': darkpool ? altname : (base + '/' + quote),
                'base': base,
                'quote': quote,
                'settle': undefined,
                'baseId': baseId,
                'quoteId': quoteId,
                'settleId': undefined,
                'darkpool': darkpool,
                'altname': market['altname'],
                'type': 'spot',
                'spot': true,
                'margin': (leverageBuyLength > 0),
                'swap': false,
                'future': false,
                'option': false,
                'active': true,
                'contract': false,
                'linear': undefined,
                'inverse': undefined,
                'taker': taker,
                'maker': maker,
                'contractSize': undefined,
                'expiry': undefined,
                'expiryDatetime': undefined,
                'strike': undefined,
                'optionType': undefined,
                'precision': {
                    'amount': this.parseNumber (this.parsePrecision (this.safeString (market, 'lot_decimals'))),
                    'price': precisionPrice,
                },
                'limits': {
                    'leverage': {
                        'min': this.parseNumber ('1'),
                        'max': this.safeNumber (leverageBuy, leverageBuyLength - 1, 1),
                    },
                    'amount': {
                        'min': this.safeNumber (market, 'ordermin'),
                        'max': undefined,
                    },
                    'price': {
                        'min': precisionPrice,
                        'max': undefined,
                    },
                    'cost': {
                        'min': undefined,
                        'max': undefined,
                    },
                },
                'created': undefined,
                'info': market,
            });
        }
        result = this.appendInactiveMarkets (result);
        this.options['marketsByAltname'] = this.indexBy (result, 'altname');
        return result;
    }

    safeCurrency (currencyId, currency = undefined) {
        if (currencyId !== undefined) {
            if (currencyId.length > 3) {
                if ((currencyId.indexOf ('X') === 0) || (currencyId.indexOf ('Z') === 0)) {
                    if (currencyId.indexOf ('.') > 0) {
                        return super.safeCurrency (currencyId, currency);
                    } else {
                        currencyId = currencyId.slice (1);
                    }
                }
            }
        }
        return super.safeCurrency (currencyId, currency);
    }

    appendInactiveMarkets (result) {
        // result should be an array to append to
        const precision = {
            'amount': this.parseNumber ('1e-8'),
            'price': this.parseNumber ('1e-8'),
        };
        const costLimits = { 'min': undefined, 'max': undefined };
        const priceLimits = { 'min': precision['price'], 'max': undefined };
        const amountLimits = { 'min': precision['amount'], 'max': undefined };
        const limits = { 'amount': amountLimits, 'price': priceLimits, 'cost': costLimits };
        const defaults = {
            'darkpool': false,
            'info': undefined,
            'maker': undefined,
            'taker': undefined,
            'active': false,
            'precision': precision,
            'limits': limits,
        };
        const markets = [
            // { 'id': 'XXLMZEUR', 'symbol': 'XLM/EUR', 'base': 'XLM', 'quote': 'EUR', 'altname': 'XLMEUR' },
        ];
        for (let i = 0; i < markets.length; i++) {
            result.push (this.extend (defaults, markets[i]));
        }
        return result;
    }

    async fetchCurrencies (params = {}) {
        /**
         * @method
         * @name kraken#fetchCurrencies
         * @description fetches all available currencies on an exchange
         * @see https://docs.kraken.com/rest/#tag/Market-Data/operation/getAssetInfo
         * @param {object} [params] extra parameters specific to the kraken api endpoint
         * @returns {object} an associative dictionary of currencies
         */
        const response = await this.publicGetAssets (params);
        //
        //     {
        //         "error": [],
        //         "result": {
        //             "ADA": { "aclass": "currency", "altname": "ADA", "decimals": 8, "display_decimals": 6, "collateral_value": 1, "status": "enabled" },
        //             "BCH": { "aclass": "currency", "altname": "BCH", "decimals": 10, "display_decimals": 5, "collateral_value": 1, "status": "deposit_only" },
        //             ...
        //         },
        //     }
        //
        const currencies = this.safeValue (response, 'result', {});
        const ids = Object.keys (currencies);
        const result = {};
        for (let i = 0; i < ids.length; i++) {
            const id = ids[i];
            const currency = currencies[id];
            // todo: will need to rethink the fees
            // see: https://support.kraken.com/hc/en-us/articles/201893608-What-are-the-withdrawal-fees-
            // to add support for multiple withdrawal/deposit methods and
            // differentiated fees for each particular method
            const code = this.safeCurrencyCode (this.safeString (currency, 'altname'));
            const precision = this.parseNumber (this.parsePrecision (this.safeString (currency, 'decimals')));
            const status = this.safeString (currency, 'status');
            const isTokenDepositable = (status === 'enabled' || status === 'deposit_only');
            const isWithdrawalEnabled = (status === 'enabled' || status === 'withdrawal_only');
            result[code] = {
                'id': id,
                'code': code,
                'info': currency,
                'name': code,
                'active': isTokenDepositable && isWithdrawalEnabled,
                'deposit': isTokenDepositable,
                'withdraw': isWithdrawalEnabled,
                'fee': undefined,
                'precision': precision,
                'limits': {
                    'amount': {
                        'min': precision,
                        'max': undefined,
                    },
                    'withdraw': {
                        'min': undefined,
                        'max': undefined,
                    },
                },
                'networks': {},
            };
        }
        return result;
    }

    async fetchTradingFee (symbol: string, params = {}) {
        /**
         * @method
         * @name kraken#fetchTradingFee
         * @description fetch the trading fees for a market
         * @see https://docs.kraken.com/rest/#tag/Account-Data/operation/getTradeVolume
         * @param {string} symbol unified market symbol
         * @param {object} [params] extra parameters specific to the kraken api endpoint
         * @returns {object} a [fee structure]{@link https://github.com/ccxt/ccxt/wiki/Manual#fee-structure}
         */
        await this.loadMarkets ();
        const market = this.market (symbol);
        const request = {
            'pair': market['id'],
            'fee-info': true,
        };
        const response = await this.privatePostTradeVolume (this.extend (request, params));
        //
        //     {
        //        error: [],
        //        result: {
        //          currency: 'ZUSD',
        //          volume: '0.0000',
        //          fees: {
        //            XXBTZUSD: {
        //              fee: '0.2600',
        //              minfee: '0.1000',
        //              maxfee: '0.2600',
        //              nextfee: '0.2400',
        //              tiervolume: '0.0000',
        //              nextvolume: '50000.0000'
        //            }
        //          },
        //          fees_maker: {
        //            XXBTZUSD: {
        //              fee: '0.1600',
        //              minfee: '0.0000',
        //              maxfee: '0.1600',
        //              nextfee: '0.1400',
        //              tiervolume: '0.0000',
        //              nextvolume: '50000.0000'
        //            }
        //          }
        //        }
        //     }
        //
        const result = this.safeValue (response, 'result', {});
        return this.parseTradingFee (result, market);
    }

    parseTradingFee (response, market) {
        const makerFees = this.safeValue (response, 'fees_maker', {});
        const takerFees = this.safeValue (response, 'fees', {});
        const symbolMakerFee = this.safeValue (makerFees, market['id'], {});
        const symbolTakerFee = this.safeValue (takerFees, market['id'], {});
        return {
            'info': response,
            'symbol': market['symbol'],
            'maker': this.safeNumber (symbolMakerFee, 'fee'),
            'taker': this.safeNumber (symbolTakerFee, 'fee'),
            'percentage': true,
            'tierBased': true,
        };
    }

    parseBidAsk (bidask, priceKey = 0, amountKey = 1) {
        const price = this.safeNumber (bidask, priceKey);
        const amount = this.safeNumber (bidask, amountKey);
        const timestamp = this.safeInteger (bidask, 2);
        return [ price, amount, timestamp ];
    }

    async fetchOrderBook (symbol: string, limit: Int = undefined, params = {}) {
        /**
         * @method
         * @name kraken#fetchOrderBook
         * @description fetches information on open orders with bid (buy) and ask (sell) prices, volumes and other data
         * @see https://docs.kraken.com/rest/#tag/Market-Data/operation/getOrderBook
         * @param {string} symbol unified symbol of the market to fetch the order book for
         * @param {int} [limit] the maximum amount of order book entries to return
         * @param {object} [params] extra parameters specific to the kraken api endpoint
         * @returns {object} A dictionary of [order book structures]{@link https://github.com/ccxt/ccxt/wiki/Manual#order-book-structure} indexed by market symbols
         */
        await this.loadMarkets ();
        const market = this.market (symbol);
        if (market['darkpool']) {
            throw new ExchangeError (this.id + ' fetchOrderBook() does not provide an order book for darkpool symbol ' + symbol);
        }
        const request = {
            'pair': market['id'],
        };
        if (limit !== undefined) {
            request['count'] = limit; // 100
        }
        const response = await this.publicGetDepth (this.extend (request, params));
        //
        //     {
        //         "error":[],
        //         "result":{
        //             "XETHXXBT":{
        //                 "asks":[
        //                     ["0.023480","4.000",1586321307],
        //                     ["0.023490","50.095",1586321306],
        //                     ["0.023500","28.535",1586321302],
        //                 ],
        //                 "bids":[
        //                     ["0.023470","59.580",1586321307],
        //                     ["0.023460","20.000",1586321301],
        //                     ["0.023440","67.832",1586321306],
        //                 ]
        //             }
        //         }
        //     }
        //
        const result = this.safeValue (response, 'result', {});
        let orderbook = this.safeValue (result, market['id']);
        // sometimes kraken returns wsname instead of market id
        // https://github.com/ccxt/ccxt/issues/8662
        const marketInfo = this.safeValue (market, 'info', {});
        const wsName = this.safeValue (marketInfo, 'wsname');
        if (wsName !== undefined) {
            orderbook = this.safeValue (result, wsName, orderbook);
        }
        return this.parseOrderBook (orderbook, symbol);
    }

    parseTicker (ticker, market = undefined) {
        //
        //     {
        //         "a":["2432.77000","1","1.000"],
        //         "b":["2431.37000","2","2.000"],
        //         "c":["2430.58000","0.04408910"],
        //         "v":["4147.94474901","8896.96086304"],
        //         "p":["2456.22239","2568.63032"],
        //         "t":[3907,10056],
        //         "l":["2302.18000","2302.18000"],
        //         "h":["2621.14000","2860.01000"],
        //         "o":"2571.56000"
        //     }
        //
        const timestamp = this.milliseconds ();
        const symbol = this.safeSymbol (undefined, market);
        const v = this.safeValue (ticker, 'v', []);
        const baseVolume = this.safeString (v, 1);
        const p = this.safeValue (ticker, 'p', []);
        const vwap = this.safeString (p, 1);
        const quoteVolume = Precise.stringMul (baseVolume, vwap);
        const c = this.safeValue (ticker, 'c', []);
        const last = this.safeString (c, 0);
        const high = this.safeValue (ticker, 'h', []);
        const low = this.safeValue (ticker, 'l', []);
        const bid = this.safeValue (ticker, 'b', []);
        const ask = this.safeValue (ticker, 'a', []);
        return this.safeTicker ({
            'symbol': symbol,
            'timestamp': timestamp,
            'datetime': this.iso8601 (timestamp),
            'high': this.safeString (high, 1),
            'low': this.safeString (low, 1),
            'bid': this.safeString (bid, 0),
            'bidVolume': undefined,
            'ask': this.safeString (ask, 0),
            'askVolume': undefined,
            'vwap': vwap,
            'open': this.safeString (ticker, 'o'),
            'close': last,
            'last': last,
            'previousClose': undefined,
            'change': undefined,
            'percentage': undefined,
            'average': undefined,
            'baseVolume': baseVolume,
            'quoteVolume': quoteVolume,
            'info': ticker,
        }, market);
    }

    async fetchTickers (symbols: string[] = undefined, params = {}) {
        /**
         * @method
         * @name kraken#fetchTickers
         * @description fetches price tickers for multiple markets, statistical calculations with the information calculated over the past 24 hours each market
         * @see https://docs.kraken.com/rest/#tag/Market-Data/operation/getTickerInformation
         * @param {string[]|undefined} symbols unified symbols of the markets to fetch the ticker for, all market tickers are returned if not assigned
         * @param {object} [params] extra parameters specific to the kraken api endpoint
         * @returns {object} a dictionary of [ticker structures]{@link https://github.com/ccxt/ccxt/wiki/Manual#ticker-structure}
         */
        await this.loadMarkets ();
        const request = {};
        if (symbols !== undefined) {
            symbols = this.marketSymbols (symbols);
            const marketIds = [];
            for (let i = 0; i < symbols.length; i++) {
                const symbol = symbols[i];
                const market = this.markets[symbol];
                if (market['active'] && !market['darkpool']) {
                    marketIds.push (market['id']);
                }
            }
            request['pair'] = marketIds.join (',');
        }
        const response = await this.publicGetTicker (this.extend (request, params));
        const tickers = response['result'];
        const ids = Object.keys (tickers);
        const result = {};
        for (let i = 0; i < ids.length; i++) {
            const id = ids[i];
            const market = this.safeMarket (id);
            const symbol = market['symbol'];
            const ticker = tickers[id];
            result[symbol] = this.parseTicker (ticker, market);
        }
        return this.filterByArrayTickers (result, 'symbol', symbols);
    }

    async fetchTicker (symbol: string, params = {}) {
        /**
         * @method
         * @name kraken#fetchTicker
         * @description fetches a price ticker, a statistical calculation with the information calculated over the past 24 hours for a specific market
         * @see https://docs.kraken.com/rest/#tag/Market-Data/operation/getTickerInformation
         * @param {string} symbol unified symbol of the market to fetch the ticker for
         * @param {object} [params] extra parameters specific to the kraken api endpoint
         * @returns {object} a [ticker structure]{@link https://github.com/ccxt/ccxt/wiki/Manual#ticker-structure}
         */
        await this.loadMarkets ();
        const darkpool = symbol.indexOf ('.d') >= 0;
        if (darkpool) {
            throw new ExchangeError (this.id + ' fetchTicker() does not provide a ticker for darkpool symbol ' + symbol);
        }
        const market = this.market (symbol);
        const request = {
            'pair': market['id'],
        };
        const response = await this.publicGetTicker (this.extend (request, params));
        const ticker = response['result'][market['id']];
        return this.parseTicker (ticker, market);
    }

    parseOHLCV (ohlcv, market = undefined) {
        //
        //     [
        //         1591475640,
        //         "0.02500",
        //         "0.02500",
        //         "0.02500",
        //         "0.02500",
        //         "0.02500",
        //         "9.12201000",
        //         5
        //     ]
        //
        return [
            this.safeTimestamp (ohlcv, 0),
            this.safeNumber (ohlcv, 1),
            this.safeNumber (ohlcv, 2),
            this.safeNumber (ohlcv, 3),
            this.safeNumber (ohlcv, 4),
            this.safeNumber (ohlcv, 6),
        ];
    }

    async fetchOHLCV (symbol: string, timeframe = '1m', since: Int = undefined, limit: Int = undefined, params = {}) {
        /**
         * @method
         * @name kraken#fetchOHLCV
         * @description fetches historical candlestick data containing the open, high, low, and close price, and the volume of a market
         * @see https://docs.kraken.com/rest/#tag/Market-Data/operation/getOHLCData
         * @param {string} symbol unified symbol of the market to fetch OHLCV data for
         * @param {string} timeframe the length of time each candle represents
         * @param {int} [since] timestamp in ms of the earliest candle to fetch
         * @param {int} [limit] the maximum amount of candles to fetch
         * @param {object} [params] extra parameters specific to the kraken api endpoint
         * @param {boolean} [params.paginate] default false, when true will automatically paginate by calling this endpoint multiple times. See in the docs all the [availble parameters](https://github.com/ccxt/ccxt/wiki/Manual#pagination-params)
         * @returns {int[][]} A list of candles ordered as timestamp, open, high, low, close, volume
         */
        await this.loadMarkets ();
        let paginate = false;
        [ paginate, params ] = this.handleOptionAndParams (params, 'fetchOHLCV', 'paginate');
        if (paginate) {
            return await this.fetchPaginatedCallDeterministic ('fetchOHLCV', symbol, since, limit, timeframe, params, 720) as OHLCV[];
        }
        const market = this.market (symbol);
        const parsedTimeframe = this.safeInteger (this.timeframes, timeframe);
        const request = {
            'pair': market['id'],
        };
        if (parsedTimeframe !== undefined) {
            request['interval'] = parsedTimeframe;
        } else {
            request['interval'] = timeframe;
        }
        if (since !== undefined) {
            request['since'] = this.parseToInt ((since - 1) / 1000);
        }
        const response = await this.publicGetOHLC (this.extend (request, params));
        //
        //     {
        //         "error":[],
        //         "result":{
        //             "XETHXXBT":[
        //                 [1591475580,"0.02499","0.02499","0.02499","0.02499","0.00000","0.00000000",0],
        //                 [1591475640,"0.02500","0.02500","0.02500","0.02500","0.02500","9.12201000",5],
        //                 [1591475700,"0.02499","0.02499","0.02499","0.02499","0.02499","1.28681415",2],
        //                 [1591475760,"0.02499","0.02499","0.02499","0.02499","0.02499","0.08800000",1],
        //             ],
        //             "last":1591517580
        //         }
        //     }
        const result = this.safeValue (response, 'result', {});
        const ohlcvs = this.safeValue (result, market['id'], []);
        return this.parseOHLCVs (ohlcvs, market, timeframe, since, limit);
    }

    parseLedgerEntryType (type) {
        const types = {
            'trade': 'trade',
            'withdrawal': 'transaction',
            'deposit': 'transaction',
            'transfer': 'transfer',
            'margin': 'margin',
        };
        return this.safeString (types, type, type);
    }

    parseLedgerEntry (item, currency = undefined) {
        //
        //     {
        //         'LTFK7F-N2CUX-PNY4SX': {
        //             refid: "TSJTGT-DT7WN-GPPQMJ",
        //             time:  1520102320.555,
        //             type: "trade",
        //             aclass: "currency",
        //             asset: "XETH",
        //             amount: "0.1087194600",
        //             fee: "0.0000000000",
        //             balance: "0.2855851000"
        //         },
        //         ...
        //     }
        //
        const id = this.safeString (item, 'id');
        let direction = undefined;
        const account = undefined;
        const referenceId = this.safeString (item, 'refid');
        const referenceAccount = undefined;
        const type = this.parseLedgerEntryType (this.safeString (item, 'type'));
        const code = this.safeCurrencyCode (this.safeString (item, 'asset'), currency);
        let amount = this.safeString (item, 'amount');
        if (Precise.stringLt (amount, '0')) {
            direction = 'out';
            amount = Precise.stringAbs (amount);
        } else {
            direction = 'in';
        }
        const timestamp = this.safeTimestamp (item, 'time');
        return {
            'info': item,
            'id': id,
            'direction': direction,
            'account': account,
            'referenceId': referenceId,
            'referenceAccount': referenceAccount,
            'type': type,
            'currency': code,
            'amount': this.parseNumber (amount),
            'before': undefined,
            'after': this.safeNumber (item, 'balance'),
            'status': 'ok',
            'timestamp': timestamp,
            'datetime': this.iso8601 (timestamp),
            'fee': {
                'cost': this.safeNumber (item, 'fee'),
                'currency': code,
            },
        };
    }

    async fetchLedger (code: string = undefined, since: Int = undefined, limit: Int = undefined, params = {}) {
        /**
         * @method
         * @name kraken#fetchLedger
         * @see https://docs.kraken.com/rest/#tag/Account-Data/operation/getLedgers
         * @description fetch the history of changes, actions done by the user or operations that altered balance of the user
         * @see https://docs.kraken.com/rest/#tag/Account-Data/operation/getLedgers
         * @param {string} code unified currency code, default is undefined
         * @param {int} [since] timestamp in ms of the earliest ledger entry, default is undefined
         * @param {int} [limit] max number of ledger entrys to return, default is undefined
         * @param {object} [params] extra parameters specific to the kraken api endpoint
         * @param {int} [params.until] timestamp in ms of the latest ledger entry
         * @returns {object} a [ledger structure]{@link https://github.com/ccxt/ccxt/wiki/Manual#ledger-structure}
         */
        // https://www.kraken.com/features/api#get-ledgers-info
        await this.loadMarkets ();
        let request = {};
        let currency = undefined;
        if (code !== undefined) {
            currency = this.currency (code);
            request['asset'] = currency['id'];
        }
        if (since !== undefined) {
            request['start'] = this.parseToInt (since / 1000);
        }
        [ request, params ] = this.handleUntilOption ('end', request, params);
        const response = await this.privatePostLedgers (this.extend (request, params));
        // {  error: [],
        //   result: { ledger: { 'LPUAIB-TS774-UKHP7X': {   refid: "A2B4HBV-L4MDIE-JU4N3N",
        //                                                   time:  1520103488.314,
        //                                                   type: "withdrawal",
        //                                                 aclass: "currency",
        //                                                  asset: "XETH",
        //                                                 amount: "-0.2805800000",
        //                                                    fee: "0.0050000000",
        //                                                balance: "0.0000051000"           },
        const result = this.safeValue (response, 'result', {});
        const ledger = this.safeValue (result, 'ledger', {});
        const keys = Object.keys (ledger);
        const items = [];
        for (let i = 0; i < keys.length; i++) {
            const key = keys[i];
            const value = ledger[key];
            value['id'] = key;
            items.push (value);
        }
        return this.parseLedger (items, currency, since, limit);
    }

    async fetchLedgerEntriesByIds (ids, code: string = undefined, params = {}) {
        // https://www.kraken.com/features/api#query-ledgers
        await this.loadMarkets ();
        ids = ids.join (',');
        const request = this.extend ({
            'id': ids,
        }, params);
        const response = await this.privatePostQueryLedgers (request);
        // {  error: [],
        //   result: { 'LPUAIB-TS774-UKHP7X': {   refid: "A2B4HBV-L4MDIE-JU4N3N",
        //                                         time:  1520103488.314,
        //                                         type: "withdrawal",
        //                                       aclass: "currency",
        //                                        asset: "XETH",
        //                                       amount: "-0.2805800000",
        //                                          fee: "0.0050000000",
        //                                      balance: "0.0000051000"           } } }
        const result = response['result'];
        const keys = Object.keys (result);
        const items = [];
        for (let i = 0; i < keys.length; i++) {
            const key = keys[i];
            const value = result[key];
            value['id'] = key;
            items.push (value);
        }
        return this.parseLedger (items);
    }

    async fetchLedgerEntry (id: string, code: string = undefined, params = {}) {
        const items = await this.fetchLedgerEntriesByIds ([ id ], code, params);
        return items[0];
    }

    parseTrade (trade, market = undefined) {
        //
        // fetchTrades (public)
        //
        //     [
        //         "0.032310", // price
        //         "4.28169434", // amount
        //         1541390792.763, // timestamp
        //         "s", // sell or buy
        //         "l", // limit or market
        //         ""
        //     ]
        //
        // fetchOrderTrades (private)
        //
        //     {
        //         id: 'TIMIRG-WUNNE-RRJ6GT', // injected from outside
        //         ordertxid: 'OQRPN2-LRHFY-HIFA7D',
        //         postxid: 'TKH2SE-M7IF5-CFI7LT',
        //         pair: 'USDCUSDT',
        //         time: 1586340086.457,
        //         type: 'sell',
        //         ordertype: 'market',
        //         price: '0.99860000',
        //         cost: '22.16892001',
        //         fee: '0.04433784',
        //         vol: '22.20000000',
        //         margin: '0.00000000',
        //         misc: ''
        //     }
        //
        let timestamp = undefined;
        let side = undefined;
        let type = undefined;
        let price = undefined;
        let amount = undefined;
        let id = undefined;
        let orderId = undefined;
        let fee = undefined;
        let symbol = undefined;
        if (Array.isArray (trade)) {
            timestamp = this.safeTimestamp (trade, 2);
            side = (trade[3] === 's') ? 'sell' : 'buy';
            type = (trade[4] === 'l') ? 'limit' : 'market';
            price = this.safeString (trade, 0);
            amount = this.safeString (trade, 1);
            const tradeLength = trade.length;
            if (tradeLength > 6) {
                id = this.safeString (trade, 6); // artificially added as per #1794
            }
        } else if (typeof trade === 'string') {
            id = trade;
        } else if ('ordertxid' in trade) {
            const marketId = this.safeString (trade, 'pair');
            const foundMarket = this.findMarketByAltnameOrId (marketId);
            if (foundMarket !== undefined) {
                market = foundMarket;
            } else if (marketId !== undefined) {
                // delisted market ids go here
                market = this.getDelistedMarketById (marketId);
            }
            orderId = this.safeString (trade, 'ordertxid');
            id = this.safeString2 (trade, 'id', 'postxid');
            timestamp = this.safeTimestamp (trade, 'time');
            side = this.safeString (trade, 'type');
            type = this.safeString (trade, 'ordertype');
            price = this.safeString (trade, 'price');
            amount = this.safeString (trade, 'vol');
            if ('fee' in trade) {
                let currency = undefined;
                if (market !== undefined) {
                    currency = market['quote'];
                }
                fee = {
                    'cost': this.safeString (trade, 'fee'),
                    'currency': currency,
                };
            }
        }
        if (market !== undefined) {
            symbol = market['symbol'];
        }
        const cost = this.safeString (trade, 'cost');
        return this.safeTrade ({
            'id': id,
            'order': orderId,
            'info': trade,
            'timestamp': timestamp,
            'datetime': this.iso8601 (timestamp),
            'symbol': symbol,
            'type': type,
            'side': side,
            'takerOrMaker': undefined,
            'price': price,
            'amount': amount,
            'cost': cost,
            'fee': fee,
        }, market);
    }

    async fetchTrades (symbol: string, since: Int = undefined, limit: Int = undefined, params = {}) {
        /**
         * @method
         * @name kraken#fetchTrades
         * @description get the list of most recent trades for a particular symbol
         * @see https://docs.kraken.com/rest/#tag/Market-Data/operation/getRecentTrades
         * @param {string} symbol unified symbol of the market to fetch trades for
         * @param {int} [since] timestamp in ms of the earliest trade to fetch
         * @param {int} [limit] the maximum amount of trades to fetch
         * @param {object} [params] extra parameters specific to the kraken api endpoint
         * @returns {Trade[]} a list of [trade structures]{@link https://github.com/ccxt/ccxt/wiki/Manual#public-trades}
         */
        await this.loadMarkets ();
        const market = this.market (symbol);
        const id = market['id'];
        const request = {
            'pair': id,
        };
        // https://support.kraken.com/hc/en-us/articles/218198197-How-to-pull-all-trade-data-using-the-Kraken-REST-API
        // https://github.com/ccxt/ccxt/issues/5677
        if (since !== undefined) {
            // php does not format it properly
            // therefore we use string concatenation here
            request['since'] = since * 1e6;
            request['since'] = since.toString () + '000000'; // expected to be in nanoseconds
        }
        // https://github.com/ccxt/ccxt/issues/5698
        if (limit !== undefined && limit !== 1000) {
            const fetchTradesWarning = this.safeValue (this.options, 'fetchTradesWarning', true);
            if (fetchTradesWarning) {
                throw new ExchangeError (this.id + ' fetchTrades() cannot serve ' + limit.toString () + " trades without breaking the pagination, see https://github.com/ccxt/ccxt/issues/5698 for more details. Set exchange.options['fetchTradesWarning'] to acknowledge this warning and silence it.");
            }
        }
        const response = await this.publicGetTrades (this.extend (request, params));
        //
        //     {
        //         "error": [],
        //         "result": {
        //             "XETHXXBT": [
        //                 ["0.032310","4.28169434",1541390792.763,"s","l",""]
        //             ],
        //             "last": "1541439421200678657"
        //         }
        //     }
        //
        const result = response['result'];
        const trades = result[id];
        // trades is a sorted array: last (most recent trade) goes last
        const length = trades.length;
        if (length <= 0) {
            return [];
        }
        const lastTrade = trades[length - 1];
        const lastTradeId = this.safeString (result, 'last');
        lastTrade.push (lastTradeId);
        return this.parseTrades (trades, market, since, limit);
    }

    safeBalance (balance: object): Balances {
        const balances = this.omit (balance, [ 'info', 'timestamp', 'datetime', 'free', 'used', 'total' ]);
        const codes = Object.keys (balances);
        balance['free'] = {};
        balance['used'] = {};
        balance['total'] = {};
        const debtBalance = {};
        for (let i = 0; i < codes.length; i++) {
            const code = codes[i];
            const total = this.safeString (balance[code], 'balance');
            const credit = balance[code].credit ? this.safeString (balance[code], 'credit') : 0;
            const credit_used = balance[code].credit_used ? this.safeString (balance[code], 'credit_used') : 0;
            const hold_trade = balance[code].hold_trade ? this.safeString (balance[code], 'hold_trade') : 0;
            const free = this.parseNumber (total) + this.parseNumber (credit) - this.parseNumber (credit_used) - this.parseNumber (hold_trade);
            const used = this.parseNumber (hold_trade) + this.parseNumber (credit_used);
            const debt = this.safeString (balance[code], 'debt');
            balance[code]['free'] = this.parseNumber (free);
            balance[code]['used'] = this.parseNumber (used);
            balance[code]['total'] = this.parseNumber (total);
            balance['free'][code] = balance[code]['free'];
            balance['used'][code] = balance[code]['used'];
            balance['total'][code] = balance[code]['total'];
            if (debt !== undefined) {
                balance[code]['debt'] = this.parseNumber (debt);
                debtBalance[code] = balance[code]['debt'];
            }
        }
        const debtBalanceArray = Object.keys (debtBalance);
        const length = debtBalanceArray.length;
        if (length) {
            balance['debt'] = debtBalance;
        }
        return balance as any;
    }

    parseBalance (response) {
        const balances = this.safeValue (response, 'result', {});
        const result = {
            'info': response,
            'timestamp': undefined,
            'datetime': undefined,
        };
        const currencyIds = Object.keys (balances);
        for (let i = 0; i < currencyIds.length; i++) {
            const currencyId = currencyIds[i];
            const code = this.safeCurrencyCode (currencyId);
            const balance = this.safeValue (balances, currencyId, {});
            const account = this.account ();
<<<<<<< HEAD
            account['total'] = this.safeString (balances, currencyId);
            result[code] = balances[currencyId];
=======
            account['used'] = this.safeString (balance, 'hold_trade');
            account['total'] = this.safeString (balance, 'balance');
            result[code] = account;
>>>>>>> 335ad910
        }
        return this.safeBalance (result);
    }

    async fetchBalance (params = {}) {
        /**
         * @method
         * @name kraken#fetchBalance
         * @description query for balance and get the amount of funds available for trading or funds locked in orders
         * @see https://docs.kraken.com/rest/#tag/Account-Data/operation/getExtendedBalance
         * @param {object} [params] extra parameters specific to the kraken api endpoint
         * @returns {object} a [balance structure]{@link https://github.com/ccxt/ccxt/wiki/Manual#balance-structure}
         */
        await this.loadMarkets ();
        const response = await this.privatePostBalanceEx (params);
        //
        //     {
        //         "error": [],
        //         "result": {
        //             "ZUSD": {
        //                 "balance": 25435.21,
        //                 "hold_trade": 8249.76
        //             },
        //             "XXBT": {
        //                 "balance": 1.2435,
        //                 "hold_trade": 0.8423
        //             }
        //         }
        //     }
        //
        return this.parseBalance (response);
    }

    async createOrder (symbol: string, type: OrderType, side: OrderSide, amount, price = undefined, params = {}) {
        /**
         * @method
         * @name kraken#createOrder
         * @see https://docs.kraken.com/rest/#tag/User-Trading/operation/addOrder
         * @description create a trade order
         * @param {string} symbol unified symbol of the market to create an order in
         * @param {string} type 'market' or 'limit'
         * @param {string} side 'buy' or 'sell'
         * @param {float} amount how much of currency you want to trade in units of base currency
         * @param {float} [price] the price at which the order is to be fullfilled, in units of the quote currency, ignored in market orders
         * @param {object} [params] extra parameters specific to the kraken api endpoint
         * @param {bool} params.postOnly
         * @param {bool} params.reduceOnly
         * @returns {object} an [order structure]{@link https://github.com/ccxt/ccxt/wiki/Manual#order-structure}
         */
        await this.loadMarkets ();
        const market = this.market (symbol);
        const request = {
            'pair': market['id'],
            'type': side,
            'ordertype': type,
            'volume': this.amountToPrecision (symbol, amount),
        };
        const orderRequest = this.orderRequest ('createOrder()', symbol, type, request, price, params);
        const response = await this.privatePostAddOrder (this.extend (orderRequest[0], orderRequest[1]));
        //
        //     {
        //         error: [],
        //         result: {
        //             descr: { order: 'buy 0.02100000 ETHUSDT @ limit 330.00' },
        //             txid: [ 'OEKVV2-IH52O-TPL6GZ' ]
        //         }
        //     }
        //
        const result = this.safeValue (response, 'result');
        return this.parseOrder (result);
    }

    findMarketByAltnameOrId (id) {
        const marketsByAltname = this.safeValue (this.options, 'marketsByAltname', {});
        if (id in marketsByAltname) {
            return marketsByAltname[id];
        } else {
            return this.safeMarket (id);
        }
    }

    getDelistedMarketById (id) {
        if (id === undefined) {
            return id;
        }
        let market = this.safeValue (this.options['delistedMarketsById'], id);
        if (market !== undefined) {
            return market;
        }
        const baseIdStart = 0;
        let baseIdEnd = 3;
        let quoteIdStart = 3;
        let quoteIdEnd = 6;
        if (id.length === 8) {
            baseIdEnd = 4;
            quoteIdStart = 4;
            quoteIdEnd = 8;
        } else if (id.length === 7) {
            baseIdEnd = 4;
            quoteIdStart = 4;
            quoteIdEnd = 7;
        }
        const baseId = id.slice (baseIdStart, baseIdEnd);
        const quoteId = id.slice (quoteIdStart, quoteIdEnd);
        const base = this.safeCurrencyCode (baseId);
        const quote = this.safeCurrencyCode (quoteId);
        const symbol = base + '/' + quote;
        market = {
            'symbol': symbol,
            'base': base,
            'quote': quote,
            'baseId': baseId,
            'quoteId': quoteId,
        };
        this.options['delistedMarketsById'][id] = market;
        return market;
    }

    parseOrderStatus (status) {
        const statuses = {
            'pending': 'open', // order pending book entry
            'open': 'open',
            'closed': 'closed',
            'canceled': 'canceled',
            'expired': 'expired',
        };
        return this.safeString (statuses, status, status);
    }

    parseOrder (order, market = undefined) {
        //
        // createOrder for regular orders
        //
        //     {
        //         descr: { order: 'buy 0.02100000 ETHUSDT @ limit 330.00' },
        //         txid: [ 'OEKVV2-IH52O-TPL6GZ' ]
        //     }
        //     {
        //         "txid": [ "TX_ID_HERE" ],
        //         "descr": { "order":"buy 0.12345678 ETHEUR @ market" },
        //     }
        //
        //
        // createOrder for stop orders
        //
        //     {
        //         "txid":["OSILNC-VQI5Q-775ZDQ"],
        //         "descr":{"order":"sell 167.28002676 ADAXBT @ stop loss 0.00003280 -> limit 0.00003212"}
        //     }
        //
        //
        //     {
        //         "txid":["OVHMJV-BZW2V-6NZFWF"],
        //         "descr":{"order":"sell 0.00100000 ETHUSD @ stop loss 2677.00 -> limit 2577.00 with 5:1 leverage"}
        //     }
        //
        // editOrder
        //
        //     {
        //         "status": "ok",
        //         "txid": "OAW2BO-7RWEK-PZY5UO",
        //         "originaltxid": "OXL6SS-UPNMC-26WBE7",
        //         "volume": "0.00075000",
        //         "price": "13500.0",
        //         "orders_cancelled": 1,
        //         "descr": {
        //             "order": "buy 0.00075000 XBTUSDT @ limit 13500.0"
        //         }
        //     }
        //  ws - createOrder
        //    {
        //        descr: 'sell 0.00010000 XBTUSDT @ market',
        //        event: 'addOrderStatus',
        //        reqid: 1,
        //        status: 'ok',
        //        txid: 'OAVXZH-XIE54-JCYYDG'
        //    }
        //  ws - editOrder
        //    {
        //        "descr": "order edited price = 9000.00000000",
        //        "event": "editOrderStatus",
        //        "originaltxid": "O65KZW-J4AW3-VFS74A",
        //        "reqid": 3,
        //        "status": "ok",
        //        "txid": "OTI672-HJFAO-XOIPPK"
        //    }
        //
        const description = this.safeValue (order, 'descr', {});
        const orderDescription = this.safeString (description, 'order', description);
        let side = undefined;
        let type = undefined;
        let marketId = undefined;
        let price = undefined;
        let amount = undefined;
        let stopPrice = undefined;
        if (orderDescription !== undefined) {
            const parts = orderDescription.split (' ');
            side = this.safeString (parts, 0);
            amount = this.safeString (parts, 1);
            marketId = this.safeString (parts, 2);
            type = this.safeString (parts, 4);
            if (type === 'stop') {
                stopPrice = this.safeString (parts, 6);
                price = this.safeString (parts, 9);
            } else if (type === 'limit') {
                price = this.safeString (parts, 5);
            }
        }
        side = this.safeString (description, 'type', side);
        type = this.safeString (description, 'ordertype', type);
        marketId = this.safeString (description, 'pair', marketId);
        const foundMarket = this.findMarketByAltnameOrId (marketId);
        let symbol = undefined;
        if (foundMarket !== undefined) {
            market = foundMarket;
        } else if (marketId !== undefined) {
            // delisted market ids go here
            market = this.getDelistedMarketById (marketId);
        }
        const timestamp = this.safeTimestamp (order, 'opentm');
        amount = this.safeString (order, 'vol', amount);
        const filled = this.safeString (order, 'vol_exec');
        let fee = undefined;
        // kraken truncates the cost in the api response so we will ignore it and calculate it from average & filled
        // const cost = this.safeString (order, 'cost');
        price = this.safeString (description, 'price', price);
        if ((price === undefined) || Precise.stringEquals (price, '0')) {
            price = this.safeString (description, 'price2');
        }
        if ((price === undefined) || Precise.stringEquals (price, '0')) {
            price = this.safeString (order, 'price', price);
        }
        const flags = this.safeString (order, 'oflags', '');
        const isPostOnly = flags.indexOf ('post') > -1;
        const average = this.safeNumber (order, 'price');
        if (market !== undefined) {
            symbol = market['symbol'];
            if ('fee' in order) {
                const feeCost = this.safeString (order, 'fee');
                fee = {
                    'cost': feeCost,
                    'rate': undefined,
                };
                if (flags.indexOf ('fciq') >= 0) {
                    fee['currency'] = market['quote'];
                } else if (flags.indexOf ('fcib') >= 0) {
                    fee['currency'] = market['base'];
                }
            }
        }
        const status = this.parseOrderStatus (this.safeString (order, 'status'));
        let id = this.safeString2 (order, 'id', 'txid');
        if ((id === undefined) || (id.slice (0, 1) === '[')) {
            const txid = this.safeValue (order, 'txid');
            id = this.safeString (txid, 0);
        }
        const clientOrderId = this.safeString (order, 'userref');
        const rawTrades = this.safeValue (order, 'trades', []);
        const trades = [];
        for (let i = 0; i < rawTrades.length; i++) {
            const rawTrade = rawTrades[i];
            if (typeof rawTrade === 'string') {
                trades.push (this.safeTrade ({ 'id': rawTrade, 'orderId': id, 'symbol': symbol, 'info': {}}));
            } else {
                trades.push (rawTrade);
            }
        }
        stopPrice = this.safeNumber (order, 'stopprice', stopPrice);
        return this.safeOrder ({
            'id': id,
            'clientOrderId': clientOrderId,
            'info': order,
            'timestamp': timestamp,
            'datetime': this.iso8601 (timestamp),
            'lastTradeTimestamp': undefined,
            'status': status,
            'symbol': symbol,
            'type': type,
            'timeInForce': undefined,
            'postOnly': isPostOnly,
            'side': side,
            'price': price,
            'stopPrice': stopPrice,
            'triggerPrice': stopPrice,
            'cost': undefined,
            'amount': amount,
            'filled': filled,
            'average': average,
            'remaining': undefined,
            'fee': fee,
            'trades': trades,
        }, market);
    }

    orderRequest (method, symbol, type, request, price = undefined, params = {}) {
        const clientOrderId = this.safeString2 (params, 'userref', 'clientOrderId');
        params = this.omit (params, [ 'userref', 'clientOrderId' ]);
        if (clientOrderId !== undefined) {
            request['userref'] = clientOrderId;
        }
        //
        //     market
        //     limit (price = limit price)
        //     stop-loss (price = stop loss price)
        //     take-profit (price = take profit price)
        //     stop-loss-limit (price = stop loss trigger price, price2 = triggered limit price)
        //     take-profit-limit (price = take profit trigger price, price2 = triggered limit price)
        //     settle-position
        //
        if (type === 'limit') {
            request['price'] = this.priceToPrecision (symbol, price);
        } else if ((type === 'stop-loss') || (type === 'take-profit')) {
            const stopPrice = this.safeNumber2 (params, 'price', 'stopPrice', price);
            if (stopPrice === undefined) {
                throw new ArgumentsRequired (this.id + method + ' requires a price argument or a price/stopPrice parameter for a ' + type + ' order');
            } else {
                request['price'] = this.priceToPrecision (symbol, stopPrice);
            }
        } else if ((type === 'stop-loss-limit') || (type === 'take-profit-limit')) {
            const stopPrice = this.safeNumber2 (params, 'price', 'stopPrice');
            const limitPrice = this.safeNumber (params, 'price2');
            const stopPriceDefined = (stopPrice !== undefined);
            const limitPriceDefined = (limitPrice !== undefined);
            if (stopPriceDefined && limitPriceDefined) {
                request['price'] = this.priceToPrecision (symbol, stopPrice);
                request['price2'] = this.priceToPrecision (symbol, limitPrice);
            } else if ((price === undefined) || (!(stopPriceDefined || limitPriceDefined))) {
                throw new ArgumentsRequired (this.id + method + ' requires a price argument and/or price/stopPrice/price2 parameters for a ' + type + ' order');
            } else {
                if (stopPriceDefined) {
                    request['price'] = this.priceToPrecision (symbol, stopPrice);
                    request['price2'] = this.priceToPrecision (symbol, price);
                } else if (limitPriceDefined) {
                    request['price'] = this.priceToPrecision (symbol, price);
                    request['price2'] = this.priceToPrecision (symbol, limitPrice);
                }
            }
        }
        let close = this.safeValue (params, 'close');
        if (close !== undefined) {
            close = this.extend ({}, close);
            const closePrice = this.safeValue (close, 'price');
            if (closePrice !== undefined) {
                close['price'] = this.priceToPrecision (symbol, closePrice);
            }
            const closePrice2 = this.safeValue (close, 'price2'); // stopPrice
            if (closePrice2 !== undefined) {
                close['price2'] = this.priceToPrecision (symbol, closePrice2);
            }
            request['close'] = close;
        }
        const timeInForce = this.safeString2 (params, 'timeInForce', 'timeinforce');
        if (timeInForce !== undefined) {
            request['timeinforce'] = timeInForce;
        }
        const isMarket = (type === 'market');
        let postOnly = undefined;
        [ postOnly, params ] = this.handlePostOnly (isMarket, false, params);
        if (postOnly) {
            request['oflags'] = 'post';
        }
        const reduceOnly = this.safeValue (params, 'reduceOnly');
        if (reduceOnly) {
            request['reduce_only'] = true;
        }
        params = this.omit (params, [ 'price', 'stopPrice', 'price2', 'close', 'timeInForce', 'reduceOnly' ]);
        return [ request, params ];
    }

    async editOrder (id: string, symbol, type, side, amount = undefined, price = undefined, params = {}) {
        /**
         * @method
         * @name kraken#editOrder
         * @description edit a trade order
         * @see https://docs.kraken.com/rest/#tag/User-Trading/operation/editOrder
         * @param {string} id order id
         * @param {string} symbol unified symbol of the market to create an order in
         * @param {string} type 'market' or 'limit'
         * @param {string} side 'buy' or 'sell'
         * @param {float} amount how much of the currency you want to trade in units of the base currency
         * @param {float} [price] the price at which the order is to be fullfilled, in units of the quote currency, ignored in market orders
         * @param {object} [params] extra parameters specific to the kraken api endpoint
         * @returns {object} an [order structure]{@link https://github.com/ccxt/ccxt/wiki/Manual#order-structure}
         */
        await this.loadMarkets ();
        const market = this.market (symbol);
        if (!market['spot']) {
            throw new NotSupported (this.id + ' editOrder() does not support ' + market['type'] + ' orders, only spot orders are accepted');
        }
        const request = {
            'txid': id,
            'pair': market['id'],
        };
        if (amount !== undefined) {
            request['volume'] = this.amountToPrecision (symbol, amount);
        }
        const orderRequest = this.orderRequest ('editOrder()', symbol, type, request, price, params);
        const response = await this.privatePostEditOrder (this.extend (orderRequest[0], orderRequest[1]));
        //
        //     {
        //         "error": [],
        //         "result": {
        //             "status": "ok",
        //             "txid": "OAW2BO-7RWEK-PZY5UO",
        //             "originaltxid": "OXL6SS-UPNMC-26WBE7",
        //             "volume": "0.00075000",
        //             "price": "13500.0",
        //             "orders_cancelled": 1,
        //             "descr": {
        //                 "order": "buy 0.00075000 XBTUSDT @ limit 13500.0"
        //             }
        //         }
        //     }
        //
        const data = this.safeValue (response, 'result', {});
        return this.parseOrder (data, market);
    }

    async fetchOrder (id: string, symbol: string = undefined, params = {}) {
        /**
         * @method
         * @name kraken#fetchOrder
         * @description fetches information on an order made by the user
         * @see https://docs.kraken.com/rest/#tag/Account-Data/operation/getOrdersInfo
         * @param {string} symbol not used by kraken fetchOrder
         * @param {object} [params] extra parameters specific to the kraken api endpoint
         * @returns {object} An [order structure]{@link https://github.com/ccxt/ccxt/wiki/Manual#order-structure}
         */
        await this.loadMarkets ();
        const clientOrderId = this.safeValue2 (params, 'userref', 'clientOrderId');
        const request = {
            'trades': true, // whether or not to include trades in output (optional, default false)
            // 'txid': id, // do not comma separate a list of ids - use fetchOrdersByIds instead
            // 'userref': 'optional', // restrict results to given user reference id (optional)
        };
        let query = params;
        if (clientOrderId !== undefined) {
            request['userref'] = clientOrderId;
            query = this.omit (params, [ 'userref', 'clientOrderId' ]);
        } else {
            request['txid'] = id;
        }
        const response = await this.privatePostQueryOrders (this.extend (request, query));
        //
        //     {
        //         "error":[],
        //         "result":{
        //             "OTLAS3-RRHUF-NDWH5A":{
        //                 "refid":null,
        //                 "userref":null,
        //                 "status":"closed",
        //                 "reason":null,
        //                 "opentm":1586822919.3342,
        //                 "closetm":1586822919.365,
        //                 "starttm":0,
        //                 "expiretm":0,
        //                 "descr":{
        //                     "pair":"XBTUSDT",
        //                     "type":"sell",
        //                     "ordertype":"market",
        //                     "price":"0",
        //                     "price2":"0",
        //                     "leverage":"none",
        //                     "order":"sell 0.21804000 XBTUSDT @ market",
        //                     "close":""
        //                 },
        //                 "vol":"0.21804000",
        //                 "vol_exec":"0.21804000",
        //                 "cost":"1493.9",
        //                 "fee":"3.8",
        //                 "price":"6851.5",
        //                 "stopprice":"0.00000",
        //                 "limitprice":"0.00000",
        //                 "misc":"",
        //                 "oflags":"fciq",
        //                 "trades":["TT5UC3-GOIRW-6AZZ6R"]
        //             }
        //         }
        //     }
        //
        const result = this.safeValue (response, 'result', []);
        if (!(id in result)) {
            throw new OrderNotFound (this.id + ' fetchOrder() could not find order id ' + id);
        }
        const order = this.parseOrder (this.extend ({ 'id': id }, result[id]));
        order['info'] = order;
        return order;
    }

    async fetchOrderTrades (id: string, symbol: string = undefined, since: Int = undefined, limit: Int = undefined, params = {}) {
        /**
         * @method
         * @name kraken#fetchOrderTrades
         * @description fetch all the trades made from a single order
         * @see https://docs.kraken.com/rest/#tag/Account-Data/operation/getTradesInfo
         * @param {string} id order id
         * @param {string} symbol unified market symbol
         * @param {int} [since] the earliest time in ms to fetch trades for
         * @param {int} [limit] the maximum number of trades to retrieve
         * @param {object} [params] extra parameters specific to the kraken api endpoint
         * @returns {object[]} a list of [trade structures]{@link https://github.com/ccxt/ccxt/wiki/Manual#trade-structure}
         */
        const orderTrades = this.safeValue (params, 'trades');
        const tradeIds = [];
        if (orderTrades === undefined) {
            throw new ArgumentsRequired (this.id + " fetchOrderTrades() requires a unified order structure in the params argument or a 'trades' param (an array of trade id strings)");
        } else {
            for (let i = 0; i < orderTrades.length; i++) {
                const orderTrade = orderTrades[i];
                if (typeof orderTrade === 'string') {
                    tradeIds.push (orderTrade);
                } else {
                    tradeIds.push (orderTrade['id']);
                }
            }
        }
        await this.loadMarkets ();
        if (symbol !== undefined) {
            symbol = this.symbol (symbol);
        }
        const options = this.safeValue (this.options, 'fetchOrderTrades', {});
        const batchSize = this.safeInteger (options, 'batchSize', 20);
        const numTradeIds = tradeIds.length;
        let numBatches = this.parseToInt (numTradeIds / batchSize);
        numBatches = this.sum (numBatches, 1);
        let result = [];
        for (let j = 0; j < numBatches; j++) {
            const requestIds = [];
            for (let k = 0; k < batchSize; k++) {
                const index = this.sum (j * batchSize, k);
                if (index < numTradeIds) {
                    requestIds.push (tradeIds[index]);
                }
            }
            const request = {
                'txid': requestIds.join (','),
            };
            const response = await this.privatePostQueryTrades (request);
            //
            //     {
            //         error: [],
            //         result: {
            //             'TIMIRG-WUNNE-RRJ6GT': {
            //                 ordertxid: 'OQRPN2-LRHFY-HIFA7D',
            //                 postxid: 'TKH2SE-M7IF5-CFI7LT',
            //                 pair: 'USDCUSDT',
            //                 time: 1586340086.457,
            //                 type: 'sell',
            //                 ordertype: 'market',
            //                 price: '0.99860000',
            //                 cost: '22.16892001',
            //                 fee: '0.04433784',
            //                 vol: '22.20000000',
            //                 margin: '0.00000000',
            //                 misc: ''
            //             }
            //         }
            //     }
            //
            const rawTrades = this.safeValue (response, 'result');
            const ids = Object.keys (rawTrades);
            for (let i = 0; i < ids.length; i++) {
                rawTrades[ids[i]]['id'] = ids[i];
            }
            const trades = this.parseTrades (rawTrades, undefined, since, limit);
            const tradesFilteredBySymbol = this.filterBySymbol (trades, symbol);
            result = this.arrayConcat (result, tradesFilteredBySymbol);
        }
        return result as Trade[];
    }

    async fetchOrdersByIds (ids, symbol: string = undefined, params = {}) {
        await this.loadMarkets ();
        const response = await this.privatePostQueryOrders (this.extend ({
            'trades': true, // whether or not to include trades in output (optional, default false)
            'txid': ids.join (','), // comma delimited list of transaction ids to query info about (20 maximum)
        }, params));
        const result = this.safeValue (response, 'result', {});
        const orders = [];
        const orderIds = Object.keys (result);
        for (let i = 0; i < orderIds.length; i++) {
            const id = orderIds[i];
            const item = result[id];
            const order = this.parseOrder (this.extend ({ 'id': id }, item));
            orders.push (order);
        }
        return orders;
    }

    async fetchMyTrades (symbol: string = undefined, since: Int = undefined, limit: Int = undefined, params = {}) {
        /**
         * @method
         * @name kraken#fetchMyTrades
         * @description fetch all trades made by the user
         * @see https://docs.kraken.com/rest/#tag/Account-Data/operation/getTradeHistory
         * @param {string} symbol unified market symbol
         * @param {int} [since] the earliest time in ms to fetch trades for
         * @param {int} [limit] the maximum number of trades structures to retrieve
         * @param {object} [params] extra parameters specific to the kraken api endpoint
         * @returns {Trade[]} a list of [trade structures]{@link https://github.com/ccxt/ccxt/wiki/Manual#trade-structure}
         */
        await this.loadMarkets ();
        const request = {
            // 'type': 'all', // any position, closed position, closing position, no position
            // 'trades': false, // whether or not to include trades related to position in output
            // 'start': 1234567890, // starting unix timestamp or trade tx id of results (exclusive)
            // 'end': 1234567890, // ending unix timestamp or trade tx id of results (inclusive)
            // 'ofs' = result offset
        };
        if (since !== undefined) {
            request['start'] = this.parseToInt (since / 1000);
        }
        const response = await this.privatePostTradesHistory (this.extend (request, params));
        //
        //     {
        //         "error": [],
        //         "result": {
        //             "trades": {
        //                 "GJ3NYQ-XJRTF-THZABF": {
        //                     "ordertxid": "TKH2SE-ZIF5E-CFI7LT",
        //                     "postxid": "OEN3VX-M7IF5-JNBJAM",
        //                     "pair": "XICNXETH",
        //                     "time": 1527213229.4491,
        //                     "type": "sell",
        //                     "ordertype": "limit",
        //                     "price": "0.001612",
        //                     "cost": "0.025792",
        //                     "fee": "0.000026",
        //                     "vol": "16.00000000",
        //                     "margin": "0.000000",
        //                     "misc": ""
        //                 },
        //                 ...
        //             },
        //             "count": 9760,
        //         },
        //     }
        //
        const trades = response['result']['trades'];
        const ids = Object.keys (trades);
        for (let i = 0; i < ids.length; i++) {
            trades[ids[i]]['id'] = ids[i];
        }
        let market = undefined;
        if (symbol !== undefined) {
            market = this.market (symbol);
        }
        return this.parseTrades (trades, market, since, limit);
    }

    async cancelOrder (id: string, symbol: string = undefined, params = {}) {
        /**
         * @method
         * @name kraken#cancelOrder
         * @description cancels an open order
         * @see https://docs.kraken.com/rest/#tag/Trading/operation/cancelOrder
         * @param {string} id order id
         * @param {string} symbol unified symbol of the market the order was made in
         * @param {object} [params] extra parameters specific to the kraken api endpoint
         * @returns {object} An [order structure]{@link https://github.com/ccxt/ccxt/wiki/Manual#order-structure}
         */
        await this.loadMarkets ();
        let response = undefined;
        const clientOrderId = this.safeValue2 (params, 'userref', 'clientOrderId', id);
        const request = {
            'txid': clientOrderId, // order id or userref
        };
        params = this.omit (params, [ 'userref', 'clientOrderId' ]);
        try {
            response = await this.privatePostCancelOrder (this.extend (request, params));
        } catch (e) {
            if (this.last_http_response) {
                if (this.last_http_response.indexOf ('EOrder:Unknown order') >= 0) {
                    throw new OrderNotFound (this.id + ' cancelOrder() error ' + this.last_http_response);
                }
            }
            throw e;
        }
        return response;
    }

    async cancelOrders (ids, symbol: string = undefined, params = {}) {
        /**
         * @method
         * @name kraken#cancelOrders
         * @description cancel multiple orders
         * @see https://docs.kraken.com/rest/#tag/Trading/operation/cancelOrderBatch
         * @param {string[]} ids open orders transaction ID (txid) or user reference (userref)
         * @param {string} symbol unified market symbol
         * @param {object} [params] extra parameters specific to the kraken api endpoint
         * @returns {object} an list of [order structures]{@link https://github.com/ccxt/ccxt/wiki/Manual#order-structure}
         */
        const request = {
            'orders': ids,
        };
        const response = await this.privatePostCancelOrderBatch (this.extend (request, params));
        //
        //     {
        //         "error": [],
        //         "result": {
        //           "count": 2
        //         }
        //     }
        //
        return response;
    }

    async cancelAllOrders (symbol: string = undefined, params = {}) {
        /**
         * @method
         * @name kraken#cancelAllOrders
         * @description cancel all open orders
         * @see https://docs.kraken.com/rest/#tag/Trading/operation/cancelAllOrders
         * @param {string} symbol unified market symbol, only orders in the market of this symbol are cancelled when symbol is not undefined
         * @param {object} [params] extra parameters specific to the kraken api endpoint
         * @returns {object[]} a list of [order structures]{@link https://github.com/ccxt/ccxt/wiki/Manual#order-structure}
         */
        await this.loadMarkets ();
        return await this.privatePostCancelAll (params);
    }

    async fetchOpenOrders (symbol: string = undefined, since: Int = undefined, limit: Int = undefined, params = {}) {
        /**
         * @method
         * @name kraken#fetchOpenOrders
         * @see https://docs.kraken.com/rest/#tag/Account-Data/operation/getOpenOrders
         * @description fetch all unfilled currently open orders
         * @see https://docs.kraken.com/rest/#tag/Account-Data/operation/getOpenOrders
         * @param {string} symbol unified market symbol
         * @param {int} [since] the earliest time in ms to fetch open orders for
         * @param {int} [limit] the maximum number of  open orders structures to retrieve
         * @param {object} [params] extra parameters specific to the kraken api endpoint
         * @returns {Order[]} a list of [order structures]{@link https://github.com/ccxt/ccxt/wiki/Manual#order-structure}
         */
        await this.loadMarkets ();
        const request = {};
        if (since !== undefined) {
            request['start'] = this.parseToInt (since / 1000);
        }
        let query = params;
        const clientOrderId = this.safeValue2 (params, 'userref', 'clientOrderId');
        if (clientOrderId !== undefined) {
            request['userref'] = clientOrderId;
            query = this.omit (params, [ 'userref', 'clientOrderId' ]);
        }
        const response = await this.privatePostOpenOrders (this.extend (request, query));
        let market = undefined;
        if (symbol !== undefined) {
            market = this.market (symbol);
        }
        const result = this.safeValue (response, 'result', {});
        const orders = this.safeValue (result, 'open', []);
        return this.parseOrders (orders, market, since, limit);
    }

    async fetchClosedOrders (symbol: string = undefined, since: Int = undefined, limit: Int = undefined, params = {}) {
        /**
         * @method
         * @name kraken#fetchClosedOrders
         * @see https://docs.kraken.com/rest/#tag/Account-Data/operation/getClosedOrders
         * @description fetches information on multiple closed orders made by the user
         * @see https://docs.kraken.com/rest/#tag/Account-Data/operation/getClosedOrders
         * @param {string} symbol unified market symbol of the market orders were made in
         * @param {int} [since] the earliest time in ms to fetch orders for
         * @param {int} [limit] the maximum number of  orde structures to retrieve
         * @param {object} [params] extra parameters specific to the kraken api endpoint
         * @param {int} [params.until] timestamp in ms of the latest entry
         * @returns {Order[]} a list of [order structures]{@link https://github.com/ccxt/ccxt/wiki/Manual#order-structure}
         */
        await this.loadMarkets ();
        let request = {};
        if (since !== undefined) {
            request['start'] = this.parseToInt (since / 1000);
        }
        let query = params;
        const clientOrderId = this.safeValue2 (params, 'userref', 'clientOrderId');
        if (clientOrderId !== undefined) {
            request['userref'] = clientOrderId;
            query = this.omit (params, [ 'userref', 'clientOrderId' ]);
        }
        [ request, params ] = this.handleUntilOption ('end', request, params);
        const response = await this.privatePostClosedOrders (this.extend (request, query));
        //
        //     {
        //         "error":[],
        //         "result":{
        //             "closed":{
        //                 "OETZYO-UL524-QJMXCT":{
        //                     "refid":null,
        //                     "userref":null,
        //                     "status":"canceled",
        //                     "reason":"User requested",
        //                     "opentm":1601489313.3898,
        //                     "closetm":1601489346.5507,
        //                     "starttm":0,
        //                     "expiretm":0,
        //                     "descr":{
        //                         "pair":"ETHUSDT",
        //                         "type":"buy",
        //                         "ordertype":"limit",
        //                         "price":"330.00",
        //                         "price2":"0",
        //                         "leverage":"none",
        //                         "order":"buy 0.02100000 ETHUSDT @ limit 330.00",
        //                         "close":""
        //                     },
        //                     "vol":"0.02100000",
        //                     "vol_exec":"0.00000000",
        //                     "cost":"0.00000",
        //                     "fee":"0.00000",
        //                     "price":"0.00000",
        //                     "stopprice":"0.00000",
        //                     "limitprice":"0.00000",
        //                     "misc":"",
        //                     "oflags":"fciq"
        //                 },
        //             },
        //             "count":16
        //         }
        //     }
        //
        let market = undefined;
        if (symbol !== undefined) {
            market = this.market (symbol);
        }
        const result = this.safeValue (response, 'result', {});
        const orders = this.safeValue (result, 'closed', []);
        return this.parseOrders (orders, market, since, limit);
    }

    parseTransactionStatus (status) {
        // IFEX transaction states
        const statuses = {
            'Initial': 'pending',
            'Pending': 'pending',
            'Success': 'ok',
            'Settled': 'pending',
            'Failure': 'failed',
            'Partial': 'ok',
        };
        return this.safeString (statuses, status, status);
    }

    parseTransaction (transaction, currency = undefined) {
        //
        // fetchDeposits
        //
        //     {
        //         method: "Ether (Hex)",
        //         aclass: "currency",
        //         asset: "XETH",
        //         refid: "Q2CANKL-LBFVEE-U4Y2WQ",
        //         txid: "0x57fd704dab1a73c20e24c8696099b695d596924b401b261513cfdab23…",
        //         info: "0x615f9ba7a9575b0ab4d571b2b36b1b324bd83290",
        //         amount: "7.9999257900",
        //         fee: "0.0000000000",
        //         time:  1529223212,
        //         status: "Success"
        //     }
        //
        // there can be an additional 'status-prop' field present
        // deposit pending review by exchange => 'on-hold'
        // the deposit is initiated by the exchange => 'return'
        //
        //      {
        //          type: 'deposit',
        //          method: 'Fidor Bank AG (Wire Transfer)',
        //          aclass: 'currency',
        //          asset: 'ZEUR',
        //          refid: 'xxx-xxx-xxx',
        //          txid: '12341234',
        //          info: 'BANKCODEXXX',
        //          amount: '38769.08',
        //          fee: '0.0000',
        //          time: 1644306552,
        //          status: 'Success',
        //          status-prop: 'on-hold'
        //      }
        //
        //
        // fetchWithdrawals
        //
        //     {
        //         method: "Ether",
        //         aclass: "currency",
        //         asset: "XETH",
        //         refid: "A2BF34S-O7LBNQ-UE4Y4O",
        //         txid: "0x288b83c6b0904d8400ef44e1c9e2187b5c8f7ea3d838222d53f701a15b5c274d",
        //         info: "0x7cb275a5e07ba943fee972e165d80daa67cb2dd0",
        //         amount: "9.9950000000",
        //         fee: "0.0050000000",
        //         time:  1530481750,
        //         status: "Success"
        //         status-prop: 'on-hold' // this field might not be present in some cases
        //     }
        //
        // withdraw
        //
        //     {
        //         "refid": "AGBSO6T-UFMTTQ-I7KGS6"
        //     }
        //
        const id = this.safeString (transaction, 'refid');
        const txid = this.safeString (transaction, 'txid');
        const timestamp = this.safeTimestamp (transaction, 'time');
        const currencyId = this.safeString (transaction, 'asset');
        const code = this.safeCurrencyCode (currencyId, currency);
        const address = this.safeString (transaction, 'info');
        const amount = this.safeNumber (transaction, 'amount');
        let status = this.parseTransactionStatus (this.safeString (transaction, 'status'));
        const statusProp = this.safeString (transaction, 'status-prop');
        const isOnHoldDeposit = statusProp === 'on-hold';
        const isCancellationRequest = statusProp === 'cancel-pending';
        const isOnHoldWithdrawal = statusProp === 'onhold';
        if (isOnHoldDeposit || isCancellationRequest || isOnHoldWithdrawal) {
            status = 'pending';
        }
        const type = this.safeString (transaction, 'type'); // injected from the outside
        let feeCost = this.safeNumber (transaction, 'fee');
        if (feeCost === undefined) {
            if (type === 'deposit') {
                feeCost = 0;
            }
        }
        return {
            'info': transaction,
            'id': id,
            'currency': code,
            'amount': amount,
            'network': undefined,
            'address': address,
            'addressTo': undefined,
            'addressFrom': undefined,
            'tag': undefined,
            'tagTo': undefined,
            'tagFrom': undefined,
            'status': status,
            'type': type,
            'updated': undefined,
            'txid': txid,
            'timestamp': timestamp,
            'datetime': this.iso8601 (timestamp),
            'fee': {
                'currency': code,
                'cost': feeCost,
            },
        };
    }

    parseTransactionsByType (type, transactions, code: string = undefined, since: Int = undefined, limit: Int = undefined) {
        const result = [];
        for (let i = 0; i < transactions.length; i++) {
            const transaction = this.parseTransaction (this.extend ({
                'type': type,
            }, transactions[i]));
            result.push (transaction);
        }
        return this.filterByCurrencySinceLimit (result, code, since, limit);
    }

    async fetchDeposits (code: string = undefined, since: Int = undefined, limit: Int = undefined, params = {}) {
        /**
         * @method
         * @name kraken#fetchDeposits
         * @see https://docs.kraken.com/rest/#tag/Funding/operation/getStatusRecentDeposits
         * @description fetch all deposits made to an account
         * @see https://docs.kraken.com/rest/#tag/Funding/operation/getStatusRecentDeposits
         * @param {string} code unified currency code
         * @param {int} [since] the earliest time in ms to fetch deposits for
         * @param {int} [limit] the maximum number of deposits structures to retrieve
         * @param {object} [params] extra parameters specific to the kraken api endpoint
         * @returns {object[]} a list of [transaction structures]{@link https://github.com/ccxt/ccxt/wiki/Manual#transaction-structure}
         */
        // https://www.kraken.com/en-us/help/api#deposit-status
        if (code === undefined) {
            throw new ArgumentsRequired (this.id + ' fetchDeposits() requires a currency code argument');
        }
        await this.loadMarkets ();
        const currency = this.currency (code);
        const request = {
            'asset': currency['id'],
        };
        const response = await this.privatePostDepositStatus (this.extend (request, params));
        //
        //     {  error: [],
        //       result: [ { method: "Ether (Hex)",
        //                   aclass: "currency",
        //                    asset: "XETH",
        //                    refid: "Q2CANKL-LBFVEE-U4Y2WQ",
        //                     txid: "0x57fd704dab1a73c20e24c8696099b695d596924b401b261513cfdab23…",
        //                     info: "0x615f9ba7a9575b0ab4d571b2b36b1b324bd83290",
        //                   amount: "7.9999257900",
        //                      fee: "0.0000000000",
        //                     time:  1529223212,
        //                   status: "Success"                                                       } ] }
        //
        return this.parseTransactionsByType ('deposit', response['result'], code, since, limit);
    }

    async fetchTime (params = {}) {
        /**
         * @method
         * @name kraken#fetchTime
         * @description fetches the current integer timestamp in milliseconds from the exchange server
         * @see https://docs.kraken.com/rest/#tag/Market-Data/operation/getServerTime
         * @param {object} [params] extra parameters specific to the kraken api endpoint
         * @returns {int} the current integer timestamp in milliseconds from the exchange server
         */
        // https://www.kraken.com/en-us/features/api#get-server-time
        const response = await this.publicGetTime (params);
        //
        //    {
        //        "error": [],
        //        "result": {
        //            "unixtime": 1591502873,
        //            "rfc1123": "Sun,  7 Jun 20 04:07:53 +0000"
        //        }
        //    }
        //
        const result = this.safeValue (response, 'result', {});
        return this.safeTimestamp (result, 'unixtime');
    }

    async fetchWithdrawals (code: string = undefined, since: Int = undefined, limit: Int = undefined, params = {}) {
        /**
         * @method
         * @name kraken#fetchWithdrawals
         * @description fetch all withdrawals made from an account
         * @see https://docs.kraken.com/rest/#tag/Funding/operation/getStatusRecentWithdrawals
         * @param {string} code unified currency code
         * @param {int} [since] the earliest time in ms to fetch withdrawals for
         * @param {int} [limit] the maximum number of withdrawals structures to retrieve
         * @param {object} [params] extra parameters specific to the kraken api endpoint
         * @returns {object[]} a list of [transaction structures]{@link https://github.com/ccxt/ccxt/wiki/Manual#transaction-structure}
         */
        // https://www.kraken.com/en-us/help/api#withdraw-status
        if (code === undefined) {
            throw new ArgumentsRequired (this.id + ' fetchWithdrawals() requires a currency code argument');
        }
        await this.loadMarkets ();
        const currency = this.currency (code);
        const request = {
            'asset': currency['id'],
        };
        const response = await this.privatePostWithdrawStatus (this.extend (request, params));
        //
        //     {  error: [],
        //       result: [ { method: "Ether",
        //                   aclass: "currency",
        //                    asset: "XETH",
        //                    refid: "A2BF34S-O7LBNQ-UE4Y4O",
        //                     txid: "0x298c83c7b0904d8400ef43e1c9e2287b518f7ea3d838822d53f704a1565c274d",
        //                     info: "0x7cb275a5e07ba943fee972e165d80daa67cb2dd0",
        //                   amount: "9.9950000000",
        //                      fee: "0.0050000000",
        //                     time:  1530481750,
        //                   status: "Success"                                                             } ] }
        //
        return this.parseTransactionsByType ('withdrawal', response['result'], code, since, limit);
    }

    async createDepositAddress (code: string, params = {}) {
        /**
         * @method
         * @name kraken#createDepositAddress
         * @description create a currency deposit address
         * @see https://docs.kraken.com/rest/#tag/Funding/operation/getDepositAddresses
         * @param {string} code unified currency code of the currency for the deposit address
         * @param {object} [params] extra parameters specific to the kraken api endpoint
         * @returns {object} an [address structure]{@link https://github.com/ccxt/ccxt/wiki/Manual#address-structure}
         */
        const request = {
            'new': 'true',
        };
        return await this.fetchDepositAddress (code, this.extend (request, params));
    }

    async fetchDepositMethods (code: string, params = {}) {
        await this.loadMarkets ();
        const currency = this.currency (code);
        const request = {
            'asset': currency['id'],
        };
        const response = await this.privatePostDepositMethods (this.extend (request, params));
        //
        //     {
        //         "error":[],
        //         "result":[
        //             {"method":"Ether (Hex)","limit":false,"gen-address":true}
        //         ]
        //     }
        //
        //     {
        //         "error":[],
        //         "result":[
        //             {"method":"Tether USD (ERC20)","limit":false,"address-setup-fee":"0.00000000","gen-address":true},
        //             {"method":"Tether USD (TRC20)","limit":false,"address-setup-fee":"0.00000000","gen-address":true}
        //         ]
        //     }
        //
        //     {
        //         "error":[],
        //         "result":[
        //             {"method":"Bitcoin","limit":false,"fee":"0.0000000000","gen-address":true}
        //         ]
        //     }
        //
        return this.safeValue (response, 'result');
    }

    async fetchDepositAddress (code: string, params = {}) {
        /**
         * @method
         * @name kraken#fetchDepositAddress
         * @description fetch the deposit address for a currency associated with this account
         * @see https://docs.kraken.com/rest/#tag/Funding/operation/getDepositAddresses
         * @param {string} code unified currency code
         * @param {object} [params] extra parameters specific to the kraken api endpoint
         * @returns {object} an [address structure]{@link https://github.com/ccxt/ccxt/wiki/Manual#address-structure}
         */
        await this.loadMarkets ();
        const currency = this.currency (code);
        let network = this.safeStringUpper (params, 'network');
        const networks = this.safeValue (this.options, 'networks', {});
        network = this.safeString (networks, network, network); // support ETH > ERC20 aliases
        params = this.omit (params, 'network');
        if ((code === 'USDT') && (network === 'TRC20')) {
            code = code + '-' + network;
        }
        const defaultDepositMethods = this.safeValue (this.options, 'depositMethods', {});
        const defaultDepositMethod = this.safeString (defaultDepositMethods, code);
        let depositMethod = this.safeString (params, 'method', defaultDepositMethod);
        // if the user has specified an exchange-specific method in params
        // we pass it as is, otherwise we take the 'network' unified param
        if (depositMethod === undefined) {
            const depositMethods = await this.fetchDepositMethods (code);
            if (network !== undefined) {
                // find best matching deposit method, or fallback to the first one
                for (let i = 0; i < depositMethods.length; i++) {
                    const entry = this.safeString (depositMethods[i], 'method');
                    if (entry.indexOf (network) >= 0) {
                        depositMethod = entry;
                        break;
                    }
                }
            }
            // if depositMethod was not specified, fallback to the first available deposit method
            if (depositMethod === undefined) {
                const firstDepositMethod = this.safeValue (depositMethods, 0, {});
                depositMethod = this.safeString (firstDepositMethod, 'method');
            }
        }
        const request = {
            'asset': currency['id'],
            'method': depositMethod,
        };
        const response = await this.privatePostDepositAddresses (this.extend (request, params));
        //
        //     {
        //         "error":[],
        //         "result":[
        //             {"address":"0x77b5051f97efa9cc52c9ad5b023a53fc15c200d3","expiretm":"0"}
        //         ]
        //     }
        //
        const result = this.safeValue (response, 'result', []);
        const firstResult = this.safeValue (result, 0, {});
        if (firstResult === undefined) {
            throw new InvalidAddress (this.id + ' privatePostDepositAddresses() returned no addresses for ' + code);
        }
        return this.parseDepositAddress (firstResult, currency);
    }

    parseDepositAddress (depositAddress, currency = undefined) {
        //
        //     {
        //         "address":"0x77b5051f97efa9cc52c9ad5b023a53fc15c200d3",
        //         "expiretm":"0"
        //     }
        //
        const address = this.safeString (depositAddress, 'address');
        const tag = this.safeString (depositAddress, 'tag');
        currency = this.safeCurrency (undefined, currency);
        const code = currency['code'];
        this.checkAddress (address);
        return {
            'currency': code,
            'address': address,
            'tag': tag,
            'network': undefined,
            'info': depositAddress,
        };
    }

    async withdraw (code: string, amount, address, tag = undefined, params = {}) {
        /**
         * @method
         * @name kraken#withdraw
         * @description make a withdrawal
         * @see https://docs.kraken.com/rest/#tag/Funding/operation/withdrawFunds
         * @param {string} code unified currency code
         * @param {float} amount the amount to withdraw
         * @param {string} address the address to withdraw to
         * @param {string} tag
         * @param {object} [params] extra parameters specific to the kraken api endpoint
         * @returns {object} a [transaction structure]{@link https://github.com/ccxt/ccxt/wiki/Manual#transaction-structure}
         */
        [ tag, params ] = this.handleWithdrawTagAndParams (tag, params);
        this.checkAddress (address);
        if ('key' in params) {
            await this.loadMarkets ();
            const currency = this.currency (code);
            const request = {
                'asset': currency['id'],
                'amount': amount,
                // 'address': address, // they don't allow withdrawals to direct addresses
            };
            const response = await this.privatePostWithdraw (this.extend (request, params));
            //
            //     {
            //         "error": [],
            //         "result": {
            //             "refid": "AGBSO6T-UFMTTQ-I7KGS6"
            //         }
            //     }
            //
            const result = this.safeValue (response, 'result', {});
            return this.parseTransaction (result, currency);
        }
        throw new ExchangeError (this.id + " withdraw() requires a 'key' parameter (withdrawal key name, as set up on your account)");
    }

    async fetchPositions (symbols: string[] = undefined, params = {}) {
        /**
         * @method
         * @name kraken#fetchPositions
         * @description fetch all open positions
         * @see https://docs.kraken.com/rest/#tag/Account-Data/operation/getOpenPositions
         * @param {string[]|undefined} symbols not used by kraken fetchPositions ()
         * @param {object} [params] extra parameters specific to the kraken api endpoint
         * @returns {object[]} a list of [position structure]{@link https://github.com/ccxt/ccxt/wiki/Manual#position-structure}
         */
        await this.loadMarkets ();
        const request = {
            // 'txid': 'comma delimited list of transaction ids to restrict output to',
            // 'docalcs': false, // whether or not to include profit/loss calculations
            // 'consolidation': 'market', // what to consolidate the positions data around, market will consolidate positions based on market pair
        };
        const response = await this.privatePostOpenPositions (this.extend (request, params));
        //
        // no consolidation
        //
        //     {
        //         error: [],
        //         result: {
        //             'TGUFMY-FLESJ-VYIX3J': {
        //                 ordertxid: "O3LRNU-ZKDG5-XNCDFR",
        //                 posstatus: "open",
        //                 pair: "ETHUSDT",
        //                 time:  1611557231.4584,
        //                 type: "buy",
        //                 ordertype: "market",
        //                 cost: "28.49800",
        //                 fee: "0.07979",
        //                 vol: "0.02000000",
        //                 vol_closed: "0.00000000",
        //                 margin: "14.24900",
        //                 terms: "0.0200% per 4 hours",
        //                 rollovertm: "1611571631",
        //                 misc: "",
        //                 oflags: ""
        //             }
        //         }
        //     }
        //
        // consolidation by market
        //
        //     {
        //         error: [],
        //         result: [
        //             {
        //                 pair: "ETHUSDT",
        //                 positions: "1",
        //                 type: "buy",
        //                 leverage: "2.00000",
        //                 cost: "28.49800",
        //                 fee: "0.07979",
        //                 vol: "0.02000000",
        //                 vol_closed: "0.00000000",
        //                 margin: "14.24900"
        //             }
        //         ]
        //     }
        //
        const result = this.safeValue (response, 'result');
        // todo unify parsePosition/parsePositions
        return result;
    }

    parseAccount (account) {
        const accountByType = {
            'spot': 'Spot Wallet',
            'swap': 'Futures Wallet',
            'future': 'Futures Wallet',
        };
        return this.safeString (accountByType, account, account);
    }

    async transferOut (code: string, amount, params = {}) {
        /**
         * @description transfer from spot wallet to futures wallet
         * @see https://docs.kraken.com/rest/#tag/User-Funding/operation/walletTransfer
         * @param {str} code Unified currency code
         * @param {float} amount Size of the transfer
         * @param {dict} [params] Exchange specific parameters
         * @returns a [transfer structure]{@link https://github.com/ccxt/ccxt/wiki/Manual#transfer-structure}
         */
        return await this.transfer (code, amount, 'spot', 'swap', params);
    }

    async transfer (code: string, amount, fromAccount, toAccount, params = {}) {
        /**
         * @method
         * @name kraken#transfer
         * @see https://docs.kraken.com/rest/#tag/User-Funding/operation/walletTransfer
         * @description transfers currencies between sub-accounts (only spot->swap direction is supported)
         * @param {string} code Unified currency code
         * @param {float} amount Size of the transfer
         * @param {string} fromAccount 'spot' or 'Spot Wallet'
         * @param {string} toAccount 'swap' or 'Futures Wallet'
         * @param {object} [params] Exchange specific parameters
         * @returns a [transfer structure]{@link https://github.com/ccxt/ccxt/wiki/Manual#transfer-structure}
         */
        await this.loadMarkets ();
        const currency = this.currency (code);
        fromAccount = this.parseAccount (fromAccount);
        toAccount = this.parseAccount (toAccount);
        const request = {
            'amount': this.currencyToPrecision (code, amount),
            'from': fromAccount,
            'to': toAccount,
            'asset': currency['id'],
        };
        if (fromAccount !== 'Spot Wallet') {
            throw new BadRequest (this.id + ' transfer cannot transfer from ' + fromAccount + ' to ' + toAccount + '. Use krakenfutures instead to transfer from the futures account.');
        }
        const response = await this.privatePostWalletTransfer (this.extend (request, params));
        //
        //   {
        //       "error":[
        //       ],
        //       "result":{
        //          "refid":"BOIUSIF-M7DLMN-UXZ3P5"
        //       }
        //   }
        //
        const transfer = this.parseTransfer (response, currency);
        return this.extend (transfer, {
            'amount': amount,
            'fromAccount': fromAccount,
            'toAccount': toAccount,
        });
    }

    parseTransfer (transfer, currency = undefined) {
        //
        // transfer
        //
        //    {
        //        "error":[
        //        ],
        //        "result":{
        //           "refid":"BOIUSIF-M7DLMN-UXZ3P5"
        //        }
        //    }
        //
        const result = this.safeValue (transfer, 'result', {});
        const refid = this.safeString (result, 'refid');
        return {
            'info': transfer,
            'id': refid,
            'timestamp': undefined,
            'datetime': undefined,
            'currency': this.safeString (currency, 'code'),
            'amount': undefined,
            'fromAccount': undefined,
            'toAccount': undefined,
            'status': 'sucess',
        };
    }

    sign (path, api = 'public', method = 'GET', params = {}, headers = undefined, body = undefined) {
        let url = '/' + this.version + '/' + api + '/' + path;
        if (api === 'public') {
            if (Object.keys (params).length) {
                // urlencodeNested is used to address https://github.com/ccxt/ccxt/issues/12872
                url += '?' + this.urlencodeNested (params);
            }
        } else if (api === 'private') {
            const isCancelOrderBatch = (path === 'CancelOrderBatch');
            this.checkRequiredCredentials ();
            const nonce = this.nonce ().toString ();
            // urlencodeNested is used to address https://github.com/ccxt/ccxt/issues/12872
            if (isCancelOrderBatch) {
                body = this.json (this.extend ({ 'nonce': nonce }, params));
            } else {
                body = this.urlencodeNested (this.extend ({ 'nonce': nonce }, params));
            }
            const auth = this.encode (nonce + body);
            const hash = this.hash (auth, sha256, 'binary');
            const binary = this.encode (url);
            const binhash = this.binaryConcat (binary, hash);
            const secret = this.base64ToBinary (this.secret);
            const signature = this.hmac (binhash, secret, sha512, 'base64');
            headers = {
                'API-Key': this.apiKey,
                'API-Sign': signature,
                // 'Content-Type': 'application/x-www-form-urlencoded',
            };
            if (isCancelOrderBatch) {
                headers['Content-Type'] = 'application/json';
            } else {
                headers['Content-Type'] = 'application/x-www-form-urlencoded';
            }
        } else {
            url = '/' + path;
        }
        url = this.urls['api'][api] + url;
        return { 'url': url, 'method': method, 'body': body, 'headers': headers };
    }

    nonce () {
        return this.milliseconds ();
    }

    handleErrors (code, reason, url, method, headers, body, response, requestHeaders, requestBody) {
        if (code === 520) {
            throw new ExchangeNotAvailable (this.id + ' ' + code.toString () + ' ' + reason);
        }
        // todo: rewrite this for "broad" exceptions matching
        if (body.indexOf ('Invalid order') >= 0) {
            throw new InvalidOrder (this.id + ' ' + body);
        }
        if (body.indexOf ('Invalid nonce') >= 0) {
            throw new InvalidNonce (this.id + ' ' + body);
        }
        if (body.indexOf ('Insufficient funds') >= 0) {
            throw new InsufficientFunds (this.id + ' ' + body);
        }
        if (body.indexOf ('Cancel pending') >= 0) {
            throw new CancelPending (this.id + ' ' + body);
        }
        if (body.indexOf ('Invalid arguments:volume') >= 0) {
            throw new InvalidOrder (this.id + ' ' + body);
        }
        if (body.indexOf ('Rate limit exceeded') >= 0) {
            throw new RateLimitExceeded (this.id + ' ' + body);
        }
        if (response === undefined) {
            return undefined;
        }
        if (body[0] === '{') {
            if (typeof response !== 'string') {
                if ('error' in response) {
                    const numErrors = response['error'].length;
                    if (numErrors) {
                        const message = this.id + ' ' + body;
                        for (let i = 0; i < response['error'].length; i++) {
                            const error = response['error'][i];
                            this.throwExactlyMatchedException (this.exceptions, error, message);
                        }
                        throw new ExchangeError (message);
                    }
                }
            }
        }
        return undefined;
    }
}<|MERGE_RESOLUTION|>--- conflicted
+++ resolved
@@ -7,11 +7,7 @@
 import { TRUNCATE, TICK_SIZE } from './base/functions/number.js';
 import { sha256 } from './static_dependencies/noble-hashes/sha256.js';
 import { sha512 } from './static_dependencies/noble-hashes/sha512.js';
-<<<<<<< HEAD
-import { Balances, Int, OrderSide, OrderType } from './base/types.js';
-=======
-import { Int, OrderSide, OrderType, OHLCV, Trade } from './base/types.js';
->>>>>>> 335ad910
+import { Int, OrderSide, OrderType, OHLCV, Trade, Balances } from './base/types.js';
 
 //  ---------------------------------------------------------------------------
 
@@ -209,14 +205,11 @@
                         'CreateSubaccount': 3,
                         'AccountTransfer': 3,
                         // earn
-<<<<<<< HEAD
-=======
                         'Earn/Allocate': 3,
                         'Earn/Deallocate': 3,
                         'Earn/AllocateStatus': 3,
                         'Earn/DeallocateStatus': 3,
                         'Earn/Strategies': 3,
->>>>>>> 335ad910
                         'Earn/Allocations': 3,
                     },
                 },
@@ -1287,14 +1280,9 @@
             const code = this.safeCurrencyCode (currencyId);
             const balance = this.safeValue (balances, currencyId, {});
             const account = this.account ();
-<<<<<<< HEAD
-            account['total'] = this.safeString (balances, currencyId);
-            result[code] = balances[currencyId];
-=======
             account['used'] = this.safeString (balance, 'hold_trade');
             account['total'] = this.safeString (balance, 'balance');
             result[code] = account;
->>>>>>> 335ad910
         }
         return this.safeBalance (result);
     }
