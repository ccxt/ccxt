--- conflicted
+++ resolved
@@ -6,11 +6,7 @@
 import { Precise } from './base/Precise.js';
 import { TICK_SIZE } from './base/functions/number.js';
 import { sha256 } from './static_dependencies/noble-hashes/sha256.js';
-<<<<<<< HEAD
-import type { TransferEntry, Balances, Currency, FundingHistory, FundingRateHistory, Int, Market, Num, OHLCV, Order, OrderBook, OrderSide, OrderType, Str, Strings, Ticker, Tickers, Trade, Transaction, MarginModification, Currencies, Dict, LeverageTier, LeverageTiers, int, FundingRate, DepositAddress, Conversion, Position, MarginMode, Leverage } from './base/types.js';
-=======
-import type { TransferEntry, Balances, Currency, FundingHistory, FundingRateHistory, Int, Market, Num, OHLCV, Order, OrderBook, OrderSide, OrderType, Str, Strings, Ticker, Tickers, Trade, Transaction, MarginModification, Currencies, Dict, LeverageTier, LeverageTiers, int, FundingRate, DepositAddress, Conversion, Position, Dictionary } from './base/types.js';
->>>>>>> ab5b7c18
+import type { TransferEntry, Balances, Currency, FundingHistory, FundingRateHistory, Int, Market, Num, OHLCV, Order, OrderBook, OrderSide, OrderType, Str, Strings, Ticker, Tickers, Trade, Transaction, MarginModification, Currencies, Dict, LeverageTier, LeverageTiers, int, FundingRate, DepositAddress, Conversion, Position, Dictionary, MarginMode, Leverage } from './base/types.js';
 
 // ----------------------------------------------------------------------------
 
@@ -4373,27 +4369,21 @@
         const request: Dict = {
             'symbol': market['id'],
         };
+        let leverage = this.safeInteger (params, 'leverage');
+        if (marginMode === 'cross') {
+            leverage = 0;
+        }
+        if (leverage === undefined) {
+            throw new ArgumentsRequired (this.id + ' setMarginMode() requires a leverage parameter');
+        }
         const isCross = marginMode === 'cross';
         if (this.inArray (market['settle'], [ 'USDT', 'USDC' ])) {
             const currentLeverage = this.safeString (params, 'leverage');
-            if (currentLeverage === undefined) {
-                throw new ArgumentsRequired (this.id + ' setMarginMode() requires a "leverage" parameter for USDT markets');
-            }
             request['leverageRr'] = isCross ? Precise.stringNeg (Precise.stringAbs (currentLeverage)) : Precise.stringAbs (currentLeverage);
             return await this.privatePutGPositionsLeverage (this.extend (request, params));
-        }
-        let leverage = this.safeInteger (params, 'leverage');
-        if (marginMode === 'cross') {
-            leverage = 0;
-        }
-        if (leverage === undefined) {
-            throw new ArgumentsRequired (this.id + ' setMarginMode() requires a leverage parameter');
-        }
-<<<<<<< HEAD
-        const request: Dict = {
-            'symbol': market['id'],
-            'leverage': leverage,
-        };
+        } else {
+            request['leverage'] = leverage;
+        }
         const response = await this.privatePutPositionsLeverage (this.extend (request, params));
         //
         //     {
@@ -4411,10 +4401,6 @@
             'symbol': this.safeSymbol (undefined, market),
             'marginMode': undefined,
         } as MarginMode;
-=======
-        request['leverage'] = leverage;
-        return await this.privatePutPositionsLeverage (this.extend (request, params));
->>>>>>> ab5b7c18
     }
 
     /**
