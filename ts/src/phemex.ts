--- conflicted
+++ resolved
@@ -4608,11 +4608,7 @@
      * @param {float} [params.shortLeverageRr] *hedged mode only* set the leverage for short positions
      * @returns {object} a [leverage structure]{@link https://docs.ccxt.com/#/?id=leverage-structure}
      */
-<<<<<<< HEAD
     async setLeverage (leverage: int, symbol: Str = undefined, params = {}): Promise<Leverage> {
-=======
-    async setLeverage (leverage: int, symbol: Str = undefined, params = {}) {
->>>>>>> 9b39056e
         // WARNING: THIS WILL INCREASE LIQUIDATION PRICE FOR OPEN ISOLATED LONG POSITIONS
         // AND DECREASE LIQUIDATION PRICE FOR OPEN ISOLATED SHORT POSITIONS
         if (symbol === undefined) {
