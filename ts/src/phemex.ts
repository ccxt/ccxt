
// ----------------------------------------------------------------------------

import Exchange from './abstract/phemex.js';
import { ExchangeError, BadSymbol, AuthenticationError, InsufficientFunds, InvalidOrder, ArgumentsRequired, OrderNotFound, BadRequest, PermissionDenied, AccountSuspended, CancelPending, DDoSProtection, DuplicateOrderId, RateLimitExceeded, NotSupported } from './base/errors.js';
import { Precise } from './base/Precise.js';
import { TICK_SIZE } from './base/functions/number.js';
import { sha256 } from './static_dependencies/noble-hashes/sha256.js';
import type { Balances, Currency, FundingHistory, FundingRateHistory, Int, Market, Num, OHLCV, Order, OrderBook, OrderSide, OrderType, Str, Strings, Ticker, Tickers, Trade, Transaction } from './base/types.js';

// ----------------------------------------------------------------------------

/**
 * @class phemex
 * @augments Exchange
 */
export default class phemex extends Exchange {
    describe () {
        return this.deepExtend (super.describe (), {
            'id': 'phemex',
            'name': 'Phemex',
            'countries': [ 'CN' ], // China
            'rateLimit': 120.5,
            'version': 'v1',
            'certified': false,
            'pro': true,
            'hostname': 'api.phemex.com',
            'has': {
                'CORS': undefined,
                'spot': true,
                'margin': false,
                'swap': true,
                'future': false,
                'option': false,
                'addMargin': false,
                'cancelAllOrders': true,
                'cancelOrder': true,
                'createOrder': true,
                'createReduceOnlyOrder': true,
                'createStopLimitOrder': true,
                'createStopMarketOrder': true,
                'createStopOrder': true,
                'editOrder': true,
                'fetchBalance': true,
                'fetchBorrowRateHistories': false,
                'fetchBorrowRateHistory': false,
                'fetchClosedOrders': true,
                'fetchCrossBorrowRate': false,
                'fetchCrossBorrowRates': false,
                'fetchCurrencies': true,
                'fetchDepositAddress': true,
                'fetchDeposits': true,
                'fetchFundingHistory': true,
                'fetchFundingRate': true,
                'fetchFundingRateHistories': false,
                'fetchFundingRateHistory': true,
                'fetchFundingRates': false,
                'fetchIndexOHLCV': false,
                'fetchIsolatedBorrowRate': false,
                'fetchIsolatedBorrowRates': false,
                'fetchLeverage': false,
                'fetchLeverageTiers': true,
                'fetchMarketLeverageTiers': 'emulated',
                'fetchMarkets': true,
                'fetchMarkOHLCV': false,
                'fetchMyTrades': true,
                'fetchOHLCV': true,
                'fetchOpenOrders': true,
                'fetchOrder': true,
                'fetchOrderBook': true,
                'fetchOrders': true,
                'fetchPositions': true,
                'fetchPositionsRisk': false,
                'fetchPremiumIndexOHLCV': false,
                'fetchTicker': true,
                'fetchTickers': true,
                'fetchTrades': true,
                'fetchTradingFee': false,
                'fetchTradingFees': false,
                'fetchTransfers': true,
                'fetchWithdrawals': true,
                'reduceMargin': false,
                'setLeverage': true,
                'setMargin': true,
                'setMarginMode': true,
                'setPositionMode': true,
                'transfer': true,
                'withdraw': true,
            },
            'urls': {
                'logo': 'https://user-images.githubusercontent.com/1294454/85225056-221eb600-b3d7-11ea-930d-564d2690e3f6.jpg',
                'test': {
                    'v1': 'https://testnet-api.phemex.com/v1',
                    'v2': 'https://testnet-api.phemex.com',
                    'public': 'https://testnet-api.phemex.com/exchange/public',
                    'private': 'https://testnet-api.phemex.com',
                },
                'api': {
                    'v1': 'https://{hostname}/v1',
                    'v2': 'https://{hostname}',
                    'public': 'https://{hostname}/exchange/public',
                    'private': 'https://{hostname}',
                },
                'www': 'https://phemex.com',
                'doc': 'https://github.com/phemex/phemex-api-docs',
                'fees': 'https://phemex.com/fees-conditions',
                'referral': {
                    'url': 'https://phemex.com/register?referralCode=EDNVJ',
                    'discount': 0.1,
                },
            },
            'timeframes': {
                '1m': '60',
                '3m': '180',
                '5m': '300',
                '15m': '900',
                '30m': '1800',
                '1h': '3600',
                '2h': '7200',
                '3h': '10800',
                '4h': '14400',
                '6h': '21600',
                '12h': '43200',
                '1d': '86400',
                '1w': '604800',
                '1M': '2592000',
                '3M': '7776000',
                '1Y': '31104000',
            },
            'api': {
                'public': {
                    'get': {
                        'cfg/v2/products': 5, // spot + contracts
                        'cfg/fundingRates': 5,
                        'products': 5, // contracts only
                        'nomics/trades': 5, // ?market=<symbol>&since=<since>
                        'md/kline': 5, // ?from=1589811875&resolution=1800&symbol=sBTCUSDT&to=1592457935
                        'md/v2/kline/list': 5, // perpetual api ?symbol=<symbol>&to=<to>&from=<from>&resolution=<resolution>
                        'md/v2/kline': 5, // ?symbol=<symbol>&resolution=<resolution>&limit=<limit>
                        'md/v2/kline/last': 5, // perpetual ?symbol=<symbol>&resolution=<resolution>&limit=<limit>
                        'md/orderbook': 5, // ?symbol=<symbol>
                        'md/trade': 5, // ?symbol=<symbol>
                        'md/spot/ticker/24hr': 5, // ?symbol=<symbol>
                        'exchange/public/cfg/chain-settings': 5, // ?currency=<currency>
                    },
                },
                'v1': {
                    'get': {
                        'md/fullbook': 5, // ?symbol=<symbol>
                        'md/orderbook': 5, // ?symbol=<symbol>
                        'md/trade': 5, // ?symbol=<symbol>&id=<id>
                        'md/ticker/24hr': 5, // ?symbol=<symbol>&id=<id>
                        'md/ticker/24hr/all': 5, // ?id=<id>
                        'md/spot/ticker/24hr': 5, // ?symbol=<symbol>&id=<id>
                        'md/spot/ticker/24hr/all': 5, // ?symbol=<symbol>&id=<id>
                        'exchange/public/products': 5, // contracts only
                        'api-data/public/data/funding-rate-history': 5,
                    },
                },
                'v2': {
                    'get': {
                        'public/products': 5,
                        'md/v2/orderbook': 5, // ?symbol=<symbol>&id=<id>
                        'md/v2/trade': 5, // ?symbol=<symbol>&id=<id>
                        'md/v2/ticker/24hr': 5, // ?symbol=<symbol>&id=<id>
                        'md/v2/ticker/24hr/all': 5, // ?id=<id>
                        'api-data/public/data/funding-rate-history': 5,
                    },
                },
                'private': {
                    'get': {
                        // spot
                        'spot/orders/active': 1, // ?symbol=<symbol>&orderID=<orderID>
                        // 'spot/orders/active': 5, // ?symbol=<symbol>&clOrDID=<clOrdID>
                        'spot/orders': 1, // ?symbol=<symbol>
                        'spot/wallets': 5, // ?currency=<currency>
                        'exchange/spot/order': 5, // ?symbol=<symbol>&ordStatus=<ordStatus5,orderStatus2>ordType=<ordType5,orderType2>&start=<start>&end=<end>&limit=<limit>&offset=<offset>
                        'exchange/spot/order/trades': 5, // ?symbol=<symbol>&start=<start>&end=<end>&limit=<limit>&offset=<offset>
                        'exchange/order/v2/orderList': 5, // ?symbol=<symbol>&currency=<currency>&ordStatus=<ordStatus>&ordType=<ordType>&start=<start>&end=<end>&offset=<offset>&limit=<limit>&withCount=<withCount></withCount>
                        'exchange/order/v2/tradingList': 5, // ?symbol=<symbol>&currency=<currency>&execType=<execType>&offset=<offset>&limit=<limit>&withCount=<withCount>
                        // swap
                        'accounts/accountPositions': 1, // ?currency=<currency>
                        'g-accounts/accountPositions': 1, // ?currency=<currency>
                        'accounts/positions': 25, // ?currency=<currency>
                        'api-data/futures/funding-fees': 5, // ?symbol=<symbol>
                        'api-data/g-futures/funding-fees': 5, // ?symbol=<symbol>
                        'api-data/futures/orders': 5, // ?symbol=<symbol>
                        'api-data/g-futures/orders': 5, // ?symbol=<symbol>
                        'api-data/futures/orders/by-order-id': 5, // ?symbol=<symbol>
                        'api-data/g-futures/orders/by-order-id': 5, // ?symbol=<symbol>
                        'api-data/futures/trades': 5, // ?symbol=<symbol>
                        'api-data/g-futures/trades': 5, // ?symbol=<symbol>
                        'api-data/futures/trading-fees': 5, // ?symbol=<symbol>
                        'api-data/g-futures/trading-fees': 5, // ?symbol=<symbol>
                        'api-data/futures/v2/tradeAccountDetail': 5, // ?currency=<currecny>&type=<type>&limit=<limit>&offset=<offset>&start=<start>&end=<end>&withCount=<withCount>
                        'g-orders/activeList': 1, // ?symbol=<symbol>
                        'orders/activeList': 1, // ?symbol=<symbol>
                        'exchange/order/list': 5, // ?symbol=<symbol>&start=<start>&end=<end>&offset=<offset>&limit=<limit>&ordStatus=<ordStatus>&withCount=<withCount>
                        'exchange/order': 5, // ?symbol=<symbol>&orderID=<orderID5,orderID2>
                        // 'exchange/order': 5, // ?symbol=<symbol>&clOrdID=<clOrdID5,clOrdID2>
                        'exchange/order/trade': 5, // ?symbol=<symbol>&start=<start>&end=<end>&limit=<limit>&offset=<offset>&withCount=<withCount>
                        'phemex-user/users/children': 5, // ?offset=<offset>&limit=<limit>&withCount=<withCount>
                        'phemex-user/wallets/v2/depositAddress': 5, // ?_t=1592722635531&currency=USDT
                        'phemex-user/wallets/tradeAccountDetail': 5, // ?bizCode=&currency=&end=1642443347321&limit=10&offset=0&side=&start=1&type=4&withCount=true
                        'phemex-deposit/wallets/api/depositAddress': 5, // ?currency=<currency>&chainName=<chainName>
                        'phemex-deposit/wallets/api/depositHist': 5, // ?currency=<currency>&offset=<offset>&limit=<limit>&withCount=<withCount>
                        'phemex-deposit/wallets/api/chainCfg': 5, // ?currency=<currency>
                        'phemex-withdraw/wallets/api/withdrawHist': 5, // ?currency=<currency>&chainName=<chainNameList>&offset=<offset>&limit=<limit>&withCount=<withCount>
                        'phemex-withdraw/wallets/api/asset/info': 5, // ?currency=<currency>&amount=<amount>
                        'phemex-user/order/closedPositionList': 5, // ?currency=USD&limit=10&offset=0&symbol=&withCount=true
                        'exchange/margins/transfer': 5, // ?start=<start>&end=<end>&offset=<offset>&limit=<limit>&withCount=<withCount>
                        'exchange/wallets/confirm/withdraw': 5, // ?code=<withdrawConfirmCode>
                        'exchange/wallets/withdrawList': 5, // ?currency=<currency>&limit=<limit>&offset=<offset>&withCount=<withCount>
                        'exchange/wallets/depositList': 5, // ?currency=<currency>&offset=<offset>&limit=<limit>
                        'exchange/wallets/v2/depositAddress': 5, // ?currency=<currency>
                        'api-data/spots/funds': 5, // ?currency=<currency>&start=<start>&end=<end>&limit=<limit>&offset=<offset>
                        'api-data/spots/orders': 5, // ?symbol=<symbol>
                        'api-data/spots/orders/by-order-id': 5, // ?symbol=<symbol>&oderId=<orderID>&clOrdID=<clOrdID>
                        'api-data/spots/pnls': 5,
                        'api-data/spots/trades': 5, // ?symbol=<symbol>
                        'api-data/spots/trades/by-order-id': 5, // ?symbol=<symbol>&oderId=<orderID>&clOrdID=<clOrdID>
                        'assets/convert': 5, // ?startTime=<startTime>&endTime=<endTime>&limit=<limit>&offset=<offset>
                        // transfer
                        'assets/transfer': 5, // ?currency=<currency>&start=<start>&end=<end>&limit=<limit>&offset=<offset>
                        'assets/spots/sub-accounts/transfer': 5, // ?currency=<currency>&start=<start>&end=<end>&limit=<limit>&offset=<offset>
                        'assets/futures/sub-accounts/transfer': 5, // ?currency=<currency>&start=<start>&end=<end>&limit=<limit>&offset=<offset>
                        'assets/quote': 5, // ?fromCurrency=<currency>&toCurrency=<currency>&amountEv=<amount>
                        // deposit/withdraw
                    },
                    'post': {
                        // spot
                        'spot/orders': 1,
                        // swap
                        'orders': 1,
                        'g-orders': 1,
                        'positions/assign': 5, // ?symbol=<symbol>&posBalance=<posBalance>&posBalanceEv=<posBalanceEv>
                        'exchange/wallets/transferOut': 5,
                        'exchange/wallets/transferIn': 5,
                        'exchange/margins': 5,
                        'exchange/wallets/createWithdraw': 5, // ?otpCode=<otpCode>
                        'exchange/wallets/cancelWithdraw': 5,
                        'exchange/wallets/createWithdrawAddress': 5, // ?otpCode={optCode}
                        // transfer
                        'assets/transfer': 5,
                        'assets/spots/sub-accounts/transfer': 5, // for sub-account only
                        'assets/futures/sub-accounts/transfer': 5, // for sub-account only
                        'assets/universal-transfer': 5, // for Main account only
                        'assets/convert': 5,
                        // withdraw
                        'phemex-withdraw/wallets/api/createWithdraw': 5, // ?currency=<currency>&address=<address>&amount=<amount>&addressTag=<addressTag>&chainName=<chainName>
                        'phemex-withdraw/wallets/api/cancelWithdraw': 5, // ?id=<id>
                    },
                    'put': {
                        // spot
                        'spot/orders/create': 1, // ?symbol=<symbol>&trigger=<trigger>&clOrdID=<clOrdID>&priceEp=<priceEp>&baseQtyEv=<baseQtyEv>&quoteQtyEv=<quoteQtyEv>&stopPxEp=<stopPxEp>&text=<text>&side=<side>&qtyType=<qtyType>&ordType=<ordType>&timeInForce=<timeInForce>&execInst=<execInst>
                        'spot/orders': 1, // ?symbol=<symbol>&orderID=<orderID>&origClOrdID=<origClOrdID>&clOrdID=<clOrdID>&priceEp=<priceEp>&baseQtyEV=<baseQtyEV>&quoteQtyEv=<quoteQtyEv>&stopPxEp=<stopPxEp>
                        // swap
                        'orders/replace': 1, // ?symbol=<symbol>&orderID=<orderID>&origClOrdID=<origClOrdID>&clOrdID=<clOrdID>&price=<price>&priceEp=<priceEp>&orderQty=<orderQty>&stopPx=<stopPx>&stopPxEp=<stopPxEp>&takeProfit=<takeProfit>&takeProfitEp=<takeProfitEp>&stopLoss=<stopLoss>&stopLossEp=<stopLossEp>&pegOffsetValueEp=<pegOffsetValueEp>&pegPriceType=<pegPriceType>
                        'g-orders/replace': 1, // ?symbol=<symbol>&orderID=<orderID>&origClOrdID=<origClOrdID>&clOrdID=<clOrdID>&price=<price>&priceEp=<priceEp>&orderQty=<orderQty>&stopPx=<stopPx>&stopPxEp=<stopPxEp>&takeProfit=<takeProfit>&takeProfitEp=<takeProfitEp>&stopLoss=<stopLoss>&stopLossEp=<stopLossEp>&pegOffsetValueEp=<pegOffsetValueEp>&pegPriceType=<pegPriceType>
                        'positions/leverage': 5, // ?symbol=<symbol>&leverage=<leverage>&leverageEr=<leverageEr>
                        'g-positions/leverage': 5, // ?symbol=<symbol>&leverage=<leverage>&leverageEr=<leverageEr>
                        'g-positions/switch-pos-mode-sync': 5, // ?symbol=<symbol>&targetPosMode=<targetPosMode>
                        'positions/riskLimit': 5, // ?symbol=<symbol>&riskLimit=<riskLimit>&riskLimitEv=<riskLimitEv>
                    },
                    'delete': {
                        // spot
                        'spot/orders': 2, // ?symbol=<symbol>&orderID=<orderID>
                        'spot/orders/all': 2, // ?symbol=<symbol>&untriggered=<untriggered>
                        // 'spot/orders': 5, // ?symbol=<symbol>&clOrdID=<clOrdID>
                        // swap
                        'orders/cancel': 1, // ?symbol=<symbol>&orderID=<orderID>
                        'orders': 1, // ?symbol=<symbol>&orderID=<orderID1>,<orderID2>,<orderID3>
                        'orders/all': 3, // ?symbol=<symbol>&untriggered=<untriggered>&text=<text>
                        'g-orders/cancel': 1, // ?symbol=<symbol>&orderID=<orderID>
                        'g-orders': 1, // ?symbol=<symbol>&orderID=<orderID1>,<orderID2>,<orderID3>
                        'g-orders/all': 3, // ?symbol=<symbol>&untriggered=<untriggered>&text=<text>
                    },
                },
            },
            'precisionMode': TICK_SIZE,
            'fees': {
                'trading': {
                    'tierBased': false,
                    'percentage': true,
                    'taker': this.parseNumber ('0.001'),
                    'maker': this.parseNumber ('0.001'),
                },
            },
            'requiredCredentials': {
                'apiKey': true,
                'secret': true,
            },
            'exceptions': {
                'exact': {
                    // not documented
                    '401': AuthenticationError, // {"code":"401","msg":"401 Failed to load API KEY."}
                    '412': BadRequest, // {"code":412,"msg":"Missing parameter - resolution","data":null}
                    '6001': BadRequest, // {"error":{"code":6001,"message":"invalid argument"},"id":null,"result":null}
                    // documented
                    '19999': BadRequest, // REQUEST_IS_DUPLICATED Duplicated request ID
                    '10001': DuplicateOrderId, // OM_DUPLICATE_ORDERID Duplicated order ID
                    '10002': OrderNotFound, // OM_ORDER_NOT_FOUND Cannot find order ID
                    '10003': CancelPending, // OM_ORDER_PENDING_CANCEL Cannot cancel while order is already in pending cancel status
                    '10004': CancelPending, // OM_ORDER_PENDING_REPLACE Cannot cancel while order is already in pending cancel status
                    '10005': CancelPending, // OM_ORDER_PENDING Cannot cancel while order is already in pending cancel status
                    '11001': InsufficientFunds, // TE_NO_ENOUGH_AVAILABLE_BALANCE Insufficient available balance
                    '11002': InvalidOrder, // TE_INVALID_RISK_LIMIT Invalid risk limit value
                    '11003': InsufficientFunds, // TE_NO_ENOUGH_BALANCE_FOR_NEW_RISK_LIMIT Insufficient available balance
                    '11004': InvalidOrder, // TE_INVALID_LEVERAGE invalid input or new leverage is over maximum allowed leverage
                    '11005': InsufficientFunds, // TE_NO_ENOUGH_BALANCE_FOR_NEW_LEVERAGE Insufficient available balance
                    '11006': ExchangeError, // TE_CANNOT_CHANGE_POSITION_MARGIN_WITHOUT_POSITION Position size is zero. Cannot change margin
                    '11007': ExchangeError, // TE_CANNOT_CHANGE_POSITION_MARGIN_FOR_CROSS_MARGIN Cannot change margin under CrossMargin
                    '11008': ExchangeError, // TE_CANNOT_REMOVE_POSITION_MARGIN_MORE_THAN_ADDED exceeds the maximum removable Margin
                    '11009': ExchangeError, // TE_CANNOT_REMOVE_POSITION_MARGIN_DUE_TO_UNREALIZED_PNL exceeds the maximum removable Margin
                    '11010': InsufficientFunds, // TE_CANNOT_ADD_POSITION_MARGIN_DUE_TO_NO_ENOUGH_AVAILABLE_BALANCE Insufficient available balance
                    '11011': InvalidOrder, // TE_REDUCE_ONLY_ABORT Cannot accept reduce only order
                    '11012': InvalidOrder, // TE_REPLACE_TO_INVALID_QTY Order quantity Error
                    '11013': InvalidOrder, // TE_CONDITIONAL_NO_POSITION Position size is zero. Cannot determine conditional order's quantity
                    '11014': InvalidOrder, // TE_CONDITIONAL_CLOSE_POSITION_WRONG_SIDE Close position conditional order has the same side
                    '11015': InvalidOrder, // TE_CONDITIONAL_TRIGGERED_OR_CANCELED
                    '11016': BadRequest, // TE_ADL_NOT_TRADING_REQUESTED_ACCOUNT Request is routed to the wrong trading engine
                    '11017': ExchangeError, // TE_ADL_CANNOT_FIND_POSITION Cannot find requested position on current account
                    '11018': ExchangeError, // TE_NO_NEED_TO_SETTLE_FUNDING The current account does not need to pay a funding fee
                    '11019': ExchangeError, // TE_FUNDING_ALREADY_SETTLED The current account already pays the funding fee
                    '11020': ExchangeError, // TE_CANNOT_TRANSFER_OUT_DUE_TO_BONUS Withdraw to wallet needs to remove all remaining bonus. However if bonus is used by position or order cost, withdraw fails.
                    '11021': ExchangeError, // TE_INVALID_BONOUS_AMOUNT // Grpc command cannot be negative number Invalid bonus amount
                    '11022': AccountSuspended, // TE_REJECT_DUE_TO_BANNED Account is banned
                    '11023': ExchangeError, // TE_REJECT_DUE_TO_IN_PROCESS_OF_LIQ Account is in the process of liquidation
                    '11024': ExchangeError, // TE_REJECT_DUE_TO_IN_PROCESS_OF_ADL Account is in the process of auto-deleverage
                    '11025': BadRequest, // TE_ROUTE_ERROR Request is routed to the wrong trading engine
                    '11026': ExchangeError, // TE_UID_ACCOUNT_MISMATCH
                    '11027': BadSymbol, // TE_SYMBOL_INVALID Invalid number ID or name
                    '11028': BadSymbol, // TE_CURRENCY_INVALID Invalid currency ID or name
                    '11029': ExchangeError, // TE_ACTION_INVALID Unrecognized request type
                    '11030': ExchangeError, // TE_ACTION_BY_INVALID
                    '11031': DDoSProtection, // TE_SO_NUM_EXCEEDS Number of total conditional orders exceeds the max limit
                    '11032': DDoSProtection, // TE_AO_NUM_EXCEEDS Number of total active orders exceeds the max limit
                    '11033': DuplicateOrderId, // TE_ORDER_ID_DUPLICATE Duplicated order ID
                    '11034': InvalidOrder, // TE_SIDE_INVALID Invalid side
                    '11035': InvalidOrder, // TE_ORD_TYPE_INVALID Invalid OrderType
                    '11036': InvalidOrder, // TE_TIME_IN_FORCE_INVALID Invalid TimeInForce
                    '11037': InvalidOrder, // TE_EXEC_INST_INVALID Invalid ExecType
                    '11038': InvalidOrder, // TE_TRIGGER_INVALID Invalid trigger type
                    '11039': InvalidOrder, // TE_STOP_DIRECTION_INVALID Invalid stop direction type
                    '11040': InvalidOrder, // TE_NO_MARK_PRICE Cannot get valid mark price to create conditional order
                    '11041': InvalidOrder, // TE_NO_INDEX_PRICE Cannot get valid index price to create conditional order
                    '11042': InvalidOrder, // TE_NO_LAST_PRICE Cannot get valid last market price to create conditional order
                    '11043': InvalidOrder, // TE_RISING_TRIGGER_DIRECTLY Conditional order would be triggered immediately
                    '11044': InvalidOrder, // TE_FALLING_TRIGGER_DIRECTLY Conditional order would be triggered immediately
                    '11045': InvalidOrder, // TE_TRIGGER_PRICE_TOO_LARGE Conditional order trigger price is too high
                    '11046': InvalidOrder, // TE_TRIGGER_PRICE_TOO_SMALL Conditional order trigger price is too low
                    '11047': InvalidOrder, // TE_BUY_TP_SHOULD_GT_BASE TakeProfile BUY conditional order trigger price needs to be greater than reference price
                    '11048': InvalidOrder, // TE_BUY_SL_SHOULD_LT_BASE StopLoss BUY condition order price needs to be less than the reference price
                    '11049': InvalidOrder, // TE_BUY_SL_SHOULD_GT_LIQ StopLoss BUY condition order price needs to be greater than liquidation price or it will not trigger
                    '11050': InvalidOrder, // TE_SELL_TP_SHOULD_LT_BASE TakeProfile SELL conditional order trigger price needs to be less than reference price
                    '11051': InvalidOrder, // TE_SELL_SL_SHOULD_LT_LIQ StopLoss SELL condition order price needs to be less than liquidation price or it will not trigger
                    '11052': InvalidOrder, // TE_SELL_SL_SHOULD_GT_BASE StopLoss SELL condition order price needs to be greater than the reference price
                    '11053': InvalidOrder, // TE_PRICE_TOO_LARGE
                    '11054': InvalidOrder, // TE_PRICE_WORSE_THAN_BANKRUPT Order price cannot be more aggressive than bankrupt price if this order has instruction to close a position
                    '11055': InvalidOrder, // TE_PRICE_TOO_SMALL Order price is too low
                    '11056': InvalidOrder, // TE_QTY_TOO_LARGE Order quantity is too large
                    '11057': InvalidOrder, // TE_QTY_NOT_MATCH_REDUCE_ONLY Does not allow ReduceOnly order without position
                    '11058': InvalidOrder, // TE_QTY_TOO_SMALL Order quantity is too small
                    '11059': InvalidOrder, // TE_TP_SL_QTY_NOT_MATCH_POS Position size is zero. Cannot accept any TakeProfit or StopLoss order
                    '11060': InvalidOrder, // TE_SIDE_NOT_CLOSE_POS TakeProfit or StopLoss order has wrong side. Cannot close position
                    '11061': CancelPending, // TE_ORD_ALREADY_PENDING_CANCEL Repeated cancel request
                    '11062': InvalidOrder, // TE_ORD_ALREADY_CANCELED Order is already canceled
                    '11063': InvalidOrder, // TE_ORD_STATUS_CANNOT_CANCEL Order is not able to be canceled under current status
                    '11064': InvalidOrder, // TE_ORD_ALREADY_PENDING_REPLACE Replace request is rejected because order is already in pending replace status
                    '11065': InvalidOrder, // TE_ORD_REPLACE_NOT_MODIFIED Replace request does not modify any parameters of the order
                    '11066': InvalidOrder, // TE_ORD_STATUS_CANNOT_REPLACE Order is not able to be replaced under current status
                    '11067': InvalidOrder, // TE_CANNOT_REPLACE_PRICE Market conditional order cannot change price
                    '11068': InvalidOrder, // TE_CANNOT_REPLACE_QTY Condtional order for closing position cannot change order quantity, since the order quantity is determined by position size already
                    '11069': ExchangeError, // TE_ACCOUNT_NOT_IN_RANGE The account ID in the request is not valid or is not in the range of the current process
                    '11070': BadSymbol, // TE_SYMBOL_NOT_IN_RANGE The symbol is invalid
                    '11071': InvalidOrder, // TE_ORD_STATUS_CANNOT_TRIGGER
                    '11072': InvalidOrder, // TE_TKFR_NOT_IN_RANGE The fee value is not valid
                    '11073': InvalidOrder, // TE_MKFR_NOT_IN_RANGE The fee value is not valid
                    '11074': InvalidOrder, // TE_CANNOT_ATTACH_TP_SL Order request cannot contain TP/SL parameters when the account already has positions
                    '11075': InvalidOrder, // TE_TP_TOO_LARGE TakeProfit price is too large
                    '11076': InvalidOrder, // TE_TP_TOO_SMALL TakeProfit price is too small
                    '11077': InvalidOrder, // TE_TP_TRIGGER_INVALID Invalid trigger type
                    '11078': InvalidOrder, // TE_SL_TOO_LARGE StopLoss price is too large
                    '11079': InvalidOrder, // TE_SL_TOO_SMALL StopLoss price is too small
                    '11080': InvalidOrder, // TE_SL_TRIGGER_INVALID Invalid trigger type
                    '11081': InvalidOrder, // TE_RISK_LIMIT_EXCEEDS Total potential position breaches current risk limit
                    '11082': InsufficientFunds, // TE_CANNOT_COVER_ESTIMATE_ORDER_LOSS The remaining balance cannot cover the potential unrealized PnL for this new order
                    '11083': InvalidOrder, // TE_TAKE_PROFIT_ORDER_DUPLICATED TakeProfit order already exists
                    '11084': InvalidOrder, // TE_STOP_LOSS_ORDER_DUPLICATED StopLoss order already exists
                    '11085': DuplicateOrderId, // TE_CL_ORD_ID_DUPLICATE ClOrdId is duplicated
                    '11086': InvalidOrder, // TE_PEG_PRICE_TYPE_INVALID PegPriceType is invalid
                    '11087': InvalidOrder, // TE_BUY_TS_SHOULD_LT_BASE The trailing order's StopPrice should be less than the current last price
                    '11088': InvalidOrder, // TE_BUY_TS_SHOULD_GT_LIQ The traling order's StopPrice should be greater than the current liquidation price
                    '11089': InvalidOrder, // TE_SELL_TS_SHOULD_LT_LIQ The traling order's StopPrice should be greater than the current last price
                    '11090': InvalidOrder, // TE_SELL_TS_SHOULD_GT_BASE The traling order's StopPrice should be less than the current liquidation price
                    '11091': InvalidOrder, // TE_BUY_REVERT_VALUE_SHOULD_LT_ZERO The PegOffset should be less than zero
                    '11092': InvalidOrder, // TE_SELL_REVERT_VALUE_SHOULD_GT_ZERO The PegOffset should be greater than zero
                    '11093': InvalidOrder, // TE_BUY_TTP_SHOULD_ACTIVATE_ABOVE_BASE The activation price should be greater than the current last price
                    '11094': InvalidOrder, // TE_SELL_TTP_SHOULD_ACTIVATE_BELOW_BASE The activation price should be less than the current last price
                    '11095': InvalidOrder, // TE_TRAILING_ORDER_DUPLICATED A trailing order exists already
                    '11096': InvalidOrder, // TE_CLOSE_ORDER_CANNOT_ATTACH_TP_SL An order to close position cannot have trailing instruction
                    '11097': BadRequest, // TE_CANNOT_FIND_WALLET_OF_THIS_CURRENCY This crypto is not supported
                    '11098': BadRequest, // TE_WALLET_INVALID_ACTION Invalid action on wallet
                    '11099': ExchangeError, // TE_WALLET_VID_UNMATCHED Wallet operation request has a wrong wallet vid
                    '11100': InsufficientFunds, // TE_WALLET_INSUFFICIENT_BALANCE Wallet has insufficient balance
                    '11101': InsufficientFunds, // TE_WALLET_INSUFFICIENT_LOCKED_BALANCE Locked balance in wallet is not enough for unlock/withdraw request
                    '11102': BadRequest, // TE_WALLET_INVALID_DEPOSIT_AMOUNT Deposit amount must be greater than zero
                    '11103': BadRequest, // TE_WALLET_INVALID_WITHDRAW_AMOUNT Withdraw amount must be less than zero
                    '11104': BadRequest, // TE_WALLET_REACHED_MAX_AMOUNT Deposit makes wallet exceed max amount allowed
                    '11105': InsufficientFunds, // TE_PLACE_ORDER_INSUFFICIENT_BASE_BALANCE Insufficient funds in base wallet
                    '11106': InsufficientFunds, // TE_PLACE_ORDER_INSUFFICIENT_QUOTE_BALANCE Insufficient funds in quote wallet
                    '11107': ExchangeError, // TE_CANNOT_CONNECT_TO_REQUEST_SEQ TradingEngine failed to connect with CrossEngine
                    '11108': InvalidOrder, // TE_CANNOT_REPLACE_OR_CANCEL_MARKET_ORDER Cannot replace/amend market order
                    '11109': InvalidOrder, // TE_CANNOT_REPLACE_OR_CANCEL_IOC_ORDER Cannot replace/amend ImmediateOrCancel order
                    '11110': InvalidOrder, // TE_CANNOT_REPLACE_OR_CANCEL_FOK_ORDER Cannot replace/amend FillOrKill order
                    '11111': InvalidOrder, // TE_MISSING_ORDER_ID OrderId is missing
                    '11112': InvalidOrder, // TE_QTY_TYPE_INVALID QtyType is invalid
                    '11113': BadRequest, // TE_USER_ID_INVALID UserId is invalid
                    '11114': InvalidOrder, // TE_ORDER_VALUE_TOO_LARGE Order value is too large
                    '11115': InvalidOrder, // TE_ORDER_VALUE_TOO_SMALL Order value is too small
                    '11116': InvalidOrder, // TE_BO_NUM_EXCEEDS Details: the total count of brakcet orders should equal or less than 5
                    '11117': InvalidOrder, // TE_BO_CANNOT_HAVE_BO_WITH_DIFF_SIDE Details: all bracket orders should have the same Side.
                    '11118': InvalidOrder, // TE_BO_TP_PRICE_INVALID Details: bracker order take profit price is invalid
                    '11119': InvalidOrder, // TE_BO_SL_PRICE_INVALID Details: bracker order stop loss price is invalid
                    '11120': InvalidOrder, // TE_BO_SL_TRIGGER_PRICE_INVALID Details: bracker order stop loss trigger price is invalid
                    '11121': InvalidOrder, // TE_BO_CANNOT_REPLACE Details: cannot replace bracket order.
                    '11122': InvalidOrder, // TE_BO_BOTP_STATUS_INVALID Details: bracket take profit order status is invalid
                    '11123': InvalidOrder, // TE_BO_CANNOT_PLACE_BOTP_OR_BOSL_ORDER Details: cannot place bracket take profit order
                    '11124': InvalidOrder, // TE_BO_CANNOT_REPLACE_BOTP_OR_BOSL_ORDER Details: cannot place bracket stop loss order
                    '11125': InvalidOrder, // TE_BO_CANNOT_CANCEL_BOTP_OR_BOSL_ORDER Details: cannot cancel bracket sl/tp order
                    '11126': InvalidOrder, // TE_BO_DONOT_SUPPORT_API Details: doesn't support bracket order via API
                    '11128': InvalidOrder, // TE_BO_INVALID_EXECINST Details: ExecInst value is invalid
                    '11129': InvalidOrder, // TE_BO_MUST_BE_SAME_SIDE_AS_POS Details: bracket order should have the same side as position's side
                    '11130': InvalidOrder, // TE_BO_WRONG_SL_TRIGGER_TYPE Details: bracket stop loss order trigger type is invalid
                    '11131': InvalidOrder, // TE_BO_WRONG_TP_TRIGGER_TYPE Details: bracket take profit order trigger type is invalid
                    '11132': InvalidOrder, // TE_BO_ABORT_BOSL_DUE_BOTP_CREATE_FAILED Details: cancel bracket stop loss order due failed to create take profit order.
                    '11133': InvalidOrder, // TE_BO_ABORT_BOSL_DUE_BOPO_CANCELED Details: cancel bracket stop loss order due main order canceled.
                    '11134': InvalidOrder, // TE_BO_ABORT_BOTP_DUE_BOPO_CANCELED Details: cancel bracket take profit order due main order canceled.
                    // not documented
                    '30000': BadRequest, // {"code":30000,"msg":"Please double check input arguments","data":null}
                    '30018': BadRequest, // {"code":30018,"msg":"phemex.data.size.uplimt","data":null}
                    '34003': PermissionDenied, // {"code":34003,"msg":"Access forbidden","data":null}
                    '35104': InsufficientFunds, // {"code":35104,"msg":"phemex.spot.wallet.balance.notenough","data":null}
                    '39995': RateLimitExceeded, // {"code": "39995","msg": "Too many requests."}
                    '39996': PermissionDenied, // {"code": "39996","msg": "Access denied."}
                    '39997': BadSymbol, // {"code":39997,"msg":"Symbol not listed sMOVRUSDT","data":null}
                },
                'broad': {
                    '401 Insufficient privilege': PermissionDenied, // {"code": "401","msg": "401 Insufficient privilege."}
                    '401 Request IP mismatch': PermissionDenied, // {"code": "401","msg": "401 Request IP mismatch."}
                    'Failed to find api-key': AuthenticationError, // {"msg":"Failed to find api-key 1c5ec63fd-660d-43ea-847a-0d3ba69e106e","code":10500}
                    'Missing required parameter': BadRequest, // {"msg":"Missing required parameter","code":10500}
                    'API Signature verification failed': AuthenticationError, // {"msg":"API Signature verification failed.","code":10500}
                    'Api key not found': AuthenticationError, // {"msg":"Api key not found 698dc9e3-6faa-4910-9476-12857e79e198","code":"10500"}
                },
            },
            'options': {
                'brokerId': 'CCXT123456', // updated from CCXT to CCXT123456
                'x-phemex-request-expiry': 60, // in seconds
                'createOrderByQuoteRequiresPrice': true,
                'networks': {
                    'TRC20': 'TRX',
                    'ERC20': 'ETH',
                    'BEP20': 'BNB',
                },
                'defaultNetworks': {
                    'USDT': 'ETH',
                },
                'defaultSubType': 'linear',
                'accountsByType': {
                    'spot': 'spot',
                    'swap': 'future',
                },
                'stableCoins': [
                    'BUSD',
                    'FEI',
                    'TUSD',
                    'USD',
                    'USDC',
                    'USDD',
                    'USDP',
                    'USDT',
                ],
                'transfer': {
                    'fillResponseFromRequest': true,
                },
            },
        });
    }

    parseSafeNumber (value = undefined) {
        if (value === undefined) {
            return value;
        }
        let parts = value.split (',');
        value = parts.join ('');
        parts = value.split (' ');
        return this.safeNumber (parts, 0);
    }

    parseSwapMarket (market) {
        //
        //     {
        //         "symbol":"BTCUSD",
        //         "code":"1",
        //         "type":"Perpetual",
        //         "displaySymbol":"BTC / USD",
        //         "indexSymbol":".BTC",
        //         "markSymbol":".MBTC",
        //         "fundingRateSymbol":".BTCFR",
        //         "fundingRate8hSymbol":".BTCFR8H",
        //         "contractUnderlyingAssets":"USD",
        //         "settleCurrency":"BTC",
        //         "quoteCurrency":"USD",
        //         "contractSize":"1 USD",
        //         "lotSize":1,
        //         "tickSize":0.5,
        //         "priceScale":4,
        //         "ratioScale":8,
        //         "pricePrecision":1,
        //         "minPriceEp":5000,
        //         "maxPriceEp":10000000000,
        //         "maxOrderQty":1000000,
        //         "status":"Listed",
        //         "tipOrderQty":1000000,
        //         "listTime":"1574650800000",
        //         "majorSymbol":true,
        //         "steps":"50",
        //         "riskLimits":[
        //             {"limit":100,"initialMargin":"1.0%","initialMarginEr":1000000,"maintenanceMargin":"0.5%","maintenanceMarginEr":500000},
        //             {"limit":150,"initialMargin":"1.5%","initialMarginEr":1500000,"maintenanceMargin":"1.0%","maintenanceMarginEr":1000000},
        //             {"limit":200,"initialMargin":"2.0%","initialMarginEr":2000000,"maintenanceMargin":"1.5%","maintenanceMarginEr":1500000},
        //         ],
        //         "underlyingSymbol":".BTC",
        //         "baseCurrency":"BTC",
        //         "settlementCurrency":"BTC",
        //         "valueScale":8,
        //         "defaultLeverage":0,
        //         "maxLeverage":100,
        //         "initMarginEr":"1000000",
        //         "maintMarginEr":"500000",
        //         "defaultRiskLimitEv":10000000000,
        //         "deleverage":true,
        //         "makerFeeRateEr":-250000,
        //         "takerFeeRateEr":750000,
        //         "fundingInterval":8,
        //         "marketUrl":"https://phemex.com/trade/BTCUSD",
        //         "description":"BTCUSD is a BTC/USD perpetual contract priced on the .BTC Index. Each contract is worth 1 USD of Bitcoin. Funding is paid and received every 8 hours. At UTC time: 00:00, 08:00, 16:00.",
        //     }
        //
        const id = this.safeString (market, 'symbol');
        const baseId = this.safeString2 (market, 'baseCurrency', 'contractUnderlyingAssets');
        const quoteId = this.safeString (market, 'quoteCurrency');
        const settleId = this.safeString (market, 'settleCurrency');
        const base = this.safeCurrencyCode (baseId);
        const quote = this.safeCurrencyCode (quoteId);
        const settle = this.safeCurrencyCode (settleId);
        let inverse = false;
        if (settleId !== quoteId) {
            inverse = true;
        }
        const priceScale = this.safeInteger (market, 'priceScale');
        const ratioScale = this.safeInteger (market, 'ratioScale');
        const valueScale = this.safeInteger (market, 'valueScale');
        const minPriceEp = this.safeString (market, 'minPriceEp');
        const maxPriceEp = this.safeString (market, 'maxPriceEp');
        const makerFeeRateEr = this.safeString (market, 'makerFeeRateEr');
        const takerFeeRateEr = this.safeString (market, 'takerFeeRateEr');
        const status = this.safeString (market, 'status');
        const contractSizeString = this.safeString (market, 'contractSize', ' ');
        let contractSize: Num = undefined;
        if (settle === 'USDT') {
            contractSize = this.parseNumber ('1');
        } else if (contractSizeString.indexOf (' ')) {
            // "1 USD"
            // "0.005 ETH"
            const parts = contractSizeString.split (' ');
            contractSize = this.parseNumber (parts[0]);
        } else {
            // "1.0"
            contractSize = this.parseNumber (contractSizeString);
        }
        return this.safeMarketStructure ({
            'id': id,
            'symbol': base + '/' + quote + ':' + settle,
            'base': base,
            'quote': quote,
            'settle': settle,
            'baseId': baseId,
            'quoteId': quoteId,
            'settleId': settleId,
            'type': 'swap',
            'spot': false,
            'margin': false,
            'swap': true,
            'future': false,
            'option': false,
            'active': status === 'Listed',
            'contract': true,
            'linear': !inverse,
            'inverse': inverse,
            'taker': this.parseNumber (this.fromEn (takerFeeRateEr, ratioScale)),
            'maker': this.parseNumber (this.fromEn (makerFeeRateEr, ratioScale)),
            'contractSize': contractSize,
            'expiry': undefined,
            'expiryDatetime': undefined,
            'strike': undefined,
            'optionType': undefined,
            'priceScale': priceScale,
            'valueScale': valueScale,
            'ratioScale': ratioScale,
            'precision': {
                'amount': this.safeNumber2 (market, 'lotSize', 'qtyStepSize'),
                'price': this.safeNumber (market, 'tickSize'),
            },
            'limits': {
                'leverage': {
                    'min': this.parseNumber ('1'),
                    'max': this.safeNumber (market, 'maxLeverage'),
                },
                'amount': {
                    'min': undefined,
                    'max': undefined,
                },
                'price': {
                    'min': this.parseNumber (this.fromEn (minPriceEp, priceScale)),
                    'max': this.parseNumber (this.fromEn (maxPriceEp, priceScale)),
                },
                'cost': {
                    'min': undefined,
                    'max': this.parseNumber (this.safeString (market, 'maxOrderQty')),
                },
            },
            'created': undefined,
            'info': market,
        });
    }

    parseSpotMarket (market) {
        //
        //     {
        //         "symbol":"sBTCUSDT",
        //         "code":1001,
        //         "type":"Spot",
        //         "displaySymbol":"BTC / USDT",
        //         "quoteCurrency":"USDT",
        //         "priceScale":8,
        //         "ratioScale":8,
        //         "pricePrecision":2,
        //         "baseCurrency":"BTC",
        //         "baseTickSize":"0.000001 BTC",
        //         "baseTickSizeEv":100,
        //         "quoteTickSize":"0.01 USDT",
        //         "quoteTickSizeEv":1000000,
        //         "baseQtyPrecision":6,
        //         "quoteQtyPrecision":2,
        //         "minOrderValue":"10 USDT",
        //         "minOrderValueEv":1000000000,
        //         "maxBaseOrderSize":"1000 BTC",
        //         "maxBaseOrderSizeEv":100000000000,
        //         "maxOrderValue":"5,000,000 USDT",
        //         "maxOrderValueEv":500000000000000,
        //         "defaultTakerFee":"0.001",
        //         "defaultTakerFeeEr":100000,
        //         "defaultMakerFee":"0.001",
        //         "defaultMakerFeeEr":100000,
        //         "description":"BTCUSDT is a BTC/USDT spot trading pair. Minimum order value is 1 USDT",
        //         "status":"Listed",
        //         "tipOrderQty":2,
        //         "listTime":1589338800000,
        //         "buyPriceUpperLimitPct":110,
        //         "sellPriceLowerLimitPct":90,
        //         "leverage":5
        //     },
        //
        const type = this.safeStringLower (market, 'type');
        const id = this.safeString (market, 'symbol');
        const quoteId = this.safeString (market, 'quoteCurrency');
        const baseId = this.safeString (market, 'baseCurrency');
        const base = this.safeCurrencyCode (baseId);
        const quote = this.safeCurrencyCode (quoteId);
        const status = this.safeString (market, 'status');
        const precisionAmount = this.parseSafeNumber (this.safeString (market, 'baseTickSize'));
        const precisionPrice = this.parseSafeNumber (this.safeString (market, 'quoteTickSize'));
        return this.safeMarketStructure ({
            'id': id,
            'symbol': base + '/' + quote,
            'base': base,
            'quote': quote,
            'settle': undefined,
            'baseId': baseId,
            'quoteId': quoteId,
            'settleId': undefined,
            'type': type,
            'spot': true,
            'margin': false,
            'swap': false,
            'future': false,
            'option': false,
            'active': status === 'Listed',
            'contract': false,
            'linear': undefined,
            'inverse': undefined,
            'taker': this.safeNumber (market, 'defaultTakerFee'),
            'maker': this.safeNumber (market, 'defaultMakerFee'),
            'contractSize': undefined,
            'expiry': undefined,
            'expiryDatetime': undefined,
            'strike': undefined,
            'optionType': undefined,
            'priceScale': this.safeInteger (market, 'priceScale'),
            'valueScale': this.safeInteger (market, 'valueScale'),
            'ratioScale': this.safeInteger (market, 'ratioScale'),
            'precision': {
                'amount': precisionAmount,
                'price': precisionPrice,
            },
            'limits': {
                'leverage': {
                    'min': undefined,
                    'max': undefined,
                },
                'amount': {
                    'min': precisionAmount,
                    'max': this.parseSafeNumber (this.safeString (market, 'maxBaseOrderSize')),
                },
                'price': {
                    'min': precisionPrice,
                    'max': undefined,
                },
                'cost': {
                    'min': this.parseSafeNumber (this.safeString (market, 'minOrderValue')),
                    'max': this.parseSafeNumber (this.safeString (market, 'maxOrderValue')),
                },
            },
            'created': undefined,
            'info': market,
        });
    }

    async fetchMarkets (params = {}) {
        /**
         * @method
         * @name phemex#fetchMarkets
         * @description retrieves data on all markets for phemex
         * @param {object} [params] extra parameters specific to the exchange API endpoint
         * @returns {object[]} an array of objects representing market data
         */
        const v2Products = await this.v2GetPublicProducts (params);
        //
        //     {
        //         "code":0,
        //         "msg":"",
        //         "data":{
        //             "currencies":[
        //                 {"currency":"BTC","name":"Bitcoin","code":1,"valueScale":8,"minValueEv":1,"maxValueEv":5000000000000000000,"needAddrTag":0,"status":"Listed","displayCurrency":"BTC","inAssetsDisplay":1,"perpetual":0,"stableCoin":0,"assetsPrecision":8},
        //                 {"currency":"USD","name":"USD","code":2,"valueScale":4,"minValueEv":1,"maxValueEv":5000000000000000000,"needAddrTag":0,"status":"Listed","displayCurrency":"USD","inAssetsDisplay":1,"perpetual":0,"stableCoin":0,"assetsPrecision":2},
        //                 {"currency":"USDT","name":"TetherUS","code":3,"valueScale":8,"minValueEv":1,"maxValueEv":5000000000000000000,"needAddrTag":0,"status":"Listed","displayCurrency":"USDT","inAssetsDisplay":1,"perpetual":2,"stableCoin":1,"assetsPrecision":8},
        //             ],
        //             "products":[
        //                 {
        //                     "symbol":"BTCUSD",
        //                     "code":1,
        //                     "type":"Perpetual"
        //                     "displaySymbol":"BTC / USD",
        //                     "indexSymbol":".BTC",
        //                     "markSymbol":".MBTC",
        //                     "fundingRateSymbol":".BTCFR",
        //                     "fundingRate8hSymbol":".BTCFR8H",
        //                     "contractUnderlyingAssets":"USD",
        //                     "settleCurrency":"BTC",
        //                     "quoteCurrency":"USD",
        //                     "contractSize":1.0,
        //                     "lotSize":1,
        //                     "tickSize":0.5,
        //                     "priceScale":4,
        //                     "ratioScale":8,
        //                     "pricePrecision":1,
        //                     "minPriceEp":5000,
        //                     "maxPriceEp":10000000000,
        //                     "maxOrderQty":1000000,
        //                     "description":"BTC/USD perpetual contracts are priced on the .BTC Index. Each contract is worth 1 USD. Funding fees are paid and received every 8 hours at UTC time: 00:00, 08:00 and 16:00.",
        //                     "status":"Listed",
        //                     "tipOrderQty":1000000,
        //                     "listTime":1574650800000,
        //                     "majorSymbol":true,
        //                     "defaultLeverage":"-10",
        //                     "fundingInterval":28800,
        //                     "maxLeverage":100
        //                 },
        //                 {
        //                     "symbol":"sBTCUSDT",
        //                     "code":1001,
        //                     "type":"Spot",
        //                     "displaySymbol":"BTC / USDT",
        //                     "quoteCurrency":"USDT",
        //                     "priceScale":8,
        //                     "ratioScale":8,
        //                     "pricePrecision":2,
        //                     "baseCurrency":"BTC",
        //                     "baseTickSize":"0.000001 BTC",
        //                     "baseTickSizeEv":100,
        //                     "quoteTickSize":"0.01 USDT",
        //                     "quoteTickSizeEv":1000000,
        //                     "baseQtyPrecision":6,
        //                     "quoteQtyPrecision":2,
        //                     "minOrderValue":"10 USDT",
        //                     "minOrderValueEv":1000000000,
        //                     "maxBaseOrderSize":"1000 BTC",
        //                     "maxBaseOrderSizeEv":100000000000,
        //                     "maxOrderValue":"5,000,000 USDT",
        //                     "maxOrderValueEv":500000000000000,
        //                     "defaultTakerFee":"0.001",
        //                     "defaultTakerFeeEr":100000,
        //                     "defaultMakerFee":"0.001",
        //                     "defaultMakerFeeEr":100000,
        //                     "description":"BTCUSDT is a BTC/USDT spot trading pair. Minimum order value is 1 USDT",
        //                     "status":"Listed",
        //                     "tipOrderQty":2,
        //                     "listTime":1589338800000,
        //                     "buyPriceUpperLimitPct":110,
        //                     "sellPriceLowerLimitPct":90,
        //                     "leverage":5
        //                 },
        //             ],
        //             "perpProductsV2":[
        //                 {
        //                     "symbol":"BTCUSDT",
        //                     "code":41541,
        //                     "type":"PerpetualV2",
        //                     "displaySymbol":"BTC / USDT",
        //                     "indexSymbol":".BTCUSDT",
        //                     "markSymbol":".MBTCUSDT",
        //                     "fundingRateSymbol":".BTCUSDTFR",
        //                     "fundingRate8hSymbol":".BTCUSDTFR8H",
        //                     "contractUnderlyingAssets":"BTC",
        //                     "settleCurrency":"USDT",
        //                     "quoteCurrency":"USDT",
        //                     "tickSize":"0.1",
        //                     "priceScale":0,
        //                     "ratioScale":0,
        //                     "pricePrecision":1,
        //                     "baseCurrency":"BTC",
        //                     "description":"BTC/USDT perpetual contracts are priced on the .BTCUSDT Index. Each contract is worth 1 BTC. Funding fees are paid and received every 8 hours at UTC time: 00:00, 08:00 and 16:00.",
        //                     "status":"Listed",
        //                     "tipOrderQty":0,
        //                     "listTime":1668225600000,
        //                     "majorSymbol":true,
        //                     "defaultLeverage":"-10",
        //                     "fundingInterval":28800,
        //                     "maxLeverage":100,
        //                     "maxOrderQtyRq":"1000",
        //                     "maxPriceRp":"2000000000",
        //                     "minOrderValueRv":"1",
        //                     "minPriceRp":"1000.0",
        //                     "qtyPrecision":3,
        //                     "qtyStepSize":"0.001",
        //                     "tipOrderQtyRq":"200",
        //                     "maxOpenPosLeverage":100.0
        //                 },
        //             ],
        //             "riskLimits":[
        //                 {
        //                     "symbol":"BTCUSD",
        //                     "steps":"50",
        //                     "riskLimits":[
        //                         {"limit":100,"initialMargin":"1.0%","initialMarginEr":1000000,"maintenanceMargin":"0.5%","maintenanceMarginEr":500000},
        //                         {"limit":150,"initialMargin":"1.5%","initialMarginEr":1500000,"maintenanceMargin":"1.0%","maintenanceMarginEr":1000000},
        //                         {"limit":200,"initialMargin":"2.0%","initialMarginEr":2000000,"maintenanceMargin":"1.5%","maintenanceMarginEr":1500000},
        //                     ]
        //                 },
        //             ],
        //             "leverages":[
        //                 {"initialMargin":"1.0%","initialMarginEr":1000000,"options":[1,2,3,5,10,25,50,100]},
        //                 {"initialMargin":"1.5%","initialMarginEr":1500000,"options":[1,2,3,5,10,25,50,66]},
        //                 {"initialMargin":"2.0%","initialMarginEr":2000000,"options":[1,2,3,5,10,25,33,50]},
        //             ],
        //             "riskLimitsV2":[
        //                 {
        //                     "symbol":"BTCUSDT",
        //                     "steps":"2000K",
        //                     "riskLimits":[
        //                         {"limit":2000000,"initialMarginRr":"0.01","maintenanceMarginRr":"0.005"},,
        //                         {"limit":4000000,"initialMarginRr":"0.015","maintenanceMarginRr":"0.0075"},
        //                         {"limit":6000000,"initialMarginRr":"0.02","maintenanceMarginRr":"0.01"},
        //                     ]
        //                 },
        //             ],
        //             "leveragesV2":[
        //                 {"options":[1.0,2.0,3.0,5.0,10.0,25.0,50.0,100.0],"initialMarginRr":"0.01"},
        //                 {"options":[1.0,2.0,3.0,5.0,10.0,25.0,50.0,66.67],"initialMarginRr":"0.015"},
        //                 {"options":[1.0,2.0,3.0,5.0,10.0,25.0,33.0,50.0],"initialMarginRr":"0.02"},
        //             ],
        //             "ratioScale":8,
        //             "md5Checksum":"5c6604814d3c1bafbe602c3d11a7e8bf",
        //         }
        //     }
        //
        const v1Products = await this.v1GetExchangePublicProducts (params);
        const v1ProductsData = this.safeValue (v1Products, 'data', []);
        //
        //     {
        //         "code":0,
        //         "msg":"OK",
        //         "data":[
        //             {
        //                 "symbol":"BTCUSD",
        //                 "underlyingSymbol":".BTC",
        //                 "quoteCurrency":"USD",
        //                 "baseCurrency":"BTC",
        //                 "settlementCurrency":"BTC",
        //                 "maxOrderQty":1000000,
        //                 "maxPriceEp":100000000000000,
        //                 "lotSize":1,
        //                 "tickSize":"0.5",
        //                 "contractSize":"1 USD",
        //                 "priceScale":4,
        //                 "ratioScale":8,
        //                 "valueScale":8,
        //                 "defaultLeverage":0,
        //                 "maxLeverage":100,
        //                 "initMarginEr":"1000000",
        //                 "maintMarginEr":"500000",
        //                 "defaultRiskLimitEv":10000000000,
        //                 "deleverage":true,
        //                 "makerFeeRateEr":-250000,
        //                 "takerFeeRateEr":750000,
        //                 "fundingInterval":8,
        //                 "marketUrl":"https://phemex.com/trade/BTCUSD",
        //                 "description":"BTCUSD is a BTC/USD perpetual contract priced on the .BTC Index. Each contract is worth 1 USD of Bitcoin. Funding is paid and received every 8 hours. At UTC time: 00:00, 08:00, 16:00.",
        //                 "type":"Perpetual"
        //             },
        //         ]
        //     }
        //
        const v2ProductsData = this.safeValue (v2Products, 'data', {});
        let products = this.safeValue (v2ProductsData, 'products', []);
        const perpetualProductsV2 = this.safeValue (v2ProductsData, 'perpProductsV2', []);
        products = this.arrayConcat (products, perpetualProductsV2);
        let riskLimits = this.safeValue (v2ProductsData, 'riskLimits', []);
        const riskLimitsV2 = this.safeValue (v2ProductsData, 'riskLimitsV2', []);
        riskLimits = this.arrayConcat (riskLimits, riskLimitsV2);
        const currencies = this.safeValue (v2ProductsData, 'currencies', []);
        const riskLimitsById = this.indexBy (riskLimits, 'symbol');
        const v1ProductsById = this.indexBy (v1ProductsData, 'symbol');
        const currenciesByCode = this.indexBy (currencies, 'currency');
        const result = [];
        for (let i = 0; i < products.length; i++) {
            let market = products[i];
            const type = this.safeStringLower (market, 'type');
            if ((type === 'perpetual') || (type === 'perpetualv2')) {
                const id = this.safeString (market, 'symbol');
                const riskLimitValues = this.safeValue (riskLimitsById, id, {});
                market = this.extend (market, riskLimitValues);
                const v1ProductsValues = this.safeValue (v1ProductsById, id, {});
                market = this.extend (market, v1ProductsValues);
                market = this.parseSwapMarket (market);
            } else {
                const baseCurrency = this.safeString (market, 'baseCurrency');
                const currencyValues = this.safeValue (currenciesByCode, baseCurrency, {});
                const valueScale = this.safeString (currencyValues, 'valueScale', '8');
                market = this.extend (market, { 'valueScale': valueScale });
                market = this.parseSpotMarket (market);
            }
            result.push (market);
        }
        return result;
    }

    async fetchCurrencies (params = {}) {
        /**
         * @method
         * @name phemex#fetchCurrencies
         * @description fetches all available currencies on an exchange
         * @param {object} [params] extra parameters specific to the exchange API endpoint
         * @returns {object} an associative dictionary of currencies
         */
        const response = await this.v2GetPublicProducts (params);
        //
        //     {
        //         "code":0,
        //         "msg":"OK",
        //         "data":{
        //             ...,
        //             "currencies":[
        //                 {"currency":"BTC","name":"Bitcoin","code":1,"valueScale":8,"minValueEv":1,"maxValueEv":5000000000000000000,"needAddrTag":0,"status":"Listed","displayCurrency":"BTC","inAssetsDisplay":1,"perpetual":0,"stableCoin":0,"assetsPrecision":8},
        //                 {"currency":"USD","name":"USD","code":2,"valueScale":4,"minValueEv":1,"maxValueEv":5000000000000000000,"needAddrTag":0,"status":"Listed","displayCurrency":"USD","inAssetsDisplay":1,"perpetual":0,"stableCoin":0,"assetsPrecision":2},
        //                 {"currency":"USDT","name":"TetherUS","code":3,"valueScale":8,"minValueEv":1,"maxValueEv":5000000000000000000,"needAddrTag":0,"status":"Listed","displayCurrency":"USDT","inAssetsDisplay":1,"perpetual":2,"stableCoin":1,"assetsPrecision":8},
        //             ],
        //             ...
        //         }
        //     }
        const data = this.safeValue (response, 'data', {});
        const currencies = this.safeValue (data, 'currencies', []);
        const result = {};
        for (let i = 0; i < currencies.length; i++) {
            const currency = currencies[i];
            const id = this.safeString (currency, 'currency');
            const name = this.safeString (currency, 'name');
            const code = this.safeCurrencyCode (id);
            const status = this.safeString (currency, 'status');
            const valueScaleString = this.safeString (currency, 'valueScale');
            const valueScale = parseInt (valueScaleString);
            const minValueEv = this.safeString (currency, 'minValueEv');
            const maxValueEv = this.safeString (currency, 'maxValueEv');
            let minAmount: Num = undefined;
            let maxAmount: Num = undefined;
            let precision: Num = undefined;
            if (valueScale !== undefined) {
                const precisionString = this.parsePrecision (valueScaleString);
                precision = this.parseNumber (precisionString);
                minAmount = this.parseNumber (Precise.stringMul (minValueEv, precisionString));
                maxAmount = this.parseNumber (Precise.stringMul (maxValueEv, precisionString));
            }
            result[code] = {
                'id': id,
                'info': currency,
                'code': code,
                'name': name,
                'active': status === 'Listed',
                'deposit': undefined,
                'withdraw': undefined,
                'fee': undefined,
                'precision': precision,
                'limits': {
                    'amount': {
                        'min': minAmount,
                        'max': maxAmount,
                    },
                    'withdraw': {
                        'min': undefined,
                        'max': undefined,
                    },
                },
                'valueScale': valueScale,
                'networks': {},
            };
        }
        return result;
    }

    customParseBidAsk (bidask, priceKey = 0, amountKey = 1, market: Market = undefined) {
        if (market === undefined) {
            throw new ArgumentsRequired (this.id + ' customParseBidAsk() requires a market argument');
        }
        let amount = this.safeString (bidask, amountKey);
        if (market['spot']) {
            amount = this.fromEv (amount, market);
        }
        return [
            this.parseNumber (this.fromEp (this.safeString (bidask, priceKey), market)),
            this.parseNumber (amount),
        ];
    }

    customParseOrderBook (orderbook, symbol, timestamp = undefined, bidsKey = 'bids', asksKey = 'asks', priceKey = 0, amountKey = 1, market: Market = undefined) {
        const result = {
            'symbol': symbol,
            'timestamp': timestamp,
            'datetime': this.iso8601 (timestamp),
            'nonce': undefined,
        };
        const sides = [ bidsKey, asksKey ];
        for (let i = 0; i < sides.length; i++) {
            const side = sides[i];
            const orders = [];
            const bidasks = this.safeValue (orderbook, side);
            for (let k = 0; k < bidasks.length; k++) {
                orders.push (this.customParseBidAsk (bidasks[k], priceKey, amountKey, market));
            }
            result[side] = orders;
        }
        result[bidsKey] = this.sortBy (result[bidsKey], 0, true);
        result[asksKey] = this.sortBy (result[asksKey], 0);
        return result as any;
    }

    async fetchOrderBook (symbol: string, limit: Int = undefined, params = {}): Promise<OrderBook> {
        /**
         * @method
         * @name phemex#fetchOrderBook
         * @description fetches information on open orders with bid (buy) and ask (sell) prices, volumes and other data
         * @see https://github.com/phemex/phemex-api-docs/blob/master/Public-Hedged-Perpetual-API.md#queryorderbook
         * @param {string} symbol unified symbol of the market to fetch the order book for
         * @param {int} [limit] the maximum amount of order book entries to return
         * @param {object} [params] extra parameters specific to the exchange API endpoint
         * @returns {object} A dictionary of [order book structures]{@link https://docs.ccxt.com/#/?id=order-book-structure} indexed by market symbols
         */
        await this.loadMarkets ();
        const market = this.market (symbol);
        const request = {
            'symbol': market['id'],
            // 'id': 123456789, // optional request id
        };
        let response = undefined;
        if (market['linear'] && market['settle'] === 'USDT') {
            response = await this.v2GetMdV2Orderbook (this.extend (request, params));
        } else {
<<<<<<< HEAD
            response = await this.v1GetMdOrderbook (this.extend (request, params));
=======
            if ((limit !== undefined) && (limit <= 30)) {
                response = await this.v1GetMdOrderbook (this.extend (request, params));
            } else {
                response = await this.v1GetMdFullbook (this.extend (request, params));
            }
>>>>>>> f0305503
        }
        //
        //     {
        //         "error": null,
        //         "id": 0,
        //         "result": {
        //             "book": {
        //                 "asks": [
        //                     [ 23415000000, 105262000 ],
        //                     [ 23416000000, 147914000 ],
        //                     [ 23419000000, 160914000 ],
        //                 ],
        //                 "bids": [
        //                     [ 23360000000, 32995000 ],
        //                     [ 23359000000, 221887000 ],
        //                     [ 23356000000, 284599000 ],
        //                 ],
        //             },
        //             "depth": 30,
        //             "sequence": 1592059928,
        //             "symbol": "sETHUSDT",
        //             "timestamp": 1592387340020000955,
        //             "type": "snapshot"
        //         }
        //     }
        //
        const result = this.safeValue (response, 'result', {});
        const book = this.safeValue2 (result, 'book', 'orderbook_p', {});
        const timestamp = this.safeIntegerProduct (result, 'timestamp', 0.000001);
        const orderbook = this.customParseOrderBook (book, symbol, timestamp, 'bids', 'asks', 0, 1, market);
        orderbook['nonce'] = this.safeInteger (result, 'sequence');
        return orderbook as OrderBook;
    }

    toEn (n, scale) {
        const stringN = n.toString ();
        const precise = new Precise (stringN);
        precise.decimals = precise.decimals - scale;
        precise.reduce ();
        const preciseString = precise.toString ();
        return this.parseToInt (preciseString);
    }

    toEv (amount, market: Market = undefined) {
        if ((amount === undefined) || (market === undefined)) {
            return amount;
        }
        return this.toEn (amount, market['valueScale']);
    }

    toEp (price, market: Market = undefined) {
        if ((price === undefined) || (market === undefined)) {
            return price;
        }
        return this.toEn (price, market['priceScale']);
    }

    fromEn (en, scale) {
        if (en === undefined) {
            return undefined;
        }
        const precise = new Precise (en);
        precise.decimals = this.sum (precise.decimals, scale);
        precise.reduce ();
        return precise.toString ();
    }

    fromEp (ep, market: Market = undefined) {
        if ((ep === undefined) || (market === undefined)) {
            return ep;
        }
        return this.fromEn (ep, this.safeInteger (market, 'priceScale'));
    }

    fromEv (ev, market: Market = undefined) {
        if ((ev === undefined) || (market === undefined)) {
            return ev;
        }
        return this.fromEn (ev, this.safeInteger (market, 'valueScale'));
    }

    fromEr (er, market: Market = undefined) {
        if ((er === undefined) || (market === undefined)) {
            return er;
        }
        return this.fromEn (er, this.safeInteger (market, 'ratioScale'));
    }

    parseOHLCV (ohlcv, market: Market = undefined): OHLCV {
        //
        //     [
        //         1592467200, // timestamp
        //         300, // interval
        //         23376000000, // last
        //         23322000000, // open
        //         23381000000, // high
        //         23315000000, // low
        //         23367000000, // close
        //         208671000, // base volume
        //         48759063370, // quote volume
        //     ]
        //
        let baseVolume: Num;
        if ((market !== undefined) && market['spot']) {
            baseVolume = this.parseNumber (this.fromEv (this.safeString (ohlcv, 7), market));
        } else {
            baseVolume = this.safeNumber (ohlcv, 7);
        }
        return [
            this.safeTimestamp (ohlcv, 0),
            this.parseNumber (this.fromEp (this.safeString (ohlcv, 3), market)),
            this.parseNumber (this.fromEp (this.safeString (ohlcv, 4), market)),
            this.parseNumber (this.fromEp (this.safeString (ohlcv, 5), market)),
            this.parseNumber (this.fromEp (this.safeString (ohlcv, 6), market)),
            baseVolume,
        ];
    }

    async fetchOHLCV (symbol: string, timeframe = '1m', since: Int = undefined, limit: Int = undefined, params = {}): Promise<OHLCV[]> {
        /**
         * @method
         * @name phemex#fetchOHLCV
         * @description fetches historical candlestick data containing the open, high, low, and close price, and the volume of a market
         * @see https://github.com/phemex/phemex-api-docs/blob/master/Public-Hedged-Perpetual-API.md#querykline
         * @see https://github.com/phemex/phemex-api-docs/blob/master/Public-Contract-API-en.md#query-kline
         * @param {string} symbol unified symbol of the market to fetch OHLCV data for
         * @param {string} timeframe the length of time each candle represents
         * @param {int} [since] *only used for USDT settled contracts, otherwise is emulated and not supported by the exchange* timestamp in ms of the earliest candle to fetch
         * @param {int} [limit] the maximum amount of candles to fetch
         * @param {object} [params] extra parameters specific to the exchange API endpoint
         * @param {int} [params.until] *USDT settled/ linear swaps only* end time in ms
         * @returns {int[][]} A list of candles ordered as timestamp, open, high, low, close, volume
         */
        await this.loadMarkets ();
        const market = this.market (symbol);
        const userLimit = limit;
        const request = {
            'symbol': market['id'],
            'resolution': this.safeString (this.timeframes, timeframe, timeframe),
        };
        const until = this.safeInteger2 (params, 'until', 'to');
        params = this.omit (params, [ 'until' ]);
        const usesSpecialFromToEndpoint = ((market['linear'] || market['settle'] === 'USDT')) && ((since !== undefined) || (until !== undefined));
        let maxLimit = 1000;
        if (usesSpecialFromToEndpoint) {
            maxLimit = 2000;
        }
        if (limit === undefined) {
            limit = maxLimit;
        }
        request['limit'] = Math.min (limit, maxLimit);
        let response = undefined;
        if (market['linear'] || market['settle'] === 'USDT') {
            if ((until !== undefined) || (since !== undefined)) {
                const candleDuration = this.parseTimeframe (timeframe);
                if (since !== undefined) {
                    since = Math.round (since / 1000);
                    request['from'] = since;
                } else {
                    // when 'to' is defined since is mandatory
                    since = (until / 100) - (maxLimit * candleDuration);
                }
                if (until !== undefined) {
                    request['to'] = Math.round (until / 1000);
                } else {
                    // when since is defined 'to' is mandatory
                    let to = since + (maxLimit * candleDuration);
                    const now = this.seconds ();
                    if (to > now) {
                        to = now;
                    }
                    request['to'] = to;
                }
                response = await this.publicGetMdV2KlineList (this.extend (request, params));
            } else {
                response = await this.publicGetMdV2KlineLast (this.extend (request, params));
            }
        } else {
            if (since !== undefined) {
                // phemex also provides kline query with from/to, however, this interface is NOT recommended and does not work properly.
                // we do not send since param to the exchange, instead we calculate appropriate limit param
                const duration = this.parseTimeframe (timeframe) * 1000;
                const timeDelta = this.milliseconds () - since;
                limit = this.parseToInt (timeDelta / duration); // setting limit to the number of candles after since
            }
            response = await this.publicGetMdV2Kline (this.extend (request, params));
        }
        //
        //     {
        //         "code":0,
        //         "msg":"OK",
        //         "data":{
        //             "total":-1,
        //             "rows":[
        //                 [1592467200,300,23376000000,23322000000,23381000000,23315000000,23367000000,208671000,48759063370],
        //                 [1592467500,300,23367000000,23314000000,23390000000,23311000000,23331000000,234820000,54848948710],
        //                 [1592467800,300,23331000000,23385000000,23391000000,23326000000,23387000000,152931000,35747882250],
        //             ]
        //         }
        //     }
        //
        const data = this.safeValue (response, 'data', {});
        const rows = this.safeValue (data, 'rows', []);
        return this.parseOHLCVs (rows, market, timeframe, since, userLimit);
    }

    parseTicker (ticker, market: Market = undefined): Ticker {
        //
        // spot
        //
        //     {
        //         "askEp": 943836000000,
        //         "bidEp": 943601000000,
        //         "highEp": 955946000000,
        //         "lastEp": 943803000000,
        //         "lowEp": 924973000000,
        //         "openEp": 948693000000,
        //         "symbol": "sBTCUSDT",
        //         "timestamp": 1592471203505728630,
        //         "turnoverEv": 111822826123103,
        //         "volumeEv": 11880532281
        //     }
        //
        // swap
        //
        //     {
        //         "askEp": 2332500,
        //         "bidEp": 2331000,
        //         "fundingRateEr": 10000,
        //         "highEp": 2380000,
        //         "indexEp": 2329057,
        //         "lastEp": 2331500,
        //         "lowEp": 2274000,
        //         "markEp": 2329232,
        //         "openEp": 2337500,
        //         "openInterest": 1298050,
        //         "predFundingRateEr": 19921,
        //         "symbol": "ETHUSD",
        //         "timestamp": 1592474241582701416,
        //         "turnoverEv": 47228362330,
        //         "volume": 4053863
        //     }
        // linear swap v2
        //
        //     {
        //         "closeRp":"16820.5",
        //         "fundingRateRr":"0.0001",
        //         "highRp":"16962.1",
        //         "indexPriceRp":"16830.15651565",
        //         "lowRp":"16785",
        //         "markPriceRp":"16830.97534951",
        //         "openInterestRv":"1323.596",
        //         "openRp":"16851.7",
        //         "predFundingRateRr":"0.0001",
        //         "symbol":"BTCUSDT",
        //         "timestamp":"1672142789065593096",
        //         "turnoverRv":"124835296.0538",
        //         "volumeRq":"7406.95"
        //     }
        //
        const marketId = this.safeString (ticker, 'symbol');
        market = this.safeMarket (marketId, market);
        const symbol = market['symbol'];
        const timestamp = this.safeIntegerProduct (ticker, 'timestamp', 0.000001);
        const last = this.fromEp (this.safeString2 (ticker, 'lastEp', 'closeRp'), market);
        const quoteVolume = this.fromEr (this.safeString2 (ticker, 'turnoverEv', 'turnoverRv'), market);
        let baseVolume = this.safeString (ticker, 'volume');
        if (baseVolume === undefined) {
            baseVolume = this.fromEv (this.safeString2 (ticker, 'volumeEv', 'volumeRq'), market);
        }
        const open = this.fromEp (this.safeString (ticker, 'openEp'), market);
        return this.safeTicker ({
            'symbol': symbol,
            'timestamp': timestamp,
            'datetime': this.iso8601 (timestamp),
            'high': this.fromEp (this.safeString2 (ticker, 'highEp', 'highRp'), market),
            'low': this.fromEp (this.safeString2 (ticker, 'lowEp', 'lowRp'), market),
            'bid': this.fromEp (this.safeString (ticker, 'bidEp'), market),
            'bidVolume': undefined,
            'ask': this.fromEp (this.safeString (ticker, 'askEp'), market),
            'askVolume': undefined,
            'vwap': undefined,
            'open': open,
            'close': last,
            'last': last,
            'previousClose': undefined, // previous day close
            'change': undefined,
            'percentage': undefined,
            'average': undefined,
            'baseVolume': baseVolume,
            'quoteVolume': quoteVolume,
            'info': ticker,
        }, market);
    }

    async fetchTicker (symbol: string, params = {}): Promise<Ticker> {
        /**
         * @method
         * @name phemex#fetchTicker
         * @description fetches a price ticker, a statistical calculation with the information calculated over the past 24 hours for a specific market
         * @see https://github.com/phemex/phemex-api-docs/blob/master/Public-Hedged-Perpetual-API.md#query24hrsticker
         * @param {string} symbol unified symbol of the market to fetch the ticker for
         * @param {object} [params] extra parameters specific to the exchange API endpoint
         * @returns {object} a [ticker structure]{@link https://docs.ccxt.com/#/?id=ticker-structure}
         */
        await this.loadMarkets ();
        const market = this.market (symbol);
        const request = {
            'symbol': market['id'],
            // 'id': 123456789, // optional request id
        };
        let response = undefined;
        if (market['swap']) {
            if (market['inverse'] || market['settle'] === 'USD') {
                response = await this.v1GetMdTicker24hr (this.extend (request, params));
            } else {
                response = await this.v2GetMdV2Ticker24hr (this.extend (request, params));
            }
        } else {
            response = await this.v1GetMdSpotTicker24hr (this.extend (request, params));
        }
        //
        // spot
        //
        //     {
        //         "error": null,
        //         "id": 0,
        //         "result": {
        //             "askEp": 943836000000,
        //             "bidEp": 943601000000,
        //             "highEp": 955946000000,
        //             "lastEp": 943803000000,
        //             "lowEp": 924973000000,
        //             "openEp": 948693000000,
        //             "symbol": "sBTCUSDT",
        //             "timestamp": 1592471203505728630,
        //             "turnoverEv": 111822826123103,
        //             "volumeEv": 11880532281
        //         }
        //     }
        //
        // swap
        //
        //     {
        //         "error": null,
        //         "id": 0,
        //         "result": {
        //             "askEp": 2332500,
        //             "bidEp": 2331000,
        //             "fundingRateEr": 10000,
        //             "highEp": 2380000,
        //             "indexEp": 2329057,
        //             "lastEp": 2331500,
        //             "lowEp": 2274000,
        //             "markEp": 2329232,
        //             "openEp": 2337500,
        //             "openInterest": 1298050,
        //             "predFundingRateEr": 19921,
        //             "symbol": "ETHUSD",
        //             "timestamp": 1592474241582701416,
        //             "turnoverEv": 47228362330,
        //             "volume": 4053863
        //         }
        //     }
        //
        const result = this.safeValue (response, 'result', {});
        return this.parseTicker (result, market);
    }

    async fetchTickers (symbols: Strings = undefined, params = {}): Promise<Tickers> {
        /**
         * @method
         * @name phemex#fetchTickers
         * @description fetches price tickers for multiple markets, statistical information calculated over the past 24 hours for each market
         * @see https://phemex-docs.github.io/#query-24-hours-ticker-for-all-symbols-2     // spot
         * @see https://phemex-docs.github.io/#query-24-ticker-for-all-symbols             // linear
         * @see https://phemex-docs.github.io/#query-24-hours-ticker-for-all-symbols       // inverse
         * @param {string[]|undefined} symbols unified symbols of the markets to fetch the ticker for, all market tickers are returned if not assigned
         * @param {object} [params] extra parameters specific to the exchange API endpoint
         * @returns {object} a dictionary of [ticker structures]{@link https://docs.ccxt.com/#/?id=ticker-structure}
         */
        await this.loadMarkets ();
        let market: Market = undefined;
        if (symbols !== undefined) {
            const first = this.safeValue (symbols, 0);
            market = this.market (first);
        }
        let type = undefined;
        [ type, params ] = this.handleMarketTypeAndParams ('fetchTickers', market, params);
        let subType = undefined;
        [ subType, params ] = this.handleSubTypeAndParams ('fetchTickers', market, params);
        const query = this.omit (params, 'type');
        let response = undefined;
        if (type === 'spot') {
            response = await this.v1GetMdSpotTicker24hrAll (query);
<<<<<<< HEAD
        } else if (subType === 'inverse' || market['settle'] === 'USD') {
=======
        } else if (subType === 'inverse' || this.safeString (market, 'settle') === 'USD') {
>>>>>>> f0305503
            response = await this.v1GetMdTicker24hrAll (query);
        } else {
            response = await this.v2GetMdV2Ticker24hrAll (query);
        }
        const result = this.safeValue (response, 'result', []);
        return this.parseTickers (result, symbols);
    }

    async fetchTrades (symbol: string, since: Int = undefined, limit: Int = undefined, params = {}): Promise<Trade[]> {
        /**
         * @method
         * @name phemex#fetchTrades
         * @description get the list of most recent trades for a particular symbol
         * @see https://github.com/phemex/phemex-api-docs/blob/master/Public-Hedged-Perpetual-API.md#querytrades
         * @param {string} symbol unified symbol of the market to fetch trades for
         * @param {int} [since] timestamp in ms of the earliest trade to fetch
         * @param {int} [limit] the maximum amount of trades to fetch
         * @param {object} [params] extra parameters specific to the exchange API endpoint
         * @returns {Trade[]} a list of [trade structures]{@link https://docs.ccxt.com/#/?id=public-trades}
         */
        await this.loadMarkets ();
        const market = this.market (symbol);
        const request = {
            'symbol': market['id'],
            // 'id': 123456789, // optional request id
        };
        let response = undefined;
        if (market['linear'] && market['settle'] === 'USDT') {
            response = await this.v2GetMdV2Trade (this.extend (request, params));
        } else {
            response = await this.v1GetMdTrade (this.extend (request, params));
        }
        //
        //     {
        //         "error": null,
        //         "id": 0,
        //         "result": {
        //             "sequence": 1315644947,
        //             "symbol": "BTCUSD",
        //             "trades": [
        //                 [ 1592541746712239749, 13156448570000, "Buy", 93070000, 40173 ],
        //                 [ 1592541740434625085, 13156447110000, "Sell", 93065000, 5000 ],
        //                 [ 1592541732958241616, 13156441390000, "Buy", 93070000, 3460 ],
        //             ],
        //             "type": "snapshot"
        //         }
        //     }
        //
        const result = this.safeValue (response, 'result', {});
        const trades = this.safeValue2 (result, 'trades', 'trades_p', []);
        return this.parseTrades (trades, market, since, limit);
    }

    parseTrade (trade, market: Market = undefined): Trade {
        //
        // fetchTrades (public) spot & contract
        //
        //     [
        //         1592541746712239749,
        //         13156448570000,
        //         "Buy",
        //         93070000,
        //         40173
        //     ]
        //
        // fetchTrades (public) perp
        //
        //     [
        //         1675690986063435800,
        //         "Sell",
        //         "22857.4",
        //         "0.269"
        //     ]
        //
        // fetchMyTrades (private)
        //
        // spot
        //
        //     {
        //         "qtyType": "ByQuote",
        //         "transactTimeNs": 1589450974800550100,
        //         "clOrdID": "8ba59d40-df25-d4b0-14cf-0703f44e9690",
        //         "orderID": "b2b7018d-f02f-4c59-b4cf-051b9c2d2e83",
        //         "symbol": "sBTCUSDT",
        //         "side": "Buy",
        //         "priceEP": 970056000000,
        //         "baseQtyEv": 0,
        //         "quoteQtyEv": 1000000000,
        //         "action": "New",
        //         "execStatus": "MakerFill",
        //         "ordStatus": "Filled",
        //         "ordType": "Limit",
        //         "execInst": "None",
        //         "timeInForce": "GoodTillCancel",
        //         "stopDirection": "UNSPECIFIED",
        //         "tradeType": "Trade",
        //         "stopPxEp": 0,
        //         "execId": "c6bd8979-07ba-5946-b07e-f8b65135dbb1",
        //         "execPriceEp": 970056000000,
        //         "execBaseQtyEv": 103000,
        //         "execQuoteQtyEv": 999157680,
        //         "leavesBaseQtyEv": 0,
        //         "leavesQuoteQtyEv": 0,
        //         "execFeeEv": 0,
        //         "feeRateEr": 0
        //         "baseCurrency": "BTC",
        //         "quoteCurrency": "USDT",
        //         "feeCurrency": "BTC"
        //     }
        //
        // swap
        //
        //     {
        //         "transactTimeNs": 1578026629824704800,
        //         "symbol": "BTCUSD",
        //         "currency": "BTC",
        //         "action": "Replace",
        //         "side": "Sell",
        //         "tradeType": "Trade",
        //         "execQty": 700,
        //         "execPriceEp": 71500000,
        //         "orderQty": 700,
        //         "priceEp": 71500000,
        //         "execValueEv": 9790209,
        //         "feeRateEr": -25000,
        //         "execFeeEv": -2447,
        //         "ordType": "Limit",
        //         "execID": "b01671a1-5ddc-5def-b80a-5311522fd4bf",
        //         "orderID": "b63bc982-be3a-45e0-8974-43d6375fb626",
        //         "clOrdID": "uuid-1577463487504",
        //         "execStatus": "MakerFill"
        //     }
        // perpetual
        //     {
        //         "accountID": 9328670003,
        //         "action": "New",
        //         "actionBy": "ByUser",
        //         "actionTimeNs": 1666858780876924611,
        //         "addedSeq": 77751555,
        //         "apRp": "0",
        //         "bonusChangedAmountRv": "0",
        //         "bpRp": "0",
        //         "clOrdID": "c0327a7d-9064-62a9-28f6-2db9aaaa04e0",
        //         "closedPnlRv": "0",
        //         "closedSize": "0",
        //         "code": 0,
        //         "cumFeeRv": "0",
        //         "cumQty": "0",
        //         "cumValueRv": "0",
        //         "curAccBalanceRv": "1508.489893982237",
        //         "curAssignedPosBalanceRv": "24.62786650928",
        //         "curBonusBalanceRv": "0",
        //         "curLeverageRr": "-10",
        //         "curPosSide": "Buy",
        //         "curPosSize": "0.043",
        //         "curPosTerm": 1,
        //         "curPosValueRv": "894.0689",
        //         "curRiskLimitRv": "1000000",
        //         "currency": "USDT",
        //         "cxlRejReason": 0,
        //         "displayQty": "0.003",
        //         "execFeeRv": "0",
        //         "execID": "00000000-0000-0000-0000-000000000000",
        //         "execPriceRp": "20723.7",
        //         "execQty": "0",
        //         "execSeq": 77751555,
        //         "execStatus": "New",
        //         "execValueRv": "0",
        //         "feeRateRr": "0",
        //         "leavesQty": "0.003",
        //         "leavesValueRv": "63.4503",
        //         "message": "No error",
        //         "ordStatus": "New",
        //         "ordType": "Market",
        //         "orderID": "fa64c6f2-47a4-4929-aab4-b7fa9bbc4323",
        //         "orderQty": "0.003",
        //         "pegOffsetValueRp": "0",
        //         "posSide": "Long",
        //         "priceRp": "21150.1",
        //         "relatedPosTerm": 1,
        //         "relatedReqNum": 11,
        //         "side": "Buy",
        //         "slTrigger": "ByMarkPrice",
        //         "stopLossRp": "0",
        //         "stopPxRp": "0",
        //         "symbol": "BTCUSDT",
        //         "takeProfitRp": "0",
        //         "timeInForce": "ImmediateOrCancel",
        //         "tpTrigger": "ByLastPrice",
        //         "tradeType": "Amend",
        //         "transactTimeNs": 1666858780881545305,
        //         "userID": 932867
        //     }
        //
        // swap - USDT
        //
        //     {
        //         "createdAt": 1666226932259,
        //         "symbol": "ETHUSDT",
        //         "currency": "USDT",
        //         "action": 1,
        //         "tradeType": 1,
        //         "execQtyRq": "0.01",
        //         "execPriceRp": "1271.9",
        //         "side": 1,
        //         "orderQtyRq": "0.78",
        //         "priceRp": "1271.9",
        //         "execValueRv": "12.719",
        //         "feeRateRr": "0.0001",
        //         "execFeeRv": "0.0012719",
        //         "ordType": 2,
        //         "execId": "8718cae",
        //         "execStatus": 6
        //     }
        //
        let priceString: Str;
        let amountString: Str;
        let timestamp: Int;
        let id: Str = undefined;
        let side: Str = undefined;
        let costString: Str = undefined;
        let type: Str = undefined;
        let fee = undefined;
        let feeCostString: Str = undefined;
        let feeRateString: Str = undefined;
        let feeCurrencyCode: Str = undefined;
        const marketId = this.safeString (trade, 'symbol');
        market = this.safeMarket (marketId, market);
        const symbol = market['symbol'];
        let orderId: Str = undefined;
        let takerOrMaker: Str = undefined;
        if (Array.isArray (trade)) {
            const tradeLength = trade.length;
            timestamp = this.safeIntegerProduct (trade, 0, 0.000001);
            if (tradeLength > 4) {
                id = this.safeString (trade, tradeLength - 4);
            }
            side = this.safeStringLower (trade, tradeLength - 3);
            priceString = this.safeString (trade, tradeLength - 2);
            amountString = this.safeString (trade, tradeLength - 1);
            if (typeof trade[tradeLength - 2] === 'number') {
                priceString = this.fromEp (priceString, market);
                amountString = this.fromEv (amountString, market);
            }
        } else {
            timestamp = this.safeIntegerProduct (trade, 'transactTimeNs', 0.000001);
            if (timestamp === undefined) {
                timestamp = this.safeInteger (trade, 'createdAt');
            }
            id = this.safeString2 (trade, 'execId', 'execID');
            orderId = this.safeString (trade, 'orderID');
            if (market['settle'] === 'USDT') {
                const sideId = this.safeStringLower (trade, 'side');
                if ((sideId === 'buy') || (sideId === 'sell')) {
                    side = sideId;
                } else if (sideId !== undefined) {
                    side = (sideId === '1') ? 'buy' : 'sell';
                }
                const ordType = this.safeString (trade, 'ordType');
                if (ordType === '1') {
                    type = 'market';
                } else if (ordType === '2') {
                    type = 'limit';
                }
                priceString = this.safeString (trade, 'execPriceRp');
                amountString = this.safeString (trade, 'execQtyRq');
                costString = this.safeString (trade, 'execValueRv');
                feeCostString = this.safeString (trade, 'execFeeRv');
                feeRateString = this.safeString (trade, 'feeRateRr');
                const currencyId = this.safeString (trade, 'currency');
                feeCurrencyCode = this.safeCurrencyCode (currencyId);
            } else {
                side = this.safeStringLower (trade, 'side');
                type = this.parseOrderType (this.safeString (trade, 'ordType'));
                const execStatus = this.safeString (trade, 'execStatus');
                if (execStatus === 'MakerFill') {
                    takerOrMaker = 'maker';
                }
                priceString = this.fromEp (this.safeString (trade, 'execPriceEp'), market);
                amountString = this.fromEv (this.safeString (trade, 'execBaseQtyEv'), market);
                amountString = this.safeString (trade, 'execQty', amountString);
                costString = this.fromEr (this.safeString2 (trade, 'execQuoteQtyEv', 'execValueEv'), market);
                feeCostString = this.fromEr (this.safeString (trade, 'execFeeEv'), market);
                if (feeCostString !== undefined) {
                    feeRateString = this.fromEr (this.safeString (trade, 'feeRateEr'), market);
                    if (market['spot']) {
                        feeCurrencyCode = this.safeCurrencyCode (this.safeString (trade, 'feeCurrency'));
                    } else {
                        const info = this.safeValue (market, 'info');
                        if (info !== undefined) {
                            const settlementCurrencyId = this.safeString (info, 'settlementCurrency');
                            feeCurrencyCode = this.safeCurrencyCode (settlementCurrencyId);
                        }
                    }
                }
            }
            fee = {
                'cost': feeCostString,
                'rate': feeRateString,
                'currency': feeCurrencyCode,
            };
        }
        return this.safeTrade ({
            'info': trade,
            'id': id,
            'symbol': symbol,
            'timestamp': timestamp,
            'datetime': this.iso8601 (timestamp),
            'order': orderId,
            'type': type,
            'side': side,
            'takerOrMaker': takerOrMaker,
            'price': priceString,
            'amount': amountString,
            'cost': costString,
            'fee': fee,
        }, market);
    }

    parseSpotBalance (response) {
        //
        //     {
        //         "code":0,
        //         "msg":"",
        //         "data":[
        //             {
        //                 "currency":"USDT",
        //                 "balanceEv":0,
        //                 "lockedTradingBalanceEv":0,
        //                 "lockedWithdrawEv":0,
        //                 "lastUpdateTimeNs":1592065834511322514,
        //                 "walletVid":0
        //             },
        //             {
        //                 "currency":"ETH",
        //                 "balanceEv":0,
        //                 "lockedTradingBalanceEv":0,
        //                 "lockedWithdrawEv":0,
        //                 "lastUpdateTimeNs":1592065834511322514,
        //                 "walletVid":0
        //             }
        //         ]
        //     }
        //
        let timestamp = undefined;
        const result = { 'info': response };
        const data = this.safeValue (response, 'data', []);
        for (let i = 0; i < data.length; i++) {
            const balance = data[i];
            const currencyId = this.safeString (balance, 'currency');
            const code = this.safeCurrencyCode (currencyId);
            const currency = this.safeValue (this.currencies, code, {});
            const scale = this.safeInteger (currency, 'valueScale', 8);
            const account = this.account ();
            const balanceEv = this.safeString (balance, 'balanceEv');
            const lockedTradingBalanceEv = this.safeString (balance, 'lockedTradingBalanceEv');
            const lockedWithdrawEv = this.safeString (balance, 'lockedWithdrawEv');
            const total = this.fromEn (balanceEv, scale);
            const lockedTradingBalance = this.fromEn (lockedTradingBalanceEv, scale);
            const lockedWithdraw = this.fromEn (lockedWithdrawEv, scale);
            const used = Precise.stringAdd (lockedTradingBalance, lockedWithdraw);
            const lastUpdateTimeNs = this.safeIntegerProduct (balance, 'lastUpdateTimeNs', 0.000001);
            timestamp = (timestamp === undefined) ? lastUpdateTimeNs : Math.max (timestamp, lastUpdateTimeNs);
            account['total'] = total;
            account['used'] = used;
            result[code] = account;
        }
        result['timestamp'] = timestamp;
        result['datetime'] = this.iso8601 (timestamp);
        return this.safeBalance (result);
    }

    parseSwapBalance (response) {
        // usdt
        //   {
        //       "info": {
        //         "code": "0",
        //         "msg": '',
        //         "data": {
        //           "account": {
        //             "userID": "940666",
        //             "accountId": "9406660003",
        //             "currency": "USDT",
        //             "accountBalanceRv": "99.93143972",
        //             "totalUsedBalanceRv": "0.40456",
        //             "bonusBalanceRv": "0"
        //           },
        //   }
        //
        //     {
        //         "code":0,
        //         "msg":"",
        //         "data":{
        //             "account":{
        //                 "accountId":6192120001,
        //                 "currency":"BTC",
        //                 "accountBalanceEv":1254744,
        //                 "totalUsedBalanceEv":0,
        //                 "bonusBalanceEv":1254744
        //             }
        //         }
        //     }
        //
        const result = { 'info': response };
        const data = this.safeValue (response, 'data', {});
        const balance = this.safeValue (data, 'account', {});
        const currencyId = this.safeString (balance, 'currency');
        const code = this.safeCurrencyCode (currencyId);
        const currency = this.currency (code);
        const valueScale = this.safeInteger (currency, 'valueScale', 8);
        const account = this.account ();
        const accountBalanceEv = this.safeString2 (balance, 'accountBalanceEv', 'accountBalanceRv');
        const totalUsedBalanceEv = this.safeString2 (balance, 'totalUsedBalanceEv', 'totalUsedBalanceRv');
        const needsConversion = (code !== 'USDT');
        account['total'] = needsConversion ? this.fromEn (accountBalanceEv, valueScale) : accountBalanceEv;
        account['used'] = needsConversion ? this.fromEn (totalUsedBalanceEv, valueScale) : totalUsedBalanceEv;
        result[code] = account;
        return this.safeBalance (result);
    }

    async fetchBalance (params = {}): Promise<Balances> {
        /**
         * @method
         * @name phemex#fetchBalance
         * @description query for balance and get the amount of funds available for trading or funds locked in orders
         * @see https://phemex-docs.github.io/#query-wallets
         * @see https://github.com/phemex/phemex-api-docs/blob/master/Public-Hedged-Perpetual-API.md#query-account-positions
<<<<<<< HEAD
         * @param {object} [params] extra parameters specific to the phemex api endpoint
         * @param {string} [params.type] spot or swap
=======
         * @see https://phemex-docs.github.io/#query-trading-account-and-positions
         * @param {object} [params] extra parameters specific to the exchange API endpoint
         * @param {string} [params.type] spot or swap
         * @param {string} [params.code] *swap only* currency code of the balance to query (USD, USDT, etc), default is USDT
>>>>>>> f0305503
         * @returns {object} a [balance structure]{@link https://docs.ccxt.com/#/?id=balance-structure}
         */
        await this.loadMarkets ();
        let type = undefined;
        [ type, params ] = this.handleMarketTypeAndParams ('fetchBalance', undefined, params);
        const code = this.safeString (params, 'code');
<<<<<<< HEAD
        params = this.omit (params, [ 'type', 'code' ]);
=======
        params = this.omit (params, [ 'code' ]);
>>>>>>> f0305503
        let response = undefined;
        const request = {};
        if ((type !== 'spot') && (type !== 'swap')) {
            throw new BadRequest (this.id + ' does not support ' + type + ' markets, only spot and swap');
        }
        if (type === 'swap') {
            let settle = undefined;
            [ settle, params ] = this.handleOptionAndParams (params, 'fetchBalance', 'settle', 'USDT');
            if (code !== undefined || settle !== undefined) {
                let coin = undefined;
                if (code !== undefined) {
                    coin = code;
                } else {
                    coin = settle;
                }
                const currency = this.currency (coin);
                request['currency'] = currency['id'];
                if (currency['id'] === 'USDT') {
                    response = await this.privateGetGAccountsAccountPositions (this.extend (request, params));
                } else {
                    response = await this.privateGetAccountsAccountPositions (this.extend (request, params));
                }
            } else {
                const currency = this.safeString (params, 'currency');
                if (currency === undefined) {
                    throw new ArgumentsRequired (this.id + ' fetchBalance() requires a code parameter or a currency or settle parameter for ' + type + ' type');
                }
                response = await this.privateGetSpotWallets (this.extend (request, params));
            }
        } else {
            response = await this.privateGetSpotWallets (this.extend (request, params));
        }
        //
        // usdt
        //   {
        //       "info": {
        //         "code": "0",
        //         "msg": '',
        //         "data": {
        //           "account": {
        //             "userID": "940666",
        //             "accountId": "9406660003",
        //             "currency": "USDT",
        //             "accountBalanceRv": "99.93143972",
        //             "totalUsedBalanceRv": "0.40456",
        //             "bonusBalanceRv": "0"
        //           },
        //   }
        //
        // spot
        //
        //     {
        //         "code":0,
        //         "msg":"",
        //         "data":[
        //             {
        //                 "currency":"USDT",
        //                 "balanceEv":0,
        //                 "lockedTradingBalanceEv":0,
        //                 "lockedWithdrawEv":0,
        //                 "lastUpdateTimeNs":1592065834511322514,
        //                 "walletVid":0
        //             },
        //             {
        //                 "currency":"ETH",
        //                 "balanceEv":0,
        //                 "lockedTradingBalanceEv":0,
        //                 "lockedWithdrawEv":0,
        //                 "lastUpdateTimeNs":1592065834511322514,
        //                 "walletVid":0
        //             }
        //         ]
        //     }
        //
        // swap
        //
        //     {
        //         "code":0,
        //         "msg":"",
        //         "data":{
        //             "account":{
        //                 "accountId":6192120001,
        //                 "currency":"BTC",
        //                 "accountBalanceEv":1254744,
        //                 "totalUsedBalanceEv":0,
        //                 "bonusBalanceEv":1254744
        //             },
        //             "positions":[
        //                 {
        //                     "accountID":6192120001,
        //                     "symbol":"BTCUSD",
        //                     "currency":"BTC",
        //                     "side":"None",
        //                     "positionStatus":"Normal",
        //                     "crossMargin":false,
        //                     "leverageEr":0,
        //                     "leverage":0E-8,
        //                     "initMarginReqEr":1000000,
        //                     "initMarginReq":0.01000000,
        //                     "maintMarginReqEr":500000,
        //                     "maintMarginReq":0.00500000,
        //                     "riskLimitEv":10000000000,
        //                     "riskLimit":100.00000000,
        //                     "size":0,
        //                     "value":0E-8,
        //                     "valueEv":0,
        //                     "avgEntryPriceEp":0,
        //                     "avgEntryPrice":0E-8,
        //                     "posCostEv":0,
        //                     "posCost":0E-8,
        //                     "assignedPosBalanceEv":0,
        //                     "assignedPosBalance":0E-8,
        //                     "bankruptCommEv":0,
        //                     "bankruptComm":0E-8,
        //                     "bankruptPriceEp":0,
        //                     "bankruptPrice":0E-8,
        //                     "positionMarginEv":0,
        //                     "positionMargin":0E-8,
        //                     "liquidationPriceEp":0,
        //                     "liquidationPrice":0E-8,
        //                     "deleveragePercentileEr":0,
        //                     "deleveragePercentile":0E-8,
        //                     "buyValueToCostEr":1150750,
        //                     "buyValueToCost":0.01150750,
        //                     "sellValueToCostEr":1149250,
        //                     "sellValueToCost":0.01149250,
        //                     "markPriceEp":96359083,
        //                     "markPrice":9635.90830000,
        //                     "markValueEv":0,
        //                     "markValue":null,
        //                     "unRealisedPosLossEv":0,
        //                     "unRealisedPosLoss":null,
        //                     "estimatedOrdLossEv":0,
        //                     "estimatedOrdLoss":0E-8,
        //                     "usedBalanceEv":0,
        //                     "usedBalance":0E-8,
        //                     "takeProfitEp":0,
        //                     "takeProfit":null,
        //                     "stopLossEp":0,
        //                     "stopLoss":null,
        //                     "realisedPnlEv":0,
        //                     "realisedPnl":null,
        //                     "cumRealisedPnlEv":0,
        //                     "cumRealisedPnl":null
        //                 }
        //             ]
        //         }
        //     }
        //
        const result = (type === 'swap') ? this.parseSwapBalance (response) : this.parseSpotBalance (response);
        return result;
    }

    parseOrderStatus (status) {
        const statuses = {
            'Created': 'open',
            'Untriggered': 'open',
            'Deactivated': 'closed',
            'Triggered': 'open',
            'Rejected': 'rejected',
            'New': 'open',
            'PartiallyFilled': 'open',
            'Filled': 'closed',
            'Canceled': 'canceled',
            '1': 'open',
            '2': 'canceled',
            '3': 'closed',
            '4': 'canceled',
            '5': 'open',
            '6': 'open',
            '7': 'closed',
            '8': 'canceled',
        };
        return this.safeString (statuses, status, status);
    }

    parseOrderType (type) {
        const types = {
            '1': 'market',
            '2': 'limit',
            '3': 'stop',
            '4': 'stopLimit',
            '5': 'market',
            '6': 'limit',
            '7': 'market',
            '8': 'market',
            '9': 'stopLimit',
            '10': 'market',
            'Limit': 'limit',
            'Market': 'market',
        };
        return this.safeString (types, type, type);
    }

    parseTimeInForce (timeInForce) {
        const timeInForces = {
            'GoodTillCancel': 'GTC',
            'PostOnly': 'PO',
            'ImmediateOrCancel': 'IOC',
            'FillOrKill': 'FOK',
        };
        return this.safeString (timeInForces, timeInForce, timeInForce);
    }

    parseSpotOrder (order, market: Market = undefined) {
        //
        // spot
        //
        //     {
        //         "orderID": "d1d09454-cabc-4a23-89a7-59d43363f16d",
        //         "clOrdID": "309bcd5c-9f6e-4a68-b775-4494542eb5cb",
        //         "priceEp": 0,
        //         "action": "New",
        //         "trigger": "UNSPECIFIED",
        //         "pegPriceType": "UNSPECIFIED",
        //         "stopDirection": "UNSPECIFIED",
        //         "bizError": 0,
        //         "symbol": "sBTCUSDT",
        //         "side": "Buy",
        //         "baseQtyEv": 0,
        //         "ordType": "Limit",
        //         "timeInForce": "GoodTillCancel",
        //         "ordStatus": "Created",
        //         "cumFeeEv": 0,
        //         "cumBaseQtyEv": 0,
        //         "cumQuoteQtyEv": 0,
        //         "leavesBaseQtyEv": 0,
        //         "leavesQuoteQtyEv": 0,
        //         "avgPriceEp": 0,
        //         "cumBaseAmountEv": 0,
        //         "cumQuoteAmountEv": 0,
        //         "quoteQtyEv": 0,
        //         "qtyType": "ByBase",
        //         "stopPxEp": 0,
        //         "pegOffsetValueEp": 0
        //     }
        //
        //     {
        //         "orderID":"99232c3e-3d6a-455f-98cc-2061cdfe91bc",
        //         "stopPxEp":0,
        //         "avgPriceEp":0,
        //         "qtyType":"ByBase",
        //         "leavesBaseQtyEv":0,
        //         "leavesQuoteQtyEv":0,
        //         "baseQtyEv":"1000000000",
        //         "feeCurrency":"4",
        //         "stopDirection":"UNSPECIFIED",
        //         "symbol":"sETHUSDT",
        //         "side":"Buy",
        //         "quoteQtyEv":250000000000,
        //         "priceEp":25000000000,
        //         "ordType":"Limit",
        //         "timeInForce":"GoodTillCancel",
        //         "ordStatus":"Rejected",
        //         "execStatus":"NewRejected",
        //         "createTimeNs":1592675305266037130,
        //         "cumFeeEv":0,
        //         "cumBaseValueEv":0,
        //         "cumQuoteValueEv":0
        //     }
        //
        const id = this.safeString (order, 'orderID');
        let clientOrderId = this.safeString (order, 'clOrdID');
        if ((clientOrderId !== undefined) && (clientOrderId.length < 1)) {
            clientOrderId = undefined;
        }
        const marketId = this.safeString (order, 'symbol');
        market = this.safeMarket (marketId, market);
        const symbol = market['symbol'];
        const price = this.fromEp (this.safeString (order, 'priceEp'), market);
        const amount = this.fromEv (this.safeString (order, 'baseQtyEv'), market);
        const remaining = this.omitZero (this.fromEv (this.safeString (order, 'leavesBaseQtyEv'), market));
        const filled = this.fromEv (this.safeString2 (order, 'cumBaseQtyEv', 'cumBaseValueEv'), market);
        const cost = this.fromEr (this.safeString2 (order, 'cumQuoteValueEv', 'quoteQtyEv'), market);
        const average = this.fromEp (this.safeString (order, 'avgPriceEp'), market);
        const status = this.parseOrderStatus (this.safeString (order, 'ordStatus'));
        const side = this.safeStringLower (order, 'side');
        const type = this.parseOrderType (this.safeString (order, 'ordType'));
        const timestamp = this.safeIntegerProduct2 (order, 'actionTimeNs', 'createTimeNs', 0.000001);
        let fee = undefined;
        const feeCost = this.fromEv (this.safeString (order, 'cumFeeEv'), market);
        if (feeCost !== undefined) {
            fee = {
                'cost': feeCost,
                'currency': undefined,
            };
        }
        const timeInForce = this.parseTimeInForce (this.safeString (order, 'timeInForce'));
        const stopPrice = this.parseNumber (this.omitZero (this.fromEp (this.safeString (order, 'stopPxEp'))));
        const postOnly = (timeInForce === 'PO');
        return this.safeOrder ({
            'info': order,
            'id': id,
            'clientOrderId': clientOrderId,
            'timestamp': timestamp,
            'datetime': this.iso8601 (timestamp),
            'lastTradeTimestamp': undefined,
            'symbol': symbol,
            'type': type,
            'timeInForce': timeInForce,
            'postOnly': postOnly,
            'side': side,
            'price': price,
            'stopPrice': stopPrice,
            'triggerPrice': stopPrice,
            'amount': amount,
            'cost': cost,
            'average': average,
            'filled': filled,
            'remaining': remaining,
            'status': status,
            'fee': fee,
            'trades': undefined,
        }, market);
    }

    parseOrderSide (side) {
        const sides = {
            '1': 'buy',
            '2': 'sell',
        };
        return this.safeString (sides, side, side);
    }

    parseSwapOrder (order, market: Market = undefined) {
        //
        //     {
        //         "bizError":0,
        //         "orderID":"7a1ad384-44a3-4e54-a102-de4195a29e32",
        //         "clOrdID":"",
        //         "symbol":"ETHUSD",
        //         "side":"Buy",
        //         "actionTimeNs":1592668973945065381,
        //         "transactTimeNs":0,
        //         "orderType":"Market",
        //         "priceEp":2267500,
        //         "price":226.75000000,
        //         "orderQty":1,
        //         "displayQty":0,
        //         "timeInForce":"ImmediateOrCancel",
        //         "reduceOnly":false,
        //         "closedPnlEv":0,
        //         "closedPnl":0E-8,
        //         "closedSize":0,
        //         "cumQty":0,
        //         "cumValueEv":0,
        //         "cumValue":0E-8,
        //         "leavesQty":1,
        //         "leavesValueEv":11337,
        //         "leavesValue":1.13370000,
        //         "stopDirection":"UNSPECIFIED",
        //         "stopPxEp":0,
        //         "stopPx":0E-8,
        //         "trigger":"UNSPECIFIED",
        //         "pegOffsetValueEp":0,
        //         "execStatus":"PendingNew",
        //         "pegPriceType":"UNSPECIFIED",
        //         "ordStatus":"Created",
        //         "execInst": "ReduceOnly"
        //     }
        //
        // usdt
        // {
        //        "bizError":"0",
        //        "orderID":"bd720dff-5647-4596-aa4e-656bac87aaad",
        //        "clOrdID":"ccxt2022843dffac9477b497",
        //        "symbol":"LTCUSDT",
        //        "side":"Buy",
        //        "actionTimeNs":"1677667878751724052",
        //        "transactTimeNs":"1677667878754017434",
        //        "orderType":"Limit",
        //        "priceRp":"40",
        //        "orderQtyRq":"0.1",
        //        "displayQtyRq":"0.1",
        //        "timeInForce":"GoodTillCancel",
        //        "reduceOnly":false,
        //        "closedPnlRv":"0",
        //        "closedSizeRq":"0",
        //        "cumQtyRq":"0",
        //        "cumValueRv":"0",
        //        "leavesQtyRq":"0.1",
        //        "leavesValueRv":"4",
        //        "stopDirection":"UNSPECIFIED",
        //        "stopPxRp":"0",
        //        "trigger":"UNSPECIFIED",
        //        "pegOffsetValueRp":"0",
        //        "pegOffsetProportionRr":"0",
        //        "execStatus":"New",
        //        "pegPriceType":"UNSPECIFIED",
        //        "ordStatus":"New",
        //        "execInst":"None",
        //        "takeProfitRp":"0",
        //        "stopLossRp":"0"
        //     }
        //
        // v2 orderList
        //    {
        //        "createdAt":"1677686231301",
        //        "symbol":"LTCUSDT",
        //        "orderQtyRq":"0.2",
        //        "side":"1",
        //        "posSide":"3",
        //        "priceRp":"50",
        //        "execQtyRq":"0",
        //        "leavesQtyRq":"0.2",
        //        "execPriceRp":"0",
        //        "orderValueRv":"10",
        //        "leavesValueRv":"10",
        //        "cumValueRv":"0",
        //        "stopDirection":"0",
        //        "stopPxRp":"0",
        //        "trigger":"0",
        //        "actionBy":"1",
        //        "execFeeRv":"0",
        //        "ordType":"2",
        //        "ordStatus":"5",
        //        "clOrdId":"4b3b188",
        //        "orderId":"4b3b1884-87cf-4897-b596-6693b7ed84d1",
        //        "execStatus":"5",
        //        "bizError":"0",
        //        "totalPnlRv":null,
        //        "avgTransactPriceRp":null,
        //        "orderDetailsVos":null,
        //        "tradeType":"0"
        //    }
        //
        const id = this.safeString2 (order, 'orderID', 'orderId');
        let clientOrderId = this.safeString2 (order, 'clOrdID', 'clOrdId');
        if ((clientOrderId !== undefined) && (clientOrderId.length < 1)) {
            clientOrderId = undefined;
        }
        const marketId = this.safeString (order, 'symbol');
        const symbol = this.safeSymbol (marketId, market);
        const status = this.parseOrderStatus (this.safeString (order, 'ordStatus'));
        const side = this.parseOrderSide (this.safeStringLower (order, 'side'));
        const type = this.parseOrderType (this.safeString (order, 'orderType'));
        let price = this.safeString (order, 'priceRp');
        if (price === undefined) {
            price = this.fromEp (this.safeString (order, 'priceEp'), market);
        }
        const amount = this.safeNumber2 (order, 'orderQty', 'orderQtyRq');
        const filled = this.safeNumber2 (order, 'cumQty', 'cumQtyRq');
        const remaining = this.safeNumber2 (order, 'leavesQty', 'leavesQtyRq');
        let timestamp = this.safeIntegerProduct (order, 'actionTimeNs', 0.000001);
        if (timestamp === undefined) {
            timestamp = this.safeInteger (order, 'createdAt');
        }
        const cost = this.safeNumber2 (order, 'cumValue', 'cumValueRv');
        let lastTradeTimestamp = this.safeIntegerProduct (order, 'transactTimeNs', 0.000001);
        if (lastTradeTimestamp === 0) {
            lastTradeTimestamp = undefined;
        }
        const timeInForce = this.parseTimeInForce (this.safeString (order, 'timeInForce'));
        const stopPrice = this.omitZero (this.safeNumber2 (order, 'stopPx', 'stopPxRp'));
        const postOnly = (timeInForce === 'PO');
        let reduceOnly = this.safeValue (order, 'reduceOnly');
        const execInst = this.safeString (order, 'execInst');
        if (execInst === 'ReduceOnly') {
            reduceOnly = true;
        }
        const takeProfit = this.safeString (order, 'takeProfitRp');
        const stopLoss = this.safeString (order, 'stopLossRp');
        return this.safeOrder ({
            'info': order,
            'id': id,
            'clientOrderId': clientOrderId,
            'datetime': this.iso8601 (timestamp),
            'timestamp': timestamp,
            'lastTradeTimestamp': lastTradeTimestamp,
            'symbol': symbol,
            'type': type,
            'timeInForce': timeInForce,
            'postOnly': postOnly,
            'reduceOnly': reduceOnly,
            'side': side,
            'price': price,
            'stopPrice': stopPrice,
            'triggerPrice': stopPrice,
            'takeProfitPrice': takeProfit,
            'stopLossPrice': stopLoss,
            'amount': amount,
            'filled': filled,
            'remaining': remaining,
            'cost': cost,
            'average': undefined,
            'status': status,
            'fee': undefined,
            'trades': undefined,
        });
    }

    parseOrder (order, market: Market = undefined): Order {
        const isSwap = this.safeValue (market, 'swap', false);
        const hasPnl = ('closedPnl' in order);
        if (isSwap || hasPnl) {
            return this.parseSwapOrder (order, market);
        }
        return this.parseSpotOrder (order, market);
    }

    async createOrder (symbol: string, type: OrderType, side: OrderSide, amount, price = undefined, params = {}) {
        /**
         * @method
         * @name phemex#createOrder
         * @description create a trade order
         * @see https://github.com/phemex/phemex-api-docs/blob/master/Public-Hedged-Perpetual-API.md#place-order
         * @param {string} symbol unified symbol of the market to create an order in
         * @param {string} type 'market' or 'limit'
         * @param {string} side 'buy' or 'sell'
         * @param {float} amount how much of currency you want to trade in units of base currency
         * @param {float} [price] the price at which the order is to be fullfilled, in units of the quote currency, ignored in market orders
         * @param {object} [params] extra parameters specific to the exchange API endpoint
         * @param {object} [params.takeProfit] *swap only* *takeProfit object in params* containing the triggerPrice at which the attached take profit order will be triggered (perpetual swap markets only)
         * @param {float} [params.takeProfit.triggerPrice] take profit trigger price
         * @param {object} [params.stopLoss] *swap only* *stopLoss object in params* containing the triggerPrice at which the attached stop loss order will be triggered (perpetual swap markets only)
         * @param {float} [params.stopLoss.triggerPrice] stop loss trigger price
         * @returns {object} an [order structure]{@link https://docs.ccxt.com/#/?id=order-structure}
         */
        await this.loadMarkets ();
        const market = this.market (symbol);
        const requestSide = this.capitalize (side);
        type = this.capitalize (type);
        const reduceOnly = this.safeValue (params, 'reduceOnly');
        const request = {
            // common
            'symbol': market['id'],
            'side': requestSide, // Sell, Buy
            'ordType': type, // Market, Limit, Stop, StopLimit, MarketIfTouched, LimitIfTouched (additionally for contract-markets: MarketAsLimit, StopAsLimit, MarketIfTouchedAsLimit)
            // 'stopPxEp': this.toEp (stopPx, market), // for conditional orders
            // 'priceEp': this.toEp (price, market), // required for limit orders
            // 'timeInForce': 'GoodTillCancel', // GoodTillCancel, PostOnly, ImmediateOrCancel, FillOrKill
            // ----------------------------------------------------------------
            // spot
            // 'qtyType': 'ByBase', // ByBase, ByQuote
            // 'quoteQtyEv': this.toEp (cost, market),
            // 'baseQtyEv': this.toEv (amount, market),
            // 'trigger': 'ByLastPrice', // required for conditional orders
            // ----------------------------------------------------------------
            // swap
            // 'clOrdID': this.uuid (), // max length 40
            // 'orderQty': this.amountToPrecision (amount, symbol),
            // 'reduceOnly': false,
            // 'closeOnTrigger': false, // implicit reduceOnly and cancel other orders in the same direction
            // 'takeProfitEp': this.toEp (takeProfit, market),
            // 'stopLossEp': this.toEp (stopLossEp, market),
            // 'triggerType': 'ByMarkPrice', // ByMarkPrice, ByLastPrice
            // 'pegOffsetValueEp': integer, // Trailing offset from current price. Negative value when position is long, positive when position is short
            // 'pegPriceType': 'TrailingStopPeg', // TrailingTakeProfitPeg
            // 'text': 'comment',
            // 'posSide': Position direction - "Merged" for oneway mode , "Long" / "Short" for hedge mode
        };
        const clientOrderId = this.safeString2 (params, 'clOrdID', 'clientOrderId');
        const stopLoss = this.safeValue (params, 'stopLoss');
        const stopLossDefined = (stopLoss !== undefined);
        const takeProfit = this.safeValue (params, 'takeProfit');
        const takeProfitDefined = (takeProfit !== undefined);
        if (clientOrderId === undefined) {
            const brokerId = this.safeString (this.options, 'brokerId', 'CCXT123456');
            if (brokerId !== undefined) {
                request['clOrdID'] = brokerId + this.uuid16 ();
            }
        } else {
            request['clOrdID'] = clientOrderId;
            params = this.omit (params, [ 'clOrdID', 'clientOrderId' ]);
        }
        const stopPrice = this.safeStringN (params, [ 'stopPx', 'stopPrice', 'triggerPrice' ]);
        if (stopPrice !== undefined) {
            if (market['settle'] === 'USDT') {
                request['stopPxRp'] = this.priceToPrecision (symbol, stopPrice);
            } else {
                request['stopPxEp'] = this.toEp (stopPrice, market);
            }
        }
        params = this.omit (params, [ 'stopPx', 'stopPrice', 'stopLoss', 'takeProfit', 'triggerPrice' ]);
        if (market['spot']) {
            let qtyType = this.safeValue (params, 'qtyType', 'ByBase');
            if ((type === 'Market') || (type === 'Stop') || (type === 'MarketIfTouched')) {
                if (price !== undefined) {
                    qtyType = 'ByQuote';
                }
            }
            request['qtyType'] = qtyType;
            if (qtyType === 'ByQuote') {
                let cost = this.safeNumber (params, 'cost');
                params = this.omit (params, 'cost');
                if (this.options['createOrderByQuoteRequiresPrice']) {
                    if (price !== undefined) {
                        const amountString = this.numberToString (amount);
                        const priceString = this.numberToString (price);
                        const quoteAmount = Precise.stringMul (amountString, priceString);
                        cost = this.parseNumber (quoteAmount);
                    } else if (cost === undefined) {
                        throw new ArgumentsRequired (this.id + ' createOrder() ' + qtyType + ' requires a price argument or a cost parameter');
                    }
                }
                cost = (cost === undefined) ? amount : cost;
                const costString = cost.toString ();
                request['quoteQtyEv'] = this.toEv (costString, market);
            } else {
                const amountString = amount.toString ();
                request['baseQtyEv'] = this.toEv (amountString, market);
            }
        } else if (market['swap']) {
            let posSide = this.safeStringLower (params, 'posSide');
            if (posSide === undefined) {
                posSide = 'Merged';
            }
            posSide = this.capitalize (posSide);
            request['posSide'] = posSide;
            if (reduceOnly !== undefined) {
                request['reduceOnly'] = reduceOnly;
            }
            if (market['settle'] === 'USDT') {
                request['orderQtyRq'] = amount;
            } else {
                request['orderQty'] = parseInt (amount);
            }
            if (stopPrice !== undefined) {
                const triggerType = this.safeString (params, 'triggerType', 'ByMarkPrice');
                request['triggerType'] = triggerType;
            }
            if (stopLossDefined || takeProfitDefined) {
                if (stopLossDefined) {
                    const stopLossTriggerPrice = this.safeValue2 (stopLoss, 'triggerPrice', 'stopPrice');
                    if (stopLossTriggerPrice === undefined) {
                        throw new InvalidOrder (this.id + ' createOrder() requires a trigger price in params["stopLoss"]["triggerPrice"], or params["stopLoss"]["stopPrice"] for a stop loss order');
                    }
                    if (market['settle'] === 'USDT') {
                        request['stopLossRp'] = this.priceToPrecision (symbol, stopLossTriggerPrice);
                    } else {
                        request['stopLossEp'] = this.toEp (stopLossTriggerPrice, market);
                    }
                    const stopLossTriggerPriceType = this.safeString2 (stopLoss, 'triggerPriceType', 'slTrigger');
                    if (stopLossTriggerPriceType !== undefined) {
                        if (market['settle'] === 'USDT') {
                            if ((stopLossTriggerPriceType !== 'ByMarkPrice') && (stopLossTriggerPriceType !== 'ByLastPrice') && (stopLossTriggerPriceType !== 'ByIndexPrice') && (stopLossTriggerPriceType !== 'ByAskPrice') && (stopLossTriggerPriceType !== 'ByBidPrice') && (stopLossTriggerPriceType !== 'ByMarkPriceLimit') && (stopLossTriggerPriceType !== 'ByLastPriceLimit')) {
                                throw new InvalidOrder (this.id + ' createOrder() take profit trigger price type must be one of "ByMarkPrice", "ByIndexPrice", "ByAskPrice", "ByBidPrice", "ByMarkPriceLimit", "ByLastPriceLimit" or "ByLastPrice"');
                            }
                        } else {
                            if ((stopLossTriggerPriceType !== 'ByMarkPrice') && (stopLossTriggerPriceType !== 'ByLastPrice')) {
                                throw new InvalidOrder (this.id + ' createOrder() take profit trigger price type must be one of "ByMarkPrice", or "ByLastPrice"');
                            }
                        }
                        request['slTrigger'] = stopLossTriggerPriceType;
                    }
                }
                if (takeProfitDefined) {
                    const takeProfitTriggerPrice = this.safeValue2 (takeProfit, 'triggerPrice', 'stopPrice');
                    if (takeProfitTriggerPrice === undefined) {
                        throw new InvalidOrder (this.id + ' createOrder() requires a trigger price in params["takeProfit"]["triggerPrice"], or params["takeProfit"]["stopPrice"] for a take profit order');
                    }
                    if (market['settle'] === 'USDT') {
                        request['takeProfitRp'] = this.priceToPrecision (symbol, takeProfitTriggerPrice);
                    } else {
                        request['takeProfitEp'] = this.toEp (takeProfitTriggerPrice, market);
                    }
                    const takeProfitTriggerPriceType = this.safeString2 (stopLoss, 'triggerPriceType', 'tpTrigger');
                    if (takeProfitTriggerPriceType !== undefined) {
                        if (market['settle'] === 'USDT') {
                            if ((takeProfitTriggerPriceType !== 'ByMarkPrice') && (takeProfitTriggerPriceType !== 'ByLastPrice') && (takeProfitTriggerPriceType !== 'ByIndexPrice') && (takeProfitTriggerPriceType !== 'ByAskPrice') && (takeProfitTriggerPriceType !== 'ByBidPrice') && (takeProfitTriggerPriceType !== 'ByMarkPriceLimit') && (takeProfitTriggerPriceType !== 'ByLastPriceLimit')) {
                                throw new InvalidOrder (this.id + ' createOrder() take profit trigger price type must be one of "ByMarkPrice", "ByIndexPrice", "ByAskPrice", "ByBidPrice", "ByMarkPriceLimit", "ByLastPriceLimit" or "ByLastPrice"');
                            }
                        } else {
                            if ((takeProfitTriggerPriceType !== 'ByMarkPrice') && (takeProfitTriggerPriceType !== 'ByLastPrice')) {
                                throw new InvalidOrder (this.id + ' createOrder() take profit trigger price type must be one of "ByMarkPrice", or "ByLastPrice"');
                            }
                        }
                        request['tpTrigger'] = takeProfitTriggerPriceType;
                    }
                }
            }
        }
        if ((type === 'Limit') || (type === 'StopLimit') || (type === 'LimitIfTouched')) {
            if (market['settle'] === 'USDT') {
                request['priceRp'] = this.priceToPrecision (symbol, price);
            } else {
                const priceString = this.numberToString (price);
                request['priceEp'] = this.toEp (priceString, market);
            }
        }
        const takeProfitPrice = this.safeString (params, 'takeProfitPrice');
        if (takeProfitPrice !== undefined) {
            if (market['settle'] === 'USDT') {
                request['takeProfitRp'] = this.priceToPrecision (symbol, takeProfitPrice);
            } else {
                request['takeProfitEp'] = this.toEp (takeProfitPrice, market);
            }
            params = this.omit (params, 'takeProfitPrice');
        }
        const stopLossPrice = this.safeString (params, 'stopLossPrice');
        if (stopLossPrice !== undefined) {
            if (market['settle'] === 'USDT') {
                request['stopLossRp'] = this.priceToPrecision (symbol, stopLossPrice);
            } else {
                request['stopLossEp'] = this.toEp (stopLossPrice, market);
            }
            params = this.omit (params, 'stopLossPrice');
        }
        params = this.omit (params, 'reduceOnly');
        let response = undefined;
        if (market['settle'] === 'USDT') {
            response = await this.privatePostGOrders (this.extend (request, params));
        } else if (market['contract']) {
            response = await this.privatePostOrders (this.extend (request, params));
        } else {
            response = await this.privatePostSpotOrders (this.extend (request, params));
        }
        //
        // spot
        //
        //     {
        //         "code": 0,
        //         "msg": "",
        //         "data": {
        //             "orderID": "d1d09454-cabc-4a23-89a7-59d43363f16d",
        //             "clOrdID": "309bcd5c-9f6e-4a68-b775-4494542eb5cb",
        //             "priceEp": 0,
        //             "action": "New",
        //             "trigger": "UNSPECIFIED",
        //             "pegPriceType": "UNSPECIFIED",
        //             "stopDirection": "UNSPECIFIED",
        //             "bizError": 0,
        //             "symbol": "sBTCUSDT",
        //             "side": "Buy",
        //             "baseQtyEv": 0,
        //             "ordType": "Limit",
        //             "timeInForce": "GoodTillCancel",
        //             "ordStatus": "Created",
        //             "cumFeeEv": 0,
        //             "cumBaseQtyEv": 0,
        //             "cumQuoteQtyEv": 0,
        //             "leavesBaseQtyEv": 0,
        //             "leavesQuoteQtyEv": 0,
        //             "avgPriceEp": 0,
        //             "cumBaseAmountEv": 0,
        //             "cumQuoteAmountEv": 0,
        //             "quoteQtyEv": 0,
        //             "qtyType": "ByBase",
        //             "stopPxEp": 0,
        //             "pegOffsetValueEp": 0
        //         }
        //     }
        //
        // swap
        //
        //     {
        //         "code":0,
        //         "msg":"",
        //         "data":{
        //             "bizError":0,
        //             "orderID":"7a1ad384-44a3-4e54-a102-de4195a29e32",
        //             "clOrdID":"",
        //             "symbol":"ETHUSD",
        //             "side":"Buy",
        //             "actionTimeNs":1592668973945065381,
        //             "transactTimeNs":0,
        //             "orderType":"Market",
        //             "priceEp":2267500,
        //             "price":226.75000000,
        //             "orderQty":1,
        //             "displayQty":0,
        //             "timeInForce":"ImmediateOrCancel",
        //             "reduceOnly":false,
        //             "closedPnlEv":0,
        //             "closedPnl":0E-8,
        //             "closedSize":0,
        //             "cumQty":0,
        //             "cumValueEv":0,
        //             "cumValue":0E-8,
        //             "leavesQty":1,
        //             "leavesValueEv":11337,
        //             "leavesValue":1.13370000,
        //             "stopDirection":"UNSPECIFIED",
        //             "stopPxEp":0,
        //             "stopPx":0E-8,
        //             "trigger":"UNSPECIFIED",
        //             "pegOffsetValueEp":0,
        //             "execStatus":"PendingNew",
        //             "pegPriceType":"UNSPECIFIED",
        //             "ordStatus":"Created"
        //         }
        //     }
        //
        const data = this.safeValue (response, 'data', {});
        return this.parseOrder (data, market);
    }

    async editOrder (id: string, symbol, type = undefined, side = undefined, amount = undefined, price = undefined, params = {}) {
        /**
         * @method
         * @name phemex#editOrder
         * @description edit a trade order
         * @see https://github.com/phemex/phemex-api-docs/blob/master/Public-Hedged-Perpetual-API.md#amend-order-by-orderid
         * @param {string} id cancel order id
         * @param {string} symbol unified symbol of the market to create an order in
         * @param {string} type 'market' or 'limit'
         * @param {string} side 'buy' or 'sell'
         * @param {float} amount how much of currency you want to trade in units of base currency
         * @param {float} [price] the price at which the order is to be fullfilled, in units of the base currency, ignored in market orders
         * @param {object} [params] extra parameters specific to the exchange API endpoint
         * @param {string} [params.posSide] either 'Merged' or 'Long' or 'Short'
         * @returns {object} an [order structure]{@link https://docs.ccxt.com/#/?id=order-structure}
         */
        await this.loadMarkets ();
        const market = this.market (symbol);
        const request = {
            'symbol': market['id'],
        };
        const clientOrderId = this.safeString2 (params, 'clientOrderId', 'clOrdID');
        params = this.omit (params, [ 'clientOrderId', 'clOrdID' ]);
        const isUSDTSettled = (market['settle'] === 'USDT');
        if (clientOrderId !== undefined) {
            request['clOrdID'] = clientOrderId;
        } else {
            request['orderID'] = id;
        }
        if (price !== undefined) {
            if (isUSDTSettled) {
                request['priceRp'] = this.priceToPrecision (market['symbol'], price);
            } else {
                request['priceEp'] = this.toEp (price, market);
            }
        }
        // Note the uppercase 'V' in 'baseQtyEV' request. that is exchange's requirement at this moment. However, to avoid mistakes from user side, let's support lowercased 'baseQtyEv' too
        const finalQty = this.safeString (params, 'baseQtyEv');
        params = this.omit (params, [ 'baseQtyEv' ]);
        if (finalQty !== undefined) {
            request['baseQtyEV'] = finalQty;
        } else if (amount !== undefined) {
            if (isUSDTSettled) {
                request['orderQtyRq'] = this.amountToPrecision (market['symbol'], amount);
            } else {
                request['baseQtyEV'] = this.toEv (amount, market);
            }
        }
        const stopPrice = this.safeString2 (params, 'stopPx', 'stopPrice');
        if (stopPrice !== undefined) {
            if (isUSDTSettled) {
                request['stopPxRp'] = this.priceToPrecision (symbol, stopPrice);
            } else {
                request['stopPxEp'] = this.toEp (stopPrice, market);
            }
        }
        params = this.omit (params, [ 'stopPx', 'stopPrice' ]);
        let response = undefined;
        if (isUSDTSettled) {
            const posSide = this.safeString (params, 'posSide');
            if (posSide === undefined) {
                request['posSide'] = 'Merged';
            }
            response = await this.privatePutGOrdersReplace (this.extend (request, params));
        } else if (market['swap']) {
            response = await this.privatePutOrdersReplace (this.extend (request, params));
        } else {
            response = await this.privatePutSpotOrders (this.extend (request, params));
        }
        const data = this.safeValue (response, 'data', {});
        return this.parseOrder (data, market);
    }

    async cancelOrder (id: string, symbol: Str = undefined, params = {}) {
        /**
         * @method
         * @name phemex#cancelOrder
         * @description cancels an open order
         * @see https://github.com/phemex/phemex-api-docs/blob/master/Public-Hedged-Perpetual-API.md#cancel-single-order-by-orderid
         * @param {string} id order id
         * @param {string} symbol unified symbol of the market the order was made in
         * @param {object} [params] extra parameters specific to the exchange API endpoint
         * @param {string} [params.posSide] either 'Merged' or 'Long' or 'Short'
         * @returns {object} An [order structure]{@link https://docs.ccxt.com/#/?id=order-structure}
         */
        if (symbol === undefined) {
            throw new ArgumentsRequired (this.id + ' cancelOrder() requires a symbol argument');
        }
        await this.loadMarkets ();
        const market = this.market (symbol);
        const request = {
            'symbol': market['id'],
        };
        const clientOrderId = this.safeString2 (params, 'clientOrderId', 'clOrdID');
        params = this.omit (params, [ 'clientOrderId', 'clOrdID' ]);
        if (clientOrderId !== undefined) {
            request['clOrdID'] = clientOrderId;
        } else {
            request['orderID'] = id;
        }
        let response = undefined;
        if (market['settle'] === 'USDT') {
            const posSide = this.safeString (params, 'posSide');
            if (posSide === undefined) {
                request['posSide'] = 'Merged';
            }
            response = await this.privateDeleteGOrdersCancel (this.extend (request, params));
        } else if (market['swap']) {
            response = await this.privateDeleteOrdersCancel (this.extend (request, params));
        } else {
            response = await this.privateDeleteSpotOrders (this.extend (request, params));
        }
        const data = this.safeValue (response, 'data', {});
        return this.parseOrder (data, market);
    }

    async cancelAllOrders (symbol: Str = undefined, params = {}) {
        /**
         * @method
         * @name phemex#cancelAllOrders
         * @description cancel all open orders in a market
         * @see https://github.com/phemex/phemex-api-docs/blob/master/Public-Hedged-Perpetual-API.md#cancelall
         * @param {string} symbol unified market symbol of the market to cancel orders in
         * @param {object} [params] extra parameters specific to the exchange API endpoint
         * @returns {object[]} a list of [order structures]{@link https://docs.ccxt.com/#/?id=order-structure}
         */
        if (symbol === undefined) {
            throw new ArgumentsRequired (this.id + ' cancelAllOrders() requires a symbol argument');
        }
        await this.loadMarkets ();
        const market = this.market (symbol);
        const request = {
            'symbol': market['id'],
            // 'untriggerred': false, // false to cancel non-conditional orders, true to cancel conditional orders
            // 'text': 'up to 40 characters max',
        };
        let response = undefined;
        if (market['settle'] === 'USDT') {
            response = await this.privateDeleteGOrdersAll (this.extend (request, params));
        } else if (market['swap']) {
            response = await this.privateDeleteOrdersAll (this.extend (request, params));
        } else {
            response = await this.privateDeleteSpotOrdersAll (this.extend (request, params));
        }
        return response;
    }

    async fetchOrder (id: string, symbol: Str = undefined, params = {}) {
        /**
         * @method
         * @name phemex#fetchOrder
         * @description fetches information on an order made by the user
         * @param {string} symbol unified symbol of the market the order was made in
         * @param {object} [params] extra parameters specific to the exchange API endpoint
         * @returns {object} An [order structure]{@link https://docs.ccxt.com/#/?id=order-structure}
         */
        if (symbol === undefined) {
            throw new ArgumentsRequired (this.id + ' fetchOrder() requires a symbol argument');
        }
        await this.loadMarkets ();
        const market = this.market (symbol);
        if (market['settle'] === 'USDT') {
            throw new NotSupported (this.id + 'fetchOrder() is not supported yet for USDT settled swap markets'); // https://github.com/phemex/phemex-api-docs/blob/master/Public-Hedged-Perpetual-API.md#query-user-order-by-orderid-or-query-user-order-by-client-order-id
        }
        const request = {
            'symbol': market['id'],
        };
        const clientOrderId = this.safeString2 (params, 'clientOrderId', 'clOrdID');
        params = this.omit (params, [ 'clientOrderId', 'clOrdID' ]);
        if (clientOrderId !== undefined) {
            request['clOrdID'] = clientOrderId;
        } else {
            request['orderID'] = id;
        }
        let response = undefined;
        if (market['spot']) {
            response = await this.privateGetSpotOrdersActive (this.extend (request, params));
        } else {
            response = await this.privateGetExchangeOrder (this.extend (request, params));
        }
        const data = this.safeValue (response, 'data', {});
        let order = data;
        if (Array.isArray (data)) {
            const numOrders = data.length;
            if (numOrders < 1) {
                if (clientOrderId !== undefined) {
                    throw new OrderNotFound (this.id + ' fetchOrder() ' + symbol + ' order with clientOrderId ' + clientOrderId + ' not found');
                } else {
                    throw new OrderNotFound (this.id + ' fetchOrder() ' + symbol + ' order with id ' + id + ' not found');
                }
            }
            order = this.safeValue (data, 0, {});
        }
        return this.parseOrder (order, market);
    }

    async fetchOrders (symbol: Str = undefined, since: Int = undefined, limit: Int = undefined, params = {}): Promise<Order[]> {
        /**
         * @method
         * @name phemex#fetchOrders
         * @description fetches information on multiple orders made by the user
         * @see https://github.com/phemex/phemex-api-docs/blob/master/Public-Hedged-Perpetual-API.md#queryorder
         * @param {string} symbol unified market symbol of the market orders were made in
         * @param {int} [since] the earliest time in ms to fetch orders for
         * @param {int} [limit] the maximum number of order structures to retrieve
         * @param {object} [params] extra parameters specific to the exchange API endpoint
         * @returns {Order[]} a list of [order structures]{@link https://docs.ccxt.com/#/?id=order-structure}
         */
        if (symbol === undefined) {
            throw new ArgumentsRequired (this.id + ' fetchOrders() requires a symbol argument');
        }
        await this.loadMarkets ();
        const market = this.market (symbol);
        const request = {
            'symbol': market['id'],
        };
        if (since !== undefined) {
            request['start'] = since;
        }
        if (limit !== undefined) {
            request['limit'] = limit;
        }
        let response = undefined;
        if (market['settle'] === 'USDT') {
            request['currency'] = market['settle'];
            response = await this.privateGetExchangeOrderV2OrderList (this.extend (request, params));
        } else if (market['swap']) {
            response = await this.privateGetExchangeOrderList (this.extend (request, params));
        } else {
            response = await this.privateGetSpotOrders (this.extend (request, params));
        }
        const data = this.safeValue (response, 'data', {});
        const rows = this.safeValue (data, 'rows', data);
        return this.parseOrders (rows, market, since, limit);
    }

    async fetchOpenOrders (symbol: Str = undefined, since: Int = undefined, limit: Int = undefined, params = {}): Promise<Order[]> {
        /**
         * @method
         * @name phemex#fetchOpenOrders
         * @description fetch all unfilled currently open orders
         * @see https://github.com/phemex/phemex-api-docs/blob/master/Public-Hedged-Perpetual-API.md#queryopenorder
         * @see https://github.com/phemex/phemex-api-docs/blob/master/Public-Contract-API-en.md
         * @see https://github.com/phemex/phemex-api-docs/blob/master/Public-Spot-API-en.md#spotListAllOpenOrder
         * @param {string} symbol unified market symbol
         * @param {int} [since] the earliest time in ms to fetch open orders for
         * @param {int} [limit] the maximum number of open order structures to retrieve
         * @param {object} [params] extra parameters specific to the exchange API endpoint
         * @returns {Order[]} a list of [order structures]{@link https://docs.ccxt.com/#/?id=order-structure}
         */
        await this.loadMarkets ();
        if (symbol === undefined) {
            throw new ArgumentsRequired (this.id + ' fetchOpenOrders() requires a symbol argument');
        }
        await this.loadMarkets ();
        const market = this.market (symbol);
        const request = {
            'symbol': market['id'],
        };
        let response = undefined;
        try {
            if (market['settle'] === 'USDT') {
                response = await this.privateGetGOrdersActiveList (this.extend (request, params));
            } else if (market['swap']) {
                response = await this.privateGetOrdersActiveList (this.extend (request, params));
            } else {
                response = await this.privateGetSpotOrders (this.extend (request, params));
            }
        } catch (e) {
            if (e instanceof OrderNotFound) {
                return [];
            }
            throw e;
        }
        const data = this.safeValue (response, 'data', {});
        if (Array.isArray (data)) {
            return this.parseOrders (data, market, since, limit);
        } else {
            const rows = this.safeValue (data, 'rows', []);
            return this.parseOrders (rows, market, since, limit);
        }
    }

    async fetchClosedOrders (symbol: Str = undefined, since: Int = undefined, limit: Int = undefined, params = {}): Promise<Order[]> {
        /**
         * @method
         * @name phemex#fetchClosedOrders
         * @description fetches information on multiple closed orders made by the user
         * @see https://github.com/phemex/phemex-api-docs/blob/master/Public-Hedged-Perpetual-API.md#queryorder
         * @see https://github.com/phemex/phemex-api-docs/blob/master/Public-Contract-API-en.md#queryorder
         * @see https://github.com/phemex/phemex-api-docs/blob/master/Public-Hedgedd-Perpetual-API.md#query-closed-orders-by-symbol
         * @see https://github.com/phemex/phemex-api-docs/blob/master/Public-Spot-API-en.md#spotDataOrdersByIds
         * @param {string} symbol unified market symbol of the market orders were made in
         * @param {int} [since] the earliest time in ms to fetch orders for
         * @param {int} [limit] the maximum number of order structures to retrieve
         * @param {object} [params] extra parameters specific to the exchange API endpoint
         * @param {string} [params.settle] the settlement currency to fetch orders for
         * @returns {Order[]} a list of [order structures]{@link https://docs.ccxt.com/#/?id=order-structure}
         */
        await this.loadMarkets ();
        let market = undefined;
        if (symbol !== undefined) {
            market = this.market (symbol);
        }
        const request = {
        };
<<<<<<< HEAD
=======
        if (market !== undefined) {
            request['symbol'] = market['id'];
        }
>>>>>>> f0305503
        if (since !== undefined) {
            request['start'] = since;
        }
        if (limit !== undefined) {
            request['limit'] = limit;
        }
        let response = undefined;
<<<<<<< HEAD
        if (market['settle'] === 'USDT') {
            request['currency'] = market['settle'];
=======
        if ((symbol === undefined) || (this.safeString (market, 'settle') === 'USDT')) {
            request['currency'] = this.safeString (params, 'settle', 'USDT');
>>>>>>> f0305503
            response = await this.privateGetExchangeOrderV2OrderList (this.extend (request, params));
        } else if (market['swap']) {
            response = await this.privateGetExchangeOrderList (this.extend (request, params));
        } else {
            response = await this.privateGetExchangeSpotOrder (this.extend (request, params));
        }
        //
        // spot
        //
        //     {
        //         "code":0,
        //         "msg":"OK",
        //         "data":{
        //             "total":8,
        //             "rows":[
        //                 {
        //                     "orderID":"99232c3e-3d6a-455f-98cc-2061cdfe91bc",
        //                     "stopPxEp":0,
        //                     "avgPriceEp":0,
        //                     "qtyType":"ByBase",
        //                     "leavesBaseQtyEv":0,
        //                     "leavesQuoteQtyEv":0,
        //                     "baseQtyEv":"1000000000",
        //                     "feeCurrency":"4",
        //                     "stopDirection":"UNSPECIFIED",
        //                     "symbol":"sETHUSDT",
        //                     "side":"Buy",
        //                     "quoteQtyEv":250000000000,
        //                     "priceEp":25000000000,
        //                     "ordType":"Limit",
        //                     "timeInForce":"GoodTillCancel",
        //                     "ordStatus":"Rejected",
        //                     "execStatus":"NewRejected",
        //                     "createTimeNs":1592675305266037130,
        //                     "cumFeeEv":0,
        //                     "cumBaseValueEv":0,
        //                     "cumQuoteValueEv":0
        //                 },
        //             ]
        //         }
        //     }
        //
        const data = this.safeValue (response, 'data', {});
        if (Array.isArray (data)) {
            return this.parseOrders (data, market, since, limit);
        } else {
            const rows = this.safeValue (data, 'rows', []);
            return this.parseOrders (rows, market, since, limit);
        }
    }

    async fetchMyTrades (symbol: Str = undefined, since: Int = undefined, limit: Int = undefined, params = {}) {
        /**
         * @method
         * @name phemex#fetchMyTrades
         * @description fetch all trades made by the user
         * @see https://github.com/phemex/phemex-api-docs/blob/master/Public-Contract-API-en.md#query-user-trade
         * @see https://github.com/phemex/phemex-api-docs/blob/master/Public-Hedged-Perpetual-API.md#query-user-trade
         * @see https://github.com/phemex/phemex-api-docs/blob/master/Public-Spot-API-en.md#spotDataTradesHist
         * @param {string} symbol unified market symbol
         * @param {int} [since] the earliest time in ms to fetch trades for
         * @param {int} [limit] the maximum number of trades structures to retrieve
         * @param {object} [params] extra parameters specific to the exchange API endpoint
         * @returns {Trade[]} a list of [trade structures]{@link https://docs.ccxt.com/#/?id=trade-structure}
         */
        await this.loadMarkets ();
<<<<<<< HEAD
        const market = this.market (symbol);
=======
        let market = undefined;
        if (symbol !== undefined) {
            market = this.market (symbol);
        }
>>>>>>> f0305503
        const request = {};
        if (limit !== undefined) {
            limit = Math.min (200, limit);
            request['limit'] = limit;
        }
        const isUSDTSettled = (symbol === undefined) || (this.safeString (market, 'settle') === 'USDT');
        if (isUSDTSettled) {
            request['currency'] = 'USDT';
            request['offset'] = 0;
            if (limit === undefined) {
                request['limit'] = 200;
            }
        } else {
            request['symbol'] = market['id'];
        }
        if (since !== undefined) {
            request['start'] = since;
        }
        let response = undefined;
        if (isUSDTSettled) {
            response = await this.privateGetExchangeOrderV2TradingList (this.extend (request, params));
        } else if (market['swap']) {
            response = await this.privateGetExchangeOrderTrade (this.extend (request, params));
        } else {
            response = await this.privateGetExchangeSpotOrderTrades (this.extend (request, params));
        }
<<<<<<< HEAD
        const isUSDTSettled = market['settle'] === 'USDT';
        let response = undefined;
        if (market['swap']) {
            if (isUSDTSettled) {
                response = await this.privateGetExchangeOrderV2TradingList (this.extend (request, params));
            } else {
                response = await this.privateGetExchangeOrderTrade (this.extend (request, params));
            }
        } else {
            response = await this.privateGetExchangeSpotOrderTrades (this.extend (request, params));
        }
=======
>>>>>>> f0305503
        //
        // spot
        //
        //     {
        //         "code": 0,
        //         "msg": "OK",
        //         "data": {
        //             "total": 1,
        //             "rows": [
        //                 {
        //                     "qtyType": "ByQuote",
        //                     "transactTimeNs": 1589450974800550100,
        //                     "clOrdID": "8ba59d40-df25-d4b0-14cf-0703f44e9690",
        //                     "orderID": "b2b7018d-f02f-4c59-b4cf-051b9c2d2e83",
        //                     "symbol": "sBTCUSDT",
        //                     "side": "Buy",
        //                     "priceEP": 970056000000,
        //                     "baseQtyEv": 0,
        //                     "quoteQtyEv": 1000000000,
        //                     "action": "New",
        //                     "execStatus": "MakerFill",
        //                     "ordStatus": "Filled",
        //                     "ordType": "Limit",
        //                     "execInst": "None",
        //                     "timeInForce": "GoodTillCancel",
        //                     "stopDirection": "UNSPECIFIED",
        //                     "tradeType": "Trade",
        //                     "stopPxEp": 0,
        //                     "execId": "c6bd8979-07ba-5946-b07e-f8b65135dbb1",
        //                     "execPriceEp": 970056000000,
        //                     "execBaseQtyEv": 103000,
        //                     "execQuoteQtyEv": 999157680,
        //                     "leavesBaseQtyEv": 0,
        //                     "leavesQuoteQtyEv": 0,
        //                     "execFeeEv": 0,
        //                     "feeRateEr": 0
        //                 }
        //             ]
        //         }
        //     }
        //
        //
        // swap
        //
        //     {
        //         "code": 0,
        //         "msg": "OK",
        //         "data": {
        //             "total": 79,
        //             "rows": [
        //                 {
        //                     "transactTimeNs": 1606054879331565300,
        //                     "symbol": "BTCUSD",
        //                     "currency": "BTC",
        //                     "action": "New",
        //                     "side": "Buy",
        //                     "tradeType": "Trade",
        //                     "execQty": 5,
        //                     "execPriceEp": 182990000,
        //                     "orderQty": 5,
        //                     "priceEp": 183870000,
        //                     "execValueEv": 27323,
        //                     "feeRateEr": 75000,
        //                     "execFeeEv": 21,
        //                     "ordType": "Market",
        //                     "execID": "5eee56a4-04a9-5677-8eb0-c2fe22ae3645",
        //                     "orderID": "ee0acb82-f712-4543-a11d-d23efca73197",
        //                     "clOrdID": "",
        //                     "execStatus": "TakerFill"
        //                 },
        //             ]
        //         }
        //     }
        //
        // swap - usdt
        //
        // {
        //     "code": 0,
        //     "msg": "OK",
        //     "data": {
        //         "total": 4,
        //         "rows": [
        //             {
        //                 "createdAt": 1666226932259,
        //                 "symbol": "ETHUSDT",
        //                 "currency": "USDT",
        //                 "action": 1,
        //                 "tradeType": 1,
        //                 "execQtyRq": "0.01",
        //                 "execPriceRp": "1271.9",
        //                 "side": 1,
        //                 "orderQtyRq": "0.78",
        //                 "priceRp": "1271.9",
        //                 "execValueRv": "12.719",
        //                 "feeRateRr": "0.0001",
        //                 "execFeeRv": "0.0012719",
        //                 "ordType": 2,
        //                 "execId": "8718cae",
        //                 "execStatus": 6
        //             },
        //         ]
        //     }
        // }
        //
        let data = undefined;
        if (isUSDTSettled) {
            data = this.safeValue (response, 'data', []);
        } else {
            data = this.safeValue (response, 'data', {});
            data = this.safeValue (data, 'rows', []);
        }
        return this.parseTrades (data, market, since, limit);
    }

    async fetchDepositAddress (code: string, params = {}) {
        /**
         * @method
         * @name phemex#fetchDepositAddress
         * @description fetch the deposit address for a currency associated with this account
         * @param {string} code unified currency code
         * @param {object} [params] extra parameters specific to the exchange API endpoint
         * @returns {object} an [address structure]{@link https://docs.ccxt.com/#/?id=address-structure}
         */
        await this.loadMarkets ();
        const currency = this.currency (code);
        const request = {
            'currency': currency['id'],
        };
        const defaultNetworks = this.safeValue (this.options, 'defaultNetworks');
        const defaultNetwork = this.safeStringUpper (defaultNetworks, code);
        const networks = this.safeValue (this.options, 'networks', {});
        let network = this.safeStringUpper (params, 'network', defaultNetwork);
        network = this.safeString (networks, network, network);
        if (network === undefined) {
            request['chainName'] = currency['id'];
        } else {
            request['chainName'] = network;
            params = this.omit (params, 'network');
        }
        const response = await this.privateGetPhemexUserWalletsV2DepositAddress (this.extend (request, params));
        //     {
        //         "code":0,
        //         "msg":"OK",
        //         "data":{
        //             "address":"0x5bfbf60e0fa7f63598e6cfd8a7fd3ffac4ccc6ad",
        //             "tag":null
        //         }
        //     }
        //
        const data = this.safeValue (response, 'data', {});
        const address = this.safeString (data, 'address');
        const tag = this.safeString (data, 'tag');
        this.checkAddress (address);
        return {
            'currency': code,
            'address': address,
            'tag': tag,
            'network': undefined,
            'info': response,
        };
    }

    async fetchDeposits (code: Str = undefined, since: Int = undefined, limit: Int = undefined, params = {}): Promise<Transaction[]> {
        /**
         * @method
         * @name phemex#fetchDeposits
         * @description fetch all deposits made to an account
         * @param {string} code unified currency code
         * @param {int} [since] the earliest time in ms to fetch deposits for
         * @param {int} [limit] the maximum number of deposits structures to retrieve
         * @param {object} [params] extra parameters specific to the exchange API endpoint
         * @returns {object[]} a list of [transaction structures]{@link https://docs.ccxt.com/#/?id=transaction-structure}
         */
        await this.loadMarkets ();
        let currency = undefined;
        if (code !== undefined) {
            currency = this.currency (code);
        }
        const response = await this.privateGetExchangeWalletsDepositList (params);
        //
        //     {
        //         "code":0,
        //         "msg":"OK",
        //         "data":[
        //             {
        //                 "id":29200,
        //                 "currency":"USDT",
        //                 "currencyCode":3,
        //                 "txHash":"0x0bdbdc47807769a03b158d5753f54dfc58b92993d2f5e818db21863e01238e5d",
        //                 "address":"0x5bfbf60e0fa7f63598e6cfd8a7fd3ffac4ccc6ad",
        //                 "amountEv":3000000000,
        //                 "confirmations":13,
        //                 "type":"Deposit",
        //                 "status":"Success",
        //                 "createdAt":1592722565000
        //             }
        //         ]
        //     }
        //
        const data = this.safeValue (response, 'data', {});
        return this.parseTransactions (data, currency, since, limit);
    }

    async fetchWithdrawals (code: Str = undefined, since: Int = undefined, limit: Int = undefined, params = {}): Promise<Transaction[]> {
        /**
         * @method
         * @name phemex#fetchWithdrawals
         * @description fetch all withdrawals made from an account
         * @param {string} code unified currency code
         * @param {int} [since] the earliest time in ms to fetch withdrawals for
         * @param {int} [limit] the maximum number of withdrawals structures to retrieve
         * @param {object} [params] extra parameters specific to the exchange API endpoint
         * @returns {object[]} a list of [transaction structures]{@link https://docs.ccxt.com/#/?id=transaction-structure}
         */
        await this.loadMarkets ();
        let currency = undefined;
        if (code !== undefined) {
            currency = this.currency (code);
        }
        const response = await this.privateGetExchangeWalletsWithdrawList (params);
        //
        //     {
        //         "code":0,
        //         "msg":"OK",
        //         "data":[
        //             {
        //                 "address": "1Lxxxxxxxxxxx"
        //                 "amountEv": 200000
        //                 "currency": "BTC"
        //                 "currencyCode": 1
        //                 "expiredTime": 0
        //                 "feeEv": 50000
        //                 "rejectReason": null
        //                 "status": "Succeed"
        //                 "txHash": "44exxxxxxxxxxxxxxxxxxxxxx"
        //                 "withdrawStatus: ""
        //             }
        //         ]
        //     }
        //
        const data = this.safeValue (response, 'data', {});
        return this.parseTransactions (data, currency, since, limit);
    }

    parseTransactionStatus (status) {
        const statuses = {
            'Success': 'ok',
            'Succeed': 'ok',
            'Rejected': 'failed',
            'Security check failed': 'failed',
            'SecurityCheckFailed': 'failed',
            'Expired': 'failed',
            'Address Risk': 'failed',
            'Security Checking': 'pending',
            'SecurityChecking': 'pending',
            'Pending Review': 'pending',
            'Pending Transfer': 'pending',
            'AmlCsApporve': 'pending',
            'New': 'pending',
            'Confirmed': 'pending',
            'Cancelled': 'canceled',
        };
        return this.safeString (statuses, status, status);
    }

    parseTransaction (transaction, currency: Currency = undefined): Transaction {
        //
        // withdraw
        //
        //     {
        //         "id": "10000001",
        //         "freezeId": null,
        //         "address": "44exxxxxxxxxxxxxxxxxxxxxxxxxxxxxxxxxxx",
        //         "amountRv": "100",
        //         "chainCode": "11",
        //         "chainName": "TRX",
        //         "currency": "USDT",
        //         "currencyCode": 3,
        //         "email": "abc@gmail.com",
        //         "expiredTime": "0",
        //         "feeRv": "1",
        //         "nickName": null,
        //         "phone": null,
        //         "rejectReason": "",
        //         "submitedAt": "1670000000000",
        //         "submittedAt": "1670000000000",
        //         "txHash": null,
        //         "userId": "10000001",
        //         "status": "Success"
        //
        // fetchDeposits
        //
        //     {
        //         "id": "29200",
        //         "currency": "USDT",
        //         "currencyCode": "3",
        //         "chainName": "ETH",
        //         "chainCode": "4",
        //         "txHash": "0x0bdbdc47807769a03b158d5753f54dfc58b92993d2f5e818db21863e01238e5d",
        //         "address": "0x5bfbf60e0fa7f63598e6cfd8a7fd3ffac4ccc6ad",
        //         "amountEv": "3000000000",
        //         "confirmations": "13",
        //         "type": "Deposit",
        //         "status": "Success",
        //         "createdAt": "1592722565000",
        //     }
        //
        // fetchWithdrawals
        //
        //     {
        //         "id": "10000001",
        //         "userId": "10000001",
        //         "freezeId": "10000002",
        //         "phone": null,
        //         "email": "abc@gmail.com",
        //         "nickName": null,
        //         "currency": "USDT",
        //         "currencyCode": "3",
        //         "status": "Succeed",
        //         "withdrawStatus": "Succeed",
        //         "amountEv": "8800000000",
        //         "feeEv": "1200000000",
        //         "address": "0x5xxxad",
        //         "txHash: "0x0xxxx5d",
        //         "submitedAt": "1702571922000",
        //         "submittedAt": "1702571922000",
        //         "expiredTime": "0",
        //         "rejectReason": null,
        //         "chainName": "ETH",
        //         "chainCode": "4",
        //         "proxyAddress": null
        //     }
        //
        const id = this.safeString (transaction, 'id');
        const address = this.safeString (transaction, 'address');
        const tag = undefined;
        const txid = this.safeString (transaction, 'txHash');
        const currencyId = this.safeString (transaction, 'currency');
        currency = this.safeCurrency (currencyId, currency);
        const code = currency['code'];
        const networkId = this.safeString (transaction, 'chainName');
        const timestamp = this.safeIntegerN (transaction, [ 'createdAt', 'submitedAt', 'submittedAt' ]);
        let type = this.safeStringLower (transaction, 'type');
        let feeCost = this.parseNumber (this.fromEn (this.safeString (transaction, 'feeEv'), currency['valueScale']));
        if (feeCost === undefined) {
            feeCost = this.safeNumber (transaction, 'feeRv');
        }
        let fee = undefined;
        if (feeCost !== undefined) {
            type = 'withdrawal';
            fee = {
                'cost': feeCost,
                'currency': code,
            };
        }
        const status = this.parseTransactionStatus (this.safeString (transaction, 'status'));
        let amount = this.parseNumber (this.fromEn (this.safeString (transaction, 'amountEv'), currency['valueScale']));
        if (amount === undefined) {
            amount = this.safeNumber (transaction, 'amountRv');
        }
        return {
            'info': transaction,
            'id': id,
            'txid': txid,
            'timestamp': timestamp,
            'datetime': this.iso8601 (timestamp),
            'network': this.networkIdToCode (networkId),
            'address': address,
            'addressTo': address,
            'addressFrom': undefined,
            'tag': tag,
            'tagTo': tag,
            'tagFrom': undefined,
            'type': type,
            'amount': amount,
            'currency': code,
            'status': status,
            'updated': undefined,
            'comment': undefined,
            'internal': undefined,
            'fee': fee,
        };
    }

    async fetchPositions (symbols: Strings = undefined, params = {}) {
        /**
         * @method
         * @name phemex#fetchPositions
         * @description fetch all open positions
         * @see https://github.com/phemex/phemex-api-docs/blob/master/Public-Contract-API-en.md#query-trading-account-and-positions
         * @see https://github.com/phemex/phemex-api-docs/blob/master/Public-Hedged-Perpetual-API.md#query-account-positions
         * @see https://phemex-docs.github.io/#query-account-positions-with-unrealized-pnl
         * @param {string[]} [symbols] list of unified market symbols
         * @param {object} [params] extra parameters specific to the exchange API endpoint
         * @param {string} [param.method] *USDT contracts only* 'privateGetGAccountsAccountPositions' or 'privateGetAccountsPositions' default is 'privateGetGAccountsAccountPositions'
         * @returns {object[]} a list of [position structure]{@link https://docs.ccxt.com/#/?id=position-structure}
         */
        await this.loadMarkets ();
        symbols = this.marketSymbols (symbols);
        let subType = undefined;
        let code = this.safeString (params, 'currency');
        let settle = undefined;
        let market = undefined;
        const firstSymbol = this.safeString (symbols, 0);
        if (firstSymbol !== undefined) {
            market = this.market (firstSymbol);
            settle = market['settle'];
            code = market['settle'];
        } else {
            [ settle, params ] = this.handleOptionAndParams (params, 'fetchPositions', 'settle', 'USD');
        }
        [ subType, params ] = this.handleSubTypeAndParams ('fetchPositions', market, params);
        const isUSDTSettled = settle === 'USDT';
        if (isUSDTSettled) {
            code = 'USDT';
        } else if (code === undefined) {
            code = (subType === 'linear') ? 'USD' : 'BTC';
        } else {
            params = this.omit (params, 'code');
        }
        const currency = this.currency (code);
        const request = {
            'currency': currency['id'],
        };
        let response = undefined;
        if (isUSDTSettled) {
<<<<<<< HEAD
            response = await this.privateGetGAccountsAccountPositions (this.extend (request, params));
=======
            let method = undefined;
            [ method, params ] = this.handleOptionAndParams (params, 'fetchPositions', 'method', 'privateGetGAccountsAccountPositions');
            if (method === 'privateGetGAccountsAccountPositions') {
                response = await this.privateGetGAccountsAccountPositions (this.extend (request, params));
            } else {
                response = await this.privateGetAccountsPositions (this.extend (request, params));
            }
>>>>>>> f0305503
        } else {
            response = await this.privateGetAccountsAccountPositions (this.extend (request, params));
        }
        //
        //     {
        //         "code":0,"msg":"",
        //         "data":{
        //             "account":{
        //                 "accountId":6192120001,
        //                 "currency":"BTC",
        //                 "accountBalanceEv":1254744,
        //                 "totalUsedBalanceEv":0,
        //                 "bonusBalanceEv":1254744
        //             },
        //             "positions":[
        //                 {
        //                     "accountID":6192120001,
        //                     "symbol":"BTCUSD",
        //                     "currency":"BTC",
        //                     "side":"None",
        //                     "positionStatus":"Normal",
        //                     "crossMargin":false,
        //                     "leverageEr":100000000,
        //                     "leverage":1.00000000,
        //                     "initMarginReqEr":100000000,
        //                     "initMarginReq":1.00000000,
        //                     "maintMarginReqEr":500000,
        //                     "maintMarginReq":0.00500000,
        //                     "riskLimitEv":10000000000,
        //                     "riskLimit":100.00000000,
        //                     "size":0,
        //                     "value":0E-8,
        //                     "valueEv":0,
        //                     "avgEntryPriceEp":0,
        //                     "avgEntryPrice":0E-8,
        //                     "posCostEv":0,
        //                     "posCost":0E-8,
        //                     "assignedPosBalanceEv":0,
        //                     "assignedPosBalance":0E-8,
        //                     "bankruptCommEv":0,
        //                     "bankruptComm":0E-8,
        //                     "bankruptPriceEp":0,
        //                     "bankruptPrice":0E-8,
        //                     "positionMarginEv":0,
        //                     "positionMargin":0E-8,
        //                     "liquidationPriceEp":0,
        //                     "liquidationPrice":0E-8,
        //                     "deleveragePercentileEr":0,
        //                     "deleveragePercentile":0E-8,
        //                     "buyValueToCostEr":100225000,
        //                     "buyValueToCost":1.00225000,
        //                     "sellValueToCostEr":100075000,
        //                     "sellValueToCost":1.00075000,
        //                     "markPriceEp":135736070,
        //                     "markPrice":13573.60700000,
        //                     "markValueEv":0,
        //                     "markValue":null,
        //                     "unRealisedPosLossEv":0,
        //                     "unRealisedPosLoss":null,
        //                     "estimatedOrdLossEv":0,
        //                     "estimatedOrdLoss":0E-8,
        //                     "usedBalanceEv":0,
        //                     "usedBalance":0E-8,
        //                     "takeProfitEp":0,
        //                     "takeProfit":null,
        //                     "stopLossEp":0,
        //                     "stopLoss":null,
        //                     "cumClosedPnlEv":0,
        //                     "cumFundingFeeEv":0,
        //                     "cumTransactFeeEv":0,
        //                     "realisedPnlEv":0,
        //                     "realisedPnl":null,
        //                     "cumRealisedPnlEv":0,
        //                     "cumRealisedPnl":null
        //                 }
        //             ]
        //         }
        //     }
        //
        const data = this.safeValue (response, 'data', {});
        const positions = this.safeValue (data, 'positions', []);
        const result = [];
        for (let i = 0; i < positions.length; i++) {
            const position = positions[i];
            result.push (this.parsePosition (position));
        }
        return this.filterByArrayPositions (result, 'symbol', symbols, false);
    }

    parsePosition (position, market: Market = undefined) {
        //
        //    {
        //        "userID": "811370",
        //        "accountID": "8113700002",
        //        "symbol": "ETHUSD",
        //        "currency": "USD",
        //        "side": "Buy",
        //        "positionStatus": "Normal",
        //        "crossMargin": false,
        //        "leverageEr": "200000000",
        //        "leverage": "2.00000000",
        //        "initMarginReqEr": "50000000",
        //        "initMarginReq": "0.50000000",
        //        "maintMarginReqEr": "1000000",
        //        "maintMarginReq": "0.01000000",
        //        "riskLimitEv": "5000000000",
        //        "riskLimit": "500000.00000000",
        //        "size": "1",
        //        "value": "22.22370000",
        //        "valueEv": "222237",
        //        "avgEntryPriceEp": "44447400",
        //        "avgEntryPrice": "4444.74000000",
        //        "posCostEv": "111202",
        //        "posCost": "11.12020000",
        //        "assignedPosBalanceEv": "111202",
        //        "assignedPosBalance": "11.12020000",
        //        "bankruptCommEv": "84",
        //        "bankruptComm": "0.00840000",
        //        "bankruptPriceEp": "22224000",
        //        "bankruptPrice": "2222.40000000",
        //        "positionMarginEv": "111118",
        //        "positionMargin": "11.11180000",
        //        "liquidationPriceEp": "22669000",
        //        "liquidationPrice": "2266.90000000",
        //        "deleveragePercentileEr": "0",
        //        "deleveragePercentile": "0E-8",
        //        "buyValueToCostEr": "50112500",
        //        "buyValueToCost": "0.50112500",
        //        "sellValueToCostEr": "50187500",
        //        "sellValueToCost": "0.50187500",
        //        "markPriceEp": "31332499",
        //        "markPrice": "3133.24990000",
        //        "markValueEv": "0",
        //        "markValue": null,
        //        "unRealisedPosLossEv": "0",
        //        "unRealisedPosLoss": null,
        //        "estimatedOrdLossEv": "0",
        //        "estimatedOrdLoss": "0E-8",
        //        "usedBalanceEv": "111202",
        //        "usedBalance": "11.12020000",
        //        "takeProfitEp": "0",
        //        "takeProfit": null,
        //        "stopLossEp": "0",
        //        "stopLoss": null,
        //        "cumClosedPnlEv": "-1546",
        //        "cumFundingFeeEv": "1605",
        //        "cumTransactFeeEv": "8438",
        //        "realisedPnlEv": "0",
        //        "realisedPnl": null,
        //        "cumRealisedPnlEv": "0",
        //        "cumRealisedPnl": null,
        //        "transactTimeNs": "1641571200001885324",
        //        "takerFeeRateEr": "0",
        //        "makerFeeRateEr": "0",
        //        "term": "6",
        //        "lastTermEndTimeNs": "1607711882505745356",
        //        "lastFundingTimeNs": "1641571200000000000",
        //        "curTermRealisedPnlEv": "-1567",
        //        "execSeq": "12112761561"
        //    }
        //
        const marketId = this.safeString (position, 'symbol');
        market = this.safeMarket (marketId, market);
        const symbol = market['symbol'];
        const collateral = this.safeString2 (position, 'positionMargin', 'positionMarginRv');
        const notionalString = this.safeString2 (position, 'value', 'valueRv');
        const maintenanceMarginPercentageString = this.safeString2 (position, 'maintMarginReq', 'maintMarginReqRr');
        const maintenanceMarginString = Precise.stringMul (notionalString, maintenanceMarginPercentageString);
        const initialMarginString = this.safeString2 (position, 'assignedPosBalance', 'assignedPosBalanceRv');
        const initialMarginPercentageString = Precise.stringDiv (initialMarginString, notionalString);
        const liquidationPrice = this.safeNumber2 (position, 'liquidationPrice', 'liquidationPriceRp');
        const markPriceString = this.safeString2 (position, 'markPrice', 'markPriceRp');
        const contracts = this.safeString (position, 'size');
        const contractSize = this.safeValue (market, 'contractSize');
        const contractSizeString = this.numberToString (contractSize);
        const leverage = this.parseNumber (Precise.stringAbs ((this.safeString2 (position, 'leverage', 'leverageRr'))));
        const entryPriceString = this.safeString2 (position, 'avgEntryPrice', 'avgEntryPriceRp');
        const rawSide = this.safeString (position, 'side');
        let side = undefined;
        if (rawSide !== undefined) {
            side = (rawSide === 'Buy') ? 'long' : 'short';
        }
        let priceDiff = undefined;
        const currency = this.safeString (position, 'currency');
        if (currency === 'USD') {
            if (side === 'long') {
                priceDiff = Precise.stringSub (markPriceString, entryPriceString);
            } else {
                priceDiff = Precise.stringSub (entryPriceString, markPriceString);
            }
        } else {
            // inverse
            if (side === 'long') {
                priceDiff = Precise.stringSub (Precise.stringDiv ('1', entryPriceString), Precise.stringDiv ('1', markPriceString));
            } else {
                priceDiff = Precise.stringSub (Precise.stringDiv ('1', markPriceString), Precise.stringDiv ('1', entryPriceString));
            }
        }
        const unrealizedPnl = Precise.stringMul (Precise.stringMul (priceDiff, contracts), contractSizeString);
        const marginRatio = Precise.stringDiv (maintenanceMarginString, collateral);
        const isCross = this.safeValue (position, 'crossMargin');
        return this.safePosition ({
            'info': position,
            'id': undefined,
            'symbol': symbol,
            'contracts': this.parseNumber (contracts),
            'contractSize': contractSize,
            'unrealizedPnl': this.parseNumber (unrealizedPnl),
            'leverage': leverage,
            'liquidationPrice': liquidationPrice,
            'collateral': this.parseNumber (collateral),
            'notional': this.parseNumber (notionalString),
            'markPrice': this.parseNumber (markPriceString), // markPrice lags a bit ¯\_(ツ)_/¯
            'lastPrice': undefined,
            'entryPrice': this.parseNumber (entryPriceString),
            'timestamp': undefined,
            'lastUpdateTimestamp': undefined,
            'initialMargin': this.parseNumber (initialMarginString),
            'initialMarginPercentage': this.parseNumber (initialMarginPercentageString),
            'maintenanceMargin': this.parseNumber (maintenanceMarginString),
            'maintenanceMarginPercentage': this.parseNumber (maintenanceMarginPercentageString),
            'marginRatio': this.parseNumber (marginRatio),
            'datetime': undefined,
            'marginMode': isCross ? 'cross' : 'isolated',
            'side': side,
            'hedged': false,
            'percentage': undefined,
            'stopLossPrice': undefined,
            'takeProfitPrice': undefined,
        });
    }

    async fetchFundingHistory (symbol: Str = undefined, since: Int = undefined, limit: Int = undefined, params = {}) {
        /**
         * @method
         * @name phemex#fetchFundingHistory
         * @description fetch the history of funding payments paid and received on this account
         * @see https://github.com/phemex/phemex-api-docs/blob/master/Public-Hedged-Perpetual-API.md#futureDataFundingFeesHist
         * @param {string} symbol unified market symbol
         * @param {int} [since] the earliest time in ms to fetch funding history for
         * @param {int} [limit] the maximum number of funding history structures to retrieve
         * @param {object} [params] extra parameters specific to the exchange API endpoint
         * @returns {object} a [funding history structure]{@link https://docs.ccxt.com/#/?id=funding-history-structure}
         */
        if (symbol === undefined) {
            throw new ArgumentsRequired (this.id + ' fetchFundingHistory() requires a symbol argument');
        }
        await this.loadMarkets ();
        const market = this.market (symbol);
        const request = {
            'symbol': market['id'],
            // 'limit': 20, // Page size default 20, max 200
            // 'offset': 0, // Page start default 0
        };
        if (limit !== undefined) {
            if (limit > 200) {
                throw new BadRequest (this.id + ' fetchFundingHistory() limit argument cannot exceed 200');
            }
            request['limit'] = limit;
        }
        let response = undefined;
        if (market['settle'] === 'USDT') {
            response = await this.privateGetApiDataGFuturesFundingFees (this.extend (request, params));
        } else {
            response = await this.privateGetApiDataFuturesFundingFees (this.extend (request, params));
        }
        //
        //     {
        //         "code": 0,
        //         "msg": "OK",
        //         "data": {
        //             "rows": [
        //                 {
        //                     "symbol": "BTCUSD",
        //                     "currency": "BTC",
        //                     "execQty": 18,
        //                     "side": "Buy",
        //                     "execPriceEp": 360086455,
        //                     "execValueEv": 49987,
        //                     "fundingRateEr": 10000,
        //                     "feeRateEr": 10000,
        //                     "execFeeEv": 5,
        //                     "createTime": 1651881600000
        //                 }
        //             ]
        //         }
        //     }
        //
        const data = this.safeValue (response, 'data', {});
        const rows = this.safeValue (data, 'rows', []);
        const result = [];
        for (let i = 0; i < rows.length; i++) {
            const entry = rows[i];
            const timestamp = this.safeInteger (entry, 'createTime');
            result.push ({
                'info': entry,
                'symbol': this.safeString (entry, 'symbol'),
                'code': this.safeCurrencyCode (this.safeString (entry, 'currency')),
                'timestamp': timestamp,
                'datetime': this.iso8601 (timestamp),
                'id': undefined,
                'amount': this.fromEv (this.safeString (entry, 'execFeeEv'), market),
            });
        }
        return result as FundingHistory[];
    }

    async fetchFundingRate (symbol: string, params = {}) {
        /**
         * @method
         * @name phemex#fetchFundingRate
         * @description fetch the current funding rate
         * @param {string} symbol unified market symbol
         * @param {object} [params] extra parameters specific to the exchange API endpoint
         * @returns {object} a [funding rate structure]{@link https://docs.ccxt.com/#/?id=funding-rate-structure}
         */
        await this.loadMarkets ();
        const market = this.market (symbol);
        if (!market['swap']) {
            throw new BadSymbol (this.id + ' fetchFundingRate() supports swap contracts only');
        }
        const request = {
            'symbol': market['id'],
        };
        let response = {};
        if (!market['linear']) {
            response = await this.v1GetMdTicker24hr (this.extend (request, params));
        } else {
            response = await this.v2GetMdV2Ticker24hr (this.extend (request, params));
        }
        //
        //     {
        //         "error": null,
        //         "id": 0,
        //         "result": {
        //             "askEp": 2332500,
        //             "bidEp": 2331000,
        //             "fundingRateEr": 10000,
        //             "highEp": 2380000,
        //             "indexEp": 2329057,
        //             "lastEp": 2331500,
        //             "lowEp": 2274000,
        //             "markEp": 2329232,
        //             "openEp": 2337500,
        //             "openInterest": 1298050,
        //             "predFundingRateEr": 19921,
        //             "symbol": "ETHUSD",
        //             "timestamp": 1592474241582701416,
        //             "turnoverEv": 47228362330,
        //             "volume": 4053863
        //         }
        //     }
        //
        const result = this.safeValue (response, 'result', {});
        return this.parseFundingRate (result, market);
    }

    parseFundingRate (contract, market: Market = undefined) {
        //
        //     {
        //         "askEp": 2332500,
        //         "bidEp": 2331000,
        //         "fundingRateEr": 10000,
        //         "highEp": 2380000,
        //         "indexEp": 2329057,
        //         "lastEp": 2331500,
        //         "lowEp": 2274000,
        //         "markEp": 2329232,
        //         "openEp": 2337500,
        //         "openInterest": 1298050,
        //         "predFundingRateEr": 19921,
        //         "symbol": "ETHUSD",
        //         "timestamp": 1592474241582701416,
        //         "turnoverEv": 47228362330,
        //         "volume": 4053863
        //     }
        //
        // linear swap v2
        //
        //     {
        //         "closeRp":"16820.5",
        //         "fundingRateRr":"0.0001",
        //         "highRp":"16962.1",
        //         "indexPriceRp":"16830.15651565",
        //         "lowRp":"16785",
        //         "markPriceRp":"16830.97534951",
        //         "openInterestRv":"1323.596",
        //         "openRp":"16851.7",
        //         "predFundingRateRr":"0.0001",
        //         "symbol":"BTCUSDT",
        //         "timestamp":"1672142789065593096",
        //         "turnoverRv":"124835296.0538",
        //         "volumeRq":"7406.95"
        //     }
        //
        const marketId = this.safeString (contract, 'symbol');
        const symbol = this.safeSymbol (marketId, market);
        const timestamp = this.safeIntegerProduct (contract, 'timestamp', 0.000001);
        return {
            'info': contract,
            'symbol': symbol,
            'markPrice': this.fromEp (this.safeString2 (contract, 'markEp', 'markPriceRp'), market),
            'indexPrice': this.fromEp (this.safeString2 (contract, 'indexEp', 'indexPriceRp'), market),
            'interestRate': undefined,
            'estimatedSettlePrice': undefined,
            'timestamp': timestamp,
            'datetime': this.iso8601 (timestamp),
            'fundingRate': this.fromEr (this.safeString (contract, 'fundingRateEr'), market),
            'fundingTimestamp': undefined,
            'fundingDatetime': undefined,
            'nextFundingRate': this.fromEr (this.safeString2 (contract, 'predFundingRateEr', 'predFundingRateRr'), market),
            'nextFundingTimestamp': undefined,
            'nextFundingDatetime': undefined,
            'previousFundingRate': undefined,
            'previousFundingTimestamp': undefined,
            'previousFundingDatetime': undefined,
        };
    }

    async setMargin (symbol: string, amount, params = {}) {
        /**
         * @method
         * @name phemex#setMargin
         * @description Either adds or reduces margin in an isolated position in order to set the margin to a specific value
         * @see https://github.com/phemex/phemex-api-docs/blob/master/Public-Contract-API-en.md#assign-position-balance-in-isolated-marign-mode
         * @param {string} symbol unified market symbol of the market to set margin in
         * @param {float} amount the amount to set the margin to
         * @param {object} [params] parameters specific to the exchange API endpoint
         * @returns {object} A [margin structure]{@link https://docs.ccxt.com/#/?id=add-margin-structure}
         */
        await this.loadMarkets ();
        const market = this.market (symbol);
        const request = {
            'symbol': market['id'],
            'posBalanceEv': this.toEv (amount, market),
        };
        const response = await this.privatePostPositionsAssign (this.extend (request, params));
        //
        //     {
        //         "code": 0,
        //         "msg": "",
        //         "data": "OK"
        //     }
        //
        return this.extend (this.parseMarginModification (response, market), {
            'amount': amount,
        });
    }

    parseMarginStatus (status) {
        const statuses = {
            '0': 'ok',
        };
        return this.safeString (statuses, status, status);
    }

    parseMarginModification (data, market: Market = undefined) {
        //
        //     {
        //         "code": 0,
        //         "msg": "",
        //         "data": "OK"
        //     }
        //
        market = this.safeMarket (undefined, market);
        const inverse = this.safeValue (market, 'inverse');
        const codeCurrency = inverse ? 'base' : 'quote';
        return {
            'info': data,
            'type': 'set',
            'amount': undefined,
            'total': undefined,
            'code': market[codeCurrency],
            'symbol': this.safeSymbol (undefined, market),
            'status': this.parseMarginStatus (this.safeString (data, 'code')),
        };
    }

    async setMarginMode (marginMode, symbol: Str = undefined, params = {}) {
        /**
         * @method
         * @name phemex#setMarginMode
         * @description set margin mode to 'cross' or 'isolated'
         * @param {string} marginMode 'cross' or 'isolated'
         * @param {string} symbol unified market symbol
         * @param {object} [params] extra parameters specific to the exchange API endpoint
         * @returns {object} response from the exchange
         */
        if (symbol === undefined) {
            throw new ArgumentsRequired (this.id + ' setMarginMode() requires a symbol argument');
        }
        await this.loadMarkets ();
        const market = this.market (symbol);
        if (!market['swap'] || market['settle'] === 'USDT') {
            throw new BadSymbol (this.id + ' setMarginMode() supports swap (non USDT based) contracts only');
        }
        marginMode = marginMode.toLowerCase ();
        if (marginMode !== 'isolated' && marginMode !== 'cross') {
            throw new BadRequest (this.id + ' setMarginMode() marginMode argument should be isolated or cross');
        }
        let leverage = this.safeInteger (params, 'leverage');
        if (marginMode === 'cross') {
            leverage = 0;
        }
        if (leverage === undefined) {
            throw new ArgumentsRequired (this.id + ' setMarginMode() requires a leverage parameter');
        }
        const request = {
            'symbol': market['id'],
            'leverage': leverage,
        };
        return await this.privatePutPositionsLeverage (this.extend (request, params));
    }

    async setPositionMode (hedged, symbol: Str = undefined, params = {}) {
        /**
         * @method
         * @name phemex#setPositionMode
         * @description set hedged to true or false for a market
         * @see https://github.com/phemex/phemex-api-docs/blob/master/Public-Hedged-Perpetual-API.md#switch-position-mode-synchronously
         * @param {bool} hedged set to true to use dualSidePosition
         * @param {string} symbol not used by binance setPositionMode ()
         * @param {object} [params] extra parameters specific to the exchange API endpoint
         * @returns {object} response from the exchange
         */
        this.checkRequiredArgument ('setPositionMode', symbol, 'symbol');
        await this.loadMarkets ();
        const market = this.market (symbol);
        if (market['settle'] !== 'USDT') {
            throw new BadSymbol (this.id + ' setPositionMode() supports USDT settled markets only');
        }
        const request = {
            'symbol': market['id'],
        };
        if (hedged) {
            request['targetPosMode'] = 'Hedged';
        } else {
            request['targetPosMode'] = 'OneWay';
        }
        return await this.privatePutGPositionsSwitchPosModeSync (this.extend (request, params));
    }

    async fetchLeverageTiers (symbols: Strings = undefined, params = {}) {
        /**
         * @method
         * @name phemex#fetchLeverageTiers
         * @description retrieve information on the maximum leverage, and maintenance margin for trades of varying trade sizes
         * @param {string[]|undefined} symbols list of unified market symbols
         * @param {object} [params] extra parameters specific to the exchange API endpoint
         * @returns {object} a dictionary of [leverage tiers structures]{@link https://docs.ccxt.com/#/?id=leverage-tiers-structure}, indexed by market symbols
         */
        await this.loadMarkets ();
        if (symbols !== undefined) {
            const first = this.safeValue (symbols, 0);
            const market = this.market (first);
            if (market['settle'] !== 'USD') {
                throw new BadSymbol (this.id + ' fetchLeverageTiers() supports USD settled markets only');
            }
        }
        const response = await this.publicGetCfgV2Products (params);
        //
        //     {
        //         "code":0,
        //         "msg":"OK",
        //         "data":{
        //             "ratioScale":8,
        //             "currencies":[
        //                 {"currency":"BTC","valueScale":8,"minValueEv":1,"maxValueEv":5000000000000000000,"name":"Bitcoin"},
        //                 {"currency":"USD","valueScale":4,"minValueEv":1,"maxValueEv":500000000000000,"name":"USD"},
        //                 {"currency":"USDT","valueScale":8,"minValueEv":1,"maxValueEv":5000000000000000000,"name":"TetherUS"},
        //             ],
        //             "products":[
        //                 {
        //                     "symbol":"BTCUSD",
        //                     "displaySymbol":"BTC / USD",
        //                     "indexSymbol":".BTC",
        //                     "markSymbol":".MBTC",
        //                     "fundingRateSymbol":".BTCFR",
        //                     "fundingRate8hSymbol":".BTCFR8H",
        //                     "contractUnderlyingAssets":"USD",
        //                     "settleCurrency":"BTC",
        //                     "quoteCurrency":"USD",
        //                     "contractSize":1.0,
        //                     "lotSize":1,
        //                     "tickSize":0.5,
        //                     "priceScale":4,
        //                     "ratioScale":8,
        //                     "pricePrecision":1,
        //                     "minPriceEp":5000,
        //                     "maxPriceEp":10000000000,
        //                     "maxOrderQty":1000000,
        //                     "type":"Perpetual"
        //                 },
        //                 {
        //                     "symbol":"sBTCUSDT",
        //                     "displaySymbol":"BTC / USDT",
        //                     "quoteCurrency":"USDT",
        //                     "pricePrecision":2,
        //                     "type":"Spot",
        //                     "baseCurrency":"BTC",
        //                     "baseTickSize":"0.000001 BTC",
        //                     "baseTickSizeEv":100,
        //                     "quoteTickSize":"0.01 USDT",
        //                     "quoteTickSizeEv":1000000,
        //                     "minOrderValue":"10 USDT",
        //                     "minOrderValueEv":1000000000,
        //                     "maxBaseOrderSize":"1000 BTC",
        //                     "maxBaseOrderSizeEv":100000000000,
        //                     "maxOrderValue":"5,000,000 USDT",
        //                     "maxOrderValueEv":500000000000000,
        //                     "defaultTakerFee":"0.001",
        //                     "defaultTakerFeeEr":100000,
        //                     "defaultMakerFee":"0.001",
        //                     "defaultMakerFeeEr":100000,
        //                     "baseQtyPrecision":6,
        //                     "quoteQtyPrecision":2
        //                 },
        //             ],
        //             "riskLimits":[
        //                 {
        //                     "symbol":"BTCUSD",
        //                     "steps":"50",
        //                     "riskLimits":[
        //                         {"limit":100,"initialMargin":"1.0%","initialMarginEr":1000000,"maintenanceMargin":"0.5%","maintenanceMarginEr":500000},
        //                         {"limit":150,"initialMargin":"1.5%","initialMarginEr":1500000,"maintenanceMargin":"1.0%","maintenanceMarginEr":1000000},
        //                         {"limit":200,"initialMargin":"2.0%","initialMarginEr":2000000,"maintenanceMargin":"1.5%","maintenanceMarginEr":1500000},
        //                     ]
        //                 },
        //             ],
        //             "leverages":[
        //                 {"initialMargin":"1.0%","initialMarginEr":1000000,"options":[1,2,3,5,10,25,50,100]},
        //                 {"initialMargin":"1.5%","initialMarginEr":1500000,"options":[1,2,3,5,10,25,50,66]},
        //                 {"initialMargin":"2.0%","initialMarginEr":2000000,"options":[1,2,3,5,10,25,33,50]},
        //             ]
        //         }
        //     }
        //
        //
        const data = this.safeValue (response, 'data', {});
        const riskLimits = this.safeValue (data, 'riskLimits');
        return this.parseLeverageTiers (riskLimits, symbols, 'symbol');
    }

    parseMarketLeverageTiers (info, market: Market = undefined) {
        /**
         * @param {object} info Exchange market response for 1 market
         * @param {object} market CCXT market
         */
        //
        //     {
        //         "symbol":"BTCUSD",
        //         "steps":"50",
        //         "riskLimits":[
        //             {"limit":100,"initialMargin":"1.0%","initialMarginEr":1000000,"maintenanceMargin":"0.5%","maintenanceMarginEr":500000},
        //             {"limit":150,"initialMargin":"1.5%","initialMarginEr":1500000,"maintenanceMargin":"1.0%","maintenanceMarginEr":1000000},
        //             {"limit":200,"initialMargin":"2.0%","initialMarginEr":2000000,"maintenanceMargin":"1.5%","maintenanceMarginEr":1500000},
        //         ]
        //     },
        //
        market = this.safeMarket (undefined, market);
        const riskLimits = (market['info']['riskLimits']);
        const tiers = [];
        let minNotional = 0;
        for (let i = 0; i < riskLimits.length; i++) {
            const tier = riskLimits[i];
            const maxNotional = this.safeInteger (tier, 'limit');
            tiers.push ({
                'tier': this.sum (i, 1),
                'currency': market['settle'],
                'minNotional': minNotional,
                'maxNotional': maxNotional,
                'maintenanceMarginRate': this.safeString (tier, 'maintenanceMargin'),
                'maxLeverage': undefined,
                'info': tier,
            });
            minNotional = maxNotional;
        }
        return tiers;
    }

    sign (path, api = 'public', method = 'GET', params = {}, headers = undefined, body = undefined) {
        const query = this.omit (params, this.extractParams (path));
        const requestPath = '/' + this.implodeParams (path, params);
        let url = requestPath;
        let queryString = '';
        if ((method === 'GET') || (method === 'DELETE') || (method === 'PUT') || (url === '/positions/assign')) {
            if (Object.keys (query).length) {
                queryString = this.urlencodeWithArrayRepeat (query);
                url += '?' + queryString;
            }
        }
        if (api === 'private') {
            this.checkRequiredCredentials ();
            const timestamp = this.seconds ();
            const xPhemexRequestExpiry = this.safeInteger (this.options, 'x-phemex-request-expiry', 60);
            const expiry = this.sum (timestamp, xPhemexRequestExpiry);
            const expiryString = expiry.toString ();
            headers = {
                'x-phemex-access-token': this.apiKey,
                'x-phemex-request-expiry': expiryString,
            };
            let payload = '';
            if (method === 'POST') {
                const isOrderPlacement = (path === 'g-orders') || (path === 'spot/orders') || (path === 'orders');
                if (isOrderPlacement) {
                    if (this.safeString (params, 'clOrdID') === undefined) {
                        const id = this.safeString (this.options, 'brokerId', 'CCXT123456');
                        params['clOrdID'] = id + this.uuid16 ();
                    }
                }
                payload = this.json (params);
                body = payload;
                headers['Content-Type'] = 'application/json';
            }
            const auth = requestPath + queryString + expiryString + payload;
            headers['x-phemex-request-signature'] = this.hmac (this.encode (auth), this.encode (this.secret), sha256);
        }
        url = this.implodeHostname (this.urls['api'][api]) + url;
        return { 'url': url, 'method': method, 'body': body, 'headers': headers };
    }

    async setLeverage (leverage, symbol: Str = undefined, params = {}) {
        /**
         * @method
         * @name phemex#setLeverage
         * @description set the level of leverage for a market
         * @see https://github.com/phemex/phemex-api-docs/blob/master/Public-Hedged-Perpetual-API.md#set-leverage
         * @param {float} leverage the rate of leverage, 100 > leverage > -100 excluding numbers between -1 to 1
         * @param {string} symbol unified market symbol
         * @param {object} [params] extra parameters specific to the exchange API endpoint
         * @param {bool} [params.hedged] set to true if hedged position mode is enabled (by default long and short leverage are set to the same value)
         * @param {float} [params.longLeverageRr] *hedged mode only* set the leverage for long positions
         * @param {float} [params.shortLeverageRr] *hedged mode only* set the leverage for short positions
         * @returns {object} response from the exchange
         */
        // WARNING: THIS WILL INCREASE LIQUIDATION PRICE FOR OPEN ISOLATED LONG POSITIONS
        // AND DECREASE LIQUIDATION PRICE FOR OPEN ISOLATED SHORT POSITIONS
        if (symbol === undefined) {
            throw new ArgumentsRequired (this.id + ' setLeverage() requires a symbol argument');
        }
        if ((leverage < -100) || (leverage > 100)) {
            throw new BadRequest (this.id + ' setLeverage() leverage should be between -100 and 100');
        }
        await this.loadMarkets ();
        const isHedged = this.safeValue (params, 'hedged', false);
        const longLeverageRr = this.safeInteger (params, 'longLeverageRr');
        const shortLeverageRr = this.safeInteger (params, 'shortLeverageRr');
        const market = this.market (symbol);
        const request = {
            'symbol': market['id'],
        };
        let response = undefined;
        if (market['settle'] === 'USDT') {
            if (!isHedged && longLeverageRr === undefined && shortLeverageRr === undefined) {
                request['leverageRr'] = leverage;
            } else {
                const long = (longLeverageRr !== undefined) ? longLeverageRr : leverage;
                const short = (shortLeverageRr !== undefined) ? shortLeverageRr : leverage;
                request['longLeverageRr'] = long;
                request['shortLeverageRr'] = short;
            }
            response = await this.privatePutGPositionsLeverage (this.extend (request, params));
        } else {
            request['leverage'] = leverage;
            response = await this.privatePutPositionsLeverage (this.extend (request, params));
        }
        return response;
    }

    async transfer (code: string, amount, fromAccount, toAccount, params = {}) {
        /**
         * @method
         * @name phemex#transfer
         * @description transfer currency internally between wallets on the same account
         * @param {string} code unified currency code
         * @param {float} amount amount to transfer
         * @param {string} fromAccount account to transfer from
         * @param {string} toAccount account to transfer to
         * @param {object} [params] extra parameters specific to the exchange API endpoint
         * @param {string} [params.bizType] for transferring between main and sub-acounts either 'SPOT' or 'PERPETUAL' default is 'SPOT'
         * @returns {object} a [transfer structure]{@link https://docs.ccxt.com/#/?id=transfer-structure}
         */
        await this.loadMarkets ();
        const currency = this.currency (code);
        const accountsByType = this.safeValue (this.options, 'accountsByType', {});
        const fromId = this.safeString (accountsByType, fromAccount, fromAccount);
        const toId = this.safeString (accountsByType, toAccount, toAccount);
        const scaledAmmount = this.toEv (amount, currency);
        let direction = undefined;
        let transfer = undefined;
        if (fromId === 'spot' && toId === 'future') {
            direction = 2;
        } else if (fromId === 'future' && toId === 'spot') {
            direction = 1;
        }
        if (direction !== undefined) {
            const request = {
                'currency': currency['id'],
                'moveOp': direction,
                'amountEv': scaledAmmount,
            };
            const response = await this.privatePostAssetsTransfer (this.extend (request, params));
            //
            //     {
            //         "code": "0",
            //         "msg": "OK",
            //         "data": {
            //             "linkKey": "8564eba4-c9ec-49d6-9b8c-2ec5001a0fb9",
            //             "userId": "4018340",
            //             "currency": "USD",
            //             "amountEv": "10",
            //             "side": "2",
            //             "status": "10"
            //         }
            //     }
            //
            const data = this.safeValue (response, 'data', {});
            transfer = this.parseTransfer (data, currency);
        } else { // sub account transfer
            const request = {
                'fromUserId': fromId,
                'toUserId': toId,
                'amountEv': scaledAmmount,
                'currency': currency['id'],
                'bizType': this.safeString (params, 'bizType', 'SPOT'),
            };
            const response = await this.privatePostAssetsUniversalTransfer (this.extend (request, params));
            //
            //     {
            //         "code": "0",
            //         "msg": "OK",
            //         "data": "API-923db826-aaaa-aaaa-aaaa-4d98c3a7c9fd"
            //     }
            //
            transfer = this.parseTransfer (response);
        }
        const transferOptions = this.safeValue (this.options, 'transfer', {});
        const fillResponseFromRequest = this.safeValue (transferOptions, 'fillResponseFromRequest', true);
        if (fillResponseFromRequest) {
            if (transfer['fromAccount'] === undefined) {
                transfer['fromAccount'] = fromAccount;
            }
            if (transfer['toAccount'] === undefined) {
                transfer['toAccount'] = toAccount;
            }
            if (transfer['amount'] === undefined) {
                transfer['amount'] = amount;
            }
            if (transfer['currency'] === undefined) {
                transfer['currency'] = code;
            }
        }
        return transfer;
    }

    async fetchTransfers (code: Str = undefined, since: Int = undefined, limit: Int = undefined, params = {}) {
        /**
         * @method
         * @name phemex#fetchTransfers
         * @description fetch a history of internal transfers made on an account
         * @param {string} code unified currency code of the currency transferred
         * @param {int} [since] the earliest time in ms to fetch transfers for
         * @param {int} [limit] the maximum number of  transfers structures to retrieve
         * @param {object} [params] extra parameters specific to the exchange API endpoint
         * @returns {object[]} a list of [transfer structures]{@link https://docs.ccxt.com/#/?id=transfer-structure}
         */
        await this.loadMarkets ();
        if (code === undefined) {
            throw new ArgumentsRequired (this.id + ' fetchTransfers() requires a code argument');
        }
        const currency = this.currency (code);
        const request = {
            'currency': currency['id'],
        };
        if (since !== undefined) {
            request['start'] = since;
        }
        if (limit !== undefined) {
            request['limit'] = limit;
        }
        const response = await this.privateGetAssetsTransfer (this.extend (request, params));
        //
        //     {
        //         "code": 0,
        //         "msg": "OK",
        //         "data": {
        //             "rows": [
        //                 {
        //                     "linkKey": "87c071a3-8628-4ac2-aca1-6ce0d1fad66c",
        //                     "userId": 4148428,
        //                     "currency": "BTC",
        //                     "amountEv": 67932,
        //                     "side": 2,
        //                     "status": 10,
        //                     "createTime": 1652832467000,
        //                     "bizType": 10
        //                 }
        //             ]
        //         }
        //     }
        //
        const data = this.safeValue (response, 'data', {});
        const transfers = this.safeValue (data, 'rows', []);
        return this.parseTransfers (transfers, currency, since, limit);
    }

    parseTransfer (transfer, currency: Currency = undefined) {
        //
        // transfer
        //
        //     {
        //         "linkKey": "8564eba4-c9ec-49d6-9b8c-2ec5001a0fb9",
        //         "userId": "4018340",
        //         "currency": "USD",
        //         "amountEv": "10",
        //         "side": "2",
        //         "status": "10"
        //     }
        //
        // fetchTransfers
        //
        //     {
        //         "linkKey": "87c071a3-8628-4ac2-aca1-6ce0d1fad66c",
        //         "userId": 4148428,
        //         "currency": "BTC",
        //         "amountEv": 67932,
        //         "side": 2,
        //         "status": 10,
        //         "createTime": 1652832467000,
        //         "bizType": 10
        //     }
        //
        const id = this.safeString (transfer, 'linkKey');
        const status = this.safeString (transfer, 'status');
        const amountEv = this.safeString (transfer, 'amountEv');
        const amountTransfered = this.fromEv (amountEv);
        const currencyId = this.safeString (transfer, 'currency');
        const code = this.safeCurrencyCode (currencyId, currency);
        const side = this.safeInteger (transfer, 'side');
        let fromId = undefined;
        let toId = undefined;
        if (side === 1) {
            fromId = 'swap';
            toId = 'spot';
        } else if (side === 2) {
            fromId = 'spot';
            toId = 'swap';
        }
        const timestamp = this.safeInteger (transfer, 'createTime');
        return {
            'info': transfer,
            'id': id,
            'timestamp': timestamp,
            'datetime': this.iso8601 (timestamp),
            'currency': code,
            'amount': amountTransfered,
            'fromAccount': fromId,
            'toAccount': toId,
            'status': this.parseTransferStatus (status),
        };
    }

    parseTransferStatus (status) {
        const statuses = {
            '3': 'rejected', // 'Rejected',
            '6': 'canceled', // 'Got error and wait for recovery',
            '10': 'ok', // 'Success',
            '11': 'failed', // 'Failed',
        };
        return this.safeString (statuses, status, status);
    }

    async fetchFundingRateHistory (symbol: Str = undefined, since: Int = undefined, limit: Int = undefined, params = {}) {
        /**
         * @method
         * @name phemex#fetchFundingRateHistory
         * @description fetches historical funding rate prices
         * @see https://phemex-docs.github.io/#query-funding-rate-history-2
         * @param {string} symbol unified symbol of the market to fetch the funding rate history for
         * @param {int} [since] timestamp in ms of the earliest funding rate to fetch
         * @param {int} [limit] the maximum amount of [funding rate structures]{@link https://docs.ccxt.com/#/?id=funding-rate-history-structure} to fetch
         * @param {object} [params] extra parameters specific to the exchange API endpoint
         * @param {boolean} [params.paginate] default false, when true will automatically paginate by calling this endpoint multiple times. See in the docs all the [availble parameters](https://github.com/ccxt/ccxt/wiki/Manual#pagination-params)
         * @param {int} [params.until] timestamp in ms of the latest funding rate
         * @returns {object[]} a list of [funding rate structures]{@link https://docs.ccxt.com/#/?id=funding-rate-history-structure}
         */
        if (symbol === undefined) {
            throw new ArgumentsRequired (this.id + ' fetchFundingRateHistory() requires a symbol argument');
        }
        await this.loadMarkets ();
        const market = this.market (symbol);
        const isUsdtSettled = market['settle'] === 'USDT';
        if (!market['swap']) {
            throw new BadRequest (this.id + ' fetchFundingRateHistory() supports swap contracts only');
        }
        let paginate = false;
        [ paginate, params ] = this.handleOptionAndParams (params, 'fetchFundingRateHistory', 'paginate');
        if (paginate) {
            return await this.fetchPaginatedCallDeterministic ('fetchFundingRateHistory', symbol, since, limit, '8h', params, 100) as FundingRateHistory[];
        }
        let customSymbol = undefined;
        if (isUsdtSettled) {
            customSymbol = '.' + market['id'] + 'FR8H'; // phemex requires a custom symbol for funding rate history
        } else {
            customSymbol = '.' + market['baseId'] + 'FR8H';
        }
        let request = {
            'symbol': customSymbol,
        };
        if (since !== undefined) {
            request['start'] = since;
        }
        if (limit !== undefined) {
            request['limit'] = limit;
        }
        [ request, params ] = this.handleUntilOption ('end', request, params);
        let response = undefined;
        if (isUsdtSettled) {
            response = await this.v2GetApiDataPublicDataFundingRateHistory (this.extend (request, params));
        } else {
            response = await this.v1GetApiDataPublicDataFundingRateHistory (this.extend (request, params));
        }
        //
        //    {
        //        "code":"0",
        //        "msg":"OK",
        //        "data":{
        //           "rows":[
        //              {
        //                 "symbol":".BTCUSDTFR8H",
        //                 "fundingRate":"0.0001",
        //                 "fundingTime":"1682064000000",
        //                 "intervalSeconds":"28800"
        //              }
        //           ]
        //        }
        //    }
        //
        const data = this.safeValue (response, 'data', {});
        const rates = this.safeValue (data, 'rows');
        const result = [];
        for (let i = 0; i < rates.length; i++) {
            const item = rates[i];
            const timestamp = this.safeInteger (item, 'fundingTime');
            result.push ({
                'info': item,
                'symbol': symbol,
                'fundingRate': this.safeNumber (item, 'fundingRate'),
                'timestamp': timestamp,
                'datetime': this.iso8601 (timestamp),
            });
        }
        const sorted = this.sortBy (result, 'timestamp');
        return this.filterBySymbolSinceLimit (sorted, symbol, since, limit) as FundingRateHistory[];
    }

    async withdraw (code: string, amount, address, tag = undefined, params = {}) {
        /**
         * @method
         * @name phemex#withdraw
         * @description make a withdrawal
         * @see https://phemex-docs.github.io/#create-withdraw-request
         * @param {string} code unified currency code
         * @param {float} amount the amount to withdraw
         * @param {string} address the address to withdraw to
         * @param {string} tag
         * @param {object} [params] extra parameters specific to the phemex api endpoint
         * @param {string} [params.network] unified network code
         * @returns {object} a [transaction structure]{@link https://github.com/ccxt/ccxt/wiki/Manual#transaction-structure}
         */
        [ tag, params ] = this.handleWithdrawTagAndParams (tag, params);
        await this.loadMarkets ();
        this.checkAddress (address);
        const currency = this.currency (code);
        let networkCode = undefined;
        [ networkCode, params ] = this.handleNetworkCodeAndParams (params);
        let networkId = this.networkCodeToId (networkCode);
        const stableCoins = this.safeValue (this.options, 'stableCoins');
        if (networkId === undefined) {
            if (!(this.inArray (code, stableCoins))) {
                networkId = currency['id'];
            } else {
                throw new ArgumentsRequired (this.id + ' withdraw () requires an extra argument params["network"]');
            }
        }
        const request = {
            'currency': currency['id'],
            'address': address,
            'amount': amount,
            'chainName': networkId.toUpperCase (),
        };
        if (tag !== undefined) {
            request['addressTag'] = tag;
        }
        const response = await this.privatePostPhemexWithdrawWalletsApiCreateWithdraw (this.extend (request, params));
        //
        //     {
        //         "code": 0,
        //         "msg": "OK",
        //         "data": {
        //             "id": "10000001",
        //             "freezeId": null,
        //             "address": "44exxxxxxxxxxxxxxxxxxxxxxxxxxxxxxxxxxx",
        //             "amountRv": "100",
        //             "chainCode": "11",
        //             "chainName": "TRX",
        //             "currency": "USDT",
        //             "currencyCode": 3,
        //             "email": "abc@gmail.com",
        //             "expiredTime": "0",
        //             "feeRv": "1",
        //             "nickName": null,
        //             "phone": null,
        //             "rejectReason": "",
        //             "submitedAt": "1670000000000",
        //             "submittedAt": "1670000000000",
        //             "txHash": null,
        //             "userId": "10000001",
        //             "status": "Success"
        //         }
        //     }
        //
        const data = this.safeValue (response, 'data', {});
        return this.parseTransaction (data, currency);
    }

    handleErrors (httpCode, reason, url, method, headers, body, response, requestHeaders, requestBody) {
        if (response === undefined) {
            return undefined; // fallback to default error handler
        }
        //
        //     {"code":30018,"msg":"phemex.data.size.uplimt","data":null}
        //     {"code":412,"msg":"Missing parameter - resolution","data":null}
        //     {"code":412,"msg":"Missing parameter - to","data":null}
        //     {"error":{"code":6001,"message":"invalid argument"},"id":null,"result":null}
        //
        const error = this.safeValue (response, 'error', response);
        const errorCode = this.safeString (error, 'code');
        const message = this.safeString (error, 'msg');
        if ((errorCode !== undefined) && (errorCode !== '0')) {
            const feedback = this.id + ' ' + body;
            this.throwExactlyMatchedException (this.exceptions['exact'], errorCode, feedback);
            this.throwBroadlyMatchedException (this.exceptions['broad'], message, feedback);
            throw new ExchangeError (feedback); // unknown message
        }
        return undefined;
    }
}<|MERGE_RESOLUTION|>--- conflicted
+++ resolved
@@ -1096,15 +1096,11 @@
         if (market['linear'] && market['settle'] === 'USDT') {
             response = await this.v2GetMdV2Orderbook (this.extend (request, params));
         } else {
-<<<<<<< HEAD
-            response = await this.v1GetMdOrderbook (this.extend (request, params));
-=======
             if ((limit !== undefined) && (limit <= 30)) {
                 response = await this.v1GetMdOrderbook (this.extend (request, params));
             } else {
                 response = await this.v1GetMdFullbook (this.extend (request, params));
             }
->>>>>>> f0305503
         }
         //
         //     {
@@ -1500,11 +1496,7 @@
         let response = undefined;
         if (type === 'spot') {
             response = await this.v1GetMdSpotTicker24hrAll (query);
-<<<<<<< HEAD
-        } else if (subType === 'inverse' || market['settle'] === 'USD') {
-=======
         } else if (subType === 'inverse' || this.safeString (market, 'settle') === 'USD') {
->>>>>>> f0305503
             response = await this.v1GetMdTicker24hrAll (query);
         } else {
             response = await this.v2GetMdV2Ticker24hrAll (query);
@@ -1932,26 +1924,17 @@
          * @description query for balance and get the amount of funds available for trading or funds locked in orders
          * @see https://phemex-docs.github.io/#query-wallets
          * @see https://github.com/phemex/phemex-api-docs/blob/master/Public-Hedged-Perpetual-API.md#query-account-positions
-<<<<<<< HEAD
-         * @param {object} [params] extra parameters specific to the phemex api endpoint
-         * @param {string} [params.type] spot or swap
-=======
          * @see https://phemex-docs.github.io/#query-trading-account-and-positions
          * @param {object} [params] extra parameters specific to the exchange API endpoint
          * @param {string} [params.type] spot or swap
          * @param {string} [params.code] *swap only* currency code of the balance to query (USD, USDT, etc), default is USDT
->>>>>>> f0305503
          * @returns {object} a [balance structure]{@link https://docs.ccxt.com/#/?id=balance-structure}
          */
         await this.loadMarkets ();
         let type = undefined;
         [ type, params ] = this.handleMarketTypeAndParams ('fetchBalance', undefined, params);
         const code = this.safeString (params, 'code');
-<<<<<<< HEAD
-        params = this.omit (params, [ 'type', 'code' ]);
-=======
         params = this.omit (params, [ 'code' ]);
->>>>>>> f0305503
         let response = undefined;
         const request = {};
         if ((type !== 'spot') && (type !== 'swap')) {
@@ -3045,12 +3028,9 @@
         }
         const request = {
         };
-<<<<<<< HEAD
-=======
         if (market !== undefined) {
             request['symbol'] = market['id'];
         }
->>>>>>> f0305503
         if (since !== undefined) {
             request['start'] = since;
         }
@@ -3058,13 +3038,8 @@
             request['limit'] = limit;
         }
         let response = undefined;
-<<<<<<< HEAD
-        if (market['settle'] === 'USDT') {
-            request['currency'] = market['settle'];
-=======
         if ((symbol === undefined) || (this.safeString (market, 'settle') === 'USDT')) {
             request['currency'] = this.safeString (params, 'settle', 'USDT');
->>>>>>> f0305503
             response = await this.privateGetExchangeOrderV2OrderList (this.extend (request, params));
         } else if (market['swap']) {
             response = await this.privateGetExchangeOrderList (this.extend (request, params));
@@ -3131,14 +3106,10 @@
          * @returns {Trade[]} a list of [trade structures]{@link https://docs.ccxt.com/#/?id=trade-structure}
          */
         await this.loadMarkets ();
-<<<<<<< HEAD
-        const market = this.market (symbol);
-=======
         let market = undefined;
         if (symbol !== undefined) {
             market = this.market (symbol);
         }
->>>>>>> f0305503
         const request = {};
         if (limit !== undefined) {
             limit = Math.min (200, limit);
@@ -3165,20 +3136,6 @@
         } else {
             response = await this.privateGetExchangeSpotOrderTrades (this.extend (request, params));
         }
-<<<<<<< HEAD
-        const isUSDTSettled = market['settle'] === 'USDT';
-        let response = undefined;
-        if (market['swap']) {
-            if (isUSDTSettled) {
-                response = await this.privateGetExchangeOrderV2TradingList (this.extend (request, params));
-            } else {
-                response = await this.privateGetExchangeOrderTrade (this.extend (request, params));
-            }
-        } else {
-            response = await this.privateGetExchangeSpotOrderTrades (this.extend (request, params));
-        }
-=======
->>>>>>> f0305503
         //
         // spot
         //
@@ -3605,9 +3562,6 @@
         };
         let response = undefined;
         if (isUSDTSettled) {
-<<<<<<< HEAD
-            response = await this.privateGetGAccountsAccountPositions (this.extend (request, params));
-=======
             let method = undefined;
             [ method, params ] = this.handleOptionAndParams (params, 'fetchPositions', 'method', 'privateGetGAccountsAccountPositions');
             if (method === 'privateGetGAccountsAccountPositions') {
@@ -3615,7 +3569,6 @@
             } else {
                 response = await this.privateGetAccountsPositions (this.extend (request, params));
             }
->>>>>>> f0305503
         } else {
             response = await this.privateGetAccountsAccountPositions (this.extend (request, params));
         }
