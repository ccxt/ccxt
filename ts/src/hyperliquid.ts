
//  ---------------------------------------------------------------------------

import Exchange from './abstract/hyperliquid.js';
import { ExchangeError, ArgumentsRequired, NotSupported, InvalidOrder, OrderNotFound, BadRequest } from './base/errors.js';
import { Precise } from './base/Precise.js';
import { ROUND, SIGNIFICANT_DIGITS, DECIMAL_PLACES } from './base/functions/number.js';
import { keccak_256 as keccak } from './static_dependencies/noble-hashes/sha3.js';
import { secp256k1 } from './static_dependencies/noble-curves/secp256k1.js';
import { ecdsa } from './base/functions/crypto.js';
import type { Market, TransferEntry, Balances, Int, OrderBook, OHLCV, Str, FundingRateHistory, Order, OrderType, OrderSide, Trade, Strings, Position, OrderRequest, Dict, Num, MarginModification, Currencies, CancellationRequest, int, Transaction, Currency, TradingFeeInterface, Ticker, Tickers, LedgerEntry, FundingRates, FundingRate } from './base/types.js';

//  ---------------------------------------------------------------------------

/**
 * @class hyperliquid
 * @augments Exchange
 */
export default class hyperliquid extends Exchange {
    describe () {
        return this.deepExtend (super.describe (), {
            'id': 'hyperliquid',
            'name': 'Hyperliquid',
            'countries': [ ],
            'version': 'v1',
            'rateLimit': 50, // 1200 requests per minute, 20 request per second
            'certified': false,
            'pro': true,
            'dex': true,
            'has': {
                'CORS': undefined,
                'spot': true,
                'margin': false,
                'swap': true,
                'future': true,
                'option': false,
                'addMargin': true,
                'borrowCrossMargin': false,
                'borrowIsolatedMargin': false,
                'cancelAllOrders': false,
                'cancelAllOrdersAfter': true,
                'cancelOrder': true,
                'cancelOrders': true,
                'cancelOrdersForSymbols': true,
                'closeAllPositions': false,
                'closePosition': false,
                'createMarketBuyOrderWithCost': false,
                'createMarketOrderWithCost': false,
                'createMarketSellOrderWithCost': false,
                'createOrder': true,
                'createOrders': true,
                'createReduceOnlyOrder': true,
                'editOrder': true,
                'fetchAccounts': false,
                'fetchBalance': true,
                'fetchBorrowInterest': false,
                'fetchBorrowRateHistories': false,
                'fetchBorrowRateHistory': false,
                'fetchCanceledAndClosedOrders': true,
                'fetchCanceledOrders': true,
                'fetchClosedOrders': true,
                'fetchCrossBorrowRate': false,
                'fetchCrossBorrowRates': false,
                'fetchCurrencies': true,
                'fetchDepositAddress': false,
                'fetchDepositAddresses': false,
                'fetchDeposits': true,
                'fetchDepositWithdrawFee': 'emulated',
                'fetchDepositWithdrawFees': false,
                'fetchFundingHistory': false,
                'fetchFundingRate': false,
                'fetchFundingRateHistory': true,
                'fetchFundingRates': true,
                'fetchIndexOHLCV': false,
                'fetchIsolatedBorrowRate': false,
                'fetchIsolatedBorrowRates': false,
                'fetchLedger': true,
                'fetchLeverage': false,
                'fetchLeverageTiers': false,
                'fetchLiquidations': false,
                'fetchMarginMode': undefined,
                'fetchMarketLeverageTiers': false,
                'fetchMarkets': true,
                'fetchMarkOHLCV': false,
                'fetchMyLiquidations': false,
                'fetchMyTrades': true,
                'fetchOHLCV': true,
                'fetchOpenInterest': false,
                'fetchOpenInterestHistory': false,
                'fetchOpenOrders': true,
                'fetchOrder': true,
                'fetchOrderBook': true,
                'fetchOrders': true,
                'fetchOrderTrades': false,
                'fetchPosition': true,
                'fetchPositionMode': false,
                'fetchPositions': true,
                'fetchPositionsRisk': false,
                'fetchPremiumIndexOHLCV': false,
                'fetchTicker': 'emulated',
                'fetchTickers': true,
                'fetchTime': false,
                'fetchTrades': true,
                'fetchTradingFee': true,
                'fetchTradingFees': false,
                'fetchTransfer': false,
                'fetchTransfers': false,
                'fetchWithdrawal': false,
                'fetchWithdrawals': true,
                'reduceMargin': true,
                'repayCrossMargin': false,
                'repayIsolatedMargin': false,
                'sandbox': true,
                'setLeverage': true,
                'setMarginMode': true,
                'setPositionMode': false,
                'transfer': true,
                'withdraw': true,
            },
            'timeframes': {
                '1m': '1m',
                '3m': '3m',
                '5m': '5m',
                '15m': '15m',
                '30m': '30m',
                '1h': '1h',
                '2h': '2h',
                '4h': '4h',
                '8h': '8h',
                '12h': '12h',
                '1d': '1d',
                '3d': '3d',
                '1w': '1w',
                '1M': '1M',
            },
            'hostname': 'hyperliquid.xyz',
            'urls': {
                'logo': 'https://github.com/ccxt/ccxt/assets/43336371/b371bc6c-4a8c-489f-87f4-20a913dd8d4b',
                'api': {
                    'public': 'https://api.{hostname}',
                    'private': 'https://api.{hostname}',
                },
                'test': {
                    'public': 'https://api.hyperliquid-testnet.xyz',
                    'private': 'https://api.hyperliquid-testnet.xyz',
                },
                'www': 'https://hyperliquid.xyz',
                'doc': 'https://hyperliquid.gitbook.io/hyperliquid-docs/for-developers/api',
                'fees': 'https://hyperliquid.gitbook.io/hyperliquid-docs/trading/fees',
                'referral': 'https://app.hyperliquid.xyz/',
            },
            'api': {
                'public': {
                    'post': {
                        'info': {
                            'cost': 20,
                            'byType': {
                                'l2Book': 2,
                                'allMids': 2,
                                'clearinghouseState': 2,
                                'orderStatus': 2,
                                'spotClearinghouseState': 2,
                                'exchangeStatus': 2,
                            },
                        },
                    },
                },
                'private': {
                    'post': {
                        'exchange': 1,
                    },
                },
            },
            'fees': {
                'swap': {
                    'taker': this.parseNumber ('0.00035'),
                    'maker': this.parseNumber ('0.0001'),
                },
                'spot': {
                    'taker': this.parseNumber ('0.00035'),
                    'maker': this.parseNumber ('0.0001'),
                },
            },
            'requiredCredentials': {
                'apiKey': false,
                'secret': false,
                'walletAddress': true,
                'privateKey': true,
            },
            'exceptions': {
                'exact': {
                },
                'broad': {
                    'Price must be divisible by tick size.': InvalidOrder,
                    'Order must have minimum value of $10': InvalidOrder,
                    'Insufficient margin to place order.': InvalidOrder,
                    'Reduce only order would increase position.': InvalidOrder,
                    'Post only order would have immediately matched,': InvalidOrder,
                    'Order could not immediately match against any resting orders.': InvalidOrder,
                    'Invalid TP/SL price.': InvalidOrder,
                    'No liquidity available for market order.': InvalidOrder,
                    'Order was never placed, already canceled, or filled.': OrderNotFound,
                    'User or API Wallet ': InvalidOrder,
                    'Order has invalid size': InvalidOrder,
                    'Order price cannot be more than 80% away from the reference price': InvalidOrder,
                },
            },
            'precisionMode': DECIMAL_PLACES,
            'commonCurrencies': {
            },
            'options': {
                'defaultType': 'swap',
                'sandboxMode': false,
                'defaultSlippage': 0.05,
                'zeroAddress': '0x0000000000000000000000000000000000000000',
            },
        });
    }

    setSandboxMode (enabled) {
        super.setSandboxMode (enabled);
        this.options['sandboxMode'] = enabled;
    }

    /**
     * @method
     * @name hyperliquid#fetchCurrencies
     * @description fetches all available currencies on an exchange
     * @see https://hyperliquid.gitbook.io/hyperliquid-docs/for-developers/api/info-endpoint/perpetuals#retrieve-perpetuals-metadata
     * @param {object} [params] extra parameters specific to the exchange API endpoint
     * @returns {object} an associative dictionary of currencies
     */
    async fetchCurrencies (params = {}): Promise<Currencies> {
        const request: Dict = {
            'type': 'meta',
        };
        const response = await this.publicPostInfo (this.extend (request, params));
        //
        //     [
        //         {
        //             "universe": [
        //                 {
        //                     "maxLeverage": 50,
        //                     "name": "SOL",
        //                     "onlyIsolated": false,
        //                     "szDecimals": 2
        //                 }
        //             ]
        //         }
        //     ]
        //
        const meta = this.safeList (response, 'universe', []);
        const result: Dict = {};
        for (let i = 0; i < meta.length; i++) {
            const data = this.safeDict (meta, i, {});
            const id = i;
            const name = this.safeString (data, 'name');
            const code = this.safeCurrencyCode (name);
            result[code] = {
                'id': id,
                'name': name,
                'code': code,
                'precision': undefined,
                'info': data,
                'active': undefined,
                'deposit': undefined,
                'withdraw': undefined,
                'networks': undefined,
                'fee': undefined,
                'limits': {
                    'amount': {
                        'min': undefined,
                        'max': undefined,
                    },
                    'withdraw': {
                        'min': undefined,
                        'max': undefined,
                    },
                },
            };
        }
        return result;
    }

    /**
     * @method
     * @name hyperliquid#fetchMarkets
     * @description retrieves data on all markets for hyperliquid
     * @see https://hyperliquid.gitbook.io/hyperliquid-docs/for-developers/api/info-endpoint/perpetuals#retrieve-perpetuals-asset-contexts-includes-mark-price-current-funding-open-interest-etc
     * @see https://hyperliquid.gitbook.io/hyperliquid-docs/for-developers/api/info-endpoint/spot#retrieve-spot-asset-contexts
     * @param {object} [params] extra parameters specific to the exchange API endpoint
     * @returns {object[]} an array of objects representing market data
     */
    async fetchMarkets (params = {}): Promise<Market[]> {
        const rawPromises = [
            this.fetchSwapMarkets (params),
            this.fetchSpotMarkets (params),
        ];
        const promises = await Promise.all (rawPromises);
        const swapMarkets = promises[0];
        const spotMarkets = promises[1];
        return this.arrayConcat (swapMarkets, spotMarkets) as Market[];
    }

    /**
     * @method
     * @name hyperliquid#fetchMarkets
     * @description retrieves data on all swap markets for hyperliquid
     * @see https://hyperliquid.gitbook.io/hyperliquid-docs/for-developers/api/info-endpoint/perpetuals#retrieve-perpetuals-asset-contexts-includes-mark-price-current-funding-open-interest-etc
     * @param {object} [params] extra parameters specific to the exchange API endpoint
     * @returns {object[]} an array of objects representing market data
     */
    async fetchSwapMarkets (params = {}): Promise<Market[]> {
        const request: Dict = {
            'type': 'metaAndAssetCtxs',
        };
        const response = await this.publicPostInfo (this.extend (request, params));
        //
        //     [
        //         {
        //             "universe": [
        //                 {
        //                     "maxLeverage": 50,
        //                     "name": "SOL",
        //                     "onlyIsolated": false,
        //                     "szDecimals": 2
        //                 }
        //             ]
        //         },
        //         [
        //             {
        //                 "dayNtlVlm": "9450588.2273",
        //                 "funding": "0.0000198",
        //                 "impactPxs": [
        //                     "108.04",
        //                     "108.06"
        //                 ],
        //                 "markPx": "108.04",
        //                 "midPx": "108.05",
        //                 "openInterest": "10764.48",
        //                 "oraclePx": "107.99",
        //                 "premium": "0.00055561",
        //                 "prevDayPx": "111.81"
        //             }
        //         ]
        //     ]
        //
        //
        const meta = this.safeDict (response, 0, {});
        const universe = this.safeList (meta, 'universe', []);
        const assetCtxs = this.safeList (response, 1, []);
        const result = [];
        for (let i = 0; i < universe.length; i++) {
            const data = this.extend (
                this.safeDict (universe, i, {}),
                this.safeDict (assetCtxs, i, {})
            );
            data['baseId'] = i;
            result.push (data);
        }
        return this.parseMarkets (result);
    }

    /**
     * @method
     * @name hyperliquid#fetchMarkets
     * @description retrieves data on all spot markets for hyperliquid
     * @see https://hyperliquid.gitbook.io/hyperliquid-docs/for-developers/api/info-endpoint/spot#retrieve-spot-asset-contexts
     * @param {object} [params] extra parameters specific to the exchange API endpoint
     * @returns {object[]} an array of objects representing market data
     */
    async fetchSpotMarkets (params = {}): Promise<Market[]> {
        const request: Dict = {
            'type': 'spotMetaAndAssetCtxs',
        };
        const response = await this.publicPostInfo (this.extend (request, params));
        //
        // [
        //     {
        //         "tokens": [
        //             {
        //                 "name": "USDC",
        //                 "szDecimals": 8,
        //                 "weiDecimals" 8,
        //                 "index": 0,
        //                 "tokenId": "0x6d1e7cde53ba9467b783cb7c530ce054",
        //                 "isCanonical": true,
        //                 "evmContract":null,
        //                 "fullName":null
        //             },
        //             {
        //                 "name": "PURR",
        //                 "szDecimals": 0,
        //                 "weiDecimals": 5,
        //                 "index": 1,
        //                 "tokenId": "0xc1fb593aeffbeb02f85e0308e9956a90",
        //                 "isCanonical": true,
        //                 "evmContract":null,
        //                 "fullName":null
        //             }
        //         ],
        //         "universe": [
        //             {
        //                 "name": "PURR/USDC",
        //                 "tokens": [1, 0],
        //                 "index": 0,
        //                 "isCanonical": true
        //             }
        //         ]
        //     },
        //     [
        //         {
        //             "dayNtlVlm":"8906.0",
        //             "markPx":"0.14",
        //             "midPx":"0.209265",
        //             "prevDayPx":"0.20432"
        //         }
        //     ]
        // ]
        //
        const first = this.safeDict (response, 0, {});
        const second = this.safeList (response, 1, []);
        const meta = this.safeList (first, 'universe', []);
        const tokens = this.safeList (first, 'tokens', []);
        const markets = [];
        for (let i = 0; i < meta.length; i++) {
            const market = this.safeDict (meta, i, {});
            const index = this.safeInteger (market, 'index');
            const extraData = this.safeDict (second, index, {});
            const marketName = this.safeString (market, 'name');
            // if (marketName.indexOf ('/') < 0) {
            //     // there are some weird spot markets in testnet, eg @2
            //     continue;
            // }
            // const marketParts = marketName.split ('/');
            // const baseName = this.safeString (marketParts, 0);
            // const quoteId = this.safeString (marketParts, 1);
            const fees = this.safeDict (this.fees, 'spot', {});
            const taker = this.safeNumber (fees, 'taker');
            const maker = this.safeNumber (fees, 'maker');
            const tokensPos = this.safeList (market, 'tokens', []);
            const baseTokenPos = this.safeInteger (tokensPos, 0);
            const quoteTokenPos = this.safeInteger (tokensPos, 1);
            const baseTokenInfo = this.safeDict (tokens, baseTokenPos, {});
            const quoteTokenInfo = this.safeDict (tokens, quoteTokenPos, {});
            const baseName = this.safeString (baseTokenInfo, 'name');
            const quoteId = this.safeString (quoteTokenInfo, 'name');
            const base = this.safeCurrencyCode (baseName);
            const quote = this.safeCurrencyCode (quoteId);
            const symbol = base + '/' + quote;
            const innerBaseTokenInfo = this.safeDict (baseTokenInfo, 'spec', baseTokenInfo);
            // const innerQuoteTokenInfo = this.safeDict (quoteTokenInfo, 'spec', quoteTokenInfo);
            const amountPrecision = this.safeInteger (innerBaseTokenInfo, 'szDecimals');
            // const quotePrecision = this.parseNumber (this.parsePrecision (this.safeString (innerQuoteTokenInfo, 'szDecimals')));
            const baseId = this.numberToString (i + 10000);
            markets.push (this.safeMarketStructure ({
                'id': marketName,
                'symbol': symbol,
                'base': base,
                'quote': quote,
                'settle': undefined,
                'baseId': baseId,
                'quoteId': quoteId,
                'settleId': undefined,
                'type': 'spot',
                'spot': true,
                'subType': undefined,
                'margin': undefined,
                'swap': false,
                'future': false,
                'option': false,
                'active': true,
                'contract': false,
                'linear': undefined,
                'inverse': undefined,
                'taker': taker,
                'maker': maker,
                'contractSize': undefined,
                'expiry': undefined,
                'expiryDatetime': undefined,
                'strike': undefined,
                'optionType': undefined,
                'precision': {
                    'amount': amountPrecision, // decimal places
                    'price': 8 - amountPrecision, // MAX_DECIMALS is 8
                },
                'limits': {
                    'leverage': {
                        'min': undefined,
                        'max': undefined,
                    },
                    'amount': {
                        'min': undefined,
                        'max': undefined,
                    },
                    'price': {
                        'min': undefined,
                        'max': undefined,
                    },
                    'cost': {
                        'min': this.parseNumber ('10'),
                        'max': undefined,
                    },
                },
                'created': undefined,
                'info': this.extend (extraData, market),
            }));
        }
        return markets;
    }

    parseMarket (market: Dict): Market {
        //
        //     {
        //         "maxLeverage": "50",
        //         "name": "ETH",
        //         "onlyIsolated": false,
        //         "szDecimals": "4",
        //         "dayNtlVlm": "1709813.11535",
        //         "funding": "0.00004807",
        //         "impactPxs": [
        //             "2369.3",
        //             "2369.6"
        //         ],
        //         "markPx": "2369.6",
        //         "midPx": "2369.45",
        //         "openInterest": "1815.4712",
        //         "oraclePx": "2367.3",
        //         "premium": "0.00090821",
        //         "prevDayPx": "2381.5"
        //     }
        //
        const quoteId = 'USDC';
        const base = this.safeString (market, 'name');
        const quote = this.safeCurrencyCode (quoteId);
        const baseId = this.safeString (market, 'baseId');
        const settleId = 'USDC';
        const settle = this.safeCurrencyCode (settleId);
        let symbol = base + '/' + quote;
        const contract = true;
        const swap = true;
        if (contract) {
            if (swap) {
                symbol = symbol + ':' + settle;
            }
        }
        const fees = this.safeDict (this.fees, 'swap', {});
        const taker = this.safeNumber (fees, 'taker');
        const maker = this.safeNumber (fees, 'maker');
        const amountPrecision = this.safeInteger (market, 'szDecimals');
        return this.safeMarketStructure ({
            'id': baseId,
            'symbol': symbol,
            'base': base,
            'quote': quote,
            'settle': settle,
            'baseId': baseId,
            'quoteId': quoteId,
            'settleId': settleId,
            'type': 'swap',
            'spot': false,
            'margin': undefined,
            'swap': swap,
            'future': false,
            'option': false,
            'active': true,
            'contract': contract,
            'linear': true,
            'inverse': false,
            'taker': taker,
            'maker': maker,
            'contractSize': this.parseNumber ('1'),
            'expiry': undefined,
            'expiryDatetime': undefined,
            'strike': undefined,
            'optionType': undefined,
            'precision': {
                'amount': amountPrecision, // decimal places
                'price': 6 - amountPrecision, // MAX_DECIMALS is 6
            },
            'limits': {
                'leverage': {
                    'min': undefined,
                    'max': this.safeInteger (market, 'maxLeverage'),
                },
                'amount': {
                    'min': undefined,
                    'max': undefined,
                },
                'price': {
                    'min': undefined,
                    'max': undefined,
                },
                'cost': {
                    'min': this.parseNumber ('10'),
                    'max': undefined,
                },
            },
            'created': undefined,
            'info': market,
        });
    }

    /**
     * @method
     * @name hyperliquid#fetchBalance
     * @description query for balance and get the amount of funds available for trading or funds locked in orders
     * @see https://hyperliquid.gitbook.io/hyperliquid-docs/for-developers/api/info-endpoint/spot#retrieve-a-users-token-balances
     * @see https://hyperliquid.gitbook.io/hyperliquid-docs/for-developers/api/info-endpoint/perpetuals#retrieve-users-perpetuals-account-summary
     * @param {object} [params] extra parameters specific to the exchange API endpoint
     * @param {string} [params.user] user address, will default to this.walletAddress if not provided
     * @param {string} [params.type] wallet type, ['spot', 'swap'], defaults to swap
     * @returns {object} a [balance structure]{@link https://docs.ccxt.com/#/?id=balance-structure}
     */
    async fetchBalance (params = {}): Promise<Balances> {
        let userAddress = undefined;
        [ userAddress, params ] = this.handlePublicAddress ('fetchBalance', params);
        let type = undefined;
        [ type, params ] = this.handleMarketTypeAndParams ('fetchBalance', undefined, params);
        const isSpot = (type === 'spot');
        const reqType = (isSpot) ? 'spotClearinghouseState' : 'clearinghouseState';
        const request: Dict = {
            'type': reqType,
            'user': userAddress,
        };
        const response = await this.publicPostInfo (this.extend (request, params));
        //
        //     {
        //         "assetPositions": [],
        //         "crossMaintenanceMarginUsed": "0.0",
        //         "crossMarginSummary": {
        //             "accountValue": "100.0",
        //             "totalMarginUsed": "0.0",
        //             "totalNtlPos": "0.0",
        //             "totalRawUsd": "100.0"
        //         },
        //         "marginSummary": {
        //             "accountValue": "100.0",
        //             "totalMarginUsed": "0.0",
        //             "totalNtlPos": "0.0",
        //             "totalRawUsd": "100.0"
        //         },
        //         "time": "1704261007014",
        //         "withdrawable": "100.0"
        //     }
        // spot
        //
        //     {
        //         "balances":[
        //            {
        //               "coin":"USDC",
        //               "hold":"0.0",
        //               "total":"1481.844"
        //            },
        //            {
        //               "coin":"PURR",
        //               "hold":"0.0",
        //               "total":"999.65004"
        //            }
        //     }
        //
        const balances = this.safeList (response, 'balances');
        if (balances !== undefined) {
            const spotBalances: Dict = { 'info': response };
            for (let i = 0; i < balances.length; i++) {
                const balance = balances[i];
                const code = this.safeCurrencyCode (this.safeString (balance, 'coin'));
                const account = this.account ();
                const total = this.safeString (balance, 'total');
                const used = this.safeString (balance, 'hold');
                account['total'] = total;
                account['used'] = used;
                spotBalances[code] = account;
            }
            return this.safeBalance (spotBalances);
        }
        const data = this.safeDict (response, 'marginSummary', {});
        const result: Dict = {
            'info': response,
            'USDC': {
                'total': this.safeNumber (data, 'accountValue'),
                'free': this.safeNumber (response, 'withdrawable'),
            },
        };
        const timestamp = this.safeInteger (response, 'time');
        result['timestamp'] = timestamp;
        result['datetime'] = this.iso8601 (timestamp);
        return this.safeBalance (result);
    }

    /**
     * @method
     * @name hyperliquid#fetchOrderBook
     * @description fetches information on open orders with bid (buy) and ask (sell) prices, volumes and other data
     * @see https://hyperliquid.gitbook.io/hyperliquid-docs/for-developers/api/info-endpoint#l2-book-snapshot
     * @param {string} symbol unified symbol of the market to fetch the order book for
     * @param {int} [limit] the maximum amount of order book entries to return
     * @param {object} [params] extra parameters specific to the exchange API endpoint
     * @returns {object} A dictionary of [order book structures]{@link https://docs.ccxt.com/#/?id=order-book-structure} indexed by market symbols
     */
    async fetchOrderBook (symbol: string, limit: Int = undefined, params = {}): Promise<OrderBook> {
        await this.loadMarkets ();
        const market = this.market (symbol);
        const request: Dict = {
            'type': 'l2Book',
            'coin': market['swap'] ? market['base'] : market['id'],
        };
        const response = await this.publicPostInfo (this.extend (request, params));
        //
        //     {
        //         "coin": "ETH",
        //         "levels": [
        //             [
        //                 {
        //                     "n": "2",
        //                     "px": "2216.2",
        //                     "sz": "74.0637"
        //                 }
        //             ],
        //             [
        //                 {
        //                     "n": "2",
        //                     "px": "2216.5",
        //                     "sz": "70.5893"
        //                 }
        //             ]
        //         ],
        //         "time": "1704290104840"
        //     }
        //
        const data = this.safeList (response, 'levels', []);
        const result: Dict = {
            'bids': this.safeList (data, 0, []),
            'asks': this.safeList (data, 1, []),
        };
        const timestamp = this.safeInteger (response, 'time');
        return this.parseOrderBook (result, market['symbol'], timestamp, 'bids', 'asks', 'px', 'sz');
    }

    /**
     * @method
     * @name hyperliquid#fetchTickers
     * @description fetches price tickers for multiple markets, statistical information calculated over the past 24 hours for each market
     * @see https://hyperliquid.gitbook.io/hyperliquid-docs/for-developers/api/info-endpoint/perpetuals#retrieve-perpetuals-asset-contexts-includes-mark-price-current-funding-open-interest-etc
     * @see https://hyperliquid.gitbook.io/hyperliquid-docs/for-developers/api/info-endpoint/spot#retrieve-spot-asset-contexts
     * @param {string[]|undefined} symbols unified symbols of the markets to fetch the ticker for, all market tickers are returned if not assigned
     * @param {object} [params] extra parameters specific to the exchange API endpoint
     * @returns {object} a dictionary of [ticker structures]{@link https://docs.ccxt.com/#/?id=ticker-structure}
     */
    async fetchTickers (symbols: Strings = undefined, params = {}): Promise<Tickers> {
        await this.loadMarkets ();
        symbols = this.marketSymbols (symbols);
        // at this stage, to get tickers data, we use fetchMarkets endpoints
        const response = await this.fetchMarkets (params);
        // same response as under "fetchMarkets"
        const result: Dict = {};
        for (let i = 0; i < response.length; i++) {
            const market = response[i];
            const info = market['info'];
            const ticker = this.parseTicker (info, market);
            const symbol = this.safeString (ticker, 'symbol');
            result[symbol] = ticker;
        }
        return this.filterByArrayTickers (result, 'symbol', symbols);
    }

    /**
     * @method
     * @name hyperliquid#fetchFundingRates
     * @description retrieves data on all swap markets for hyperliquid
     * @see https://hyperliquid.gitbook.io/hyperliquid-docs/for-developers/api/info-endpoint/perpetuals#retrieve-perpetuals-asset-contexts-includes-mark-price-current-funding-open-interest-etc
     * @param {string[]} [symbols] list of unified market symbols
     * @param {object} [params] extra parameters specific to the exchange API endpoint
     * @returns {object[]} an array of objects representing market data
     */
    async fetchFundingRates (symbols: Strings = undefined, params = {}): Promise<FundingRates> {
        const request: Dict = {
            'type': 'metaAndAssetCtxs',
        };
        const response = await this.publicPostInfo (this.extend (request, params));
        //
        //     [
        //         {
        //             "universe": [
        //                 {
        //                     "maxLeverage": 50,
        //                     "name": "SOL",
        //                     "onlyIsolated": false,
        //                     "szDecimals": 2
        //                 }
        //             ]
        //         },
        //         [
        //             {
        //                 "dayNtlVlm": "9450588.2273",
        //                 "funding": "0.0000198",
        //                 "impactPxs": [
        //                     "108.04",
        //                     "108.06"
        //                 ],
        //                 "markPx": "108.04",
        //                 "midPx": "108.05",
        //                 "openInterest": "10764.48",
        //                 "oraclePx": "107.99",
        //                 "premium": "0.00055561",
        //                 "prevDayPx": "111.81"
        //             }
        //         ]
        //     ]
        //
        //
        const meta = this.safeDict (response, 0, {});
        const universe = this.safeList (meta, 'universe', []);
        const assetCtxs = this.safeList (response, 1, []);
        const result = [];
        for (let i = 0; i < universe.length; i++) {
            const data = this.extend (
                this.safeDict (universe, i, {}),
                this.safeDict (assetCtxs, i, {})
            );
            result.push (data);
        }
        const funding_rates = this.parseFundingRates (result);
        return this.filterByArray (funding_rates, 'symbol', symbols);
    }

    parseFundingRate (info, market: Market = undefined): FundingRate {
        //
        //     {
        //         "maxLeverage": "50",
        //         "name": "ETH",
        //         "onlyIsolated": false,
        //         "szDecimals": "4",
        //         "dayNtlVlm": "1709813.11535",
        //         "funding": "0.00004807",
        //         "impactPxs": [
        //             "2369.3",
        //             "2369.6"
        //         ],
        //         "markPx": "2369.6",
        //         "midPx": "2369.45",
        //         "openInterest": "1815.4712",
        //         "oraclePx": "2367.3",
        //         "premium": "0.00090821",
        //         "prevDayPx": "2381.5"
        //     }
        //
        const base = this.safeString (info, 'name');
        const marketId = this.coinToMarketId (base);
        const symbol = this.safeSymbol (marketId, market);
        const funding = this.safeNumber (info, 'funding');
        const markPx = this.safeNumber (info, 'markPx');
        const oraclePx = this.safeNumber (info, 'oraclePx');
        const fundingTimestamp = (Math.floor (this.milliseconds () / 60 / 60 / 1000) + 1) * 60 * 60 * 1000;
        return {
            'info': info,
            'symbol': symbol,
            'markPrice': markPx,
            'indexPrice': oraclePx,
            'interestRate': undefined,
            'estimatedSettlePrice': undefined,
            'timestamp': undefined,
            'datetime': undefined,
            'fundingRate': funding,
            'fundingTimestamp': fundingTimestamp,
            'fundingDatetime': this.iso8601 (fundingTimestamp),
            'nextFundingRate': undefined,
            'nextFundingTimestamp': undefined,
            'nextFundingDatetime': undefined,
            'previousFundingRate': undefined,
            'previousFundingTimestamp': undefined,
            'previousFundingDatetime': undefined,
            'interval': '1h',
        } as FundingRate;
    }

    parseTicker (ticker: Dict, market: Market = undefined): Ticker {
        //
        //     {
        //         "prevDayPx": "3400.5",
        //         "dayNtlVlm": "511297257.47936022",
        //         "markPx": "3464.7",
        //         "midPx": "3465.05",
        //         "oraclePx": "3460.1", // only in swap
        //         "openInterest": "64638.1108", // only in swap
        //         "premium": "0.00141614", // only in swap
        //         "funding": "0.00008727", // only in swap
        //         "impactPxs": [ "3465.0", "3465.1" ], // only in swap
        //         "coin": "PURR", // only in spot
        //         "circulatingSupply": "998949190.03400207", // only in spot
        //     },
        //
        const bidAsk = this.safeList (ticker, 'impactPxs');
        return this.safeTicker ({
            'symbol': market['symbol'],
            'timestamp': undefined,
            'datetime': undefined,
            'previousClose': this.safeNumber (ticker, 'prevDayPx'),
            'close': this.safeNumber (ticker, 'midPx'),
            'bid': this.safeNumber (bidAsk, 0),
            'ask': this.safeNumber (bidAsk, 1),
            'quoteVolume': this.safeNumber (ticker, 'dayNtlVlm'),
            'info': ticker,
        }, market);
    }

    /**
     * @method
     * @name hyperliquid#fetchOHLCV
     * @description fetches historical candlestick data containing the open, high, low, and close price, and the volume of a market
     * @see https://hyperliquid.gitbook.io/hyperliquid-docs/for-developers/api/info-endpoint#candle-snapshot
     * @param {string} symbol unified symbol of the market to fetch OHLCV data for
     * @param {string} timeframe the length of time each candle represents, support '1m', '15m', '1h', '1d'
     * @param {int} [since] timestamp in ms of the earliest candle to fetch
     * @param {int} [limit] the maximum amount of candles to fetch
     * @param {object} [params] extra parameters specific to the exchange API endpoint
     * @param {int} [params.until] timestamp in ms of the latest candle to fetch
     * @returns {int[][]} A list of candles ordered as timestamp, open, high, low, close, volume
     */
    async fetchOHLCV (symbol: string, timeframe = '1m', since: Int = undefined, limit: Int = undefined, params = {}): Promise<OHLCV[]> {
        await this.loadMarkets ();
        const market = this.market (symbol);
        const until = this.safeInteger (params, 'until', this.milliseconds ());
        let useTail = since === undefined;
        const originalSince = since;
        if (since === undefined) {
            if (limit !== undefined) {
                // optimization if limit is provided
                const timeframeInMilliseconds = this.parseTimeframe (timeframe) * 1000;
                since = this.sum (until, timeframeInMilliseconds * limit * -1);
                useTail = false;
            } else {
                since = 0;
            }
        }
        params = this.omit (params, [ 'until' ]);
        const request: Dict = {
            'type': 'candleSnapshot',
            'req': {
                'coin': market['swap'] ? market['base'] : market['id'],
                'interval': this.safeString (this.timeframes, timeframe, timeframe),
                'startTime': since,
                'endTime': until,
            },
        };
        const response = await this.publicPostInfo (this.extend (request, params));
        //
        //     [
        //         {
        //             "T": 1704287699999,
        //             "c": "2226.4",
        //             "h": "2247.9",
        //             "i": "15m",
        //             "l": "2224.6",
        //             "n": 46,
        //             "o": "2247.9",
        //             "s": "ETH",
        //             "t": 1704286800000,
        //             "v": "591.6427"
        //         }
        //     ]
        //
        return this.parseOHLCVs (response, market, timeframe, originalSince, limit, useTail);
    }

    parseOHLCV (ohlcv, market: Market = undefined): OHLCV {
        //
        //     {
        //         "T": 1704287699999,
        //         "c": "2226.4",
        //         "h": "2247.9",
        //         "i": "15m",
        //         "l": "2224.6",
        //         "n": 46,
        //         "o": "2247.9",
        //         "s": "ETH",
        //         "t": 1704286800000,
        //         "v": "591.6427"
        //     }
        //
        return [
            this.safeInteger (ohlcv, 't'),
            this.safeNumber (ohlcv, 'o'),
            this.safeNumber (ohlcv, 'h'),
            this.safeNumber (ohlcv, 'l'),
            this.safeNumber (ohlcv, 'c'),
            this.safeNumber (ohlcv, 'v'),
        ];
    }

<<<<<<< HEAD
    async fetchTrades (symbol: string, since: Int = undefined, limit: Int = undefined, params = {}) {
        /**
         * @method
         * @name hyperliquid#fetchTrades
         * @description get the list of most recent trades for a particular symbol
         * @see https://hyperliquid.gitbook.io/hyperliquid-docs/for-developers/api/info-endpoint#retrieve-a-users-fills
         * @see https://hyperliquid.gitbook.io/hyperliquid-docs/for-developers/api/info-endpoint#retrieve-a-users-fills-by-time
         * @param {string} symbol unified market symbol
         * @param {int} [since] the earliest time in ms to fetch trades for
         * @param {int} [limit] the maximum number of trades structures to retrieve
         * @param {object} [params] extra parameters specific to the exchange API endpoint
         * @param {int} [params.until] timestamp in ms of the latest trade
         * @param {string} [params.address] wallet address that made trades
         * @param {string} [params.user] wallet address that made trades
         * @returns {Trade[]} a list of [trade structures]{@link https://docs.ccxt.com/#/?id=trade-structure}
         */
=======
    /**
     * @method
     * @name hyperliquid#fetchTrades
     * @description get the list of most recent trades for a particular symbol
     * @see https://hyperliquid.gitbook.io/hyperliquid-docs/for-developers/api/info-endpoint#retrieve-a-users-fills
     * @see https://hyperliquid.gitbook.io/hyperliquid-docs/for-developers/api/info-endpoint#retrieve-a-users-fills-by-time
     * @param {string} symbol unified market symbol
     * @param {int} [since] the earliest time in ms to fetch trades for
     * @param {int} [limit] the maximum number of trades structures to retrieve
     * @param {object} [params] extra parameters specific to the exchange API endpoint
     * @param {int} [params.until] timestamp in ms of the latest trade
     * @param {string} [params.address] wallet address that made trades
     * @param {string} [params.user] wallet address that made trades
     * @returns {Trade[]} a list of [trade structures]{@link https://docs.ccxt.com/#/?id=trade-structure}
     */
    async fetchTrades (symbol: Str = undefined, since: Int = undefined, limit: Int = undefined, params = {}) {
>>>>>>> 2aca0411
        let userAddress = undefined;
        [ userAddress, params ] = this.handlePublicAddress ('fetchTrades', params);
        await this.loadMarkets ();
        const market = this.safeMarket (symbol);
        const request: Dict = {
            'user': userAddress,
        };
        if (since !== undefined) {
            request['type'] = 'userFillsByTime';
            request['startTime'] = since;
        } else {
            request['type'] = 'userFills';
        }
        const until = this.safeInteger (params, 'until');
        params = this.omit (params, 'until');
        if (until !== undefined) {
            request['endTime'] = until;
        }
        const response = await this.publicPostInfo (this.extend (request, params));
        //
        //     [
        //         {
        //             "closedPnl": "0.19343",
        //             "coin": "ETH",
        //             "crossed": true,
        //             "dir": "Close Long",
        //             "fee": "0.050062",
        //             "hash": "0x09d77c96791e98b5775a04092584ab010d009445119c71e4005c0d634ea322bc",
        //             "liquidationMarkPx": null,
        //             "oid": 3929354691,
        //             "px": "2381.1",
        //             "side": "A",
        //             "startPosition": "0.0841",
        //             "sz": "0.0841",
        //             "tid": 128423918764978,
        //             "time": 1704262888911
        //         }
        //     ]
        //
        return this.parseTrades (response, market, since, limit);
    }

    amountToPrecision (symbol, amount) {
        const market = this.market (symbol);
        return this.decimalToPrecision (amount, ROUND, market['precision']['amount'], this.precisionMode, this.paddingMode);
    }

    priceToPrecision (symbol: string, price): string {
        const market = this.market (symbol);
        // https://hyperliquid.gitbook.io/hyperliquid-docs/for-developers/api/tick-and-lot-size
        const result = this.decimalToPrecision (price, ROUND, 5, SIGNIFICANT_DIGITS, this.paddingMode);
        const decimalParsedResult = this.decimalToPrecision (result, ROUND, market['precision']['price'], this.precisionMode, this.paddingMode);
        return decimalParsedResult;
    }

    hashMessage (message) {
        return '0x' + this.hash (message, keccak, 'hex');
    }

    signHash (hash, privateKey) {
        const signature = ecdsa (hash.slice (-64), privateKey.slice (-64), secp256k1, undefined);
        return {
            'r': '0x' + signature['r'],
            's': '0x' + signature['s'],
            'v': this.sum (27, signature['v']),
        };
    }

    signMessage (message, privateKey) {
        return this.signHash (this.hashMessage (message), privateKey.slice (-64));
    }

    constructPhantomAgent (hash, isTestnet = true) {
        const source = (isTestnet) ? 'b' : 'a';
        return {
            'source': source,
            'connectionId': hash,
        };
    }

    actionHash (action, vaultAddress, nonce) {
        const dataBinary = this.packb (action);
        const dataHex = this.binaryToBase16 (dataBinary);
        let data = dataHex;
        data += '00000' + this.intToBase16 (nonce);
        if (vaultAddress === undefined) {
            data += '00';
        } else {
            data += '01';
            data += vaultAddress;
        }
        return this.hash (this.base16ToBinary (data), keccak, 'binary');
    }

    signL1Action (action, nonce, vaultAdress = undefined): object {
        const hash = this.actionHash (action, vaultAdress, nonce);
        const isTestnet = this.safeBool (this.options, 'sandboxMode', false);
        const phantomAgent = this.constructPhantomAgent (hash, isTestnet);
        // const data: Dict = {
        //     'domain': {
        //         'chainId': 1337,
        //         'name': 'Exchange',
        //         'verifyingContract': '0x0000000000000000000000000000000000000000',
        //         'version': '1',
        //     },
        //     'types': {
        //         'Agent': [
        //             { 'name': 'source', 'type': 'string' },
        //             { 'name': 'connectionId', 'type': 'bytes32' },
        //         ],
        //         'EIP712Domain': [
        //             { 'name': 'name', 'type': 'string' },
        //             { 'name': 'version', 'type': 'string' },
        //             { 'name': 'chainId', 'type': 'uint256' },
        //             { 'name': 'verifyingContract', 'type': 'address' },
        //         ],
        //     },
        //     'primaryType': 'Agent',
        //     'message': phantomAgent,
        // };
        const zeroAddress = this.safeString (this.options, 'zeroAddress');
        const chainId = 1337; // check this out
        const domain: Dict = {
            'chainId': chainId,
            'name': 'Exchange',
            'verifyingContract': zeroAddress,
            'version': '1',
        };
        const messageTypes: Dict = {
            'Agent': [
                { 'name': 'source', 'type': 'string' },
                { 'name': 'connectionId', 'type': 'bytes32' },
            ],
        };
        const msg = this.ethEncodeStructuredData (domain, messageTypes, phantomAgent);
        const signature = this.signMessage (msg, this.privateKey);
        return signature;
    }

    signUserSignedAction (messageTypes, message) {
        const zeroAddress = this.safeString (this.options, 'zeroAddress');
        const chainId = 421614; // check this out
        const domain: Dict = {
            'chainId': chainId,
            'name': 'HyperliquidSignTransaction',
            'verifyingContract': zeroAddress,
            'version': '1',
        };
        const msg = this.ethEncodeStructuredData (domain, messageTypes, message);
        const signature = this.signMessage (msg, this.privateKey);
        return signature;
    }

    buildTransferSig (message) {
        const messageTypes: Dict = {
            'HyperliquidTransaction:UsdSend': [
                { 'name': 'hyperliquidChain', 'type': 'string' },
                { 'name': 'destination', 'type': 'string' },
                { 'name': 'amount', 'type': 'string' },
                { 'name': 'time', 'type': 'uint64' },
            ],
        };
        return this.signUserSignedAction (messageTypes, message);
    }

    buildWithdrawSig (message) {
        const messageTypes: Dict = {
            'HyperliquidTransaction:Withdraw': [
                { 'name': 'hyperliquidChain', 'type': 'string' },
                { 'name': 'destination', 'type': 'string' },
                { 'name': 'amount', 'type': 'string' },
                { 'name': 'time', 'type': 'uint64' },
            ],
        };
        return this.signUserSignedAction (messageTypes, message);
    }

    /**
     * @method
     * @name hyperliquid#createOrder
     * @description create a trade order
     * @see https://hyperliquid.gitbook.io/hyperliquid-docs/for-developers/api/exchange-endpoint#place-an-order
     * @param {string} symbol unified symbol of the market to create an order in
     * @param {string} type 'market' or 'limit'
     * @param {string} side 'buy' or 'sell'
     * @param {float} amount how much of currency you want to trade in units of base currency
     * @param {float} [price] the price at which the order is to be fulfilled, in units of the quote currency, ignored in market orders
     * @param {object} [params] extra parameters specific to the exchange API endpoint
     * @param {string} [params.timeInForce] 'Gtc', 'Ioc', 'Alo'
     * @param {bool} [params.postOnly] true or false whether the order is post-only
     * @param {bool} [params.reduceOnly] true or false whether the order is reduce-only
     * @param {float} [params.triggerPrice] The price at which a trigger order is triggered at
     * @param {string} [params.clientOrderId] client order id, (optional 128 bit hex string e.g. 0x1234567890abcdef1234567890abcdef)
     * @param {string} [params.slippage] the slippage for market order
     * @param {string} [params.vaultAddress] the vault address for order
     * @returns {object} an [order structure]{@link https://docs.ccxt.com/#/?id=order-structure}
     */
    async createOrder (symbol: string, type: OrderType, side: OrderSide, amount: number, price: Num = undefined, params = {}) {
        await this.loadMarkets ();
        const [ order, globalParams ] = this.parseCreateOrderArgs (symbol, type, side, amount, price, params);
        const orders = await this.createOrders ([ order as any ], globalParams);
        return orders[0];
    }

    /**
     * @method
     * @name hyperliquid#createOrders
     * @description create a list of trade orders
     * @see https://hyperliquid.gitbook.io/hyperliquid-docs/for-developers/api/exchange-endpoint#place-an-order
     * @param {Array} orders list of orders to create, each object should contain the parameters required by createOrder, namely symbol, type, side, amount, price and params
     * @param {object} [params] extra parameters specific to the exchange API endpoint
     * @returns {object} an [order structure]{@link https://docs.ccxt.com/#/?id=order-structure}
     */
    async createOrders (orders: OrderRequest[], params = {}) {
        await this.loadMarkets ();
        const request = this.createOrdersRequest (orders, params);
        const response = await this.privatePostExchange (request);
        //
        //     {
        //         "status": "ok",
        //         "response": {
        //             "type": "order",
        //             "data": {
        //                 "statuses": [
        //                     {
        //                         "resting": {
        //                             "oid": 5063830287
        //                         }
        //                     }
        //                 ]
        //             }
        //         }
        //     }
        //
        const responseObj = this.safeDict (response, 'response', {});
        const data = this.safeDict (responseObj, 'data', {});
        const statuses = this.safeList (data, 'statuses', []);
        return this.parseOrders (statuses, undefined);
    }

    createOrdersRequest (orders, params = {}): Dict {
        /**
         * @method
         * @name hyperliquid#createOrders
         * @description create a list of trade orders
         * @see https://hyperliquid.gitbook.io/hyperliquid-docs/for-developers/api/exchange-endpoint#place-an-order
         * @param {Array} orders list of orders to create, each object should contain the parameters required by createOrder, namely symbol, type, side, amount, price and params
         * @returns {object} an [order structure]{@link https://docs.ccxt.com/#/?id=order-structure}
         */
        this.checkRequiredCredentials ();
        let defaultSlippage = this.safeString (this.options, 'defaultSlippage');
        defaultSlippage = this.safeString (params, 'slippage', defaultSlippage);
        let hasClientOrderId = false;
        for (let i = 0; i < orders.length; i++) {
            const rawOrder = orders[i];
            const orderParams = this.safeDict (rawOrder, 'params', {});
            const clientOrderId = this.safeString2 (orderParams, 'clientOrderId', 'client_id');
            if (clientOrderId !== undefined) {
                hasClientOrderId = true;
            }
        }
        if (hasClientOrderId) {
            for (let i = 0; i < orders.length; i++) {
                const rawOrder = orders[i];
                const orderParams = this.safeDict (rawOrder, 'params', {});
                const clientOrderId = this.safeString2 (orderParams, 'clientOrderId', 'client_id');
                if (clientOrderId === undefined) {
                    throw new ArgumentsRequired (this.id + ' createOrders() all orders must have clientOrderId if at least one has a clientOrderId');
                }
            }
        }
        params = this.omit (params, [ 'slippage', 'clientOrderId', 'client_id', 'slippage', 'triggerPrice', 'stopPrice', 'stopLossPrice', 'takeProfitPrice', 'timeInForce' ]);
        const nonce = this.milliseconds ();
        const orderReq = [];
        for (let i = 0; i < orders.length; i++) {
            const rawOrder = orders[i];
            const marketId = this.safeString (rawOrder, 'symbol');
            const market = this.market (marketId);
            const symbol = market['symbol'];
            const type = this.safeStringUpper (rawOrder, 'type');
            const isMarket = (type === 'MARKET');
            const side = this.safeStringUpper (rawOrder, 'side');
            const isBuy = (side === 'BUY');
            const amount = this.safeString (rawOrder, 'amount');
            const price = this.safeString (rawOrder, 'price');
            let orderParams = this.safeDict (rawOrder, 'params', {});
            const clientOrderId = this.safeString2 (orderParams, 'clientOrderId', 'client_id');
            const slippage = this.safeString (orderParams, 'slippage', defaultSlippage);
            let defaultTimeInForce = (isMarket) ? 'ioc' : 'gtc';
            const postOnly = this.safeBool (orderParams, 'postOnly', false);
            if (postOnly) {
                defaultTimeInForce = 'alo';
            }
            let timeInForce = this.safeStringLower (orderParams, 'timeInForce', defaultTimeInForce);
            timeInForce = this.capitalize (timeInForce);
            let triggerPrice = this.safeString2 (orderParams, 'triggerPrice', 'stopPrice');
            const stopLossPrice = this.safeString (orderParams, 'stopLossPrice', triggerPrice);
            const takeProfitPrice = this.safeString (orderParams, 'takeProfitPrice');
            const isTrigger = (stopLossPrice || takeProfitPrice);
            let px = undefined;
            if (isMarket) {
                if (price === undefined) {
                    throw new ArgumentsRequired (this.id + '  market orders require price to calculate the max slippage price. Default slippage can be set in options (default is 5%).');
                }
                px = (isBuy) ? Precise.stringMul (price, Precise.stringAdd ('1', slippage)) : Precise.stringMul (price, Precise.stringSub ('1', slippage));
                px = this.priceToPrecision (symbol, px); // round after adding slippage
            } else {
                px = this.priceToPrecision (symbol, price);
            }
            const sz = this.amountToPrecision (symbol, amount);
            const reduceOnly = this.safeBool (orderParams, 'reduceOnly', false);
            const orderType: Dict = {};
            if (isTrigger) {
                let isTp = false;
                if (takeProfitPrice !== undefined) {
                    triggerPrice = this.priceToPrecision (symbol, takeProfitPrice);
                    isTp = true;
                } else {
                    triggerPrice = this.priceToPrecision (symbol, stopLossPrice);
                }
                orderType['trigger'] = {
                    'isMarket': isMarket,
                    'triggerPx': triggerPrice,
                    'tpsl': (isTp) ? 'tp' : 'sl',
                };
            } else {
                orderType['limit'] = {
                    'tif': timeInForce,
                };
            }
            orderParams = this.omit (orderParams, [ 'clientOrderId', 'slippage', 'triggerPrice', 'stopPrice', 'stopLossPrice', 'takeProfitPrice', 'timeInForce', 'client_id', 'reduceOnly', 'postOnly' ]);
            const orderObj: Dict = {
                'a': this.parseToInt (market['baseId']),
                'b': isBuy,
                'p': px,
                's': sz,
                'r': reduceOnly,
                't': orderType,
                // 'c': clientOrderId,
            };
            if (clientOrderId !== undefined) {
                orderObj['c'] = clientOrderId;
            }
            orderReq.push (orderObj);
        }
        const vaultAddress = this.formatVaultAddress (this.safeString (params, 'vaultAddress'));
        const orderAction: Dict = {
            'type': 'order',
            'orders': orderReq,
            'grouping': 'na',
            // 'brokerCode': 1, // cant
        };
        if (vaultAddress === undefined) {
            orderAction['brokerCode'] = 1;
        }
        const signature = this.signL1Action (orderAction, nonce, vaultAddress);
        const request: Dict = {
            'action': orderAction,
            'nonce': nonce,
            'signature': signature,
            // 'vaultAddress': vaultAddress,
        };
        if (vaultAddress !== undefined) {
            params = this.omit (params, 'vaultAddress');
            request['vaultAddress'] = vaultAddress;
        }
        return request;
    }

    /**
     * @method
     * @name hyperliquid#cancelOrder
     * @description cancels an open order
     * @see https://hyperliquid.gitbook.io/hyperliquid-docs/for-developers/api/exchange-endpoint#cancel-order-s
     * @see https://hyperliquid.gitbook.io/hyperliquid-docs/for-developers/api/exchange-endpoint#cancel-order-s-by-cloid
     * @param {string} id order id
     * @param {string} symbol unified symbol of the market the order was made in
     * @param {object} [params] extra parameters specific to the exchange API endpoint
     * @param {string} [params.clientOrderId] client order id, (optional 128 bit hex string e.g. 0x1234567890abcdef1234567890abcdef)
     * @param {string} [params.vaultAddress] the vault address for order
     * @returns {object} An [order structure]{@link https://docs.ccxt.com/#/?id=order-structure}
     */
    async cancelOrder (id: string, symbol: Str = undefined, params = {}) {
        const orders = await this.cancelOrders ([ id ], symbol, params);
        return this.safeDict (orders, 0);
    }

    /**
     * @method
     * @name hyperliquid#cancelOrders
     * @description cancel multiple orders
     * @see https://hyperliquid.gitbook.io/hyperliquid-docs/for-developers/api/exchange-endpoint#cancel-order-s
     * @see https://hyperliquid.gitbook.io/hyperliquid-docs/for-developers/api/exchange-endpoint#cancel-order-s-by-cloid
     * @param {string[]} ids order ids
     * @param {string} [symbol] unified market symbol
     * @param {object} [params] extra parameters specific to the exchange API endpoint
     * @param {string|string[]} [params.clientOrderId] client order ids, (optional 128 bit hex string e.g. 0x1234567890abcdef1234567890abcdef)
     * @param {string} [params.vaultAddress] the vault address
     * @returns {object} an list of [order structures]{@link https://docs.ccxt.com/#/?id=order-structure}
     */
    async cancelOrders (ids: string[], symbol: Str = undefined, params = {}) {
        this.checkRequiredCredentials ();
        if (symbol === undefined) {
            throw new ArgumentsRequired (this.id + ' cancelOrders() requires a symbol argument');
        }
        await this.loadMarkets ();
        const market = this.market (symbol);
        let clientOrderId = this.safeValue2 (params, 'clientOrderId', 'client_id');
        params = this.omit (params, [ 'clientOrderId', 'client_id' ]);
        const nonce = this.milliseconds ();
        const request: Dict = {
            'nonce': nonce,
            // 'vaultAddress': vaultAddress,
        };
        const cancelReq = [];
        const cancelAction: Dict = {
            'type': '',
            'cancels': [],
        };
        const baseId = this.parseToNumeric (market['baseId']);
        if (clientOrderId !== undefined) {
            if (!Array.isArray (clientOrderId)) {
                clientOrderId = [ clientOrderId ];
            }
            cancelAction['type'] = 'cancelByCloid';
            for (let i = 0; i < clientOrderId.length; i++) {
                cancelReq.push ({
                    'asset': baseId,
                    'cloid': clientOrderId[i],
                });
            }
        } else {
            cancelAction['type'] = 'cancel';
            for (let i = 0; i < ids.length; i++) {
                cancelReq.push ({
                    'a': baseId,
                    'o': this.parseToNumeric (ids[i]),
                });
            }
        }
        cancelAction['cancels'] = cancelReq;
        const vaultAddress = this.formatVaultAddress (this.safeString (params, 'vaultAddress'));
        const signature = this.signL1Action (cancelAction, nonce, vaultAddress);
        request['action'] = cancelAction;
        request['signature'] = signature;
        if (vaultAddress !== undefined) {
            params = this.omit (params, 'vaultAddress');
            request['vaultAddress'] = vaultAddress;
        }
        const response = await this.privatePostExchange (request);
        //
        //     {
        //         "status":"ok",
        //         "response":{
        //             "type":"cancel",
        //             "data":{
        //                 "statuses":[
        //                     "success"
        //                 ]
        //             }
        //         }
        //     }
        //
        const innerResponse = this.safeDict (response, 'response');
        const data = this.safeDict (innerResponse, 'data');
        const statuses = this.safeList (data, 'statuses');
        const orders = [];
        for (let i = 0; i < statuses.length; i++) {
            const status = statuses[i];
            orders.push (this.safeOrder ({
                'info': status,
                'status': status,
            }));
        }
        return orders;
    }

    /**
     * @method
     * @name hyperliquid#cancelOrdersForSymbols
     * @description cancel multiple orders for multiple symbols
     * @see https://hyperliquid.gitbook.io/hyperliquid-docs/for-developers/api/exchange-endpoint#cancel-order-s
     * @see https://hyperliquid.gitbook.io/hyperliquid-docs/for-developers/api/exchange-endpoint#cancel-order-s-by-cloid
     * @param {CancellationRequest[]} orders each order should contain the parameters required by cancelOrder namely id and symbol, example [{"id": "a", "symbol": "BTC/USDT"}, {"id": "b", "symbol": "ETH/USDT"}]
     * @param {object} [params] extra parameters specific to the exchange API endpoint
     * @param {string} [params.vaultAddress] the vault address
     * @returns {object} an list of [order structures]{@link https://docs.ccxt.com/#/?id=order-structure}
     */
    async cancelOrdersForSymbols (orders: CancellationRequest[], params = {}) {
        this.checkRequiredCredentials ();
        await this.loadMarkets ();
        const nonce = this.milliseconds ();
        const request: Dict = {
            'nonce': nonce,
            // 'vaultAddress': vaultAddress,
        };
        const cancelReq = [];
        const cancelAction: Dict = {
            'type': '',
            'cancels': [],
        };
        let cancelByCloid = false;
        for (let i = 0; i < orders.length; i++) {
            const order = orders[i];
            const clientOrderId = this.safeString (order, 'clientOrderId');
            if (clientOrderId !== undefined) {
                cancelByCloid = true;
            }
            const id = this.safeString (order, 'id');
            const symbol = this.safeString (order, 'symbol');
            if (symbol === undefined) {
                throw new ArgumentsRequired (this.id + ' cancelOrdersForSymbols() requires a symbol argument in each order');
            }
            if (id !== undefined && cancelByCloid) {
                throw new BadRequest (this.id + ' cancelOrdersForSymbols() all orders must have either id or clientOrderId');
            }
            const assetKey = cancelByCloid ? 'asset' : 'a';
            const idKey = cancelByCloid ? 'cloid' : 'o';
            const market = this.market (symbol);
            const cancelObj: Dict = {};
            cancelObj[assetKey] = this.parseToNumeric (market['baseId']);
            cancelObj[idKey] = cancelByCloid ? clientOrderId : this.parseToNumeric (id);
            cancelReq.push (cancelObj);
        }
        cancelAction['type'] = cancelByCloid ? 'cancelByCloid' : 'cancel';
        cancelAction['cancels'] = cancelReq;
        const vaultAddress = this.formatVaultAddress (this.safeString (params, 'vaultAddress'));
        const signature = this.signL1Action (cancelAction, nonce, vaultAddress);
        request['action'] = cancelAction;
        request['signature'] = signature;
        if (vaultAddress !== undefined) {
            params = this.omit (params, 'vaultAddress');
            request['vaultAddress'] = vaultAddress;
        }
        const response = await this.privatePostExchange (request);
        //
        //     {
        //         "status":"ok",
        //         "response":{
        //             "type":"cancel",
        //             "data":{
        //                 "statuses":[
        //                     "success"
        //                 ]
        //             }
        //         }
        //     }
        //
        return response;
    }

    /**
     * @method
     * @name hyperliquid#cancelAllOrdersAfter
     * @description dead man's switch, cancel all orders after the given timeout
     * @param {number} timeout time in milliseconds, 0 represents cancel the timer
     * @param {object} [params] extra parameters specific to the exchange API endpoint
     * @param {string} [params.vaultAddress] the vault address
     * @returns {object} the api result
     */
    async cancelAllOrdersAfter (timeout: Int, params = {}) {
        this.checkRequiredCredentials ();
        await this.loadMarkets ();
        params = this.omit (params, [ 'clientOrderId', 'client_id' ]);
        const nonce = this.milliseconds ();
        const request: Dict = {
            'nonce': nonce,
            // 'vaultAddress': vaultAddress,
        };
        const cancelAction: Dict = {
            'type': 'scheduleCancel',
            'time': nonce + timeout,
        };
        const vaultAddress = this.formatVaultAddress (this.safeString (params, 'vaultAddress'));
        const signature = this.signL1Action (cancelAction, nonce, vaultAddress);
        request['action'] = cancelAction;
        request['signature'] = signature;
        if (vaultAddress !== undefined) {
            params = this.omit (params, 'vaultAddress');
            request['vaultAddress'] = vaultAddress;
        }
        const response = await this.privatePostExchange (request);
        //
        //     {
        //         "status":"err",
        //         "response":"Cannot set scheduled cancel time until enough volume traded. Required: $1000000. Traded: $373.47205."
        //     }
        //
        return response;
    }

    editOrderRequest (id: string, symbol: string, type: string, side: string, amount: Num = undefined, price: Num = undefined, params = {}) {
        this.checkRequiredCredentials ();
        if (id === undefined) {
            throw new ArgumentsRequired (this.id + ' editOrder() requires an id argument');
        }
        const market = this.market (symbol);
        type = type.toUpperCase ();
        const isMarket = (type === 'MARKET');
        side = side.toUpperCase ();
        const isBuy = (side === 'BUY');
        const defaultSlippage = this.safeString (this.options, 'defaultSlippage');
        const slippage = this.safeString (params, 'slippage', defaultSlippage);
        let defaultTimeInForce = (isMarket) ? 'ioc' : 'gtc';
        const postOnly = this.safeBool (params, 'postOnly', false);
        if (postOnly) {
            defaultTimeInForce = 'alo';
        }
        let timeInForce = this.safeStringLower (params, 'timeInForce', defaultTimeInForce);
        timeInForce = this.capitalize (timeInForce);
        const clientOrderId = this.safeString2 (params, 'clientOrderId', 'client_id');
        let triggerPrice = this.safeString2 (params, 'triggerPrice', 'stopPrice');
        const stopLossPrice = this.safeString (params, 'stopLossPrice', triggerPrice);
        const takeProfitPrice = this.safeString (params, 'takeProfitPrice');
        const isTrigger = (stopLossPrice || takeProfitPrice);
        params = this.omit (params, [ 'slippage', 'timeInForce', 'triggerPrice', 'stopLossPrice', 'takeProfitPrice', 'clientOrderId', 'client_id' ]);
        let px = price.toString ();
        if (isMarket) {
            px = (isBuy) ? Precise.stringMul (price.toString (), Precise.stringAdd ('1', slippage)) : Precise.stringMul (price.toString (), Precise.stringSub ('1', slippage));
        } else {
            px = this.priceToPrecision (symbol, price.toString ());
        }
        const sz = this.amountToPrecision (symbol, amount);
        const reduceOnly = this.safeBool (params, 'reduceOnly', false);
        const orderType: Dict = {};
        if (isTrigger) {
            let isTp = false;
            if (takeProfitPrice !== undefined) {
                triggerPrice = this.priceToPrecision (symbol, takeProfitPrice);
                isTp = true;
            } else {
                triggerPrice = this.priceToPrecision (symbol, stopLossPrice);
            }
            orderType['trigger'] = {
                'isMarket': isMarket,
                'triggerPx': triggerPrice,
                'tpsl': (isTp) ? 'tp' : 'sl',
            };
        } else {
            orderType['limit'] = {
                'tif': timeInForce,
            };
        }
        if (triggerPrice === undefined) {
            triggerPrice = '0';
        }
        const nonce = this.milliseconds ();
        const orderReq: Dict = {
            'a': this.parseToInt (market['baseId']),
            'b': isBuy,
            'p': px,
            's': sz,
            'r': reduceOnly,
            't': orderType,
            // 'c': clientOrderId,
        };
        if (clientOrderId !== undefined) {
            orderReq['c'] = clientOrderId;
        }
        const modifyReq: Dict = {
            'oid': this.parseToInt (id),
            'order': orderReq,
        };
        const modifyAction: Dict = {
            'type': 'batchModify',
            'modifies': [ modifyReq ],
        };
        const vaultAddress = this.formatVaultAddress (this.safeString (params, 'vaultAddress'));
        const signature = this.signL1Action (modifyAction, nonce, vaultAddress);
        const request: Dict = {
            'action': modifyAction,
            'nonce': nonce,
            'signature': signature,
            // 'vaultAddress': vaultAddress,
        };
        if (vaultAddress !== undefined) {
            params = this.omit (params, 'vaultAddress');
            request['vaultAddress'] = vaultAddress;
        }
        return request;
    }

    /**
     * @method
     * @name hyperliquid#editOrder
     * @description edit a trade order
     * @see https://hyperliquid.gitbook.io/hyperliquid-docs/for-developers/api/exchange-endpoint#modify-an-order
     * @see https://hyperliquid.gitbook.io/hyperliquid-docs/for-developers/api/exchange-endpoint#modify-multiple-orders
     * @param {string} id cancel order id
     * @param {string} symbol unified symbol of the market to create an order in
     * @param {string} type 'market' or 'limit'
     * @param {string} side 'buy' or 'sell'
     * @param {float} amount how much of currency you want to trade in units of base currency
     * @param {float} [price] the price at which the order is to be fulfilled, in units of the quote currency, ignored in market orders
     * @param {object} [params] extra parameters specific to the exchange API endpoint
     * @param {string} [params.timeInForce] 'Gtc', 'Ioc', 'Alo'
     * @param {bool} [params.postOnly] true or false whether the order is post-only
     * @param {bool} [params.reduceOnly] true or false whether the order is reduce-only
     * @param {float} [params.triggerPrice] The price at which a trigger order is triggered at
     * @param {string} [params.clientOrderId] client order id, (optional 128 bit hex string e.g. 0x1234567890abcdef1234567890abcdef)
     * @param {string} [params.vaultAddress] the vault address for order
     * @returns {object} an [order structure]{@link https://docs.ccxt.com/#/?id=order-structure}
     */
    async editOrder (id: string, symbol: string, type: string, side: string, amount: Num = undefined, price: Num = undefined, params = {}) {
        await this.loadMarkets ();
        const market = this.market (symbol);
        const request = this.editOrderRequest (id, symbol, type, side, amount, price, params);
        const response = await this.privatePostExchange (request);
        //
        //     {
        //         "status": "ok",
        //         "response": {
        //             "type": "order",
        //             "data": {
        //                 "statuses": [
        //                     {
        //                         "resting": {
        //                             "oid": 5063830287
        //                         }
        //                     }
        //                 ]
        //             }
        //         }
        //     }
        // when the order is filled immediately
        //     {
        //         "status":"ok",
        //         "response":{
        //            "type":"order",
        //            "data":{
        //               "statuses":[
        //                  {
        //                     "filled":{
        //                        "totalSz":"0.1",
        //                        "avgPx":"100.84",
        //                        "oid":6195281425
        //                     }
        //                  }
        //               ]
        //            }
        //         }
        //     }
        //
        const responseObject = this.safeDict (response, 'response', {});
        const dataObject = this.safeDict (responseObject, 'data', {});
        const statuses = this.safeList (dataObject, 'statuses', []);
        const first = this.safeDict (statuses, 0, {});
        return this.parseOrder (first, market);
    }

    /**
     * @method
     * @name hyperliquid#fetchFundingRateHistory
     * @description fetches historical funding rate prices
     * @see https://hyperliquid.gitbook.io/hyperliquid-docs/for-developers/api/info-endpoint/perpetuals#retrieve-historical-funding-rates
     * @param {string} symbol unified symbol of the market to fetch the funding rate history for
     * @param {int} [since] timestamp in ms of the earliest funding rate to fetch
     * @param {int} [limit] the maximum amount of [funding rate structures]{@link https://docs.ccxt.com/#/?id=funding-rate-history-structure} to fetch
     * @param {object} [params] extra parameters specific to the exchange API endpoint
     * @param {int} [params.until] timestamp in ms of the latest funding rate
     * @returns {object[]} a list of [funding rate structures]{@link https://docs.ccxt.com/#/?id=funding-rate-history-structure}
     */
    async fetchFundingRateHistory (symbol: Str = undefined, since: Int = undefined, limit: Int = undefined, params = {}) {
        await this.loadMarkets ();
        const market = this.market (symbol);
        const request: Dict = {
            'type': 'fundingHistory',
            'coin': market['base'],
        };
        if (since !== undefined) {
            request['startTime'] = since;
        } else {
            const maxLimit = (limit === undefined) ? 500 : limit;
            request['startTime'] = this.milliseconds () - maxLimit * 60 * 60 * 1000;
        }
        const until = this.safeInteger (params, 'until');
        params = this.omit (params, 'until');
        if (until !== undefined) {
            request['endTime'] = until;
        }
        const response = await this.publicPostInfo (this.extend (request, params));
        //
        //     [
        //         {
        //             "coin": "ETH",
        //             "fundingRate": "0.0000125",
        //             "premium": "0.00057962",
        //             "time": 1704290400031
        //         }
        //     ]
        //
        const result = [];
        for (let i = 0; i < response.length; i++) {
            const entry = response[i];
            const timestamp = this.safeInteger (entry, 'time');
            result.push ({
                'info': entry,
                'symbol': this.safeSymbol (undefined, market),
                'fundingRate': this.safeNumber (entry, 'fundingRate'),
                'timestamp': timestamp,
                'datetime': this.iso8601 (timestamp),
            });
        }
        const sorted = this.sortBy (result, 'timestamp');
        return this.filterBySymbolSinceLimit (sorted, symbol, since, limit) as FundingRateHistory[];
    }

    /**
     * @method
     * @name hyperliquid#fetchOpenOrders
     * @description fetch all unfilled currently open orders
     * @see https://hyperliquid.gitbook.io/hyperliquid-docs/for-developers/api/info-endpoint#retrieve-a-users-open-orders
     * @param {string} symbol unified market symbol
     * @param {int} [since] the earliest time in ms to fetch open orders for
     * @param {int} [limit] the maximum number of open orders structures to retrieve
     * @param {object} [params] extra parameters specific to the exchange API endpoint
     * @param {string} [params.user] user address, will default to this.walletAddress if not provided
     * @param {string} [params.method] 'openOrders' or 'frontendOpenOrders' default is 'frontendOpenOrders'
     * @returns {Order[]} a list of [order structures]{@link https://docs.ccxt.com/#/?id=order-structure}
     */
    async fetchOpenOrders (symbol: Str = undefined, since: Int = undefined, limit: Int = undefined, params = {}): Promise<Order[]> {
        let userAddress = undefined;
        [ userAddress, params ] = this.handlePublicAddress ('fetchOpenOrders', params);
        let method = undefined;
        [ method, params ] = this.handleOptionAndParams (params, 'fetchOpenOrders', 'method', 'frontendOpenOrders');
        await this.loadMarkets ();
        const market = this.safeMarket (symbol);
        const request: Dict = {
            'type': method,
            'user': userAddress,
        };
        const response = await this.publicPostInfo (this.extend (request, params));
        //
        //     [
        //         {
        //             "coin": "ETH",
        //             "limitPx": "2000.0",
        //             "oid": 3991946565,
        //             "origSz": "0.1",
        //             "side": "B",
        //             "sz": "0.1",
        //             "timestamp": 1704346468838
        //         }
        //     ]
        //
        const orderWithStatus = [];
        for (let i = 0; i < response.length; i++) {
            const order = response[i];
            const extendOrder = {};
            if (this.safeString (order, 'status') === undefined) {
                extendOrder['ccxtStatus'] = 'open';
            }
            orderWithStatus.push (this.extend (order, extendOrder));
        }
        return this.parseOrders (orderWithStatus, market, since, limit);
    }

    /**
     * @method
     * @name hyperliquid#fetchClosedOrders
     * @description fetch all unfilled currently closed orders
     * @param {string} symbol unified market symbol
     * @param {int} [since] the earliest time in ms to fetch open orders for
     * @param {int} [limit] the maximum number of open orders structures to retrieve
     * @param {object} [params] extra parameters specific to the exchange API endpoint
     * @param {string} [params.user] user address, will default to this.walletAddress if not provided
     * @returns {Order[]} a list of [order structures]{@link https://docs.ccxt.com/#/?id=order-structure}
     */
    async fetchClosedOrders (symbol: Str = undefined, since: Int = undefined, limit: Int = undefined, params = {}): Promise<Order[]> {
        await this.loadMarkets ();
        const orders = await this.fetchOrders (symbol, undefined, undefined, params); // don't filter here because we don't want to catch open orders
        const closedOrders = this.filterByArray (orders, 'status', [ 'closed' ], false);
        return this.filterBySymbolSinceLimit (closedOrders, symbol, since, limit) as Order[];
    }

    /**
     * @method
     * @name hyperliquid#fetchCanceledOrders
     * @description fetch all canceled orders
     * @param {string} symbol unified market symbol
     * @param {int} [since] the earliest time in ms to fetch open orders for
     * @param {int} [limit] the maximum number of open orders structures to retrieve
     * @param {object} [params] extra parameters specific to the exchange API endpoint
     * @param {string} [params.user] user address, will default to this.walletAddress if not provided
     * @returns {Order[]} a list of [order structures]{@link https://docs.ccxt.com/#/?id=order-structure}
     */
    async fetchCanceledOrders (symbol: Str = undefined, since: Int = undefined, limit: Int = undefined, params = {}): Promise<Order[]> {
        await this.loadMarkets ();
        const orders = await this.fetchOrders (symbol, undefined, undefined, params); // don't filter here because we don't want to catch open orders
        const closedOrders = this.filterByArray (orders, 'status', [ 'canceled' ], false);
        return this.filterBySymbolSinceLimit (closedOrders, symbol, since, limit) as Order[];
    }

    /**
     * @method
     * @name hyperliquid#fetchCanceledAndClosedOrders
     * @description fetch all closed and canceled orders
     * @param {string} symbol unified market symbol
     * @param {int} [since] the earliest time in ms to fetch open orders for
     * @param {int} [limit] the maximum number of open orders structures to retrieve
     * @param {object} [params] extra parameters specific to the exchange API endpoint
     * @param {string} [params.user] user address, will default to this.walletAddress if not provided
     * @returns {Order[]} a list of [order structures]{@link https://docs.ccxt.com/#/?id=order-structure}
     */
    async fetchCanceledAndClosedOrders (symbol: Str = undefined, since: Int = undefined, limit: Int = undefined, params = {}): Promise<Order[]> {
        await this.loadMarkets ();
        const orders = await this.fetchOrders (symbol, undefined, undefined, params); // don't filter here because we don't want to catch open orders
        const closedOrders = this.filterByArray (orders, 'status', [ 'canceled', 'closed', 'rejected' ], false);
        return this.filterBySymbolSinceLimit (closedOrders, symbol, since, limit) as Order[];
    }

    /**
     * @method
     * @name hyperliquid#fetchOrders
     * @description fetch all orders
     * @param {string} symbol unified market symbol
     * @param {int} [since] the earliest time in ms to fetch open orders for
     * @param {int} [limit] the maximum number of open orders structures to retrieve
     * @param {object} [params] extra parameters specific to the exchange API endpoint
     * @param {string} [params.user] user address, will default to this.walletAddress if not provided
     * @returns {Order[]} a list of [order structures]{@link https://docs.ccxt.com/#/?id=order-structure}
     */
    async fetchOrders (symbol: Str = undefined, since: Int = undefined, limit: Int = undefined, params = {}): Promise<Order[]> {
        let userAddress = undefined;
        [ userAddress, params ] = this.handlePublicAddress ('fetchOrders', params);
        await this.loadMarkets ();
        const market = this.safeMarket (symbol);
        const request: Dict = {
            'type': 'historicalOrders',
            'user': userAddress,
        };
        const response = await this.publicPostInfo (this.extend (request, params));
        //
        //     [
        //         {
        //             "coin": "ETH",
        //             "limitPx": "2000.0",
        //             "oid": 3991946565,
        //             "origSz": "0.1",
        //             "side": "B",
        //             "sz": "0.1",
        //             "timestamp": 1704346468838
        //         }
        //     ]
        //
        return this.parseOrders (response, market, since, limit);
    }

    /**
     * @method
     * @name hyperliquid#fetchOrder
     * @description fetches information on an order made by the user
     * @see https://hyperliquid.gitbook.io/hyperliquid-docs/for-developers/api/info-endpoint#query-order-status-by-oid-or-cloid
     * @param {string} id order id
     * @param {string} symbol unified symbol of the market the order was made in
     * @param {object} [params] extra parameters specific to the exchange API endpoint
     * @param {string} [params.user] user address, will default to this.walletAddress if not provided
     * @returns {object} An [order structure]{@link https://docs.ccxt.com/#/?id=order-structure}
     */
    async fetchOrder (id: string, symbol: Str = undefined, params = {}) {
        let userAddress = undefined;
        [ userAddress, params ] = this.handlePublicAddress ('fetchOrder', params);
        await this.loadMarkets ();
        const market = this.safeMarket (symbol);
        const isClientOrderId = id.length >= 34;
        const request: Dict = {
            'type': 'orderStatus',
            'oid': isClientOrderId ? id : this.parseToNumeric (id),
            'user': userAddress,
        };
        const response = await this.publicPostInfo (this.extend (request, params));
        //
        //     {
        //         "order": {
        //             "order": {
        //                 "children": [],
        //                 "cloid": null,
        //                 "coin": "ETH",
        //                 "isPositionTpsl": false,
        //                 "isTrigger": false,
        //                 "limitPx": "2000.0",
        //                 "oid": "3991946565",
        //                 "orderType": "Limit",
        //                 "origSz": "0.1",
        //                 "reduceOnly": false,
        //                 "side": "B",
        //                 "sz": "0.1",
        //                 "tif": "Gtc",
        //                 "timestamp": "1704346468838",
        //                 "triggerCondition": "N/A",
        //                 "triggerPx": "0.0"
        //             },
        //             "status": "open",
        //             "statusTimestamp": "1704346468838"
        //         },
        //         "status": "order"
        //     }
        //
        const data = this.safeDict (response, 'order');
        return this.parseOrder (data, market);
    }

    parseOrder (order: Dict, market: Market = undefined): Order {
        //
        //  fetchOpenOrders
        //
        //     {
        //         "coin": "ETH",
        //         "limitPx": "2000.0",
        //         "oid": 3991946565,
        //         "origSz": "0.1",
        //         "side": "B",
        //         "sz": "0.1",
        //         "timestamp": 1704346468838
        //     }
        // fetchClosedorders
        //    {
        //        "cloid": null,
        //        "closedPnl": "0.0",
        //        "coin": "SOL",
        //        "crossed": true,
        //        "dir": "Open Long",
        //        "fee": "0.003879",
        //        "hash": "0x4a2647998682b7f07bc5040ab531e1011400f9a51bfa0346a0b41ebe510e8875",
        //        "liquidationMarkPx": null,
        //        "oid": "6463280784",
        //        "px": "110.83",
        //        "side": "B",
        //        "startPosition": "1.64",
        //        "sz": "0.1",
        //        "tid": "232174667018988",
        //        "time": "1709142268394"
        //    }
        //
        //  fetchOrder
        //
        //     {
        //         "order": {
        //             "children": [],
        //             "cloid": null,
        //             "coin": "ETH",
        //             "isPositionTpsl": false,
        //             "isTrigger": false,
        //             "limitPx": "2000.0",
        //             "oid": "3991946565",
        //             "orderType": "Limit",
        //             "origSz": "0.1",
        //             "reduceOnly": false,
        //             "side": "B",
        //             "sz": "0.1",
        //             "tif": "Gtc",
        //             "timestamp": "1704346468838",
        //             "triggerCondition": "N/A",
        //             "triggerPx": "0.0"
        //         },
        //         "status": "open",
        //         "statusTimestamp": "1704346468838"
        //     }
        //
        // createOrder
        //
        //     {
        //         "resting": {
        //             "oid": 5063830287
        //         }
        //     }
        //
        //     {
        //        "filled":{
        //           "totalSz":"0.1",
        //           "avgPx":"100.84",
        //           "oid":6195281425
        //        }
        //     }
        // frontendOrder
        // {
        //     "children": [],
        //     "cloid": null,
        //     "coin": "BLUR",
        //     "isPositionTpsl": false,
        //     "isTrigger": true,
        //     "limitPx": "0.5",
        //     "oid": 8670487141,
        //     "orderType": "Stop Limit",
        //     "origSz": "20.0",
        //     "reduceOnly": false,
        //     "side": "B",
        //     "sz": "20.0",
        //     "tif": null,
        //     "timestamp": 1715523663687,
        //     "triggerCondition": "Price above 0.6",
        //     "triggerPx": "0.6"
        // }
        //
        let entry = this.safeDictN (order, [ 'order', 'resting', 'filled' ]);
        if (entry === undefined) {
            entry = order;
        }
        const coin = this.safeString (entry, 'coin');
        let marketId = undefined;
        if (coin !== undefined) {
            marketId = this.coinToMarketId (coin);
        }
        if (this.safeString (entry, 'id') === undefined) {
            market = this.safeMarket (marketId, undefined);
        } else {
            market = this.safeMarket (marketId, market);
        }
        const symbol = market['symbol'];
        const timestamp = this.safeInteger2 (order, 'timestamp', 'statusTimestamp');
        const status = this.safeString2 (order, 'status', 'ccxtStatus');
        order = this.omit (order, [ 'ccxtStatus' ]);
        let side = this.safeString (entry, 'side');
        if (side !== undefined) {
            side = (side === 'A') ? 'sell' : 'buy';
        }
        const totalAmount = this.safeString2 (entry, 'origSz', 'totalSz');
        const remaining = this.safeString (entry, 'sz');
        return this.safeOrder ({
            'info': order,
            'id': this.safeString (entry, 'oid'),
            'clientOrderId': this.safeString (entry, 'cloid'),
            'timestamp': timestamp,
            'datetime': this.iso8601 (timestamp),
            'lastTradeTimestamp': undefined,
            'lastUpdateTimestamp': undefined,
            'symbol': symbol,
            'type': this.parseOrderType (this.safeStringLower (entry, 'orderType')),
            'timeInForce': this.safeStringUpper (entry, 'tif'),
            'postOnly': undefined,
            'reduceOnly': this.safeBool (entry, 'reduceOnly'),
            'side': side,
            'price': this.safeString (entry, 'limitPx'),
            'triggerPrice': this.safeBool (entry, 'isTrigger') ? this.safeNumber (entry, 'triggerPx') : undefined,
            'amount': totalAmount,
            'cost': undefined,
            'average': this.safeString (entry, 'avgPx'),
            'filled': Precise.stringSub (totalAmount, remaining),
            'remaining': remaining,
            'status': this.parseOrderStatus (status),
            'fee': undefined,
            'trades': undefined,
        }, market);
    }

    parseOrderStatus (status: Str) {
        const statuses: Dict = {
            'triggered': 'open',
            'filled': 'closed',
            'open': 'open',
            'canceled': 'canceled',
            'rejected': 'rejected',
            'marginCanceled': 'canceled',
        };
        return this.safeString (statuses, status, status);
    }

    parseOrderType (status) {
        const statuses: Dict = {
            'stop limit': 'limit',
            'stop market': 'market',
        };
        return this.safeString (statuses, status, status);
    }

    /**
     * @method
     * @name hyperliquid#fetchMyTrades
     * @description fetch all trades made by the user
     * @see https://hyperliquid.gitbook.io/hyperliquid-docs/for-developers/api/info-endpoint#retrieve-a-users-fills
     * @see https://hyperliquid.gitbook.io/hyperliquid-docs/for-developers/api/info-endpoint#retrieve-a-users-fills-by-time
     * @param {string} symbol unified market symbol
     * @param {int} [since] the earliest time in ms to fetch trades for
     * @param {int} [limit] the maximum number of trades structures to retrieve
     * @param {object} [params] extra parameters specific to the exchange API endpoint
     * @param {int} [params.until] timestamp in ms of the latest trade
     * @returns {Trade[]} a list of [trade structures]{@link https://docs.ccxt.com/#/?id=trade-structure}
     */
    async fetchMyTrades (symbol: Str = undefined, since: Int = undefined, limit: Int = undefined, params = {}) {
        let userAddress = undefined;
        [ userAddress, params ] = this.handlePublicAddress ('fetchMyTrades', params);
        await this.loadMarkets ();
        const market = this.safeMarket (symbol);
        const request: Dict = {
            'user': userAddress,
        };
        if (since !== undefined) {
            request['type'] = 'userFillsByTime';
            request['startTime'] = since;
        } else {
            request['type'] = 'userFills';
        }
        const until = this.safeInteger (params, 'until');
        params = this.omit (params, 'until');
        if (until !== undefined) {
            request['endTime'] = until;
        }
        const response = await this.publicPostInfo (this.extend (request, params));
        //
        //     [
        //         {
        //             "closedPnl": "0.19343",
        //             "coin": "ETH",
        //             "crossed": true,
        //             "dir": "Close Long",
        //             "fee": "0.050062",
        //             "feeToken": "USDC",
        //             "hash": "0x09d77c96791e98b5775a04092584ab010d009445119c71e4005c0d634ea322bc",
        //             "liquidationMarkPx": null,
        //             "oid": 3929354691,
        //             "px": "2381.1",
        //             "side": "A",
        //             "startPosition": "0.0841",
        //             "sz": "0.0841",
        //             "tid": 128423918764978,
        //             "time": 1704262888911
        //         }
        //     ]
        //
        return this.parseTrades (response, market, since, limit);
    }

    parseTrade (trade: Dict, market: Market = undefined): Trade {
        //
        //     {
        //         "closedPnl": "0.19343",
        //         "coin": "ETH",
        //         "crossed": true,
        //         "dir": "Close Long",
        //         "fee": "0.050062",
        //         "hash": "0x09d77c96791e98b5775a04092584ab010d009445119c71e4005c0d634ea322bc",
        //         "liquidationMarkPx": null,
        //         "oid": 3929354691,
        //         "px": "2381.1",
        //         "side": "A",
        //         "startPosition": "0.0841",
        //         "sz": "0.0841",
        //         "tid": 128423918764978,
        //         "time": 1704262888911
        //     }
        //
        const timestamp = this.safeInteger (trade, 'time');
        const price = this.safeString (trade, 'px');
        const amount = this.safeString (trade, 'sz');
        const coin = this.safeString (trade, 'coin');
        const marketId = this.coinToMarketId (coin);
        market = this.safeMarket (marketId, undefined);
        const symbol = market['symbol'];
        const id = this.safeString (trade, 'tid');
        let side = this.safeString (trade, 'side');
        if (side !== undefined) {
            side = (side === 'A') ? 'sell' : 'buy';
        }
        const fee = this.safeString (trade, 'fee');
        return this.safeTrade ({
            'info': trade,
            'timestamp': timestamp,
            'datetime': this.iso8601 (timestamp),
            'symbol': symbol,
            'id': id,
            'order': this.safeString (trade, 'oid'),
            'type': undefined,
            'side': side,
            'takerOrMaker': undefined,
            'price': price,
            'amount': amount,
            'cost': undefined,
            'fee': {
                'cost': fee,
                'currency': this.safeString (trade, 'feeToken'),
                'rate': undefined,
            },
        }, market);
    }

    /**
     * @method
     * @name hyperliquid#fetchPosition
     * @description fetch data on an open position
     * @see https://hyperliquid.gitbook.io/hyperliquid-docs/for-developers/api/info-endpoint/perpetuals#retrieve-users-perpetuals-account-summary
     * @param {string} symbol unified market symbol of the market the position is held in
     * @param {object} [params] extra parameters specific to the exchange API endpoint
     * @param {string} [params.user] user address, will default to this.walletAddress if not provided
     * @returns {object} a [position structure]{@link https://docs.ccxt.com/#/?id=position-structure}
     */
    async fetchPosition (symbol: string, params = {}) {
        const positions = await this.fetchPositions ([ symbol ], params);
        return this.safeDict (positions, 0, {}) as Position;
    }

    /**
     * @method
     * @name hyperliquid#fetchPositions
     * @description fetch all open positions
     * @see https://hyperliquid.gitbook.io/hyperliquid-docs/for-developers/api/info-endpoint/perpetuals#retrieve-users-perpetuals-account-summary
     * @param {string[]} [symbols] list of unified market symbols
     * @param {object} [params] extra parameters specific to the exchange API endpoint
     * @param {string} [params.user] user address, will default to this.walletAddress if not provided
     * @returns {object[]} a list of [position structure]{@link https://docs.ccxt.com/#/?id=position-structure}
     */
    async fetchPositions (symbols: Strings = undefined, params = {}) {
        await this.loadMarkets ();
        let userAddress = undefined;
        [ userAddress, params ] = this.handlePublicAddress ('fetchPositions', params);
        symbols = this.marketSymbols (symbols);
        const request: Dict = {
            'type': 'clearinghouseState',
            'user': userAddress,
        };
        const response = await this.publicPostInfo (this.extend (request, params));
        //
        //     {
        //         "assetPositions": [
        //             {
        //                 "position": {
        //                     "coin": "ETH",
        //                     "cumFunding": {
        //                         "allTime": "0.0",
        //                         "sinceChange": "0.0",
        //                         "sinceOpen": "0.0"
        //                     },
        //                     "entryPx": "2213.9",
        //                     "leverage": {
        //                         "rawUsd": "-475.23904",
        //                         "type": "isolated",
        //                         "value": "20"
        //                     },
        //                     "liquidationPx": "2125.00856238",
        //                     "marginUsed": "24.88097",
        //                     "maxLeverage": "50",
        //                     "positionValue": "500.12001",
        //                     "returnOnEquity": "0.0",
        //                     "szi": "0.2259",
        //                     "unrealizedPnl": "0.0"
        //                 },
        //                 "type": "oneWay"
        //             }
        //         ],
        //         "crossMaintenanceMarginUsed": "0.0",
        //         "crossMarginSummary": {
        //             "accountValue": "100.0",
        //             "totalMarginUsed": "0.0",
        //             "totalNtlPos": "0.0",
        //             "totalRawUsd": "100.0"
        //         },
        //         "marginSummary": {
        //             "accountValue": "100.0",
        //             "totalMarginUsed": "0.0",
        //             "totalNtlPos": "0.0",
        //             "totalRawUsd": "100.0"
        //         },
        //         "time": "1704261007014",
        //         "withdrawable": "100.0"
        //     }
        //
        const data = this.safeList (response, 'assetPositions', []);
        const result = [];
        for (let i = 0; i < data.length; i++) {
            result.push (this.parsePosition (data[i], undefined));
        }
        return this.filterByArrayPositions (result, 'symbol', symbols, false);
    }

    parsePosition (position: Dict, market: Market = undefined) {
        //
        //     {
        //         "position": {
        //             "coin": "ETH",
        //             "cumFunding": {
        //                 "allTime": "0.0",
        //                 "sinceChange": "0.0",
        //                 "sinceOpen": "0.0"
        //             },
        //             "entryPx": "2213.9",
        //             "leverage": {
        //                 "rawUsd": "-475.23904",
        //                 "type": "isolated",
        //                 "value": "20"
        //             },
        //             "liquidationPx": "2125.00856238",
        //             "marginUsed": "24.88097",
        //             "maxLeverage": "50",
        //             "positionValue": "500.12001",
        //             "returnOnEquity": "0.0",
        //             "szi": "0.2259",
        //             "unrealizedPnl": "0.0"
        //         },
        //         "type": "oneWay"
        //     }
        //
        const entry = this.safeDict (position, 'position', {});
        const coin = this.safeString (entry, 'coin');
        const marketId = this.coinToMarketId (coin);
        market = this.safeMarket (marketId, undefined);
        const symbol = market['symbol'];
        const leverage = this.safeDict (entry, 'leverage', {});
        const marginMode = this.safeString (leverage, 'type');
        const isIsolated = (marginMode === 'isolated');
        const rawSize = this.safeString (entry, 'szi');
        let size = rawSize;
        let side = undefined;
        if (size !== undefined) {
            side = Precise.stringGt (rawSize, '0') ? 'long' : 'short';
            size = Precise.stringAbs (size);
        }
        const rawUnrealizedPnl = this.safeString (entry, 'unrealizedPnl');
        const absRawUnrealizedPnl = Precise.stringAbs (rawUnrealizedPnl);
        const initialMargin = this.safeString (entry, 'marginUsed');
        const percentage = Precise.stringMul (Precise.stringDiv (absRawUnrealizedPnl, initialMargin), '100');
        return this.safePosition ({
            'info': position,
            'id': undefined,
            'symbol': symbol,
            'timestamp': undefined,
            'datetime': undefined,
            'isolated': isIsolated,
            'hedged': undefined,
            'side': side,
            'contracts': this.parseNumber (size),
            'contractSize': undefined,
            'entryPrice': this.safeNumber (entry, 'entryPx'),
            'markPrice': undefined,
            'notional': this.safeNumber (entry, 'positionValue'),
            'leverage': this.safeNumber (leverage, 'value'),
            'collateral': this.safeNumber (entry, 'marginUsed'),
            'initialMargin': this.parseNumber (initialMargin),
            'maintenanceMargin': undefined,
            'initialMarginPercentage': undefined,
            'maintenanceMarginPercentage': undefined,
            'unrealizedPnl': this.parseNumber (rawUnrealizedPnl),
            'liquidationPrice': this.safeNumber (entry, 'liquidationPx'),
            'marginMode': marginMode,
            'percentage': this.parseNumber (percentage),
        });
    }

    /**
     * @method
     * @name hyperliquid#setMarginMode
     * @description set margin mode (symbol)
     * @param {string} marginMode margin mode must be either [isolated, cross]
     * @param {string} symbol unified market symbol of the market the position is held in, default is undefined
     * @param {object} [params] extra parameters specific to the exchange API endpoint
     * @param {string} [params.leverage] the rate of leverage, is required if setting trade mode (symbol)
     * @returns {object} response from the exchange
     */
    async setMarginMode (marginMode: string, symbol: Str = undefined, params = {}) {
        if (symbol === undefined) {
            throw new ArgumentsRequired (this.id + ' setMarginMode() requires a symbol argument');
        }
        await this.loadMarkets ();
        const market = this.market (symbol);
        const leverage = this.safeInteger (params, 'leverage');
        if (leverage === undefined) {
            throw new ArgumentsRequired (this.id + ' setMarginMode() requires a leverage parameter');
        }
        const asset = this.parseToInt (market['baseId']);
        const isCross = (marginMode === 'cross');
        const nonce = this.milliseconds ();
        params = this.omit (params, [ 'leverage' ]);
        const updateAction: Dict = {
            'type': 'updateLeverage',
            'asset': asset,
            'isCross': isCross,
            'leverage': leverage,
        };
        let vaultAddress = this.safeString (params, 'vaultAddress');
        if (vaultAddress !== undefined) {
            params = this.omit (params, 'vaultAddress');
            if (vaultAddress.startsWith ('0x')) {
                vaultAddress = vaultAddress.replace ('0x', '');
            }
        }
        const signature = this.signL1Action (updateAction, nonce, vaultAddress);
        const request: Dict = {
            'action': updateAction,
            'nonce': nonce,
            'signature': signature,
            // 'vaultAddress': vaultAddress,
        };
        if (vaultAddress !== undefined) {
            request['vaultAddress'] = vaultAddress;
        }
        const response = await this.privatePostExchange (request);
        //
        //     {
        //         'response': {
        //             'type': 'default'
        //         },
        //         'status': 'ok'
        //     }
        //
        return response;
    }

    /**
     * @method
     * @name hyperliquid#setLeverage
     * @description set the level of leverage for a market
     * @param {float} leverage the rate of leverage
     * @param {string} symbol unified market symbol
     * @param {object} [params] extra parameters specific to the exchange API endpoint
     * @param {string} [params.marginMode] margin mode must be either [isolated, cross], default is cross
     * @returns {object} response from the exchange
     */
    async setLeverage (leverage: Int, symbol: Str = undefined, params = {}) {
        if (symbol === undefined) {
            throw new ArgumentsRequired (this.id + ' setLeverage() requires a symbol argument');
        }
        await this.loadMarkets ();
        const market = this.market (symbol);
        const marginMode = this.safeString (params, 'marginMode', 'cross');
        const isCross = (marginMode === 'cross');
        const asset = this.parseToInt (market['baseId']);
        const nonce = this.milliseconds ();
        params = this.omit (params, 'marginMode');
        const updateAction: Dict = {
            'type': 'updateLeverage',
            'asset': asset,
            'isCross': isCross,
            'leverage': leverage,
        };
        const vaultAddress = this.formatVaultAddress (this.safeString (params, 'vaultAddress'));
        const signature = this.signL1Action (updateAction, nonce, vaultAddress);
        const request: Dict = {
            'action': updateAction,
            'nonce': nonce,
            'signature': signature,
            // 'vaultAddress': vaultAddress,
        };
        if (vaultAddress !== undefined) {
            params = this.omit (params, 'vaultAddress');
            request['vaultAddress'] = vaultAddress;
        }
        const response = await this.privatePostExchange (request);
        //
        //     {
        //         'response': {
        //             'type': 'default'
        //         },
        //         'status': 'ok'
        //     }
        //
        return response;
    }

    /**
     * @method
     * @name hyperliquid#addMargin
     * @description add margin
     * @see https://hyperliquid.gitbook.io/hyperliquid-docs/for-developers/api/exchange-endpoint#update-isolated-margin
     * @param {string} symbol unified market symbol
     * @param {float} amount amount of margin to add
     * @param {object} [params] extra parameters specific to the exchange API endpoint
     * @returns {object} a [margin structure]{@link https://docs.ccxt.com/#/?id=add-margin-structure}
     */
    async addMargin (symbol: string, amount: number, params = {}): Promise<MarginModification> {
        return await this.modifyMarginHelper (symbol, amount, 'add', params);
    }

    /**
     * @method
     * @name hyperliquid#reduceMargin
     * @see https://hyperliquid.gitbook.io/hyperliquid-docs/for-developers/api/exchange-endpoint#update-isolated-margin
     * @description remove margin from a position
     * @param {string} symbol unified market symbol
     * @param {float} amount the amount of margin to remove
     * @param {object} [params] extra parameters specific to the exchange API endpoint
     * @returns {object} a [margin structure]{@link https://docs.ccxt.com/#/?id=reduce-margin-structure}
     */
    async reduceMargin (symbol: string, amount: number, params = {}): Promise<MarginModification> {
        return await this.modifyMarginHelper (symbol, amount, 'reduce', params);
    }

    async modifyMarginHelper (symbol: string, amount, type, params = {}): Promise<MarginModification> {
        await this.loadMarkets ();
        const market = this.market (symbol);
        const asset = this.parseToInt (market['baseId']);
        let sz = this.parseToInt (Precise.stringMul (this.amountToPrecision (symbol, amount), '1000000'));
        if (type === 'reduce') {
            sz = -sz;
        }
        const nonce = this.milliseconds ();
        const updateAction: Dict = {
            'type': 'updateIsolatedMargin',
            'asset': asset,
            'isBuy': true,
            'ntli': sz,
        };
        const vaultAddress = this.formatVaultAddress (this.safeString (params, 'vaultAddress'));
        const signature = this.signL1Action (updateAction, nonce, vaultAddress);
        const request: Dict = {
            'action': updateAction,
            'nonce': nonce,
            'signature': signature,
            // 'vaultAddress': vaultAddress,
        };
        if (vaultAddress !== undefined) {
            params = this.omit (params, 'vaultAddress');
            request['vaultAddress'] = vaultAddress;
        }
        const response = await this.privatePostExchange (request);
        //
        //     {
        //         'response': {
        //             'type': 'default'
        //         },
        //         'status': 'ok'
        //     }
        //
        return this.extend (this.parseMarginModification (response, market), {
            'code': this.safeString (response, 'status'),
        });
    }

    parseMarginModification (data: Dict, market: Market = undefined): MarginModification {
        //
        //    {
        //        'type': 'default'
        //    }
        //
        return {
            'info': data,
            'symbol': this.safeSymbol (undefined, market),
            'type': undefined,
            'marginMode': 'isolated',
            'amount': undefined,
            'total': undefined,
            'code': this.safeString (market, 'settle'),
            'status': undefined,
            'timestamp': undefined,
            'datetime': undefined,
        };
    }

    /**
     * @method
     * @name hyperliquid#transfer
     * @description transfer currency internally between wallets on the same account
     * @see https://hyperliquid.gitbook.io/hyperliquid-docs/for-developers/api/exchange-endpoint#l1-usdc-transfer
     * @param {string} code unified currency code
     * @param {float} amount amount to transfer
     * @param {string} fromAccount account to transfer from *spot, swap*
     * @param {string} toAccount account to transfer to *swap, spot or address*
     * @param {object} [params] extra parameters specific to the exchange API endpoint
     * @param {string} [params.vaultAddress] the vault address for order
     * @returns {object} a [transfer structure]{@link https://docs.ccxt.com/#/?id=transfer-structure}
     */
    async transfer (code: string, amount: number, fromAccount: string, toAccount: string, params = {}): Promise<TransferEntry> {
        this.checkRequiredCredentials ();
        await this.loadMarkets ();
        const isSandboxMode = this.safeBool (this.options, 'sandboxMode');
        const nonce = this.milliseconds ();
        if (this.inArray (fromAccount, [ 'spot', 'swap', 'perp' ])) {
            // handle swap <> spot account transfer
            if (!this.inArray (toAccount, [ 'spot', 'swap', 'perp' ])) {
                throw new NotSupported (this.id + 'transfer() only support spot <> swap transfer');
            }
            const vaultAddress = this.formatVaultAddress (this.safeString (params, 'vaultAddress'));
            params = this.omit (params, 'vaultAddress');
            const toPerp = (toAccount === 'perp') || (toAccount === 'swap');
            const action: Dict = {
                'type': 'spotUser',
                'classTransfer': {
                    'usdc': amount,
                    'toPerp': toPerp,
                },
            };
            const signature = this.signL1Action (action, nonce, vaultAddress);
            const innerRequest: Dict = {
                'action': action,
                'nonce': nonce,
                'signature': signature,
            };
            if (vaultAddress !== undefined) {
                innerRequest['vaultAddress'] = vaultAddress;
            }
            const transferResponse = await this.privatePostExchange (innerRequest);
            return transferResponse;
        }
        // handle sub-account/different account transfer
        this.checkAddress (toAccount);
        if (code !== undefined) {
            code = code.toUpperCase ();
            if (code !== 'USDC') {
                throw new NotSupported (this.id + 'transfer() only support USDC');
            }
        }
        const payload: Dict = {
            'hyperliquidChain': isSandboxMode ? 'Testnet' : 'Mainnet',
            'destination': toAccount,
            'amount': this.numberToString (amount),
            'time': nonce,
        };
        const sig = this.buildTransferSig (payload);
        const request: Dict = {
            'action': {
                'hyperliquidChain': payload['hyperliquidChain'],
                'signatureChainId': '0x66eee', // check this out
                'destination': toAccount,
                'amount': amount.toString (),
                'time': nonce,
                'type': 'usdSend',
            },
            'nonce': nonce,
            'signature': sig,
        };
        const response = await this.privatePostExchange (request);
        return response;
    }

    /**
     * @method
     * @name hyperliquid#withdraw
     * @description make a withdrawal (only support USDC)
     * @see https://hyperliquid.gitbook.io/hyperliquid-docs/for-developers/api/exchange-endpoint#initiate-a-withdrawal-request
     * @see https://hyperliquid.gitbook.io/hyperliquid-docs/for-developers/api/exchange-endpoint#deposit-or-withdraw-from-a-vault
     * @param {string} code unified currency code
     * @param {float} amount the amount to withdraw
     * @param {string} address the address to withdraw to
     * @param {string} tag
     * @param {object} [params] extra parameters specific to the exchange API endpoint
     * @param {string} [params.vaultAddress] vault address withdraw from
     * @returns {object} a [transaction structure]{@link https://docs.ccxt.com/#/?id=transaction-structure}
     */
    async withdraw (code: string, amount: number, address: string, tag = undefined, params = {}): Promise<Transaction> {
        this.checkRequiredCredentials ();
        await this.loadMarkets ();
        this.checkAddress (address);
        if (code !== undefined) {
            code = code.toUpperCase ();
            if (code !== 'USDC') {
                throw new NotSupported (this.id + 'withdraw() only support USDC');
            }
        }
        const vaultAddress = this.formatVaultAddress (this.safeString (params, 'vaultAddress'));
        params = this.omit (params, 'vaultAddress');
        const nonce = this.milliseconds ();
        let action: Dict = {};
        let sig = undefined;
        if (vaultAddress !== undefined) {
            action = {
                'type': 'vaultTransfer',
                'vaultAddress': '0x' + vaultAddress,
                'isDeposit': false,
                'usd': amount,
            };
            sig = this.signL1Action (action, nonce);
        } else {
            const isSandboxMode = this.safeBool (this.options, 'sandboxMode', false);
            const payload: Dict = {
                'hyperliquidChain': isSandboxMode ? 'Testnet' : 'Mainnet',
                'destination': address,
                'amount': amount.toString (),
                'time': nonce,
            };
            sig = this.buildWithdrawSig (payload);
            action = {
                'hyperliquidChain': payload['hyperliquidChain'],
                'signatureChainId': '0x66eee', // check this out
                'destination': address,
                'amount': amount.toString (),
                'time': nonce,
                'type': 'withdraw3',
            };
        }
        const request: Dict = {
            'action': action,
            'nonce': nonce,
            'signature': sig,
        };
        const response = await this.privatePostExchange (request);
        return this.parseTransaction (response);
    }

    parseTransaction (transaction: Dict, currency: Currency = undefined): Transaction {
        //
        // { status: 'ok', response: { type: 'default' } }
        //
        // fetchDeposits / fetchWithdrawals
        // {
        //     "time":1724762307531,
        //     "hash":"0x620a234a7e0eb7930575040f59482a01050058b0802163b4767bfd9033e77781",
        //     "delta":{
        //         "type":"accountClassTransfer",
        //         "usdc":"50.0",
        //         "toPerp":false
        //     }
        // }
        //
        const timestamp = this.safeInteger (transaction, 'time');
        const delta = this.safeDict (transaction, 'delta', {});
        let fee = undefined;
        const feeCost = this.safeInteger (delta, 'fee');
        if (feeCost !== undefined) {
            fee = {
                'currency': 'USDC',
                'cost': feeCost,
            };
        }
        let internal = undefined;
        const type = this.safeString (delta, 'type');
        if (type !== undefined) {
            internal = (type === 'internalTransfer');
        }
        return {
            'info': transaction,
            'id': undefined,
            'txid': this.safeString (transaction, 'hash'),
            'timestamp': timestamp,
            'datetime': this.iso8601 (timestamp),
            'network': undefined,
            'address': undefined,
            'addressTo': this.safeString (delta, 'destination'),
            'addressFrom': this.safeString (delta, 'user'),
            'tag': undefined,
            'tagTo': undefined,
            'tagFrom': undefined,
            'type': undefined,
            'amount': this.safeInteger (delta, 'usdc'),
            'currency': undefined,
            'status': this.safeString (transaction, 'status'),
            'updated': undefined,
            'comment': undefined,
            'internal': internal,
            'fee': fee,
        } as Transaction;
    }

    /**
     * @method
     * @name hyperliquid#fetchTradingFee
     * @description fetch the trading fees for a market
     * @param {string} symbol unified market symbol
     * @param {object} [params] extra parameters specific to the exchange API endpoint
     * @param {string} [params.user] user address, will default to this.walletAddress if not provided
     * @returns {object} a [fee structure]{@link https://docs.ccxt.com/#/?id=fee-structure}
     */
    async fetchTradingFee (symbol: string, params = {}): Promise<TradingFeeInterface> {
        await this.loadMarkets ();
        let userAddress = undefined;
        [ userAddress, params ] = this.handlePublicAddress ('fetchTradingFee', params);
        const market = this.market (symbol);
        const request: Dict = {
            'type': 'userFees',
            'user': userAddress,
        };
        const response = await this.publicPostInfo (this.extend (request, params));
        //
        //     {
        //         "dailyUserVlm": [
        //             {
        //                 "date": "2024-07-08",
        //                 "userCross": "0.0",
        //                 "userAdd": "0.0",
        //                 "exchange": "90597185.23639999"
        //             }
        //         ],
        //         "feeSchedule": {
        //             "cross": "0.00035",
        //             "add": "0.0001",
        //             "tiers": {
        //                 "vip": [
        //                     {
        //                         "ntlCutoff": "5000000.0",
        //                         "cross": "0.0003",
        //                         "add": "0.00005"
        //                     }
        //                 ],
        //                 "mm": [
        //                     {
        //                         "makerFractionCutoff": "0.005",
        //                         "add": "-0.00001"
        //                     }
        //                 ]
        //             },
        //             "referralDiscount": "0.04"
        //         },
        //         "userCrossRate": "0.00035",
        //         "userAddRate": "0.0001",
        //         "activeReferralDiscount": "0.0"
        //     }
        //
        const data: Dict = {
            'userCrossRate': this.safeString (response, 'userCrossRate'),
            'userAddRate': this.safeString (response, 'userAddRate'),
        };
        return this.parseTradingFee (data, market);
    }

    parseTradingFee (fee: Dict, market: Market = undefined): TradingFeeInterface {
        //
        //     {
        //         "dailyUserVlm": [
        //             {
        //                 "date": "2024-07-08",
        //                 "userCross": "0.0",
        //                 "userAdd": "0.0",
        //                 "exchange": "90597185.23639999"
        //             }
        //         ],
        //         "feeSchedule": {
        //             "cross": "0.00035",
        //             "add": "0.0001",
        //             "tiers": {
        //                 "vip": [
        //                     {
        //                         "ntlCutoff": "5000000.0",
        //                         "cross": "0.0003",
        //                         "add": "0.00005"
        //                     }
        //                 ],
        //                 "mm": [
        //                     {
        //                         "makerFractionCutoff": "0.005",
        //                         "add": "-0.00001"
        //                     }
        //                 ]
        //             },
        //             "referralDiscount": "0.04"
        //         },
        //         "userCrossRate": "0.00035",
        //         "userAddRate": "0.0001",
        //         "activeReferralDiscount": "0.0"
        //     }
        //
        const symbol = this.safeSymbol (undefined, market);
        return {
            'info': fee,
            'symbol': symbol,
            'maker': this.safeNumber (fee, 'userAddRate'),
            'taker': this.safeNumber (fee, 'userCrossRate'),
            'percentage': undefined,
            'tierBased': undefined,
        };
    }

    /**
     * @method
     * @name hyperliquid#fetchLedger
     * @description fetch the history of changes, actions done by the user or operations that altered the balance of the user
     * @param {string} [code] unified currency code
     * @param {int} [since] timestamp in ms of the earliest ledger entry
     * @param {int} [limit] max number of ledger entries to return
     * @param {object} [params] extra parameters specific to the exchange API endpoint
     * @param {int} [params.until] timestamp in ms of the latest ledger entry
     * @returns {object} a [ledger structure]{@link https://docs.ccxt.com/#/?id=ledger-structure}
     */
    async fetchLedger (code: Str = undefined, since: Int = undefined, limit: Int = undefined, params = {}): Promise<LedgerEntry[]> {
        await this.loadMarkets ();
        let userAddress = undefined;
        [ userAddress, params ] = this.handlePublicAddress ('fetchLedger', params);
        const request: Dict = {
            'type': 'userNonFundingLedgerUpdates',
            'user': userAddress,
        };
        if (since !== undefined) {
            request['startTime'] = since;
        }
        const until = this.safeInteger (params, 'until');
        if (until !== undefined) {
            request['endTime'] = until;
            params = this.omit (params, [ 'until' ]);
        }
        const response = await this.publicPostInfo (this.extend (request, params));
        //
        // [
        //     {
        //         "time":1724762307531,
        //         "hash":"0x620a234a7e0eb7930575040f59482a01050058b0802163b4767bfd9033e77781",
        //         "delta":{
        //             "type":"accountClassTransfer",
        //             "usdc":"50.0",
        //             "toPerp":false
        //         }
        //     }
        // ]
        //
        return this.parseLedger (response, undefined, since, limit);
    }

    parseLedgerEntry (item: Dict, currency: Currency = undefined): LedgerEntry {
        //
        // {
        //     "time":1724762307531,
        //     "hash":"0x620a234a7e0eb7930575040f59482a01050058b0802163b4767bfd9033e77781",
        //     "delta":{
        //         "type":"accountClassTransfer",
        //         "usdc":"50.0",
        //         "toPerp":false
        //     }
        // }
        //
        const timestamp = this.safeInteger (item, 'time');
        const delta = this.safeDict (item, 'delta', {});
        let fee = undefined;
        const feeCost = this.safeInteger (delta, 'fee');
        if (feeCost !== undefined) {
            fee = {
                'currency': 'USDC',
                'cost': feeCost,
            };
        }
        const type = this.safeString (delta, 'type');
        const amount = this.safeString (delta, 'usdc');
        return this.safeLedgerEntry ({
            'info': item,
            'id': this.safeString (item, 'hash'),
            'direction': undefined,
            'account': undefined,
            'referenceAccount': this.safeString (delta, 'user'),
            'referenceId': this.safeString (item, 'hash'),
            'type': this.parseLedgerEntryType (type),
            'currency': undefined,
            'amount': this.parseNumber (amount),
            'timestamp': timestamp,
            'datetime': this.iso8601 (timestamp),
            'before': undefined,
            'after': undefined,
            'status': undefined,
            'fee': fee,
        }, currency) as LedgerEntry;
    }

    parseLedgerEntryType (type) {
        const ledgerType: Dict = {
            'internalTransfer': 'transfer',
            'accountClassTransfer': 'transfer',
        };
        return this.safeString (ledgerType, type, type);
    }

    /**
     * @method
     * @name hyperliquid#fetchDeposits
     * @description fetch all deposits made to an account
     * @param {string} code unified currency code
     * @param {int} [since] the earliest time in ms to fetch deposits for
     * @param {int} [limit] the maximum number of deposits structures to retrieve
     * @param {object} [params] extra parameters specific to the exchange API endpoint
     * @param {int} [params.until] the latest time in ms to fetch withdrawals for
     * @returns {object[]} a list of [transaction structures]{@link https://docs.ccxt.com/#/?id=transaction-structure}
     */
    async fetchDeposits (code: Str = undefined, since: Int = undefined, limit: Int = undefined, params = {}) {
        await this.loadMarkets ();
        let userAddress = undefined;
        [ userAddress, params ] = this.handlePublicAddress ('fetchDepositsWithdrawals', params);
        const request: Dict = {
            'type': 'userNonFundingLedgerUpdates',
            'user': userAddress,
        };
        if (since !== undefined) {
            request['startTime'] = since;
        }
        const until = this.safeInteger (params, 'until');
        if (until !== undefined) {
            request['endTime'] = until;
            params = this.omit (params, [ 'until' ]);
        }
        const response = await this.publicPostInfo (this.extend (request, params));
        //
        // [
        //     {
        //         "time":1724762307531,
        //         "hash":"0x620a234a7e0eb7930575040f59482a01050058b0802163b4767bfd9033e77781",
        //         "delta":{
        //             "type":"accountClassTransfer",
        //             "usdc":"50.0",
        //             "toPerp":false
        //         }
        //     }
        // ]
        //
        const records = this.extractTypeFromDelta (response);
        const deposits = this.filterByArray (records, 'type', [ 'deposit' ], false);
        return this.parseTransactions (deposits, undefined, since, limit);
    }

    /**
     * @method
     * @name hyperliquid#fetchWithdrawals
     * @description fetch all withdrawals made from an account
     * @param {string} code unified currency code
     * @param {int} [since] the earliest time in ms to fetch withdrawals for
     * @param {int} [limit] the maximum number of withdrawals structures to retrieve
     * @param {object} [params] extra parameters specific to the exchange API endpoint
     * @param {int} [params.until] the latest time in ms to fetch withdrawals for
     * @returns {object[]} a list of [transaction structures]{@link https://docs.ccxt.com/#/?id=transaction-structure}
     */
    async fetchWithdrawals (code: Str = undefined, since: Int = undefined, limit: Int = undefined, params = {}): Promise<Transaction[]> {
        await this.loadMarkets ();
        let userAddress = undefined;
        [ userAddress, params ] = this.handlePublicAddress ('fetchDepositsWithdrawals', params);
        const request: Dict = {
            'type': 'userNonFundingLedgerUpdates',
            'user': userAddress,
        };
        if (since !== undefined) {
            request['startTime'] = since;
        }
        const until = this.safeInteger (params, 'until');
        if (until !== undefined) {
            request['endTime'] = until;
            params = this.omit (params, [ 'until' ]);
        }
        const response = await this.publicPostInfo (this.extend (request, params));
        //
        // [
        //     {
        //         "time":1724762307531,
        //         "hash":"0x620a234a7e0eb7930575040f59482a01050058b0802163b4767bfd9033e77781",
        //         "delta":{
        //             "type":"accountClassTransfer",
        //             "usdc":"50.0",
        //             "toPerp":false
        //         }
        //     }
        // ]
        //
        const records = this.extractTypeFromDelta (response);
        const withdrawals = this.filterByArray (records, 'type', [ 'withdraw' ], false);
        return this.parseTransactions (withdrawals, undefined, since, limit);
    }

    extractTypeFromDelta (data = []) {
        const records = [];
        for (let i = 0; i < data.length; i++) {
            const record = data[i];
            record['type'] = record['delta']['type'];
            records.push (record);
        }
        return records;
    }

    formatVaultAddress (address: Str = undefined) {
        if (address === undefined) {
            return undefined;
        }
        if (address.startsWith ('0x')) {
            return address.replace ('0x', '');
        }
        return address;
    }

    handlePublicAddress (methodName: string, params: Dict) {
        let userAux = undefined;
        [ userAux, params ] = this.handleOptionAndParams (params, methodName, 'user');
        let user = userAux;
        [ user, params ] = this.handleOptionAndParams (params, methodName, 'address', userAux);
        if ((user !== undefined) && (user !== '')) {
            return [ user, params ];
        }
        if ((this.walletAddress !== undefined) && (this.walletAddress !== '')) {
            return [ this.walletAddress, params ];
        }
        throw new ArgumentsRequired (this.id + ' ' + methodName + '() requires a user parameter inside \'params\' or the wallet address set');
    }

    coinToMarketId (coin: Str) {
        if (coin.indexOf ('/') > -1 || coin.indexOf ('@') > -1) {
            return coin; // spot
        }
        return coin + '/USDC:USDC';
    }

    handleErrors (code: int, reason: string, url: string, method: string, headers: Dict, body: string, response, requestHeaders, requestBody) {
        if (!response) {
            return undefined; // fallback to default error handler
        }
        // {"status":"err","response":"User or API Wallet 0xb8a6f8b26223de27c31938d56e470a5b832703a5 does not exist."}
        //
        //     {
        //         status: 'ok',
        //         response: { type: 'order', data: { statuses: [ { error: 'Insufficient margin to place order. asset=4' } ] } }
        //     }
        //
        const status = this.safeString (response, 'status', '');
        let message = undefined;
        if (status === 'err') {
            message = this.safeString (response, 'response');
        } else {
            const responsePayload = this.safeDict (response, 'response', {});
            const data = this.safeDict (responsePayload, 'data', {});
            const statuses = this.safeList (data, 'statuses', []);
            const firstStatus = this.safeDict (statuses, 0);
            message = this.safeString (firstStatus, 'error');
        }
        const feedback = this.id + ' ' + body;
        const nonEmptyMessage = ((message !== undefined) && (message !== ''));
        if (nonEmptyMessage) {
            this.throwExactlyMatchedException (this.exceptions['exact'], message, feedback);
            this.throwBroadlyMatchedException (this.exceptions['broad'], message, feedback);
        }
        if (nonEmptyMessage) {
            throw new ExchangeError (feedback); // unknown message
        }
        return undefined;
    }

    sign (path, api = 'public', method = 'GET', params = {}, headers = undefined, body = undefined) {
        const url = this.implodeHostname (this.urls['api'][api]) + '/' + path;
        if (method === 'POST') {
            headers = {
                'Content-Type': 'application/json',
            };
            body = this.json (params);
        }
        return { 'url': url, 'method': method, 'body': body, 'headers': headers };
    }

    calculateRateLimiterCost (api, method, path, params, config = {}) {
        if (('byType' in config) && ('type' in params)) {
            const type = params['type'];
            const byType = config['byType'] as Dict;
            if (type in byType) {
                return byType[type];
            }
        }
        return this.safeValue (config, 'cost', 1);
    }

    parseCreateOrderArgs (symbol: string, type: OrderType, side: OrderSide, amount: number, price: Num = undefined, params = {}) {
        const market = this.market (symbol);
        const vaultAddress = this.safeString (params, 'vaultAddress');
        params = this.omit (params, 'vaultAddress');
        symbol = market['symbol'];
        const order = {
            'symbol': symbol,
            'type': type as OrderType,
            'side': side as OrderSide,
            'amount': amount,
            'price': price,
            'params': params,
        };
        const globalParams = {};
        if (vaultAddress !== undefined) {
            globalParams['vaultAddress'] = vaultAddress;
        }
        return [ order, globalParams ];
    }
}<|MERGE_RESOLUTION|>--- conflicted
+++ resolved
@@ -988,24 +988,6 @@
         ];
     }
 
-<<<<<<< HEAD
-    async fetchTrades (symbol: string, since: Int = undefined, limit: Int = undefined, params = {}) {
-        /**
-         * @method
-         * @name hyperliquid#fetchTrades
-         * @description get the list of most recent trades for a particular symbol
-         * @see https://hyperliquid.gitbook.io/hyperliquid-docs/for-developers/api/info-endpoint#retrieve-a-users-fills
-         * @see https://hyperliquid.gitbook.io/hyperliquid-docs/for-developers/api/info-endpoint#retrieve-a-users-fills-by-time
-         * @param {string} symbol unified market symbol
-         * @param {int} [since] the earliest time in ms to fetch trades for
-         * @param {int} [limit] the maximum number of trades structures to retrieve
-         * @param {object} [params] extra parameters specific to the exchange API endpoint
-         * @param {int} [params.until] timestamp in ms of the latest trade
-         * @param {string} [params.address] wallet address that made trades
-         * @param {string} [params.user] wallet address that made trades
-         * @returns {Trade[]} a list of [trade structures]{@link https://docs.ccxt.com/#/?id=trade-structure}
-         */
-=======
     /**
      * @method
      * @name hyperliquid#fetchTrades
@@ -1022,7 +1004,6 @@
      * @returns {Trade[]} a list of [trade structures]{@link https://docs.ccxt.com/#/?id=trade-structure}
      */
     async fetchTrades (symbol: Str = undefined, since: Int = undefined, limit: Int = undefined, params = {}) {
->>>>>>> 2aca0411
         let userAddress = undefined;
         [ userAddress, params ] = this.handlePublicAddress ('fetchTrades', params);
         await this.loadMarkets ();
