//  ---------------------------------------------------------------------------

import Exchange from './abstract/hyperliquid.js';
import { ExchangeError, ArgumentsRequired, NotSupported, InvalidOrder, OrderNotFound, BadRequest, InsufficientFunds } from './base/errors.js';
import { Precise } from './base/Precise.js';
import { ROUND, SIGNIFICANT_DIGITS, DECIMAL_PLACES, TICK_SIZE } from './base/functions/number.js';
import { keccak_256 as keccak } from './static_dependencies/noble-hashes/sha3.js';
import { secp256k1 } from './static_dependencies/noble-curves/secp256k1.js';
import { ecdsa } from './base/functions/crypto.js';
import type { Market, TransferEntry, Balances, Int, OrderBook, OHLCV, Str, FundingRateHistory, Order, OrderType, OrderSide, Trade, Strings, Position, OrderRequest, Dict, Num, MarginModification, Currencies, CancellationRequest, int, Transaction, Currency, TradingFeeInterface, Ticker, Tickers, LedgerEntry, FundingRates, FundingRate, OpenInterests } from './base/types.js';

//  ---------------------------------------------------------------------------

/**
 * @class hyperliquid
 * @augments Exchange
 */
export default class hyperliquid extends Exchange {
    describe (): any {
        return this.deepExtend (super.describe (), {
            'id': 'hyperliquid',
            'name': 'Hyperliquid',
            'countries': [ ],
            'version': 'v1',
            'rateLimit': 50, // 1200 requests per minute, 20 request per second
            'certified': true,
            'pro': true,
            'dex': true,
            'has': {
                'CORS': undefined,
                'spot': true,
                'margin': false,
                'swap': true,
                'future': true,
                'option': false,
                'addMargin': true,
                'borrowCrossMargin': false,
                'borrowIsolatedMargin': false,
                'cancelAllOrders': false,
                'cancelAllOrdersAfter': true,
                'cancelOrder': true,
                'cancelOrders': true,
                'cancelOrdersForSymbols': true,
                'closeAllPositions': false,
                'closePosition': false,
                'createMarketBuyOrderWithCost': false,
                'createMarketOrderWithCost': false,
                'createMarketSellOrderWithCost': false,
                'createOrder': true,
                'createOrders': true,
                'createOrderWithTakeProfitAndStopLoss': true,
                'createReduceOnlyOrder': true,
                'createStopOrder': true,
                'createTriggerOrder': true,
                'editOrder': true,
                'editOrders': true,
                'fetchAccounts': false,
                'fetchBalance': true,
                'fetchBorrowInterest': false,
                'fetchBorrowRateHistories': false,
                'fetchBorrowRateHistory': false,
                'fetchCanceledAndClosedOrders': true,
                'fetchCanceledOrders': true,
                'fetchClosedOrders': true,
                'fetchCrossBorrowRate': false,
                'fetchCrossBorrowRates': false,
                'fetchCurrencies': true,
                'fetchDepositAddress': false,
                'fetchDepositAddresses': false,
                'fetchDeposits': true,
                'fetchDepositWithdrawFee': 'emulated',
                'fetchDepositWithdrawFees': false,
                'fetchFundingHistory': true,
                'fetchFundingRate': false,
                'fetchFundingRateHistory': true,
                'fetchFundingRates': true,
                'fetchIndexOHLCV': false,
                'fetchIsolatedBorrowRate': false,
                'fetchIsolatedBorrowRates': false,
                'fetchLedger': true,
                'fetchLeverage': false,
                'fetchLeverageTiers': false,
                'fetchLiquidations': false,
                'fetchMarginMode': undefined,
                'fetchMarketLeverageTiers': false,
                'fetchMarkets': true,
                'fetchMarkOHLCV': false,
                'fetchMyLiquidations': false,
                'fetchMyTrades': true,
                'fetchOHLCV': true,
                'fetchOpenInterest': true,
                'fetchOpenInterestHistory': false,
                'fetchOpenInterests': true,
                'fetchOpenOrders': true,
                'fetchOrder': true,
                'fetchOrderBook': true,
                'fetchOrders': true,
                'fetchOrderTrades': false,
                'fetchPosition': true,
                'fetchPositionMode': false,
                'fetchPositions': true,
                'fetchPositionsRisk': false,
                'fetchPremiumIndexOHLCV': false,
                'fetchTicker': 'emulated',
                'fetchTickers': true,
                'fetchTime': false,
                'fetchTrades': true,
                'fetchTradingFee': true,
                'fetchTradingFees': false,
                'fetchTransfer': false,
                'fetchTransfers': false,
                'fetchWithdrawal': false,
                'fetchWithdrawals': true,
                'reduceMargin': true,
                'repayCrossMargin': false,
                'repayIsolatedMargin': false,
                'sandbox': true,
                'setLeverage': true,
                'setMarginMode': true,
                'setPositionMode': false,
                'transfer': true,
                'withdraw': true,
            },
            'timeframes': {
                '1m': '1m',
                '3m': '3m',
                '5m': '5m',
                '15m': '15m',
                '30m': '30m',
                '1h': '1h',
                '2h': '2h',
                '4h': '4h',
                '8h': '8h',
                '12h': '12h',
                '1d': '1d',
                '3d': '3d',
                '1w': '1w',
                '1M': '1M',
            },
            'hostname': 'hyperliquid.xyz',
            'urls': {
                'logo': 'https://github.com/ccxt/ccxt/assets/43336371/b371bc6c-4a8c-489f-87f4-20a913dd8d4b',
                'api': {
                    'public': 'https://api.{hostname}',
                    'private': 'https://api.{hostname}',
                },
                'test': {
                    'public': 'https://api.hyperliquid-testnet.xyz',
                    'private': 'https://api.hyperliquid-testnet.xyz',
                },
                'www': 'https://hyperliquid.xyz',
                'doc': 'https://hyperliquid.gitbook.io/hyperliquid-docs/for-developers/api',
                'fees': 'https://hyperliquid.gitbook.io/hyperliquid-docs/trading/fees',
                'referral': 'https://app.hyperliquid.xyz/',
            },
            'api': {
                'public': {
                    'post': {
                        'info': {
                            'cost': 20,
                            'byType': {
                                'l2Book': 2,
                                'allMids': 2,
                                'clearinghouseState': 2,
                                'orderStatus': 2,
                                'spotClearinghouseState': 2,
                                'exchangeStatus': 2,
                            },
                        },
                    },
                },
                'private': {
                    'post': {
                        'exchange': 1,
                    },
                },
            },
            'fees': {
                'swap': {
                    'taker': this.parseNumber ('0.00045'),
                    'maker': this.parseNumber ('0.00015'),
                },
                'spot': {
                    'taker': this.parseNumber ('0.0007'),
                    'maker': this.parseNumber ('0.0004'),
                },
            },
            'requiredCredentials': {
                'apiKey': false,
                'secret': false,
                'walletAddress': true,
                'privateKey': true,
            },
            'exceptions': {
                'exact': {
                },
                'broad': {
                    'Price must be divisible by tick size.': InvalidOrder,
                    'Order must have minimum value of $10': InvalidOrder,
                    'Insufficient margin to place order.': InsufficientFunds,
                    'Reduce only order would increase position.': InvalidOrder,
                    'Post only order would have immediately matched,': InvalidOrder,
                    'Order could not immediately match against any resting orders.': InvalidOrder,
                    'Invalid TP/SL price.': InvalidOrder,
                    'No liquidity available for market order.': InvalidOrder,
                    'Order was never placed, already canceled, or filled.': OrderNotFound,
                    'User or API Wallet ': InvalidOrder,
                    'Order has invalid size': InvalidOrder,
                    'Order price cannot be more than 80% away from the reference price': InvalidOrder,
                    'Order has zero size.': InvalidOrder,
                    'Insufficient spot balance asset': InsufficientFunds,
                    'Insufficient balance for withdrawal': InsufficientFunds,
                    'Insufficient balance for token transfer': InsufficientFunds,
                },
            },
            'precisionMode': TICK_SIZE,
            'commonCurrencies': {
            },
            'options': {
                'defaultType': 'swap',
                'sandboxMode': false,
                'defaultSlippage': 0.05,
                'zeroAddress': '0x0000000000000000000000000000000000000000',
                'defaultCurrencyPrecision': 5,
            },
            'features': {
                'default': {
                    'sandbox': true,
                    'createOrder': {
                        'marginMode': false,
                        'triggerPrice': false,
                        'triggerPriceType': undefined,
                        'triggerDirection': false,
                        'stopLossPrice': false,
                        'takeProfitPrice': false,
                        'attachedStopLossTakeProfit': {
                            'triggerPriceType': {
                                'last': false,
                                'mark': false,
                                'index': false,
                            },
                            'triggerPrice': true,
                            'type': true,
                            'price': true,
                        },
                        'timeInForce': {
                            'IOC': true,
                            'FOK': false,
                            'PO': true,
                            'GTD': false,
                        },
                        'hedged': false,
                        'trailing': false,
                        'leverage': false,
                        'marketBuyByCost': false,
                        'marketBuyRequiresPrice': false,
                        'selfTradePrevention': false,
                        'iceberg': false,
                    },
                    'createOrders': {
                        'max': 1000,
                    },
                    'fetchMyTrades': {
                        'marginMode': false,
                        'limit': 2000,
                        'daysBack': undefined,
                        'untilDays': undefined,
                        'symbolRequired': true,
                    },
                    'fetchOrder': {
                        'marginMode': false,
                        'trigger': false,
                        'trailing': false,
                        'symbolRequired': true,
                    },
                    'fetchOpenOrders': {
                        'marginMode': false,
                        'limit': 2000,
                        'trigger': false,
                        'trailing': false,
                        'symbolRequired': true,
                    },
                    'fetchOrders': {
                        'marginMode': false,
                        'limit': 2000,
                        'daysBack': undefined,
                        'untilDays': undefined,
                        'trigger': false,
                        'trailing': false,
                        'symbolRequired': true,
                    },
                    'fetchClosedOrders': {
                        'marginMode': false,
                        'limit': 2000,
                        'daysBack': undefined,
                        'daysBackCanceled': undefined,
                        'untilDays': undefined,
                        'trigger': false,
                        'trailing': false,
                        'symbolRequired': true,
                    },
                    'fetchOHLCV': {
                        'limit': 5000,
                    },
                },
                'spot': {
                    'extends': 'default',
                },
                'forPerps': {
                    'extends': 'default',
                    'createOrder': {
                        'stopLossPrice': true,
                        'takeProfitPrice': true,
                        'attachedStopLossTakeProfit': undefined, // todo, in two orders
                    },
                },
                'swap': {
                    'linear': {
                        'extends': 'forPerps',
                    },
                    'inverse': {
                        'extends': 'forPerps',
                    },
                },
                'future': {
                    'linear': {
                        'extends': 'forPerps',
                    },
                    'inverse': {
                        'extends': 'forPerps',
                    },
                },
            },
        });
    }

    setSandboxMode (enabled) {
        super.setSandboxMode (enabled);
        this.options['sandboxMode'] = enabled;
    }

    /**
     * @method
     * @name hyperliquid#fetchCurrencies
     * @description fetches all available currencies on an exchange
     * @see https://hyperliquid.gitbook.io/hyperliquid-docs/for-developers/api/info-endpoint/perpetuals#retrieve-perpetuals-metadata
     * @param {object} [params] extra parameters specific to the exchange API endpoint
     * @returns {object} an associative dictionary of currencies
     */
    async fetchCurrencies (params = {}): Promise<Currencies> {
<<<<<<< HEAD
        const promiseMeta = this.publicPostInfo (this.extend ({ 'type': 'meta' }, params));
=======
        if (this.checkRequiredCredentials (false)) {
            await this.handleBuilderFeeApproval ();
        }
        const request: Dict = {
            'type': 'meta',
        };
        const response = await this.publicPostInfo (this.extend (request, params));
>>>>>>> a29671e9
        //
        //     [
        //         {
        //             "universe": [
        //                 {
        //                     "maxLeverage": 50,
        //                     "name": "SOL",
        //                     "onlyIsolated": false,
        //                     "szDecimals": 2
        //                 }
        //             ]
        //         }
        //     ]
        //
        const promiseSpotMeta = this.publicPostInfo (this.extend ({ 'type': 'spotMeta' }, params));
        //
        // {
        //     universe: [
        //       {
        //         tokens: [
        //             1,
        //             0,
        //         ],
        //         name: "PURR/USDC",
        //         index: "0",
        //         isCanonical: true,
        //       },
        //         ...
        //     ],
        //     tokens: [
        //       {
        //         name: "USDC",
        //         szDecimals: "8",
        //         weiDecimals: "8",
        //         index: "0",
        //         tokenId: "0x6d1e7cde53ba9467b783cb7c530ce054",
        //         isCanonical: true,
        //         evmContract: null,
        //         fullName: null,
        //         deployerTradingFeeShare: "0.0",
        //       },
        //       {
        //         name: "UBTC",
        //         szDecimals: "5",
        //         weiDecimals: "10",
        //         index: "197",
        //         tokenId: "0x8f254b963e8468305d409b33aa137c67",
        //         isCanonical: false,
        //         evmContract: {
        //             address: "0x9fdbda0a5e284c32744d2f17ee5c74b284993463",
        //             evm_extra_wei_decimals: "-2",
        //         },
        //         fullName: "Unit Bitcoin",
        //         deployerTradingFeeShare: "1.0",
        //       },
        //     ],
        // }
        //
        const [ responseMeta, responseSpotMeta ] = await Promise.all ([ promiseMeta, promiseSpotMeta ]);
        const meta = this.safeList (responseMeta, 'universe', []);
        const tokens = this.safeList (responseSpotMeta, 'tokens', []);
        const indexedTokens = this.indexBy (tokens, 'name');
        const defaultPrecision = this.safeString (this.options, 'defaultCurrencyPrecision', '5');
        const result: Dict = {};
        for (let i = 0; i < meta.length; i++) {
            const data = this.safeDict (meta, i, {});
            const id = i;
            const name = this.safeString (data, 'name');
            const tokenInfo = this.safeDict (indexedTokens, name, {});
            const code = this.safeCurrencyCode (name);
            result[code] = this.safeCurrencyStructure ({
                'id': id,
                'name': name,
                'code': code,
                'precision': this.parseNumber (this.parsePrecision (this.safeString (tokenInfo, 'weiDecimals', defaultPrecision))),
                'info': data,
                'active': undefined,
                'deposit': undefined,
                'withdraw': undefined,
                'networks': undefined,
                'fee': undefined,
                'type': 'crypto',
                'limits': {
                    'amount': {
                        'min': undefined,
                        'max': undefined,
                    },
                    'withdraw': {
                        'min': undefined,
                        'max': undefined,
                    },
                },
            });
        }
        return result;
    }

    /**
     * @method
     * @name hyperliquid#fetchMarkets
     * @description retrieves data on all markets for hyperliquid
     * @see https://hyperliquid.gitbook.io/hyperliquid-docs/for-developers/api/info-endpoint/perpetuals#retrieve-perpetuals-asset-contexts-includes-mark-price-current-funding-open-interest-etc
     * @see https://hyperliquid.gitbook.io/hyperliquid-docs/for-developers/api/info-endpoint/spot#retrieve-spot-asset-contexts
     * @param {object} [params] extra parameters specific to the exchange API endpoint
     * @returns {object[]} an array of objects representing market data
     */
    async fetchMarkets (params = {}): Promise<Market[]> {
        const rawPromises = [
            this.fetchSwapMarkets (params),
            this.fetchSpotMarkets (params),
        ];
        const promises = await Promise.all (rawPromises);
        const swapMarkets = promises[0];
        const spotMarkets = promises[1];
        return this.arrayConcat (swapMarkets, spotMarkets) as Market[];
    }

    /**
     * @method
     * @name hyperliquid#fetchSwapMarkets
     * @description retrieves data on all swap markets for hyperliquid
     * @see https://hyperliquid.gitbook.io/hyperliquid-docs/for-developers/api/info-endpoint/perpetuals#retrieve-perpetuals-asset-contexts-includes-mark-price-current-funding-open-interest-etc
     * @param {object} [params] extra parameters specific to the exchange API endpoint
     * @returns {object[]} an array of objects representing market data
     */
    async fetchSwapMarkets (params = {}): Promise<Market[]> {
        const request: Dict = {
            'type': 'metaAndAssetCtxs',
        };
        const response = await this.publicPostInfo (this.extend (request, params));
        //
        //     [
        //         {
        //             "universe": [
        //                 {
        //                     "maxLeverage": 50,
        //                     "name": "SOL",
        //                     "onlyIsolated": false,
        //                     "szDecimals": 2
        //                 }
        //             ]
        //         },
        //         [
        //             {
        //                 "dayNtlVlm": "9450588.2273",
        //                 "funding": "0.0000198",
        //                 "impactPxs": [
        //                     "108.04",
        //                     "108.06"
        //                 ],
        //                 "markPx": "108.04",
        //                 "midPx": "108.05",
        //                 "openInterest": "10764.48",
        //                 "oraclePx": "107.99",
        //                 "premium": "0.00055561",
        //                 "prevDayPx": "111.81"
        //             }
        //         ]
        //     ]
        //
        //
        const meta = this.safeDict (response, 0, {});
        const universe = this.safeList (meta, 'universe', []);
        const assetCtxs = this.safeList (response, 1, []);
        const result = [];
        for (let i = 0; i < universe.length; i++) {
            const data = this.extend (
                this.safeDict (universe, i, {}),
                this.safeDict (assetCtxs, i, {})
            );
            data['baseId'] = i;
            result.push (data);
        }
        return this.parseMarkets (result);
    }

    /**
     * @method
     * @name hyperliquid#calculatePricePrecision
     * @description Helper function to calculate the Hyperliquid DECIMAL_PLACES price precision
     * @param {float} price the price to use in the calculation
     * @param {int} amountPrecision the amountPrecision to use in the calculation
     * @param {int} maxDecimals the maxDecimals to use in the calculation
     * @returns {int} The calculated price precision
     */
    calculatePricePrecision (price: number, amountPrecision: number, maxDecimals: number) {
        let pricePrecision = 0;
        const priceStr = this.numberToString (price);
        if (priceStr === undefined) {
            return 0;
        }
        const priceSplitted = priceStr.split ('.');
        if (Precise.stringEq (priceStr, '0')) {
            // Significant digits is always 5 in this case
            const significantDigits = 5;
            // Integer digits is always 0 in this case (0 doesn't count)
            const integerDigits = 0;
            // Calculate the price precision
            pricePrecision = Math.min (maxDecimals - amountPrecision, significantDigits - integerDigits);
        } else if (Precise.stringGt (priceStr, '0') && Precise.stringLt (priceStr, '1')) {
            // Significant digits, always 5 in this case
            const significantDigits = 5;
            // Get the part after the decimal separator
            const decimalPart = this.safeString (priceSplitted, 1, '');
            // Count the number of leading zeros in the decimal part
            let leadingZeros = 0;
            while ((leadingZeros <= decimalPart.length) && (decimalPart[leadingZeros] === '0')) {
                leadingZeros = leadingZeros + 1;
            }
            // Calculate price precision based on leading zeros and significant digits
            pricePrecision = leadingZeros + significantDigits;
            // Calculate the price precision based on maxDecimals - szDecimals and the calculated price precision from the previous step
            pricePrecision = Math.min (maxDecimals - amountPrecision, pricePrecision);
        } else {
            // Count the numbers before the decimal separator
            const integerPart = this.safeString (priceSplitted, 0, '');
            // Get significant digits, take the max() of 5 and the integer digits count
            const significantDigits = Math.max (5, integerPart.length);
            // Calculate price precision based on maxDecimals - szDecimals and significantDigits - integerPart.length
            pricePrecision = Math.min (maxDecimals - amountPrecision, significantDigits - integerPart.length);
        }
        return this.parseToInt (pricePrecision);
    }

    /**
     * @method
     * @name hyperliquid#fetchSpotMarkets
     * @description retrieves data on all spot markets for hyperliquid
     * @see https://hyperliquid.gitbook.io/hyperliquid-docs/for-developers/api/info-endpoint/spot#retrieve-spot-asset-contexts
     * @param {object} [params] extra parameters specific to the exchange API endpoint
     * @returns {object[]} an array of objects representing market data
     */
    async fetchSpotMarkets (params = {}): Promise<Market[]> {
        const request: Dict = {
            'type': 'spotMetaAndAssetCtxs',
        };
        const response = await this.publicPostInfo (this.extend (request, params));
        //
        // [
        //     {
        //         "tokens": [
        //             {
        //                 "name": "USDC",
        //                 "szDecimals": 8,
        //                 "weiDecimals" 8,
        //                 "index": 0,
        //                 "tokenId": "0x6d1e7cde53ba9467b783cb7c530ce054",
        //                 "isCanonical": true,
        //                 "evmContract":null,
        //                 "fullName":null
        //             },
        //             {
        //                 "name": "PURR",
        //                 "szDecimals": 0,
        //                 "weiDecimals": 5,
        //                 "index": 1,
        //                 "tokenId": "0xc1fb593aeffbeb02f85e0308e9956a90",
        //                 "isCanonical": true,
        //                 "evmContract":null,
        //                 "fullName":null
        //             }
        //         ],
        //         "universe": [
        //             {
        //                 "name": "PURR/USDC",
        //                 "tokens": [1, 0],
        //                 "index": 0,
        //                 "isCanonical": true
        //             }
        //         ]
        //     },
        //     [
        //         {
        //             "dayNtlVlm":"8906.0",
        //             "markPx":"0.14",
        //             "midPx":"0.209265",
        //             "prevDayPx":"0.20432"
        //         }
        //     ]
        // ]
        //
        const first = this.safeDict (response, 0, {});
        const second = this.safeList (response, 1, []);
        const meta = this.safeList (first, 'universe', []);
        const tokens = this.safeList (first, 'tokens', []);
        const markets = [];
        for (let i = 0; i < meta.length; i++) {
            const market = this.safeDict (meta, i, {});
            const index = this.safeInteger (market, 'index');
            const extraData = this.safeDict (second, index, {});
            const marketName = this.safeString (market, 'name');
            // if (marketName.indexOf ('/') < 0) {
            //     // there are some weird spot markets in testnet, eg @2
            //     continue;
            // }
            // const marketParts = marketName.split ('/');
            // const baseName = this.safeString (marketParts, 0);
            // const quoteId = this.safeString (marketParts, 1);
            const fees = this.safeDict (this.fees, 'spot', {});
            const taker = this.safeNumber (fees, 'taker');
            const maker = this.safeNumber (fees, 'maker');
            const tokensPos = this.safeList (market, 'tokens', []);
            const baseTokenPos = this.safeInteger (tokensPos, 0);
            const quoteTokenPos = this.safeInteger (tokensPos, 1);
            const baseTokenInfo = this.safeDict (tokens, baseTokenPos, {});
            const quoteTokenInfo = this.safeDict (tokens, quoteTokenPos, {});
            const baseName = this.safeString (baseTokenInfo, 'name');
            const quoteId = this.safeString (quoteTokenInfo, 'name');
            const base = this.safeCurrencyCode (baseName);
            const quote = this.safeCurrencyCode (quoteId);
            const symbol = base + '/' + quote;
            const innerBaseTokenInfo = this.safeDict (baseTokenInfo, 'spec', baseTokenInfo);
            // const innerQuoteTokenInfo = this.safeDict (quoteTokenInfo, 'spec', quoteTokenInfo);
            const amountPrecisionStr = this.safeString (innerBaseTokenInfo, 'szDecimals');
            const amountPrecision = parseInt (amountPrecisionStr);
            const price = this.safeNumber (extraData, 'midPx');
            let pricePrecision = 0;
            if (price !== undefined) {
                pricePrecision = this.calculatePricePrecision (price, amountPrecision, 8);
            }
            const pricePrecisionStr = this.numberToString (pricePrecision);
            // const quotePrecision = this.parseNumber (this.parsePrecision (this.safeString (innerQuoteTokenInfo, 'szDecimals')));
            const baseId = this.numberToString (index + 10000);
            markets.push (this.safeMarketStructure ({
                'id': marketName,
                'symbol': symbol,
                'base': base,
                'quote': quote,
                'settle': undefined,
                'baseId': baseId,
                'baseName': baseName,
                'quoteId': quoteId,
                'settleId': undefined,
                'type': 'spot',
                'spot': true,
                'subType': undefined,
                'margin': undefined,
                'swap': false,
                'future': false,
                'option': false,
                'active': true,
                'contract': false,
                'linear': undefined,
                'inverse': undefined,
                'taker': taker,
                'maker': maker,
                'contractSize': undefined,
                'expiry': undefined,
                'expiryDatetime': undefined,
                'strike': undefined,
                'optionType': undefined,
                'precision': {
                    'amount': this.parseNumber (this.parsePrecision (amountPrecisionStr)),
                    'price': this.parseNumber (this.parsePrecision (pricePrecisionStr)),
                },
                'limits': {
                    'leverage': {
                        'min': undefined,
                        'max': undefined,
                    },
                    'amount': {
                        'min': undefined,
                        'max': undefined,
                    },
                    'price': {
                        'min': undefined,
                        'max': undefined,
                    },
                    'cost': {
                        'min': this.parseNumber ('10'),
                        'max': undefined,
                    },
                },
                'created': undefined,
                'info': this.extend (extraData, market),
            }));
        }
        return markets;
    }

    parseMarket (market: Dict): Market {
        //
        //     {
        //         "maxLeverage": "50",
        //         "name": "ETH",
        //         "onlyIsolated": false,
        //         "szDecimals": "4",
        //         "dayNtlVlm": "1709813.11535",
        //         "funding": "0.00004807",
        //         "impactPxs": [
        //             "2369.3",
        //             "2369.6"
        //         ],
        //         "markPx": "2369.6",
        //         "midPx": "2369.45",
        //         "openInterest": "1815.4712",
        //         "oraclePx": "2367.3",
        //         "premium": "0.00090821",
        //         "prevDayPx": "2381.5"
        //     }
        //
        const quoteId = 'USDC';
        const baseName = this.safeString (market, 'name');
        const base = this.safeCurrencyCode (baseName);
        const quote = this.safeCurrencyCode (quoteId);
        const baseId = this.safeString (market, 'baseId');
        const settleId = 'USDC';
        const settle = this.safeCurrencyCode (settleId);
        let symbol = base + '/' + quote;
        const contract = true;
        const swap = true;
        if (contract) {
            if (swap) {
                symbol = symbol + ':' + settle;
            }
        }
        const fees = this.safeDict (this.fees, 'swap', {});
        const taker = this.safeNumber (fees, 'taker');
        const maker = this.safeNumber (fees, 'maker');
        const amountPrecisionStr = this.safeString (market, 'szDecimals');
        const amountPrecision = parseInt (amountPrecisionStr);
        const price = this.safeNumber (market, 'markPx', 0);
        let pricePrecision = 0;
        if (price !== undefined) {
            pricePrecision = this.calculatePricePrecision (price, amountPrecision, 6);
        }
        const pricePrecisionStr = this.numberToString (pricePrecision);
        const isDelisted = this.safeBool (market, 'isDelisted');
        let active = true;
        if (isDelisted !== undefined) {
            active = !isDelisted;
        }
        return this.safeMarketStructure ({
            'id': baseId,
            'symbol': symbol,
            'base': base,
            'quote': quote,
            'settle': settle,
            'baseId': baseId,
            'baseName': baseName,
            'quoteId': quoteId,
            'settleId': settleId,
            'type': 'swap',
            'spot': false,
            'margin': undefined,
            'swap': swap,
            'future': false,
            'option': false,
            'active': active,
            'contract': contract,
            'linear': true,
            'inverse': false,
            'taker': taker,
            'maker': maker,
            'contractSize': this.parseNumber ('1'),
            'expiry': undefined,
            'expiryDatetime': undefined,
            'strike': undefined,
            'optionType': undefined,
            'precision': {
                'amount': this.parseNumber (this.parsePrecision (amountPrecisionStr)),
                'price': this.parseNumber (this.parsePrecision (pricePrecisionStr)),
            },
            'limits': {
                'leverage': {
                    'min': undefined,
                    'max': this.safeInteger (market, 'maxLeverage'),
                },
                'amount': {
                    'min': undefined,
                    'max': undefined,
                },
                'price': {
                    'min': undefined,
                    'max': undefined,
                },
                'cost': {
                    'min': this.parseNumber ('10'),
                    'max': undefined,
                },
            },
            'created': undefined,
            'info': market,
        });
    }

    /**
     * @method
     * @name hyperliquid#fetchBalance
     * @description query for balance and get the amount of funds available for trading or funds locked in orders
     * @see https://hyperliquid.gitbook.io/hyperliquid-docs/for-developers/api/info-endpoint/spot#retrieve-a-users-token-balances
     * @see https://hyperliquid.gitbook.io/hyperliquid-docs/for-developers/api/info-endpoint/perpetuals#retrieve-users-perpetuals-account-summary
     * @param {object} [params] extra parameters specific to the exchange API endpoint
     * @param {string} [params.user] user address, will default to this.walletAddress if not provided
     * @param {string} [params.type] wallet type, ['spot', 'swap'], defaults to swap
     * @param {string} [params.marginMode] 'cross' or 'isolated', for margin trading, uses this.options.defaultMarginMode if not passed, defaults to undefined/None/null
     * @param {string} [params.subAccountAddress] sub account user address
     * @returns {object} a [balance structure]{@link https://docs.ccxt.com/#/?id=balance-structure}
     */
    async fetchBalance (params = {}): Promise<Balances> {
        let userAddress = undefined;
        [ userAddress, params ] = this.handlePublicAddress ('fetchBalance', params);
        let type = undefined;
        [ type, params ] = this.handleMarketTypeAndParams ('fetchBalance', undefined, params);
        let marginMode = undefined;
        [ marginMode, params ] = this.handleMarginModeAndParams ('fetchBalance', params);
        const isSpot = (type === 'spot');
        const request: Dict = {
            'type': (isSpot) ? 'spotClearinghouseState' : 'clearinghouseState',
            'user': userAddress,
        };
        const response = await this.publicPostInfo (this.extend (request, params));
        //
        //     {
        //         "assetPositions": [],
        //         "crossMaintenanceMarginUsed": "0.0",
        //         "crossMarginSummary": {
        //             "accountValue": "100.0",
        //             "totalMarginUsed": "0.0",
        //             "totalNtlPos": "0.0",
        //             "totalRawUsd": "100.0"
        //         },
        //         "marginSummary": {
        //             "accountValue": "100.0",
        //             "totalMarginUsed": "0.0",
        //             "totalNtlPos": "0.0",
        //             "totalRawUsd": "100.0"
        //         },
        //         "time": "1704261007014",
        //         "withdrawable": "100.0"
        //     }
        // spot
        //
        //     {
        //         "balances":[
        //            {
        //               "coin":"USDC",
        //               "hold":"0.0",
        //               "total":"1481.844"
        //            },
        //            {
        //               "coin":"PURR",
        //               "hold":"0.0",
        //               "total":"999.65004"
        //            }
        //     }
        //
        const balances = this.safeList (response, 'balances');
        if (balances !== undefined) {
            const spotBalances: Dict = { 'info': response };
            for (let i = 0; i < balances.length; i++) {
                const balance = balances[i];
                const code = this.safeCurrencyCode (this.safeString (balance, 'coin'));
                const account = this.account ();
                const total = this.safeString (balance, 'total');
                const used = this.safeString (balance, 'hold');
                account['total'] = total;
                account['used'] = used;
                spotBalances[code] = account;
            }
            return this.safeBalance (spotBalances);
        }
        const data = this.safeDict (response, 'marginSummary', {});
        const usdcBalance = {
            'total': this.safeNumber (data, 'accountValue'),
        };
        if ((marginMode !== undefined) && (marginMode === 'isolated')) {
            usdcBalance['free'] = this.safeNumber (response, 'withdrawable');
        } else {
            usdcBalance['used'] = this.safeNumber (data, 'totalMarginUsed');
        }
        const result: Dict = {
            'info': response,
            'USDC': usdcBalance,
        };
        const timestamp = this.safeInteger (response, 'time');
        result['timestamp'] = timestamp;
        result['datetime'] = this.iso8601 (timestamp);
        return this.safeBalance (result);
    }

    /**
     * @method
     * @name hyperliquid#fetchOrderBook
     * @description fetches information on open orders with bid (buy) and ask (sell) prices, volumes and other data
     * @see https://hyperliquid.gitbook.io/hyperliquid-docs/for-developers/api/info-endpoint#l2-book-snapshot
     * @param {string} symbol unified symbol of the market to fetch the order book for
     * @param {int} [limit] the maximum amount of order book entries to return
     * @param {object} [params] extra parameters specific to the exchange API endpoint
     * @returns {object} A dictionary of [order book structures]{@link https://docs.ccxt.com/#/?id=order-book-structure} indexed by market symbols
     */
    async fetchOrderBook (symbol: string, limit: Int = undefined, params = {}): Promise<OrderBook> {
        await this.loadMarkets ();
        const market = this.market (symbol);
        const request: Dict = {
            'type': 'l2Book',
            'coin': market['swap'] ? market['baseName'] : market['id'],
        };
        const response = await this.publicPostInfo (this.extend (request, params));
        //
        //     {
        //         "coin": "ETH",
        //         "levels": [
        //             [
        //                 {
        //                     "n": "2",
        //                     "px": "2216.2",
        //                     "sz": "74.0637"
        //                 }
        //             ],
        //             [
        //                 {
        //                     "n": "2",
        //                     "px": "2216.5",
        //                     "sz": "70.5893"
        //                 }
        //             ]
        //         ],
        //         "time": "1704290104840"
        //     }
        //
        const data = this.safeList (response, 'levels', []);
        const result: Dict = {
            'bids': this.safeList (data, 0, []),
            'asks': this.safeList (data, 1, []),
        };
        const timestamp = this.safeInteger (response, 'time');
        return this.parseOrderBook (result, market['symbol'], timestamp, 'bids', 'asks', 'px', 'sz');
    }

    /**
     * @method
     * @name hyperliquid#fetchTickers
     * @description fetches price tickers for multiple markets, statistical information calculated over the past 24 hours for each market
     * @see https://hyperliquid.gitbook.io/hyperliquid-docs/for-developers/api/info-endpoint/perpetuals#retrieve-perpetuals-asset-contexts-includes-mark-price-current-funding-open-interest-etc
     * @see https://hyperliquid.gitbook.io/hyperliquid-docs/for-developers/api/info-endpoint/spot#retrieve-spot-asset-contexts
     * @param {string[]} [symbols] unified symbols of the markets to fetch the ticker for, all market tickers are returned if not assigned
     * @param {object} [params] extra parameters specific to the exchange API endpoint
     * @param {string} [params.type] 'spot' or 'swap', by default fetches both
     * @returns {object} a dictionary of [ticker structures]{@link https://docs.ccxt.com/#/?id=ticker-structure}
     */
    async fetchTickers (symbols: Strings = undefined, params = {}): Promise<Tickers> {
        await this.loadMarkets ();
        symbols = this.marketSymbols (symbols);
        // at this stage, to get tickers data, we use fetchMarkets endpoints
        let response = [];
        const type = this.safeString (params, 'type');
        params = this.omit (params, 'type');
        if (type === 'spot') {
            response = await this.fetchSpotMarkets (params);
        } else if (type === 'swap') {
            response = await this.fetchSwapMarkets (params);
        } else {
            response = await this.fetchMarkets (params);
        }
        // same response as under "fetchMarkets"
        const result: Dict = {};
        for (let i = 0; i < response.length; i++) {
            const market = response[i];
            const info = market['info'];
            const ticker = this.parseTicker (info, market);
            const symbol = this.safeString (ticker, 'symbol');
            result[symbol] = ticker;
        }
        return this.filterByArrayTickers (result, 'symbol', symbols);
    }

    /**
     * @method
     * @name hyperliquid#fetchFundingRates
     * @description retrieves data on all swap markets for hyperliquid
     * @see https://hyperliquid.gitbook.io/hyperliquid-docs/for-developers/api/info-endpoint/perpetuals#retrieve-perpetuals-asset-contexts-includes-mark-price-current-funding-open-interest-etc
     * @param {string[]} [symbols] list of unified market symbols
     * @param {object} [params] extra parameters specific to the exchange API endpoint
     * @returns {object[]} an array of objects representing market data
     */
    async fetchFundingRates (symbols: Strings = undefined, params = {}): Promise<FundingRates> {
        const request: Dict = {
            'type': 'metaAndAssetCtxs',
        };
        const response = await this.publicPostInfo (this.extend (request, params));
        //
        //     [
        //         {
        //             "universe": [
        //                 {
        //                     "maxLeverage": 50,
        //                     "name": "SOL",
        //                     "onlyIsolated": false,
        //                     "szDecimals": 2
        //                 }
        //             ]
        //         },
        //         [
        //             {
        //                 "dayNtlVlm": "9450588.2273",
        //                 "funding": "0.0000198",
        //                 "impactPxs": [
        //                     "108.04",
        //                     "108.06"
        //                 ],
        //                 "markPx": "108.04",
        //                 "midPx": "108.05",
        //                 "openInterest": "10764.48",
        //                 "oraclePx": "107.99",
        //                 "premium": "0.00055561",
        //                 "prevDayPx": "111.81"
        //             }
        //         ]
        //     ]
        //
        //
        const meta = this.safeDict (response, 0, {});
        const universe = this.safeList (meta, 'universe', []);
        const assetCtxs = this.safeList (response, 1, []);
        const result = [];
        for (let i = 0; i < universe.length; i++) {
            const data = this.extend (
                this.safeDict (universe, i, {}),
                this.safeDict (assetCtxs, i, {})
            );
            result.push (data);
        }
        return this.parseFundingRates (result, symbols);
    }

    parseFundingRate (info, market: Market = undefined): FundingRate {
        //
        //     {
        //         "maxLeverage": "50",
        //         "name": "ETH",
        //         "onlyIsolated": false,
        //         "szDecimals": "4",
        //         "dayNtlVlm": "1709813.11535",
        //         "funding": "0.00004807",
        //         "impactPxs": [
        //             "2369.3",
        //             "2369.6"
        //         ],
        //         "markPx": "2369.6",
        //         "midPx": "2369.45",
        //         "openInterest": "1815.4712",
        //         "oraclePx": "2367.3",
        //         "premium": "0.00090821",
        //         "prevDayPx": "2381.5"
        //     }
        //
        const base = this.safeString (info, 'name');
        const marketId = this.coinToMarketId (base);
        const symbol = this.safeSymbol (marketId, market);
        const funding = this.safeNumber (info, 'funding');
        const markPx = this.safeNumber (info, 'markPx');
        const oraclePx = this.safeNumber (info, 'oraclePx');
        const fundingTimestamp = (Math.floor (this.milliseconds () / 60 / 60 / 1000) + 1) * 60 * 60 * 1000;
        return {
            'info': info,
            'symbol': symbol,
            'markPrice': markPx,
            'indexPrice': oraclePx,
            'interestRate': undefined,
            'estimatedSettlePrice': undefined,
            'timestamp': undefined,
            'datetime': undefined,
            'fundingRate': funding,
            'fundingTimestamp': fundingTimestamp,
            'fundingDatetime': this.iso8601 (fundingTimestamp),
            'nextFundingRate': undefined,
            'nextFundingTimestamp': undefined,
            'nextFundingDatetime': undefined,
            'previousFundingRate': undefined,
            'previousFundingTimestamp': undefined,
            'previousFundingDatetime': undefined,
            'interval': '1h',
        } as FundingRate;
    }

    parseTicker (ticker: Dict, market: Market = undefined): Ticker {
        //
        //     {
        //         "prevDayPx": "3400.5",
        //         "dayNtlVlm": "511297257.47936022",
        //         "markPx": "3464.7",
        //         "midPx": "3465.05",
        //         "oraclePx": "3460.1", // only in swap
        //         "openInterest": "64638.1108", // only in swap
        //         "premium": "0.00141614", // only in swap
        //         "funding": "0.00008727", // only in swap
        //         "impactPxs": [ "3465.0", "3465.1" ], // only in swap
        //         "coin": "PURR", // only in spot
        //         "circulatingSupply": "998949190.03400207", // only in spot
        //     },
        //
        const bidAsk = this.safeList (ticker, 'impactPxs');
        return this.safeTicker ({
            'symbol': market['symbol'],
            'timestamp': undefined,
            'datetime': undefined,
            'previousClose': this.safeNumber (ticker, 'prevDayPx'),
            'close': this.safeNumber (ticker, 'midPx'),
            'bid': this.safeNumber (bidAsk, 0),
            'ask': this.safeNumber (bidAsk, 1),
            'quoteVolume': this.safeNumber (ticker, 'dayNtlVlm'),
            'info': ticker,
        }, market);
    }

    /**
     * @method
     * @name hyperliquid#fetchOHLCV
     * @description fetches historical candlestick data containing the open, high, low, and close price, and the volume of a market
     * @see https://hyperliquid.gitbook.io/hyperliquid-docs/for-developers/api/info-endpoint#candle-snapshot
     * @param {string} symbol unified symbol of the market to fetch OHLCV data for
     * @param {string} timeframe the length of time each candle represents, support '1m', '15m', '1h', '1d'
     * @param {int} [since] timestamp in ms of the earliest candle to fetch
     * @param {int} [limit] the maximum amount of candles to fetch
     * @param {object} [params] extra parameters specific to the exchange API endpoint
     * @param {int} [params.until] timestamp in ms of the latest candle to fetch
     * @returns {int[][]} A list of candles ordered as timestamp, open, high, low, close, volume
     */
    async fetchOHLCV (symbol: string, timeframe = '1m', since: Int = undefined, limit: Int = undefined, params = {}): Promise<OHLCV[]> {
        await this.loadMarkets ();
        const market = this.market (symbol);
        const until = this.safeInteger (params, 'until', this.milliseconds ());
        let useTail = since === undefined;
        const originalSince = since;
        if (since === undefined) {
            if (limit !== undefined) {
                // optimization if limit is provided
                const timeframeInMilliseconds = this.parseTimeframe (timeframe) * 1000;
                since = this.sum (until, timeframeInMilliseconds * limit * -1);
                useTail = false;
            } else {
                since = 0;
            }
        }
        params = this.omit (params, [ 'until' ]);
        const request: Dict = {
            'type': 'candleSnapshot',
            'req': {
                'coin': market['swap'] ? market['baseName'] : market['id'],
                'interval': this.safeString (this.timeframes, timeframe, timeframe),
                'startTime': since,
                'endTime': until,
            },
        };
        const response = await this.publicPostInfo (this.extend (request, params));
        //
        //     [
        //         {
        //             "T": 1704287699999,
        //             "c": "2226.4",
        //             "h": "2247.9",
        //             "i": "15m",
        //             "l": "2224.6",
        //             "n": 46,
        //             "o": "2247.9",
        //             "s": "ETH",
        //             "t": 1704286800000,
        //             "v": "591.6427"
        //         }
        //     ]
        //
        return this.parseOHLCVs (response, market, timeframe, originalSince, limit, useTail);
    }

    parseOHLCV (ohlcv, market: Market = undefined): OHLCV {
        //
        //     {
        //         "T": 1704287699999,
        //         "c": "2226.4",
        //         "h": "2247.9",
        //         "i": "15m",
        //         "l": "2224.6",
        //         "n": 46,
        //         "o": "2247.9",
        //         "s": "ETH",
        //         "t": 1704286800000,
        //         "v": "591.6427"
        //     }
        //
        return [
            this.safeInteger (ohlcv, 't'),
            this.safeNumber (ohlcv, 'o'),
            this.safeNumber (ohlcv, 'h'),
            this.safeNumber (ohlcv, 'l'),
            this.safeNumber (ohlcv, 'c'),
            this.safeNumber (ohlcv, 'v'),
        ];
    }

    /**
     * @method
     * @name hyperliquid#fetchTrades
     * @description get the list of most recent trades for a particular symbol
     * @see https://hyperliquid.gitbook.io/hyperliquid-docs/for-developers/api/info-endpoint#retrieve-a-users-fills
     * @see https://hyperliquid.gitbook.io/hyperliquid-docs/for-developers/api/info-endpoint#retrieve-a-users-fills-by-time
     * @param {string} symbol unified market symbol
     * @param {int} [since] the earliest time in ms to fetch trades for
     * @param {int} [limit] the maximum number of trades structures to retrieve
     * @param {object} [params] extra parameters specific to the exchange API endpoint
     * @param {int} [params.until] timestamp in ms of the latest trade
     * @param {string} [params.address] wallet address that made trades
     * @param {string} [params.user] wallet address that made trades
     * @param {string} [params.subAccountAddress] sub account user address
     * @returns {Trade[]} a list of [trade structures]{@link https://docs.ccxt.com/#/?id=trade-structure}
     */
    async fetchTrades (symbol: Str, since: Int = undefined, limit: Int = undefined, params = {}) {
        let userAddress = undefined;
        [ userAddress, params ] = this.handlePublicAddress ('fetchTrades', params);
        await this.loadMarkets ();
        const market = this.safeMarket (symbol);
        const request: Dict = {
            'user': userAddress,
        };
        if (since !== undefined) {
            request['type'] = 'userFillsByTime';
            request['startTime'] = since;
        } else {
            request['type'] = 'userFills';
        }
        const until = this.safeInteger (params, 'until');
        params = this.omit (params, 'until');
        if (until !== undefined) {
            request['endTime'] = until;
        }
        const response = await this.publicPostInfo (this.extend (request, params));
        //
        //     [
        //         {
        //             "closedPnl": "0.19343",
        //             "coin": "ETH",
        //             "crossed": true,
        //             "dir": "Close Long",
        //             "fee": "0.050062",
        //             "hash": "0x09d77c96791e98b5775a04092584ab010d009445119c71e4005c0d634ea322bc",
        //             "liquidationMarkPx": null,
        //             "oid": 3929354691,
        //             "px": "2381.1",
        //             "side": "A",
        //             "startPosition": "0.0841",
        //             "sz": "0.0841",
        //             "tid": 128423918764978,
        //             "time": 1704262888911
        //         }
        //     ]
        //
        return this.parseTrades (response, market, since, limit);
    }

    amountToPrecision (symbol, amount) {
        const market = this.market (symbol);
        return this.decimalToPrecision (amount, ROUND, market['precision']['amount'], this.precisionMode, this.paddingMode);
    }

    priceToPrecision (symbol: string, price): string {
        const market = this.market (symbol);
        const priceStr = this.numberToString (price);
        const integerPart = priceStr.split ('.')[0];
        const significantDigits = Math.max (5, integerPart.length);
        const result = this.decimalToPrecision (price, ROUND, significantDigits, SIGNIFICANT_DIGITS, this.paddingMode);
        const maxDecimals = market['spot'] ? 8 : 6;
        const subtractedValue = maxDecimals - this.precisionFromString (this.safeString (market['precision'], 'amount'));
        return this.decimalToPrecision (result, ROUND, subtractedValue, DECIMAL_PLACES, this.paddingMode);
    }

    hashMessage (message) {
        return '0x' + this.hash (message, keccak, 'hex');
    }

    signHash (hash, privateKey) {
        const signature = ecdsa (hash.slice (-64), privateKey.slice (-64), secp256k1, undefined);
        return {
            'r': '0x' + signature['r'],
            's': '0x' + signature['s'],
            'v': this.sum (27, signature['v']),
        };
    }

    signMessage (message, privateKey) {
        return this.signHash (this.hashMessage (message), privateKey.slice (-64));
    }

    constructPhantomAgent (hash, isTestnet = true) {
        const source = (isTestnet) ? 'b' : 'a';
        return {
            'source': source,
            'connectionId': hash,
        };
    }

    actionHash (action, vaultAddress, nonce) {
        const dataBinary = this.packb (action);
        const dataHex = this.binaryToBase16 (dataBinary);
        let data = dataHex;
        data += '00000' + this.intToBase16 (nonce);
        if (vaultAddress === undefined) {
            data += '00';
        } else {
            data += '01';
            data += vaultAddress;
        }
        return this.hash (this.base16ToBinary (data), keccak, 'binary');
    }

    signL1Action (action, nonce, vaultAdress = undefined): object {
        const hash = this.actionHash (action, vaultAdress, nonce);
        const isTestnet = this.safeBool (this.options, 'sandboxMode', false);
        const phantomAgent = this.constructPhantomAgent (hash, isTestnet);
        // const data: Dict = {
        //     'domain': {
        //         'chainId': 1337,
        //         'name': 'Exchange',
        //         'verifyingContract': '0x0000000000000000000000000000000000000000',
        //         'version': '1',
        //     },
        //     'types': {
        //         'Agent': [
        //             { 'name': 'source', 'type': 'string' },
        //             { 'name': 'connectionId', 'type': 'bytes32' },
        //         ],
        //         'EIP712Domain': [
        //             { 'name': 'name', 'type': 'string' },
        //             { 'name': 'version', 'type': 'string' },
        //             { 'name': 'chainId', 'type': 'uint256' },
        //             { 'name': 'verifyingContract', 'type': 'address' },
        //         ],
        //     },
        //     'primaryType': 'Agent',
        //     'message': phantomAgent,
        // };
        const zeroAddress = this.safeString (this.options, 'zeroAddress');
        const chainId = 1337; // check this out
        const domain: Dict = {
            'chainId': chainId,
            'name': 'Exchange',
            'verifyingContract': zeroAddress,
            'version': '1',
        };
        const messageTypes: Dict = {
            'Agent': [
                { 'name': 'source', 'type': 'string' },
                { 'name': 'connectionId', 'type': 'bytes32' },
            ],
        };
        const msg = this.ethEncodeStructuredData (domain, messageTypes, phantomAgent);
        const signature = this.signMessage (msg, this.privateKey);
        return signature;
    }

    signUserSignedAction (messageTypes, message) {
        const zeroAddress = this.safeString (this.options, 'zeroAddress');
        const chainId = 421614; // check this out
        const domain: Dict = {
            'chainId': chainId,
            'name': 'HyperliquidSignTransaction',
            'verifyingContract': zeroAddress,
            'version': '1',
        };
        const msg = this.ethEncodeStructuredData (domain, messageTypes, message);
        const signature = this.signMessage (msg, this.privateKey);
        return signature;
    }

    buildUsdSendSig (message) {
        const messageTypes: Dict = {
            'HyperliquidTransaction:UsdSend': [
                { 'name': 'hyperliquidChain', 'type': 'string' },
                { 'name': 'destination', 'type': 'string' },
                { 'name': 'amount', 'type': 'string' },
                { 'name': 'time', 'type': 'uint64' },
            ],
        };
        return this.signUserSignedAction (messageTypes, message);
    }

    buildUsdClassSendSig (message) {
        const messageTypes: Dict = {
            'HyperliquidTransaction:UsdClassTransfer': [
                { 'name': 'hyperliquidChain', 'type': 'string' },
                { 'name': 'amount', 'type': 'string' },
                { 'name': 'toPerp', 'type': 'bool' },
                { 'name': 'nonce', 'type': 'uint64' },
            ],
        };
        return this.signUserSignedAction (messageTypes, message);
    }

    buildWithdrawSig (message) {
        const messageTypes: Dict = {
            'HyperliquidTransaction:Withdraw': [
                { 'name': 'hyperliquidChain', 'type': 'string' },
                { 'name': 'destination', 'type': 'string' },
                { 'name': 'amount', 'type': 'string' },
                { 'name': 'time', 'type': 'uint64' },
            ],
        };
        return this.signUserSignedAction (messageTypes, message);
    }

    buildApproveBuilderFeeSig (message) {
        const messageTypes: Dict = {
            'HyperliquidTransaction:ApproveBuilderFee': [
                { 'name': 'hyperliquidChain', 'type': 'string' },
                { 'name': 'maxFeeRate', 'type': 'string' },
                { 'name': 'builder', 'type': 'address' },
                { 'name': 'nonce', 'type': 'uint64' },
            ],
        };
        return this.signUserSignedAction (messageTypes, message);
    }

    async approveBuilderFee (builder: string, maxFeeRate: string) {
        const nonce = this.milliseconds ();
        const isSandboxMode = this.safeBool (this.options, 'sandboxMode', false);
        const payload: Dict = {
            'hyperliquidChain': isSandboxMode ? 'Testnet' : 'Mainnet',
            'maxFeeRate': maxFeeRate,
            'builder': builder,
            'nonce': nonce,
        };
        const sig = this.buildApproveBuilderFeeSig (payload);
        const action = {
            'hyperliquidChain': payload['hyperliquidChain'],
            'signatureChainId': '0x66eee',
            'maxFeeRate': payload['maxFeeRate'],
            'builder': payload['builder'],
            'nonce': nonce,
            'type': 'approveBuilderFee',
        };
        const request: Dict = {
            'action': action,
            'nonce': nonce,
            'signature': sig,
            'vaultAddress': undefined,
        };
        //
        // {
        //     "status": "ok",
        //     "response": {
        //         "type": "default"
        //     }
        // }
        //
        return await this.privatePostExchange (request);
    }

    async handleBuilderFeeApproval () {
        const buildFee = this.safeBool (this.options, 'builderFee', true);
        if (!buildFee) {
            return false; // skip if builder fee is not enabled
        }
        const approvedBuilderFee = this.safeBool (this.options, 'approvedBuilderFee', false);
        if (approvedBuilderFee) {
            return true; // skip if builder fee is already approved
        }
        try {
            const builder = this.safeString (this.options, 'builder', '0x2e3AB3E88a7DBdc763AaDf5b28c18fb085aF420a');
            const maxFeeRate = this.safeString (this.options, 'feeRate', '0.001%');
            await this.approveBuilderFee (builder, maxFeeRate);
            this.options['approvedBuilderFee'] = true;
        } catch (e) {
            this.options['builderFee'] = false; // disable builder fee if an error occurs
        }
        return true;
    }

    /**
     * @method
     * @name hyperliquid#createOrder
     * @description create a trade order
     * @see https://hyperliquid.gitbook.io/hyperliquid-docs/for-developers/api/exchange-endpoint#place-an-order
     * @param {string} symbol unified symbol of the market to create an order in
     * @param {string} type 'market' or 'limit'
     * @param {string} side 'buy' or 'sell'
     * @param {float} amount how much of currency you want to trade in units of base currency
     * @param {float} [price] the price at which the order is to be fulfilled, in units of the quote currency, ignored in market orders
     * @param {object} [params] extra parameters specific to the exchange API endpoint
     * @param {string} [params.timeInForce] 'Gtc', 'Ioc', 'Alo'
     * @param {bool} [params.postOnly] true or false whether the order is post-only
     * @param {bool} [params.reduceOnly] true or false whether the order is reduce-only
     * @param {float} [params.triggerPrice] The price at which a trigger order is triggered at
     * @param {string} [params.clientOrderId] client order id, (optional 128 bit hex string e.g. 0x1234567890abcdef1234567890abcdef)
     * @param {string} [params.slippage] the slippage for market order
     * @param {string} [params.vaultAddress] the vault address for order
     * @param {string} [params.subAccountAddress] sub account user address
     * @returns {object} an [order structure]{@link https://docs.ccxt.com/#/?id=order-structure}
     */
    async createOrder (symbol: string, type: OrderType, side: OrderSide, amount: number, price: Num = undefined, params = {}) {
        await this.loadMarkets ();
        const [ order, globalParams ] = this.parseCreateEditOrderArgs (undefined, symbol, type, side, amount, price, params);
        const orders = await this.createOrders ([ order as any ], globalParams);
        return orders[0];
    }

    /**
     * @method
     * @name hyperliquid#createOrders
     * @description create a list of trade orders
     * @see https://hyperliquid.gitbook.io/hyperliquid-docs/for-developers/api/exchange-endpoint#place-an-order
     * @param {Array} orders list of orders to create, each object should contain the parameters required by createOrder, namely symbol, type, side, amount, price and params
     * @param {object} [params] extra parameters specific to the exchange API endpoint
     * @returns {object} an [order structure]{@link https://docs.ccxt.com/#/?id=order-structure}
     */
    async createOrders (orders: OrderRequest[], params = {}) {
        await this.loadMarkets ();
        await this.handleBuilderFeeApproval ();
        const request = this.createOrdersRequest (orders, params);
        const response = await this.privatePostExchange (request);
        //
        //     {
        //         "status": "ok",
        //         "response": {
        //             "type": "order",
        //             "data": {
        //                 "statuses": [
        //                     {
        //                         "resting": {
        //                             "oid": 5063830287
        //                         }
        //                     }
        //                 ]
        //             }
        //         }
        //     }
        //
        const responseObj = this.safeDict (response, 'response', {});
        const data = this.safeDict (responseObj, 'data', {});
        const statuses = this.safeList (data, 'statuses', []);
        return this.parseOrders (statuses, undefined);
    }

    createOrderRequest (symbol: string, type: OrderType, side: OrderSide, amount: string, price: Str = undefined, params = {}) {
        const market = this.market (symbol);
        type = type.toUpperCase ();
        side = side.toUpperCase ();
        const isMarket = (type === 'MARKET');
        const isBuy = (side === 'BUY');
        const clientOrderId = this.safeString2 (params, 'clientOrderId', 'client_id');
        const slippage = this.safeString (params, 'slippage');
        let defaultTimeInForce = (isMarket) ? 'ioc' : 'gtc';
        const postOnly = this.safeBool (params, 'postOnly', false);
        if (postOnly) {
            defaultTimeInForce = 'alo';
        }
        let timeInForce = this.safeStringLower (params, 'timeInForce', defaultTimeInForce);
        timeInForce = this.capitalize (timeInForce);
        let triggerPrice = this.safeString2 (params, 'triggerPrice', 'stopPrice');
        const stopLossPrice = this.safeString (params, 'stopLossPrice', triggerPrice);
        const takeProfitPrice = this.safeString (params, 'takeProfitPrice');
        const isTrigger = (stopLossPrice || takeProfitPrice);
        let px = undefined;
        if (isMarket) {
            if (price === undefined) {
                throw new ArgumentsRequired (this.id + '  market orders require price to calculate the max slippage price. Default slippage can be set in options (default is 5%).');
            }
            px = (isBuy) ? Precise.stringMul (price, Precise.stringAdd ('1', slippage)) : Precise.stringMul (price, Precise.stringSub ('1', slippage));
            px = this.priceToPrecision (symbol, px); // round after adding slippage
        } else {
            px = this.priceToPrecision (symbol, price);
        }
        const sz = this.amountToPrecision (symbol, amount);
        const reduceOnly = this.safeBool (params, 'reduceOnly', false);
        const orderType: Dict = {};
        if (isTrigger) {
            let isTp = false;
            if (takeProfitPrice !== undefined) {
                triggerPrice = this.priceToPrecision (symbol, takeProfitPrice);
                isTp = true;
            } else {
                triggerPrice = this.priceToPrecision (symbol, stopLossPrice);
            }
            orderType['trigger'] = {
                'isMarket': isMarket,
                'triggerPx': triggerPrice,
                'tpsl': (isTp) ? 'tp' : 'sl',
            };
        } else {
            orderType['limit'] = {
                'tif': timeInForce,
            };
        }
        params = this.omit (params, [ 'clientOrderId', 'slippage', 'triggerPrice', 'stopPrice', 'stopLossPrice', 'takeProfitPrice', 'timeInForce', 'client_id', 'reduceOnly', 'postOnly' ]);
        const orderObj: Dict = {
            'a': this.parseToInt (market['baseId']),
            'b': isBuy,
            'p': px,
            's': sz,
            'r': reduceOnly,
            't': orderType,
            // 'c': clientOrderId,
        };
        if (clientOrderId !== undefined) {
            orderObj['c'] = clientOrderId;
        }
        return orderObj;
    }

    createOrdersRequest (orders, params = {}): Dict {
        /**
         * @method
         * @name hyperliquid#createOrdersRequest
         * @description create a list of trade orders
         * @see https://hyperliquid.gitbook.io/hyperliquid-docs/for-developers/api/exchange-endpoint#place-an-order
         * @param {Array} orders list of orders to create, each object should contain the parameters required by createOrder, namely symbol, type, side, amount, price and params
         * @returns {object} an [order structure]{@link https://docs.ccxt.com/#/?id=order-structure}
         */
        this.checkRequiredCredentials ();
        let defaultSlippage = this.safeString (this.options, 'defaultSlippage');
        defaultSlippage = this.safeString (params, 'slippage', defaultSlippage);
        let hasClientOrderId = false;
        for (let i = 0; i < orders.length; i++) {
            const rawOrder = orders[i];
            const orderParams = this.safeDict (rawOrder, 'params', {});
            const clientOrderId = this.safeString2 (orderParams, 'clientOrderId', 'client_id');
            if (clientOrderId !== undefined) {
                hasClientOrderId = true;
            }
        }
        if (hasClientOrderId) {
            for (let i = 0; i < orders.length; i++) {
                const rawOrder = orders[i];
                const orderParams = this.safeDict (rawOrder, 'params', {});
                const clientOrderId = this.safeString2 (orderParams, 'clientOrderId', 'client_id');
                if (clientOrderId === undefined) {
                    throw new ArgumentsRequired (this.id + ' createOrders() all orders must have clientOrderId if at least one has a clientOrderId');
                }
            }
        }
        params = this.omit (params, [ 'slippage', 'clientOrderId', 'client_id', 'slippage', 'triggerPrice', 'stopPrice', 'stopLossPrice', 'takeProfitPrice', 'timeInForce' ]);
        const nonce = this.milliseconds ();
        const orderReq = [];
        let grouping = 'na';
        for (let i = 0; i < orders.length; i++) {
            const rawOrder = orders[i];
            const marketId = this.safeString (rawOrder, 'symbol');
            const market = this.market (marketId);
            const symbol = market['symbol'];
            const type = this.safeStringUpper (rawOrder, 'type');
            const side = this.safeStringUpper (rawOrder, 'side');
            const amount = this.safeString (rawOrder, 'amount');
            const price = this.safeString (rawOrder, 'price');
            let orderParams = this.safeDict (rawOrder, 'params', {});
            const slippage = this.safeString (orderParams, 'slippage', defaultSlippage);
            orderParams['slippage'] = slippage;
            const stopLoss = this.safeValue (orderParams, 'stopLoss');
            const takeProfit = this.safeValue (orderParams, 'takeProfit');
            const isTrigger = (stopLoss || takeProfit);
            orderParams = this.omit (orderParams, [ 'stopLoss', 'takeProfit' ]);
            const mainOrderObj: Dict = this.createOrderRequest (symbol, type, side, amount, price, orderParams);
            orderReq.push (mainOrderObj);
            if (isTrigger) {
                // grouping opposed orders for sl/tp
                const stopLossOrderTriggerPrice = this.safeStringN (stopLoss, [ 'triggerPrice', 'stopPrice' ]);
                const stopLossOrderType = this.safeString (stopLoss, 'type');
                const stopLossOrderLimitPrice = this.safeStringN (stopLoss, [ 'price', 'stopLossPrice' ], stopLossOrderTriggerPrice);
                const takeProfitOrderTriggerPrice = this.safeStringN (takeProfit, [ 'triggerPrice', 'stopPrice' ]);
                const takeProfitOrderType = this.safeString (takeProfit, 'type');
                const takeProfitOrderLimitPrice = this.safeStringN (takeProfit, [ 'price', 'takeProfitPrice' ], takeProfitOrderTriggerPrice);
                grouping = 'normalTpsl';
                orderParams = this.omit (orderParams, [ 'stopLoss', 'takeProfit' ]);
                let triggerOrderSide = '';
                if (side === 'BUY') {
                    triggerOrderSide = 'sell';
                } else {
                    triggerOrderSide = 'buy';
                }
                if (takeProfit !== undefined) {
                    const orderObj: Dict = this.createOrderRequest (symbol, takeProfitOrderType, triggerOrderSide, amount, takeProfitOrderLimitPrice, this.extend (orderParams, {
                        'takeProfitPrice': takeProfitOrderTriggerPrice,
                        'reduceOnly': true,
                    }));
                    orderReq.push (orderObj);
                }
                if (stopLoss !== undefined) {
                    const orderObj: Dict = this.createOrderRequest (symbol, stopLossOrderType, triggerOrderSide, amount, stopLossOrderLimitPrice, this.extend (orderParams, {
                        'stopLossPrice': stopLossOrderTriggerPrice,
                        'reduceOnly': true,
                    }));
                    orderReq.push (orderObj);
                }
            }
        }
        let vaultAddress = undefined;
        [ vaultAddress, params ] = this.handleOptionAndParams (params, 'createOrder', 'vaultAddress');
        vaultAddress = this.formatVaultAddress (vaultAddress);
        const orderAction: Dict = {
            'type': 'order',
            'orders': orderReq,
            'grouping': grouping,
        };
        const signature = this.signL1Action (orderAction, nonce, vaultAddress);
        const request: Dict = {
            'action': orderAction,
            'nonce': nonce,
            'signature': signature,
            // 'vaultAddress': vaultAddress,
        };
        if (vaultAddress !== undefined) {
            params = this.omit (params, 'vaultAddress');
            request['vaultAddress'] = vaultAddress;
        }
        return request;
    }

    /**
     * @method
     * @name hyperliquid#cancelOrder
     * @description cancels an open order
     * @see https://hyperliquid.gitbook.io/hyperliquid-docs/for-developers/api/exchange-endpoint#cancel-order-s
     * @see https://hyperliquid.gitbook.io/hyperliquid-docs/for-developers/api/exchange-endpoint#cancel-order-s-by-cloid
     * @param {string} id order id
     * @param {string} symbol unified symbol of the market the order was made in
     * @param {object} [params] extra parameters specific to the exchange API endpoint
     * @param {string} [params.clientOrderId] client order id, (optional 128 bit hex string e.g. 0x1234567890abcdef1234567890abcdef)
     * @param {string} [params.vaultAddress] the vault address for order
     * @param {string} [params.subAccountAddress] sub account user address
     * @returns {object} An [order structure]{@link https://docs.ccxt.com/#/?id=order-structure}
     */
    async cancelOrder (id: string, symbol: Str = undefined, params = {}) {
        const orders = await this.cancelOrders ([ id ], symbol, params);
        return this.safeDict (orders, 0);
    }

    /**
     * @method
     * @name hyperliquid#cancelOrders
     * @description cancel multiple orders
     * @see https://hyperliquid.gitbook.io/hyperliquid-docs/for-developers/api/exchange-endpoint#cancel-order-s
     * @see https://hyperliquid.gitbook.io/hyperliquid-docs/for-developers/api/exchange-endpoint#cancel-order-s-by-cloid
     * @param {string[]} ids order ids
     * @param {string} [symbol] unified market symbol
     * @param {object} [params] extra parameters specific to the exchange API endpoint
     * @param {string|string[]} [params.clientOrderId] client order ids, (optional 128 bit hex string e.g. 0x1234567890abcdef1234567890abcdef)
     * @param {string} [params.vaultAddress] the vault address
     * @param {string} [params.subAccountAddress] sub account user address
     * @returns {object} an list of [order structures]{@link https://docs.ccxt.com/#/?id=order-structure}
     */
    async cancelOrders (ids: string[], symbol: Str = undefined, params = {}) {
        this.checkRequiredCredentials ();
        if (symbol === undefined) {
            throw new ArgumentsRequired (this.id + ' cancelOrders() requires a symbol argument');
        }
        await this.loadMarkets ();
        const market = this.market (symbol);
        let clientOrderId = this.safeValue2 (params, 'clientOrderId', 'client_id');
        params = this.omit (params, [ 'clientOrderId', 'client_id' ]);
        const nonce = this.milliseconds ();
        const request: Dict = {
            'nonce': nonce,
            // 'vaultAddress': vaultAddress,
        };
        const cancelReq = [];
        const cancelAction: Dict = {
            'type': '',
            'cancels': [],
        };
        const baseId = this.parseToNumeric (market['baseId']);
        if (clientOrderId !== undefined) {
            if (!Array.isArray (clientOrderId)) {
                clientOrderId = [ clientOrderId ];
            }
            cancelAction['type'] = 'cancelByCloid';
            for (let i = 0; i < clientOrderId.length; i++) {
                cancelReq.push ({
                    'asset': baseId,
                    'cloid': clientOrderId[i],
                });
            }
        } else {
            cancelAction['type'] = 'cancel';
            for (let i = 0; i < ids.length; i++) {
                cancelReq.push ({
                    'a': baseId,
                    'o': this.parseToNumeric (ids[i]),
                });
            }
        }
        cancelAction['cancels'] = cancelReq;
        let vaultAddress = undefined;
        [ vaultAddress, params ] = this.handleOptionAndParams2 (params, 'cancelOrders', 'vaultAddress', 'subAccountAddress');
        vaultAddress = this.formatVaultAddress (vaultAddress);
        const signature = this.signL1Action (cancelAction, nonce, vaultAddress);
        request['action'] = cancelAction;
        request['signature'] = signature;
        if (vaultAddress !== undefined) {
            params = this.omit (params, 'vaultAddress');
            request['vaultAddress'] = vaultAddress;
        }
        const response = await this.privatePostExchange (request);
        //
        //     {
        //         "status":"ok",
        //         "response":{
        //             "type":"cancel",
        //             "data":{
        //                 "statuses":[
        //                     "success"
        //                 ]
        //             }
        //         }
        //     }
        //
        const innerResponse = this.safeDict (response, 'response');
        const data = this.safeDict (innerResponse, 'data');
        const statuses = this.safeList (data, 'statuses');
        const orders = [];
        for (let i = 0; i < statuses.length; i++) {
            const status = statuses[i];
            orders.push (this.safeOrder ({
                'info': status,
                'status': status,
            }));
        }
        return orders;
    }

    /**
     * @method
     * @name hyperliquid#cancelOrdersForSymbols
     * @description cancel multiple orders for multiple symbols
     * @see https://hyperliquid.gitbook.io/hyperliquid-docs/for-developers/api/exchange-endpoint#cancel-order-s
     * @see https://hyperliquid.gitbook.io/hyperliquid-docs/for-developers/api/exchange-endpoint#cancel-order-s-by-cloid
     * @param {CancellationRequest[]} orders each order should contain the parameters required by cancelOrder namely id and symbol, example [{"id": "a", "symbol": "BTC/USDT"}, {"id": "b", "symbol": "ETH/USDT"}]
     * @param {object} [params] extra parameters specific to the exchange API endpoint
     * @param {string} [params.vaultAddress] the vault address
     * @param {string} [params.subAccountAddress] sub account user address
     * @returns {object} an list of [order structures]{@link https://docs.ccxt.com/#/?id=order-structure}
     */
    async cancelOrdersForSymbols (orders: CancellationRequest[], params = {}) {
        this.checkRequiredCredentials ();
        await this.loadMarkets ();
        const nonce = this.milliseconds ();
        const request: Dict = {
            'nonce': nonce,
            // 'vaultAddress': vaultAddress,
        };
        const cancelReq = [];
        const cancelAction: Dict = {
            'type': '',
            'cancels': [],
        };
        let cancelByCloid = false;
        for (let i = 0; i < orders.length; i++) {
            const order = orders[i];
            const clientOrderId = this.safeString (order, 'clientOrderId');
            if (clientOrderId !== undefined) {
                cancelByCloid = true;
            }
            const id = this.safeString (order, 'id');
            const symbol = this.safeString (order, 'symbol');
            if (symbol === undefined) {
                throw new ArgumentsRequired (this.id + ' cancelOrdersForSymbols() requires a symbol argument in each order');
            }
            if (id !== undefined && cancelByCloid) {
                throw new BadRequest (this.id + ' cancelOrdersForSymbols() all orders must have either id or clientOrderId');
            }
            const assetKey = cancelByCloid ? 'asset' : 'a';
            const idKey = cancelByCloid ? 'cloid' : 'o';
            const market = this.market (symbol);
            const cancelObj: Dict = {};
            cancelObj[assetKey] = this.parseToNumeric (market['baseId']);
            cancelObj[idKey] = cancelByCloid ? clientOrderId : this.parseToNumeric (id);
            cancelReq.push (cancelObj);
        }
        cancelAction['type'] = cancelByCloid ? 'cancelByCloid' : 'cancel';
        cancelAction['cancels'] = cancelReq;
        let vaultAddress = undefined;
        [ vaultAddress, params ] = this.handleOptionAndParams2 (params, 'cancelOrdersForSymbols', 'vaultAddress', 'subAccountAddress');
        vaultAddress = this.formatVaultAddress (vaultAddress);
        const signature = this.signL1Action (cancelAction, nonce, vaultAddress);
        request['action'] = cancelAction;
        request['signature'] = signature;
        if (vaultAddress !== undefined) {
            params = this.omit (params, 'vaultAddress');
            request['vaultAddress'] = vaultAddress;
        }
        const response = await this.privatePostExchange (request);
        //
        //     {
        //         "status":"ok",
        //         "response":{
        //             "type":"cancel",
        //             "data":{
        //                 "statuses":[
        //                     "success"
        //                 ]
        //             }
        //         }
        //     }
        //
        return response;
    }

    /**
     * @method
     * @name hyperliquid#cancelAllOrdersAfter
     * @description dead man's switch, cancel all orders after the given timeout
     * @param {number} timeout time in milliseconds, 0 represents cancel the timer
     * @param {object} [params] extra parameters specific to the exchange API endpoint
     * @param {string} [params.vaultAddress] the vault address
     * @param {string} [params.subAccountAddress] sub account user address
     * @returns {object} the api result
     */
    async cancelAllOrdersAfter (timeout: Int, params = {}) {
        this.checkRequiredCredentials ();
        await this.loadMarkets ();
        params = this.omit (params, [ 'clientOrderId', 'client_id' ]);
        const nonce = this.milliseconds ();
        const request: Dict = {
            'nonce': nonce,
            // 'vaultAddress': vaultAddress,
        };
        const cancelAction: Dict = {
            'type': 'scheduleCancel',
            'time': nonce + timeout,
        };
        let vaultAddress = undefined;
        [ vaultAddress, params ] = this.handleOptionAndParams2 (params, 'cancelAllOrdersAfter', 'vaultAddress', 'subAccountAddress');
        vaultAddress = this.formatVaultAddress (vaultAddress);
        const signature = this.signL1Action (cancelAction, nonce, vaultAddress);
        request['action'] = cancelAction;
        request['signature'] = signature;
        if (vaultAddress !== undefined) {
            params = this.omit (params, 'vaultAddress');
            request['vaultAddress'] = vaultAddress;
        }
        const response = await this.privatePostExchange (request);
        //
        //     {
        //         "status":"err",
        //         "response":"Cannot set scheduled cancel time until enough volume traded. Required: $1000000. Traded: $373.47205."
        //     }
        //
        return response;
    }

    editOrdersRequest (orders, params = {}) {
        this.checkRequiredCredentials ();
        let hasClientOrderId = false;
        for (let i = 0; i < orders.length; i++) {
            const rawOrder = orders[i];
            const orderParams = this.safeDict (rawOrder, 'params', {});
            const clientOrderId = this.safeString2 (orderParams, 'clientOrderId', 'client_id');
            if (clientOrderId !== undefined) {
                hasClientOrderId = true;
            }
        }
        if (hasClientOrderId) {
            for (let i = 0; i < orders.length; i++) {
                const rawOrder = orders[i];
                const orderParams = this.safeDict (rawOrder, 'params', {});
                const clientOrderId = this.safeString2 (orderParams, 'clientOrderId', 'client_id');
                if (clientOrderId === undefined) {
                    throw new ArgumentsRequired (this.id + ' editOrders() all orders must have clientOrderId if at least one has a clientOrderId');
                }
            }
        }
        params = this.omit (params, [ 'slippage', 'clientOrderId', 'client_id', 'slippage', 'triggerPrice', 'stopPrice', 'stopLossPrice', 'takeProfitPrice', 'timeInForce' ]);
        const modifies = [];
        for (let i = 0; i < orders.length; i++) {
            const rawOrder = orders[i];
            const id = this.safeString (rawOrder, 'id');
            const marketId = this.safeString (rawOrder, 'symbol');
            const market = this.market (marketId);
            const symbol = market['symbol'];
            const type = this.safeStringUpper (rawOrder, 'type');
            const isMarket = (type === 'MARKET');
            const side = this.safeStringUpper (rawOrder, 'side');
            const isBuy = (side === 'BUY');
            const amount = this.safeString (rawOrder, 'amount');
            const price = this.safeString (rawOrder, 'price');
            let orderParams = this.safeDict (rawOrder, 'params', {});
            const defaultSlippage = this.safeString (this.options, 'defaultSlippage');
            const slippage = this.safeString (orderParams, 'slippage', defaultSlippage);
            let defaultTimeInForce = (isMarket) ? 'ioc' : 'gtc';
            const postOnly = this.safeBool (orderParams, 'postOnly', false);
            if (postOnly) {
                defaultTimeInForce = 'alo';
            }
            let timeInForce = this.safeStringLower (orderParams, 'timeInForce', defaultTimeInForce);
            timeInForce = this.capitalize (timeInForce);
            const clientOrderId = this.safeString2 (orderParams, 'clientOrderId', 'client_id');
            let triggerPrice = this.safeString2 (orderParams, 'triggerPrice', 'stopPrice');
            const stopLossPrice = this.safeString (orderParams, 'stopLossPrice', triggerPrice);
            const takeProfitPrice = this.safeString (orderParams, 'takeProfitPrice');
            const isTrigger = (stopLossPrice || takeProfitPrice);
            const reduceOnly = this.safeBool (orderParams, 'reduceOnly', false);
            orderParams = this.omit (orderParams, [ 'slippage', 'timeInForce', 'triggerPrice', 'stopLossPrice', 'takeProfitPrice', 'clientOrderId', 'client_id', 'postOnly', 'reduceOnly' ]);
            let px = this.numberToString (price);
            if (isMarket) {
                px = (isBuy) ? Precise.stringMul (px, Precise.stringAdd ('1', slippage)) : Precise.stringMul (px, Precise.stringSub ('1', slippage));
                px = this.priceToPrecision (symbol, px);
            } else {
                px = this.priceToPrecision (symbol, px);
            }
            const sz = this.amountToPrecision (symbol, amount);
            const orderType: Dict = {};
            if (isTrigger) {
                let isTp = false;
                if (takeProfitPrice !== undefined) {
                    triggerPrice = this.priceToPrecision (symbol, takeProfitPrice);
                    isTp = true;
                } else {
                    triggerPrice = this.priceToPrecision (symbol, stopLossPrice);
                }
                orderType['trigger'] = {
                    'isMarket': isMarket,
                    'triggerPx': triggerPrice,
                    'tpsl': (isTp) ? 'tp' : 'sl',
                };
            } else {
                orderType['limit'] = {
                    'tif': timeInForce,
                };
            }
            if (triggerPrice === undefined) {
                triggerPrice = '0';
            }
            const orderReq: Dict = {
                'a': this.parseToInt (market['baseId']),
                'b': isBuy,
                'p': px,
                's': sz,
                'r': reduceOnly,
                't': orderType,
                // 'c': clientOrderId,
            };
            if (clientOrderId !== undefined) {
                orderReq['c'] = clientOrderId;
            }
            const modifyReq: Dict = {
                'oid': this.parseToInt (id),
                'order': orderReq,
            };
            modifies.push (modifyReq);
        }
        const nonce = this.milliseconds ();
        const modifyAction: Dict = {
            'type': 'batchModify',
            'modifies': modifies,
        };
        let vaultAddress = undefined;
        [ vaultAddress, params ] = this.handleOptionAndParams (params, 'editOrder', 'vaultAddress');
        vaultAddress = this.formatVaultAddress (vaultAddress);
        const signature = this.signL1Action (modifyAction, nonce, vaultAddress);
        const request: Dict = {
            'action': modifyAction,
            'nonce': nonce,
            'signature': signature,
            // 'vaultAddress': vaultAddress,
        };
        if (vaultAddress !== undefined) {
            request['vaultAddress'] = vaultAddress;
        }
        return request;
    }

    /**
     * @method
     * @name hyperliquid#editOrder
     * @description edit a trade order
     * @see https://hyperliquid.gitbook.io/hyperliquid-docs/for-developers/api/exchange-endpoint#modify-multiple-orders
     * @param {string} id cancel order id
     * @param {string} symbol unified symbol of the market to create an order in
     * @param {string} type 'market' or 'limit'
     * @param {string} side 'buy' or 'sell'
     * @param {float} amount how much of currency you want to trade in units of base currency
     * @param {float} [price] the price at which the order is to be fulfilled, in units of the quote currency, ignored in market orders
     * @param {object} [params] extra parameters specific to the exchange API endpoint
     * @param {string} [params.timeInForce] 'Gtc', 'Ioc', 'Alo'
     * @param {bool} [params.postOnly] true or false whether the order is post-only
     * @param {bool} [params.reduceOnly] true or false whether the order is reduce-only
     * @param {float} [params.triggerPrice] The price at which a trigger order is triggered at
     * @param {string} [params.clientOrderId] client order id, (optional 128 bit hex string e.g. 0x1234567890abcdef1234567890abcdef)
     * @param {string} [params.vaultAddress] the vault address for order
     * @param {string} [params.subAccountAddress] sub account user address
     * @returns {object} an [order structure]{@link https://docs.ccxt.com/#/?id=order-structure}
     */
    async editOrder (id: string, symbol: string, type: string, side: string, amount: Num = undefined, price: Num = undefined, params = {}) {
        await this.loadMarkets ();
        if (id === undefined) {
            throw new ArgumentsRequired (this.id + ' editOrder() requires an id argument');
        }
        const [ order, globalParams ] = this.parseCreateEditOrderArgs (id, symbol, type, side, amount, price, params);
        const orders = await this.editOrders ([ order as any ], globalParams);
        return orders[0];
    }

    /**
     * @method
     * @name hyperliquid#editOrders
     * @description edit a list of trade orders
     * @see https://hyperliquid.gitbook.io/hyperliquid-docs/for-developers/api/exchange-endpoint#modify-multiple-orders
     * @param {Array} orders list of orders to create, each object should contain the parameters required by createOrder, namely symbol, type, side, amount, price and params
     * @param {object} [params] extra parameters specific to the exchange API endpoint
     * @returns {object} an [order structure]{@link https://docs.ccxt.com/#/?id=order-structure}
     */
    async editOrders (orders: OrderRequest[], params = {}) {
        await this.loadMarkets ();
        const request = this.editOrdersRequest (orders, params);
        const response = await this.privatePostExchange (request);
        //
        //     {
        //         "status": "ok",
        //         "response": {
        //             "type": "order",
        //             "data": {
        //                 "statuses": [
        //                     {
        //                         "resting": {
        //                             "oid": 5063830287
        //                         }
        //                     }
        //                 ]
        //             }
        //         }
        //     }
        // when the order is filled immediately
        //     {
        //         "status":"ok",
        //         "response":{
        //            "type":"order",
        //            "data":{
        //               "statuses":[
        //                  {
        //                     "filled":{
        //                        "totalSz":"0.1",
        //                        "avgPx":"100.84",
        //                        "oid":6195281425
        //                     }
        //                  }
        //               ]
        //            }
        //         }
        //     }
        //
        const responseObject = this.safeDict (response, 'response', {});
        const dataObject = this.safeDict (responseObject, 'data', {});
        const statuses = this.safeList (dataObject, 'statuses', []);
        return this.parseOrders (statuses);
    }

    /**
     * @method
     * @name hyperliquid#createVault
     * @description creates a value
     * @param {string} name The name of the vault
     * @param {string} description The description of the vault
     * @param {number} initialUsd The initialUsd of the vault
     * @param {object} [params] extra parameters specific to the exchange API endpoint
     * @returns {object} the api result
     */
    async createVault (name: string, description: string, initialUsd: int, params = {}) {
        this.checkRequiredCredentials ();
        await this.loadMarkets ();
        const nonce = this.milliseconds ();
        const request: Dict = {
            'nonce': nonce,
        };
        const usd = this.parseToInt (Precise.stringMul (this.numberToString (initialUsd), '1000000'));
        const action: Dict = {
            'type': 'createVault',
            'name': name,
            'description': description,
            'initialUsd': usd,
            'nonce': nonce,
        };
        const signature = this.signL1Action (action, nonce);
        request['action'] = action;
        request['signature'] = signature;
        const response = await this.privatePostExchange (this.extend (request, params));
        //
        // {
        //     "status": "ok",
        //     "response": {
        //         "type": "createVault",
        //         "data": "0x04fddcbc9ce80219301bd16f18491bedf2a8c2b8"
        //     }
        // }
        //
        return response;
    }

    /**
     * @method
     * @name hyperliquid#fetchFundingRateHistory
     * @description fetches historical funding rate prices
     * @see https://hyperliquid.gitbook.io/hyperliquid-docs/for-developers/api/info-endpoint/perpetuals#retrieve-historical-funding-rates
     * @param {string} symbol unified symbol of the market to fetch the funding rate history for
     * @param {int} [since] timestamp in ms of the earliest funding rate to fetch
     * @param {int} [limit] the maximum amount of [funding rate structures]{@link https://docs.ccxt.com/#/?id=funding-rate-history-structure} to fetch
     * @param {object} [params] extra parameters specific to the exchange API endpoint
     * @param {int} [params.until] timestamp in ms of the latest funding rate
     * @returns {object[]} a list of [funding rate structures]{@link https://docs.ccxt.com/#/?id=funding-rate-history-structure}
     */
    async fetchFundingRateHistory (symbol: Str = undefined, since: Int = undefined, limit: Int = undefined, params = {}) {
        await this.loadMarkets ();
        if (symbol === undefined) {
            throw new ArgumentsRequired (this.id + ' fetchFundingRateHistory() requires a symbol argument');
        }
        const market = this.market (symbol);
        const request: Dict = {
            'type': 'fundingHistory',
            'coin': market['baseName'],
        };
        if (since !== undefined) {
            request['startTime'] = since;
        } else {
            const maxLimit = (limit === undefined) ? 500 : limit;
            request['startTime'] = this.milliseconds () - maxLimit * 60 * 60 * 1000;
        }
        const until = this.safeInteger (params, 'until');
        params = this.omit (params, 'until');
        if (until !== undefined) {
            request['endTime'] = until;
        }
        const response = await this.publicPostInfo (this.extend (request, params));
        //
        //     [
        //         {
        //             "coin": "ETH",
        //             "fundingRate": "0.0000125",
        //             "premium": "0.00057962",
        //             "time": 1704290400031
        //         }
        //     ]
        //
        const result = [];
        for (let i = 0; i < response.length; i++) {
            const entry = response[i];
            const timestamp = this.safeInteger (entry, 'time');
            result.push ({
                'info': entry,
                'symbol': this.safeSymbol (undefined, market),
                'fundingRate': this.safeNumber (entry, 'fundingRate'),
                'timestamp': timestamp,
                'datetime': this.iso8601 (timestamp),
            });
        }
        const sorted = this.sortBy (result, 'timestamp');
        return this.filterBySymbolSinceLimit (sorted, symbol, since, limit) as FundingRateHistory[];
    }

    /**
     * @method
     * @name hyperliquid#fetchOpenOrders
     * @description fetch all unfilled currently open orders
     * @see https://hyperliquid.gitbook.io/hyperliquid-docs/for-developers/api/info-endpoint#retrieve-a-users-open-orders
     * @param {string} symbol unified market symbol
     * @param {int} [since] the earliest time in ms to fetch open orders for
     * @param {int} [limit] the maximum number of open orders structures to retrieve
     * @param {object} [params] extra parameters specific to the exchange API endpoint
     * @param {string} [params.user] user address, will default to this.walletAddress if not provided
     * @param {string} [params.method] 'openOrders' or 'frontendOpenOrders' default is 'frontendOpenOrders'
     * @param {string} [params.subAccountAddress] sub account user address
     * @returns {Order[]} a list of [order structures]{@link https://docs.ccxt.com/#/?id=order-structure}
     */
    async fetchOpenOrders (symbol: Str = undefined, since: Int = undefined, limit: Int = undefined, params = {}): Promise<Order[]> {
        let userAddress = undefined;
        [ userAddress, params ] = this.handlePublicAddress ('fetchOpenOrders', params);
        let method = undefined;
        [ method, params ] = this.handleOptionAndParams (params, 'fetchOpenOrders', 'method', 'frontendOpenOrders');
        await this.loadMarkets ();
        const market = this.safeMarket (symbol);
        const request: Dict = {
            'type': method,
            'user': userAddress,
        };
        const response = await this.publicPostInfo (this.extend (request, params));
        //
        //     [
        //         {
        //             "coin": "ETH",
        //             "limitPx": "2000.0",
        //             "oid": 3991946565,
        //             "origSz": "0.1",
        //             "side": "B",
        //             "sz": "0.1",
        //             "timestamp": 1704346468838
        //         }
        //     ]
        //
        const orderWithStatus = [];
        for (let i = 0; i < response.length; i++) {
            const order = response[i];
            const extendOrder = {};
            if (this.safeString (order, 'status') === undefined) {
                extendOrder['ccxtStatus'] = 'open';
            }
            orderWithStatus.push (this.extend (order, extendOrder));
        }
        return this.parseOrders (orderWithStatus, market, since, limit);
    }

    /**
     * @method
     * @name hyperliquid#fetchClosedOrders
     * @description fetch all unfilled currently closed orders
     * @param {string} symbol unified market symbol
     * @param {int} [since] the earliest time in ms to fetch open orders for
     * @param {int} [limit] the maximum number of open orders structures to retrieve
     * @param {object} [params] extra parameters specific to the exchange API endpoint
     * @param {string} [params.user] user address, will default to this.walletAddress if not provided
     * @returns {Order[]} a list of [order structures]{@link https://docs.ccxt.com/#/?id=order-structure}
     */
    async fetchClosedOrders (symbol: Str = undefined, since: Int = undefined, limit: Int = undefined, params = {}): Promise<Order[]> {
        await this.loadMarkets ();
        const orders = await this.fetchOrders (symbol, undefined, undefined, params); // don't filter here because we don't want to catch open orders
        const closedOrders = this.filterByArray (orders, 'status', [ 'closed' ], false);
        return this.filterBySymbolSinceLimit (closedOrders, symbol, since, limit) as Order[];
    }

    /**
     * @method
     * @name hyperliquid#fetchCanceledOrders
     * @description fetch all canceled orders
     * @param {string} symbol unified market symbol
     * @param {int} [since] the earliest time in ms to fetch open orders for
     * @param {int} [limit] the maximum number of open orders structures to retrieve
     * @param {object} [params] extra parameters specific to the exchange API endpoint
     * @param {string} [params.user] user address, will default to this.walletAddress if not provided
     * @returns {Order[]} a list of [order structures]{@link https://docs.ccxt.com/#/?id=order-structure}
     */
    async fetchCanceledOrders (symbol: Str = undefined, since: Int = undefined, limit: Int = undefined, params = {}): Promise<Order[]> {
        await this.loadMarkets ();
        const orders = await this.fetchOrders (symbol, undefined, undefined, params); // don't filter here because we don't want to catch open orders
        const closedOrders = this.filterByArray (orders, 'status', [ 'canceled' ], false);
        return this.filterBySymbolSinceLimit (closedOrders, symbol, since, limit) as Order[];
    }

    /**
     * @method
     * @name hyperliquid#fetchCanceledAndClosedOrders
     * @description fetch all closed and canceled orders
     * @param {string} symbol unified market symbol
     * @param {int} [since] the earliest time in ms to fetch open orders for
     * @param {int} [limit] the maximum number of open orders structures to retrieve
     * @param {object} [params] extra parameters specific to the exchange API endpoint
     * @param {string} [params.user] user address, will default to this.walletAddress if not provided
     * @returns {Order[]} a list of [order structures]{@link https://docs.ccxt.com/#/?id=order-structure}
     */
    async fetchCanceledAndClosedOrders (symbol: Str = undefined, since: Int = undefined, limit: Int = undefined, params = {}): Promise<Order[]> {
        await this.loadMarkets ();
        const orders = await this.fetchOrders (symbol, undefined, undefined, params); // don't filter here because we don't want to catch open orders
        const closedOrders = this.filterByArray (orders, 'status', [ 'canceled', 'closed', 'rejected' ], false);
        return this.filterBySymbolSinceLimit (closedOrders, symbol, since, limit) as Order[];
    }

    /**
     * @method
     * @name hyperliquid#fetchOrders
     * @description fetch all orders
     * @param {string} symbol unified market symbol
     * @param {int} [since] the earliest time in ms to fetch open orders for
     * @param {int} [limit] the maximum number of open orders structures to retrieve
     * @param {object} [params] extra parameters specific to the exchange API endpoint
     * @param {string} [params.user] user address, will default to this.walletAddress if not provided
     * @param {string} [params.subAccountAddress] sub account user address
     * @returns {Order[]} a list of [order structures]{@link https://docs.ccxt.com/#/?id=order-structure}
     */
    async fetchOrders (symbol: Str = undefined, since: Int = undefined, limit: Int = undefined, params = {}): Promise<Order[]> {
        let userAddress = undefined;
        [ userAddress, params ] = this.handlePublicAddress ('fetchOrders', params);
        await this.loadMarkets ();
        const market = this.safeMarket (symbol);
        const request: Dict = {
            'type': 'historicalOrders',
            'user': userAddress,
        };
        const response = await this.publicPostInfo (this.extend (request, params));
        //
        //     [
        //         {
        //             "coin": "ETH",
        //             "limitPx": "2000.0",
        //             "oid": 3991946565,
        //             "origSz": "0.1",
        //             "side": "B",
        //             "sz": "0.1",
        //             "timestamp": 1704346468838
        //         }
        //     ]
        //
        return this.parseOrders (response, market, since, limit);
    }

    /**
     * @method
     * @name hyperliquid#fetchOrder
     * @description fetches information on an order made by the user
     * @see https://hyperliquid.gitbook.io/hyperliquid-docs/for-developers/api/info-endpoint#query-order-status-by-oid-or-cloid
     * @param {string} id order id
     * @param {string} symbol unified symbol of the market the order was made in
     * @param {object} [params] extra parameters specific to the exchange API endpoint
     * @param {string} [params.user] user address, will default to this.walletAddress if not provided
     * @param {string} [params.subAccountAddress] sub account user address
     * @returns {object} An [order structure]{@link https://docs.ccxt.com/#/?id=order-structure}
     */
    async fetchOrder (id: string, symbol: Str = undefined, params = {}) {
        let userAddress = undefined;
        [ userAddress, params ] = this.handlePublicAddress ('fetchOrder', params);
        await this.loadMarkets ();
        const market = this.safeMarket (symbol);
        const isClientOrderId = id.length >= 34;
        const request: Dict = {
            'type': 'orderStatus',
            'oid': isClientOrderId ? id : this.parseToNumeric (id),
            'user': userAddress,
        };
        const response = await this.publicPostInfo (this.extend (request, params));
        //
        //     {
        //         "order": {
        //             "order": {
        //                 "children": [],
        //                 "cloid": null,
        //                 "coin": "ETH",
        //                 "isPositionTpsl": false,
        //                 "isTrigger": false,
        //                 "limitPx": "2000.0",
        //                 "oid": "3991946565",
        //                 "orderType": "Limit",
        //                 "origSz": "0.1",
        //                 "reduceOnly": false,
        //                 "side": "B",
        //                 "sz": "0.1",
        //                 "tif": "Gtc",
        //                 "timestamp": "1704346468838",
        //                 "triggerCondition": "N/A",
        //                 "triggerPx": "0.0"
        //             },
        //             "status": "open",
        //             "statusTimestamp": "1704346468838"
        //         },
        //         "status": "order"
        //     }
        //
        const data = this.safeDict (response, 'order');
        return this.parseOrder (data, market);
    }

    parseOrder (order: Dict, market: Market = undefined): Order {
        //
        // createOrdersWs error
        //
        //  {error: 'Insufficient margin to place order. asset=159'}
        //
        //  fetchOpenOrders
        //
        //     {
        //         "coin": "ETH",
        //         "limitPx": "2000.0",
        //         "oid": 3991946565,
        //         "origSz": "0.1",
        //         "side": "B",
        //         "sz": "0.1",
        //         "timestamp": 1704346468838
        //     }
        // fetchClosedorders
        //    {
        //        "cloid": null,
        //        "closedPnl": "0.0",
        //        "coin": "SOL",
        //        "crossed": true,
        //        "dir": "Open Long",
        //        "fee": "0.003879",
        //        "hash": "0x4a2647998682b7f07bc5040ab531e1011400f9a51bfa0346a0b41ebe510e8875",
        //        "liquidationMarkPx": null,
        //        "oid": "6463280784",
        //        "px": "110.83",
        //        "side": "B",
        //        "startPosition": "1.64",
        //        "sz": "0.1",
        //        "tid": "232174667018988",
        //        "time": "1709142268394"
        //    }
        //
        //  fetchOrder
        //
        //     {
        //         "order": {
        //             "children": [],
        //             "cloid": null,
        //             "coin": "ETH",
        //             "isPositionTpsl": false,
        //             "isTrigger": false,
        //             "limitPx": "2000.0",
        //             "oid": "3991946565",
        //             "orderType": "Limit",
        //             "origSz": "0.1",
        //             "reduceOnly": false,
        //             "side": "B",
        //             "sz": "0.1",
        //             "tif": "Gtc",
        //             "timestamp": "1704346468838",
        //             "triggerCondition": "N/A",
        //             "triggerPx": "0.0"
        //         },
        //         "status": "open",
        //         "statusTimestamp": "1704346468838"
        //     }
        //
        // createOrder
        //
        //     {
        //         "resting": {
        //             "oid": 5063830287
        //         }
        //     }
        //
        //     {
        //        "filled":{
        //           "totalSz":"0.1",
        //           "avgPx":"100.84",
        //           "oid":6195281425
        //        }
        //     }
        // frontendOrder
        // {
        //     "children": [],
        //     "cloid": null,
        //     "coin": "BLUR",
        //     "isPositionTpsl": false,
        //     "isTrigger": true,
        //     "limitPx": "0.5",
        //     "oid": 8670487141,
        //     "orderType": "Stop Limit",
        //     "origSz": "20.0",
        //     "reduceOnly": false,
        //     "side": "B",
        //     "sz": "20.0",
        //     "tif": null,
        //     "timestamp": 1715523663687,
        //     "triggerCondition": "Price above 0.6",
        //     "triggerPx": "0.6"
        // }
        //
        const error = this.safeString (order, 'error');
        if (error !== undefined) {
            return this.safeOrder ({
                'info': order,
                'status': 'rejected',
            });
        }
        let entry = this.safeDictN (order, [ 'order', 'resting', 'filled' ]);
        if (entry === undefined) {
            entry = order;
        }
        const coin = this.safeString (entry, 'coin');
        let marketId = undefined;
        if (coin !== undefined) {
            marketId = this.coinToMarketId (coin);
        }
        if (this.safeString (entry, 'id') === undefined) {
            market = this.safeMarket (marketId, undefined);
        } else {
            market = this.safeMarket (marketId, market);
        }
        const symbol = market['symbol'];
        const timestamp = this.safeInteger (entry, 'timestamp');
        const status = this.safeString2 (order, 'status', 'ccxtStatus');
        order = this.omit (order, [ 'ccxtStatus' ]);
        let side = this.safeString (entry, 'side');
        if (side !== undefined) {
            side = (side === 'A') ? 'sell' : 'buy';
        }
        const totalAmount = this.safeString2 (entry, 'origSz', 'totalSz');
        const remaining = this.safeString (entry, 'sz');
        const tif = this.safeStringUpper (entry, 'tif');
        let postOnly = undefined;
        if (tif !== undefined) {
            postOnly = (tif === 'ALO');
        }
        return this.safeOrder ({
            'info': order,
            'id': this.safeString (entry, 'oid'),
            'clientOrderId': this.safeString (entry, 'cloid'),
            'timestamp': timestamp,
            'datetime': this.iso8601 (timestamp),
            'lastTradeTimestamp': undefined,
            'lastUpdateTimestamp': this.safeInteger (order, 'statusTimestamp'),
            'symbol': symbol,
            'type': this.parseOrderType (this.safeStringLower (entry, 'orderType')),
            'timeInForce': tif,
            'postOnly': postOnly,
            'reduceOnly': this.safeBool (entry, 'reduceOnly'),
            'side': side,
            'price': this.safeString (entry, 'limitPx'),
            'triggerPrice': this.safeBool (entry, 'isTrigger') ? this.safeNumber (entry, 'triggerPx') : undefined,
            'amount': totalAmount,
            'cost': undefined,
            'average': this.safeString (entry, 'avgPx'),
            'filled': Precise.stringSub (totalAmount, remaining),
            'remaining': remaining,
            'status': this.parseOrderStatus (status),
            'fee': undefined,
            'trades': undefined,
        }, market);
    }

    parseOrderStatus (status: Str) {
        const statuses: Dict = {
            'triggered': 'open',
            'filled': 'closed',
            'open': 'open',
            'canceled': 'canceled',
            'rejected': 'rejected',
            'marginCanceled': 'canceled',
        };
        return this.safeString (statuses, status, status);
    }

    parseOrderType (status) {
        const statuses: Dict = {
            'stop limit': 'limit',
            'stop market': 'market',
        };
        return this.safeString (statuses, status, status);
    }

    /**
     * @method
     * @name hyperliquid#fetchMyTrades
     * @description fetch all trades made by the user
     * @see https://hyperliquid.gitbook.io/hyperliquid-docs/for-developers/api/info-endpoint#retrieve-a-users-fills
     * @see https://hyperliquid.gitbook.io/hyperliquid-docs/for-developers/api/info-endpoint#retrieve-a-users-fills-by-time
     * @param {string} symbol unified market symbol
     * @param {int} [since] the earliest time in ms to fetch trades for
     * @param {int} [limit] the maximum number of trades structures to retrieve
     * @param {object} [params] extra parameters specific to the exchange API endpoint
     * @param {int} [params.until] timestamp in ms of the latest trade
     * @param {string} [params.subAccountAddress] sub account user address
     * @returns {Trade[]} a list of [trade structures]{@link https://docs.ccxt.com/#/?id=trade-structure}
     */
    async fetchMyTrades (symbol: Str = undefined, since: Int = undefined, limit: Int = undefined, params = {}) {
        let userAddress = undefined;
        [ userAddress, params ] = this.handlePublicAddress ('fetchMyTrades', params);
        await this.loadMarkets ();
        const market = this.safeMarket (symbol);
        const request: Dict = {
            'user': userAddress,
        };
        if (since !== undefined) {
            request['type'] = 'userFillsByTime';
            request['startTime'] = since;
        } else {
            request['type'] = 'userFills';
        }
        const until = this.safeInteger (params, 'until');
        params = this.omit (params, 'until');
        if (until !== undefined) {
            request['endTime'] = until;
        }
        const response = await this.publicPostInfo (this.extend (request, params));
        //
        //     [
        //         {
        //             "closedPnl": "0.19343",
        //             "coin": "ETH",
        //             "crossed": true,
        //             "dir": "Close Long",
        //             "fee": "0.050062",
        //             "feeToken": "USDC",
        //             "hash": "0x09d77c96791e98b5775a04092584ab010d009445119c71e4005c0d634ea322bc",
        //             "liquidationMarkPx": null,
        //             "oid": 3929354691,
        //             "px": "2381.1",
        //             "side": "A",
        //             "startPosition": "0.0841",
        //             "sz": "0.0841",
        //             "tid": 128423918764978,
        //             "time": 1704262888911
        //         }
        //     ]
        //
        return this.parseTrades (response, market, since, limit);
    }

    parseTrade (trade: Dict, market: Market = undefined): Trade {
        //
        //     {
        //         "closedPnl": "0.19343",
        //         "coin": "ETH",
        //         "crossed": true,
        //         "dir": "Close Long",
        //         "fee": "0.050062",
        //         "hash": "0x09d77c96791e98b5775a04092584ab010d009445119c71e4005c0d634ea322bc",
        //         "liquidationMarkPx": null,
        //         "oid": 3929354691,
        //         "px": "2381.1",
        //         "side": "A",
        //         "startPosition": "0.0841",
        //         "sz": "0.0841",
        //         "tid": 128423918764978,
        //         "time": 1704262888911
        //     }
        //
        const timestamp = this.safeInteger (trade, 'time');
        const price = this.safeString (trade, 'px');
        const amount = this.safeString (trade, 'sz');
        const coin = this.safeString (trade, 'coin');
        const marketId = this.coinToMarketId (coin);
        market = this.safeMarket (marketId, undefined);
        const symbol = market['symbol'];
        const id = this.safeString (trade, 'tid');
        let side = this.safeString (trade, 'side');
        if (side !== undefined) {
            side = (side === 'A') ? 'sell' : 'buy';
        }
        const fee = this.safeString (trade, 'fee');
        let takerOrMaker = undefined;
        const crossed = this.safeBool (trade, 'crossed');
        if (crossed !== undefined) {
            takerOrMaker = crossed ? 'taker' : 'maker';
        }
        return this.safeTrade ({
            'info': trade,
            'timestamp': timestamp,
            'datetime': this.iso8601 (timestamp),
            'symbol': symbol,
            'id': id,
            'order': this.safeString (trade, 'oid'),
            'type': undefined,
            'side': side,
            'takerOrMaker': takerOrMaker,
            'price': price,
            'amount': amount,
            'cost': undefined,
            'fee': {
                'cost': fee,
                'currency': this.safeString (trade, 'feeToken'),
                'rate': undefined,
            },
        }, market);
    }

    /**
     * @method
     * @name hyperliquid#fetchPosition
     * @description fetch data on an open position
     * @see https://hyperliquid.gitbook.io/hyperliquid-docs/for-developers/api/info-endpoint/perpetuals#retrieve-users-perpetuals-account-summary
     * @param {string} symbol unified market symbol of the market the position is held in
     * @param {object} [params] extra parameters specific to the exchange API endpoint
     * @param {string} [params.user] user address, will default to this.walletAddress if not provided
     * @returns {object} a [position structure]{@link https://docs.ccxt.com/#/?id=position-structure}
     */
    async fetchPosition (symbol: string, params = {}) {
        const positions = await this.fetchPositions ([ symbol ], params);
        return this.safeDict (positions, 0, {}) as Position;
    }

    /**
     * @method
     * @name hyperliquid#fetchPositions
     * @description fetch all open positions
     * @see https://hyperliquid.gitbook.io/hyperliquid-docs/for-developers/api/info-endpoint/perpetuals#retrieve-users-perpetuals-account-summary
     * @param {string[]} [symbols] list of unified market symbols
     * @param {object} [params] extra parameters specific to the exchange API endpoint
     * @param {string} [params.user] user address, will default to this.walletAddress if not provided
     * @param {string} [params.subAccountAddress] sub account user address
     * @returns {object[]} a list of [position structure]{@link https://docs.ccxt.com/#/?id=position-structure}
     */
    async fetchPositions (symbols: Strings = undefined, params = {}): Promise<Position[]> {
        await this.loadMarkets ();
        let userAddress = undefined;
        [ userAddress, params ] = this.handlePublicAddress ('fetchPositions', params);
        symbols = this.marketSymbols (symbols);
        const request: Dict = {
            'type': 'clearinghouseState',
            'user': userAddress,
        };
        const response = await this.publicPostInfo (this.extend (request, params));
        //
        //     {
        //         "assetPositions": [
        //             {
        //                 "position": {
        //                     "coin": "ETH",
        //                     "cumFunding": {
        //                         "allTime": "0.0",
        //                         "sinceChange": "0.0",
        //                         "sinceOpen": "0.0"
        //                     },
        //                     "entryPx": "2213.9",
        //                     "leverage": {
        //                         "rawUsd": "-475.23904",
        //                         "type": "isolated",
        //                         "value": "20"
        //                     },
        //                     "liquidationPx": "2125.00856238",
        //                     "marginUsed": "24.88097",
        //                     "maxLeverage": "50",
        //                     "positionValue": "500.12001",
        //                     "returnOnEquity": "0.0",
        //                     "szi": "0.2259",
        //                     "unrealizedPnl": "0.0"
        //                 },
        //                 "type": "oneWay"
        //             }
        //         ],
        //         "crossMaintenanceMarginUsed": "0.0",
        //         "crossMarginSummary": {
        //             "accountValue": "100.0",
        //             "totalMarginUsed": "0.0",
        //             "totalNtlPos": "0.0",
        //             "totalRawUsd": "100.0"
        //         },
        //         "marginSummary": {
        //             "accountValue": "100.0",
        //             "totalMarginUsed": "0.0",
        //             "totalNtlPos": "0.0",
        //             "totalRawUsd": "100.0"
        //         },
        //         "time": "1704261007014",
        //         "withdrawable": "100.0"
        //     }
        //
        const data = this.safeList (response, 'assetPositions', []);
        const result = [];
        for (let i = 0; i < data.length; i++) {
            result.push (this.parsePosition (data[i], undefined));
        }
        return this.filterByArrayPositions (result, 'symbol', symbols, false);
    }

    parsePosition (position: Dict, market: Market = undefined) {
        //
        //     {
        //         "position": {
        //             "coin": "ETH",
        //             "cumFunding": {
        //                 "allTime": "0.0",
        //                 "sinceChange": "0.0",
        //                 "sinceOpen": "0.0"
        //             },
        //             "entryPx": "2213.9",
        //             "leverage": {
        //                 "rawUsd": "-475.23904",
        //                 "type": "isolated",
        //                 "value": "20"
        //             },
        //             "liquidationPx": "2125.00856238",
        //             "marginUsed": "24.88097",
        //             "maxLeverage": "50",
        //             "positionValue": "500.12001",
        //             "returnOnEquity": "0.0",
        //             "szi": "0.2259",
        //             "unrealizedPnl": "0.0"
        //         },
        //         "type": "oneWay"
        //     }
        //
        const entry = this.safeDict (position, 'position', {});
        const coin = this.safeString (entry, 'coin');
        const marketId = this.coinToMarketId (coin);
        market = this.safeMarket (marketId, undefined);
        const symbol = market['symbol'];
        const leverage = this.safeDict (entry, 'leverage', {});
        const marginMode = this.safeString (leverage, 'type');
        const isIsolated = (marginMode === 'isolated');
        const rawSize = this.safeString (entry, 'szi');
        let size = rawSize;
        let side = undefined;
        if (size !== undefined) {
            side = Precise.stringGt (rawSize, '0') ? 'long' : 'short';
            size = Precise.stringAbs (size);
        }
        const rawUnrealizedPnl = this.safeString (entry, 'unrealizedPnl');
        const absRawUnrealizedPnl = Precise.stringAbs (rawUnrealizedPnl);
        const initialMargin = this.safeString (entry, 'marginUsed');
        const percentage = Precise.stringMul (Precise.stringDiv (absRawUnrealizedPnl, initialMargin), '100');
        return this.safePosition ({
            'info': position,
            'id': undefined,
            'symbol': symbol,
            'timestamp': undefined,
            'datetime': undefined,
            'isolated': isIsolated,
            'hedged': undefined,
            'side': side,
            'contracts': this.parseNumber (size),
            'contractSize': undefined,
            'entryPrice': this.safeNumber (entry, 'entryPx'),
            'markPrice': undefined,
            'notional': this.safeNumber (entry, 'positionValue'),
            'leverage': this.safeNumber (leverage, 'value'),
            'collateral': this.safeNumber (entry, 'marginUsed'),
            'initialMargin': this.parseNumber (initialMargin),
            'maintenanceMargin': undefined,
            'initialMarginPercentage': undefined,
            'maintenanceMarginPercentage': undefined,
            'unrealizedPnl': this.parseNumber (rawUnrealizedPnl),
            'liquidationPrice': this.safeNumber (entry, 'liquidationPx'),
            'marginMode': marginMode,
            'percentage': this.parseNumber (percentage),
        });
    }

    /**
     * @method
     * @name hyperliquid#setMarginMode
     * @description set margin mode (symbol)
     * @param {string} marginMode margin mode must be either [isolated, cross]
     * @param {string} symbol unified market symbol of the market the position is held in, default is undefined
     * @param {object} [params] extra parameters specific to the exchange API endpoint
     * @param {string} [params.leverage] the rate of leverage, is required if setting trade mode (symbol)
     * @param {string} [params.vaultAddress] the vault address
     * @param {string} [params.subAccountAddress] sub account user address
     * @returns {object} response from the exchange
     */
    async setMarginMode (marginMode: string, symbol: Str = undefined, params = {}) {
        if (symbol === undefined) {
            throw new ArgumentsRequired (this.id + ' setMarginMode() requires a symbol argument');
        }
        await this.loadMarkets ();
        const market = this.market (symbol);
        const leverage = this.safeInteger (params, 'leverage');
        if (leverage === undefined) {
            throw new ArgumentsRequired (this.id + ' setMarginMode() requires a leverage parameter');
        }
        const asset = this.parseToInt (market['baseId']);
        const isCross = (marginMode === 'cross');
        const nonce = this.milliseconds ();
        params = this.omit (params, [ 'leverage' ]);
        const updateAction: Dict = {
            'type': 'updateLeverage',
            'asset': asset,
            'isCross': isCross,
            'leverage': leverage,
        };
        let vaultAddress = undefined;
        [ vaultAddress, params ] = this.handleOptionAndParams2 (params, 'setMarginMode', 'vaultAddress', 'subAccountAddress');
        if (vaultAddress !== undefined) {
            if (vaultAddress.startsWith ('0x')) {
                vaultAddress = vaultAddress.replace ('0x', '');
            }
        }
        const signature = this.signL1Action (updateAction, nonce, vaultAddress);
        const request: Dict = {
            'action': updateAction,
            'nonce': nonce,
            'signature': signature,
            // 'vaultAddress': vaultAddress,
        };
        if (vaultAddress !== undefined) {
            request['vaultAddress'] = vaultAddress;
        }
        const response = await this.privatePostExchange (request);
        //
        //     {
        //         'response': {
        //             'type': 'default'
        //         },
        //         'status': 'ok'
        //     }
        //
        return response;
    }

    /**
     * @method
     * @name hyperliquid#setLeverage
     * @description set the level of leverage for a market
     * @param {float} leverage the rate of leverage
     * @param {string} symbol unified market symbol
     * @param {object} [params] extra parameters specific to the exchange API endpoint
     * @param {string} [params.marginMode] margin mode must be either [isolated, cross], default is cross
     * @returns {object} response from the exchange
     */
    async setLeverage (leverage: Int, symbol: Str = undefined, params = {}) {
        if (symbol === undefined) {
            throw new ArgumentsRequired (this.id + ' setLeverage() requires a symbol argument');
        }
        await this.loadMarkets ();
        const market = this.market (symbol);
        const marginMode = this.safeString (params, 'marginMode', 'cross');
        const isCross = (marginMode === 'cross');
        const asset = this.parseToInt (market['baseId']);
        const nonce = this.milliseconds ();
        params = this.omit (params, 'marginMode');
        const updateAction: Dict = {
            'type': 'updateLeverage',
            'asset': asset,
            'isCross': isCross,
            'leverage': leverage,
        };
        let vaultAddress = undefined;
        [ vaultAddress, params ] = this.handleOptionAndParams2 (params, 'setLeverage', 'vaultAddress', 'subAccountAddress');
        vaultAddress = this.formatVaultAddress (vaultAddress);
        const signature = this.signL1Action (updateAction, nonce, vaultAddress);
        const request: Dict = {
            'action': updateAction,
            'nonce': nonce,
            'signature': signature,
            // 'vaultAddress': vaultAddress,
        };
        if (vaultAddress !== undefined) {
            params = this.omit (params, 'vaultAddress');
            request['vaultAddress'] = vaultAddress;
        }
        const response = await this.privatePostExchange (request);
        //
        //     {
        //         'response': {
        //             'type': 'default'
        //         },
        //         'status': 'ok'
        //     }
        //
        return response;
    }

    /**
     * @method
     * @name hyperliquid#addMargin
     * @description add margin
     * @see https://hyperliquid.gitbook.io/hyperliquid-docs/for-developers/api/exchange-endpoint#update-isolated-margin
     * @param {string} symbol unified market symbol
     * @param {float} amount amount of margin to add
     * @param {object} [params] extra parameters specific to the exchange API endpoint
     * @param {string} [params.vaultAddress] the vault address
     * @param {string} [params.subAccountAddress] sub account user address
     * @returns {object} a [margin structure]{@link https://docs.ccxt.com/#/?id=add-margin-structure}
     */
    async addMargin (symbol: string, amount: number, params = {}): Promise<MarginModification> {
        return await this.modifyMarginHelper (symbol, amount, 'add', params);
    }

    /**
     * @method
     * @name hyperliquid#reduceMargin
     * @see https://hyperliquid.gitbook.io/hyperliquid-docs/for-developers/api/exchange-endpoint#update-isolated-margin
     * @description remove margin from a position
     * @param {string} symbol unified market symbol
     * @param {float} amount the amount of margin to remove
     * @param {object} [params] extra parameters specific to the exchange API endpoint
     * @param {string} [params.vaultAddress] the vault address
     * @param {string} [params.subAccountAddress] sub account user address
     * @returns {object} a [margin structure]{@link https://docs.ccxt.com/#/?id=reduce-margin-structure}
     */
    async reduceMargin (symbol: string, amount: number, params = {}): Promise<MarginModification> {
        return await this.modifyMarginHelper (symbol, amount, 'reduce', params);
    }

    async modifyMarginHelper (symbol: string, amount, type, params = {}): Promise<MarginModification> {
        await this.loadMarkets ();
        const market = this.market (symbol);
        const asset = this.parseToInt (market['baseId']);
        let sz = this.parseToInt (Precise.stringMul (this.amountToPrecision (symbol, amount), '1000000'));
        if (type === 'reduce') {
            sz = -sz;
        }
        const nonce = this.milliseconds ();
        const updateAction: Dict = {
            'type': 'updateIsolatedMargin',
            'asset': asset,
            'isBuy': true,
            'ntli': sz,
        };
        let vaultAddress = undefined;
        [ vaultAddress, params ] = this.handleOptionAndParams2 (params, 'modifyMargin', 'vaultAddress', 'subAccountAddress');
        vaultAddress = this.formatVaultAddress (vaultAddress);
        const signature = this.signL1Action (updateAction, nonce, vaultAddress);
        const request: Dict = {
            'action': updateAction,
            'nonce': nonce,
            'signature': signature,
            // 'vaultAddress': vaultAddress,
        };
        if (vaultAddress !== undefined) {
            request['vaultAddress'] = vaultAddress;
        }
        const response = await this.privatePostExchange (request);
        //
        //     {
        //         'response': {
        //             'type': 'default'
        //         },
        //         'status': 'ok'
        //     }
        //
        return this.extend (this.parseMarginModification (response, market), {
            'code': this.safeString (response, 'status'),
        });
    }

    parseMarginModification (data: Dict, market: Market = undefined): MarginModification {
        //
        //    {
        //        'type': 'default'
        //    }
        //
        return {
            'info': data,
            'symbol': this.safeSymbol (undefined, market),
            'type': undefined,
            'marginMode': 'isolated',
            'amount': undefined,
            'total': undefined,
            'code': this.safeString (market, 'settle'),
            'status': undefined,
            'timestamp': undefined,
            'datetime': undefined,
        };
    }

    /**
     * @method
     * @name hyperliquid#transfer
     * @description transfer currency internally between wallets on the same account
     * @see https://hyperliquid.gitbook.io/hyperliquid-docs/for-developers/api/exchange-endpoint#l1-usdc-transfer
     * @param {string} code unified currency code
     * @param {float} amount amount to transfer
     * @param {string} fromAccount account to transfer from *spot, swap*
     * @param {string} toAccount account to transfer to *swap, spot or address*
     * @param {object} [params] extra parameters specific to the exchange API endpoint
     * @param {string} [params.vaultAddress] the vault address for order
     * @returns {object} a [transfer structure]{@link https://docs.ccxt.com/#/?id=transfer-structure}
     */
    async transfer (code: string, amount: number, fromAccount: string, toAccount: string, params = {}): Promise<TransferEntry> {
        this.checkRequiredCredentials ();
        await this.loadMarkets ();
        const isSandboxMode = this.safeBool (this.options, 'sandboxMode');
        const nonce = this.milliseconds ();
        if (this.inArray (fromAccount, [ 'spot', 'swap', 'perp' ])) {
            // handle swap <> spot account transfer
            if (!this.inArray (toAccount, [ 'spot', 'swap', 'perp' ])) {
                throw new NotSupported (this.id + ' transfer() only support spot <> swap transfer');
            }
            let strAmount = this.numberToString (amount);
            let vaultAddress = undefined;
            [ vaultAddress, params ] = this.handleOptionAndParams (params, 'transfer', 'vaultAddress');
            vaultAddress = this.formatVaultAddress (vaultAddress);
            if (vaultAddress !== undefined) {
                strAmount = strAmount + ' subaccount:' + vaultAddress;
            }
            const toPerp = (toAccount === 'perp') || (toAccount === 'swap');
            const transferPayload: Dict = {
                'hyperliquidChain': isSandboxMode ? 'Testnet' : 'Mainnet',
                'amount': strAmount,
                'toPerp': toPerp,
                'nonce': nonce,
            };
            const transferSig = this.buildUsdClassSendSig (transferPayload);
            const transferRequest: Dict = {
                'action': {
                    'hyperliquidChain': transferPayload['hyperliquidChain'],
                    'signatureChainId': '0x66eee',
                    'type': 'usdClassTransfer',
                    'amount': strAmount,
                    'toPerp': toPerp,
                    'nonce': nonce,
                },
                'nonce': nonce,
                'signature': transferSig,
            };
            if (vaultAddress !== undefined) {
                transferRequest['vaultAddress'] = vaultAddress;
            }
            const transferResponse = await this.privatePostExchange (transferRequest);
            return transferResponse;
        }
        // transfer between main account and subaccount
        if (code !== undefined) {
            code = code.toUpperCase ();
            if (code !== 'USDC') {
                throw new NotSupported (this.id + ' transfer() only support USDC');
            }
        }
        let isDeposit = false;
        let subAccountAddress = undefined;
        if (fromAccount === 'main') {
            subAccountAddress = toAccount;
            isDeposit = true;
        } else if (toAccount === 'main') {
            subAccountAddress = fromAccount;
        } else {
            throw new NotSupported (this.id + ' transfer() only support main <> subaccount transfer');
        }
        this.checkAddress (subAccountAddress);
        const usd = this.parseToInt (Precise.stringMul (this.numberToString (amount), '1000000'));
        const action = {
            'type': 'subAccountTransfer',
            'subAccountUser': subAccountAddress,
            'isDeposit': isDeposit,
            'usd': usd,
        };
        const sig = this.signL1Action (action, nonce);
        const request: Dict = {
            'action': action,
            'nonce': nonce,
            'signature': sig,
        };
        const response = await this.privatePostExchange (request);
        //
        // {'response': {'type': 'default'}, 'status': 'ok'}
        //
        return this.parseTransfer (response);
    }

    parseTransfer (transfer: Dict, currency: Currency = undefined): TransferEntry {
        //
        // {'response': {'type': 'default'}, 'status': 'ok'}
        //
        return {
            'info': transfer,
            'id': undefined,
            'timestamp': undefined,
            'datetime': undefined,
            'currency': undefined,
            'amount': undefined,
            'fromAccount': undefined,
            'toAccount': undefined,
            'status': 'ok',
        };
    }

    /**
     * @method
     * @name hyperliquid#withdraw
     * @description make a withdrawal (only support USDC)
     * @see https://hyperliquid.gitbook.io/hyperliquid-docs/for-developers/api/exchange-endpoint#initiate-a-withdrawal-request
     * @see https://hyperliquid.gitbook.io/hyperliquid-docs/for-developers/api/exchange-endpoint#deposit-or-withdraw-from-a-vault
     * @param {string} code unified currency code
     * @param {float} amount the amount to withdraw
     * @param {string} address the address to withdraw to
     * @param {string} tag
     * @param {object} [params] extra parameters specific to the exchange API endpoint
     * @param {string} [params.vaultAddress] vault address withdraw from
     * @returns {object} a [transaction structure]{@link https://docs.ccxt.com/#/?id=transaction-structure}
     */
    async withdraw (code: string, amount: number, address: string, tag = undefined, params = {}): Promise<Transaction> {
        this.checkRequiredCredentials ();
        await this.loadMarkets ();
        this.checkAddress (address);
        if (code !== undefined) {
            code = code.toUpperCase ();
            if (code !== 'USDC') {
                throw new NotSupported (this.id + ' withdraw() only support USDC');
            }
        }
        let vaultAddress = undefined;
        [ vaultAddress, params ] = this.handleOptionAndParams (params, 'withdraw', 'vaultAddress');
        vaultAddress = this.formatVaultAddress (vaultAddress);
        params = this.omit (params, 'vaultAddress');
        const nonce = this.milliseconds ();
        let action: Dict = {};
        let sig = undefined;
        if (vaultAddress !== undefined) {
            action = {
                'type': 'vaultTransfer',
                'vaultAddress': '0x' + vaultAddress,
                'isDeposit': false,
                'usd': amount,
            };
            sig = this.signL1Action (action, nonce);
        } else {
            const isSandboxMode = this.safeBool (this.options, 'sandboxMode', false);
            const payload: Dict = {
                'hyperliquidChain': isSandboxMode ? 'Testnet' : 'Mainnet',
                'destination': address,
                'amount': amount.toString (),
                'time': nonce,
            };
            sig = this.buildWithdrawSig (payload);
            action = {
                'hyperliquidChain': payload['hyperliquidChain'],
                'signatureChainId': '0x66eee', // check this out
                'destination': address,
                'amount': amount.toString (),
                'time': nonce,
                'type': 'withdraw3',
            };
        }
        const request: Dict = {
            'action': action,
            'nonce': nonce,
            'signature': sig,
        };
        const response = await this.privatePostExchange (request);
        return this.parseTransaction (response);
    }

    parseTransaction (transaction: Dict, currency: Currency = undefined): Transaction {
        //
        // { status: 'ok', response: { type: 'default' } }
        //
        // fetchDeposits / fetchWithdrawals
        // {
        //     "time":1724762307531,
        //     "hash":"0x620a234a7e0eb7930575040f59482a01050058b0802163b4767bfd9033e77781",
        //     "delta":{
        //         "type":"accountClassTransfer",
        //         "usdc":"50.0",
        //         "toPerp":false
        //     }
        // }
        //
        const timestamp = this.safeInteger (transaction, 'time');
        const delta = this.safeDict (transaction, 'delta', {});
        let fee = undefined;
        const feeCost = this.safeInteger (delta, 'fee');
        if (feeCost !== undefined) {
            fee = {
                'currency': 'USDC',
                'cost': feeCost,
            };
        }
        let internal = undefined;
        const type = this.safeString (delta, 'type');
        if (type !== undefined) {
            internal = (type === 'internalTransfer');
        }
        return {
            'info': transaction,
            'id': undefined,
            'txid': this.safeString (transaction, 'hash'),
            'timestamp': timestamp,
            'datetime': this.iso8601 (timestamp),
            'network': undefined,
            'address': undefined,
            'addressTo': this.safeString (delta, 'destination'),
            'addressFrom': this.safeString (delta, 'user'),
            'tag': undefined,
            'tagTo': undefined,
            'tagFrom': undefined,
            'type': undefined,
            'amount': this.safeNumber (delta, 'usdc'),
            'currency': undefined,
            'status': this.safeString (transaction, 'status'),
            'updated': undefined,
            'comment': undefined,
            'internal': internal,
            'fee': fee,
        } as Transaction;
    }

    /**
     * @method
     * @name hyperliquid#fetchTradingFee
     * @description fetch the trading fees for a market
     * @param {string} symbol unified market symbol
     * @param {object} [params] extra parameters specific to the exchange API endpoint
     * @param {string} [params.user] user address, will default to this.walletAddress if not provided
     * @param {string} [params.subAccountAddress] sub account user address
     * @returns {object} a [fee structure]{@link https://docs.ccxt.com/#/?id=fee-structure}
     */
    async fetchTradingFee (symbol: string, params = {}): Promise<TradingFeeInterface> {
        await this.loadMarkets ();
        let userAddress = undefined;
        [ userAddress, params ] = this.handlePublicAddress ('fetchTradingFee', params);
        const market = this.market (symbol);
        const request: Dict = {
            'type': 'userFees',
            'user': userAddress,
        };
        const response = await this.publicPostInfo (this.extend (request, params));
        //
        //     {
        //         "dailyUserVlm": [
        //             {
        //                 "date": "2024-07-08",
        //                 "userCross": "0.0",
        //                 "userAdd": "0.0",
        //                 "exchange": "90597185.23639999"
        //             }
        //         ],
        //         "feeSchedule": {
        //             "cross": "0.00035",
        //             "add": "0.0001",
        //             "tiers": {
        //                 "vip": [
        //                     {
        //                         "ntlCutoff": "5000000.0",
        //                         "cross": "0.0003",
        //                         "add": "0.00005"
        //                     }
        //                 ],
        //                 "mm": [
        //                     {
        //                         "makerFractionCutoff": "0.005",
        //                         "add": "-0.00001"
        //                     }
        //                 ]
        //             },
        //             "referralDiscount": "0.04"
        //         },
        //         "userCrossRate": "0.00035",
        //         "userAddRate": "0.0001",
        //         "activeReferralDiscount": "0.0"
        //     }
        //
        const data: Dict = {
            'userCrossRate': this.safeString (response, 'userCrossRate'),
            'userAddRate': this.safeString (response, 'userAddRate'),
        };
        return this.parseTradingFee (data, market);
    }

    parseTradingFee (fee: Dict, market: Market = undefined): TradingFeeInterface {
        //
        //     {
        //         "dailyUserVlm": [
        //             {
        //                 "date": "2024-07-08",
        //                 "userCross": "0.0",
        //                 "userAdd": "0.0",
        //                 "exchange": "90597185.23639999"
        //             }
        //         ],
        //         "feeSchedule": {
        //             "cross": "0.00035",
        //             "add": "0.0001",
        //             "tiers": {
        //                 "vip": [
        //                     {
        //                         "ntlCutoff": "5000000.0",
        //                         "cross": "0.0003",
        //                         "add": "0.00005"
        //                     }
        //                 ],
        //                 "mm": [
        //                     {
        //                         "makerFractionCutoff": "0.005",
        //                         "add": "-0.00001"
        //                     }
        //                 ]
        //             },
        //             "referralDiscount": "0.04"
        //         },
        //         "userCrossRate": "0.00035",
        //         "userAddRate": "0.0001",
        //         "activeReferralDiscount": "0.0"
        //     }
        //
        const symbol = this.safeSymbol (undefined, market);
        return {
            'info': fee,
            'symbol': symbol,
            'maker': this.safeNumber (fee, 'userAddRate'),
            'taker': this.safeNumber (fee, 'userCrossRate'),
            'percentage': undefined,
            'tierBased': undefined,
        };
    }

    /**
     * @method
     * @name hyperliquid#fetchLedger
     * @description fetch the history of changes, actions done by the user or operations that altered the balance of the user
     * @param {string} [code] unified currency code
     * @param {int} [since] timestamp in ms of the earliest ledger entry
     * @param {int} [limit] max number of ledger entries to return
     * @param {object} [params] extra parameters specific to the exchange API endpoint
     * @param {int} [params.until] timestamp in ms of the latest ledger entry
     * @param {string} [params.subAccountAddress] sub account user address
     * @returns {object} a [ledger structure]{@link https://docs.ccxt.com/#/?id=ledger}
     */
    async fetchLedger (code: Str = undefined, since: Int = undefined, limit: Int = undefined, params = {}): Promise<LedgerEntry[]> {
        await this.loadMarkets ();
        let userAddress = undefined;
        [ userAddress, params ] = this.handlePublicAddress ('fetchLedger', params);
        const request: Dict = {
            'type': 'userNonFundingLedgerUpdates',
            'user': userAddress,
        };
        if (since !== undefined) {
            request['startTime'] = since;
        }
        const until = this.safeInteger (params, 'until');
        if (until !== undefined) {
            request['endTime'] = until;
            params = this.omit (params, [ 'until' ]);
        }
        const response = await this.publicPostInfo (this.extend (request, params));
        //
        // [
        //     {
        //         "time":1724762307531,
        //         "hash":"0x620a234a7e0eb7930575040f59482a01050058b0802163b4767bfd9033e77781",
        //         "delta":{
        //             "type":"accountClassTransfer",
        //             "usdc":"50.0",
        //             "toPerp":false
        //         }
        //     }
        // ]
        //
        return this.parseLedger (response, undefined, since, limit);
    }

    parseLedgerEntry (item: Dict, currency: Currency = undefined): LedgerEntry {
        //
        // {
        //     "time":1724762307531,
        //     "hash":"0x620a234a7e0eb7930575040f59482a01050058b0802163b4767bfd9033e77781",
        //     "delta":{
        //         "type":"accountClassTransfer",
        //         "usdc":"50.0",
        //         "toPerp":false
        //     }
        // }
        //
        const timestamp = this.safeInteger (item, 'time');
        const delta = this.safeDict (item, 'delta', {});
        let fee = undefined;
        const feeCost = this.safeInteger (delta, 'fee');
        if (feeCost !== undefined) {
            fee = {
                'currency': 'USDC',
                'cost': feeCost,
            };
        }
        const type = this.safeString (delta, 'type');
        const amount = this.safeString (delta, 'usdc');
        return this.safeLedgerEntry ({
            'info': item,
            'id': this.safeString (item, 'hash'),
            'direction': undefined,
            'account': undefined,
            'referenceAccount': this.safeString (delta, 'user'),
            'referenceId': this.safeString (item, 'hash'),
            'type': this.parseLedgerEntryType (type),
            'currency': undefined,
            'amount': this.parseNumber (amount),
            'timestamp': timestamp,
            'datetime': this.iso8601 (timestamp),
            'before': undefined,
            'after': undefined,
            'status': undefined,
            'fee': fee,
        }, currency) as LedgerEntry;
    }

    parseLedgerEntryType (type) {
        const ledgerType: Dict = {
            'internalTransfer': 'transfer',
            'accountClassTransfer': 'transfer',
        };
        return this.safeString (ledgerType, type, type);
    }

    /**
     * @method
     * @name hyperliquid#fetchDeposits
     * @description fetch all deposits made to an account
     * @param {string} code unified currency code
     * @param {int} [since] the earliest time in ms to fetch deposits for
     * @param {int} [limit] the maximum number of deposits structures to retrieve
     * @param {object} [params] extra parameters specific to the exchange API endpoint
     * @param {int} [params.until] the latest time in ms to fetch withdrawals for
     * @param {string} [params.subAccountAddress] sub account user address
     * @returns {object[]} a list of [transaction structures]{@link https://docs.ccxt.com/#/?id=transaction-structure}
     */
    async fetchDeposits (code: Str = undefined, since: Int = undefined, limit: Int = undefined, params = {}) {
        await this.loadMarkets ();
        let userAddress = undefined;
        [ userAddress, params ] = this.handlePublicAddress ('fetchDepositsWithdrawals', params);
        const request: Dict = {
            'type': 'userNonFundingLedgerUpdates',
            'user': userAddress,
        };
        if (since !== undefined) {
            request['startTime'] = since;
        }
        const until = this.safeInteger (params, 'until');
        if (until !== undefined) {
            request['endTime'] = until;
            params = this.omit (params, [ 'until' ]);
        }
        const response = await this.publicPostInfo (this.extend (request, params));
        //
        // [
        //     {
        //         "time":1724762307531,
        //         "hash":"0x620a234a7e0eb7930575040f59482a01050058b0802163b4767bfd9033e77781",
        //         "delta":{
        //             "type":"accountClassTransfer",
        //             "usdc":"50.0",
        //             "toPerp":false
        //         }
        //     }
        // ]
        //
        const records = this.extractTypeFromDelta (response);
        const deposits = this.filterByArray (records, 'type', [ 'deposit' ], false);
        return this.parseTransactions (deposits, undefined, since, limit);
    }

    /**
     * @method
     * @name hyperliquid#fetchWithdrawals
     * @description fetch all withdrawals made from an account
     * @param {string} code unified currency code
     * @param {int} [since] the earliest time in ms to fetch withdrawals for
     * @param {int} [limit] the maximum number of withdrawals structures to retrieve
     * @param {object} [params] extra parameters specific to the exchange API endpoint
     * @param {int} [params.until] the latest time in ms to fetch withdrawals for
     * @param {string} [params.subAccountAddress] sub account user address
     * @returns {object[]} a list of [transaction structures]{@link https://docs.ccxt.com/#/?id=transaction-structure}
     */
    async fetchWithdrawals (code: Str = undefined, since: Int = undefined, limit: Int = undefined, params = {}): Promise<Transaction[]> {
        await this.loadMarkets ();
        let userAddress = undefined;
        [ userAddress, params ] = this.handlePublicAddress ('fetchDepositsWithdrawals', params);
        const request: Dict = {
            'type': 'userNonFundingLedgerUpdates',
            'user': userAddress,
        };
        if (since !== undefined) {
            request['startTime'] = since;
        }
        const until = this.safeInteger (params, 'until');
        if (until !== undefined) {
            request['endTime'] = until;
            params = this.omit (params, [ 'until' ]);
        }
        const response = await this.publicPostInfo (this.extend (request, params));
        //
        // [
        //     {
        //         "time":1724762307531,
        //         "hash":"0x620a234a7e0eb7930575040f59482a01050058b0802163b4767bfd9033e77781",
        //         "delta":{
        //             "type":"accountClassTransfer",
        //             "usdc":"50.0",
        //             "toPerp":false
        //         }
        //     }
        // ]
        //
        const records = this.extractTypeFromDelta (response);
        const withdrawals = this.filterByArray (records, 'type', [ 'withdraw' ], false);
        return this.parseTransactions (withdrawals, undefined, since, limit);
    }

    /**
     * @method
     * @name hyperliquid#fetchOpenInterests
     * @description Retrieves the open interest for a list of symbols
     * @param {string[]} [symbols] Unified CCXT market symbol
     * @param {object} [params] exchange specific parameters
     * @returns {object} an open interest structure{@link https://docs.ccxt.com/#/?id=open-interest-structure}
     */
    async fetchOpenInterests (symbols: Strings = undefined, params = {}) {
        await this.loadMarkets ();
        symbols = this.marketSymbols (symbols);
        const swapMarkets = await this.fetchSwapMarkets ();
        return this.parseOpenInterests (swapMarkets, symbols) as OpenInterests;
    }

    /**
     * @method
     * @name hyperliquid#fetchOpenInterest
     * @description retrieves the open interest of a contract trading pair
     * @param {string} symbol unified CCXT market symbol
     * @param {object} [params] exchange specific parameters
     * @returns {object} an [open interest structure]{@link https://docs.ccxt.com/#/?id=open-interest-structure}
     */
    async fetchOpenInterest (symbol: string, params = {}) {
        symbol = this.symbol (symbol);
        await this.loadMarkets ();
        const ois = await this.fetchOpenInterests ([ symbol ], params);
        return ois[symbol];
    }

    parseOpenInterest (interest, market: Market = undefined) {
        //
        //  {
        //      szDecimals: '2',
        //      name: 'HYPE',
        //      maxLeverage: '3',
        //      funding: '0.00014735',
        //      openInterest: '14677900.74',
        //      prevDayPx: '26.145',
        //      dayNtlVlm: '299643445.12560016',
        //      premium: '0.00081613',
        //      oraclePx: '27.569',
        //      markPx: '27.63',
        //      midPx: '27.599',
        //      impactPxs: [ '27.5915', '27.6319' ],
        //      dayBaseVlm: '10790652.83',
        //      baseId: 159
        //  }
        //
        interest = this.safeDict (interest, 'info', {});
        const coin = this.safeString (interest, 'name');
        let marketId = undefined;
        if (coin !== undefined) {
            marketId = this.coinToMarketId (coin);
        }
        return this.safeOpenInterest ({
            'symbol': this.safeSymbol (marketId),
            'openInterestAmount': this.safeNumber (interest, 'openInterest'),
            'openInterestValue': undefined,
            'timestamp': undefined,
            'datetime': undefined,
            'info': interest,
        }, market);
    }

    /**
     * @method
     * @name hyperliquid#fetchFundingHistory
     * @description fetch the history of funding payments paid and received on this account
     * @param {string} [symbol] unified market symbol
     * @param {int} [since] the earliest time in ms to fetch funding history for
     * @param {int} [limit] the maximum number of funding history structures to retrieve
     * @param {object} [params] extra parameters specific to the exchange API endpoint
     * @param {string} [params.subAccountAddress] sub account user address
     * @returns {object} a [funding history structure]{@link https://docs.ccxt.com/#/?id=funding-history-structure}
     */
    async fetchFundingHistory (symbol: Str = undefined, since: Int = undefined, limit: Int = undefined, params = {}) {
        await this.loadMarkets ();
        let market = undefined;
        if (symbol !== undefined) {
            market = this.market (symbol);
        }
        let userAddress = undefined;
        [ userAddress, params ] = this.handlePublicAddress ('fetchFundingHistory', params);
        const request: Dict = {
            'user': userAddress,
            'type': 'userFunding',
        };
        if (since !== undefined) {
            request['startTime'] = since;
        }
        const until = this.safeInteger (params, 'until');
        params = this.omit (params, 'until');
        if (until !== undefined) {
            request['endTime'] = until;
        }
        const response = await this.publicPostInfo (this.extend (request, params));
        //
        // [
        //     {
        //         "time": 1734026400057,
        //         "hash": "0x0000000000000000000000000000000000000000000000000000000000000000",
        //         "delta": {
        //             "type": "funding",
        //             "coin": "SOL",
        //             "usdc": "75.635093",
        //             "szi": "-7375.9",
        //             "fundingRate": "0.00004381",
        //             "nSamples": null
        //         }
        //     }
        // ]
        //
        return this.parseIncomes (response, market, since, limit);
    }

    parseIncome (income, market: Market = undefined) {
        //
        // {
        //     "time": 1734026400057,
        //     "hash": "0x0000000000000000000000000000000000000000000000000000000000000000",
        //     "delta": {
        //         "type": "funding",
        //         "coin": "SOL",
        //         "usdc": "75.635093",
        //         "szi": "-7375.9",
        //         "fundingRate": "0.00004381",
        //         "nSamples": null
        //     }
        // }
        //
        const id = this.safeString (income, 'hash');
        const timestamp = this.safeInteger (income, 'time');
        const delta = this.safeDict (income, 'delta');
        const baseId = this.safeString (delta, 'coin');
        const marketSymbol = baseId + '/USDC:USDC';
        market = this.safeMarket (marketSymbol);
        const symbol = market['symbol'];
        const amount = this.safeString (delta, 'usdc');
        const code = this.safeCurrencyCode ('USDC');
        const rate = this.safeNumber (delta, 'fundingRate');
        return {
            'info': income,
            'symbol': symbol,
            'code': code,
            'timestamp': timestamp,
            'datetime': this.iso8601 (timestamp),
            'id': id,
            'amount': this.parseNumber (amount),
            'rate': rate,
        };
    }

    extractTypeFromDelta (data = []) {
        const records = [];
        for (let i = 0; i < data.length; i++) {
            const record = data[i];
            record['type'] = record['delta']['type'];
            records.push (record);
        }
        return records;
    }

    formatVaultAddress (address: Str = undefined) {
        if (address === undefined) {
            return undefined;
        }
        if (address.startsWith ('0x')) {
            return address.replace ('0x', '');
        }
        return address;
    }

    handlePublicAddress (methodName: string, params: Dict) {
        let userAux = undefined;
        [ userAux, params ] = this.handleOptionAndParams2 (params, methodName, 'user', 'subAccountAddress');
        let user = userAux;
        [ user, params ] = this.handleOptionAndParams (params, methodName, 'address', userAux);
        if ((user !== undefined) && (user !== '')) {
            return [ user, params ];
        }
        if ((this.walletAddress !== undefined) && (this.walletAddress !== '')) {
            return [ this.walletAddress, params ];
        }
        throw new ArgumentsRequired (this.id + ' ' + methodName + '() requires a user parameter inside \'params\' or the wallet address set');
    }

    coinToMarketId (coin: Str) {
        if (coin.indexOf ('/') > -1 || coin.indexOf ('@') > -1) {
            return coin; // spot
        }
        return coin + '/USDC:USDC';
    }

    handleErrors (code: int, reason: string, url: string, method: string, headers: Dict, body: string, response, requestHeaders, requestBody) {
        if (!response) {
            return undefined; // fallback to default error handler
        }
        // {"status":"err","response":"User or API Wallet 0xb8a6f8b26223de27c31938d56e470a5b832703a5 does not exist."}
        //
        //     {
        //         status: 'ok',
        //         response: { type: 'order', data: { statuses: [ { error: 'Insufficient margin to place order. asset=4' } ] } }
        //     }
        // {"status":"ok","response":{"type":"order","data":{"statuses":[{"error":"Insufficient margin to place order. asset=84"}]}}}
        //
        const status = this.safeString (response, 'status', '');
        const error = this.safeString (response, 'error');
        let message = undefined;
        if (status === 'err') {
            message = this.safeString (response, 'response');
        } else if (error !== undefined) {
            message = error;
        } else {
            const responsePayload = this.safeDict (response, 'response', {});
            const data = this.safeDict (responsePayload, 'data', {});
            const statuses = this.safeList (data, 'statuses', []);
            const firstStatus = this.safeDict (statuses, 0);
            message = this.safeString (firstStatus, 'error');
        }
        const feedback = this.id + ' ' + body;
        const nonEmptyMessage = ((message !== undefined) && (message !== ''));
        if (nonEmptyMessage) {
            this.throwExactlyMatchedException (this.exceptions['exact'], message, feedback);
            this.throwBroadlyMatchedException (this.exceptions['broad'], message, feedback);
        }
        if (nonEmptyMessage) {
            throw new ExchangeError (feedback); // unknown message
        }
        return undefined;
    }

    sign (path, api = 'public', method = 'GET', params = {}, headers = undefined, body = undefined) {
        const url = this.implodeHostname (this.urls['api'][api]) + '/' + path;
        if (method === 'POST') {
            headers = {
                'Content-Type': 'application/json',
            };
            body = this.json (params);
        }
        return { 'url': url, 'method': method, 'body': body, 'headers': headers };
    }

    calculateRateLimiterCost (api, method, path, params, config = {}) {
        if (('byType' in config) && ('type' in params)) {
            const type = params['type'];
            const byType = config['byType'] as Dict;
            if (type in byType) {
                return byType[type];
            }
        }
        return this.safeValue (config, 'cost', 1);
    }

    parseCreateEditOrderArgs (id: Str, symbol: string, type: OrderType, side: OrderSide, amount: number, price: Num = undefined, params = {}) {
        const market = this.market (symbol);
        let vaultAddress = undefined;
        [ vaultAddress, params ] = this.handleOptionAndParams2 (params, 'createOrder', 'vaultAddress', 'subAccountAddress');
        vaultAddress = this.formatVaultAddress (vaultAddress);
        symbol = market['symbol'];
        const order = {
            'symbol': symbol,
            'type': type as OrderType,
            'side': side as OrderSide,
            'amount': amount,
            'price': price,
            'params': params,
        };
        const globalParams = {};
        if (vaultAddress !== undefined) {
            globalParams['vaultAddress'] = vaultAddress;
        }
        if (id !== undefined) {
            order['id'] = id;
        }
        return [ order, globalParams ];
    }
}<|MERGE_RESOLUTION|>--- conflicted
+++ resolved
@@ -348,17 +348,8 @@
      * @returns {object} an associative dictionary of currencies
      */
     async fetchCurrencies (params = {}): Promise<Currencies> {
-<<<<<<< HEAD
-        const promiseMeta = this.publicPostInfo (this.extend ({ 'type': 'meta' }, params));
-=======
-        if (this.checkRequiredCredentials (false)) {
-            await this.handleBuilderFeeApproval ();
-        }
-        const request: Dict = {
-            'type': 'meta',
-        };
-        const response = await this.publicPostInfo (this.extend (request, params));
->>>>>>> a29671e9
+        const promises = [];
+        promises.push (this.publicPostInfo (this.extend ({ 'type': 'meta' }, params)));
         //
         //     [
         //         {
@@ -373,7 +364,7 @@
         //         }
         //     ]
         //
-        const promiseSpotMeta = this.publicPostInfo (this.extend ({ 'type': 'spotMeta' }, params));
+        promises.push (this.publicPostInfo (this.extend ({ 'type': 'spotMeta' }, params)));
         //
         // {
         //     universe: [
@@ -417,7 +408,12 @@
         //     ],
         // }
         //
-        const [ responseMeta, responseSpotMeta ] = await Promise.all ([ promiseMeta, promiseSpotMeta ]);
+        if (this.checkRequiredCredentials (false)) {
+            promises.push (this.handleBuilderFeeApproval ());
+        }
+        const resolved = await Promise.all (promises);
+        responseMeta = resolved[0];
+        responseSpotMeta = resolved[1];
         const meta = this.safeList (responseMeta, 'universe', []);
         const tokens = this.safeList (responseSpotMeta, 'tokens', []);
         const indexedTokens = this.indexBy (tokens, 'name');
