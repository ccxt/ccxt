--- conflicted
+++ resolved
@@ -1840,9 +1840,6 @@
         const responseObj = this.safeDict (response, 'response', {});
         const data = this.safeDict (responseObj, 'data', {});
         const statuses = this.safeList (data, 'statuses', []);
-<<<<<<< HEAD
-        return this.parseOrders (statuses);
-=======
         const ordersToBeParsed = [];
         for (let i = 0; i < statuses.length; i++) {
             const order = statuses[i];
@@ -1853,7 +1850,6 @@
             }
         }
         return this.parseOrders (ordersToBeParsed, undefined);
->>>>>>> 36d88fa1
     }
 
     createOrderRequest (symbol: string, type: OrderType, side: OrderSide, amount: string, price: Str = undefined, params = {}) {
