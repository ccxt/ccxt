
//  ---------------------------------------------------------------------------

import Exchange from './abstract/upbit.js';
import { ExchangeError, BadRequest, AuthenticationError, InvalidOrder, InsufficientFunds, OrderNotFound, PermissionDenied, AddressPending, ArgumentsRequired } from './base/errors.js';
import { Precise } from './base/Precise.js';
import { TICK_SIZE } from './base/functions/number.js';
import { sha512 } from './static_dependencies/noble-hashes/sha512.js';
import { sha256 } from './static_dependencies/noble-hashes/sha256.js';
import { jwt } from './base/functions/rsa.js';
import type { Balances, Currency, Dictionary, Int, Market, OHLCV, Order, OrderBook, OrderSide, OrderType, Str, Strings, Ticker, Tickers, Trade, Transaction } from './base/types.js';

//  ---------------------------------------------------------------------------

/**
 * @class upbit
 * @augments Exchange
 */
export default class upbit extends Exchange {
    describe () {
        return this.deepExtend (super.describe (), {
            'id': 'upbit',
            'name': 'Upbit',
            'countries': [ 'KR' ],
            'version': 'v1',
            'rateLimit': 1000,
            'pro': true,
            // new metainfo interface
            'has': {
                'CORS': true,
                'spot': true,
                'margin': undefined,
                'swap': false,
                'future': false,
                'option': false,
                'cancelOrder': true,
                'createDepositAddress': true,
                'createMarketBuyOrderWithCost': true,
                'createMarketOrder': true,
                'createMarketOrderWithCost': false,
                'createMarketSellOrderWithCost': false,
                'createOrder': true,
                'fetchBalance': true,
                'fetchCanceledOrders': true,
                'fetchClosedOrders': true,
                'fetchDepositAddress': true,
                'fetchDepositAddresses': true,
                'fetchDeposits': true,
                'fetchFundingHistory': false,
                'fetchFundingRate': false,
                'fetchFundingRateHistory': false,
                'fetchFundingRates': false,
                'fetchIndexOHLCV': false,
                'fetchMarginMode': false,
                'fetchMarkets': true,
                'fetchMarkOHLCV': false,
                'fetchMyTrades': false,
                'fetchOHLCV': true,
                'fetchOpenInterestHistory': false,
                'fetchOpenOrders': true,
                'fetchOrder': true,
                'fetchOrderBook': true,
                'fetchOrderBooks': true,
                'fetchOrders': false,
                'fetchPositionMode': false,
                'fetchPremiumIndexOHLCV': false,
                'fetchTicker': true,
                'fetchTickers': true,
                'fetchTrades': true,
                'fetchTradingFee': true,
                'fetchTradingFees': false,
                'fetchTransactions': false,
                'fetchWithdrawals': true,
                'transfer': false,
                'withdraw': true,
            },
            'timeframes': {
                '1m': 'minutes',
                '3m': 'minutes',
                '5m': 'minutes',
                '15m': 'minutes',
                '30m': 'minutes',
                '1h': 'minutes',
                '4h': 'minutes',
                '1d': 'days',
                '1w': 'weeks',
                '1M': 'months',
            },
            'hostname': 'api.upbit.com',
            'urls': {
                'logo': 'https://user-images.githubusercontent.com/1294454/49245610-eeaabe00-f423-11e8-9cba-4b0aed794799.jpg',
                'api': {
                    'public': 'https://{hostname}',
                    'private': 'https://{hostname}',
                },
                'www': 'https://upbit.com',
                'doc': 'https://docs.upbit.com/docs/%EC%9A%94%EC%B2%AD-%EC%88%98-%EC%A0%9C%ED%95%9C',
                'fees': 'https://upbit.com/service_center/guide',
            },
            'api': {
                'public': {
                    'get': [
                        'market/all',
                        'candles/{timeframe}',
                        'candles/{timeframe}/{unit}',
                        'candles/minutes/{unit}',
                        'candles/minutes/1',
                        'candles/minutes/3',
                        'candles/minutes/5',
                        'candles/minutes/15',
                        'candles/minutes/30',
                        'candles/minutes/60',
                        'candles/minutes/240',
                        'candles/days',
                        'candles/weeks',
                        'candles/months',
                        'trades/ticks',
                        'ticker',
                        'orderbook',
                    ],
                },
                'private': {
                    'get': [
                        'accounts',
                        'orders/chance',
                        'order',
                        'orders',
                        'withdraws',
                        'withdraw',
                        'withdraws/chance',
                        'deposits',
                        'deposit',
                        'deposits/coin_addresses',
                        'deposits/coin_address',
                    ],
                    'post': [
                        'orders',
                        'withdraws/coin',
                        'withdraws/krw',
                        'deposits/generate_coin_address',
                    ],
                    'delete': [
                        'order',
                    ],
                },
            },
            'fees': {
                'trading': {
                    'tierBased': false,
                    'percentage': true,
                    'maker': this.parseNumber ('0.0025'),
                    'taker': this.parseNumber ('0.0025'),
                },
                'funding': {
                    'tierBased': false,
                    'percentage': false,
                    'withdraw': {},
                    'deposit': {},
                },
            },
            'precisionMode': TICK_SIZE,
            'exceptions': {
                'exact': {
                    'This key has expired.': AuthenticationError,
                    'Missing request parameter error. Check the required parameters!': BadRequest,
                    'side is missing, side does not have a valid value': InvalidOrder,
                },
                'broad': {
                    'thirdparty_agreement_required': PermissionDenied,
                    'out_of_scope': PermissionDenied,
                    'order_not_found': OrderNotFound,
                    'insufficient_funds': InsufficientFunds,
                    'invalid_access_key': AuthenticationError,
                    'jwt_verification': AuthenticationError,
                    'create_ask_error': ExchangeError,
                    'create_bid_error': ExchangeError,
                    'volume_too_large': InvalidOrder,
                    'invalid_funds': InvalidOrder,
                },
            },
            'options': {
                'createMarketBuyOrderRequiresPrice': true,
                'fetchTickersMaxLength': 4096, // 2048,
                'fetchOrderBooksMaxLength': 4096, // 2048,
                'tradingFeesByQuoteCurrency': {
                    'KRW': 0.0005,
                },
            },
            'commonCurrencies': {
                'TON': 'Tokamak Network',
            },
        });
    }

    async fetchCurrency (code: string, params = {}) {
        // this method is for retrieving funding fees and limits per currency
        // it requires private access and API keys properly set up
        await this.loadMarkets ();
        const currency = this.currency (code);
        return await this.fetchCurrencyById (currency['id'], params);
    }

    async fetchCurrencyById (id: string, params = {}) {
        // this method is for retrieving funding fees and limits per currency
        // it requires private access and API keys properly set up
        const request = {
            'currency': id,
        };
        const response = await this.privateGetWithdrawsChance (this.extend (request, params));
        //
        //     {
        //         "member_level": {
        //             "security_level": 3,
        //             "fee_level": 0,
        //             "email_verified": true,
        //             "identity_auth_verified": true,
        //             "bank_account_verified": true,
        //             "kakao_pay_auth_verified": false,
        //             "locked": false,
        //             "wallet_locked": false
        //         },
        //         "currency": {
        //             "code": "BTC",
        //             "withdraw_fee": "0.0005",
        //             "is_coin": true,
        //             "wallet_state": "working",
        //             "wallet_support": [ "deposit", "withdraw" ]
        //         },
        //         "account": {
        //             "currency": "BTC",
        //             "balance": "10.0",
        //             "locked": "0.0",
        //             "avg_krw_buy_price": "8042000",
        //             "modified": false
        //         },
        //         "withdraw_limit": {
        //             "currency": "BTC",
        //             "minimum": null,
        //             "onetime": null,
        //             "daily": "10.0",
        //             "remaining_daily": "10.0",
        //             "remaining_daily_krw": "0.0",
        //             "fixed": null,
        //             "can_withdraw": true
        //         }
        //     }
        //
        const memberInfo = this.safeValue (response, 'member_level', {});
        const currencyInfo = this.safeValue (response, 'currency', {});
        const withdrawLimits = this.safeValue (response, 'withdraw_limit', {});
        const canWithdraw = this.safeValue (withdrawLimits, 'can_withdraw');
        const walletState = this.safeString (currencyInfo, 'wallet_state');
        const walletLocked = this.safeValue (memberInfo, 'wallet_locked');
        const locked = this.safeValue (memberInfo, 'locked');
        let active = true;
        if ((canWithdraw !== undefined) && !canWithdraw) {
            active = false;
        } else if (walletState !== 'working') {
            active = false;
        } else if ((walletLocked !== undefined) && walletLocked) {
            active = false;
        } else if ((locked !== undefined) && locked) {
            active = false;
        }
        const maxOnetimeWithdrawal = this.safeString (withdrawLimits, 'onetime');
        const maxDailyWithdrawal = this.safeString (withdrawLimits, 'daily', maxOnetimeWithdrawal);
        const remainingDailyWithdrawal = this.safeString (withdrawLimits, 'remaining_daily', maxDailyWithdrawal);
        let maxWithdrawLimit = undefined;
        if (Precise.stringGt (remainingDailyWithdrawal, '0')) {
            maxWithdrawLimit = remainingDailyWithdrawal;
        } else {
            maxWithdrawLimit = maxDailyWithdrawal;
        }
        const currencyId = this.safeString (currencyInfo, 'code');
        const code = this.safeCurrencyCode (currencyId);
        return {
            'info': response,
            'id': currencyId,
            'code': code,
            'name': code,
            'active': active,
            'fee': this.safeNumber (currencyInfo, 'withdraw_fee'),
            'precision': undefined,
            'limits': {
                'withdraw': {
                    'min': this.safeNumber (withdrawLimits, 'minimum'),
                    'max': this.parseNumber (maxWithdrawLimit),
                },
            },
        };
    }

    async fetchMarket (symbol: string, params = {}) {
        // this method is for retrieving trading fees and limits per market
        // it requires private access and API keys properly set up
        await this.loadMarkets ();
        const market = this.market (symbol);
        return await this.fetchMarketById (market['id'], params);
    }

    async fetchMarketById (id: string, params = {}) {
        // this method is for retrieving trading fees and limits per market
        // it requires private access and API keys properly set up
        const request = {
            'market': id,
        };
        const response = await this.privateGetOrdersChance (this.extend (request, params));
        //
        //     {
        //         "bid_fee": "0.0015",
        //         "ask_fee": "0.0015",
        //         "market": {
        //             "id": "KRW-BTC",
        //             "name": "BTC/KRW",
        //             "order_types": [ "limit" ],
        //             "order_sides": [ "ask", "bid" ],
        //             "bid": { "currency": "KRW", "price_unit": null, "min_total": 1000 },
        //             "ask": { "currency": "BTC", "price_unit": null, "min_total": 1000 },
        //             "max_total": "100000000.0",
        //             "state": "active",
        //         },
        //         "bid_account": {
        //             "currency": "KRW",
        //             "balance": "0.0",
        //             "locked": "0.0",
        //             "avg_buy_price": "0",
        //             "avg_buy_price_modified": false,
        //             "unit_currency": "KRW",
        //         },
        //         "ask_account": {
        //             "currency": "BTC",
        //             "balance": "10.0",
        //             "locked": "0.0",
        //             "avg_buy_price": "8042000",
        //             "avg_buy_price_modified": false,
        //             "unit_currency": "KRW",
        //         }
        //     }
        //
        const marketInfo = this.safeValue (response, 'market');
        const bid = this.safeValue (marketInfo, 'bid');
        const ask = this.safeValue (marketInfo, 'ask');
        const marketId = this.safeString (marketInfo, 'id');
        const baseId = this.safeString (ask, 'currency');
        const quoteId = this.safeString (bid, 'currency');
        const base = this.safeCurrencyCode (baseId);
        const quote = this.safeCurrencyCode (quoteId);
        const state = this.safeString (marketInfo, 'state');
        const bidFee = this.safeString (response, 'bid_fee');
        const askFee = this.safeString (response, 'ask_fee');
        const fee = this.parseNumber (Precise.stringMax (bidFee, askFee));
        return {
            'id': marketId,
            'symbol': base + '/' + quote,
            'base': base,
            'quote': quote,
            'settle': undefined,
            'baseId': baseId,
            'quoteId': quoteId,
            'settleId': undefined,
            'type': 'spot',
            'spot': true,
            'margin': false,
            'swap': false,
            'future': false,
            'option': false,
            'active': (state === 'active'),
            'contract': false,
            'linear': undefined,
            'inverse': undefined,
            'taker': fee,
            'maker': fee,
            'contractSize': undefined,
            'expiry': undefined,
            'expiryDatetime': undefined,
            'strike': undefined,
            'optionType': undefined,
            'precision': {
                'amount': this.parseNumber ('1e-8'),
                'price': this.parseNumber ('1e-8'),
            },
            'limits': {
                'leverage': {
                    'min': undefined,
                    'max': undefined,
                },
                'amount': {
                    'min': this.safeNumber (ask, 'min_total'),
                    'max': undefined,
                },
                'price': {
                    'min': undefined,
                    'max': undefined,
                },
                'cost': {
                    'min': this.safeNumber (bid, 'min_total'),
                    'max': this.safeNumber (marketInfo, 'max_total'),
                },
                'info': response,
            },
        };
    }

    async fetchMarkets (params = {}) {
        /**
         * @method
         * @name upbit#fetchMarkets
         * @see https://docs.upbit.com/reference/%EB%A7%88%EC%BC%93-%EC%BD%94%EB%93%9C-%EC%A1%B0%ED%9A%8C
         * @description retrieves data on all markets for upbit
         * @param {object} [params] extra parameters specific to the exchange API endpoint
         * @returns {object[]} an array of objects representing market data
         */
        const response = await this.publicGetMarketAll (params);
        //
        //    [
        //        {
        //            "market": "KRW-BTC",
        //            "korean_name": "비트코인",
        //            "english_name": "Bitcoin"
        //        },
        //        ...,
        //    ]
        //
        return this.parseMarkets (response);
    }

    parseMarket (market): Market {
        const id = this.safeString (market, 'market');
        const [ quoteId, baseId ] = id.split ('-');
        const base = this.safeCurrencyCode (baseId);
        const quote = this.safeCurrencyCode (quoteId);
        return {
            'id': id,
            'symbol': base + '/' + quote,
            'base': base,
            'quote': quote,
            'settle': undefined,
            'baseId': baseId,
            'quoteId': quoteId,
            'settleId': undefined,
            'type': 'spot',
            'spot': true,
            'margin': false,
            'swap': false,
            'future': false,
            'option': false,
            'active': true,
            'contract': false,
            'linear': undefined,
            'inverse': undefined,
            'taker': this.safeNumber (this.options['tradingFeesByQuoteCurrency'], quote, this.fees['trading']['taker']),
            'maker': this.safeNumber (this.options['tradingFeesByQuoteCurrency'], quote, this.fees['trading']['maker']),
            'contractSize': undefined,
            'expiry': undefined,
            'expiryDatetime': undefined,
            'strike': undefined,
            'optionType': undefined,
            'precision': {
                'price': this.parseNumber ('1e-8'),
                'amount': this.parseNumber ('1e-8'),
            },
            'limits': {
                'leverage': {
                    'min': undefined,
                    'max': undefined,
                },
                'amount': {
                    'min': undefined,
                    'max': undefined,
                },
                'price': {
                    'min': undefined,
                    'max': undefined,
                },
                'cost': {
                    'min': undefined,
                    'max': undefined,
                },
            },
            'created': undefined,
            'info': market,
        };
    }

    parseBalance (response): Balances {
        const result = {
            'info': response,
            'timestamp': undefined,
            'datetime': undefined,
        };
        for (let i = 0; i < response.length; i++) {
            const balance = response[i];
            const currencyId = this.safeString (balance, 'currency');
            const code = this.safeCurrencyCode (currencyId);
            const account = this.account ();
            account['free'] = this.safeString (balance, 'balance');
            account['used'] = this.safeString (balance, 'locked');
            result[code] = account;
        }
        return this.safeBalance (result);
    }

    async fetchBalance (params = {}): Promise<Balances> {
        /**
         * @method
         * @name upbit#fetchBalance
         * @see https://docs.upbit.com/reference/%EC%A0%84%EC%B2%B4-%EA%B3%84%EC%A2%8C-%EC%A1%B0%ED%9A%8C
         * @description query for balance and get the amount of funds available for trading or funds locked in orders
         * @param {object} [params] extra parameters specific to the exchange API endpoint
         * @returns {object} a [balance structure]{@link https://docs.ccxt.com/#/?id=balance-structure}
         */
        await this.loadMarkets ();
        const response = await this.privateGetAccounts (params);
        //
        //     [ {          currency: "BTC",
        //                   "balance": "0.005",
        //                    "locked": "0.0",
        //         "avg_krw_buy_price": "7446000",
        //                  "modified":  false     },
        //       {          currency: "ETH",
        //                   "balance": "0.1",
        //                    "locked": "0.0",
        //         "avg_krw_buy_price": "250000",
        //                  "modified":  false    }   ]
        //
        return this.parseBalance (response);
    }

    async fetchOrderBooks (symbols: Strings = undefined, limit: Int = undefined, params = {}) {
        /**
         * @method
         * @name upbit#fetchOrderBooks
         * @see https://docs.upbit.com/reference/%ED%98%B8%EA%B0%80-%EC%A0%95%EB%B3%B4-%EC%A1%B0%ED%9A%8C
         * @description fetches information on open orders with bid (buy) and ask (sell) prices, volumes and other data for multiple markets
         * @param {string[]|undefined} symbols list of unified market symbols, all symbols fetched if undefined, default is undefined
         * @param {int} [limit] not used by upbit fetchOrderBooks ()
         * @param {object} [params] extra parameters specific to the exchange API endpoint
         * @returns {object} a dictionary of [order book structures]{@link https://docs.ccxt.com/#/?id=order-book-structure} indexed by market symbol
         */
        await this.loadMarkets ();
        let ids = undefined;
        if (symbols === undefined) {
            ids = this.ids.join (',');
            // max URL length is 2083 symbols, including http schema, hostname, tld, etc...
            if (ids.length > this.options['fetchOrderBooksMaxLength']) {
                const numIds = this.ids.length;
                throw new ExchangeError (this.id + ' fetchOrderBooks() has ' + numIds.toString () + ' symbols (' + ids.length.toString () + ' characters) exceeding max URL length (' + this.options['fetchOrderBooksMaxLength'].toString () + ' characters), you are required to specify a list of symbols in the first argument to fetchOrderBooks');
            }
        } else {
            ids = this.marketIds (symbols);
            ids = ids.join (',');
        }
        const request = {
            'markets': ids,
        };
        const response = await this.publicGetOrderbook (this.extend (request, params));
        //
        //     [ {          market:   "BTC-ETH",
        //               "timestamp":    1542899030043,
        //          "total_ask_size":    109.57065201,
        //          "total_bid_size":    125.74430631,
        //         "orderbook_units": [ { ask_price: 0.02926679,
        //                              "bid_price": 0.02919904,
        //                               "ask_size": 4.20293961,
        //                               "bid_size": 11.65043576 },
        //                            ...,
        //                            { ask_price: 0.02938209,
        //                              "bid_price": 0.0291231,
        //                               "ask_size": 0.05135782,
        //                               "bid_size": 13.5595     }   ] },
        //       {          market:   "KRW-BTC",
        //               "timestamp":    1542899034662,
        //          "total_ask_size":    12.89790974,
        //          "total_bid_size":    4.88395783,
        //         "orderbook_units": [ { ask_price: 5164000,
        //                              "bid_price": 5162000,
        //                               "ask_size": 2.57606495,
        //                               "bid_size": 0.214       },
        //                            ...,
        //                            { ask_price: 5176000,
        //                              "bid_price": 5152000,
        //                               "ask_size": 2.752,
        //                               "bid_size": 0.4650305 }    ] }   ]
        //
        const result = {};
        for (let i = 0; i < response.length; i++) {
            const orderbook = response[i];
            const marketId = this.safeString (orderbook, 'market');
            const symbol = this.safeSymbol (marketId, undefined, '-');
            const timestamp = this.safeInteger (orderbook, 'timestamp');
            result[symbol] = {
                'symbol': symbol,
                'bids': this.sortBy (this.parseBidsAsks (orderbook['orderbook_units'], 'bid_price', 'bid_size'), 0, true),
                'asks': this.sortBy (this.parseBidsAsks (orderbook['orderbook_units'], 'ask_price', 'ask_size'), 0),
                'timestamp': timestamp,
                'datetime': this.iso8601 (timestamp),
                'nonce': undefined,
            };
        }
        return result as Dictionary<OrderBook>;
    }

    async fetchOrderBook (symbol: string, limit: Int = undefined, params = {}): Promise<OrderBook> {
        /**
         * @method
         * @name upbit#fetchOrderBook
         * @see https://docs.upbit.com/reference/%ED%98%B8%EA%B0%80-%EC%A0%95%EB%B3%B4-%EC%A1%B0%ED%9A%8C
         * @description fetches information on open orders with bid (buy) and ask (sell) prices, volumes and other data
         * @param {string} symbol unified symbol of the market to fetch the order book for
         * @param {int} [limit] the maximum amount of order book entries to return
         * @param {object} [params] extra parameters specific to the exchange API endpoint
         * @returns {object} A dictionary of [order book structures]{@link https://docs.ccxt.com/#/?id=order-book-structure} indexed by market symbols
         */
        const orderbooks = await this.fetchOrderBooks ([ symbol ], limit, params);
        return this.safeValue (orderbooks, symbol) as OrderBook;
    }

    parseTicker (ticker, market: Market = undefined): Ticker {
        //
        //       {                market: "BTC-ETH",
        //                    "trade_date": "20181122",
        //                    "trade_time": "104543",
        //                "trade_date_kst": "20181122",
        //                "trade_time_kst": "194543",
        //               "trade_timestamp":  1542883543097,
        //                 "opening_price":  0.02976455,
        //                    "high_price":  0.02992577,
        //                     "low_price":  0.02934283,
        //                   "trade_price":  0.02947773,
        //            "prev_closing_price":  0.02966,
        //                        "change": "FALL",
        //                  "change_price":  0.00018227,
        //                   "change_rate":  0.0061453136,
        //           "signed_change_price":  -0.00018227,
        //            "signed_change_rate":  -0.0061453136,
        //                  "trade_volume":  1.00000005,
        //               "acc_trade_price":  100.95825586,
        //           "acc_trade_price_24h":  289.58650166,
        //              "acc_trade_volume":  3409.85311036,
        //          "acc_trade_volume_24h":  9754.40510513,
        //         "highest_52_week_price":  0.12345678,
        //          "highest_52_week_date": "2018-02-01",
        //          "lowest_52_week_price":  0.023936,
        //           "lowest_52_week_date": "2017-12-08",
        //                     "timestamp":  1542883543813  }
        //
        const timestamp = this.safeInteger (ticker, 'trade_timestamp');
        const marketId = this.safeString2 (ticker, 'market', 'code');
        market = this.safeMarket (marketId, market, '-');
        const last = this.safeString (ticker, 'trade_price');
        return this.safeTicker ({
            'symbol': market['symbol'],
            'timestamp': timestamp,
            'datetime': this.iso8601 (timestamp),
            'high': this.safeString (ticker, 'high_price'),
            'low': this.safeString (ticker, 'low_price'),
            'bid': undefined,
            'bidVolume': undefined,
            'ask': undefined,
            'askVolume': undefined,
            'vwap': undefined,
            'open': this.safeString (ticker, 'opening_price'),
            'close': last,
            'last': last,
            'previousClose': this.safeString (ticker, 'prev_closing_price'),
            'change': this.safeString (ticker, 'signed_change_price'),
            'percentage': this.safeString (ticker, 'signed_change_rate'),
            'average': undefined,
            'baseVolume': this.safeString (ticker, 'acc_trade_volume_24h'),
            'quoteVolume': this.safeString (ticker, 'acc_trade_price_24h'),
            'info': ticker,
        }, market);
    }

    async fetchTickers (symbols: Strings = undefined, params = {}): Promise<Tickers> {
        /**
         * @method
         * @name upbit#fetchTickers
         * @see https://docs.upbit.com/reference/ticker%ED%98%84%EC%9E%AC%EA%B0%80-%EC%A0%95%EB%B3%B4
         * @description fetches price tickers for multiple markets, statistical information calculated over the past 24 hours for each market
         * @param {string[]|undefined} symbols unified symbols of the markets to fetch the ticker for, all market tickers are returned if not assigned
         * @param {object} [params] extra parameters specific to the exchange API endpoint
         * @returns {object} a dictionary of [ticker structures]{@link https://docs.ccxt.com/#/?id=ticker-structure}
         */
        await this.loadMarkets ();
        symbols = this.marketSymbols (symbols);
        let ids = undefined;
        if (symbols === undefined) {
            ids = this.ids.join (',');
            // max URL length is 2083 symbols, including http schema, hostname, tld, etc...
            if (ids.length > this.options['fetchTickersMaxLength']) {
                const numIds = this.ids.length;
                throw new ExchangeError (this.id + ' fetchTickers() has ' + numIds.toString () + ' symbols exceeding max URL length, you are required to specify a list of symbols in the first argument to fetchTickers');
            }
        } else {
            ids = this.marketIds (symbols);
            ids = ids.join (',');
        }
        const request = {
            'markets': ids,
        };
        const response = await this.publicGetTicker (this.extend (request, params));
        //
        //     [ {                market: "BTC-ETH",
        //                    "trade_date": "20181122",
        //                    "trade_time": "104543",
        //                "trade_date_kst": "20181122",
        //                "trade_time_kst": "194543",
        //               "trade_timestamp":  1542883543097,
        //                 "opening_price":  0.02976455,
        //                    "high_price":  0.02992577,
        //                     "low_price":  0.02934283,
        //                   "trade_price":  0.02947773,
        //            "prev_closing_price":  0.02966,
        //                        "change": "FALL",
        //                  "change_price":  0.00018227,
        //                   "change_rate":  0.0061453136,
        //           "signed_change_price":  -0.00018227,
        //            "signed_change_rate":  -0.0061453136,
        //                  "trade_volume":  1.00000005,
        //               "acc_trade_price":  100.95825586,
        //           "acc_trade_price_24h":  289.58650166,
        //              "acc_trade_volume":  3409.85311036,
        //          "acc_trade_volume_24h":  9754.40510513,
        //         "highest_52_week_price":  0.12345678,
        //          "highest_52_week_date": "2018-02-01",
        //          "lowest_52_week_price":  0.023936,
        //           "lowest_52_week_date": "2017-12-08",
        //                     "timestamp":  1542883543813  } ]
        //
        const result = {};
        for (let t = 0; t < response.length; t++) {
            const ticker = this.parseTicker (response[t]);
            const symbol = ticker['symbol'];
            result[symbol] = ticker;
        }
        return this.filterByArrayTickers (result, 'symbol', symbols);
    }

    async fetchTicker (symbol: string, params = {}): Promise<Ticker> {
        /**
         * @method
         * @name upbit#fetchTicker
         * @see https://docs.upbit.com/reference/ticker%ED%98%84%EC%9E%AC%EA%B0%80-%EC%A0%95%EB%B3%B4
         * @description fetches a price ticker, a statistical calculation with the information calculated over the past 24 hours for a specific market
         * @param {string} symbol unified symbol of the market to fetch the ticker for
         * @param {object} [params] extra parameters specific to the exchange API endpoint
         * @returns {object} a [ticker structure]{@link https://docs.ccxt.com/#/?id=ticker-structure}
         */
        const tickers = await this.fetchTickers ([ symbol ], params);
        return this.safeValue (tickers, symbol) as Ticker;
    }

    parseTrade (trade, market: Market = undefined): Trade {
        //
        // fetchTrades
        //
        //       {             market: "BTC-ETH",
        //             "trade_date_utc": "2018-11-22",
        //             "trade_time_utc": "13:55:24",
        //                  "timestamp":  1542894924397,
        //                "trade_price":  0.02914289,
        //               "trade_volume":  0.20074397,
        //         "prev_closing_price":  0.02966,
        //               "change_price":  -0.00051711,
        //                    "ask_bid": "ASK",
        //              "sequential_id":  15428949259430000 }
        //
        // fetchOrder trades
        //
        //         {
        //             "market": "KRW-BTC",
        //             "uuid": "78162304-1a4d-4524-b9e6-c9a9e14d76c3",
        //             "price": "101000.0",
        //             "volume": "0.77368323",
        //             "funds": "78142.00623",
        //             "ask_fee": "117.213009345",
        //             "bid_fee": "117.213009345",
        //             "created_at": "2018-04-05T14:09:15+09:00",
        //             "side": "bid",
        //         }
        //
        const id = this.safeString2 (trade, 'sequential_id', 'uuid');
        const orderId = undefined;
        let timestamp = this.safeInteger (trade, 'timestamp');
        if (timestamp === undefined) {
            timestamp = this.parse8601 (this.safeString (trade, 'created_at'));
        }
        let side = undefined;
        const askOrBid = this.safeStringLower2 (trade, 'ask_bid', 'side');
        if (askOrBid === 'ask') {
            side = 'sell';
        } else if (askOrBid === 'bid') {
            side = 'buy';
        }
        const cost = this.safeString (trade, 'funds');
        const price = this.safeString2 (trade, 'trade_price', 'price');
        const amount = this.safeString2 (trade, 'trade_volume', 'volume');
        const marketId = this.safeString2 (trade, 'market', 'code');
        market = this.safeMarket (marketId, market, '-');
        let fee = undefined;
        const feeCost = this.safeString (trade, askOrBid + '_fee');
        if (feeCost !== undefined) {
            fee = {
                'currency': market['quote'],
                'cost': feeCost,
            };
        }
        return this.safeTrade ({
            'id': id,
            'info': trade,
            'order': orderId,
            'timestamp': timestamp,
            'datetime': this.iso8601 (timestamp),
            'symbol': market['symbol'],
            'type': undefined,
            'side': side,
            'takerOrMaker': undefined,
            'price': price,
            'amount': amount,
            'cost': cost,
            'fee': fee,
        }, market);
    }

    async fetchTrades (symbol: string, since: Int = undefined, limit: Int = undefined, params = {}): Promise<Trade[]> {
        /**
         * @method
         * @name upbit#fetchTrades
         * @see https://docs.upbit.com/reference/%EC%B5%9C%EA%B7%BC-%EC%B2%B4%EA%B2%B0-%EB%82%B4%EC%97%AD
         * @description get the list of most recent trades for a particular symbol
         * @param {string} symbol unified symbol of the market to fetch trades for
         * @param {int} [since] timestamp in ms of the earliest trade to fetch
         * @param {int} [limit] the maximum amount of trades to fetch
         * @param {object} [params] extra parameters specific to the exchange API endpoint
         * @returns {Trade[]} a list of [trade structures]{@link https://docs.ccxt.com/#/?id=public-trades}
         */
        await this.loadMarkets ();
        const market = this.market (symbol);
        if (limit === undefined) {
            limit = 200;
        }
        const request = {
            'market': market['id'],
            'count': limit,
        };
        const response = await this.publicGetTradesTicks (this.extend (request, params));
        //
        //     [ {             market: "BTC-ETH",
        //             "trade_date_utc": "2018-11-22",
        //             "trade_time_utc": "13:55:24",
        //                  "timestamp":  1542894924397,
        //                "trade_price":  0.02914289,
        //               "trade_volume":  0.20074397,
        //         "prev_closing_price":  0.02966,
        //               "change_price":  -0.00051711,
        //                    "ask_bid": "ASK",
        //              "sequential_id":  15428949259430000 },
        //       {             market: "BTC-ETH",
        //             "trade_date_utc": "2018-11-22",
        //             "trade_time_utc": "13:03:10",
        //                  "timestamp":  1542891790123,
        //                "trade_price":  0.02917,
        //               "trade_volume":  7.392,
        //         "prev_closing_price":  0.02966,
        //               "change_price":  -0.00049,
        //                    "ask_bid": "ASK",
        //              "sequential_id":  15428917910540000 }  ]
        //
        return this.parseTrades (response, market, since, limit);
    }

    async fetchTradingFee (symbol: string, params = {}) {
        /**
         * @method
         * @name upbit#fetchTradingFee
         * @see https://docs.upbit.com/reference/%EC%A3%BC%EB%AC%B8-%EA%B0%80%EB%8A%A5-%EC%A0%95%EB%B3%B4
         * @description fetch the trading fees for a market
         * @param {string} symbol unified market symbol
         * @param {object} [params] extra parameters specific to the exchange API endpoint
         * @returns {object} a [fee structure]{@link https://docs.ccxt.com/#/?id=fee-structure}
         */
        await this.loadMarkets ();
        const market = this.market (symbol);
        const request = {
            'market': market['id'],
        };
        const response = await this.privateGetOrdersChance (this.extend (request, params));
        //
        //     {
        //         "bid_fee": "0.0005",
        //         "ask_fee": "0.0005",
        //         "maker_bid_fee": "0.0005",
        //         "maker_ask_fee": "0.0005",
        //         "market": {
        //             "id": "KRW-BTC",
        //             "name": "BTC/KRW",
        //             "order_types": [ "limit" ],
        //             "order_sides": [ "ask", "bid" ],
        //             "bid": { "currency": "KRW", "price_unit": null, "min_total": 5000 },
        //             "ask": { "currency": "BTC", "price_unit": null, "min_total": 5000 },
        //             "max_total": "1000000000.0",
        //             "state": "active"
        //         },
        //         "bid_account": {
        //             "currency": "KRW",
        //             "balance": "0.34202414",
        //             "locked": "4999.99999922",
        //             "avg_buy_price": "0",
        //             "avg_buy_price_modified": true,
        //             "unit_currency": "KRW"
        //         },
        //         "ask_account": {
        //             "currency": "BTC",
        //             "balance": "0.00048",
        //             "locked": "0.0",
        //             "avg_buy_price": "20870000",
        //             "avg_buy_price_modified": false,
        //             "unit_currency": "KRW"
        //         }
        //     }
        //
        const askFee = this.safeString (response, 'ask_fee');
        const bidFee = this.safeString (response, 'bid_fee');
        const taker = Precise.stringMax (askFee, bidFee);
        const makerAskFee = this.safeString (response, 'maker_ask_fee');
        const makerBidFee = this.safeString (response, 'maker_bid_fee');
        const maker = Precise.stringMax (makerAskFee, makerBidFee);
        return {
            'info': response,
            'symbol': symbol,
            'maker': this.parseNumber (maker),
            'taker': this.parseNumber (taker),
            'percentage': true,
            'tierBased': false,
        };
    }

    parseOHLCV (ohlcv, market: Market = undefined): OHLCV {
        //
        //     {
        //         "market": "BTC-ETH",
        //         "candle_date_time_utc": "2018-11-22T13:47:00",
        //         "candle_date_time_kst": "2018-11-22T22:47:00",
        //         "opening_price": 0.02915963,
        //         "high_price": 0.02915963,
        //         "low_price": 0.02915448,
        //         "trade_price": 0.02915448,
        //         "timestamp": 1542894473674,
        //         "candle_acc_trade_price": 0.0981629437535248,
        //         "candle_acc_trade_volume": 3.36693173,
        //         "unit": 1
        //     }
        //
        return [
            this.parse8601 (this.safeString (ohlcv, 'candle_date_time_utc')),
            this.safeNumber (ohlcv, 'opening_price'),
            this.safeNumber (ohlcv, 'high_price'),
            this.safeNumber (ohlcv, 'low_price'),
            this.safeNumber (ohlcv, 'trade_price'),
            this.safeNumber (ohlcv, 'candle_acc_trade_volume'), // base volume
        ];
    }

    async fetchOHLCV (symbol: string, timeframe = '1m', since: Int = undefined, limit: Int = undefined, params = {}): Promise<OHLCV[]> {
        /**
         * @method
         * @name upbit#fetchOHLCV
         * @see https://docs.upbit.com/reference/%EB%B6%84minute-%EC%BA%94%EB%93%A4-1
         * @description fetches historical candlestick data containing the open, high, low, and close price, and the volume of a market
         * @param {string} symbol unified symbol of the market to fetch OHLCV data for
         * @param {string} timeframe the length of time each candle represents
         * @param {int} [since] timestamp in ms of the earliest candle to fetch
         * @param {int} [limit] the maximum amount of candles to fetch
         * @param {object} [params] extra parameters specific to the exchange API endpoint
         * @returns {int[][]} A list of candles ordered as timestamp, open, high, low, close, volume
         */
        await this.loadMarkets ();
        const market = this.market (symbol);
        const timeframePeriod = this.parseTimeframe (timeframe);
        const timeframeValue = this.safeString (this.timeframes, timeframe, timeframe);
        if (limit === undefined) {
            limit = 200;
        }
        const request = {
            'market': market['id'],
            'timeframe': timeframeValue,
            'count': limit,
        };
        let response = undefined;
        if (since !== undefined) {
            // convert `since` to `to` value
            request['to'] = this.iso8601 (this.sum (since, timeframePeriod * limit * 1000));
        }
        if (timeframeValue === 'minutes') {
            const numMinutes = Math.round (timeframePeriod / 60);
            request['unit'] = numMinutes;
            response = await this.publicGetCandlesTimeframeUnit (this.extend (request, params));
        } else {
            response = await this.publicGetCandlesTimeframe (this.extend (request, params));
        }
        //
        //     [
        //         {
        //             "market": "BTC-ETH",
        //             "candle_date_time_utc": "2018-11-22T13:47:00",
        //             "candle_date_time_kst": "2018-11-22T22:47:00",
        //             "opening_price": 0.02915963,
        //             "high_price": 0.02915963,
        //             "low_price": 0.02915448,
        //             "trade_price": 0.02915448,
        //             "timestamp": 1542894473674,
        //             "candle_acc_trade_price": 0.0981629437535248,
        //             "candle_acc_trade_volume": 3.36693173,
        //             "unit": 1
        //         },
        //         {
        //             "market": "BTC-ETH",
        //             "candle_date_time_utc": "2018-11-22T10:06:00",
        //             "candle_date_time_kst": "2018-11-22T19:06:00",
        //             "opening_price": 0.0294,
        //             "high_price": 0.02940882,
        //             "low_price": 0.02934283,
        //             "trade_price": 0.02937354,
        //             "timestamp": 1542881219276,
        //             "candle_acc_trade_price": 0.0762597110943884,
        //             "candle_acc_trade_volume": 2.5949617,
        //             "unit": 1
        //         }
        //     ]
        //
        return this.parseOHLCVs (response, market, timeframe, since, limit);
    }

    async createOrder (symbol: string, type: OrderType, side: OrderSide, amount, price = undefined, params = {}) {
        /**
         * @method
         * @name upbit#createOrder
         * @description create a trade order
         * @see https://docs.upbit.com/reference/%EC%A3%BC%EB%AC%B8%ED%95%98%EA%B8%B0
         * @param {string} symbol unified symbol of the market to create an order in
         * @param {string} type 'market' or 'limit'
         * @param {string} side 'buy' or 'sell'
         * @param {float} amount how much you want to trade in units of the base currency
         * @param {float} [price] the price at which the order is to be fullfilled, in units of the quote currency, ignored in market orders
         * @param {object} [params] extra parameters specific to the exchange API endpoint
         * @param {float} [params.cost] for market buy orders, the quote quantity that can be used as an alternative for the amount
         * @returns {object} an [order structure]{@link https://docs.ccxt.com/#/?id=order-structure}
         */
<<<<<<< HEAD
        if (type === 'market') {
            // for market buy it requires the amount of quote currency to spend
            if (side === 'buy') {
                if (this.options['createMarketBuyOrderRequiresPrice']) {
                    if (price === undefined) {
                        throw new InvalidOrder (this.id + " createOrder() requires the price argument with market buy orders to calculate total order cost (amount to spend), where cost = amount * price. Supply a price argument to createOrder() call if you want the cost to be calculated for you from price and amount, or, alternatively, add .options['createMarketBuyOrderRequiresPrice'] = false to supply the cost in the amount argument (the exchange-specific behaviour)");
                    } else {
                        const amountString = this.numberToString (amount);
                        const priceString = this.numberToString (price);
                        const baseAmount = Precise.stringMul (amountString, priceString);
                        amount = this.parseNumber (baseAmount);
                    }
                }
            }
        }
=======
        await this.loadMarkets ();
        const market = this.market (symbol);
>>>>>>> 0f2a5871
        let orderSide = undefined;
        if (side === 'buy') {
            orderSide = 'bid';
        } else if (side === 'sell') {
            orderSide = 'ask';
        } else {
            throw new InvalidOrder (this.id + ' createOrder() allows buy or sell side only!');
        }
        const request = {
            'market': market['id'],
            'side': orderSide,
        };
        if (type === 'limit') {
            request['price'] = this.priceToPrecision (symbol, price);
        }
        if ((type === 'market') && (side === 'buy')) {
            // for market buy it requires the amount of quote currency to spend
            let quoteAmount = undefined;
            let createMarketBuyOrderRequiresPrice = true;
            [ createMarketBuyOrderRequiresPrice, params ] = this.handleOptionAndParams (params, 'createOrder', 'createMarketBuyOrderRequiresPrice', true);
            const cost = this.safeNumber (params, 'cost');
            params = this.omit (params, 'cost');
            if (cost !== undefined) {
                quoteAmount = this.costToPrecision (symbol, cost);
            } else if (createMarketBuyOrderRequiresPrice) {
                if (price === undefined) {
                    throw new InvalidOrder (this.id + ' createOrder() requires the price argument for market buy orders to calculate the total cost to spend (amount * price), alternatively set the createMarketBuyOrderRequiresPrice option or param to false and pass the cost to spend (quote quantity) in the amount argument');
                } else {
                    const amountString = this.numberToString (amount);
                    const priceString = this.numberToString (price);
                    const costRequest = Precise.stringMul (amountString, priceString);
                    quoteAmount = this.costToPrecision (symbol, costRequest);
                }
            } else {
                quoteAmount = this.costToPrecision (symbol, amount);
            }
            request['ord_type'] = 'price';
            request['price'] = quoteAmount;
        } else {
            request['ord_type'] = type;
            request['volume'] = this.amountToPrecision (symbol, amount);
        }
        const clientOrderId = this.safeString2 (params, 'clientOrderId', 'identifier');
        if (clientOrderId !== undefined) {
            request['identifier'] = clientOrderId;
        }
        params = this.omit (params, [ 'clientOrderId', 'identifier' ]);
        const response = await this.privatePostOrders (this.extend (request, params));
        //
        //     {
        //         "uuid": "cdd92199-2897-4e14-9448-f923320408ad",
        //         "side": "bid",
        //         "ord_type": "limit",
        //         "price": "100.0",
        //         "avg_price": "0.0",
        //         "state": "wait",
        //         "market": "KRW-BTC",
        //         "created_at": "2018-04-10T15:42:23+09:00",
        //         "volume": "0.01",
        //         "remaining_volume": "0.01",
        //         "reserved_fee": "0.0015",
        //         "remaining_fee": "0.0015",
        //         "paid_fee": "0.0",
        //         "locked": "1.0015",
        //         "executed_volume": "0.0",
        //         "trades_count": 0
        //     }
        //
        return this.parseOrder (response);
    }

    async cancelOrder (id: string, symbol: Str = undefined, params = {}) {
        /**
         * @method
         * @name upbit#cancelOrder
         * @see https://docs.upbit.com/reference/%EC%A3%BC%EB%AC%B8-%EC%B7%A8%EC%86%8C
         * @description cancels an open order
         * @param {string} id order id
         * @param {string} symbol not used by upbit cancelOrder ()
         * @param {object} [params] extra parameters specific to the exchange API endpoint
         * @returns {object} An [order structure]{@link https://docs.ccxt.com/#/?id=order-structure}
         */
        await this.loadMarkets ();
        const request = {
            'uuid': id,
        };
        const response = await this.privateDeleteOrder (this.extend (request, params));
        //
        //     {
        //         "uuid": "cdd92199-2897-4e14-9448-f923320408ad",
        //         "side": "bid",
        //         "ord_type": "limit",
        //         "price": "100.0",
        //         "state": "wait",
        //         "market": "KRW-BTC",
        //         "created_at": "2018-04-10T15:42:23+09:00",
        //         "volume": "0.01",
        //         "remaining_volume": "0.01",
        //         "reserved_fee": "0.0015",
        //         "remaining_fee": "0.0015",
        //         "paid_fee": "0.0",
        //         "locked": "1.0015",
        //         "executed_volume": "0.0",
        //         "trades_count": 0
        //     }
        //
        return this.parseOrder (response);
    }

    async fetchDeposits (code: Str = undefined, since: Int = undefined, limit: Int = undefined, params = {}): Promise<Transaction[]> {
        /**
         * @method
         * @name upbit#fetchDeposits
         * @see https://docs.upbit.com/reference/%EC%9E%85%EA%B8%88-%EB%A6%AC%EC%8A%A4%ED%8A%B8-%EC%A1%B0%ED%9A%8C
         * @description fetch all deposits made to an account
         * @param {string} code unified currency code
         * @param {int} [since] the earliest time in ms to fetch deposits for
         * @param {int} [limit] the maximum number of deposits structures to retrieve
         * @param {object} [params] extra parameters specific to the exchange API endpoint
         * @returns {object[]} a list of [transaction structures]{@link https://docs.ccxt.com/#/?id=transaction-structure}
         */
        await this.loadMarkets ();
        const request = {
            // 'page': 1,
            // 'order_by': 'asc', // 'desc'
        };
        let currency = undefined;
        if (code !== undefined) {
            currency = this.currency (code);
            request['currency'] = currency['id'];
        }
        if (limit !== undefined) {
            request['limit'] = limit; // default is 100
        }
        const response = await this.privateGetDeposits (this.extend (request, params));
        //
        //     [
        //         {
        //             "type": "deposit",
        //             "uuid": "94332e99-3a87-4a35-ad98-28b0c969f830",
        //             "currency": "KRW",
        //             "txid": "9e37c537-6849-4c8b-a134-57313f5dfc5a",
        //             "state": "ACCEPTED",
        //             "created_at": "2017-12-08T15:38:02+09:00",
        //             "done_at": "2017-12-08T15:38:02+09:00",
        //             "amount": "100000.0",
        //             "fee": "0.0"
        //         },
        //         ...,
        //     ]
        //
        return this.parseTransactions (response, currency, since, limit);
    }

    async fetchWithdrawals (code: Str = undefined, since: Int = undefined, limit: Int = undefined, params = {}): Promise<Transaction[]> {
        /**
         * @method
         * @name upbit#fetchWithdrawals
         * @see https://docs.upbit.com/reference/%EC%A0%84%EC%B2%B4-%EC%B6%9C%EA%B8%88-%EC%A1%B0%ED%9A%8C
         * @description fetch all withdrawals made from an account
         * @param {string} code unified currency code
         * @param {int} [since] the earliest time in ms to fetch withdrawals for
         * @param {int} [limit] the maximum number of withdrawals structures to retrieve
         * @param {object} [params] extra parameters specific to the exchange API endpoint
         * @returns {object[]} a list of [transaction structures]{@link https://docs.ccxt.com/#/?id=transaction-structure}
         */
        await this.loadMarkets ();
        const request = {
            // 'state': 'submitting', // 'submitted', 'almost_accepted', 'rejected', 'accepted', 'processing', 'done', 'canceled'
        };
        let currency = undefined;
        if (code !== undefined) {
            currency = this.currency (code);
            request['currency'] = currency['id'];
        }
        if (limit !== undefined) {
            request['limit'] = limit; // default is 100
        }
        const response = await this.privateGetWithdraws (this.extend (request, params));
        //
        //     [
        //         {
        //             "type": "withdraw",
        //             "uuid": "9f432943-54e0-40b7-825f-b6fec8b42b79",
        //             "currency": "BTC",
        //             "txid": null,
        //             "state": "processing",
        //             "created_at": "2018-04-13T11:24:01+09:00",
        //             "done_at": null,
        //             "amount": "0.01",
        //             "fee": "0.0",
        //             "krw_amount": "80420.0"
        //         },
        //         ...,
        //     ]
        //
        return this.parseTransactions (response, currency, since, limit);
    }

    parseTransactionStatus (status) {
        const statuses = {
            'submitting': 'pending', // 처리 중
            'submitted': 'pending', // 처리 완료
            'almost_accepted': 'pending', // 출금대기중
            'rejected': 'failed', // 거부
            'accepted': 'pending', // 승인됨
            'processing': 'pending', // 처리 중
            'done': 'ok', // 완료
            'canceled': 'canceled', // 취소됨
        };
        return this.safeString (statuses, status, status);
    }

    parseTransaction (transaction, currency: Currency = undefined): Transaction {
        //
        // fetchDeposits
        //
        //     {
        //         "type": "deposit",
        //         "uuid": "94332e99-3a87-4a35-ad98-28b0c969f830",
        //         "currency": "KRW",
        //         "txid": "9e37c537-6849-4c8b-a134-57313f5dfc5a",
        //         "state": "ACCEPTED",
        //         "created_at": "2017-12-08T15:38:02+09:00",
        //         "done_at": "2017-12-08T15:38:02+09:00",
        //         "amount": "100000.0",
        //         "fee": "0.0"
        //     }
        //
        // fetchWithdrawals
        //
        //     {
        //         "type": "withdraw",
        //         "uuid": "9f432943-54e0-40b7-825f-b6fec8b42b79",
        //         "currency": "BTC",
        //         "txid": "cd81e9b45df8da29f936836e58c907a106057e454a45767a7b06fcb19b966bba",
        //         "state": "processing",
        //         "created_at": "2018-04-13T11:24:01+09:00",
        //         "done_at": null,
        //         "amount": "0.01",
        //         "fee": "0.0",
        //         "krw_amount": "80420.0"
        //     }
        //
        const id = this.safeString (transaction, 'uuid');
        const amount = this.safeNumber (transaction, 'amount');
        const address = undefined; // not present in the data structure received from the exchange
        const tag = undefined; // not present in the data structure received from the exchange
        const txid = this.safeString (transaction, 'txid');
        const updatedRaw = this.safeString (transaction, 'done_at');
        const updated = this.parse8601 (updatedRaw);
        const timestamp = this.parse8601 (this.safeString (transaction, 'created_at', updatedRaw));
        let type = this.safeString (transaction, 'type');
        if (type === 'withdraw') {
            type = 'withdrawal';
        }
        const currencyId = this.safeString (transaction, 'currency');
        const code = this.safeCurrencyCode (currencyId);
        const status = this.parseTransactionStatus (this.safeStringLower (transaction, 'state'));
        const feeCost = this.safeNumber (transaction, 'fee');
        return {
            'info': transaction,
            'id': id,
            'currency': code,
            'amount': amount,
            'network': undefined,
            'address': address,
            'addressTo': undefined,
            'addressFrom': undefined,
            'tag': tag,
            'tagTo': undefined,
            'tagFrom': undefined,
            'status': status,
            'type': type,
            'updated': updated,
            'txid': txid,
            'timestamp': timestamp,
            'datetime': this.iso8601 (timestamp),
            'internal': undefined,
            'comment': undefined,
            'fee': {
                'currency': code,
                'cost': feeCost,
            },
        };
    }

    parseOrderStatus (status) {
        const statuses = {
            'wait': 'open',
            'done': 'closed',
            'cancel': 'canceled',
        };
        return this.safeString (statuses, status, status);
    }

    parseOrder (order, market: Market = undefined): Order {
        //
        //     {
        //         "uuid": "a08f09b1-1718-42e2-9358-f0e5e083d3ee",
        //         "side": "bid",
        //         "ord_type": "limit",
        //         "price": "17417000.0",
        //         "state": "done",
        //         "market": "KRW-BTC",
        //         "created_at": "2018-04-05T14:09:14+09:00",
        //         "volume": "1.0",
        //         "remaining_volume": "0.0",
        //         "reserved_fee": "26125.5",
        //         "remaining_fee": "25974.0",
        //         "paid_fee": "151.5",
        //         "locked": "17341974.0",
        //         "executed_volume": "1.0",
        //         "trades_count": 2,
        //         "trades": [
        //             {
        //                 "market": "KRW-BTC",
        //                 "uuid": "78162304-1a4d-4524-b9e6-c9a9e14d76c3",
        //                 "price": "101000.0",
        //                 "volume": "0.77368323",
        //                 "funds": "78142.00623",
        //                 "ask_fee": "117.213009345",
        //                 "bid_fee": "117.213009345",
        //                 "created_at": "2018-04-05T14:09:15+09:00",
        //                 "side": "bid",
        //             },
        //             {
        //                 "market": "KRW-BTC",
        //                 "uuid": "f73da467-c42f-407d-92fa-e10d86450a20",
        //                 "price": "101000.0",
        //                 "volume": "0.22631677",
        //                 "funds": "22857.99377",
        //                 "ask_fee": "34.286990655", // missing in market orders
        //                 "bid_fee": "34.286990655", // missing in market orders
        //                 "created_at": "2018-04-05T14:09:15+09:00", // missing in market orders
        //                 "side": "bid",
        //             },
        //         ],
        //     }
        //
        const id = this.safeString (order, 'uuid');
        let side = this.safeString (order, 'side');
        if (side === 'bid') {
            side = 'buy';
        } else {
            side = 'sell';
        }
        let type = this.safeString (order, 'ord_type');
        const timestamp = this.parse8601 (this.safeString (order, 'created_at'));
        const status = this.parseOrderStatus (this.safeString (order, 'state'));
        let lastTradeTimestamp = undefined;
        let price = this.safeString (order, 'price');
        const amount = this.safeString (order, 'volume');
        const remaining = this.safeString (order, 'remaining_volume');
        const filled = this.safeString (order, 'executed_volume');
        let cost = undefined;
        if (type === 'price') {
            type = 'market';
            cost = price;
            price = undefined;
        }
        let average = undefined;
        let fee = undefined;
        let feeCost = this.safeString (order, 'paid_fee');
        const marketId = this.safeString (order, 'market');
        market = this.safeMarket (marketId, market);
        let trades = this.safeValue (order, 'trades', []);
        trades = this.parseTrades (trades, market, undefined, undefined, {
            'order': id,
            'type': type,
        });
        const numTrades = trades.length;
        if (numTrades > 0) {
            // the timestamp in fetchOrder trades is missing
            lastTradeTimestamp = trades[numTrades - 1]['timestamp'];
            let getFeesFromTrades = false;
            if (feeCost === undefined) {
                getFeesFromTrades = true;
                feeCost = '0';
            }
            cost = '0';
            for (let i = 0; i < numTrades; i++) {
                const trade = trades[i];
                cost = Precise.stringAdd (cost, this.safeString (trade, 'cost'));
                if (getFeesFromTrades) {
                    const tradeFee = this.safeValue (trades[i], 'fee', {});
                    const tradeFeeCost = this.safeString (tradeFee, 'cost');
                    if (tradeFeeCost !== undefined) {
                        feeCost = Precise.stringAdd (feeCost, tradeFeeCost);
                    }
                }
            }
            average = Precise.stringDiv (cost, filled);
        }
        if (feeCost !== undefined) {
            fee = {
                'currency': market['quote'],
                'cost': feeCost,
            };
        }
        return this.safeOrder ({
            'info': order,
            'id': id,
            'clientOrderId': undefined,
            'timestamp': timestamp,
            'datetime': this.iso8601 (timestamp),
            'lastTradeTimestamp': lastTradeTimestamp,
            'symbol': market['symbol'],
            'type': type,
            'timeInForce': undefined,
            'postOnly': undefined,
            'side': side,
            'price': price,
            'stopPrice': undefined,
            'triggerPrice': undefined,
            'cost': this.parseNumber (cost),
            'average': this.parseNumber (average),
            'amount': amount,
            'filled': filled,
            'remaining': remaining,
            'status': status,
            'fee': fee,
            'trades': trades,
        });
    }

    async fetchOrdersByState (state, symbol: Str = undefined, since: Int = undefined, limit: Int = undefined, params = {}) {
        await this.loadMarkets ();
        const request = {
            // 'market': this.marketId (symbol),
            'state': state,
            // 'page': 1,
            // 'order_by': 'asc',
        };
        let market = undefined;
        if (symbol !== undefined) {
            market = this.market (symbol);
            request['market'] = market['id'];
        }
        const response = await this.privateGetOrders (this.extend (request, params));
        //
        //     [
        //         {
        //             "uuid": "a08f09b1-1718-42e2-9358-f0e5e083d3ee",
        //             "side": "bid",
        //             "ord_type": "limit",
        //             "price": "17417000.0",
        //             "state": "done",
        //             "market": "KRW-BTC",
        //             "created_at": "2018-04-05T14:09:14+09:00",
        //             "volume": "1.0",
        //             "remaining_volume": "0.0",
        //             "reserved_fee": "26125.5",
        //             "remaining_fee": "25974.0",
        //             "paid_fee": "151.5",
        //             "locked": "17341974.0",
        //             "executed_volume": "1.0",
        //             "trades_count":2
        //         },
        //     ]
        //
        return this.parseOrders (response, market, since, limit);
    }

    async fetchOpenOrders (symbol: Str = undefined, since: Int = undefined, limit: Int = undefined, params = {}): Promise<Order[]> {
        /**
         * @method
         * @name upbit#fetchOpenOrders
         * @see https://docs.upbit.com/reference/%EC%A3%BC%EB%AC%B8-%EB%A6%AC%EC%8A%A4%ED%8A%B8-%EC%A1%B0%ED%9A%8C
         * @description fetch all unfilled currently open orders
         * @param {string} symbol unified market symbol
         * @param {int} [since] the earliest time in ms to fetch open orders for
         * @param {int} [limit] the maximum number of  open orders structures to retrieve
         * @param {object} [params] extra parameters specific to the exchange API endpoint
         * @returns {Order[]} a list of [order structures]{@link https://docs.ccxt.com/#/?id=order-structure}
         */
        return await this.fetchOrdersByState ('wait', symbol, since, limit, params);
    }

    async fetchClosedOrders (symbol: Str = undefined, since: Int = undefined, limit: Int = undefined, params = {}): Promise<Order[]> {
        /**
         * @method
         * @name upbit#fetchClosedOrders
         * @see https://docs.upbit.com/reference/%EC%A3%BC%EB%AC%B8-%EB%A6%AC%EC%8A%A4%ED%8A%B8-%EC%A1%B0%ED%9A%8C
         * @description fetches information on multiple closed orders made by the user
         * @param {string} symbol unified market symbol of the market orders were made in
         * @param {int} [since] the earliest time in ms to fetch orders for
         * @param {int} [limit] the maximum number of order structures to retrieve
         * @param {object} [params] extra parameters specific to the exchange API endpoint
         * @returns {Order[]} a list of [order structures]{@link https://docs.ccxt.com/#/?id=order-structure}
         */
        return await this.fetchOrdersByState ('done', symbol, since, limit, params);
    }

    async fetchCanceledOrders (symbol: Str = undefined, since: Int = undefined, limit: Int = undefined, params = {}) {
        /**
         * @method
         * @name upbit#fetchCanceledOrders
         * @see https://docs.upbit.com/reference/%EC%A3%BC%EB%AC%B8-%EB%A6%AC%EC%8A%A4%ED%8A%B8-%EC%A1%B0%ED%9A%8C
         * @description fetches information on multiple canceled orders made by the user
         * @param {string} symbol unified market symbol of the market orders were made in
         * @param {int} [since] timestamp in ms of the earliest order, default is undefined
         * @param {int} [limit] max number of orders to return, default is undefined
         * @param {object} [params] extra parameters specific to the exchange API endpoint
         * @returns {object} a list of [order structures]{@link https://docs.ccxt.com/#/?id=order-structure}
         */
        return await this.fetchOrdersByState ('cancel', symbol, since, limit, params);
    }

    async fetchOrder (id: string, symbol: Str = undefined, params = {}) {
        /**
         * @method
         * @name upbit#fetchOrder
         * @see https://docs.upbit.com/reference/%EA%B0%9C%EB%B3%84-%EC%A3%BC%EB%AC%B8-%EC%A1%B0%ED%9A%8C
         * @description fetches information on an order made by the user
         * @param {string} symbol not used by upbit fetchOrder
         * @param {object} [params] extra parameters specific to the exchange API endpoint
         * @returns {object} An [order structure]{@link https://docs.ccxt.com/#/?id=order-structure}
         */
        await this.loadMarkets ();
        const request = {
            'uuid': id,
        };
        const response = await this.privateGetOrder (this.extend (request, params));
        //
        //     {
        //         "uuid": "a08f09b1-1718-42e2-9358-f0e5e083d3ee",
        //         "side": "bid",
        //         "ord_type": "limit",
        //         "price": "17417000.0",
        //         "state": "done",
        //         "market": "KRW-BTC",
        //         "created_at": "2018-04-05T14:09:14+09:00",
        //         "volume": "1.0",
        //         "remaining_volume": "0.0",
        //         "reserved_fee": "26125.5",
        //         "remaining_fee": "25974.0",
        //         "paid_fee": "151.5",
        //         "locked": "17341974.0",
        //         "executed_volume": "1.0",
        //         "trades_count": 2,
        //         "trades": [
        //             {
        //                 "market": "KRW-BTC",
        //                 "uuid": "78162304-1a4d-4524-b9e6-c9a9e14d76c3",
        //                 "price": "101000.0",
        //                 "volume": "0.77368323",
        //                 "funds": "78142.00623",
        //                 "ask_fee": "117.213009345",
        //                 "bid_fee": "117.213009345",
        //                 "created_at": "2018-04-05T14:09:15+09:00",
        //                 "side": "bid"
        //             },
        //             {
        //                 "market": "KRW-BTC",
        //                 "uuid": "f73da467-c42f-407d-92fa-e10d86450a20",
        //                 "price": "101000.0",
        //                 "volume": "0.22631677",
        //                 "funds": "22857.99377",
        //                 "ask_fee": "34.286990655",
        //                 "bid_fee": "34.286990655",
        //                 "created_at": "2018-04-05T14:09:15+09:00",
        //                 "side": "bid"
        //             }
        //         ]
        //     }
        //
        return this.parseOrder (response);
    }

    async fetchDepositAddresses (codes = undefined, params = {}) {
        /**
         * @method
         * @name upbit#fetchDepositAddresses
         * @see https://docs.upbit.com/reference/%EC%A0%84%EC%B2%B4-%EC%9E%85%EA%B8%88-%EC%A3%BC%EC%86%8C-%EC%A1%B0%ED%9A%8C
         * @description fetch deposit addresses for multiple currencies and chain types
         * @param {string[]|undefined} codes list of unified currency codes, default is undefined
         * @param {object} [params] extra parameters specific to the exchange API endpoint
         * @returns {object} a list of [address structures]{@link https://docs.ccxt.com/#/?id=address-structure}
         */
        await this.loadMarkets ();
        const response = await this.privateGetDepositsCoinAddresses (params);
        //
        //     [
        //         {
        //             "currency": "BTC",
        //             "deposit_address": "3EusRwybuZUhVDeHL7gh3HSLmbhLcy7NqD",
        //             "secondary_address": null
        //         },
        //         {
        //             "currency": "ETH",
        //             "deposit_address": "0x0d73e0a482b8cf568976d2e8688f4a899d29301c",
        //             "secondary_address": null
        //         },
        //         {
        //             "currency": "XRP",
        //             "deposit_address": "rN9qNpgnBaZwqCg8CvUZRPqCcPPY7wfWep",
        //             "secondary_address": "3057887915"
        //         }
        //     ]
        //
        return this.parseDepositAddresses (response, codes);
    }

    parseDepositAddress (depositAddress, currency: Currency = undefined) {
        //
        //     {
        //         "currency": "BTC",
        //         "deposit_address": "3EusRwybuZUhVDeHL7gh3HSLmbhLcy7NqD",
        //         "secondary_address": null
        //     }
        //
        const address = this.safeString (depositAddress, 'deposit_address');
        const tag = this.safeString (depositAddress, 'secondary_address');
        const currencyId = this.safeString (depositAddress, 'currency');
        const code = this.safeCurrencyCode (currencyId);
        this.checkAddress (address);
        return {
            'currency': code,
            'address': address,
            'tag': tag,
            'network': undefined,
            'info': depositAddress,
        };
    }

    async fetchDepositAddress (code: string, params = {}) {
        /**
         * @method
         * @name upbit#fetchDepositAddress
         * @see https://docs.upbit.com/reference/%EC%A0%84%EC%B2%B4-%EC%9E%85%EA%B8%88-%EC%A3%BC%EC%86%8C-%EC%A1%B0%ED%9A%8C
         * @description fetch the deposit address for a currency associated with this account
         * @param {string} code unified currency code
         * @param {object} [params] extra parameters specific to the exchange API endpoint
         * @returns {object} an [address structure]{@link https://docs.ccxt.com/#/?id=address-structure}
         */
        await this.loadMarkets ();
        const currency = this.currency (code);
        const response = await this.privateGetDepositsCoinAddress (this.extend ({
            'currency': currency['id'],
        }, params));
        //
        //     {
        //         "currency": "BTC",
        //         "deposit_address": "3EusRwybuZUhVDeHL7gh3HSLmbhLcy7NqD",
        //         "secondary_address": null
        //     }
        //
        return this.parseDepositAddress (response);
    }

    async createDepositAddress (code: string, params = {}) {
        /**
         * @method
         * @name upbit#createDepositAddress
         * @see https://docs.upbit.com/reference/%EC%9E%85%EA%B8%88-%EC%A3%BC%EC%86%8C-%EC%83%9D%EC%84%B1-%EC%9A%94%EC%B2%AD
         * @description create a currency deposit address
         * @param {string} code unified currency code of the currency for the deposit address
         * @param {object} [params] extra parameters specific to the exchange API endpoint
         * @returns {object} an [address structure]{@link https://docs.ccxt.com/#/?id=address-structure}
         */
        await this.loadMarkets ();
        const currency = this.currency (code);
        const request = {
            'currency': currency['id'],
        };
        // https://github.com/ccxt/ccxt/issues/6452
        const response = await this.privatePostDepositsGenerateCoinAddress (this.extend (request, params));
        //
        // https://docs.upbit.com/v1.0/reference#%EC%9E%85%EA%B8%88-%EC%A3%BC%EC%86%8C-%EC%83%9D%EC%84%B1-%EC%9A%94%EC%B2%AD
        // can be any of the two responses:
        //
        //     {
        //         "success" : true,
        //         "message" : "Creating BTC deposit address."
        //     }
        //
        //     {
        //         "currency": "BTC",
        //         "deposit_address": "3EusRwybuZUhVDeHL7gh3HSLmbhLcy7NqD",
        //         "secondary_address": null
        //     }
        //
        const message = this.safeString (response, 'message');
        if (message !== undefined) {
            throw new AddressPending (this.id + ' is generating ' + code + ' deposit address, call fetchDepositAddress or createDepositAddress one more time later to retrieve the generated address');
        }
        return this.parseDepositAddress (response);
    }

    async withdraw (code: string, amount, address, tag = undefined, params = {}) {
        /**
         * @method
         * @name upbit#withdraw
         * @see https://docs.upbit.com/reference/디지털자산-출금하기
         * @see https://docs.upbit.com/reference/%EC%9B%90%ED%99%94-%EC%B6%9C%EA%B8%88%ED%95%98%EA%B8%B0
         * @description make a withdrawal
         * @param {string} code unified currency code
         * @param {float} amount the amount to withdraw
         * @param {string} address the address to withdraw to
         * @param {string} tag
         * @param {object} [params] extra parameters specific to the exchange API endpoint
         * @returns {object} a [transaction structure]{@link https://docs.ccxt.com/#/?id=transaction-structure}
         */
        [ tag, params ] = this.handleWithdrawTagAndParams (tag, params);
        await this.loadMarkets ();
        const currency = this.currency (code);
        const request = {
            'amount': amount,
        };
        let response = undefined;
        if (code !== 'KRW') {
            this.checkAddress (address);
            // 2023-05-23 Change to required parameters for digital assets
            const network = this.safeStringUpper2 (params, 'network', 'net_type');
            if (network === undefined) {
                throw new ArgumentsRequired (this.id + ' withdraw() requires a network argument');
            }
            params = this.omit (params, [ 'network' ]);
            request['net_type'] = network;
            request['currency'] = currency['id'];
            request['address'] = address;
            if (tag !== undefined) {
                request['secondary_address'] = tag;
            }
            params = this.omit (params, 'network');
            response = await this.privatePostWithdrawsCoin (this.extend (request, params));
        } else {
            response = await this.privatePostWithdrawsKrw (this.extend (request, params));
        }
        //
        //     {
        //         "type": "withdraw",
        //         "uuid": "9f432943-54e0-40b7-825f-b6fec8b42b79",
        //         "currency": "BTC",
        //         "txid": "ebe6937b-130e-4066-8ac6-4b0e67f28adc",
        //         "state": "processing",
        //         "created_at": "2018-04-13T11:24:01+09:00",
        //         "done_at": null,
        //         "amount": "0.01",
        //         "fee": "0.0",
        //         "krw_amount": "80420.0"
        //     }
        //
        return this.parseTransaction (response);
    }

    nonce () {
        return this.milliseconds ();
    }

    sign (path, api = 'public', method = 'GET', params = {}, headers = undefined, body = undefined) {
        let url = this.implodeParams (this.urls['api'][api], {
            'hostname': this.hostname,
        });
        url += '/' + this.version + '/' + this.implodeParams (path, params);
        const query = this.omit (params, this.extractParams (path));
        if (method !== 'POST') {
            if (Object.keys (query).length) {
                url += '?' + this.urlencode (query);
            }
        }
        if (api === 'private') {
            this.checkRequiredCredentials ();
            const nonce = this.nonce ();
            const request = {
                'access_key': this.apiKey,
                'nonce': nonce,
            };
            if (Object.keys (query).length) {
                const auth = this.urlencode (query);
                const hash = this.hash (this.encode (auth), sha512);
                request['query_hash'] = hash;
                request['query_hash_alg'] = 'SHA512';
            }
            const token = jwt (request, this.encode (this.secret), sha256);
            headers = {
                'Authorization': 'Bearer ' + token,
            };
            if ((method !== 'GET') && (method !== 'DELETE')) {
                body = this.json (params);
                headers['Content-Type'] = 'application/json';
            }
        }
        return { 'url': url, 'method': method, 'body': body, 'headers': headers };
    }

    handleErrors (httpCode, reason, url, method, headers, body, response, requestHeaders, requestBody) {
        if (response === undefined) {
            return undefined; // fallback to default error handler
        }
        //
        //   { 'error': { 'message': "Missing request parameter error. Check the required parameters!", 'name': 400 } },
        //   { 'error': { 'message': "side is missing, side does not have a valid value", 'name': "validation_error" } },
        //   { 'error': { 'message': "개인정보 제 3자 제공 동의가 필요합니다.", 'name': "thirdparty_agreement_required" } },
        //   { 'error': { 'message': "권한이 부족합니다.", 'name': "out_of_scope" } },
        //   { 'error': { 'message': "주문을 찾지 못했습니다.", 'name': "order_not_found" } },
        //   { 'error': { 'message': "주문가능한 금액(ETH)이 부족합니다.", 'name': "insufficient_funds_ask" } },
        //   { 'error': { 'message': "주문가능한 금액(BTC)이 부족합니다.", 'name': "insufficient_funds_bid" } },
        //   { 'error': { 'message': "잘못된 엑세스 키입니다.", 'name': "invalid_access_key" } },
        //   { 'error': { 'message': "Jwt 토큰 검증에 실패했습니다.", 'name': "jwt_verification" } }
        //
        const error = this.safeValue (response, 'error');
        if (error !== undefined) {
            const message = this.safeString (error, 'message');
            const name = this.safeString (error, 'name');
            const feedback = this.id + ' ' + body;
            this.throwExactlyMatchedException (this.exceptions['exact'], message, feedback);
            this.throwExactlyMatchedException (this.exceptions['exact'], name, feedback);
            this.throwBroadlyMatchedException (this.exceptions['broad'], message, feedback);
            this.throwBroadlyMatchedException (this.exceptions['broad'], name, feedback);
            throw new ExchangeError (feedback); // unknown message
        }
        return undefined;
    }
}<|MERGE_RESOLUTION|>--- conflicted
+++ resolved
@@ -1047,26 +1047,8 @@
          * @param {float} [params.cost] for market buy orders, the quote quantity that can be used as an alternative for the amount
          * @returns {object} an [order structure]{@link https://docs.ccxt.com/#/?id=order-structure}
          */
-<<<<<<< HEAD
-        if (type === 'market') {
-            // for market buy it requires the amount of quote currency to spend
-            if (side === 'buy') {
-                if (this.options['createMarketBuyOrderRequiresPrice']) {
-                    if (price === undefined) {
-                        throw new InvalidOrder (this.id + " createOrder() requires the price argument with market buy orders to calculate total order cost (amount to spend), where cost = amount * price. Supply a price argument to createOrder() call if you want the cost to be calculated for you from price and amount, or, alternatively, add .options['createMarketBuyOrderRequiresPrice'] = false to supply the cost in the amount argument (the exchange-specific behaviour)");
-                    } else {
-                        const amountString = this.numberToString (amount);
-                        const priceString = this.numberToString (price);
-                        const baseAmount = Precise.stringMul (amountString, priceString);
-                        amount = this.parseNumber (baseAmount);
-                    }
-                }
-            }
-        }
-=======
         await this.loadMarkets ();
         const market = this.market (symbol);
->>>>>>> 0f2a5871
         let orderSide = undefined;
         if (side === 'buy') {
             orderSide = 'bid';
