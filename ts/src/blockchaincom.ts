--- conflicted
+++ resolved
@@ -176,12 +176,11 @@
                 'secret': true,
             },
             'options': {
-<<<<<<< HEAD
                 'fetchCurrencies': {
                     'webApiEnable': true,
                     'webApiMuteFailure': true,
                     'webApiRetries': 5,
-=======
+                },
                 'networks': {
                     'ERC20': 'ETH',
                     'TRC20': 'TRX',
@@ -222,7 +221,6 @@
                     // 'MOBILECOIN': 'MOB',
                     // 'KIN': 'KIN',
                     // 'DIGITALGOLD': 'DGLD',
->>>>>>> 288b923d
                 },
             },
             'precisionMode': TICK_SIZE,
