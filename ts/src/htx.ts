
//  ---------------------------------------------------------------------------

import Exchange from './abstract/htx.js';
import { AccountNotEnabled, ArgumentsRequired, AuthenticationError, ExchangeError, PermissionDenied, ExchangeNotAvailable, OnMaintenance, InvalidOrder, OrderNotFound, InsufficientFunds, BadSymbol, BadRequest, RateLimitExceeded, RequestTimeout, OperationFailed, NotSupported } from './base/errors.js';
import { Precise } from './base/Precise.js';
import { TICK_SIZE, TRUNCATE } from './base/functions/number.js';
import { sha256 } from './static_dependencies/noble-hashes/sha256.js';
import type { TransferEntry, Int, OrderSide, OrderType, Order, OHLCV, Trade, FundingRateHistory, Balances, Str, Dict, Transaction, Ticker, OrderBook, Tickers, OrderRequest, Strings, Market, Currency, Num, Account, TradingFeeInterface, Currencies, IsolatedBorrowRates, IsolatedBorrowRate, LeverageTiers, LeverageTier, int, LedgerEntry, FundingRate, FundingRates, DepositAddress, BorrowInterest } from './base/types.js';

//  ---------------------------------------------------------------------------

/**
 * @class huobi
 * @augments Exchange
 */
export default class htx extends Exchange {
    describe () {
        return this.deepExtend (super.describe (), {
            'id': 'htx',
            'name': 'HTX',
            'countries': [ 'CN' ],
            'rateLimit': 100,
            'userAgent': this.userAgents['chrome100'],
            'certified': true,
            'version': 'v1',
            'hostname': 'api.huobi.pro', // api.testnet.huobi.pro
            'pro': true,
            'has': {
                'CORS': undefined,
                'spot': true,
                'margin': true,
                'swap': true,
                'future': true,
                'option': undefined,
                'addMargin': undefined,
                'borrowCrossMargin': true,
                'borrowIsolatedMargin': true,
                'cancelAllOrders': true,
                'cancelAllOrdersAfter': true,
                'cancelOrder': true,
                'cancelOrders': true,
                'closeAllPositions': false,
                'closePosition': true,
                'createDepositAddress': undefined,
                'createMarketBuyOrderWithCost': true,
                'createMarketOrderWithCost': false,
                'createMarketSellOrderWithCost': false,
                'createOrder': true,
                'createOrders': true,
                'createReduceOnlyOrder': false,
                'createStopLimitOrder': true,
                'createStopLossOrder': true,
                'createStopMarketOrder': true,
                'createStopOrder': true,
                'createTakeProfitOrder': true,
                'createTrailingPercentOrder': true,
                'createTriggerOrder': true,
                'fetchAccounts': true,
                'fetchBalance': true,
                'fetchBidsAsks': undefined,
                'fetchBorrowInterest': true,
                'fetchBorrowRateHistories': undefined,
                'fetchBorrowRateHistory': undefined,
                'fetchCanceledOrders': undefined,
                'fetchClosedOrder': undefined,
                'fetchClosedOrders': true,
                'fetchCrossBorrowRate': false,
                'fetchCrossBorrowRates': false,
                'fetchCurrencies': true,
                'fetchDeposit': undefined,
                'fetchDepositAddress': true,
                'fetchDepositAddresses': undefined,
                'fetchDepositAddressesByNetwork': true,
                'fetchDeposits': true,
                'fetchDepositWithdrawFee': 'emulated',
                'fetchDepositWithdrawFees': true,
                'fetchFundingHistory': true,
                'fetchFundingRate': true,
                'fetchFundingRateHistory': true,
                'fetchFundingRates': true,
                'fetchIndexOHLCV': true,
                'fetchIsolatedBorrowRate': false,
                'fetchIsolatedBorrowRates': true,
                'fetchL3OrderBook': undefined,
                'fetchLastPrices': true,
                'fetchLedger': true,
                'fetchLedgerEntry': undefined,
                'fetchLeverage': false,
                'fetchLeverageTiers': true,
                'fetchLiquidations': true,
                'fetchMarginAdjustmentHistory': false,
                'fetchMarketLeverageTiers': 'emulated',
                'fetchMarkets': true,
                'fetchMarkOHLCV': true,
                'fetchMyLiquidations': false,
                'fetchMyTrades': true,
                'fetchOHLCV': true,
                'fetchOpenInterest': true,
                'fetchOpenInterestHistory': true,
                'fetchOpenOrder': undefined,
                'fetchOpenOrders': true,
                'fetchOrder': true,
                'fetchOrderBook': true,
                'fetchOrderBooks': undefined,
                'fetchOrders': true,
                'fetchOrderTrades': true,
                'fetchPosition': true,
                'fetchPositionHistory': 'emulated',
                'fetchPositions': true,
                'fetchPositionsHistory': false,
                'fetchPositionsRisk': false,
                'fetchPremiumIndexOHLCV': true,
                'fetchSettlementHistory': true,
                'fetchStatus': true,
                'fetchTicker': true,
                'fetchTickers': true,
                'fetchTime': true,
                'fetchTrades': true,
                'fetchTradingFee': true,
                'fetchTradingFees': false,
                'fetchTradingLimits': true,
                'fetchTransactionFee': undefined,
                'fetchTransactionFees': undefined,
                'fetchTransactions': undefined,
                'fetchTransfers': undefined,
                'fetchWithdrawAddresses': true,
                'fetchWithdrawal': undefined,
                'fetchWithdrawals': true,
                'fetchWithdrawalWhitelist': undefined,
                'reduceMargin': undefined,
                'repayCrossMargin': true,
                'repayIsolatedMargin': true,
                'setLeverage': true,
                'setMarginMode': false,
                'setPositionMode': true,
                'signIn': undefined,
                'transfer': true,
                'withdraw': true,
            },
            'timeframes': {
                '1m': '1min',
                '5m': '5min',
                '15m': '15min',
                '30m': '30min',
                '1h': '60min',
                '4h': '4hour',
                '1d': '1day',
                '1w': '1week',
                '1M': '1mon',
                '1y': '1year',
            },
            'urls': {
                // 'test': {
                //     'market': 'https://api.testnet.huobi.pro',
                //     'public': 'https://api.testnet.huobi.pro',
                //     'private': 'https://api.testnet.huobi.pro',
                // },
                'logo': 'https://user-images.githubusercontent.com/1294454/76137448-22748a80-604e-11ea-8069-6e389271911d.jpg',
                'hostnames': {
                    'contract': 'api.hbdm.com',
                    'spot': 'api.huobi.pro',
                    'status': {
                        'spot': 'status.huobigroup.com',
                        'future': {
                            'inverse': 'status-dm.huobigroup.com',
                            'linear': 'status-linear-swap.huobigroup.com', // USDT-Margined Contracts
                        },
                        'swap': {
                            'inverse': 'status-swap.huobigroup.com',
                            'linear': 'status-linear-swap.huobigroup.com', // USDT-Margined Contracts
                        },
                    },
                    // recommended for AWS
                    // 'contract': 'api.hbdm.vn',
                    // 'spot': 'api-aws.huobi.pro',
                },
                'api': {
                    'status': 'https://{hostname}',
                    'contract': 'https://{hostname}',
                    'spot': 'https://{hostname}',
                    'public': 'https://{hostname}',
                    'private': 'https://{hostname}',
                    'v2Public': 'https://{hostname}',
                    'v2Private': 'https://{hostname}',
                },
                'www': 'https://www.huobi.com',
                'referral': {
                    'url': 'https://www.htx.com.vc/invite/en-us/1h?invite_code=6rmm2223',
                    'discount': 0.15,
                },
                'doc': [
                    'https://huobiapi.github.io/docs/spot/v1/en/',
                    'https://huobiapi.github.io/docs/dm/v1/en/',
                    'https://huobiapi.github.io/docs/coin_margined_swap/v1/en/',
                    'https://huobiapi.github.io/docs/usdt_swap/v1/en/',
                    'https://www.huobi.com/en-us/opend/newApiPages/',
                ],
                'fees': 'https://www.huobi.com/about/fee/',
            },
            'api': {
                // ------------------------------------------------------------
                // old api definitions
                'v2Public': {
                    'get': {
                        'reference/currencies': 1, // 币链参考信息
                        'market-status': 1, // 获取当前市场状态
                    },
                },
                'v2Private': {
                    'get': {
                        'account/ledger': 1,
                        'account/withdraw/quota': 1,
                        'account/withdraw/address': 1, // 提币地址查询(限母用户可用)
                        'account/deposit/address': 1,
                        'account/repayment': 5, // 还币交易记录查询
                        'reference/transact-fee-rate': 1,
                        'account/asset-valuation': 0.2, // 获取账户资产估值
                        'point/account': 5, // 点卡余额查询
                        'sub-user/user-list': 1, // 获取子用户列表
                        'sub-user/user-state': 1, // 获取特定子用户的用户状态
                        'sub-user/account-list': 1, // 获取特定子用户的账户列表
                        'sub-user/deposit-address': 1, // 子用户充币地址查询
                        'sub-user/query-deposit': 1, // 子用户充币记录查询
                        'user/api-key': 1, // 母子用户API key信息查询
                        'user/uid': 1, // 母子用户获取用户UID
                        'algo-orders/opening': 1, // 查询未触发OPEN策略委托
                        'algo-orders/history': 1, // 查询策略委托历史
                        'algo-orders/specific': 1, // 查询特定策略委托
                        'c2c/offers': 1, // 查询借入借出订单
                        'c2c/offer': 1, // 查询特定借入借出订单及其交易记录
                        'c2c/transactions': 1, // 查询借入借出交易记录
                        'c2c/repayment': 1, // 查询还币交易记录
                        'c2c/account': 1, // 查询账户余额
                        'etp/reference': 1, // 基础参考信息
                        'etp/transactions': 5, // 获取杠杆ETP申赎记录
                        'etp/transaction': 5, // 获取特定杠杆ETP申赎记录
                        'etp/rebalance': 1, // 获取杠杆ETP调仓记录
                        'etp/limit': 1, // 获取ETP持仓限额
                    },
                    'post': {
                        'account/transfer': 1,
                        'account/repayment': 5, // 归还借币（全仓逐仓通用）
                        'point/transfer': 5, // 点卡划转
                        'sub-user/management': 1, // 冻结/解冻子用户
                        'sub-user/creation': 1, // 子用户创建
                        'sub-user/tradable-market': 1, // 设置子用户交易权限
                        'sub-user/transferability': 1, // 设置子用户资产转出权限
                        'sub-user/api-key-generation': 1, // 子用户API key创建
                        'sub-user/api-key-modification': 1, // 修改子用户API key
                        'sub-user/api-key-deletion': 1, // 删除子用户API key
                        'sub-user/deduct-mode': 1, // 设置子用户手续费抵扣模式
                        'algo-orders': 1, // 策略委托下单
                        'algo-orders/cancel-all-after': 1, // 自动撤销订单
                        'algo-orders/cancellation': 1, // 策略委托（触发前）撤单
                        'c2c/offer': 1, // 借入借出下单
                        'c2c/cancellation': 1, // 借入借出撤单
                        'c2c/cancel-all': 1, // 撤销所有借入借出订单
                        'c2c/repayment': 1, // 还币
                        'c2c/transfer': 1, // 资产划转
                        'etp/creation': 5, // 杠杆ETP换入
                        'etp/redemption': 5, // 杠杆ETP换出
                        'etp/{transactId}/cancel': 10, // 杠杆ETP单个撤单
                        'etp/batch-cancel': 50, // 杠杆ETP批量撤单
                    },
                },
                'public': {
                    'get': {
                        'common/symbols': 1, // 查询系统支持的所有交易对
                        'common/currencys': 1, // 查询系统支持的所有币种
                        'common/timestamp': 1, // 查询系统当前时间
                        'common/exchange': 1, // order limits
                        'settings/currencys': 1, // ?language=en-US
                    },
                },
                'private': {
                    'get': {
                        'account/accounts': 0.2, // 查询当前用户的所有账户(即account-id)
                        'account/accounts/{id}/balance': 0.2, // 查询指定账户的余额
                        'account/accounts/{sub-uid}': 1,
                        'account/history': 4,
                        'cross-margin/loan-info': 1,
                        'margin/loan-info': 1, // 查询借币币息率及额度
                        'fee/fee-rate/get': 1,
                        'order/openOrders': 0.4,
                        'order/orders': 0.4,
                        'order/orders/{id}': 0.4, // 查询某个订单详情
                        'order/orders/{id}/matchresults': 0.4, // 查询某个订单的成交明细
                        'order/orders/getClientOrder': 0.4,
                        'order/history': 1, // 查询当前委托、历史委托
                        'order/matchresults': 1, // 查询当前成交、历史成交
                        // 'dw/withdraw-virtual/addresses', // 查询虚拟币提现地址（Deprecated）
                        'query/deposit-withdraw': 1,
                        // 'margin/loan-info', // duplicate
                        'margin/loan-orders': 0.2, // 借贷订单
                        'margin/accounts/balance': 0.2, // 借贷账户详情
                        'cross-margin/loan-orders': 1, // 查询借币订单
                        'cross-margin/accounts/balance': 1, // 借币账户详情
                        'points/actions': 1,
                        'points/orders': 1,
                        'subuser/aggregate-balance': 10,
                        'stable-coin/exchange_rate': 1,
                        'stable-coin/quote': 1,
                    },
                    'post': {
                        'account/transfer': 1, // 资产划转(该节点为母用户和子用户进行资产划转的通用接口。)
                        'futures/transfer': 1,
                        'order/batch-orders': 0.4,
                        'order/orders/place': 0.2, // 创建并执行一个新订单 (一步下单， 推荐使用)
                        'order/orders/submitCancelClientOrder': 0.2,
                        'order/orders/batchCancelOpenOrders': 0.4,
                        // 'order/orders', // 创建一个新的订单请求 （仅创建订单，不执行下单）
                        // 'order/orders/{id}/place', // 执行一个订单 （仅执行已创建的订单）
                        'order/orders/{id}/submitcancel': 0.2, // 申请撤销一个订单请求
                        'order/orders/batchcancel': 0.4, // 批量撤销订单
                        // 'dw/balance/transfer', // 资产划转
                        'dw/withdraw/api/create': 1, // 申请提现虚拟币
                        // 'dw/withdraw-virtual/create', // 申请提现虚拟币
                        // 'dw/withdraw-virtual/{id}/place', // 确认申请虚拟币提现（Deprecated）
                        'dw/withdraw-virtual/{id}/cancel': 1, // 申请取消提现虚拟币
                        'dw/transfer-in/margin': 10, // 现货账户划入至借贷账户
                        'dw/transfer-out/margin': 10, // 借贷账户划出至现货账户
                        'margin/orders': 10, // 申请借贷
                        'margin/orders/{id}/repay': 10, // 归还借贷
                        'cross-margin/transfer-in': 1, // 资产划转
                        'cross-margin/transfer-out': 1, // 资产划转
                        'cross-margin/orders': 1, // 申请借币
                        'cross-margin/orders/{id}/repay': 1, // 归还借币
                        'stable-coin/exchange': 1,
                        'subuser/transfer': 10,
                    },
                },
                // ------------------------------------------------------------
                // new api definitions
                // 'https://status.huobigroup.com/api/v2/summary.json': 1,
                // 'https://status-dm.huobigroup.com/api/v2/summary.json': 1,
                // 'https://status-swap.huobigroup.com/api/v2/summary.json': 1,
                // 'https://status-linear-swap.huobigroup.com/api/v2/summary.json': 1,
                'status': {
                    'public': {
                        'spot': {
                            'get': {
                                'api/v2/summary.json': 1,
                            },
                        },
                        'future': {
                            'inverse': {
                                'get': {
                                    'api/v2/summary.json': 1,
                                },
                            },
                            'linear': {
                                'get': {
                                    'api/v2/summary.json': 1,
                                },
                            },
                        },
                        'swap': {
                            'inverse': {
                                'get': {
                                    'api/v2/summary.json': 1,
                                },
                            },
                            'linear': {
                                'get': {
                                    'api/v2/summary.json': 1,
                                },
                            },
                        },
                    },
                },
                'spot': {
                    'public': {
                        'get': {
                            'v2/market-status': 1,
                            'v1/common/symbols': 1,
                            'v1/common/currencys': 1,
                            'v2/settings/common/currencies': 1,
                            'v2/reference/currencies': 1,
                            'v1/common/timestamp': 1,
                            'v1/common/exchange': 1, // order limits
                            'v1/settings/common/chains': 1,
                            'v1/settings/common/currencys': 1,
                            'v1/settings/common/symbols': 1,
                            'v2/settings/common/symbols': 1,
                            'v1/settings/common/market-symbols': 1,
                            // Market Data
                            'market/history/candles': 1,
                            'market/history/kline': 1,
                            'market/detail/merged': 1,
                            'market/tickers': 1,
                            'market/detail': 1,
                            'market/depth': 1,
                            'market/trade': 1,
                            'market/history/trade': 1,
                            'market/etp': 1, // Get real-time equity of leveraged ETP
                            // ETP
                            'v2/etp/reference': 1,
                            'v2/etp/rebalance': 1,
                        },
                    },
                    'private': {
                        'get': {
                            // Account
                            'v1/account/accounts': 0.2,
                            'v1/account/accounts/{account-id}/balance': 0.2,
                            'v2/account/valuation': 1,
                            'v2/account/asset-valuation': 0.2,
                            'v1/account/history': 4,
                            'v2/account/ledger': 1,
                            'v2/point/account': 5,
                            // Wallet (Deposit and Withdraw)
                            'v2/account/deposit/address': 1,
                            'v2/account/withdraw/quota': 1,
                            'v2/account/withdraw/address': 1,
                            'v2/reference/currencies': 1,
                            'v1/query/deposit-withdraw': 1,
                            'v1/query/withdraw/client-order-id': 1,
                            // Sub user management
                            'v2/user/api-key': 1,
                            'v2/user/uid': 1,
                            'v2/sub-user/user-list': 1,
                            'v2/sub-user/user-state': 1,
                            'v2/sub-user/account-list': 1,
                            'v2/sub-user/deposit-address': 1,
                            'v2/sub-user/query-deposit': 1,
                            'v1/subuser/aggregate-balance': 10,
                            'v1/account/accounts/{sub-uid}': 1,
                            // Trading
                            'v1/order/openOrders': 0.4,
                            'v1/order/orders/{order-id}': 0.4,
                            'v1/order/orders/getClientOrder': 0.4,
                            'v1/order/orders/{order-id}/matchresult': 0.4,
                            'v1/order/orders/{order-id}/matchresults': 0.4,
                            'v1/order/orders': 0.4,
                            'v1/order/history': 1,
                            'v1/order/matchresults': 1,
                            'v2/reference/transact-fee-rate': 1,
                            // Conditional Order
                            'v2/algo-orders/opening': 1,
                            'v2/algo-orders/history': 1,
                            'v2/algo-orders/specific': 1,
                            // Margin Loan (Cross/Isolated)
                            'v1/margin/loan-info': 1,
                            'v1/margin/loan-orders': 0.2,
                            'v1/margin/accounts/balance': 0.2,
                            'v1/cross-margin/loan-info': 1,
                            'v1/cross-margin/loan-orders': 1,
                            'v1/cross-margin/accounts/balance': 1,
                            'v2/account/repayment': 5,
                            // Stable Coin Exchange
                            'v1/stable-coin/quote': 1,
                            'v1/stable_coin/exchange_rate': 1,
                            // ETP
                            'v2/etp/transactions': 5,
                            'v2/etp/transaction': 5,
                            'v2/etp/limit': 1,
                        },
                        'post': {
                            // Account
                            'v1/account/transfer': 1,
                            'v1/futures/transfer': 1, // future transfers
                            'v2/point/transfer': 5,
                            'v2/account/transfer': 1, // swap transfers
                            // Wallet (Deposit and Withdraw)
                            'v1/dw/withdraw/api/create': 1,
                            'v1/dw/withdraw-virtual/{withdraw-id}/cancel': 1,
                            // Sub user management
                            'v2/sub-user/deduct-mode': 1,
                            'v2/sub-user/creation': 1,
                            'v2/sub-user/management': 1,
                            'v2/sub-user/tradable-market': 1,
                            'v2/sub-user/transferability': 1,
                            'v2/sub-user/api-key-generation': 1,
                            'v2/sub-user/api-key-modification': 1,
                            'v2/sub-user/api-key-deletion': 1,
                            'v1/subuser/transfer': 10,
                            'v1/trust/user/active/credit': 10,
                            // Trading
                            'v1/order/orders/place': 0.2,
                            'v1/order/batch-orders': 0.4,
                            'v1/order/auto/place': 0.2,
                            'v1/order/orders/{order-id}/submitcancel': 0.2,
                            'v1/order/orders/submitCancelClientOrder': 0.2,
                            'v1/order/orders/batchCancelOpenOrders': 0.4,
                            'v1/order/orders/batchcancel': 0.4,
                            'v2/algo-orders/cancel-all-after': 1,
                            // Conditional Order
                            'v2/algo-orders': 1,
                            'v2/algo-orders/cancellation': 1,
                            // Margin Loan (Cross/Isolated)
                            'v2/account/repayment': 5,
                            'v1/dw/transfer-in/margin': 10,
                            'v1/dw/transfer-out/margin': 10,
                            'v1/margin/orders': 10,
                            'v1/margin/orders/{order-id}/repay': 10,
                            'v1/cross-margin/transfer-in': 1,
                            'v1/cross-margin/transfer-out': 1,
                            'v1/cross-margin/orders': 1,
                            'v1/cross-margin/orders/{order-id}/repay': 1,
                            // Stable Coin Exchange
                            'v1/stable-coin/exchange': 1,
                            // ETP
                            'v2/etp/creation': 5,
                            'v2/etp/redemption': 5,
                            'v2/etp/{transactId}/cancel': 10,
                            'v2/etp/batch-cancel': 50,
                        },
                    },
                },
                'contract': {
                    'public': {
                        'get': {
                            'api/v1/timestamp': 1,
                            'heartbeat/': 1, // backslash is not a typo
                            // Future Market Data interface
                            'api/v1/contract_contract_info': 1,
                            'api/v1/contract_index': 1,
                            'api/v1/contract_query_elements': 1,
                            'api/v1/contract_price_limit': 1,
                            'api/v1/contract_open_interest': 1,
                            'api/v1/contract_delivery_price': 1,
                            'market/depth': 1,
                            'market/bbo': 1,
                            'market/history/kline': 1,
                            'index/market/history/mark_price_kline': 1,
                            'market/detail/merged': 1,
                            'market/detail/batch_merged': 1,
                            'v2/market/detail/batch_merged': 1,
                            'market/trade': 1,
                            'market/history/trade': 1,
                            'api/v1/contract_risk_info': 1,
                            'api/v1/contract_insurance_fund': 1,
                            'api/v1/contract_adjustfactor': 1,
                            'api/v1/contract_his_open_interest': 1,
                            'api/v1/contract_ladder_margin': 1,
                            'api/v1/contract_api_state': 1,
                            'api/v1/contract_elite_account_ratio': 1,
                            'api/v1/contract_elite_position_ratio': 1,
                            'api/v1/contract_liquidation_orders': 1,
                            'api/v1/contract_settlement_records': 1,
                            'index/market/history/index': 1,
                            'index/market/history/basis': 1,
                            'api/v1/contract_estimated_settlement_price': 1,
                            'api/v3/contract_liquidation_orders': 1,
                            // Swap Market Data interface
                            'swap-api/v1/swap_contract_info': 1,
                            'swap-api/v1/swap_index': 1,
                            'swap-api/v1/swap_query_elements': 1,
                            'swap-api/v1/swap_price_limit': 1,
                            'swap-api/v1/swap_open_interest': 1,
                            'swap-ex/market/depth': 1,
                            'swap-ex/market/bbo': 1,
                            'swap-ex/market/history/kline': 1,
                            'index/market/history/swap_mark_price_kline': 1,
                            'swap-ex/market/detail/merged': 1,
                            'v2/swap-ex/market/detail/batch_merged': 1,
                            'index/market/history/swap_premium_index_kline': 1,
                            'swap-ex/market/detail/batch_merged': 1,
                            'swap-ex/market/trade': 1,
                            'swap-ex/market/history/trade': 1,
                            'swap-api/v1/swap_risk_info': 1,
                            'swap-api/v1/swap_insurance_fund': 1,
                            'swap-api/v1/swap_adjustfactor': 1,
                            'swap-api/v1/swap_his_open_interest': 1,
                            'swap-api/v1/swap_ladder_margin': 1,
                            'swap-api/v1/swap_api_state': 1,
                            'swap-api/v1/swap_elite_account_ratio': 1,
                            'swap-api/v1/swap_elite_position_ratio': 1,
                            'swap-api/v1/swap_estimated_settlement_price': 1,
                            'swap-api/v1/swap_liquidation_orders': 1,
                            'swap-api/v1/swap_settlement_records': 1,
                            'swap-api/v1/swap_funding_rate': 1,
                            'swap-api/v1/swap_batch_funding_rate': 1,
                            'swap-api/v1/swap_historical_funding_rate': 1,
                            'swap-api/v3/swap_liquidation_orders': 1,
                            'index/market/history/swap_estimated_rate_kline': 1,
                            'index/market/history/swap_basis': 1,
                            // Swap Market Data interface
                            'linear-swap-api/v1/swap_contract_info': 1,
                            'linear-swap-api/v1/swap_index': 1,
                            'linear-swap-api/v1/swap_query_elements': 1,
                            'linear-swap-api/v1/swap_price_limit': 1,
                            'linear-swap-api/v1/swap_open_interest': 1,
                            'linear-swap-ex/market/depth': 1,
                            'linear-swap-ex/market/bbo': 1,
                            'linear-swap-ex/market/history/kline': 1,
                            'index/market/history/linear_swap_mark_price_kline': 1,
                            'linear-swap-ex/market/detail/merged': 1,
                            'linear-swap-ex/market/detail/batch_merged': 1,
                            'v2/linear-swap-ex/market/detail/batch_merged': 1,
                            'linear-swap-ex/market/trade': 1,
                            'linear-swap-ex/market/history/trade': 1,
                            'linear-swap-api/v1/swap_risk_info': 1,
                            'swap-api/v1/linear-swap-api/v1/swap_insurance_fund': 1,
                            'linear-swap-api/v1/swap_adjustfactor': 1,
                            'linear-swap-api/v1/swap_cross_adjustfactor': 1,
                            'linear-swap-api/v1/swap_his_open_interest': 1,
                            'linear-swap-api/v1/swap_ladder_margin': 1,
                            'linear-swap-api/v1/swap_cross_ladder_margin': 1,
                            'linear-swap-api/v1/swap_api_state': 1,
                            'linear-swap-api/v1/swap_cross_transfer_state': 1,
                            'linear-swap-api/v1/swap_cross_trade_state': 1,
                            'linear-swap-api/v1/swap_elite_account_ratio': 1,
                            'linear-swap-api/v1/swap_elite_position_ratio': 1,
                            'linear-swap-api/v1/swap_liquidation_orders': 1,
                            'linear-swap-api/v1/swap_settlement_records': 1,
                            'linear-swap-api/v1/swap_funding_rate': 1,
                            'linear-swap-api/v1/swap_batch_funding_rate': 1,
                            'linear-swap-api/v1/swap_historical_funding_rate': 1,
                            'linear-swap-api/v3/swap_liquidation_orders': 1,
                            'index/market/history/linear_swap_premium_index_kline': 1,
                            'index/market/history/linear_swap_estimated_rate_kline': 1,
                            'index/market/history/linear_swap_basis': 1,
                            'linear-swap-api/v1/swap_estimated_settlement_price': 1,
                        },
                    },
                    'private': {
                        'get': {
                            // Future Account Interface
                            'api/v1/contract_sub_auth_list': 1,
                            'api/v1/contract_api_trading_status': 1,
                            // Swap Account Interface
                            'swap-api/v1/swap_sub_auth_list': 1,
                            'swap-api/v1/swap_api_trading_status': 1,
                            // Swap Account Interface
                            'linear-swap-api/v1/swap_sub_auth_list': 1,
                            'linear-swap-api/v1/swap_api_trading_status': 1,
                            'linear-swap-api/v1/swap_cross_position_side': 1,
                            'linear-swap-api/v1/swap_position_side': 1,
                            'linear-swap-api/v3/unified_account_info': 1,
                            'linear-swap-api/v3/fix_position_margin_change_record': 1,
                            'linear-swap-api/v3/swap_unified_account_type': 1,
                            'linear-swap-api/v3/linear_swap_overview_account_info': 1,
                        },
                        'post': {
                            // Future Account Interface
                            'api/v1/contract_balance_valuation': 1,
                            'api/v1/contract_account_info': 1,
                            'api/v1/contract_position_info': 1,
                            'api/v1/contract_sub_auth': 1,
                            'api/v1/contract_sub_account_list': 1,
                            'api/v1/contract_sub_account_info_list': 1,
                            'api/v1/contract_sub_account_info': 1,
                            'api/v1/contract_sub_position_info': 1,
                            'api/v1/contract_financial_record': 1,
                            'api/v1/contract_financial_record_exact': 1,
                            'api/v1/contract_user_settlement_records': 1,
                            'api/v1/contract_order_limit': 1,
                            'api/v1/contract_fee': 1,
                            'api/v1/contract_transfer_limit': 1,
                            'api/v1/contract_position_limit': 1,
                            'api/v1/contract_account_position_info': 1,
                            'api/v1/contract_master_sub_transfer': 1,
                            'api/v1/contract_master_sub_transfer_record': 1,
                            'api/v1/contract_available_level_rate': 1,
                            'api/v3/contract_financial_record': 1,
                            'api/v3/contract_financial_record_exact': 1,
                            // Future Trade Interface
                            'api/v1/contract-cancel-after': 1,
                            'api/v1/contract_order': 1,
                            'api/v1/contract_batchorder': 1,
                            'api/v1/contract_cancel': 1,
                            'api/v1/contract_cancelall': 1,
                            'api/v1/contract_switch_lever_rate': 1,
                            'api/v1/lightning_close_position': 1,
                            'api/v1/contract_order_info': 1,
                            'api/v1/contract_order_detail': 1,
                            'api/v1/contract_openorders': 1,
                            'api/v1/contract_hisorders': 1,
                            'api/v1/contract_hisorders_exact': 1,
                            'api/v1/contract_matchresults': 1,
                            'api/v1/contract_matchresults_exact': 1,
                            'api/v3/contract_hisorders': 1,
                            'api/v3/contract_hisorders_exact': 1,
                            'api/v3/contract_matchresults': 1,
                            'api/v3/contract_matchresults_exact': 1,
                            // Contract Strategy Order Interface
                            'api/v1/contract_trigger_order': 1,
                            'api/v1/contract_trigger_cancel': 1,
                            'api/v1/contract_trigger_cancelall': 1,
                            'api/v1/contract_trigger_openorders': 1,
                            'api/v1/contract_trigger_hisorders': 1,
                            'api/v1/contract_tpsl_order': 1,
                            'api/v1/contract_tpsl_cancel': 1,
                            'api/v1/contract_tpsl_cancelall': 1,
                            'api/v1/contract_tpsl_openorders': 1,
                            'api/v1/contract_tpsl_hisorders': 1,
                            'api/v1/contract_relation_tpsl_order': 1,
                            'api/v1/contract_track_order': 1,
                            'api/v1/contract_track_cancel': 1,
                            'api/v1/contract_track_cancelall': 1,
                            'api/v1/contract_track_openorders': 1,
                            'api/v1/contract_track_hisorders': 1,
                            // Swap Account Interface
                            'swap-api/v1/swap_balance_valuation': 1,
                            'swap-api/v1/swap_account_info': 1,
                            'swap-api/v1/swap_position_info': 1,
                            'swap-api/v1/swap_account_position_info': 1,
                            'swap-api/v1/swap_sub_auth': 1,
                            'swap-api/v1/swap_sub_account_list': 1,
                            'swap-api/v1/swap_sub_account_info_list': 1,
                            'swap-api/v1/swap_sub_account_info': 1,
                            'swap-api/v1/swap_sub_position_info': 1,
                            'swap-api/v1/swap_financial_record': 1,
                            'swap-api/v1/swap_financial_record_exact': 1,
                            'swap-api/v1/swap_user_settlement_records': 1,
                            'swap-api/v1/swap_available_level_rate': 1,
                            'swap-api/v1/swap_order_limit': 1,
                            'swap-api/v1/swap_fee': 1,
                            'swap-api/v1/swap_transfer_limit': 1,
                            'swap-api/v1/swap_position_limit': 1,
                            'swap-api/v1/swap_master_sub_transfer': 1,
                            'swap-api/v1/swap_master_sub_transfer_record': 1,
                            'swap-api/v3/swap_financial_record': 1,
                            'swap-api/v3/swap_financial_record_exact': 1,
                            // Swap Trade Interface
                            'swap-api/v1/swap-cancel-after': 1,
                            'swap-api/v1/swap_order': 1,
                            'swap-api/v1/swap_batchorder': 1,
                            'swap-api/v1/swap_cancel': 1,
                            'swap-api/v1/swap_cancelall': 1,
                            'swap-api/v1/swap_lightning_close_position': 1,
                            'swap-api/v1/swap_switch_lever_rate': 1,
                            'swap-api/v1/swap_order_info': 1,
                            'swap-api/v1/swap_order_detail': 1,
                            'swap-api/v1/swap_openorders': 1,
                            'swap-api/v1/swap_hisorders': 1,
                            'swap-api/v1/swap_hisorders_exact': 1,
                            'swap-api/v1/swap_matchresults': 1,
                            'swap-api/v1/swap_matchresults_exact': 1,
                            'swap-api/v3/swap_matchresults': 1,
                            'swap-api/v3/swap_matchresults_exact': 1,
                            'swap-api/v3/swap_hisorders': 1,
                            'swap-api/v3/swap_hisorders_exact': 1,
                            // Swap Strategy Order Interface
                            'swap-api/v1/swap_trigger_order': 1,
                            'swap-api/v1/swap_trigger_cancel': 1,
                            'swap-api/v1/swap_trigger_cancelall': 1,
                            'swap-api/v1/swap_trigger_openorders': 1,
                            'swap-api/v1/swap_trigger_hisorders': 1,
                            'swap-api/v1/swap_tpsl_order': 1,
                            'swap-api/v1/swap_tpsl_cancel': 1,
                            'swap-api/v1/swap_tpsl_cancelall': 1,
                            'swap-api/v1/swap_tpsl_openorders': 1,
                            'swap-api/v1/swap_tpsl_hisorders': 1,
                            'swap-api/v1/swap_relation_tpsl_order': 1,
                            'swap-api/v1/swap_track_order': 1,
                            'swap-api/v1/swap_track_cancel': 1,
                            'swap-api/v1/swap_track_cancelall': 1,
                            'swap-api/v1/swap_track_openorders': 1,
                            'swap-api/v1/swap_track_hisorders': 1,
                            // Swap Account Interface
                            'linear-swap-api/v1/swap_lever_position_limit': 1,
                            'linear-swap-api/v1/swap_cross_lever_position_limit': 1,
                            'linear-swap-api/v1/swap_balance_valuation': 1,
                            'linear-swap-api/v1/swap_account_info': 1,
                            'linear-swap-api/v1/swap_cross_account_info': 1,
                            'linear-swap-api/v1/swap_position_info': 1,
                            'linear-swap-api/v1/swap_cross_position_info': 1,
                            'linear-swap-api/v1/swap_account_position_info': 1,
                            'linear-swap-api/v1/swap_cross_account_position_info': 1,
                            'linear-swap-api/v1/swap_sub_auth': 1,
                            'linear-swap-api/v1/swap_sub_account_list': 1,
                            'linear-swap-api/v1/swap_cross_sub_account_list': 1,
                            'linear-swap-api/v1/swap_sub_account_info_list': 1,
                            'linear-swap-api/v1/swap_cross_sub_account_info_list': 1,
                            'linear-swap-api/v1/swap_sub_account_info': 1,
                            'linear-swap-api/v1/swap_cross_sub_account_info': 1,
                            'linear-swap-api/v1/swap_sub_position_info': 1,
                            'linear-swap-api/v1/swap_cross_sub_position_info': 1,
                            'linear-swap-api/v1/swap_financial_record': 1,
                            'linear-swap-api/v1/swap_financial_record_exact': 1,
                            'linear-swap-api/v1/swap_user_settlement_records': 1,
                            'linear-swap-api/v1/swap_cross_user_settlement_records': 1,
                            'linear-swap-api/v1/swap_available_level_rate': 1,
                            'linear-swap-api/v1/swap_cross_available_level_rate': 1,
                            'linear-swap-api/v1/swap_order_limit': 1,
                            'linear-swap-api/v1/swap_fee': 1,
                            'linear-swap-api/v1/swap_transfer_limit': 1,
                            'linear-swap-api/v1/swap_cross_transfer_limit': 1,
                            'linear-swap-api/v1/swap_position_limit': 1,
                            'linear-swap-api/v1/swap_cross_position_limit': 1,
                            'linear-swap-api/v1/swap_master_sub_transfer': 1,
                            'linear-swap-api/v1/swap_master_sub_transfer_record': 1,
                            'linear-swap-api/v1/swap_transfer_inner': 1,
                            'linear-swap-api/v3/swap_financial_record': 1,
                            'linear-swap-api/v3/swap_financial_record_exact': 1,
                            // Swap Trade Interface
                            'linear-swap-api/v1/swap_order': 1,
                            'linear-swap-api/v1/swap_cross_order': 1,
                            'linear-swap-api/v1/swap_batchorder': 1,
                            'linear-swap-api/v1/swap_cross_batchorder': 1,
                            'linear-swap-api/v1/swap_cancel': 1,
                            'linear-swap-api/v1/swap_cross_cancel': 1,
                            'linear-swap-api/v1/swap_cancelall': 1,
                            'linear-swap-api/v1/swap_cross_cancelall': 1,
                            'linear-swap-api/v1/swap_switch_lever_rate': 1,
                            'linear-swap-api/v1/swap_cross_switch_lever_rate': 1,
                            'linear-swap-api/v1/swap_lightning_close_position': 1,
                            'linear-swap-api/v1/swap_cross_lightning_close_position': 1,
                            'linear-swap-api/v1/swap_order_info': 1,
                            'linear-swap-api/v1/swap_cross_order_info': 1,
                            'linear-swap-api/v1/swap_order_detail': 1,
                            'linear-swap-api/v1/swap_cross_order_detail': 1,
                            'linear-swap-api/v1/swap_openorders': 1,
                            'linear-swap-api/v1/swap_cross_openorders': 1,
                            'linear-swap-api/v1/swap_hisorders': 1,
                            'linear-swap-api/v1/swap_cross_hisorders': 1,
                            'linear-swap-api/v1/swap_hisorders_exact': 1,
                            'linear-swap-api/v1/swap_cross_hisorders_exact': 1,
                            'linear-swap-api/v1/swap_matchresults': 1,
                            'linear-swap-api/v1/swap_cross_matchresults': 1,
                            'linear-swap-api/v1/swap_matchresults_exact': 1,
                            'linear-swap-api/v1/swap_cross_matchresults_exact': 1,
                            'linear-swap-api/v1/linear-cancel-after': 1,
                            'linear-swap-api/v1/swap_switch_position_mode': 1,
                            'linear-swap-api/v1/swap_cross_switch_position_mode': 1,
                            'linear-swap-api/v3/swap_matchresults': 1,
                            'linear-swap-api/v3/swap_cross_matchresults': 1,
                            'linear-swap-api/v3/swap_matchresults_exact': 1,
                            'linear-swap-api/v3/swap_cross_matchresults_exact': 1,
                            'linear-swap-api/v3/swap_hisorders': 1,
                            'linear-swap-api/v3/swap_cross_hisorders': 1,
                            'linear-swap-api/v3/swap_hisorders_exact': 1,
                            'linear-swap-api/v3/swap_cross_hisorders_exact': 1,
                            'linear-swap-api/v3/fix_position_margin_change': 1,
                            'linear-swap-api/v3/swap_switch_account_type': 1,
                            'linear-swap-api/v3/linear_swap_fee_switch': 1,
                            // Swap Strategy Order Interface
                            'linear-swap-api/v1/swap_trigger_order': 1,
                            'linear-swap-api/v1/swap_cross_trigger_order': 1,
                            'linear-swap-api/v1/swap_trigger_cancel': 1,
                            'linear-swap-api/v1/swap_cross_trigger_cancel': 1,
                            'linear-swap-api/v1/swap_trigger_cancelall': 1,
                            'linear-swap-api/v1/swap_cross_trigger_cancelall': 1,
                            'linear-swap-api/v1/swap_trigger_openorders': 1,
                            'linear-swap-api/v1/swap_cross_trigger_openorders': 1,
                            'linear-swap-api/v1/swap_trigger_hisorders': 1,
                            'linear-swap-api/v1/swap_cross_trigger_hisorders': 1,
                            'linear-swap-api/v1/swap_tpsl_order': 1,
                            'linear-swap-api/v1/swap_cross_tpsl_order': 1,
                            'linear-swap-api/v1/swap_tpsl_cancel': 1,
                            'linear-swap-api/v1/swap_cross_tpsl_cancel': 1,
                            'linear-swap-api/v1/swap_tpsl_cancelall': 1,
                            'linear-swap-api/v1/swap_cross_tpsl_cancelall': 1,
                            'linear-swap-api/v1/swap_tpsl_openorders': 1,
                            'linear-swap-api/v1/swap_cross_tpsl_openorders': 1,
                            'linear-swap-api/v1/swap_tpsl_hisorders': 1,
                            'linear-swap-api/v1/swap_cross_tpsl_hisorders': 1,
                            'linear-swap-api/v1/swap_relation_tpsl_order': 1,
                            'linear-swap-api/v1/swap_cross_relation_tpsl_order': 1,
                            'linear-swap-api/v1/swap_track_order': 1,
                            'linear-swap-api/v1/swap_cross_track_order': 1,
                            'linear-swap-api/v1/swap_track_cancel': 1,
                            'linear-swap-api/v1/swap_cross_track_cancel': 1,
                            'linear-swap-api/v1/swap_track_cancelall': 1,
                            'linear-swap-api/v1/swap_cross_track_cancelall': 1,
                            'linear-swap-api/v1/swap_track_openorders': 1,
                            'linear-swap-api/v1/swap_cross_track_openorders': 1,
                            'linear-swap-api/v1/swap_track_hisorders': 1,
                            'linear-swap-api/v1/swap_cross_track_hisorders': 1,
                        },
                    },
                },
            },
            'fees': {
                'trading': {
                    'feeSide': 'get',
                    'tierBased': false,
                    'percentage': true,
                    'maker': this.parseNumber ('0.002'),
                    'taker': this.parseNumber ('0.002'),
                },
            },
            'exceptions': {
                'broad': {
                    'contract is restricted of closing positions on API.  Please contact customer service': OnMaintenance,
                    'maintain': OnMaintenance,
                    'API key has no permission': PermissionDenied, // {"status":"error","err-code":"api-signature-not-valid","err-msg":"Signature not valid: API key has no permission [API Key没有权限]","data":null}
                },
                'exact': {
                    // err-code
                    '403': AuthenticationError,  // {"status":"error","err_code":403,"err_msg":"Incorrect Access key [Access key错误]","ts":1652774224344}
                    '1010': AccountNotEnabled, // {"status":"error","err_code":1010,"err_msg":"Account doesnt exist.","ts":1648137970490}
                    '1003': AuthenticationError, // {code: '1003', message: 'invalid signature'}
                    '1013': BadSymbol, // {"status":"error","err_code":1013,"err_msg":"This contract symbol doesnt exist.","ts":1640550459583}
                    '1017': OrderNotFound, // {"status":"error","err_code":1017,"err_msg":"Order doesnt exist.","ts":1640550859242}
                    '1034': InvalidOrder, // {"status":"error","err_code":1034,"err_msg":"Incorrect field of order price type.","ts":1643802870182}
                    '1036': InvalidOrder, // {"status":"error","err_code":1036,"err_msg":"Incorrect field of open long form.","ts":1643802518986}
                    '1039': InvalidOrder, // {"status":"error","err_code":1039,"err_msg":"Buy price must be lower than 39270.9USDT. Sell price must exceed 37731USDT.","ts":1643802374403}
                    '1041': InvalidOrder, // {"status":"error","err_code":1041,"err_msg":"The order amount exceeds the limit (170000Cont), please modify and order again.","ts":1643802784940}
                    '1047': InsufficientFunds, // {"status":"error","err_code":1047,"err_msg":"Insufficient margin available.","ts":1643802672652}
                    '1048': InsufficientFunds,  // {"status":"error","err_code":1048,"err_msg":"Insufficient close amount available.","ts":1652772408864}
                    '1051': InvalidOrder, // {"status":"error","err_code":1051,"err_msg":"No orders to cancel.","ts":1652552125876}
                    '1066': BadSymbol, // {"status":"error","err_code":1066,"err_msg":"The symbol field cannot be empty. Please re-enter.","ts":1640550819147}
                    '1067': InvalidOrder, // {"status":"error","err_code":1067,"err_msg":"The client_order_id field is invalid. Please re-enter.","ts":1643802119413}
                    '1094': InvalidOrder, // {"status":"error","err_code":1094,"err_msg":"The leverage cannot be empty, please switch the leverage or contact customer service","ts":1640496946243}
                    '1220': AccountNotEnabled, // {"status":"error","err_code":1220,"err_msg":"You don’t have access permission as you have not opened contracts trading.","ts":1645096660718}
                    '1303': BadRequest, // {"code":1303,"data":null,"message":"Each transfer-out cannot be less than 5USDT.","success":false,"print-log":true}
                    '1461': InvalidOrder, // {"status":"error","err_code":1461,"err_msg":"Current positions have triggered position limits (5000USDT). Please modify.","ts":1652554651234}
                    '4007': BadRequest, // {"code":"4007","msg":"Unified account special interface, non - one account is not available","data":null,"ts":"1698413427651"}'
                    'bad-request': BadRequest,
                    'validation-format-error': BadRequest, // {"status":"error","err-code":"validation-format-error","err-msg":"Format Error: order-id.","data":null}
                    'validation-constraints-required': BadRequest, // {"status":"error","err-code":"validation-constraints-required","err-msg":"Field is missing: client-order-id.","data":null}
                    'base-date-limit-error': BadRequest, // {"status":"error","err-code":"base-date-limit-error","err-msg":"date less than system limit","data":null}
                    'api-not-support-temp-addr': PermissionDenied, // {"status":"error","err-code":"api-not-support-temp-addr","err-msg":"API withdrawal does not support temporary addresses","data":null}
                    'timeout': RequestTimeout, // {"ts":1571653730865,"status":"error","err-code":"timeout","err-msg":"Request Timeout"}
                    'gateway-internal-error': ExchangeNotAvailable, // {"status":"error","err-code":"gateway-internal-error","err-msg":"Failed to load data. Try again later.","data":null}
                    'account-frozen-balance-insufficient-error': InsufficientFunds, // {"status":"error","err-code":"account-frozen-balance-insufficient-error","err-msg":"trade account balance is not enough, left: `0.0027`","data":null}
                    'invalid-amount': InvalidOrder, // eg "Paramemter `amount` is invalid."
                    'order-limitorder-amount-min-error': InvalidOrder, // limit order amount error, min: `0.001`
                    'order-limitorder-amount-max-error': InvalidOrder, // market order amount error, max: `1000000`
                    'order-marketorder-amount-min-error': InvalidOrder, // market order amount error, min: `0.01`
                    'order-limitorder-price-min-error': InvalidOrder, // limit order price error
                    'order-limitorder-price-max-error': InvalidOrder, // limit order price error
                    'order-stop-order-hit-trigger': InvalidOrder, // {"status":"error","err-code":"order-stop-order-hit-trigger","err-msg":"Orders that are triggered immediately are not supported.","data":null}
                    'order-value-min-error': InvalidOrder, // {"status":"error","err-code":"order-value-min-error","err-msg":"Order total cannot be lower than: 1 USDT","data":null}
                    'order-invalid-price': InvalidOrder, // {"status":"error","err-code":"order-invalid-price","err-msg":"invalid price","data":null}
                    'order-holding-limit-failed': InvalidOrder, // {"status":"error","err-code":"order-holding-limit-failed","err-msg":"Order failed, exceeded the holding limit of this currency","data":null}
                    'order-orderprice-precision-error': InvalidOrder, // {"status":"error","err-code":"order-orderprice-precision-error","err-msg":"order price precision error, scale: `4`","data":null}
                    'order-etp-nav-price-max-error': InvalidOrder, // {"status":"error","err-code":"order-etp-nav-price-max-error","err-msg":"Order price cannot be higher than 5% of NAV","data":null}
                    'order-orderstate-error': OrderNotFound, // canceling an already canceled order
                    'order-queryorder-invalid': OrderNotFound, // querying a non-existent order
                    'order-update-error': ExchangeNotAvailable, // undocumented error
                    'api-signature-check-failed': AuthenticationError,
                    'api-signature-not-valid': AuthenticationError, // {"status":"error","err-code":"api-signature-not-valid","err-msg":"Signature not valid: Incorrect Access key [Access key错误]","data":null}
                    'base-record-invalid': OrderNotFound, // https://github.com/ccxt/ccxt/issues/5750
                    'base-symbol-trade-disabled': BadSymbol, // {"status":"error","err-code":"base-symbol-trade-disabled","err-msg":"Trading is disabled for this symbol","data":null}
                    'base-symbol-error': BadSymbol, // {"status":"error","err-code":"base-symbol-error","err-msg":"The symbol is invalid","data":null}
                    'system-maintenance': OnMaintenance, // {"status": "error", "err-code": "system-maintenance", "err-msg": "System is in maintenance!", "data": null}
                    'base-request-exceed-frequency-limit': RateLimitExceeded, // {"status":"error","err-code":"base-request-exceed-frequency-limit","err-msg":"Frequency of requests has exceeded the limit, please try again later","data":null}
                    // err-msg
                    'invalid symbol': BadSymbol, // {"ts":1568813334794,"status":"error","err-code":"invalid-parameter","err-msg":"invalid symbol"}
                    'symbol trade not open now': BadSymbol, // {"ts":1576210479343,"status":"error","err-code":"invalid-parameter","err-msg":"symbol trade not open now"}
                    'require-symbol': BadSymbol, // {"status":"error","err-code":"require-symbol","err-msg":"Parameter `symbol` is required.","data":null},
                    'invalid-address': BadRequest, // {"status":"error","err-code":"invalid-address","err-msg":"Invalid address.","data":null},
                    'base-currency-chain-error': BadRequest, // {"status":"error","err-code":"base-currency-chain-error","err-msg":"The current currency chain does not exist","data":null},
                    'dw-insufficient-balance': InsufficientFunds, // {"status":"error","err-code":"dw-insufficient-balance","err-msg":"Insufficient balance. You can only transfer `12.3456` at most.","data":null}
                    'base-withdraw-fee-error': BadRequest, // {"status":"error","err-code":"base-withdraw-fee-error","err-msg":"withdrawal fee is not within limits","data":null}
                    'dw-withdraw-min-limit': BadRequest, // {"status":"error","err-code":"dw-withdraw-min-limit","err-msg":"The withdrawal amount is less than the minimum limit.","data":null}
                    'request limit': RateLimitExceeded, // {"ts":1687004814731,"status":"error","err-code":"invalid-parameter","err-msg":"request limit"}
                },
            },
            'precisionMode': TICK_SIZE,
            'options': {
                'fetchMarkets': {
                    'types': {
                        'spot': true,
                        'linear': true,
                        'inverse': true,
                    },
                },
                'fetchOHLCV': {
                    'useHistoricalEndpointForSpot': true,
                },
                'withdraw': {
                    'includeFee': false,
                },
                'defaultType': 'spot', // spot, future, swap
                'defaultSubType': 'linear', // inverse, linear
                'defaultNetwork': 'ERC20',
                'defaultNetworks': {
                    'ETH': 'ERC20',
                    'BTC': 'BTC',
                    'USDT': 'TRC20',
                },
                'networks': {
                    // by displaynames
                    'TRC20': 'TRX', // TRON for mainnet
                    'BTC': 'BTC',
                    'ERC20': 'ETH', // ETH for mainnet
                    'SOL': 'SOLANA',
                    'HRC20': 'HECO',
                    'BEP20': 'BSC',
                    'XMR': 'XMR',
                    'LTC': 'LTC',
                    'XRP': 'XRP',
                    'XLM': 'XLM',
                    'CRONOS': 'CRO',
                    'CRO': 'CRO',
                    'GLMR': 'GLMR',
                    'POLYGON': 'MATIC',
                    'MATIC': 'MATIC',
                    'BTT': 'BTT',
                    'CUBE': 'CUBE',
                    'IOST': 'IOST',
                    'NEO': 'NEO',
                    'KLAY': 'KLAY',
                    'EOS': 'EOS',
                    'THETA': 'THETA',
                    'NAS': 'NAS',
                    'NULS': 'NULS',
                    'QTUM': 'QTUM',
                    'FTM': 'FTM',
                    'CELO': 'CELO',
                    'DOGE': 'DOGE',
                    'DOGECHAIN': 'DOGECHAIN',
                    'NEAR': 'NEAR',
                    'STEP': 'STEP',
                    'BITCI': 'BITCI',
                    'CARDANO': 'ADA',
                    'ADA': 'ADA',
                    'ETC': 'ETC',
                    'LUK': 'LUK',
                    'MINEPLEX': 'MINEPLEX',
                    'DASH': 'DASH',
                    'ZEC': 'ZEC',
                    'IOTA': 'IOTA',
                    'NEON3': 'NEON3',
                    'XEM': 'XEM',
                    'HC': 'HC',
                    'LSK': 'LSK',
                    'DCR': 'DCR',
                    'BTG': 'BTG',
                    'STEEM': 'STEEM',
                    'BTS': 'BTS',
                    'ICX': 'ICX',
                    'WAVES': 'WAVES',
                    'CMT': 'CMT',
                    'BTM': 'BTM',
                    'VET': 'VET',
                    'XZC': 'XZC',
                    'ACT': 'ACT',
                    'SMT': 'SMT',
                    'BCD': 'BCD',
                    'WAX': 'WAX1',
                    'WICC': 'WICC',
                    'ELF': 'ELF',
                    'ZIL': 'ZIL',
                    'ELA': 'ELA',
                    'BCX': 'BCX',
                    'SBTC': 'SBTC',
                    'BIFI': 'BIFI',
                    'CTXC': 'CTXC',
                    'WAN': 'WAN',
                    'POLYX': 'POLYX',
                    'PAI': 'PAI',
                    'WTC': 'WTC',
                    'DGB': 'DGB',
                    'XVG': 'XVG',
                    'AAC': 'AAC',
                    'AE': 'AE',
                    'SEELE': 'SEELE',
                    'BCV': 'BCV',
                    'GRS': 'GRS',
                    'ARDR': 'ARDR',
                    'NANO': 'NANO',
                    'ZEN': 'ZEN',
                    'RBTC': 'RBTC',
                    'BSV': 'BSV',
                    'GAS': 'GAS',
                    'XTZ': 'XTZ',
                    'LAMB': 'LAMB',
                    'CVNT1': 'CVNT1',
                    'DOCK': 'DOCK',
                    'SC': 'SC',
                    'KMD': 'KMD',
                    'ETN': 'ETN',
                    'TOP': 'TOP',
                    'IRIS': 'IRIS',
                    'UGAS': 'UGAS',
                    'TT': 'TT',
                    'NEWTON': 'NEWTON',
                    'VSYS': 'VSYS',
                    'FSN': 'FSN',
                    'BHD': 'BHD',
                    'ONE': 'ONE',
                    'EM': 'EM',
                    'CKB': 'CKB',
                    'EOSS': 'EOSS',
                    'HIVE': 'HIVE',
                    'RVN': 'RVN',
                    'DOT': 'DOT',
                    'KSM': 'KSM',
                    'BAND': 'BAND',
                    'OEP4': 'OEP4',
                    'NBS': 'NBS',
                    'FIS': 'FIS',
                    'AR': 'AR',
                    'HBAR': 'HBAR',
                    'FIL': 'FIL',
                    'MASS': 'MASS',
                    'KAVA': 'KAVA',
                    'XYM': 'XYM',
                    'ENJ': 'ENJ',
                    'CRUST': 'CRUST',
                    'ICP': 'ICP',
                    'CSPR': 'CSPR',
                    'FLOW': 'FLOW',
                    'IOTX': 'IOTX',
                    'LAT': 'LAT',
                    'APT': 'APT',
                    'XCH': 'XCH',
                    'MINA': 'MINA',
                    'XEC': 'ECASH',
                    'XPRT': 'XPRT',
                    'CCA': 'ACA',
                    'AOTI': 'COTI',
                    'AKT': 'AKT',
                    'ARS': 'ARS',
                    'ASTR': 'ASTR',
                    'AZERO': 'AZERO',
                    'BLD': 'BLD',
                    'BRISE': 'BRISE',
                    'CORE': 'CORE',
                    'DESO': 'DESO',
                    'DFI': 'DFI',
                    'EGLD': 'EGLD',
                    'ERG': 'ERG',
                    'ETHF': 'ETHFAIR',
                    'ETHW': 'ETHW',
                    'EVMOS': 'EVMOS',
                    'FIO': 'FIO',
                    'FLR': 'FLR',
                    'FINSCHIA': 'FINSCHIA',
                    'KMA': 'KMA',
                    'KYVE': 'KYVE',
                    'MEV': 'MEV',
                    'MOVR': 'MOVR',
                    'NODL': 'NODL',
                    'OAS': 'OAS',
                    'OSMO': 'OSMO',
                    'PAYCOIN': 'PAYCOIN',
                    'POKT': 'POKT',
                    'PYG': 'PYG',
                    'REI': 'REI',
                    'SCRT': 'SCRT',
                    'SDN': 'SDN',
                    'SEI': 'SEI',
                    'SGB': 'SGB',
                    'SUI': 'SUI',
                    'SXP': 'SOLAR',
                    'SYS': 'SYS',
                    'TENET': 'TENET',
                    'TON': 'TON',
                    'UNQ': 'UNQ',
                    'UYU': 'UYU',
                    'WEMIX': 'WEMIX',
                    'XDC': 'XDC',
                    'XPLA': 'XPLA',
                    // todo: below
                    // 'LUNC': 'LUNC',
                    // 'TERRA': 'TERRA', // tbd
                    // 'LUNA': 'LUNA', tbd
                    // 'FCT2': 'FCT2',
                    // FIL-0X ?
                    // 'COSMOS': 'ATOM1',
                    // 'ATOM': 'ATOM1',
                    // 'CRO': 'CRO',
                    // 'OP': [ 'OPTIMISM', 'OPTIMISMETH' ]
                    // 'ARB': ['ARB', 'ARBITRUMETH']
                    // 'CHZ': [ 'CHZ', 'CZH' ],
                    // todo: AVAXCCHAIN CCHAIN AVAX
                    // 'ALGO': ['ALGO', 'ALGOUSDT']
                    // 'ONT': [ 'ONT', 'ONTOLOGY' ],
                    // 'BCC': 'BCC', BCH's somewhat chain
                    // 'DBC1': 'DBC1',
                },
                // https://github.com/ccxt/ccxt/issues/5376
                'fetchOrdersByStatesMethod': 'spot_private_get_v1_order_orders', // 'spot_private_get_v1_order_history' // https://github.com/ccxt/ccxt/pull/5392
                'createMarketBuyOrderRequiresPrice': true,
                'language': 'en-US',
                'broker': {
                    'id': 'AA03022abc',
                },
                'accountsByType': {
                    'spot': 'pro',
                    'funding': 'pro',
                    'future': 'futures',
                },
                'accountsById': {
                    'spot': 'spot',
                    'margin': 'margin',
                    'otc': 'otc',
                    'point': 'point',
                    'super-margin': 'super-margin',
                    'investment': 'investment',
                    'borrow': 'borrow',
                    'grid-trading': 'grid-trading',
                    'deposit-earning': 'deposit-earning',
                    'otc-options': 'otc-options',
                },
                'typesByAccount': {
                    'pro': 'spot',
                    'futures': 'future',
                },
                'spot': {
                    'stopOrderTypes': {
                        'stop-limit': true,
                        'buy-stop-limit': true,
                        'sell-stop-limit': true,
                        'stop-limit-fok': true,
                        'buy-stop-limit-fok': true,
                        'sell-stop-limit-fok': true,
                    },
                    'limitOrderTypes': {
                        'limit': true,
                        'buy-limit': true,
                        'sell-limit': true,
                        'ioc': true,
                        'buy-ioc': true,
                        'sell-ioc': true,
                        'limit-maker': true,
                        'buy-limit-maker': true,
                        'sell-limit-maker': true,
                        'stop-limit': true,
                        'buy-stop-limit': true,
                        'sell-stop-limit': true,
                        'limit-fok': true,
                        'buy-limit-fok': true,
                        'sell-limit-fok': true,
                        'stop-limit-fok': true,
                        'buy-stop-limit-fok': true,
                        'sell-stop-limit-fok': true,
                    },
                },
            },
            'commonCurrencies': {
                // https://github.com/ccxt/ccxt/issues/6081
                // https://github.com/ccxt/ccxt/issues/3365
                // https://github.com/ccxt/ccxt/issues/2873
                'NGL': 'GFNGL',
                'GET': 'THEMIS', // conflict with GET (Guaranteed Entrance Token, GET Protocol)
                'GTC': 'GAMECOM', // conflict with Gitcoin and Gastrocoin
                'HIT': 'HITCHAIN',
                // https://github.com/ccxt/ccxt/issues/7399
                // https://coinmarketcap.com/currencies/pnetwork/
                // https://coinmarketcap.com/currencies/penta/markets/
                // https://en.cryptonomist.ch/blog/eidoo/the-edo-to-pnt-upgrade-what-you-need-to-know-updated/
                'PNT': 'PENTA',
                'SBTC': 'SUPERBITCOIN',
                'SOUL': 'SOULSAVER',
                'BIFI': 'BITCOINFILE', // conflict with Beefy.Finance https://github.com/ccxt/ccxt/issues/8706
                'FUD': 'FTX Users Debt',
            },
            'features': {
                'spot': {
                    'sandbox': true,
                    'createOrder': {
                        'marginMode': true,
                        'triggerPrice': true,
                        'triggerDirection': true,
                        'triggerPriceType': undefined,
                        'stopLossPrice': false, // todo: add support by triggerprice
                        'takeProfitPrice': false,
                        'attachedStopLossTakeProfit': undefined,
                        'timeInForce': {
                            'IOC': true,
                            'FOK': true,
                            'PO': true,
                            'GTD': false,
                        },
                        'hedged': false,
                        'trailing': false,
                        // exchange-specific features
                        'iceberg': false,
                        'selfTradePrevention': true,
                    },
                    'createOrders': {
                        'max': 10,
                    },
                    'fetchMyTrades': {
                        'marginMode': false,
                        'limit': 500,
                        'daysBack': 120,
                        'untilDays': 2,
                    },
                    'fetchOrder': {
                        'marginMode': false,
                        'trigger': false,
                        'trailing': false,
                    },
                    'fetchOpenOrders': {
                        'marginMode': false,
                        'trigger': true,
                        'trailing': false,
                        'limit': 500,
                    },
                    'fetchOrders': {
                        'marginMode': false,
                        'trigger': true,
                        'trailing': false,
                        'limit': 500,
                        'untilDays': 2,
                        'daysBack': 180,
                    },
                    'fetchClosedOrders': {
                        'marginMode': false,
                        'trigger': true,
                        'trailing': false,
                        'untilDays': 2,
                        'limit': 500,
                        'daysBackClosed': 180,
                        'daysBackCanceled': 1 / 12,
                    },
                    'fetchOHLCV': {
                        'limit': 1000, // 2000 for non-historical
                    },
                },
                'forDerivatives': {
                    'extends': 'spot',
                    'createOrder': {
                        'stopLossPrice': true,
                        'takeProfitPrice': true,
                        'trailing': true,
                        'hedged': true,
                        // 'leverage': true, // todo
                    },
                    'createOrders': {
                        'max': 25,
                    },
                    'fetchOrder': {
                        'marginMode': true,
                    },
                    'fetchOpenOrders': {
                        'marginMode': true,
                        'trigger': false,
                        'trailing': false,
                        'limit': 50,
                    },
                    'fetchOrders': {
                        'marginMode': true,
                        'trigger': false,
                        'trailing': false,
                        'limit': 50,
                        'daysBack': 90,
                    },
                    'fetchClosedOrders': {
                        'marginMode': true,
                        'trigger': false,
                        'trailing': false,
                        'untilDays': 2,
                        'limit': 50,
                        'daysBackClosed': 90,
                        'daysBackCanceled': 1 / 12,
                    },
                    'fetchOHLCV': {
                        'limit': 2000,
                    },
                },
                'swap': {
                    'linear': {
                        'extends': 'forDerivatives',
                    },
                    'inverse': {
                        'extends': 'forDerivatives',
                    },
                },
                'future': {
                    'linear': {
                        'extends': 'forDerivatives',
                    },
                    'inverse': {
                        'extends': 'forDerivatives',
                    },
                },
            },
        });
    }

    /**
     * @method
     * @name htx#fetchStatus
     * @description the latest known information on the availability of the exchange API
     * @see https://huobiapi.github.io/docs/spot/v1/en/#get-system-status
     * @see https://huobiapi.github.io/docs/dm/v1/en/#get-system-status
     * @see https://huobiapi.github.io/docs/coin_margined_swap/v1/en/#get-system-status
     * @see https://huobiapi.github.io/docs/usdt_swap/v1/en/#get-system-status
     * @see https://huobiapi.github.io/docs/usdt_swap/v1/en/#query-whether-the-system-is-available  // contractPublicGetHeartbeat
     * @param {object} [params] extra parameters specific to the exchange API endpoint
     * @returns {object} a [status structure]{@link https://docs.ccxt.com/#/?id=exchange-status-structure}
     */
    async fetchStatus (params = {}) {
        await this.loadMarkets ();
        let marketType = undefined;
        [ marketType, params ] = this.handleMarketTypeAndParams ('fetchStatus', undefined, params);
        const enabledForContracts = this.handleOption ('fetchStatus', 'enableForContracts', false); // temp fix for: https://status-linear-swap.huobigroup.com/api/v2/summary.json
        let response = undefined;
        if (marketType !== 'spot' && enabledForContracts) {
            const subType = this.safeString (params, 'subType', this.options['defaultSubType']);
            if (marketType === 'swap') {
                if (subType === 'linear') {
                    response = await this.statusPublicSwapLinearGetApiV2SummaryJson ();
                } else if (subType === 'inverse') {
                    response = await this.statusPublicSwapInverseGetApiV2SummaryJson ();
                }
            } else if (marketType === 'future') {
                if (subType === 'linear') {
                    response = await this.statusPublicFutureLinearGetApiV2SummaryJson ();
                } else if (subType === 'inverse') {
                    response = await this.statusPublicFutureInverseGetApiV2SummaryJson ();
                }
            } else if (marketType === 'contract') {
                response = await this.contractPublicGetHeartbeat ();
            }
        } else if (marketType === 'spot') {
            response = await this.statusPublicSpotGetApiV2SummaryJson ();
        }
        //
        // statusPublicSpotGetApiV2SummaryJson, statusPublicSwapInverseGetApiV2SummaryJson, statusPublicFutureLinearGetApiV2SummaryJson, statusPublicFutureInverseGetApiV2SummaryJson
        //
        //      {
        //          "page": {
        //              "id":"mn7l2lw8pz4p",
        //              "name":"Huobi Futures-USDT-margined Swaps",
        //              "url":"https://status-linear-swap.huobigroup.com",
        //              "time_zone":"Asia/Singapore",
        //              "updated_at":"2022-04-29T12:47:21.319+08:00"},
        //              "components": [
        //                  {
        //                      "id":"lrv093qk3yp5",
        //                      "name":"market data",
        //                      "status":"operational",
        //                      "created_at":"2020-10-29T14:08:59.427+08:00",
        //                      "updated_at":"2020-10-29T14:08:59.427+08:00",
        //                      "position":1,"description":null,
        //                      "showcase":false,
        //                      "start_date":null,
        //                      "group_id":null,
        //                      "page_id":"mn7l2lw8pz4p",
        //                      "group":true,
        //                      "only_show_if_degraded":false,
        //                      "components": [
        //                          "82k5jxg7ltxd" // list of related components
        //                      ]
        //                  },
        //              ],
        //              "incidents": [ // empty array if there are no issues
        //                  {
        //                      "id": "rclfxz2g21ly",  // incident id
        //                      "name": "Market data is delayed",  // incident name
        //                      "status": "investigating",  // incident status
        //                      "created_at": "2020-02-11T03:15:01.913Z",  // incident create time
        //                      "updated_at": "2020-02-11T03:15:02.003Z",   // incident update time
        //                      "monitoring_at": null,
        //                      "resolved_at": null,
        //                      "impact": "minor",  // incident impact
        //                      "shortlink": "http://stspg.io/pkvbwp8jppf9",
        //                      "started_at": "2020-02-11T03:15:01.906Z",
        //                      "page_id": "p0qjfl24znv5",
        //                      "incident_updates": [
        //                          {
        //                              "id": "dwfsk5ttyvtb",
        //                              "status": "investigating",
        //                              "body": "Market data is delayed",
        //                              "incident_id": "rclfxz2g21ly",
        //                              "created_at": "2020-02-11T03:15:02.000Z",
        //                              "updated_at": "2020-02-11T03:15:02.000Z",
        //                              "display_at": "2020-02-11T03:15:02.000Z",
        //                              "affected_components": [
        //                                  {
        //                                      "code": "nctwm9tghxh6",
        //                                      "name": "Market data",
        //                                      "old_status": "operational",
        //                                      "new_status": "degraded_performance"
        //                                  }
        //                              ],
        //                              "deliver_notifications": true,
        //                              "custom_tweet": null,
        //                              "tweet_id": null
        //                          }
        //                      ],
        //                      "components": [
        //                          {
        //                              "id": "nctwm9tghxh6",
        //                              "name": "Market data",
        //                              "status": "degraded_performance",
        //                              "created_at": "2020-01-13T09:34:48.284Z",
        //                              "updated_at": "2020-02-11T03:15:01.951Z",
        //                              "position": 8,
        //                              "description": null,
        //                              "showcase": false,
        //                              "group_id": null,
        //                              "page_id": "p0qjfl24znv5",
        //                              "group": false,
        //                              "only_show_if_degraded": false
        //                          }
        //                      ]
        //                  }, ...
        //              ],
        //              "scheduled_maintenances":[ // empty array if there are no scheduled maintenances
        //                  {
        //                      "id": "k7g299zl765l", // incident id
        //                      "name": "Schedule maintenance", // incident name
        //                      "status": "scheduled", // incident status
        //                      "created_at": "2020-02-11T03:16:31.481Z",  // incident create time
        //                      "updated_at": "2020-02-11T03:16:31.530Z",  // incident update time
        //                      "monitoring_at": null,
        //                      "resolved_at": null,
        //                      "impact": "maintenance",  // incident impact
        //                      "shortlink": "http://stspg.io/md4t4ym7nytd",
        //                      "started_at": "2020-02-11T03:16:31.474Z",
        //                      "page_id": "p0qjfl24znv5",
        //                      "incident_updates": [
        //                          {
        //                              "id": "8whgr3rlbld8",
        //                              "status": "scheduled",
        //                              "body": "We will be undergoing scheduled maintenance during this time.",
        //                              "incident_id": "k7g299zl765l",
        //                              "created_at": "2020-02-11T03:16:31.527Z",
        //                              "updated_at": "2020-02-11T03:16:31.527Z",
        //                              "display_at": "2020-02-11T03:16:31.527Z",
        //                              "affected_components": [
        //                                  {
        //                                      "code": "h028tnzw1n5l",
        //                                      "name": "Deposit And Withdraw - Deposit",
        //                                      "old_status": "operational",
        //                                      "new_status": "operational"
        //                                  }
        //                              ],
        //                              "deliver_notifications": true,
        //                              "custom_tweet": null,
        //                              "tweet_id": null
        //                          }
        //                      ],
        //                      "components": [
        //                          {
        //                              "id": "h028tnzw1n5l",
        //                              "name": "Deposit",
        //                              "status": "operational",
        //                              "created_at": "2019-12-05T02:07:12.372Z",
        //                              "updated_at": "2020-02-10T12:34:52.970Z",
        //                              "position": 1,
        //                              "description": null,
        //                              "showcase": false,
        //                              "group_id": "gtd0nyr3pf0k",
        //                              "page_id": "p0qjfl24znv5",
        //                              "group": false,
        //                              "only_show_if_degraded": false
        //                          }
        //                      ],
        //                      "scheduled_for": "2020-02-15T00:00:00.000Z",  // scheduled maintenance start time
        //                      "scheduled_until": "2020-02-15T01:00:00.000Z"  // scheduled maintenance end time
        //                  }
        //              ],
        //              "status": {
        //                  "indicator":"none", // none, minor, major, critical, maintenance
        //                  "description":"all systems operational" // All Systems Operational, Minor Service Outage, Partial System Outage, Partially Degraded Service, Service Under Maintenance
        //              }
        //          }
        //
        //
        // contractPublicGetHeartbeat
        //
        //      {
        //          "status": "ok", // 'ok', 'error'
        //          "data": {
        //              "heartbeat": 1, // future 1: available, 0: maintenance with service suspended
        //              "estimated_recovery_time": null, // estimated recovery time in milliseconds
        //              "swap_heartbeat": 1,
        //              "swap_estimated_recovery_time": null,
        //              "option_heartbeat": 1,
        //              "option_estimated_recovery_time": null,
        //              "linear_swap_heartbeat": 1,
        //              "linear_swap_estimated_recovery_time": null
        //          },
        //          "ts": 1557714418033
        //      }
        //
        let status = undefined;
        let updated = undefined;
        let url = undefined;
        if (marketType === 'contract') {
            const statusRaw = this.safeString (response, 'status');
            if (statusRaw === undefined) {
                status = undefined;
            } else {
                status = (statusRaw === 'ok') ? 'ok' : 'maintenance'; // 'ok', 'error'
            }
            updated = this.safeString (response, 'ts');
        } else {
            const statusData = this.safeValue (response, 'status', {});
            const statusRaw = this.safeString (statusData, 'indicator');
            status = (statusRaw === 'none') ? 'ok' : 'maintenance'; // none, minor, major, critical, maintenance
            const pageData = this.safeValue (response, 'page', {});
            const datetime = this.safeString (pageData, 'updated_at');
            updated = this.parse8601 (datetime);
            url = this.safeString (pageData, 'url');
        }
        return {
            'status': status,
            'updated': updated,
            'eta': undefined,
            'url': url,
            'info': response,
        };
    }

    /**
     * @method
     * @name htx#fetchTime
     * @description fetches the current integer timestamp in milliseconds from the exchange server
     * @see https://huobiapi.github.io/docs/spot/v1/en/#get-current-timestamp
     * @see https://huobiapi.github.io/docs/coin_margined_swap/v1/en/#get-current-system-timestamp
     * @param {object} [params] extra parameters specific to the exchange API endpoint
     * @returns {int} the current integer timestamp in milliseconds from the exchange server
     */
    async fetchTime (params = {}) {
        const options = this.safeValue (this.options, 'fetchTime', {});
        const defaultType = this.safeString (this.options, 'defaultType', 'spot');
        let type = this.safeString (options, 'type', defaultType);
        type = this.safeString (params, 'type', type);
        let response = undefined;
        if ((type === 'future') || (type === 'swap')) {
            response = await this.contractPublicGetApiV1Timestamp (params);
        } else {
            response = await this.spotPublicGetV1CommonTimestamp (params);
        }
        //
        // spot
        //
        //     {"status":"ok","data":1637504261099}
        //
        // future, swap
        //
        //     {"status":"ok","ts":1637504164707}
        //
        return this.safeInteger2 (response, 'data', 'ts');
    }

    parseTradingFee (fee: Dict, market: Market = undefined): TradingFeeInterface {
        //
        //     {
        //         "symbol":"btcusdt",
        //         "actualMakerRate":"0.002",
        //         "actualTakerRate":"0.002",
        //         "takerFeeRate":"0.002",
        //         "makerFeeRate":"0.002"
        //     }
        //
        const marketId = this.safeString (fee, 'symbol');
        return {
            'info': fee,
            'symbol': this.safeSymbol (marketId, market),
            'maker': this.safeNumber (fee, 'actualMakerRate'),
            'taker': this.safeNumber (fee, 'actualTakerRate'),
            'percentage': undefined,
            'tierBased': undefined,
        };
    }

    /**
     * @method
     * @name htx#fetchTradingFee
     * @description fetch the trading fees for a market
     * @see https://huobiapi.github.io/docs/spot/v1/en/#get-current-fee-rate-applied-to-the-user
     * @param {string} symbol unified market symbol
     * @param {object} [params] extra parameters specific to the exchange API endpoint
     * @returns {object} a [fee structure]{@link https://docs.ccxt.com/#/?id=fee-structure}
     */
    async fetchTradingFee (symbol: string, params = {}): Promise<TradingFeeInterface> {
        await this.loadMarkets ();
        const market = this.market (symbol);
        const request: Dict = {
            'symbols': market['id'], // trading symbols comma-separated
        };
        const response = await this.spotPrivateGetV2ReferenceTransactFeeRate (this.extend (request, params));
        //
        //     {
        //         "code":200,
        //         "data":[
        //             {
        //                 "symbol":"btcusdt",
        //                 "actualMakerRate":"0.002",
        //                 "actualTakerRate":"0.002",
        //                 "takerFeeRate":"0.002",
        //                 "makerFeeRate":"0.002"
        //             }
        //         ],
        //         "success":true
        //     }
        //
        const data = this.safeValue (response, 'data', []);
        const first = this.safeValue (data, 0, {});
        return this.parseTradingFee (first, market);
    }

    async fetchTradingLimits (symbols: Strings = undefined, params = {}) {
        // this method should not be called directly, use loadTradingLimits () instead
        //  by default it will try load withdrawal fees of all currencies (with separate requests)
        //  however if you define symbols = [ 'ETH/BTC', 'LTC/BTC' ] in args it will only load those
        await this.loadMarkets ();
        if (symbols === undefined) {
            symbols = this.symbols;
        }
        const result: Dict = {};
        for (let i = 0; i < symbols.length; i++) {
            const symbol = symbols[i];
            result[symbol] = await this.fetchTradingLimitsById (this.marketId (symbol), params);
        }
        return result;
    }

    /**
     * @ignore
     * @method
     * @name htx#fetchTradingLimitsById
     * @see https://huobiapi.github.io/docs/spot/v1/en/#get-current-fee-rate-applied-to-the-user
     * @param {string} id market id
     * @param {object} [params] extra parameters specific to the exchange API endpoint
     * @returns {object} the limits object of a market structure
     */
    async fetchTradingLimitsById (id: string, params = {}) {
        const request: Dict = {
            'symbol': id,
        };
        const response = await this.spotPublicGetV1CommonExchange (this.extend (request, params));
        //
        //     { status:   "ok",
        //         "data": {                                  symbol: "aidocbtc",
        //                              "buy-limit-must-less-than":  1.1,
        //                          "sell-limit-must-greater-than":  0.9,
        //                         "limit-order-must-greater-than":  1,
        //                            "limit-order-must-less-than":  5000000,
        //                    "market-buy-order-must-greater-than":  0.0001,
        //                       "market-buy-order-must-less-than":  100,
        //                   "market-sell-order-must-greater-than":  1,
        //                      "market-sell-order-must-less-than":  500000,
        //                       "circuit-break-when-greater-than":  10000,
        //                          "circuit-break-when-less-than":  10,
        //                 "market-sell-order-rate-must-less-than":  0.1,
        //                  "market-buy-order-rate-must-less-than":  0.1        } }
        //
        return this.parseTradingLimits (this.safeValue (response, 'data', {}));
    }

    parseTradingLimits (limits, symbol: Str = undefined, params = {}) {
        //
        //   {                                "symbol": "aidocbtc",
        //                  "buy-limit-must-less-than":  1.1,
        //              "sell-limit-must-greater-than":  0.9,
        //             "limit-order-must-greater-than":  1,
        //                "limit-order-must-less-than":  5000000,
        //        "market-buy-order-must-greater-than":  0.0001,
        //           "market-buy-order-must-less-than":  100,
        //       "market-sell-order-must-greater-than":  1,
        //          "market-sell-order-must-less-than":  500000,
        //           "circuit-break-when-greater-than":  10000,
        //              "circuit-break-when-less-than":  10,
        //     "market-sell-order-rate-must-less-than":  0.1,
        //      "market-buy-order-rate-must-less-than":  0.1        }
        //
        return {
            'info': limits,
            'limits': {
                'amount': {
                    'min': this.safeNumber (limits, 'limit-order-must-greater-than'),
                    'max': this.safeNumber (limits, 'limit-order-must-less-than'),
                },
            },
        };
    }

    costToPrecision (symbol, cost) {
        return this.decimalToPrecision (cost, TRUNCATE, this.markets[symbol]['precision']['cost'], this.precisionMode);
    }

    /**
     * @method
     * @name htx#fetchMarkets
     * @description retrieves data on all markets for huobi
     * @see https://huobiapi.github.io/docs/spot/v1/en/#get-all-supported-trading-symbol-v1-deprecated
     * @see https://huobiapi.github.io/docs/dm/v1/en/#get-contract-info
     * @see https://huobiapi.github.io/docs/coin_margined_swap/v1/en/#query-swap-info
     * @see https://huobiapi.github.io/docs/usdt_swap/v1/en/#general-query-swap-info
     * @param {object} [params] extra parameters specific to the exchange API endpoint
     * @returns {object[]} an array of objects representing market data
     */
    async fetchMarkets (params = {}): Promise<Market[]> {
        let types = undefined;
        [ types, params ] = this.handleOptionAndParams (params, 'fetchMarkets', 'types', {});
        let allMarkets = [];
        let promises = [];
        const keys = Object.keys (types);
        for (let i = 0; i < keys.length; i++) {
            const key = keys[i];
            if (this.safeBool (types, key)) {
                if (key === 'spot') {
                    promises.push (this.fetchMarketsByTypeAndSubType ('spot', undefined, params));
                } else if (key === 'linear') {
                    promises.push (this.fetchMarketsByTypeAndSubType (undefined, 'linear', params));
                } else if (key === 'inverse') {
                    promises.push (this.fetchMarketsByTypeAndSubType ('swap', 'inverse', params));
                    promises.push (this.fetchMarketsByTypeAndSubType ('future', 'inverse', params));
                }
            }
        }
        promises = await Promise.all (promises);
        for (let i = 0; i < promises.length; i++) {
            allMarkets = this.arrayConcat (allMarkets, promises[i]);
        }
        return allMarkets;
    }

    /**
     * @ignore
     * @method
     * @name htx#fetchMarketsByTypeAndSubType
     * @description retrieves data on all markets of a certain type and/or subtype
     * @see https://huobiapi.github.io/docs/spot/v1/en/#get-all-supported-trading-symbol-v1-deprecated
     * @see https://huobiapi.github.io/docs/dm/v1/en/#get-contract-info
     * @see https://huobiapi.github.io/docs/coin_margined_swap/v1/en/#query-swap-info
     * @see https://huobiapi.github.io/docs/usdt_swap/v1/en/#general-query-swap-info
     * @param {string} [type] 'spot', 'swap' or 'future'
     * @param {string} [subType] 'linear' or 'inverse'
     * @param {object} [params] extra parameters specific to the exchange API endpoint
     * @returns {object[]} an array of objects representing market data
     */
    async fetchMarketsByTypeAndSubType (type: Str, subType: Str, params = {}) {
        const isSpot = (type === 'spot');
        const request: Dict = {};
        let response = undefined;
        if (!isSpot) {
            if (subType === 'linear') {
                request['business_type'] = 'all'; // override default to fetch all linear markets
                response = await this.contractPublicGetLinearSwapApiV1SwapContractInfo (this.extend (request, params));
            } else if (subType === 'inverse') {
                if (type === 'future') {
                    response = await this.contractPublicGetApiV1ContractContractInfo (this.extend (request, params));
                } else if (type === 'swap') {
                    response = await this.contractPublicGetSwapApiV1SwapContractInfo (this.extend (request, params));
                }
            }
        } else {
            response = await this.spotPublicGetV1CommonSymbols (this.extend (request, params));
        }
        //
        // spot
        //
        //     {
        //         "status":"ok",
        //         "data":[
        //             {
        //                 "base-currency":"xrp3s",
        //                 "quote-currency":"usdt",
        //                 "price-precision":4,
        //                 "amount-precision":4,
        //                 "symbol-partition":"innovation",
        //                 "symbol":"xrp3susdt",
        //                 "state":"online",
        //                 "value-precision":8,
        //                 "min-order-amt":0.01,
        //                 "max-order-amt":1616.4353,
        //                 "min-order-value":5,
        //                 "limit-order-min-order-amt":0.01,
        //                 "limit-order-max-order-amt":1616.4353,
        //                 "limit-order-max-buy-amt":1616.4353,
        //                 "limit-order-max-sell-amt":1616.4353,
        //                 "sell-market-min-order-amt":0.01,
        //                 "sell-market-max-order-amt":1616.4353,
        //                 "buy-market-max-order-value":2500,
        //                 "max-order-value":2500,
        //                 "underlying":"xrpusdt",
        //                 "mgmt-fee-rate":0.035000000000000000,
        //                 "charge-time":"23:55:00",
        //                 "rebal-time":"00:00:00",
        //                 "rebal-threshold":-5,
        //                 "init-nav":10.000000000000000000,
        //                 "api-trading":"enabled",
        //                 "tags":"etp,nav,holdinglimit"
        //             },
        //         ]
        //     }
        //
        // inverse (swap & future)
        //
        //     {
        //         "status":"ok",
        //         "data":[
        //             {
        //                 "symbol":"BTC",
        //                 "contract_code":"BTC211126", /// BTC-USD in swap
        //                 "contract_type":"this_week", // only in future
        //                 "contract_size":100,
        //                 "price_tick":0.1,
        //                 "delivery_date":"20211126", // only in future
        //                 "delivery_time":"1637913600000", // empty in swap
        //                 "create_date":"20211112",
        //                 "contract_status":1,
        //                 "settlement_time":"1637481600000" // only in future
        //                 "settlement_date":"16xxxxxxxxxxx" // only in swap
        //             },
        //           ...
        //         ],
        //         "ts":1637474595140
        //     }
        //
        // linear (swap & future)
        //
        //     {
        //         "status":"ok",
        //         "data":[
        //             {
        //                 "symbol":"BTC",
        //                 "contract_code":"BTC-USDT-211231", // or "BTC-USDT" in swap
        //                 "contract_size":0.001,
        //                 "price_tick":0.1,
        //                 "delivery_date":"20211231", // empty in swap
        //                 "delivery_time":"1640937600000", // empty in swap
        //                 "create_date":"20211228",
        //                 "contract_status":1,
        //                 "settlement_date":"1640764800000",
        //                 "support_margin_mode":"cross", // "all" or "cross"
        //                 "business_type":"futures", // "swap" or "futures"
        //                 "pair":"BTC-USDT",
        //                 "contract_type":"this_week", // "swap", "this_week", "next_week", "quarter"
        //                 "trade_partition":"USDT",
        //             }
        //         ],
        //         "ts":1640736207263
        //     }
        //
        const markets = this.safeList (response, 'data', []);
        const numMarkets = markets.length;
        if (numMarkets < 1) {
            throw new OperationFailed (this.id + ' fetchMarkets() returned an empty response: ' + this.json (response));
        }
        const result = [];
        for (let i = 0; i < markets.length; i++) {
            const market = markets[i];
            let baseId = undefined;
            let quoteId = undefined;
            let settleId = undefined;
            let id = undefined;
            let lowercaseId = undefined;
            const contract = ('contract_code' in market);
            const spot = !contract;
            let swap = false;
            let future = false;
            let linear = undefined;
            let inverse = undefined;
            // check if parsed market is contract
            if (contract) {
                id = this.safeString (market, 'contract_code');
                lowercaseId = id.toLowerCase ();
                const delivery_date = this.safeString (market, 'delivery_date');
                const business_type = this.safeString (market, 'business_type');
                future = delivery_date !== undefined;
                swap = !future;
                linear = business_type !== undefined;
                inverse = !linear;
                if (swap) {
                    type = 'swap';
                    const parts = id.split ('-');
                    baseId = this.safeStringLower (market, 'symbol');
                    quoteId = this.safeStringLower (parts, 1);
                    settleId = inverse ? baseId : quoteId;
                } else if (future) {
                    type = 'future';
                    baseId = this.safeStringLower (market, 'symbol');
                    if (inverse) {
                        quoteId = 'USD';
                        settleId = baseId;
                    } else {
                        const pair = this.safeString (market, 'pair');
                        const parts = pair.split ('-');
                        quoteId = this.safeStringLower (parts, 1);
                        settleId = quoteId;
                    }
                }
            } else {
                type = 'spot';
                baseId = this.safeString (market, 'base-currency');
                quoteId = this.safeString (market, 'quote-currency');
                id = baseId + quoteId;
                lowercaseId = id.toLowerCase ();
            }
            const base = this.safeCurrencyCode (baseId);
            const quote = this.safeCurrencyCode (quoteId);
            const settle = this.safeCurrencyCode (settleId);
            let symbol = base + '/' + quote;
            let expiry = undefined;
            if (contract) {
                if (inverse) {
                    symbol += ':' + base;
                } else if (linear) {
                    symbol += ':' + quote;
                }
                if (future) {
                    expiry = this.safeInteger (market, 'delivery_time');
                    symbol += '-' + this.yymmdd (expiry);
                }
            }
            const contractSize = this.safeNumber (market, 'contract_size');
            let minCost = this.safeNumber (market, 'min-order-value');
            const maxAmount = this.safeNumber (market, 'max-order-amt');
            let minAmount = this.safeNumber (market, 'min-order-amt');
            if (contract) {
                if (linear) {
                    minAmount = contractSize;
                } else if (inverse) {
                    minCost = contractSize;
                }
            }
            let pricePrecision = undefined;
            let amountPrecision = undefined;
            let costPrecision = undefined;
            let maker = undefined;
            let taker = undefined;
            let active = undefined;
            if (spot) {
                pricePrecision = this.parseNumber (this.parsePrecision (this.safeString (market, 'price-precision')));
                amountPrecision = this.parseNumber (this.parsePrecision (this.safeString (market, 'amount-precision')));
                costPrecision = this.parseNumber (this.parsePrecision (this.safeString (market, 'value-precision')));
                maker = this.parseNumber ('0.002');
                taker = this.parseNumber ('0.002');
                const state = this.safeString (market, 'state');
                active = (state === 'online');
            } else {
                pricePrecision = this.safeNumber (market, 'price_tick');
                amountPrecision = this.parseNumber ('1'); // other markets have step size of 1 contract
                maker = this.parseNumber ('0.0002');
                taker = this.parseNumber ('0.0005');
                const contractStatus = this.safeInteger (market, 'contract_status');
                active = (contractStatus === 1);
            }
            const leverageRatio = this.safeString (market, 'leverage-ratio', '1');
            const superLeverageRatio = this.safeString (market, 'super-margin-leverage-ratio', '1');
            const hasLeverage = Precise.stringGt (leverageRatio, '1') || Precise.stringGt (superLeverageRatio, '1');
            // 0 Delisting
            // 1 Listing
            // 2 Pending Listing
            // 3 Suspension
            // 4 Suspending of Listing
            // 5 In Settlement
            // 6 Delivering
            // 7 Settlement Completed
            // 8 Delivered
            // 9 Suspending of Trade
            let created = undefined;
            let createdDate = this.safeString (market, 'create_date'); // i.e 20230101
            if (createdDate !== undefined) {
                const createdArray = this.stringToCharsArray (createdDate);
                createdDate = createdArray[0] + createdArray[1] + createdArray[2] + createdArray[3] + '-' + createdArray[4] + createdArray[5] + '-' + createdArray[6] + createdArray[7] + ' 00:00:00';
                created = this.parse8601 (createdDate);
            }
            result.push ({
                'id': id,
                'lowercaseId': lowercaseId,
                'symbol': symbol,
                'base': base,
                'quote': quote,
                'settle': settle,
                'baseId': baseId,
                'quoteId': quoteId,
                'settleId': settleId,
                'type': type,
                'spot': spot,
                'margin': (spot && hasLeverage),
                'swap': swap,
                'future': future,
                'option': false,
                'active': active,
                'contract': contract,
                'linear': linear,
                'inverse': inverse,
                'taker': taker,
                'maker': maker,
                'contractSize': contractSize,
                'expiry': expiry,
                'expiryDatetime': this.iso8601 (expiry),
                'strike': undefined,
                'optionType': undefined,
                'precision': {
                    'amount': amountPrecision,
                    'price': pricePrecision,
                    'cost': costPrecision,
                },
                'limits': {
                    'leverage': {
                        'min': this.parseNumber ('1'),
                        'max': this.parseNumber (leverageRatio),
                        'superMax': this.parseNumber (superLeverageRatio),
                    },
                    'amount': {
                        'min': minAmount,
                        'max': maxAmount,
                    },
                    'price': {
                        'min': undefined,
                        'max': undefined,
                    },
                    'cost': {
                        'min': minCost,
                        'max': undefined,
                    },
                },
                'created': created,
                'info': market,
            });
        }
        return result;
    }

    tryGetSymbolFromFutureMarkets (symbolOrMarketId: string) {
        if (symbolOrMarketId in this.markets) {
            return symbolOrMarketId;
        }
        // only on "future" market type (inverse & linear), market-id differs between "fetchMarkets" and "fetchTicker"
        // so we have to create a mapping
        // - market-id from fetchMarkts:    `BTC-USDT-240419` (linear future) or `BTC240412` (inverse future)
        // - market-id from fetchTciker[s]: `BTC-USDT-CW`     (linear future) or `BTC_CW`    (inverse future)
        if (!('futureMarketIdsForSymbols' in this.options)) {
            this.options['futureMarketIdsForSymbols'] = {};
        }
        const futureMarketIdsForSymbols = this.safeDict (this.options, 'futureMarketIdsForSymbols', {});
        if (symbolOrMarketId in futureMarketIdsForSymbols) {
            return futureMarketIdsForSymbols[symbolOrMarketId];
        }
        const futureMarkets = this.filterBy (this.markets, 'future', true);
        const futuresCharsMaps: Dict = {
            'this_week': 'CW',
            'next_week': 'NW',
            'quarter': 'CQ',
            'next_quarter': 'NQ',
        };
        for (let i = 0; i < futureMarkets.length; i++) {
            const market = futureMarkets[i];
            const info = this.safeValue (market, 'info', {});
            const contractType = this.safeString (info, 'contract_type');
            const contractSuffix = futuresCharsMaps[contractType];
            // see comment on formats a bit above
            const constructedId = market['linear'] ? market['base'] + '-' + market['quote'] + '-' + contractSuffix : market['base'] + '_' + contractSuffix;
            if (constructedId === symbolOrMarketId) {
                const symbol = market['symbol'];
                this.options['futureMarketIdsForSymbols'][symbolOrMarketId] = symbol;
                return symbol;
            }
        }
        // if not found, just save it to avoid unnecessary future iterations
        this.options['futureMarketIdsForSymbols'][symbolOrMarketId] = symbolOrMarketId;
        return symbolOrMarketId;
    }

    parseTicker (ticker: Dict, market: Market = undefined): Ticker {
        //
        // fetchTicker
        //
        //     {
        //         "amount": 26228.672978342216,
        //         "open": 9078.95,
        //         "close": 9146.86,
        //         "high": 9155.41,
        //         "id": 209988544334,
        //         "count": 265846,
        //         "low": 8988.0,
        //         "version": 209988544334,
        //         "ask": [ 9146.87, 0.156134 ],
        //         "vol": 2.3822168242201668E8,
        //         "bid": [ 9146.86, 0.080758 ],
        //     }
        //
        // fetchTickers
        //
        //     {
        //         "symbol": "bhdht",
        //         "open":  2.3938,
        //         "high":  2.4151,
        //         "low":  2.3323,
        //         "close":  2.3909,
        //         "amount":  628.992,
        //         "vol":  1493.71841095,
        //         "count":  2088,
        //         "bid":  2.3643,
        //         "bidSize":  0.7136,
        //         "ask":  2.4061,
        //         "askSize":  0.4156
        //     }
        //
        // watchTikcer - bbo
        //     {
        //         "seqId": 161499562790,
        //         "ask": 16829.51,
        //         "askSize": 0.707776,
        //         "bid": 16829.5,
        //         "bidSize": 1.685945,
        //         "quoteTime": 1671941599612,
        //         "symbol": "btcusdt"
        //     }
        //
        const marketId = this.safeString2 (ticker, 'symbol', 'contract_code');
        let symbol = this.safeSymbol (marketId, market);
        symbol = this.tryGetSymbolFromFutureMarkets (symbol);
        const timestamp = this.safeInteger2 (ticker, 'ts', 'quoteTime');
        let bid = undefined;
        let bidVolume = undefined;
        let ask = undefined;
        let askVolume = undefined;
        if ('bid' in ticker) {
            if (Array.isArray (ticker['bid'])) {
                bid = this.safeString (ticker['bid'], 0);
                bidVolume = this.safeString (ticker['bid'], 1);
            } else {
                bid = this.safeString (ticker, 'bid');
                bidVolume = this.safeString (ticker, 'bidSize');
            }
        }
        if ('ask' in ticker) {
            if (Array.isArray (ticker['ask'])) {
                ask = this.safeString (ticker['ask'], 0);
                askVolume = this.safeString (ticker['ask'], 1);
            } else {
                ask = this.safeString (ticker, 'ask');
                askVolume = this.safeString (ticker, 'askSize');
            }
        }
        const open = this.safeString (ticker, 'open');
        const close = this.safeString (ticker, 'close');
        const baseVolume = this.safeString (ticker, 'amount');
        const quoteVolume = this.safeString (ticker, 'vol');
        return this.safeTicker ({
            'symbol': symbol,
            'timestamp': timestamp,
            'datetime': this.iso8601 (timestamp),
            'high': this.safeString (ticker, 'high'),
            'low': this.safeString (ticker, 'low'),
            'bid': bid,
            'bidVolume': bidVolume,
            'ask': ask,
            'askVolume': askVolume,
            'vwap': undefined,
            'open': open,
            'close': close,
            'last': close,
            'previousClose': undefined,
            'change': undefined,
            'percentage': undefined,
            'average': undefined,
            'baseVolume': baseVolume,
            'quoteVolume': quoteVolume,
            'info': ticker,
        }, market);
    }

    /**
     * @method
     * @name htx#fetchTicker
     * @description fetches a price ticker, a statistical calculation with the information calculated over the past 24 hours for a specific market
     * @see https://huobiapi.github.io/docs/spot/v1/en/#get-latest-aggregated-ticker
     * @see https://huobiapi.github.io/docs/dm/v1/en/#get-market-data-overview
     * @see https://huobiapi.github.io/docs/coin_margined_swap/v1/en/#get-market-data-overview
     * @see https://huobiapi.github.io/docs/usdt_swap/v1/en/#general-get-market-data-overview
     * @param {string} symbol unified symbol of the market to fetch the ticker for
     * @param {object} [params] extra parameters specific to the exchange API endpoint
     * @returns {object} a [ticker structure]{@link https://docs.ccxt.com/#/?id=ticker-structure}
     */
    async fetchTicker (symbol: string, params = {}): Promise<Ticker> {
        await this.loadMarkets ();
        const market = this.market (symbol);
        const request: Dict = {};
        let response = undefined;
        if (market['linear']) {
            request['contract_code'] = market['id'];
            response = await this.contractPublicGetLinearSwapExMarketDetailMerged (this.extend (request, params));
        } else if (market['inverse']) {
            if (market['future']) {
                request['symbol'] = market['id'];
                response = await this.contractPublicGetMarketDetailMerged (this.extend (request, params));
            } else if (market['swap']) {
                request['contract_code'] = market['id'];
                response = await this.contractPublicGetSwapExMarketDetailMerged (this.extend (request, params));
            }
        } else {
            request['symbol'] = market['id'];
            response = await this.spotPublicGetMarketDetailMerged (this.extend (request, params));
        }
        //
        // spot
        //
        //     {
        //         "status": "ok",
        //         "ch": "market.btcusdt.detail.merged",
        //         "ts": 1583494336669,
        //         "tick": {
        //             "amount": 26228.672978342216,
        //             "open": 9078.95,
        //             "close": 9146.86,
        //             "high": 9155.41,
        //             "id": 209988544334,
        //             "count": 265846,
        //             "low": 8988.0,
        //             "version": 209988544334,
        //             "ask": [ 9146.87, 0.156134 ],
        //             "vol": 2.3822168242201668E8,
        //             "bid": [ 9146.86, 0.080758 ],
        //         }
        //     }
        //
        // future, swap
        //
        //     {
        //         "ch":"market.BTC211126.detail.merged",
        //         "status":"ok",
        //         "tick":{
        //             "amount":"669.3385682049668320322569544150680718474",
        //             "ask":[59117.44,48],
        //             "bid":[59082,48],
        //             "close":"59087.97",
        //             "count":5947,
        //             "high":"59892.62",
        //             "id":1637502670,
        //             "low":"57402.87",
        //             "open":"57638",
        //             "ts":1637502670059,
        //             "vol":"394598"
        //         },
        //         "ts":1637502670059
        //     }
        //
        const tick = this.safeValue (response, 'tick', {});
        const ticker = this.parseTicker (tick, market);
        const timestamp = this.safeInteger (response, 'ts');
        ticker['timestamp'] = timestamp;
        ticker['datetime'] = this.iso8601 (timestamp);
        return ticker;
    }

    /**
     * @method
     * @name htx#fetchTickers
     * @description fetches price tickers for multiple markets, statistical information calculated over the past 24 hours for each market
     * @see https://huobiapi.github.io/docs/spot/v1/en/#get-latest-tickers-for-all-pairs
     * @see https://huobiapi.github.io/docs/usdt_swap/v1/en/#general-get-a-batch-of-market-data-overview
     * @see https://huobiapi.github.io/docs/dm/v1/en/#get-a-batch-of-market-data-overview
     * @see https://huobiapi.github.io/docs/coin_margined_swap/v1/en/#get-a-batch-of-market-data-overview-v2
     * @param {string[]} [symbols] unified symbols of the markets to fetch the ticker for, all market tickers are returned if not assigned
     * @param {object} [params] extra parameters specific to the exchange API endpoint
     * @returns {object} a dictionary of [ticker structures]{@link https://docs.ccxt.com/#/?id=ticker-structure}
     */
    async fetchTickers (symbols: Strings = undefined, params = {}): Promise<Tickers> {
        await this.loadMarkets ();
        symbols = this.marketSymbols (symbols);
        const first = this.safeString (symbols, 0);
        let market = undefined;
        if (first !== undefined) {
            market = this.market (first);
        }
        const isSubTypeRequested = ('subType' in params) || ('business_type' in params);
        let type = undefined;
        let subType = undefined;
        [ type, params ] = this.handleMarketTypeAndParams ('fetchTickers', market, params);
        [ subType, params ] = this.handleSubTypeAndParams ('fetchTickers', market, params);
        const request: Dict = {};
        const isSpot = (type === 'spot');
        const future = (type === 'future');
        const swap = (type === 'swap');
        const linear = (subType === 'linear');
        const inverse = (subType === 'inverse');
        let response = undefined;
        if (!isSpot || isSubTypeRequested) {
            if (linear) {
                // independently of type, supports calling all linear symbols i.e. fetchTickers(undefined, {subType:'linear'})
                if (future) {
                    request['business_type'] = 'futures';
                } else if (swap) {
                    request['business_type'] = 'swap';
                } else {
                    request['business_type'] = 'all';
                }
                response = await this.contractPublicGetLinearSwapExMarketDetailBatchMerged (this.extend (request, params));
            } else if (inverse) {
                if (future) {
                    response = await this.contractPublicGetMarketDetailBatchMerged (this.extend (request, params));
                } else if (swap) {
                    response = await this.contractPublicGetSwapExMarketDetailBatchMerged (this.extend (request, params));
                } else {
                    throw new NotSupported (this.id + ' fetchTickers() you have to set params["type"] to either "swap" or "future" for inverse contracts');
                }
            } else {
                throw new NotSupported (this.id + ' fetchTickers() you have to set params["subType"] to either "linear" or "inverse" for contracts');
            }
        } else {
            response = await this.spotPublicGetMarketTickers (this.extend (request, params));
        }
        //
        // spot
        //
        //     {
        //         "data":[
        //             {
        //                 "symbol":"hbcbtc",
        //                 "open":5.313E-5,
        //                 "high":5.34E-5,
        //                 "low":5.112E-5,
        //                 "close":5.175E-5,
        //                 "amount":1183.87,
        //                 "vol":0.0618599229,
        //                 "count":205,
        //                 "bid":5.126E-5,
        //                 "bidSize":5.25,
        //                 "ask":5.214E-5,
        //                 "askSize":150.0
        //             },
        //         ],
        //         "status":"ok",
        //         "ts":1639547261293
        //     }
        //
        // linear swap, linear future, inverse swap, inverse future
        //
        //     {
        //         "status":"ok",
        //         "ticks":[
        //             {
        //                 "id":1637504679,
        //                 "ts":1637504679372,
        //                 "ask":[0.10644,100],
        //                 "bid":[0.10624,26],
        //                 "symbol":"TRX_CW",
        //                 "open":"0.10233",
        //                 "close":"0.10644",
        //                 "low":"0.1017",
        //                 "high":"0.10725",
        //                 "amount":"2340267.415144052378486261756692535687481566",
        //                 "count":882,
        //                 "vol":"24706",
        //                 "trade_turnover":"840726.5048", // only in linear futures
        //                 "business_type":"futures", // only in linear futures
        //                 "contract_code":"BTC-USDT-CW", // only in linear futures, instead of 'symbol'
        //             }
        //         ],
        //         "ts":1637504679376
        //     }
        //
        const rawTickers = this.safeList2 (response, 'data', 'ticks', []);
        const tickers = this.parseTickers (rawTickers, symbols, params);
        return this.filterByArrayTickers (tickers, 'symbol', symbols);
    }

    /**
     * @method
     * @name htx#fetchLastPrices
     * @description fetches the last price for multiple markets
     * @see https://www.htx.com/en-us/opend/newApiPages/?id=8cb81024-77b5-11ed-9966-0242ac110003 linear swap & linear future
     * @see https://www.htx.com/en-us/opend/newApiPages/?id=28c2e8fc-77ae-11ed-9966-0242ac110003 inverse future
     * @see https://www.htx.com/en-us/opend/newApiPages/?id=5d517ef5-77b6-11ed-9966-0242ac110003 inverse swap
     * @param {string[]} [symbols] unified symbols of the markets to fetch the last prices
     * @param {object} [params] extra parameters specific to the exchange API endpoint
     * @returns {object} a dictionary of lastprices structures
     */
    async fetchLastPrices (symbols: Strings = undefined, params = {}) {
        await this.loadMarkets ();
        symbols = this.marketSymbols (symbols);
        const market = this.getMarketFromSymbols (symbols);
        let type = undefined;
        let subType = undefined;
        [ subType, params ] = this.handleSubTypeAndParams ('fetchLastPrices', market, params);
        [ type, params ] = this.handleMarketTypeAndParams ('fetchLastPrices', market, params);
        let response = undefined;
        if (((type === 'swap') || (type === 'future')) && (subType === 'linear')) {
            response = await this.contractPublicGetLinearSwapExMarketTrade (params);
            //
            //     {
            //         "ch": "market.*.trade.detail",
            //         "status": "ok",
            //         "tick": {
            //           "data": [
            //             {
            //               "amount": "4",
            //               "quantity": "40",
            //               "trade_turnover": "22.176",
            //               "ts": 1703697705028,
            //               "id": 1000003558478170000,
            //               "price": "0.5544",
            //               "direction": "buy",
            //               "contract_code": "MANA-USDT",
            //               "business_type": "swap",
            //               "trade_partition": "USDT"
            //             },
            //           ],
            //           "id": 1703697740147,
            //           "ts": 1703697740147
            //         },
            //         "ts": 1703697740147
            //     }
            //
        } else if ((type === 'swap') && (subType === 'inverse')) {
            response = await this.contractPublicGetSwapExMarketTrade (params);
            //
            //     {
            //         "ch": "market.*.trade.detail",
            //         "status": "ok",
            //         "tick": {
            //           "data": [
            //             {
            //               "amount": "6",
            //               "quantity": "94.5000945000945000945000945000945000945",
            //               "ts": 1703698704594,
            //               "id": 1000001187811060000,
            //               "price": "0.63492",
            //               "direction": "buy",
            //               "contract_code": "XRP-USD"
            //             },
            //           ],
            //           "id": 1703698706589,
            //           "ts": 1703698706589
            //         },
            //         "ts": 1703698706589
            //     }
            //
        } else if ((type === 'future') && (subType === 'inverse')) {
            response = await this.contractPublicGetMarketTrade (params);
            //
            //     {
            //         "ch": "market.*.trade.detail",
            //         "status": "ok",
            //         "tick": {
            //           "data": [
            //             {
            //               "amount": "20",
            //               "quantity": "44.4444444444444444444444444444444444444",
            //               "ts": 1686134498885,
            //               "id": 2323000000174820000,
            //               "price": "4.5",
            //               "direction": "sell",
            //               "symbol": "DORA_CW"
            //             },
            //           ],
            //           "id": 1703698855142,
            //           "ts": 1703698855142
            //         },
            //         "ts": 1703698855142
            //     }
            //
        } else {
            throw new NotSupported (this.id + ' fetchLastPrices() does not support ' + type + ' markets yet');
        }
        const tick = this.safeValue (response, 'tick', {});
        const data = this.safeList (tick, 'data', []);
        return this.parseLastPrices (data, symbols);
    }

    parseLastPrice (entry, market: Market = undefined) {
        // example responses are documented in fetchLastPrices
        const marketId = this.safeString2 (entry, 'symbol', 'contract_code');
        market = this.safeMarket (marketId, market);
        const price = this.safeNumber (entry, 'price');
        const direction = this.safeString (entry, 'direction'); // "buy" or "sell"
        // group timestamp should not be assigned to the individual trades' times
        return {
            'symbol': market['symbol'],
            'timestamp': undefined,
            'datetime': undefined,
            'price': price,
            'side': direction,
            'info': entry,
        };
    }

    /**
     * @method
     * @name htx#fetchOrderBook
     * @description fetches information on open orders with bid (buy) and ask (sell) prices, volumes and other data
     * @see https://huobiapi.github.io/docs/spot/v1/en/#get-market-depth
     * @see https://huobiapi.github.io/docs/dm/v1/en/#get-market-depth
     * @see https://huobiapi.github.io/docs/coin_margined_swap/v1/en/#get-market-depth
     * @see https://huobiapi.github.io/docs/usdt_swap/v1/en/#general-get-market-depth
     * @param {string} symbol unified symbol of the market to fetch the order book for
     * @param {int} [limit] the maximum amount of order book entries to return
     * @param {object} [params] extra parameters specific to the exchange API endpoint
     * @returns {object} A dictionary of [order book structures]{@link https://docs.ccxt.com/#/?id=order-book-structure} indexed by market symbols
     */
    async fetchOrderBook (symbol: string, limit: Int = undefined, params = {}): Promise<OrderBook> {
        await this.loadMarkets ();
        const market = this.market (symbol);
        const request: Dict = {
            //
            // from the API docs
            //
            //     to get depth data within step 150, use step0, step1, step2, step3, step4, step5, step14, step15（merged depth data 0-5,14-15, when step is 0，depth data will not be merged
            //     to get depth data within step 20, use step6, step7, step8, step9, step10, step11, step12, step13(merged depth data 7-13), when step is 6, depth data will not be merged
            //
            'type': 'step0',
            // 'symbol': market['id'], // spot, future
            // 'contract_code': market['id'], // swap
        };
        let response = undefined;
        if (market['linear']) {
            request['contract_code'] = market['id'];
            response = await this.contractPublicGetLinearSwapExMarketDepth (this.extend (request, params));
        } else if (market['inverse']) {
            if (market['future']) {
                request['symbol'] = market['id'];
                response = await this.contractPublicGetMarketDepth (this.extend (request, params));
            } else if (market['swap']) {
                request['contract_code'] = market['id'];
                response = await this.contractPublicGetSwapExMarketDepth (this.extend (request, params));
            }
        } else {
            if (limit !== undefined) {
                // Valid depths are 5, 10, 20 or empty https://huobiapi.github.io/docs/spot/v1/en/#get-market-depth
                if ((limit !== 5) && (limit !== 10) && (limit !== 20) && (limit !== 150)) {
                    throw new BadRequest (this.id + ' fetchOrderBook() limit argument must be undefined, 5, 10, 20, or 150, default is 150');
                }
                // only set the depth if it is not 150
                // 150 is the implicit default on the exchange side for step0 and no orderbook aggregation
                // it is not accepted by the exchange if you set it explicitly
                if (limit !== 150) {
                    request['depth'] = limit;
                }
            }
            request['symbol'] = market['id'];
            response = await this.spotPublicGetMarketDepth (this.extend (request, params));
        }
        //
        // spot, future, swap
        //
        //     {
        //         "status": "ok",
        //         "ch": "market.btcusdt.depth.step0",
        //         "ts": 1583474832790,
        //         "tick": {
        //             "bids": [
        //                 [ 9100.290000000000000000, 0.200000000000000000 ],
        //                 [ 9099.820000000000000000, 0.200000000000000000 ],
        //                 [ 9099.610000000000000000, 0.205000000000000000 ],
        //             ],
        //             "asks": [
        //                 [ 9100.640000000000000000, 0.005904000000000000 ],
        //                 [ 9101.010000000000000000, 0.287311000000000000 ],
        //                 [ 9101.030000000000000000, 0.012121000000000000 ],
        //             ],
        //             "ch":"market.BTC-USD.depth.step0",
        //             "ts":1583474832008,
        //             "id":1637554816,
        //             "mrid":121654491624,
        //             "version":104999698781
        //         }
        //     }
        //
        if ('tick' in response) {
            if (!response['tick']) {
                throw new BadSymbol (this.id + ' fetchOrderBook() returned empty response: ' + this.json (response));
            }
            const tick = this.safeValue (response, 'tick');
            const timestamp = this.safeInteger (tick, 'ts', this.safeInteger (response, 'ts'));
            const result = this.parseOrderBook (tick, symbol, timestamp);
            result['nonce'] = this.safeInteger (tick, 'version');
            return result;
        }
        throw new ExchangeError (this.id + ' fetchOrderBook() returned unrecognized response: ' + this.json (response));
    }

    parseTrade (trade: Dict, market: Market = undefined): Trade {
        //
        // spot fetchTrades (public)
        //
        //     {
        //         "amount": 0.010411000000000000,
        //         "trade-id": 102090736910,
        //         "ts": 1583497692182,
        //         "id": 10500517034273194594947,
        //         "price": 9096.050000000000000000,
        //         "direction": "sell"
        //     }
        //
        // spot fetchMyTrades (private)
        //
        //     {
        //          "symbol": "swftcbtc",
        //          "fee-currency": "swftc",
        //          "filled-fees": "0",
        //          "source": "spot-api",
        //          "id": 83789509854000,
        //          "type": "buy-limit",
        //          "order-id": 83711103204909,
        //          'filled-points': "0.005826843283532154",
        //          "fee-deduct-currency": "ht",
        //          'filled-amount': "45941.53",
        //          "price": "0.0000001401",
        //          "created-at": 1597933260729,
        //          "match-id": 100087455560,
        //          "role": "maker",
        //          "trade-id": 100050305348
        //     }
        //
        // linear swap isolated margin fetchOrder details
        //
        //     {
        //         "trade_id": 131560927,
        //         "trade_price": 13059.800000000000000000,
        //         "trade_volume": 1.000000000000000000,
        //         "trade_turnover": 13.059800000000000000,
        //         "trade_fee": -0.005223920000000000,
        //         "created_at": 1603703614715,
        //         "role": "taker",
        //         "fee_asset": "USDT",
        //         "profit": 0,
        //         "real_profit": 0,
        //         "id": "131560927-770334322963152896-1"
        //     }
        //
        // inverse swap cross margin fetchMyTrades
        //
        //     {
        //         "contract_type":"swap",
        //         "pair":"O3-USDT",
        //         "business_type":"swap",
        //         "query_id":652123190,
        //         "match_id":28306009409,
        //         "order_id":941137865226903553,
        //         "symbol":"O3",
        //         "contract_code":"O3-USDT",
        //         "direction":"sell",
        //         "offset":"open",
        //         "trade_volume":100.000000000000000000,
        //         "trade_price":0.398500000000000000,
        //         "trade_turnover":39.850000000000000000,
        //         "trade_fee":-0.007970000000000000,
        //         "offset_profitloss":0E-18,
        //         "create_date":1644426352999,
        //         "role":"Maker",
        //         "order_source":"api",
        //         "order_id_str":"941137865226903553",
        //         "id":"28306009409-941137865226903553-1",
        //         "fee_asset":"USDT",
        //         "margin_mode":"cross",
        //         "margin_account":"USDT",
        //         "real_profit":0E-18,
        //         "trade_partition":"USDT"
        //     }
        //
        const marketId = this.safeString2 (trade, 'contract_code', 'symbol');
        market = this.safeMarket (marketId, market);
        const symbol = market['symbol'];
        let timestamp = this.safeInteger2 (trade, 'ts', 'created-at');
        timestamp = this.safeInteger2 (trade, 'created_at', 'create_date', timestamp);
        const order = this.safeString2 (trade, 'order-id', 'order_id');
        let side = this.safeString (trade, 'direction');
        let type = this.safeString (trade, 'type');
        if (type !== undefined) {
            const typeParts = type.split ('-');
            side = typeParts[0];
            type = typeParts[1];
        }
        const takerOrMaker = this.safeStringLower (trade, 'role');
        const priceString = this.safeString2 (trade, 'price', 'trade_price');
        let amountString = this.safeString2 (trade, 'filled-amount', 'amount');
        amountString = this.safeString (trade, 'trade_volume', amountString);
        const costString = this.safeString (trade, 'trade_turnover');
        let fee = undefined;
        let feeCost = this.safeString (trade, 'filled-fees');
        if (feeCost === undefined) {
            feeCost = Precise.stringNeg (this.safeString (trade, 'trade_fee'));
        }
        const feeCurrencyId = this.safeString2 (trade, 'fee-currency', 'fee_asset');
        let feeCurrency = this.safeCurrencyCode (feeCurrencyId);
        const filledPoints = this.safeString (trade, 'filled-points');
        if (filledPoints !== undefined) {
            if ((feeCost === undefined) || Precise.stringEquals (feeCost, '0')) {
                const feeDeductCurrency = this.safeString (trade, 'fee-deduct-currency');
                if (feeDeductCurrency !== undefined) {
                    feeCost = filledPoints;
                    feeCurrency = this.safeCurrencyCode (feeDeductCurrency);
                }
            }
        }
        if (feeCost !== undefined) {
            fee = {
                'cost': feeCost,
                'currency': feeCurrency,
            };
        }
        const id = this.safeStringN (trade, [ 'trade_id', 'trade-id', 'id' ]);
        return this.safeTrade ({
            'id': id,
            'info': trade,
            'order': order,
            'timestamp': timestamp,
            'datetime': this.iso8601 (timestamp),
            'symbol': symbol,
            'type': type,
            'side': side,
            'takerOrMaker': takerOrMaker,
            'price': priceString,
            'amount': amountString,
            'cost': costString,
            'fee': fee,
        }, market);
    }

    /**
     * @method
     * @name htx#fetchOrderTrades
     * @description fetch all the trades made from a single order
     * @see https://huobiapi.github.io/docs/spot/v1/en/#get-the-match-result-of-an-order
     * @param {string} id order id
     * @param {string} symbol unified market symbol
     * @param {int} [since] the earliest time in ms to fetch trades for
     * @param {int} [limit] the maximum number of trades to retrieve
     * @param {object} [params] extra parameters specific to the exchange API endpoint
     * @returns {object[]} a list of [trade structures]{@link https://docs.ccxt.com/#/?id=trade-structure}
     */
    async fetchOrderTrades (id: string, symbol: Str = undefined, since: Int = undefined, limit: Int = undefined, params = {}) {
        let market = undefined;
        if (symbol !== undefined) {
            market = this.market (symbol);
        }
        let marketType = undefined;
        [ marketType, params ] = this.handleMarketTypeAndParams ('fetchOrderTrades', market, params);
        if (marketType !== 'spot') {
            throw new NotSupported (this.id + ' fetchOrderTrades() is only supported for spot markets');
        }
        return await this.fetchSpotOrderTrades (id, symbol, since, limit, params);
    }

    /**
     * @ignore
     * @method
     * @name htx#fetchOrderTrades
     * @description fetch all the trades made from a single order
     * @see https://huobiapi.github.io/docs/spot/v1/en/#get-the-match-result-of-an-order
     * @param {string} id order id
     * @param {string} symbol unified market symbol
     * @param {int} [since] the earliest time in ms to fetch trades for
     * @param {int} [limit] the maximum number of trades to retrieve
     * @param {object} [params] extra parameters specific to the exchange API endpoint
     * @returns {object[]} a list of [trade structures]{@link https://docs.ccxt.com/#/?id=trade-structure}
     */
    async fetchSpotOrderTrades (id: string, symbol: Str = undefined, since: Int = undefined, limit: Int = undefined, params = {}) {
        await this.loadMarkets ();
        const request: Dict = {
            'order-id': id,
        };
        const response = await this.spotPrivateGetV1OrderOrdersOrderIdMatchresults (this.extend (request, params));
        return this.parseTrades (response['data'], undefined, since, limit);
    }

    /**
     * @method
     * @name htx#fetchMyTrades
     * @see https://huobiapi.github.io/docs/usdt_swap/v1/en/#isolated-get-history-match-results-via-multiple-fields-new
     * @see https://huobiapi.github.io/docs/usdt_swap/v1/en/#cross-get-history-match-results-via-multiple-fields-new
     * @see https://huobiapi.github.io/docs/spot/v1/en/#search-match-results
     * @description fetch all trades made by the user
     * @param {string} symbol unified market symbol
     * @param {int} [since] the earliest time in ms to fetch trades for
     * @param {int} [limit] the maximum number of trades structures to retrieve
     * @param {object} [params] extra parameters specific to the exchange API endpoint
     * @param {int} [params.until] the latest time in ms to fetch trades for
     * @param {boolean} [params.paginate] default false, when true will automatically paginate by calling this endpoint multiple times. See in the docs all the [availble parameters](https://github.com/ccxt/ccxt/wiki/Manual#pagination-params)
     * @returns {Trade[]} a list of [trade structures]{@link https://docs.ccxt.com/#/?id=trade-structure}
     */
    async fetchMyTrades (symbol: Str = undefined, since: Int = undefined, limit: Int = undefined, params = {}) {
        await this.loadMarkets ();
        let paginate = false;
        [ paginate, params ] = this.handleOptionAndParams (params, 'fetchMyTrades', 'paginate');
        if (paginate) {
            return await this.fetchPaginatedCallDynamic ('fetchMyTrades', symbol, since, limit, params) as Trade[];
        }
        let market = undefined;
        if (symbol !== undefined) {
            market = this.market (symbol);
        }
        let marketType = undefined;
        [ marketType, params ] = this.handleMarketTypeAndParams ('fetchMyTrades', market, params);
        let request: Dict = {
            // spot -----------------------------------------------------------
            // 'symbol': market['id'],
            // 'types': 'buy-market,sell-market,buy-limit,sell-limit,buy-ioc,sell-ioc,buy-limit-maker,sell-limit-maker,buy-stop-limit,sell-stop-limit',
            // 'start-time': since, // max 48 hours within 120 days
            // 'end-time': this.milliseconds (), // max 48 hours within 120 days
            // 'from': 'id', // tring false N/A Search internal id to begin with if search next page, then this should be the last id (not trade-id) of last page; if search previous page, then this should be the first id (not trade-id) of last page
            // 'direct': 'next', // next, prev
            // 'size': limit, // default 100, max 500 The number of orders to return [1-500]
            // contracts ------------------------------------------------------
            // 'symbol': market['settleId'], // required
            // 'trade_type': 0, // required, 0 all, 1 open long, 2 open short, 3 close short, 4 close long, 5 liquidate long positions, 6 liquidate short positions
            // 'contract_code': market['id'],
            // 'start_time': since, // max 48 hours within 120 days
            // 'end_time': this.milliseconds (), // max 48 hours within 120 days
            // 'from_id': 'id', // tring false N/A Search internal id to begin with if search next page, then this should be the last id (not trade-id) of last page; if search previous page, then this should be the first id (not trade-id) of last page
            // 'direct': 'prev', // next, prev
            // 'size': limit, // default 20, max 50
        };
        let response = undefined;
        if (marketType === 'spot') {
            if (symbol !== undefined) {
                market = this.market (symbol);
                request['symbol'] = market['id'];
            }
            if (limit !== undefined) {
                request['size'] = limit; // default 100, max 500
            }
            if (since !== undefined) {
                request['start-time'] = since; // a date within 120 days from today
                // request['end-time'] = this.sum (since, 172800000); // 48 hours window
            }
            [ request, params ] = this.handleUntilOption ('end-time', request, params);
            response = await this.spotPrivateGetV1OrderMatchresults (this.extend (request, params));
        } else {
            if (symbol === undefined) {
                throw new ArgumentsRequired (this.id + ' fetchMyTrades() requires a symbol argument');
            }
            request['contract'] = market['id'];
            request['trade_type'] = 0; // 0 all, 1 open long, 2 open short, 3 close short, 4 close long, 5 liquidate long positions, 6 liquidate short positions
            if (since !== undefined) {
                request['start_time'] = since; // a date within 120 days from today
                // request['end_time'] = this.sum (request['start_time'], 172800000); // 48 hours window
            }
            [ request, params ] = this.handleUntilOption ('end_time', request, params);
            if (limit !== undefined) {
                request['page_size'] = limit; // default 100, max 500
            }
            if (market['linear']) {
                let marginMode = undefined;
                [ marginMode, params ] = this.handleMarginModeAndParams ('fetchMyTrades', params);
                marginMode = (marginMode === undefined) ? 'cross' : marginMode;
                if (marginMode === 'isolated') {
                    response = await this.contractPrivatePostLinearSwapApiV3SwapMatchresultsExact (this.extend (request, params));
                } else if (marginMode === 'cross') {
                    response = await this.contractPrivatePostLinearSwapApiV3SwapCrossMatchresultsExact (this.extend (request, params));
                }
            } else if (market['inverse']) {
                if (marketType === 'future') {
                    request['symbol'] = market['settleId'];
                    response = await this.contractPrivatePostApiV3ContractMatchresultsExact (this.extend (request, params));
                } else if (marketType === 'swap') {
                    response = await this.contractPrivatePostSwapApiV3SwapMatchresultsExact (this.extend (request, params));
                } else {
                    throw new NotSupported (this.id + ' fetchMyTrades() does not support ' + marketType + ' markets');
                }
            }
        }
        //
        // spot
        //
        //     {
        //         "status": "ok",
        //         "data": [
        //             {
        //                 "symbol": "polyusdt",
        //                 "fee-currency": "poly",
        //                 "source": "spot-web",
        //                 "price": "0.338",
        //                 "created-at": 1629443051839,
        //                 "role": "taker",
        //                 "order-id": 345487249132375,
        //                 "match-id": 5014,
        //                 "trade-id": 1085,
        //                 "filled-amount": "147.928994082840236",
        //                 "filled-fees": "0",
        //                 "filled-points": "0.1",
        //                 "fee-deduct-currency": "hbpoint",
        //                 "fee-deduct-state": "done",
        //                 "id": 313288753120940,
        //                 "type": "buy-market"
        //             }
        //         ]
        //     }
        //
        // contracts
        //
        //     {
        //         "status": "ok",
        //         "data": {
        //             "trades": [
        //                 {
        //                     "query_id": 2424420723,
        //                     "match_id": 113891764710,
        //                     "order_id": 773135295142658048,
        //                     "symbol": "ADA",
        //                     "contract_type": "quarter", // swap
        //                     "business_type": "futures", // swap
        //                     "contract_code": "ADA201225",
        //                     "direction": "buy",
        //                     "offset": "open",
        //                     "trade_volume": 1,
        //                     "trade_price": 0.092,
        //                     "trade_turnover": 10,
        //                     "trade_fee": -0.021739130434782608,
        //                     "offset_profitloss": 0,
        //                     "create_date": 1604371703183,
        //                     "role": "Maker",
        //                     "order_source": "web",
        //                     "order_id_str": "773135295142658048",
        //                     "fee_asset": "ADA",
        //                     "margin_mode": "isolated", // cross
        //                     "margin_account": "BTC-USDT",
        //                     "real_profit": 0,
        //                     "id": "113891764710-773135295142658048-1",
        //                     "trade_partition":"USDT",
        //                 }
        //             ],
        //             "remain_size": 15,
        //             "next_id": 2424413094
        //         },
        //         "ts": 1604372202243
        //     }
        //
        let trades = this.safeValue (response, 'data');
        if (!Array.isArray (trades)) {
            trades = this.safeValue (trades, 'trades');
        }
        return this.parseTrades (trades, market, since, limit);
    }

    /**
     * @method
     * @name htx#fetchTrades
     * @see https://huobiapi.github.io/docs/spot/v1/en/#get-the-most-recent-trades
     * @see https://huobiapi.github.io/docs/dm/v1/en/#query-a-batch-of-trade-records-of-a-contract
     * @see https://huobiapi.github.io/docs/coin_margined_swap/v1/en/#query-a-batch-of-trade-records-of-a-contract
     * @see https://huobiapi.github.io/docs/usdt_swap/v1/en/#general-query-a-batch-of-trade-records-of-a-contract
     * @description get the list of most recent trades for a particular symbol
     * @param {string} symbol unified symbol of the market to fetch trades for
     * @param {int} [since] timestamp in ms of the earliest trade to fetch
     * @param {int} [limit] the maximum amount of trades to fetch
     * @param {object} [params] extra parameters specific to the exchange API endpoint
     * @returns {Trade[]} a list of [trade structures]{@link https://docs.ccxt.com/#/?id=public-trades}
     */
    async fetchTrades (symbol: string, since: Int = undefined, limit: Int = 1000, params = {}): Promise<Trade[]> {
        await this.loadMarkets ();
        const market = this.market (symbol);
        const request: Dict = {
            // 'symbol': market['id'], // spot, future
            // 'contract_code': market['id'], // swap
        };
        if (limit !== undefined) {
            request['size'] = Math.min (limit, 2000); // max 2000
        }
        let response = undefined;
        if (market['future']) {
            if (market['inverse']) {
                request['symbol'] = market['id'];
                response = await this.contractPublicGetMarketHistoryTrade (this.extend (request, params));
            } else if (market['linear']) {
                request['contract_code'] = market['id'];
                response = await this.contractPublicGetLinearSwapExMarketHistoryTrade (this.extend (request, params));
            }
        } else if (market['swap']) {
            request['contract_code'] = market['id'];
            if (market['inverse']) {
                response = await this.contractPublicGetSwapExMarketHistoryTrade (this.extend (request, params));
            } else if (market['linear']) {
                response = await this.contractPublicGetLinearSwapExMarketHistoryTrade (this.extend (request, params));
            }
        } else {
            request['symbol'] = market['id'];
            response = await this.spotPublicGetMarketHistoryTrade (this.extend (request, params));
        }
        //
        //     {
        //         "status": "ok",
        //         "ch": "market.btcusdt.trade.detail",
        //         "ts": 1583497692365,
        //         "data": [
        //             {
        //                 "id": 105005170342,
        //                 "ts": 1583497692182,
        //                 "data": [
        //                     {
        //                         "amount": 0.010411000000000000,
        //                         "trade-id": 102090736910,
        //                         "ts": 1583497692182,
        //                         "id": 10500517034273194594947,
        //                         "price": 9096.050000000000000000,
        //                         "direction": "sell"
        //                     }
        //                 ]
        //             },
        //             // ...
        //         ]
        //     }
        //
        const data = this.safeValue (response, 'data', []);
        let result = [];
        for (let i = 0; i < data.length; i++) {
            const trades = this.safeValue (data[i], 'data', []);
            for (let j = 0; j < trades.length; j++) {
                const trade = this.parseTrade (trades[j], market);
                result.push (trade);
            }
        }
        result = this.sortBy (result, 'timestamp');
        return this.filterBySymbolSinceLimit (result, market['symbol'], since, limit) as Trade[];
    }

    parseOHLCV (ohlcv, market: Market = undefined): OHLCV {
        //
        //     {
        //         "amount":1.2082,
        //         "open":0.025096,
        //         "close":0.025095,
        //         "high":0.025096,
        //         "id":1591515300,
        //         "count":6,
        //         "low":0.025095,
        //         "vol":0.0303205097
        //     }
        //
        return [
            this.safeTimestamp (ohlcv, 'id'),
            this.safeNumber (ohlcv, 'open'),
            this.safeNumber (ohlcv, 'high'),
            this.safeNumber (ohlcv, 'low'),
            this.safeNumber (ohlcv, 'close'),
            this.safeNumber (ohlcv, 'amount'),
        ];
    }

    /**
     * @method
     * @name htx#fetchOHLCV
     * @description fetches historical candlestick data containing the open, high, low, and close price, and the volume of a market
     * @see https://huobiapi.github.io/docs/spot/v1/en/#get-klines-candles
     * @see https://huobiapi.github.io/docs/dm/v1/en/#get-kline-data
     * @see https://huobiapi.github.io/docs/coin_margined_swap/v1/en/#get-kline-data
     * @see https://huobiapi.github.io/docs/usdt_swap/v1/en/#general-get-kline-data
     * @param {string} symbol unified symbol of the market to fetch OHLCV data for
     * @param {string} timeframe the length of time each candle represents
     * @param {int} [since] timestamp in ms of the earliest candle to fetch
     * @param {int} [limit] the maximum amount of candles to fetch
     * @param {object} [params] extra parameters specific to the exchange API endpoint
     * @param {boolean} [params.paginate] default false, when true will automatically paginate by calling this endpoint multiple times. See in the docs all the [availble parameters](https://github.com/ccxt/ccxt/wiki/Manual#pagination-params)
     * @param {string} [params.useHistoricalEndpointForSpot] true/false - whether use the historical candles endpoint for spot markets or default klines endpoint
     * @returns {int[][]} A list of candles ordered as timestamp, open, high, low, close, volume
     */
    async fetchOHLCV (symbol: string, timeframe = '1m', since: Int = undefined, limit: Int = undefined, params = {}): Promise<OHLCV[]> {
        await this.loadMarkets ();
        let paginate = false;
        [ paginate, params ] = this.handleOptionAndParams (params, 'fetchOHLCV', 'paginate');
        if (paginate) {
            return await this.fetchPaginatedCallDeterministic ('fetchOHLCV', symbol, since, limit, timeframe, params, 1000) as OHLCV[];
        }
        const market = this.market (symbol);
        const request: Dict = {
            'period': this.safeString (this.timeframes, timeframe, timeframe),
            // 'symbol': market['id'], // spot, future
            // 'contract_code': market['id'], // swap
            // 'size': 1000, // max 1000 for spot, 2000 for contracts
            // 'from': parseInt ((since / 1000).toString ()), spot only
            // 'to': this.seconds (), spot only
        };
        const priceType = this.safeStringN (params, [ 'priceType', 'price' ]);
        params = this.omit (params, [ 'priceType', 'price' ]);
        let until = undefined;
        [ until, params ] = this.handleParamInteger (params, 'until');
        const untilSeconds = (until !== undefined) ? this.parseToInt (until / 1000) : undefined;
        if (market['contract']) {
            if (limit !== undefined) {
                request['size'] = Math.min (limit, 2000); // when using limit: from & to are ignored
                // https://huobiapi.github.io/docs/usdt_swap/v1/en/#general-get-kline-data
            } else {
                limit = 2000; // only used for from/to calculation
            }
            if (priceType === undefined) {
                const duration = this.parseTimeframe (timeframe);
                let calcualtedEnd = undefined;
                if (since === undefined) {
                    const now = this.seconds ();
                    request['from'] = now - duration * (limit - 1);
                    calcualtedEnd = now;
                } else {
                    const start = this.parseToInt (since / 1000);
                    request['from'] = start;
                    calcualtedEnd = this.sum (start, duration * (limit - 1));
                }
                request['to'] = (untilSeconds !== undefined) ? untilSeconds : calcualtedEnd;
            }
        }
        let response = undefined;
        if (market['future']) {
            if (market['inverse']) {
                request['symbol'] = market['id'];
                if (priceType === 'mark') {
                    response = await this.contractPublicGetIndexMarketHistoryMarkPriceKline (this.extend (request, params));
                } else if (priceType === 'index') {
                    response = await this.contractPublicGetIndexMarketHistoryIndex (this.extend (request, params));
                } else if (priceType === 'premiumIndex') {
                    throw new BadRequest (this.id + ' ' + market['type'] + ' has no api endpoint for ' + priceType + ' kline data');
                } else {
                    response = await this.contractPublicGetMarketHistoryKline (this.extend (request, params));
                }
            } else if (market['linear']) {
                request['contract_code'] = market['id'];
                if (priceType === 'mark') {
                    response = await this.contractPublicGetIndexMarketHistoryLinearSwapMarkPriceKline (this.extend (request, params));
                } else if (priceType === 'index') {
                    throw new BadRequest (this.id + ' ' + market['type'] + ' has no api endpoint for ' + priceType + ' kline data');
                } else if (priceType === 'premiumIndex') {
                    response = await this.contractPublicGetIndexMarketHistoryLinearSwapPremiumIndexKline (this.extend (request, params));
                } else {
                    response = await this.contractPublicGetLinearSwapExMarketHistoryKline (this.extend (request, params));
                }
            }
        } else if (market['swap']) {
            request['contract_code'] = market['id'];
            if (market['inverse']) {
                if (priceType === 'mark') {
                    response = await this.contractPublicGetIndexMarketHistorySwapMarkPriceKline (this.extend (request, params));
                } else if (priceType === 'index') {
                    throw new BadRequest (this.id + ' ' + market['type'] + ' has no api endpoint for ' + priceType + ' kline data');
                } else if (priceType === 'premiumIndex') {
                    response = await this.contractPublicGetIndexMarketHistorySwapPremiumIndexKline (this.extend (request, params));
                } else {
                    response = await this.contractPublicGetSwapExMarketHistoryKline (this.extend (request, params));
                }
            } else if (market['linear']) {
                if (priceType === 'mark') {
                    response = await this.contractPublicGetIndexMarketHistoryLinearSwapMarkPriceKline (this.extend (request, params));
                } else if (priceType === 'index') {
                    throw new BadRequest (this.id + ' ' + market['type'] + ' has no api endpoint for ' + priceType + ' kline data');
                } else if (priceType === 'premiumIndex') {
                    response = await this.contractPublicGetIndexMarketHistoryLinearSwapPremiumIndexKline (this.extend (request, params));
                } else {
                    response = await this.contractPublicGetLinearSwapExMarketHistoryKline (this.extend (request, params));
                }
            }
        } else {
            request['symbol'] = market['id'];
            let useHistorical = undefined;
            [ useHistorical, params ] = this.handleOptionAndParams (params, 'fetchOHLCV', 'useHistoricalEndpointForSpot', true);
            if (!useHistorical) {
                if (limit !== undefined) {
                    request['size'] = Math.min (limit, 2000); // max 2000
                }
                response = await this.spotPublicGetMarketHistoryKline (this.extend (request, params));
            } else {
                // "from & to" only available for the this endpoint
                if (since !== undefined) {
                    request['from'] = this.parseToInt (since / 1000);
                }
                if (untilSeconds !== undefined) {
                    request['to'] = untilSeconds;
                }
                if (limit !== undefined) {
                    request['size'] = Math.min (1000, limit); // max 1000, otherwise default returns 150
                }
                response = await this.spotPublicGetMarketHistoryCandles (this.extend (request, params));
            }
        }
        //
        //     {
        //         "status":"ok",
        //         "ch":"market.ethbtc.kline.1min",
        //         "ts":1591515374371,
        //         "data":[
        //             {"amount":0.0,"open":0.025095,"close":0.025095,"high":0.025095,"id":1591515360,"count":0,"low":0.025095,"vol":0.0},
        //             {"amount":1.2082,"open":0.025096,"close":0.025095,"high":0.025096,"id":1591515300,"count":6,"low":0.025095,"vol":0.0303205097},
        //             {"amount":0.0648,"open":0.025096,"close":0.025096,"high":0.025096,"id":1591515240,"count":2,"low":0.025096,"vol":0.0016262208},
        //         ]
        //     }
        //
        const data = this.safeList (response, 'data', []);
        return this.parseOHLCVs (data, market, timeframe, since, limit);
    }

    /**
     * @method
     * @name htx#fetchAccounts
     * @description fetch all the accounts associated with a profile
     * @see https://huobiapi.github.io/docs/spot/v1/en/#get-all-accounts-of-the-current-user
     * @param {object} [params] extra parameters specific to the exchange API endpoint
     * @returns {object} a dictionary of [account structures]{@link https://docs.ccxt.com/#/?id=account-structure} indexed by the account type
     */
    async fetchAccounts (params = {}): Promise<Account[]> {
        await this.loadMarkets ();
        const response = await this.spotPrivateGetV1AccountAccounts (params);
        //
        //     {
        //         "status":"ok",
        //         "data":[
        //             {"id":5202591,"type":"point","subtype":"","state":"working"},
        //             {"id":1528640,"type":"spot","subtype":"","state":"working"},
        //         ]
        //     }
        //
        const data = this.safeValue (response, 'data');
        return this.parseAccounts (data);
    }

    parseAccount (account) {
        //
        //     {
        //         "id": 5202591,
        //         "type": "point",   // spot, margin, otc, point, super-margin, investment, borrow, grid-trading, deposit-earning, otc-options
        //         "subtype": "",     // The corresponding trading symbol (currency pair) the isolated margin is based on, e.g. btcusdt
        //         "state": "working" // working, lock
        //     }
        //
        const typeId = this.safeString (account, 'type');
        const accountsById = this.safeValue (this.options, 'accountsById', {});
        const type = this.safeValue (accountsById, typeId, typeId);
        return {
            'info': account,
            'id': this.safeString (account, 'id'),
            'type': type,
            'code': undefined,
        };
    }

    /**
     * @method
     * @name htx#fetchAccountIdByType
     * @description fetch all the accounts by a type and marginModeassociated with a profile
     * @see https://huobiapi.github.io/docs/spot/v1/en/#get-all-accounts-of-the-current-user
     * @param {string} type 'spot', 'swap' or 'future
     * @param {string} [marginMode] 'cross' or 'isolated'
     * @param {string} [symbol] unified ccxt market symbol
     * @param {object} [params] extra parameters specific to the exchange API endpoint
     * @returns {object} a dictionary of [account structures]{@link https://docs.ccxt.com/#/?id=account-structure} indexed by the account type
     */
    async fetchAccountIdByType (type: string, marginMode: Str = undefined, symbol: Str = undefined, params = {}) {
        const accounts = await this.loadAccounts ();
        const accountId = this.safeValue2 (params, 'accountId', 'account-id');
        if (accountId !== undefined) {
            return accountId;
        }
        if (type === 'spot') {
            if (marginMode === 'cross') {
                type = 'super-margin';
            } else if (marginMode === 'isolated') {
                type = 'margin';
            }
        }
        const marketId = (symbol === undefined) ? undefined : this.marketId (symbol);
        for (let i = 0; i < accounts.length; i++) {
            const account = accounts[i];
            const info = this.safeValue (account, 'info');
            const subtype = this.safeString (info, 'subtype', undefined);
            const typeFromAccount = this.safeString (account, 'type');
            if (type === 'margin') {
                if (subtype === marketId) {
                    return this.safeString (account, 'id');
                }
            } else if (type === typeFromAccount) {
                return this.safeString (account, 'id');
            }
        }
        const defaultAccount = this.safeValue (accounts, 0, {});
        return this.safeString (defaultAccount, 'id');
    }

    /**
     * @method
     * @name htx#fetchCurrencies
     * @description fetches all available currencies on an exchange
     * @see https://huobiapi.github.io/docs/spot/v1/en/#apiv2-currency-amp-chains
     * @param {object} [params] extra parameters specific to the exchange API endpoint
     * @returns {object} an associative dictionary of currencies
     */
    async fetchCurrencies (params = {}): Promise<Currencies> {
        const response = await this.spotPublicGetV2ReferenceCurrencies (params);
        //
        //    {
        //        "code": 200,
        //        "data": [
        //            {
        //                "currency": "sxp",
        //                "assetType": "1",
        //                "chains": [
        //                    {
        //                        "chain": "sxp",
        //                        "displayName": "ERC20",
        //                        "baseChain": "ETH",
        //                        "baseChainProtocol": "ERC20",
        //                        "isDynamic": true,
        //                        "numOfConfirmations": "12",
        //                        "numOfFastConfirmations": "12",
        //                        "depositStatus": "allowed",
        //                        "minDepositAmt": "0.23",
        //                        "withdrawStatus": "allowed",
        //                        "minWithdrawAmt": "0.23",
        //                        "withdrawPrecision": "8",
        //                        "maxWithdrawAmt": "227000.000000000000000000",
        //                        "withdrawQuotaPerDay": "227000.000000000000000000",
        //                        "withdrawQuotaPerYear": null,
        //                        "withdrawQuotaTotal": null,
        //                        "withdrawFeeType": "fixed",
        //                        "transactFeeWithdraw": "11.1653",
        //                        "addrWithTag": false,
        //                        "addrDepositTag": false
        //                    }
        //                ],
        //                "instStatus": "normal"
        //            }
        //        ]
        //    }
        //    }
        //
        const data = this.safeValue (response, 'data', []);
        const result: Dict = {};
        this.options['networkChainIdsByNames'] = {};
        this.options['networkNamesByChainIds'] = {};
        for (let i = 0; i < data.length; i++) {
            const entry = data[i];
            const currencyId = this.safeString (entry, 'currency');
            const code = this.safeCurrencyCode (currencyId);
            this.options['networkChainIdsByNames'][code] = {};
            const chains = this.safeValue (entry, 'chains', []);
            const networks: Dict = {};
            const instStatus = this.safeString (entry, 'instStatus');
            const currencyActive = instStatus === 'normal';
            let minPrecision = undefined;
            let minDeposit = undefined;
            let minWithdraw = undefined;
            let maxWithdraw = undefined;
            let deposit = false;
            let withdraw = false;
            for (let j = 0; j < chains.length; j++) {
                const chainEntry = chains[j];
                const uniqueChainId = this.safeString (chainEntry, 'chain'); // i.e. usdterc20, trc20usdt ...
                const title = this.safeString2 (chainEntry, 'baseChain', 'displayName'); // baseChain and baseChainProtocol are together existent or inexistent in entries, but baseChain is preferred. when they are both inexistent, then we use generic displayName
                this.options['networkChainIdsByNames'][code][title] = uniqueChainId;
                this.options['networkNamesByChainIds'][uniqueChainId] = title;
                const networkCode = this.networkIdToCode (uniqueChainId);
                minDeposit = this.safeNumber (chainEntry, 'minDepositAmt');
                minWithdraw = this.safeNumber (chainEntry, 'minWithdrawAmt');
                maxWithdraw = this.safeNumber (chainEntry, 'maxWithdrawAmt');
                const withdrawStatus = this.safeString (chainEntry, 'withdrawStatus');
                const depositStatus = this.safeString (chainEntry, 'depositStatus');
                const withdrawEnabled = (withdrawStatus === 'allowed');
                const depositEnabled = (depositStatus === 'allowed');
                withdraw = (withdrawEnabled) ? withdrawEnabled : withdraw;
                deposit = (depositEnabled) ? depositEnabled : deposit;
                const active = withdrawEnabled && depositEnabled;
                const precision = this.parsePrecision (this.safeString (chainEntry, 'withdrawPrecision'));
                if (precision !== undefined) {
                    minPrecision = (minPrecision === undefined) ? precision : Precise.stringMin (precision, minPrecision);
                }
                const fee = this.safeNumber (chainEntry, 'transactFeeWithdraw');
                networks[networkCode] = {
                    'info': chainEntry,
                    'id': uniqueChainId,
                    'network': networkCode,
                    'limits': {
                        'deposit': {
                            'min': minDeposit,
                            'max': undefined,
                        },
                        'withdraw': {
                            'min': minWithdraw,
                            'max': maxWithdraw,
                        },
                    },
                    'active': active,
                    'deposit': depositEnabled,
                    'withdraw': withdrawEnabled,
                    'fee': fee,
                    'precision': this.parseNumber (precision),
                };
            }
            result[code] = {
                'info': entry,
                'code': code,
                'id': currencyId,
                'active': currencyActive,
                'deposit': deposit,
                'withdraw': withdraw,
                'fee': undefined,
                'name': undefined,
                'limits': {
                    'amount': {
                        'min': undefined,
                        'max': undefined,
                    },
                    'withdraw': {
                        'min': minWithdraw,
                        'max': maxWithdraw,
                    },
                    'deposit': {
                        'min': undefined,
                        'max': undefined,
                    },
                },
                'precision': this.parseNumber (minPrecision),
                'networks': networks,
            };
        }
        return result;
    }

    networkIdToCode (networkId: Str = undefined, currencyCode: Str = undefined) {
        // here network-id is provided as a pair of currency & chain (i.e. trc20usdt)
        const keys = Object.keys (this.options['networkNamesByChainIds']);
        const keysLength = keys.length;
        if (keysLength === 0) {
            throw new ExchangeError (this.id + ' networkIdToCode() - markets need to be loaded at first');
        }
        const networkTitle = this.safeValue (this.options['networkNamesByChainIds'], networkId, networkId);
        return super.networkIdToCode (networkTitle);
    }

    networkCodeToId (networkCode: string, currencyCode: Str = undefined) { // here network-id is provided as a pair of currency & chain (i.e. trc20usdt)
        if (currencyCode === undefined) {
            throw new ArgumentsRequired (this.id + ' networkCodeToId() requires a currencyCode argument');
        }
        const keys = Object.keys (this.options['networkChainIdsByNames']);
        const keysLength = keys.length;
        if (keysLength === 0) {
            throw new ExchangeError (this.id + ' networkCodeToId() - markets need to be loaded at first');
        }
        const uniqueNetworkIds = this.safeValue (this.options['networkChainIdsByNames'], currencyCode, {});
        if (networkCode in uniqueNetworkIds) {
            return uniqueNetworkIds[networkCode];
        } else {
            const networkTitle = super.networkCodeToId (networkCode);
            return this.safeValue (uniqueNetworkIds, networkTitle, networkTitle);
        }
    }

    /**
     * @method
     * @name htx#fetchBalance
     * @see https://huobiapi.github.io/docs/spot/v1/en/#get-account-balance-of-a-specific-account
     * @see https://www.htx.com/en-us/opend/newApiPages/?id=7ec4b429-7773-11ed-9966-0242ac110003
     * @see https://www.htx.com/en-us/opend/newApiPages/?id=10000074-77b7-11ed-9966-0242ac110003
     * @see https://huobiapi.github.io/docs/dm/v1/en/#query-asset-valuation
     * @see https://huobiapi.github.io/docs/coin_margined_swap/v1/en/#query-user-s-account-information
     * @see https://huobiapi.github.io/docs/usdt_swap/v1/en/#isolated-query-user-s-account-information
     * @see https://huobiapi.github.io/docs/usdt_swap/v1/en/#cross-query-user-39-s-account-information
     * @description query for balance and get the amount of funds available for trading or funds locked in orders
     * @param {object} [params] extra parameters specific to the exchange API endpoint
     * @param {bool} [params.unified] provide this parameter if you have a recent account with unified cross+isolated margin account
     * @returns {object} a [balance structure]{@link https://docs.ccxt.com/#/?id=balance-structure}
     */
    async fetchBalance (params = {}): Promise<Balances> {
        await this.loadMarkets ();
        let type = undefined;
        [ type, params ] = this.handleMarketTypeAndParams ('fetchBalance', undefined, params);
        const options = this.safeValue (this.options, 'fetchBalance', {});
        const isUnifiedAccount = this.safeValue2 (params, 'isUnifiedAccount', 'unified', false);
        params = this.omit (params, [ 'isUnifiedAccount', 'unified' ]);
        const request: Dict = {};
        const spot = (type === 'spot');
        const future = (type === 'future');
        const defaultSubType = this.safeString2 (this.options, 'defaultSubType', 'subType', 'linear');
        let subType = this.safeString2 (options, 'defaultSubType', 'subType', defaultSubType);
        subType = this.safeString2 (params, 'defaultSubType', 'subType', subType);
        const inverse = (subType === 'inverse');
        const linear = (subType === 'linear');
        let marginMode = undefined;
        [ marginMode, params ] = this.handleMarginModeAndParams ('fetchBalance', params);
        params = this.omit (params, [ 'defaultSubType', 'subType' ]);
        const isolated = (marginMode === 'isolated');
        const cross = (marginMode === 'cross');
        const margin = (type === 'margin') || (spot && (cross || isolated));
        let response = undefined;
        if (spot || margin) {
            if (margin) {
                if (isolated) {
                    response = await this.spotPrivateGetV1MarginAccountsBalance (this.extend (request, params));
                } else {
                    response = await this.spotPrivateGetV1CrossMarginAccountsBalance (this.extend (request, params));
                }
            } else {
                await this.loadAccounts ();
                const accountId = await this.fetchAccountIdByType (type, undefined, undefined, params);
                request['account-id'] = accountId;
                response = await this.spotPrivateGetV1AccountAccountsAccountIdBalance (this.extend (request, params));
            }
        } else if (isUnifiedAccount) {
            response = await this.contractPrivateGetLinearSwapApiV3UnifiedAccountInfo (this.extend (request, params));
        } else if (linear) {
            if (isolated) {
                response = await this.contractPrivatePostLinearSwapApiV1SwapAccountInfo (this.extend (request, params));
            } else {
                response = await this.contractPrivatePostLinearSwapApiV1SwapCrossAccountInfo (this.extend (request, params));
            }
        } else if (inverse) {
            if (future) {
                response = await this.contractPrivatePostApiV1ContractAccountInfo (this.extend (request, params));
            } else {
                response = await this.contractPrivatePostSwapApiV1SwapAccountInfo (this.extend (request, params));
            }
        }
        //
        // spot
        //
        //     {
        //         "status": "ok",
        //         "data": {
        //             "id": 1528640,
        //             "type": "spot",
        //             "state": "working",
        //             "list": [
        //                 { "currency": "lun", "type": "trade", "balance": "0", "seq-num": "0" },
        //                 { "currency": "lun", "type": "frozen", "balance": "0", "seq-num": "0" },
        //                 { "currency": "ht", "type": "frozen", "balance": "0", "seq-num": "145" },
        //             ]
        //         },
        //         "ts":1637644827566
        //     }
        //
        // cross margin
        //
        //     {
        //         "status": "ok",
        //         "data": {
        //             "id": 51015302,
        //             "type": "cross-margin",
        //             "state": "working",
        //             "risk-rate": "2",
        //             "acct-balance-sum": "100",
        //             "debt-balance-sum": "0",
        //             "list": [
        //                 { "currency": "usdt", "type": "trade", "balance": "100" },
        //                 { "currency": "usdt", "type": "frozen", "balance": "0" },
        //                 { "currency": "usdt", "type": "loan-available", "balance": "200" },
        //                 { "currency": "usdt", "type": "transfer-out-available", "balance": "-1" },
        //                 { "currency": "ht", "type": "loan-available", "balance": "36.60724091" },
        //                 { "currency": "ht", "type": "transfer-out-available", "balance": "-1" },
        //                 { "currency": "btc", "type": "trade", "balance": "1168.533000000000000000" },
        //                 { "currency": "btc", "type": "frozen", "balance": "0.000000000000000000" },
        //                 { "currency": "btc", "type": "loan", "balance": "-2.433000000000000000" },
        //                 { "currency": "btc", "type": "interest", "balance": "-0.000533000000000000" },
        //                 { "currency": "btc", "type": "transfer-out-available", "balance": "1163.872174670000000000" },
        //                 { "currency": "btc", "type": "loan-available", "balance": "8161.876538350676000000" }
        //             ]
        //         },
        //         "code": 200
        //     }
        //
        // isolated margin
        //
        //     {
        //         "data": [
        //             {
        //                 "id": 18264,
        //                 "type": "margin",
        //                 "state": "working",
        //                 "symbol": "btcusdt",
        //                 "fl-price": "0",
        //                 "fl-type": "safe",
        //                 "risk-rate": "475.952571086994250554",
        //                 "list": [
        //                     { "currency": "btc","type": "trade","balance": "1168.533000000000000000" },
        //                     { "currency": "btc","type": "frozen","balance": "0.000000000000000000" },
        //                     { "currency": "btc","type": "loan","balance": "-2.433000000000000000" },
        //                     { "currency": "btc","type": "interest","balance": "-0.000533000000000000" },
        //                     { "currency": "btc","type": "transfer-out-available", "balance": "1163.872174670000000000" },
        //                     { "currency": "btc","type": "loan-available", "balance": "8161.876538350676000000" }
        //                 ]
        //             }
        //         ]
        //     }
        //
        // future, swap isolated
        //
        //     {
        //         "status": "ok",
        //         "data": [
        //             {
        //                 "symbol": "BTC",
        //                 "margin_balance": 0,
        //                 "margin_position": 0E-18,
        //                 "margin_frozen": 0,
        //                 "margin_available": 0E-18,
        //                 "profit_real": 0,
        //                 "profit_unreal": 0,
        //                 "risk_rate": null,
        //                 "withdraw_available": 0,
        //                 "liquidation_price": null,
        //                 "lever_rate": 5,
        //                 "adjust_factor": 0.025000000000000000,
        //                 "margin_static": 0,
        //                 "is_debit": 0, // future only
        //                 "contract_code": "BTC-USD", // swap only
        //                 "margin_asset": "USDT", // linear only
        //                 "margin_mode": "isolated", // linear only
        //                 "margin_account": "BTC-USDT" // linear only
        //                 "transfer_profit_ratio": null // inverse only
        //             },
        //         ],
        //         "ts": 1637644827566
        //     }
        //
        // linear cross futures and linear cross swap
        //
        //     {
        //         "status": "ok",
        //         "data": [
        //             {
        //                 "futures_contract_detail": [
        //                     {
        //                         "symbol": "ETH",
        //                         "contract_code": "ETH-USDT-220325",
        //                         "margin_position": 0,
        //                         "margin_frozen": 0,
        //                         "margin_available": 200.000000000000000000,
        //                         "profit_unreal": 0E-18,
        //                         "liquidation_price": null,
        //                         "lever_rate": 5,
        //                         "adjust_factor": 0.060000000000000000,
        //                         "contract_type": "quarter",
        //                         "pair": "ETH-USDT",
        //                         "business_type": "futures"
        //                     },
        //                 ],
        //                 "margin_mode": "cross",
        //                 "margin_account": "USDT",
        //                 "margin_asset": "USDT",
        //                 "margin_balance": 49.874186030200000000,
        //                 "money_in": 50,
        //                 "money_out": 0,
        //                 "margin_static": 49.872786030200000000,
        //                 "margin_position": 6.180000000000000000,
        //                 "margin_frozen": 6.000000000000000000,
        //                 "profit_unreal": 0.001400000000000000,
        //                 "withdraw_available": 37.6927860302,
        //                 "risk_rate": 271.984050521072796934,
        //                 "new_risk_rate": 0.001858676950514399,
        //                 "contract_detail": [
        //                     {
        //                         "symbol": "MANA",
        //                         "contract_code": "MANA-USDT",
        //                         "margin_position": 0,
        //                         "margin_frozen": 0,
        //                         "margin_available": 200.000000000000000000,
        //                         "profit_unreal": 0E-18,
        //                         "liquidation_price": null,
        //                         "lever_rate": 5,
        //                         "adjust_factor": 0.100000000000000000,
        //                         "contract_type": "swap",
        //                         "pair": "MANA-USDT",
        //                         "business_type": "swap"
        //                     },
        //                 ]
        //             }
        //         ],
        //         "ts": 1640915104870
        //     }
        //
        // TODO add balance parsing for linear swap
        //
        let result: Dict = { 'info': response } as any;
        const data = this.safeValue (response, 'data');
        if (spot || margin) {
            if (isolated) {
                for (let i = 0; i < data.length; i++) {
                    const entry = data[i];
                    const symbol = this.safeSymbol (this.safeString (entry, 'symbol'));
                    const balances = this.safeValue (entry, 'list');
                    const subResult: Dict = {};
                    for (let j = 0; j < balances.length; j++) {
                        const balance = balances[j];
                        const currencyId = this.safeString (balance, 'currency');
                        const code = this.safeCurrencyCode (currencyId);
                        subResult[code] = this.parseMarginBalanceHelper (balance, code, subResult);
                    }
                    result[symbol] = this.safeBalance (subResult);
                }
            } else {
                const balances = this.safeValue (data, 'list', []);
                for (let i = 0; i < balances.length; i++) {
                    const balance = balances[i];
                    const currencyId = this.safeString (balance, 'currency');
                    const code = this.safeCurrencyCode (currencyId);
                    result[code] = this.parseMarginBalanceHelper (balance, code, result);
                }
                result = this.safeBalance (result);
            }
        } else if (isUnifiedAccount) {
            for (let i = 0; i < data.length; i++) {
                const entry = data[i];
                const marginAsset = this.safeString (entry, 'margin_asset');
                const currencyCode = this.safeCurrencyCode (marginAsset);
                if (isolated) {
                    const isolated_swap = this.safeValue (entry, 'isolated_swap', {});
                    for (let j = 0; j < isolated_swap.length; j++) {
                        const balance = isolated_swap[j];
                        const marketId = this.safeString (balance, 'contract_code');
                        const subBalance: Dict = {
                            'code': currencyCode,
                            'free': this.safeNumber (balance, 'margin_available'),
                        };
                        const symbol = this.safeSymbol (marketId);
                        result[symbol] = subBalance;
                        result = this.safeBalance (result);
                    }
                } else {
                    const account = this.account ();
                    account['free'] = this.safeString (entry, 'margin_static');
                    account['used'] = this.safeString (entry, 'margin_frozen');
                    result[currencyCode] = account;
                    result = this.safeBalance (result);
                }
            }
        } else if (linear) {
            const first = this.safeValue (data, 0, {});
            if (isolated) {
                for (let i = 0; i < data.length; i++) {
                    const balance = data[i];
                    const marketId = this.safeString2 (balance, 'contract_code', 'margin_account');
                    const market = this.safeMarket (marketId);
                    const currencyId = this.safeString (balance, 'margin_asset');
                    const currency = this.safeCurrency (currencyId);
                    const code = this.safeString (market, 'settle', currency['code']);
                    // the exchange outputs positions for delisted markets
                    // https://www.huobi.com/support/en-us/detail/74882968522337
                    // we skip it if the market was delisted
                    if (code !== undefined) {
                        const account = this.account ();
                        account['free'] = this.safeString (balance, 'margin_balance');
                        account['used'] = this.safeString (balance, 'margin_frozen');
                        const accountsByCode: Dict = {};
                        accountsByCode[code] = account;
                        const symbol = market['symbol'];
                        result[symbol] = this.safeBalance (accountsByCode);
                    }
                }
            } else {
                const account = this.account ();
                account['free'] = this.safeString (first, 'withdraw_available');
                account['total'] = this.safeString (first, 'margin_balance');
                const currencyId = this.safeString2 (first, 'margin_asset', 'symbol');
                const code = this.safeCurrencyCode (currencyId);
                result[code] = account;
                result = this.safeBalance (result);
            }
        } else if (inverse) {
            for (let i = 0; i < data.length; i++) {
                const balance = data[i];
                const currencyId = this.safeString (balance, 'symbol');
                const code = this.safeCurrencyCode (currencyId);
                const account = this.account ();
                account['free'] = this.safeString (balance, 'margin_available');
                account['used'] = this.safeString (balance, 'margin_frozen');
                result[code] = account;
            }
            result = this.safeBalance (result);
        }
        return result as Balances;
    }

    /**
     * @method
     * @name htx#fetchOrder
     * @description fetches information on an order made by the user
     * @see https://huobiapi.github.io/docs/spot/v1/en/#get-the-order-detail-of-an-order-based-on-client-order-id
     * @see https://huobiapi.github.io/docs/spot/v1/en/#get-the-order-detail-of-an-order
     * @see https://huobiapi.github.io/docs/usdt_swap/v1/en/#isolated-get-information-of-an-order
     * @see https://huobiapi.github.io/docs/usdt_swap/v1/en/#cross-get-information-of-order
     * @see https://huobiapi.github.io/docs/dm/v1/en/#get-information-of-an-order
     * @see https://huobiapi.github.io/docs/coin_margined_swap/v1/en/#get-information-of-an-order
     * @param {string} id order id
     * @param {string} symbol unified symbol of the market the order was made in
     * @param {object} [params] extra parameters specific to the exchange API endpoint
     * @returns {object} An [order structure]{@link https://docs.ccxt.com/#/?id=order-structure}
     */
    async fetchOrder (id: string, symbol: Str = undefined, params = {}) {
        await this.loadMarkets ();
        let market = undefined;
        if (symbol !== undefined) {
            market = this.market (symbol);
        }
        let marketType = undefined;
        [ marketType, params ] = this.handleMarketTypeAndParams ('fetchOrder', market, params);
        const request: Dict = {
            // spot -----------------------------------------------------------
            // 'order-id': 'id',
            // 'symbol': market['id'],
            // 'client-order-id': clientOrderId,
            // 'clientOrderId': clientOrderId,
            // contracts ------------------------------------------------------
            // 'order_id': id,
            // 'client_order_id': clientOrderId,
            // 'contract_code': market['id'],
            // 'pair': 'BTC-USDT',
            // 'contract_type': 'this_week', // swap, this_week, next_week, quarter, next_ quarter
        };
        let response = undefined;
        if (marketType === 'spot') {
            const clientOrderId = this.safeString (params, 'clientOrderId');
            if (clientOrderId !== undefined) {
                // will be filled below in extend ()
                // they expect clientOrderId instead of client-order-id
                // request['clientOrderId'] = clientOrderId;
                response = await this.spotPrivateGetV1OrderOrdersGetClientOrder (this.extend (request, params));
            } else {
                request['order-id'] = id;
                response = await this.spotPrivateGetV1OrderOrdersOrderId (this.extend (request, params));
            }
        } else {
            if (symbol === undefined) {
                throw new ArgumentsRequired (this.id + ' fetchOrder() requires a symbol argument');
            }
            const clientOrderId = this.safeString2 (params, 'client_order_id', 'clientOrderId');
            if (clientOrderId === undefined) {
                request['order_id'] = id;
            } else {
                request['client_order_id'] = clientOrderId;
                params = this.omit (params, [ 'client_order_id', 'clientOrderId' ]);
            }
            request['contract_code'] = market['id'];
            if (market['linear']) {
                let marginMode = undefined;
                [ marginMode, params ] = this.handleMarginModeAndParams ('fetchOrder', params);
                marginMode = (marginMode === undefined) ? 'cross' : marginMode;
                if (marginMode === 'isolated') {
                    response = await this.contractPrivatePostLinearSwapApiV1SwapOrderInfo (this.extend (request, params));
                } else if (marginMode === 'cross') {
                    response = await this.contractPrivatePostLinearSwapApiV1SwapCrossOrderInfo (this.extend (request, params));
                }
            } else if (market['inverse']) {
                if (marketType === 'future') {
                    request['symbol'] = market['settleId'];
                    response = await this.contractPrivatePostApiV1ContractOrderInfo (this.extend (request, params));
                } else if (marketType === 'swap') {
                    response = await this.contractPrivatePostSwapApiV1SwapOrderInfo (this.extend (request, params));
                } else {
                    throw new NotSupported (this.id + ' fetchOrder() does not support ' + marketType + ' markets');
                }
            }
        }
        //
        // spot
        //
        //     {
        //         "status":"ok",
        //         "data":{
        //             "id":438398393065481,
        //             "symbol":"ethusdt",
        //             "account-id":1528640,
        //             "client-order-id":"AA03022abc2163433e-006b-480e-9ad1-d4781478c5e7",
        //             "amount":"0.100000000000000000",
        //             "price":"3000.000000000000000000",
        //             "created-at":1640549994642,
        //             "type":"buy-limit",
        //             "field-amount":"0.0",
        //             "field-cash-amount":"0.0",
        //             "field-fees":"0.0",
        //             "finished-at":0,
        //             "source":"spot-api",
        //             "state":"submitted",
        //             "canceled-at":0
        //         }
        //     }
        //
        // linear swap cross margin
        //
        //     {
        //         "status":"ok",
        //         "data":[
        //             {
        //                 "business_type":"swap",
        //                 "contract_type":"swap",
        //                 "pair":"BTC-USDT",
        //                 "symbol":"BTC",
        //                 "contract_code":"BTC-USDT",
        //                 "volume":1,
        //                 "price":3000,
        //                 "order_price_type":"limit",
        //                 "order_type":1,
        //                 "direction":"buy",
        //                 "offset":"open",
        //                 "lever_rate":1,
        //                 "order_id":924912513206878210,
        //                 "client_order_id":null,
        //                 "created_at":1640557927189,
        //                 "trade_volume":0,
        //                 "trade_turnover":0,
        //                 "fee":0,
        //                 "trade_avg_price":null,
        //                 "margin_frozen":3.000000000000000000,
        //                 "profit":0,
        //                 "status":3,
        //                 "order_source":"api",
        //                 "order_id_str":"924912513206878210",
        //                 "fee_asset":"USDT",
        //                 "liquidation_type":"0",
        //                 "canceled_at":0,
        //                 "margin_asset":"USDT",
        //                 "margin_account":"USDT",
        //                 "margin_mode":"cross",
        //                 "is_tpsl":0,
        //                 "real_profit":0
        //             }
        //         ],
        //         "ts":1640557982556
        //     }
        //
        // linear swap isolated margin detail
        //
        //     {
        //         "status": "ok",
        //         "data": {
        //             "symbol": "BTC",
        //             "contract_code": "BTC-USDT",
        //             "instrument_price": 0,
        //             "final_interest": 0,
        //             "adjust_value": 0,
        //             "lever_rate": 10,
        //             "direction": "sell",
        //             "offset": "open",
        //             "volume": 1.000000000000000000,
        //             "price": 13059.800000000000000000,
        //             "created_at": 1603703614712,
        //             "canceled_at": 0,
        //             "order_source": "api",
        //             "order_price_type": "opponent",
        //             "margin_frozen": 0,
        //             "profit": 0,
        //             "trades": [
        //                 {
        //                     "trade_id": 131560927,
        //                     "trade_price": 13059.800000000000000000,
        //                     "trade_volume": 1.000000000000000000,
        //                     "trade_turnover": 13.059800000000000000,
        //                     "trade_fee": -0.005223920000000000,
        //                     "created_at": 1603703614715,
        //                     "role": "taker",
        //                     "fee_asset": "USDT",
        //                     "profit": 0,
        //                     "real_profit": 0,
        //                     "id": "131560927-770334322963152896-1"
        //                 }
        //             ],
        //             "total_page": 1,
        //             "current_page": 1,
        //             "total_size": 1,
        //             "liquidation_type": "0",
        //             "fee_asset": "USDT",
        //             "fee": -0.005223920000000000,
        //             "order_id": 770334322963152896,
        //             "order_id_str": "770334322963152896",
        //             "client_order_id": 57012021045,
        //             "order_type": "1",
        //             "status": 6,
        //             "trade_avg_price": 13059.800000000000000000,
        //             "trade_turnover": 13.059800000000000000,
        //             "trade_volume": 1.000000000000000000,
        //             "margin_asset": "USDT",
        //             "margin_mode": "isolated",
        //             "margin_account": "BTC-USDT",
        //             "real_profit": 0,
        //             "is_tpsl": 0
        //         },
        //         "ts": 1603703678477
        //     }
        let order = this.safeValue (response, 'data');
        if (Array.isArray (order)) {
            order = this.safeValue (order, 0);
        }
        return this.parseOrder (order);
    }

    parseMarginBalanceHelper (balance, code, result) {
        let account = undefined;
        if (code in result) {
            account = result[code];
        } else {
            account = this.account ();
        }
        if (balance['type'] === 'trade') {
            account['free'] = this.safeString (balance, 'balance');
        }
        if (balance['type'] === 'frozen') {
            account['used'] = this.safeString (balance, 'balance');
        }
        return account;
    }

    async fetchSpotOrdersByStates (states, symbol: Str = undefined, since: Int = undefined, limit: Int = undefined, params = {}) {
        const method = this.safeString (this.options, 'fetchOrdersByStatesMethod', 'spot_private_get_v1_order_orders'); // spot_private_get_v1_order_history
        if (method === 'spot_private_get_v1_order_orders') {
            if (symbol === undefined) {
                throw new ArgumentsRequired (this.id + ' fetchOrders() requires a symbol argument');
            }
        }
        await this.loadMarkets ();
        let market = undefined;
        let request: Dict = {
            // spot_private_get_v1_order_orders GET /v1/order/orders ----------
            // 'symbol': market['id'], // required
            // 'types': 'buy-market,sell-market,buy-limit,sell-limit,buy-ioc,sell-ioc,buy-stop-limit,sell-stop-limit,buy-limit-fok,sell-limit-fok,buy-stop-limit-fok,sell-stop-limit-fok',
            // 'start-time': since, // max window of 48h within a range of 180 days, within past 2 hours for cancelled orders
            // 'end-time': this.milliseconds (),
            'states': states, // filled, partial-canceled, canceled
            // 'from': order['id'],
            // 'direct': 'next', // next, prev, used with from
            // 'size': 100, // max 100
            // spot_private_get_v1_order_history GET /v1/order/history --------
            // 'symbol': market['id'], // optional
            // 'start-time': since, // max window of 48h within a range of 180 days, within past 2 hours for cancelled orders
            // 'end-time': this.milliseconds (),
            // 'direct': 'next', // next, prev, used with from
            // 'size': 100, // max 100
        };
        if (symbol !== undefined) {
            market = this.market (symbol);
            request['symbol'] = market['id'];
        }
        if (since !== undefined) {
            request['start-time'] = since; // a window of 48 hours within 180 days
            request['end-time'] = this.sum (since, 48 * 60 * 60 * 1000);
        }
        [ request, params ] = this.handleUntilOption ('end-time', request, params);
        if (limit !== undefined) {
            request['size'] = limit;
        }
        let response = undefined;
        if (method === 'spot_private_get_v1_order_orders') {
            response = await this.spotPrivateGetV1OrderOrders (this.extend (request, params));
        } else {
            response = await this.spotPrivateGetV1OrderHistory (this.extend (request, params));
        }
        //
        // spot_private_get_v1_order_orders GET /v1/order/orders
        //
        //     {
        //         "status": "ok",
        //         "data": [
        //             {
        //                 "id": 13997833014,
        //                 "symbol": "ethbtc",
        //                 "account-id": 3398321,
        //                 "client-order-id": "23456",
        //                 "amount": "0.045000000000000000",
        //                 "price": "0.034014000000000000",
        //                 "created-at": 1545836976871,
        //                 "type": "sell-limit",
        //                 "field-amount": "0.045000000000000000",
        //                 "field-cash-amount": "0.001530630000000000",
        //                 "field-fees": "0.000003061260000000",
        //                 "finished-at": 1545837948214,
        //                 "source": "spot-api",
        //                 "state": "filled",
        //                 "canceled-at": 0
        //             }
        //         ]
        //     }
        //
        const data = this.safeList (response, 'data', []);
        return this.parseOrders (data, market, since, limit);
    }

    async fetchSpotOrders (symbol: Str = undefined, since: Int = undefined, limit: Int = undefined, params = {}) {
        return await this.fetchSpotOrdersByStates ('pre-submitted,submitted,partial-filled,filled,partial-canceled,canceled', symbol, since, limit, params);
    }

    async fetchClosedSpotOrders (symbol: Str = undefined, since: Int = undefined, limit: Int = undefined, params = {}) {
        return await this.fetchSpotOrdersByStates ('filled,partial-canceled,canceled', symbol, since, limit, params);
    }

    async fetchContractOrders (symbol: Str = undefined, since: Int = undefined, limit: Int = undefined, params = {}) {
        if (symbol === undefined) {
            throw new ArgumentsRequired (this.id + ' fetchContractOrders() requires a symbol argument');
        }
        await this.loadMarkets ();
        const market = this.market (symbol);
        let request: Dict = {
            // POST /api/v1/contract_hisorders inverse futures ----------------
            // 'symbol': market['settleId'], // BTC, ETH, ...
            // 'order_type': '1', // 1 limit，3 opponent，4 lightning, 5 trigger order, 6 pst_only, 7 optimal_5, 8 optimal_10, 9 optimal_20, 10 fok, 11 ioc
            // POST /swap-api/v3/swap_hisorders inverse swap ------------------
            // POST /linear-swap-api/v3/swap_hisorders linear isolated --------
            // POST /linear-swap-api/v3/swap_cross_hisorders linear cross -----
            'trade_type': 0, // 0:All; 1: Open long; 2: Open short; 3: Close short; 4: Close long; 5: Liquidate long positions; 6: Liquidate short positions, 17:buy(one-way mode), 18:sell(one-way mode)
            'status': '0', // support multiple query seperated by ',',such as '3,4,5', 0: all. 3. Have sumbmitted the orders; 4. Orders partially matched; 5. Orders cancelled with partially matched; 6. Orders fully matched; 7. Orders cancelled;
        };
        let response = undefined;
        const trigger = this.safeBool2 (params, 'stop', 'trigger');
        const stopLossTakeProfit = this.safeValue (params, 'stopLossTakeProfit');
        const trailing = this.safeBool (params, 'trailing', false);
        params = this.omit (params, [ 'stop', 'stopLossTakeProfit', 'trailing', 'trigger' ]);
        if (trigger || stopLossTakeProfit || trailing) {
            if (limit !== undefined) {
                request['page_size'] = limit;
            }
            request['contract_code'] = market['id'];
            request['create_date'] = 90;
        } else {
            if (since !== undefined) {
                request['start_time'] = since; // max 90 days back
                // request['end_time'] = since + 172800000; // 48 hours window
            }
            request['contract'] = market['id'];
            request['type'] = 1; // 1:All Orders,2:Order in Finished Status
        }
        [ request, params ] = this.handleUntilOption ('end_time', request, params);
        if (market['linear']) {
            let marginMode = undefined;
            [ marginMode, params ] = this.handleMarginModeAndParams ('fetchContractOrders', params);
            marginMode = (marginMode === undefined) ? 'cross' : marginMode;
            if (marginMode === 'isolated') {
                if (trigger) {
                    response = await this.contractPrivatePostLinearSwapApiV1SwapTriggerHisorders (this.extend (request, params));
                } else if (stopLossTakeProfit) {
                    response = await this.contractPrivatePostLinearSwapApiV1SwapTpslHisorders (this.extend (request, params));
                } else if (trailing) {
                    response = await this.contractPrivatePostLinearSwapApiV1SwapTrackHisorders (this.extend (request, params));
                } else {
                    response = await this.contractPrivatePostLinearSwapApiV3SwapHisorders (this.extend (request, params));
                }
            } else if (marginMode === 'cross') {
                if (trigger) {
                    response = await this.contractPrivatePostLinearSwapApiV1SwapCrossTriggerHisorders (this.extend (request, params));
                } else if (stopLossTakeProfit) {
                    response = await this.contractPrivatePostLinearSwapApiV1SwapCrossTpslHisorders (this.extend (request, params));
                } else if (trailing) {
                    response = await this.contractPrivatePostLinearSwapApiV1SwapCrossTrackHisorders (this.extend (request, params));
                } else {
                    response = await this.contractPrivatePostLinearSwapApiV3SwapCrossHisorders (this.extend (request, params));
                }
            }
        } else if (market['inverse']) {
            if (market['swap']) {
                if (trigger) {
                    response = await this.contractPrivatePostSwapApiV1SwapTriggerHisorders (this.extend (request, params));
                } else if (stopLossTakeProfit) {
                    response = await this.contractPrivatePostSwapApiV1SwapTpslHisorders (this.extend (request, params));
                } else if (trailing) {
                    response = await this.contractPrivatePostSwapApiV1SwapTrackHisorders (this.extend (request, params));
                } else {
                    response = await this.contractPrivatePostSwapApiV3SwapHisorders (this.extend (request, params));
                }
            } else if (market['future']) {
                request['symbol'] = market['settleId'];
                if (trigger) {
                    response = await this.contractPrivatePostApiV1ContractTriggerHisorders (this.extend (request, params));
                } else if (stopLossTakeProfit) {
                    response = await this.contractPrivatePostApiV1ContractTpslHisorders (this.extend (request, params));
                } else if (trailing) {
                    response = await this.contractPrivatePostApiV1ContractTrackHisorders (this.extend (request, params));
                } else {
                    response = await this.contractPrivatePostApiV3ContractHisorders (this.extend (request, params));
                }
            }
        }
        //
        // future and swap
        //
        //     {
        //         "code": 200,
        //         "msg": "ok",
        //         "data": [
        //             {
        //                 "direction": "buy",
        //                 "offset": "open",
        //                 "volume": 1.000000000000000000,
        //                 "price": 25000.000000000000000000,
        //                 "profit": 0E-18,
        //                 "pair": "BTC-USDT",
        //                 "query_id": 47403349100,
        //                 "order_id": 1103683465337593856,
        //                 "contract_code": "BTC-USDT-230505",
        //                 "symbol": "BTC",
        //                 "lever_rate": 5,
        //                 "create_date": 1683180243577,
        //                 "order_source": "web",
        //                 "canceled_source": "web",
        //                 "order_price_type": 1,
        //                 "order_type": 1,
        //                 "margin_frozen": 0E-18,
        //                 "trade_volume": 0E-18,
        //                 "trade_turnover": 0E-18,
        //                 "fee": 0E-18,
        //                 "trade_avg_price": 0,
        //                 "status": 7,
        //                 "order_id_str": "1103683465337593856",
        //                 "fee_asset": "USDT",
        //                 "fee_amount": 0,
        //                 "fee_quote_amount": 0,
        //                 "liquidation_type": "0",
        //                 "margin_asset": "USDT",
        //                 "margin_mode": "cross",
        //                 "margin_account": "USDT",
        //                 "update_time": 1683180352034,
        //                 "is_tpsl": 0,
        //                 "real_profit": 0,
        //                 "trade_partition": "USDT",
        //                 "reduce_only": 0,
        //                 "contract_type": "this_week",
        //                 "business_type": "futures"
        //             }
        //         ],
        //         "ts": 1683239909141
        //     }
        //
        // trigger
        //
        //     {
        //         "status": "ok",
        //         "data": {
        //             "orders": [
        //                 {
        //                     "contract_type": "swap",
        //                     "business_type": "swap",
        //                     "pair": "BTC-USDT",
        //                     "symbol": "BTC",
        //                     "contract_code": "BTC-USDT",
        //                     "trigger_type": "le",
        //                     "volume": 1.000000000000000000,
        //                     "order_type": 1,
        //                     "direction": "buy",
        //                     "offset": "open",
        //                     "lever_rate": 1,
        //                     "order_id": 1103670703588327424,
        //                     "order_id_str": "1103670703588327424",
        //                     "relation_order_id": "-1",
        //                     "order_price_type": "limit",
        //                     "status": 6,
        //                     "order_source": "web",
        //                     "trigger_price": 25000.000000000000000000,
        //                     "triggered_price": null,
        //                     "order_price": 24000.000000000000000000,
        //                     "created_at": 1683177200945,
        //                     "triggered_at": null,
        //                     "order_insert_at": 0,
        //                     "canceled_at": 1683179075234,
        //                     "fail_code": null,
        //                     "fail_reason": null,
        //                     "margin_mode": "cross",
        //                     "margin_account": "USDT",
        //                     "update_time": 1683179075958,
        //                     "trade_partition": "USDT",
        //                     "reduce_only": 0
        //                 },
        //             ],
        //             "total_page": 1,
        //             "current_page": 1,
        //             "total_size": 2
        //         },
        //         "ts": 1683239702792
        //     }
        //
        // stop-loss and take-profit
        //
        //     {
        //         "status": "ok",
        //         "data": {
        //             "orders": [
        //                 {
        //                     "contract_type": "swap",
        //                     "business_type": "swap",
        //                     "pair": "BTC-USDT",
        //                     "symbol": "BTC",
        //                     "contract_code": "BTC-USDT",
        //                     "margin_mode": "cross",
        //                     "margin_account": "USDT",
        //                     "volume": 1.000000000000000000,
        //                     "order_type": 1,
        //                     "tpsl_order_type": "sl",
        //                     "direction": "sell",
        //                     "order_id": 1103680386844839936,
        //                     "order_id_str": "1103680386844839936",
        //                     "order_source": "web",
        //                     "trigger_type": "le",
        //                     "trigger_price": 25000.000000000000000000,
        //                     "created_at": 1683179509613,
        //                     "order_price_type": "market",
        //                     "status": 11,
        //                     "source_order_id": null,
        //                     "relation_tpsl_order_id": "-1",
        //                     "canceled_at": 0,
        //                     "fail_code": null,
        //                     "fail_reason": null,
        //                     "triggered_price": null,
        //                     "relation_order_id": "-1",
        //                     "update_time": 1683179968231,
        //                     "order_price": 0E-18,
        //                     "trade_partition": "USDT"
        //                 },
        //             ],
        //             "total_page": 1,
        //             "current_page": 1,
        //             "total_size": 2
        //         },
        //         "ts": 1683229230233
        //     }
        //
        let orders = this.safeValue (response, 'data');
        if (!Array.isArray (orders)) {
            orders = this.safeValue (orders, 'orders', []);
        }
        return this.parseOrders (orders, market, since, limit);
    }

    async fetchClosedContractOrders (symbol: Str = undefined, since: Int = undefined, limit: Int = undefined, params = {}) {
        const request: Dict = {
            'status': '5,6,7', // comma separated, 0 all, 3 submitted orders, 4 partially matched, 5 partially cancelled, 6 fully matched and closed, 7 canceled
        };
        return await this.fetchContractOrders (symbol, since, limit, this.extend (request, params));
    }

    /**
     * @method
     * @name htx#fetchOrders
     * @see https://huobiapi.github.io/docs/spot/v1/en/#search-past-orders
     * @see https://huobiapi.github.io/docs/spot/v1/en/#search-historical-orders-within-48-hours
     * @see https://huobiapi.github.io/docs/usdt_swap/v1/en/#isolated-get-history-orders-new
     * @see https://huobiapi.github.io/docs/usdt_swap/v1/en/#cross-get-history-orders-new
     * @see https://huobiapi.github.io/docs/coin_margined_swap/v1/en/#get-history-orders-new
     * @see https://huobiapi.github.io/docs/coin_margined_swap/v1/en/#query-history-orders-via-multiple-fields-new
     * @description fetches information on multiple orders made by the user
     * @param {string} symbol unified market symbol of the market orders were made in
     * @param {int} [since] the earliest time in ms to fetch orders for
     * @param {int} [limit] the maximum number of order structures to retrieve
     * @param {object} [params] extra parameters specific to the exchange API endpoint
     * @param {bool} [params.trigger] *contract only* if the orders are trigger trigger orders or not
     * @param {bool} [params.stopLossTakeProfit] *contract only* if the orders are stop-loss or take-profit orders
     * @param {int} [params.until] the latest time in ms to fetch entries for
     * @param {boolean} [params.trailing] *contract only* set to true if you want to fetch trailing stop orders
     * @returns {Order[]} a list of [order structures]{@link https://docs.ccxt.com/#/?id=order-structure}
     */
    async fetchOrders (symbol: Str = undefined, since: Int = undefined, limit: Int = undefined, params = {}): Promise<Order[]> {
        await this.loadMarkets ();
        let market = undefined;
        if (symbol !== undefined) {
            market = this.market (symbol);
        }
        let marketType = undefined;
        [ marketType, params ] = this.handleMarketTypeAndParams ('fetchOrders', market, params);
        const contract = (marketType === 'swap') || (marketType === 'future');
        if (contract && (symbol === undefined)) {
            throw new ArgumentsRequired (this.id + ' fetchOrders() requires a symbol argument for ' + marketType + ' orders');
        }
        if (contract) {
            return await this.fetchContractOrders (symbol, since, limit, params);
        } else {
            return await this.fetchSpotOrders (symbol, since, limit, params);
        }
    }

    /**
     * @method
     * @name htx#fetchClosedOrders
     * @see https://huobiapi.github.io/docs/spot/v1/en/#search-past-orders
     * @see https://huobiapi.github.io/docs/spot/v1/en/#search-historical-orders-within-48-hours
     * @see https://huobiapi.github.io/docs/usdt_swap/v1/en/#isolated-get-history-orders-new
     * @see https://huobiapi.github.io/docs/usdt_swap/v1/en/#cross-get-history-orders-new
     * @see https://huobiapi.github.io/docs/coin_margined_swap/v1/en/#get-history-orders-new
     * @see https://huobiapi.github.io/docs/coin_margined_swap/v1/en/#query-history-orders-via-multiple-fields-new
     * @description fetches information on multiple closed orders made by the user
     * @param {string} symbol unified market symbol of the market orders were made in
     * @param {int} [since] the earliest time in ms to fetch orders for
     * @param {int} [limit] the maximum number of order structures to retrieve
     * @param {object} [params] extra parameters specific to the exchange API endpoint
     * @param {int} [params.until] the latest time in ms to fetch entries for
     * @param {boolean} [params.paginate] default false, when true will automatically paginate by calling this endpoint multiple times. See in the docs all the [availble parameters](https://github.com/ccxt/ccxt/wiki/Manual#pagination-params)
     * @returns {Order[]} a list of [order structures]{@link https://docs.ccxt.com/#/?id=order-structure}
     */
    async fetchClosedOrders (symbol: Str = undefined, since: Int = undefined, limit: Int = undefined, params = {}): Promise<Order[]> {
        await this.loadMarkets ();
        let paginate = false;
        [ paginate, params ] = this.handleOptionAndParams (params, 'fetchClosedOrders', 'paginate');
        if (paginate) {
            return await this.fetchPaginatedCallDynamic ('fetchClosedOrders', symbol, since, limit, params, 100) as Order[];
        }
        let market = undefined;
        if (symbol !== undefined) {
            market = this.market (symbol);
        }
        let marketType = undefined;
        [ marketType, params ] = this.handleMarketTypeAndParams ('fetchClosedOrders', market, params);
        if (marketType === 'spot') {
            return await this.fetchClosedSpotOrders (symbol, since, limit, params);
        } else {
            return await this.fetchClosedContractOrders (symbol, since, limit, params);
        }
    }

    /**
     * @method
     * @name htx#fetchOpenOrders
     * @see https://huobiapi.github.io/docs/spot/v1/en/#get-all-open-orders
     * @see https://huobiapi.github.io/docs/usdt_swap/v1/en/#isolated-current-unfilled-order-acquisition
     * @see https://huobiapi.github.io/docs/usdt_swap/v1/en/#cross-current-unfilled-order-acquisition
     * @description fetch all unfilled currently open orders
     * @param {string} symbol unified market symbol
     * @param {int} [since] the earliest time in ms to fetch open orders for
     * @param {int} [limit] the maximum number of open order structures to retrieve
     * @param {object} [params] extra parameters specific to the exchange API endpoint
<<<<<<< HEAD
     * @param {bool} [params.stop] *contract only* if the orders are stop trigger orders or not
     * @param {bool} [params.algo] *spot only* if the orders are trigger orders or not
=======
     * @param {bool} [params.trigger] *contract only* if the orders are trigger trigger orders or not
>>>>>>> b0f5442c
     * @param {bool} [params.stopLossTakeProfit] *contract only* if the orders are stop-loss or take-profit orders
     * @param {boolean} [params.trailing] *contract only* set to true if you want to fetch trailing stop orders
     * @returns {Order[]} a list of [order structures]{@link https://docs.ccxt.com/#/?id=order-structure}
     */
    async fetchOpenOrders (symbol: Str = undefined, since: Int = undefined, limit: Int = undefined, params = {}): Promise<Order[]> {
        await this.loadMarkets ();
        let market = undefined;
        if (symbol !== undefined) {
            market = this.market (symbol);
        }
        const request: Dict = {};
        let marketType = undefined;
        [ marketType, params ] = this.handleMarketTypeAndParams ('fetchOpenOrders', market, params);
        let response = undefined;
        if (marketType === 'spot') {
            if (symbol !== undefined) {
                request['symbol'] = market['id'];
            }
            // todo replace with fetchAccountIdByType
            let accountId = this.safeString (params, 'account-id');
            if (accountId === undefined) {
                // pick the first account
                await this.loadAccounts ();
                for (let i = 0; i < this.accounts.length; i++) {
                    const account = this.accounts[i];
                    if (this.safeString (account, 'type') === 'spot') {
                        accountId = this.safeString (account, 'id');
                        if (accountId !== undefined) {
                            break;
                        }
                    }
                }
            }
            request['account-id'] = accountId;
            if (limit !== undefined) {
                request['size'] = limit;
            }
            params = this.omit (params, 'account-id');
            let isAlgoOrder = false;
            [ isAlgoOrder, params ] = this.handleParamBool (params, 'algo');
            if (isAlgoOrder) {
                response = await this.spotPrivateGetV2AlgoOrdersOpening (this.extend (request, params));
            } else {
                response = await this.spotPrivateGetV1OrderOpenOrders (this.extend (request, params));
            }
        } else {
            if (symbol === undefined) {
                throw new ArgumentsRequired (this.id + ' fetchOpenOrders() requires a symbol argument');
            }
            if (limit !== undefined) {
                request['page_size'] = limit;
            }
            request['contract_code'] = market['id'];
            const trigger = this.safeBool2 (params, 'stop', 'trigger');
            const stopLossTakeProfit = this.safeValue (params, 'stopLossTakeProfit');
            const trailing = this.safeBool (params, 'trailing', false);
            params = this.omit (params, [ 'stop', 'stopLossTakeProfit', 'trailing', 'trigger' ]);
            if (market['linear']) {
                let marginMode = undefined;
                [ marginMode, params ] = this.handleMarginModeAndParams ('fetchOpenOrders', params);
                marginMode = (marginMode === undefined) ? 'cross' : marginMode;
                if (marginMode === 'isolated') {
                    if (trigger) {
                        response = await this.contractPrivatePostLinearSwapApiV1SwapTriggerOpenorders (this.extend (request, params));
                    } else if (stopLossTakeProfit) {
                        response = await this.contractPrivatePostLinearSwapApiV1SwapTpslOpenorders (this.extend (request, params));
                    } else if (trailing) {
                        response = await this.contractPrivatePostLinearSwapApiV1SwapTrackOpenorders (this.extend (request, params));
                    } else {
                        response = await this.contractPrivatePostLinearSwapApiV1SwapOpenorders (this.extend (request, params));
                    }
                } else if (marginMode === 'cross') {
                    if (trigger) {
                        response = await this.contractPrivatePostLinearSwapApiV1SwapCrossTriggerOpenorders (this.extend (request, params));
                    } else if (stopLossTakeProfit) {
                        response = await this.contractPrivatePostLinearSwapApiV1SwapCrossTpslOpenorders (this.extend (request, params));
                    } else if (trailing) {
                        response = await this.contractPrivatePostLinearSwapApiV1SwapCrossTrackOpenorders (this.extend (request, params));
                    } else {
                        response = await this.contractPrivatePostLinearSwapApiV1SwapCrossOpenorders (this.extend (request, params));
                    }
                }
            } else if (market['inverse']) {
                if (market['swap']) {
                    if (trigger) {
                        response = await this.contractPrivatePostSwapApiV1SwapTriggerOpenorders (this.extend (request, params));
                    } else if (stopLossTakeProfit) {
                        response = await this.contractPrivatePostSwapApiV1SwapTpslOpenorders (this.extend (request, params));
                    } else if (trailing) {
                        response = await this.contractPrivatePostSwapApiV1SwapTrackOpenorders (this.extend (request, params));
                    } else {
                        response = await this.contractPrivatePostSwapApiV1SwapOpenorders (this.extend (request, params));
                    }
                } else if (market['future']) {
                    request['symbol'] = market['settleId'];
                    if (trigger) {
                        response = await this.contractPrivatePostApiV1ContractTriggerOpenorders (this.extend (request, params));
                    } else if (stopLossTakeProfit) {
                        response = await this.contractPrivatePostApiV1ContractTpslOpenorders (this.extend (request, params));
                    } else if (trailing) {
                        response = await this.contractPrivatePostApiV1ContractTrackOpenorders (this.extend (request, params));
                    } else {
                        response = await this.contractPrivatePostApiV1ContractOpenorders (this.extend (request, params));
                    }
                }
            }
        }
        //
        // spot
        //
        //     {
        //         "status":"ok",
        //         "data":[
        //             {
        //                 "symbol":"ethusdt",
        //                 "source":"api",
        //                 "amount":"0.010000000000000000",
        //                 "account-id":1528640,
        //                 "created-at":1561597491963,
        //                 "price":"400.000000000000000000",
        //                 "filled-amount":"0.0",
        //                 "filled-cash-amount":"0.0",
        //                 "filled-fees":"0.0",
        //                 "id":38477101630,
        //                 "state":"submitted",
        //                 "type":"sell-limit"
        //             }
        //         ]
        //     }
        //
        // futures
        //
        //     {
        //         "status": "ok",
        //         "data": {
        //             "orders": [
        //                 {
        //                     "symbol": "ADA",
        //                     "contract_code": "ADA201225",
        //                     "contract_type": "quarter",
        //                     "volume": 1,
        //                     "price": 0.0925,
        //                     "order_price_type": "post_only",
        //                     "order_type": 1,
        //                     "direction": "buy",
        //                     "offset": "close",
        //                     "lever_rate": 20,
        //                     "order_id": 773131315209248768,
        //                     "client_order_id": null,
        //                     "created_at": 1604370469629,
        //                     "trade_volume": 0,
        //                     "trade_turnover": 0,
        //                     "fee": 0,
        //                     "trade_avg_price": null,
        //                     "margin_frozen": 0,
        //                     "profit": 0,
        //                     "status": 3,
        //                     "order_source": "web",
        //                     "order_id_str": "773131315209248768",
        //                     "fee_asset": "ADA",
        //                     "liquidation_type": null,
        //                     "canceled_at": null,
        //                     "is_tpsl": 0,
        //                     "update_time": 1606975980467,
        //                     "real_profit": 0
        //                 }
        //             ],
        //             "total_page": 1,
        //             "current_page": 1,
        //             "total_size": 1
        //         },
        //         "ts": 1604370488518
        //     }
        //
        // trigger
        //
        //     {
        //         "status": "ok",
        //         "data": {
        //             "orders": [
        //                 {
        //                     "contract_type": "swap",
        //                     "business_type": "swap",
        //                     "pair": "BTC-USDT",
        //                     "symbol": "BTC",
        //                     "contract_code": "BTC-USDT",
        //                     "trigger_type": "le",
        //                     "volume": 1.000000000000000000,
        //                     "order_type": 1,
        //                     "direction": "buy",
        //                     "offset": "open",
        //                     "lever_rate": 1,
        //                     "order_id": 1103670703588327424,
        //                     "order_id_str": "1103670703588327424",
        //                     "order_source": "web",
        //                     "trigger_price": 25000.000000000000000000,
        //                     "order_price": 24000.000000000000000000,
        //                     "created_at": 1683177200945,
        //                     "order_price_type": "limit",
        //                     "status": 2,
        //                     "margin_mode": "cross",
        //                     "margin_account": "USDT",
        //                     "trade_partition": "USDT",
        //                     "reduce_only": 0
        //                 }
        //             ],
        //             "total_page": 1,
        //             "current_page": 1,
        //             "total_size": 1
        //         },
        //         "ts": 1683177805320
        //     }
        //
        // stop-loss and take-profit
        //
        //     {
        //         "status": "ok",
        //         "data": {
        //             "orders": [
        //                 {
        //                     "contract_type": "swap",
        //                     "business_type": "swap",
        //                     "pair": "BTC-USDT",
        //                     "symbol": "BTC",
        //                     "contract_code": "BTC-USDT",
        //                     "margin_mode": "cross",
        //                     "margin_account": "USDT",
        //                     "volume": 1.000000000000000000,
        //                     "order_type": 1,
        //                     "direction": "sell",
        //                     "order_id": 1103680386844839936,
        //                     "order_id_str": "1103680386844839936",
        //                     "order_source": "web",
        //                     "trigger_type": "le",
        //                     "trigger_price": 25000.000000000000000000,
        //                     "order_price": 0E-18,
        //                     "created_at": 1683179509613,
        //                     "order_price_type": "market",
        //                     "status": 2,
        //                     "tpsl_order_type": "sl",
        //                     "source_order_id": null,
        //                     "relation_tpsl_order_id": "-1",
        //                     "trade_partition": "USDT"
        //                 }
        //             ],
        //             "total_page": 1,
        //             "current_page": 1,
        //             "total_size": 1
        //         },
        //         "ts": 1683179527011
        //     }
        //
        // trailing
        //
        //     {
        //         "status": "ok",
        //         "data": {
        //             "orders": [
        //                 {
        //                     "contract_type": "swap",
        //                     "business_type": "swap",
        //                     "pair": "BTC-USDT",
        //                     "symbol": "BTC",
        //                     "contract_code": "BTC-USDT",
        //                     "volume": 1.000000000000000000,
        //                     "order_type": 1,
        //                     "direction": "sell",
        //                     "offset": "close",
        //                     "lever_rate": 1,
        //                     "order_id": 1192021437253877761,
        //                     "order_id_str": "1192021437253877761",
        //                     "order_source": "api",
        //                     "created_at": 1704241657328,
        //                     "order_price_type": "formula_price",
        //                     "status": 2,
        //                     "callback_rate": 0.050000000000000000,
        //                     "active_price": 50000.000000000000000000,
        //                     "is_active": 0,
        //                     "margin_mode": "cross",
        //                     "margin_account": "USDT",
        //                     "trade_partition": "USDT",
        //                     "reduce_only": 1
        //                 },
        //             ],
        //             "total_page": 1,
        //             "current_page": 1,
        //             "total_size": 2
        //         },
        //         "ts": 1704242440106
        //     }
        //
        let orders = this.safeValue (response, 'data');
        if (!Array.isArray (orders)) {
            orders = this.safeValue (orders, 'orders', []);
        }
        return this.parseOrders (orders, market, since, limit);
    }

    parseOrderStatus (status: Str) {
        const statuses: Dict = {
            // spot
            'partial-filled': 'open',
            'partial-canceled': 'canceled',
            'filled': 'closed',
            'canceled': 'canceled',
            'submitted': 'open',
            'created': 'open',  // For stop orders
            // contract
            '1': 'open',
            '2': 'open',
            '3': 'open',
            '4': 'open',
            '5': 'canceled', // partially matched
            '6': 'closed',
            '7': 'canceled',
            '11': 'canceling',
        };
        return this.safeString (statuses, status, status);
    }

    parseOrder (order: Dict, market: Market = undefined): Order {
        //
        // spot
        //
        //     {
        //         "id":  13997833014,
        //         "symbol": "ethbtc",
        //         "account-id":  3398321,
        //         "amount": "0.045000000000000000",
        //         "price": "0.034014000000000000",
        //         "created-at":  1545836976871,
        //         "type": "sell-limit",
        //         "field-amount": "0.045000000000000000", // they have fixed it for filled-amount
        //         "field-cash-amount": "0.001530630000000000", // they have fixed it for filled-cash-amount
        //         "field-fees": "0.000003061260000000", // they have fixed it for filled-fees
        //         "finished-at":  1545837948214,
        //         "source": "spot-api",
        //         "state": "filled",
        //         "canceled-at":  0
        //     }
        //
        //     {
        //         "id":  20395337822,
        //         "symbol": "ethbtc",
        //         "account-id":  5685075,
        //         "amount": "0.001000000000000000",
        //         "price": "0.0",
        //         "created-at":  1545831584023,
        //         "type": "buy-market",
        //         "field-amount": "0.029100000000000000", // they have fixed it for filled-amount
        //         "field-cash-amount": "0.000999788700000000", // they have fixed it for filled-cash-amount
        //         "field-fees": "0.000058200000000000", // they have fixed it for filled-fees
        //         "finished-at":  1545831584181,
        //         "source": "spot-api",
        //         "state": "filled",
        //         "canceled-at":  0
        //     }
        //
        // linear swap cross margin createOrder
        //
        //     {
        //         "order_id":924660854912552960,
        //         "order_id_str":"924660854912552960"
        //     }
        //
        // contracts fetchOrder
        //
        //     {
        //         "business_type":"swap",
        //         "contract_type":"swap",
        //         "pair":"BTC-USDT",
        //         "symbol":"BTC",
        //         "contract_code":"BTC-USDT",
        //         "volume":1,
        //         "price":3000,
        //         "order_price_type":"limit",
        //         "order_type":1,
        //         "direction":"buy",
        //         "offset":"open",
        //         "lever_rate":1,
        //         "order_id":924912513206878210,
        //         "client_order_id":null,
        //         "created_at":1640557927189,
        //         "trade_volume":0,
        //         "trade_turnover":0,
        //         "fee":0,
        //         "trade_avg_price":null,
        //         "margin_frozen":3.000000000000000000,
        //         "profit":0,
        //         "status":3,
        //         "order_source":"api",
        //         "order_id_str":"924912513206878210",
        //         "fee_asset":"USDT",
        //         "liquidation_type":"0",
        //         "canceled_at":0,
        //         "margin_asset":"USDT",
        //         "margin_account":"USDT",
        //         "margin_mode":"cross",
        //         "is_tpsl":0,
        //         "real_profit":0
        //     }
        //
        // contracts fetchOrder detailed
        //
        //     {
        //         "symbol": "BTC",
        //         "contract_code": "BTC-USDT",
        //         "instrument_price": 0,
        //         "final_interest": 0,
        //         "adjust_value": 0,
        //         "lever_rate": 10,
        //         "direction": "sell",
        //         "offset": "open",
        //         "volume": 1.000000000000000000,
        //         "price": 13059.800000000000000000,
        //         "created_at": 1603703614712,
        //         "canceled_at": 0,
        //         "order_source": "api",
        //         "order_price_type": "opponent",
        //         "margin_frozen": 0,
        //         "profit": 0,
        //         "trades": [
        //             {
        //                 "trade_id": 131560927,
        //                 "trade_price": 13059.800000000000000000,
        //                 "trade_volume": 1.000000000000000000,
        //                 "trade_turnover": 13.059800000000000000,
        //                 "trade_fee": -0.005223920000000000,
        //                 "created_at": 1603703614715,
        //                 "role": "taker",
        //                 "fee_asset": "USDT",
        //                 "profit": 0,
        //                 "real_profit": 0,
        //                 "id": "131560927-770334322963152896-1"
        //             }
        //         ],
        //         "total_page": 1,
        //         "current_page": 1,
        //         "total_size": 1,
        //         "liquidation_type": "0",
        //         "fee_asset": "USDT",
        //         "fee": -0.005223920000000000,
        //         "order_id": 770334322963152896,
        //         "order_id_str": "770334322963152896",
        //         "client_order_id": 57012021045,
        //         "order_type": "1",
        //         "status": 6,
        //         "trade_avg_price": 13059.800000000000000000,
        //         "trade_turnover": 13.059800000000000000,
        //         "trade_volume": 1.000000000000000000,
        //         "margin_asset": "USDT",
        //         "margin_mode": "isolated",
        //         "margin_account": "BTC-USDT",
        //         "real_profit": 0,
        //         "is_tpsl": 0
        //     }
        //
        // future and swap: fetchOrders
        //
        //     {
        //         "order_id": 773131315209248768,
        //         "contract_code": "ADA201225",
        //         "symbol": "ADA",
        //         "lever_rate": 20,
        //         "direction": "buy",
        //         "offset": "close",
        //         "volume": 1,
        //         "price": 0.0925,
        //         "create_date": 1604370469629,
        //         "update_time": 1603704221118,
        //         "order_source": "web",
        //         "order_price_type": 6,
        //         "order_type": 1,
        //         "margin_frozen": 0,
        //         "profit": 0,
        //         "contract_type": "quarter",
        //         "trade_volume": 0,
        //         "trade_turnover": 0,
        //         "fee": 0,
        //         "trade_avg_price": 0,
        //         "status": 3,
        //         "order_id_str": "773131315209248768",
        //         "fee_asset": "ADA",
        //         "liquidation_type": "0",
        //         "is_tpsl": 0,
        //         "real_profit": 0
        //         "margin_asset": "USDT",
        //         "margin_mode": "cross",
        //         "margin_account": "USDT",
        //         "trade_partition": "USDT", // only in isolated & cross of linear
        //         "reduce_only": "1", // only in isolated & cross of linear
        //         "contract_type": "quarter", // only in cross-margin (inverse & linear)
        //         "pair": "BTC-USDT", // only in cross-margin (inverse & linear)
        //         "business_type": "futures" // only in cross-margin (inverse & linear)
        //     }
        //
        // trigger: fetchOpenOrders
        //
        //     {
        //         "contract_type": "swap",
        //         "business_type": "swap",
        //         "pair": "BTC-USDT",
        //         "symbol": "BTC",
        //         "contract_code": "BTC-USDT",
        //         "trigger_type": "le",
        //         "volume": 1.000000000000000000,
        //         "order_type": 1,
        //         "direction": "buy",
        //         "offset": "open",
        //         "lever_rate": 1,
        //         "order_id": 1103670703588327424,
        //         "order_id_str": "1103670703588327424",
        //         "order_source": "web",
        //         "trigger_price": 25000.000000000000000000,
        //         "order_price": 24000.000000000000000000,
        //         "created_at": 1683177200945,
        //         "order_price_type": "limit",
        //         "status": 2,
        //         "margin_mode": "cross",
        //         "margin_account": "USDT",
        //         "trade_partition": "USDT",
        //         "reduce_only": 0
        //     }
        //
        // stop-loss and take-profit: fetchOpenOrders
        //
        //     {
        //         "contract_type": "swap",
        //         "business_type": "swap",
        //         "pair": "BTC-USDT",
        //         "symbol": "BTC",
        //         "contract_code": "BTC-USDT",
        //         "margin_mode": "cross",
        //         "margin_account": "USDT",
        //         "volume": 1.000000000000000000,
        //         "order_type": 1,
        //         "direction": "sell",
        //         "order_id": 1103680386844839936,
        //         "order_id_str": "1103680386844839936",
        //         "order_source": "web",
        //         "trigger_type": "le",
        //         "trigger_price": 25000.000000000000000000,
        //         "order_price": 0E-18,
        //         "created_at": 1683179509613,
        //         "order_price_type": "market",
        //         "status": 2,
        //         "tpsl_order_type": "sl",
        //         "source_order_id": null,
        //         "relation_tpsl_order_id": "-1",
        //         "trade_partition": "USDT"
        //     }
        //
        // trailing: fetchOpenOrders
        //
        //     {
        //         "contract_type": "swap",
        //         "business_type": "swap",
        //         "pair": "BTC-USDT",
        //         "symbol": "BTC",
        //         "contract_code": "BTC-USDT",
        //         "volume": 1.000000000000000000,
        //         "order_type": 1,
        //         "direction": "sell",
        //         "offset": "close",
        //         "lever_rate": 1,
        //         "order_id": 1192021437253877761,
        //         "order_id_str": "1192021437253877761",
        //         "order_source": "api",
        //         "created_at": 1704241657328,
        //         "order_price_type": "formula_price",
        //         "status": 2,
        //         "callback_rate": 0.050000000000000000,
        //         "active_price": 50000.000000000000000000,
        //         "is_active": 0,
        //         "margin_mode": "cross",
        //         "margin_account": "USDT",
        //         "trade_partition": "USDT",
        //         "reduce_only": 1
        //     }
        //
        // trigger: fetchOrders
        //
        //     {
        //         "contract_type": "swap",
        //         "business_type": "swap",
        //         "pair": "BTC-USDT",
        //         "symbol": "BTC",
        //         "contract_code": "BTC-USDT",
        //         "trigger_type": "le",
        //         "volume": 1.000000000000000000,
        //         "order_type": 1,
        //         "direction": "buy",
        //         "offset": "open",
        //         "lever_rate": 1,
        //         "order_id": 1103670703588327424,
        //         "order_id_str": "1103670703588327424",
        //         "relation_order_id": "-1",
        //         "order_price_type": "limit",
        //         "status": 6,
        //         "order_source": "web",
        //         "trigger_price": 25000.000000000000000000,
        //         "triggered_price": null,
        //         "order_price": 24000.000000000000000000,
        //         "created_at": 1683177200945,
        //         "triggered_at": null,
        //         "order_insert_at": 0,
        //         "canceled_at": 1683179075234,
        //         "fail_code": null,
        //         "fail_reason": null,
        //         "margin_mode": "cross",
        //         "margin_account": "USDT",
        //         "update_time": 1683179075958,
        //         "trade_partition": "USDT",
        //         "reduce_only": 0
        //     }
        //
        // stop-loss and take-profit: fetchOrders
        //
        //     {
        //         "contract_type": "swap",
        //         "business_type": "swap",
        //         "pair": "BTC-USDT",
        //         "symbol": "BTC",
        //         "contract_code": "BTC-USDT",
        //         "margin_mode": "cross",
        //         "margin_account": "USDT",
        //         "volume": 1.000000000000000000,
        //         "order_type": 1,
        //         "tpsl_order_type": "sl",
        //         "direction": "sell",
        //         "order_id": 1103680386844839936,
        //         "order_id_str": "1103680386844839936",
        //         "order_source": "web",
        //         "trigger_type": "le",
        //         "trigger_price": 25000.000000000000000000,
        //         "created_at": 1683179509613,
        //         "order_price_type": "market",
        //         "status": 11,
        //         "source_order_id": null,
        //         "relation_tpsl_order_id": "-1",
        //         "canceled_at": 0,
        //         "fail_code": null,
        //         "fail_reason": null,
        //         "triggered_price": null,
        //         "relation_order_id": "-1",
        //         "update_time": 1683179968231,
        //         "order_price": 0E-18,
        //         "trade_partition": "USDT"
        //     }
        //
        // spot: createOrders
        //
        //     [
        //         {
        //             "order-id": 936847569789079,
        //             "client-order-id": "AA03022abc3a55e82c-0087-4fc2-beac-112fdebb1ee9"
        //         },
        //         {
        //             "client-order-id": "AA03022abcdb3baefb-3cfa-4891-8009-082b3d46ca82",
        //             "err-code": "account-frozen-balance-insufficient-error",
        //             "err-msg": "trade account balance is not enough, left: `89`"
        //         }
        //     ]
        //
        // swap and future: createOrders
        //
        //     [
        //         {
        //             "index": 2,
        //             "err_code": 1047,
        //             "err_msg": "Insufficient margin available."
        //         },
        //         {
        //             "order_id": 1172923090632953857,
        //             "index": 1,
        //             "order_id_str": "1172923090632953857"
        //         }
        //     ]
        //
        if ('orderExecuteTime' in order) {
            return this.parseSpotAlgoTriggerOrder (order, market);
        }
        const rejectedCreateOrders = this.safeString2 (order, 'err_code', 'err-code');
        let status = this.parseOrderStatus (this.safeString2 (order, 'state', 'status'));
        if (rejectedCreateOrders !== undefined) {
            status = 'rejected';
        }
        const id = this.safeStringN (order, [ 'id', 'order_id_str', 'order-id' ]);
        let side = this.safeString (order, 'direction');
        let type = this.safeString (order, 'order_price_type');
        if ('type' in order) {
            const orderType = order['type'].split ('-');
            side = orderType[0];
            type = orderType[1];
        }
        const marketId = this.safeString2 (order, 'contract_code', 'symbol');
        market = this.safeMarket (marketId, market);
        const timestamp = this.safeIntegerN (order, [ 'created_at', 'created-at', 'create_date' ]);
        const clientOrderId = this.safeString2 (order, 'client_order_id', 'client-or' + 'der-id'); // transpiler regex trick for php issue
        let cost = undefined;
        let amount = undefined;
        if ((type !== undefined) && (type.indexOf ('market') >= 0)) {
            cost = this.safeString (order, 'field-cash-amount');
        } else {
            amount = this.safeString2 (order, 'volume', 'amount');
            cost = this.safeStringN (order, [ 'filled-cash-amount', 'field-cash-amount', 'trade_turnover' ]); // same typo here
        }
        const filled = this.safeStringN (order, [ 'filled-amount', 'field-amount', 'trade_volume' ]); // typo in their API, filled amount
        const price = this.safeString2 (order, 'price', 'order_price');
        let feeCost = this.safeString2 (order, 'filled-fees', 'field-fees'); // typo in their API, filled feeSide
        feeCost = this.safeString (order, 'fee', feeCost);
        let fee = undefined;
        if (feeCost !== undefined) {
            let feeCurrency = undefined;
            const feeCurrencyId = this.safeString (order, 'fee_asset');
            if (feeCurrencyId !== undefined) {
                feeCurrency = this.safeCurrencyCode (feeCurrencyId);
            } else {
                feeCurrency = (side === 'sell') ? market['quote'] : market['base'];
            }
            fee = {
                'cost': feeCost,
                'currency': feeCurrency,
            };
        }
        const stopPrice = this.safeString2 (order, 'stop-price', 'trigger_price');
        const average = this.safeString (order, 'trade_avg_price');
        const trades = this.safeValue (order, 'trades');
        const reduceOnlyInteger = this.safeInteger (order, 'reduce_only');
        let reduceOnly = undefined;
        if (reduceOnlyInteger !== undefined) {
            reduceOnly = (reduceOnlyInteger === 0) ? false : true;
        }
        return this.safeOrder ({
            'info': order,
            'id': id,
            'clientOrderId': clientOrderId,
            'timestamp': timestamp,
            'datetime': this.iso8601 (timestamp),
            'lastTradeTimestamp': undefined,
            'symbol': market['symbol'],
            'type': type,
            'timeInForce': undefined,
            'postOnly': undefined,
            'side': side,
            'price': price,
            'stopPrice': stopPrice,
            'triggerPrice': stopPrice,
            'average': average,
            'cost': cost,
            'amount': amount,
            'filled': filled,
            'remaining': undefined,
            'status': status,
            'reduceOnly': reduceOnly,
            'fee': fee,
            'trades': trades,
        }, market);
    }

    parseSpotAlgoTriggerOrder (order, market = undefined) {
        //
        // spot: fetchOrders (trigger:true)
        //
        //    {
        //        "orderFinishSize": "0",
        //        "orderFinishAmount": "0",
        //        "orderExecuteTime": "278110",
        //        "orderOrigTime": "1733777488130",
        //        "lastActTime": "1733777488286",
        //        "symbol": "ethusdt",
        //        "source": "web",
        //        "clientOrderId": "algo_xr96q173377748812400001",
        //        "orderSide": "buy",
        //        "orderType": "limit",
        //        "orderPrice": "3222",
        //        "orderSize": "0.0032",
        //        "timeInForce": "gtc",
        //        "orderPriceType": "0",
        //        "interval": "0",
        //        "singleOrderType": "0",
        //        "stopPrice": "3333",
        //        "iceAmount": "0",
        //        "accountId": "21752789",
        //        "orderStatus": "created",
        //        "isIce": false
        //    }
        //
        const timestamp = this.safeInteger (order, 'orderOrigTime');
        const marketId = this.safeString (order, 'symbol');
        market = this.safeMarket (marketId, market);
        return this.safeOrder ({
            'info': order,
            'id': undefined,
            'clientOrderId': this.safeString (order, 'clientOrderId'),
            'timestamp': timestamp,
            'datetime': this.iso8601 (timestamp),
            'lastTradeTimestamp': undefined,
            'symbol': market['symbol'],
            'type': this.safeString (order, 'orderType'),
            'timeInForce': this.safeStringUpper (order, 'timeInForce'),
            'postOnly': undefined,
            'side': this.safeString (order, 'orderSide'),
            'price': this.safeNumber (order, 'orderPrice'),
            'triggerPrice': this.safeNumber (order, 'stopPrice'),
            'average': undefined,
            'cost': undefined,
            'amount': this.safeNumber (order, 'orderSize'),
            'filled': undefined,
            'remaining': undefined,
            'status': this.parseOrderStatus (this.safeString (order, 'orderStatus')),
            'reduceOnly': undefined,
            'fee': undefined,
            'trades': undefined,
        }, market);
    }

    /**
     * @method
     * @name htx#createMarketBuyOrderWithCost
     * @description create a market buy order by providing the symbol and cost
     * @see https://www.htx.com/en-us/opend/newApiPages/?id=7ec4ee16-7773-11ed-9966-0242ac110003
     * @param {string} symbol unified symbol of the market to create an order in
     * @param {float} cost how much you want to trade in units of the quote currency
     * @param {object} [params] extra parameters specific to the exchange API endpoint
     * @returns {object} an [order structure]{@link https://docs.ccxt.com/#/?id=order-structure}
     */
    async createMarketBuyOrderWithCost (symbol: string, cost: number, params = {}) {
        await this.loadMarkets ();
        const market = this.market (symbol);
        if (!market['spot']) {
            throw new NotSupported (this.id + ' createMarketBuyOrderWithCost() supports spot orders only');
        }
        params['createMarketBuyOrderRequiresPrice'] = false;
        return await this.createOrder (symbol, 'market', 'buy', cost, undefined, params);
    }

    /**
     * @method
     * @name htx#createTrailingPercentOrder
     * @description create a trailing order by providing the symbol, type, side, amount, price and trailingPercent
     * @param {string} symbol unified symbol of the market to create an order in
     * @param {string} type 'market' or 'limit'
     * @param {string} side 'buy' or 'sell'
     * @param {float} amount how much you want to trade in units of the base currency, or number of contracts
     * @param {float} [price] the price for the order to be filled at, in units of the quote currency, ignored in market orders
     * @param {float} trailingPercent the percent to trail away from the current market price
     * @param {float} trailingTriggerPrice the price to activate a trailing order, default uses the price argument
     * @param {object} [params] extra parameters specific to the exchange API endpoint
     * @returns {object} an [order structure]{@link https://docs.ccxt.com/#/?id=order-structure}
     */
    async createTrailingPercentOrder (symbol: string, type: OrderType, side: OrderSide, amount: number, price: Num = undefined, trailingPercent = undefined, trailingTriggerPrice = undefined, params = {}): Promise<Order> {
        if (trailingPercent === undefined) {
            throw new ArgumentsRequired (this.id + ' createTrailingPercentOrder() requires a trailingPercent argument');
        }
        if (trailingTriggerPrice === undefined) {
            throw new ArgumentsRequired (this.id + ' createTrailingPercentOrder() requires a trailingTriggerPrice argument');
        }
        params['trailingPercent'] = trailingPercent;
        params['trailingTriggerPrice'] = trailingTriggerPrice;
        return await this.createOrder (symbol, type, side, amount, price, params);
    }

    /**
     * @method
     * @ignore
     * @name htx#createSpotOrderRequest
     * @description helper function to build request
     * @param {string} symbol unified symbol of the market to create an order in
     * @param {string} type 'market' or 'limit'
     * @param {string} side 'buy' or 'sell'
     * @param {float} amount how much you want to trade in units of the base currency
     * @param {float} [price] the price at which the order is to be fulfilled, in units of the quote currency, ignored in market orders
     * @param {object} [params] extra parameters specific to the exchange API endpoint
     * @param {string} [params.timeInForce] supports 'IOC' and 'FOK'
     * @param {float} [params.cost] the quote quantity that can be used as an alternative for the amount for market buy orders
     * @returns {object} request to be sent to the exchange
     */
    async createSpotOrderRequest (symbol: string, type: OrderType, side: OrderSide, amount: number, price: Num = undefined, params = {}) {
        await this.loadMarkets ();
        await this.loadAccounts ();
        const market = this.market (symbol);
        let marginMode = undefined;
        [ marginMode, params ] = this.handleMarginModeAndParams ('createOrder', params);
        const accountId = await this.fetchAccountIdByType (market['type'], marginMode, symbol);
        const request: Dict = {
            // spot -----------------------------------------------------------
            'account-id': accountId,
            'symbol': market['id'],
            // 'type': side + '-' + type, // buy-market, sell-market, buy-limit, sell-limit, buy-ioc, sell-ioc, buy-limit-maker, sell-limit-maker, buy-stop-limit, sell-stop-limit, buy-limit-fok, sell-limit-fok, buy-stop-limit-fok, sell-stop-limit-fok
            // 'amount': this.amountToPrecision (symbol, amount), // for buy market orders it's the order cost
            // 'price': this.priceToPrecision (symbol, price),
            // 'source': 'spot-api', // optional, spot-api, margin-api = isolated margin, super-margin-api = cross margin, c2c-margin-api
            // 'client-order-id': clientOrderId, // optional, max 64 chars, must be unique within 8 hours
            // 'stop-price': this.priceToPrecision (symbol, stopPrice), // trigger price for stop limit orders
            // 'operator': 'gte', // gte, lte, trigger price condition
        };
        let orderType = type.replace ('buy-', '');
        orderType = orderType.replace ('sell-', '');
        const options = this.safeValue (this.options, market['type'], {});
        const triggerPrice = this.safeStringN (params, [ 'triggerPrice', 'stopPrice', 'stop-price' ]);
        if (triggerPrice === undefined) {
            const stopOrderTypes = this.safeValue (options, 'stopOrderTypes', {});
            if (orderType in stopOrderTypes) {
                throw new ArgumentsRequired (this.id + ' createOrder() requires a triggerPrice for a trigger order');
            }
        } else {
            let triggerDirection = undefined;
            [ triggerDirection, params ] = this.handleParamString (params, 'triggerDirection');
            if ((triggerDirection === undefined || !this.inArray (triggerDirection, [ 'up', 'down' ])) && !('operator' in params)) {
                throw new ArgumentsRequired (this.id + ' createOrder() : trigger order requires a "triggerDirection" parameter to be either "up" or "down"');
            }
            request['operator'] = (triggerDirection === 'up') ? 'gte' : 'lte';
            request['stop-price'] = this.priceToPrecision (symbol, triggerPrice);
            if ((orderType === 'limit') || (orderType === 'limit-fok')) {
                orderType = 'stop-' + orderType;
            } else if ((orderType !== 'stop-limit') && (orderType !== 'stop-limit-fok')) {
                throw new NotSupported (this.id + ' createOrder() does not support ' + type + ' orders');
            }
        }
        let postOnly = undefined;
        [ postOnly, params ] = this.handlePostOnly (orderType === 'market', orderType === 'limit-maker', params);
        if (postOnly) {
            orderType = 'limit-maker';
        }
        const timeInForce = this.safeString (params, 'timeInForce', 'GTC');
        if (timeInForce === 'FOK') {
            orderType = orderType + '-fok';
        } else if (timeInForce === 'IOC') {
            orderType = 'ioc';
        }
        request['type'] = side + '-' + orderType;
        const clientOrderId = this.safeString2 (params, 'clientOrderId', 'client-order-id'); // must be 64 chars max and unique within 24 hours
        if (clientOrderId === undefined) {
            const broker = this.safeValue (this.options, 'broker', {});
            const brokerId = this.safeString (broker, 'id');
            request['client-order-id'] = brokerId + this.uuid ();
        } else {
            request['client-order-id'] = clientOrderId;
        }
        if (marginMode === 'cross') {
            request['source'] = 'super-margin-api';
        } else if (marginMode === 'isolated') {
            request['source'] = 'margin-api';
        } else if (marginMode === 'c2c') {
            request['source'] = 'c2c-margin-api';
        }
        if ((orderType === 'market') && (side === 'buy')) {
            let quoteAmount = undefined;
            let createMarketBuyOrderRequiresPrice = true;
            [ createMarketBuyOrderRequiresPrice, params ] = this.handleOptionAndParams (params, 'createOrder', 'createMarketBuyOrderRequiresPrice', true);
            const cost = this.safeNumber (params, 'cost');
            params = this.omit (params, 'cost');
            if (cost !== undefined) {
                quoteAmount = this.amountToPrecision (symbol, cost);
            } else if (createMarketBuyOrderRequiresPrice) {
                if (price === undefined) {
                    throw new InvalidOrder (this.id + ' createOrder() requires the price argument for market buy orders to calculate the total cost to spend (amount * price), alternatively set the createMarketBuyOrderRequiresPrice option or param to false and pass the cost to spend in the amount argument');
                } else {
                    // despite that cost = amount * price is in quote currency and should have quote precision
                    // the exchange API requires the cost supplied in 'amount' to be of base precision
                    // more about it here:
                    // https://github.com/ccxt/ccxt/pull/4395
                    // https://github.com/ccxt/ccxt/issues/7611
                    // we use amountToPrecision here because the exchange requires cost in base precision
                    const amountString = this.numberToString (amount);
                    const priceString = this.numberToString (price);
                    quoteAmount = this.amountToPrecision (symbol, Precise.stringMul (amountString, priceString));
                }
            } else {
                quoteAmount = this.amountToPrecision (symbol, amount);
            }
            request['amount'] = quoteAmount;
        } else {
            request['amount'] = this.amountToPrecision (symbol, amount);
        }
        const limitOrderTypes = this.safeValue (options, 'limitOrderTypes', {});
        if (orderType in limitOrderTypes) {
            request['price'] = this.priceToPrecision (symbol, price);
        }
        params = this.omit (params, [ 'triggerPrice', 'stopPrice', 'stop-price', 'clientOrderId', 'client-order-id', 'operator', 'timeInForce' ]);
        return this.extend (request, params);
    }

    createContractOrderRequest (symbol: string, type: OrderType, side: OrderSide, amount: number, price: Num = undefined, params = {}) {
        /**
         * @method
         * @ignore
         * @name htx#createContractOrderRequest
         * @description helper function to build request
         * @param {string} symbol unified symbol of the market to create an order in
         * @param {string} type 'market' or 'limit'
         * @param {string} side 'buy' or 'sell'
         * @param {float} amount how much you want to trade in units of the base currency
         * @param {float} [price] the price at which the order is to be fulfilled, in units of the quote currency, ignored in market orders
         * @param {object} [params] extra parameters specific to the exchange API endpoint
         * @param {string} [params.timeInForce] supports 'IOC' and 'FOK'
         * @param {float} [params.trailingPercent] *contract only* the percent to trail away from the current market price
         * @param {float} [params.trailingTriggerPrice] *contract only* the price to trigger a trailing order, default uses the price argument
         * @returns {object} request to be sent to the exchange
         */
        const market = this.market (symbol);
        const request: Dict = {
            'contract_code': market['id'],
            'volume': this.amountToPrecision (symbol, amount),
            'direction': side,
        };
        let postOnly = undefined;
        [ postOnly, params ] = this.handlePostOnly (type === 'market', type === 'post_only', params);
        if (postOnly) {
            type = 'post_only';
        }
        const timeInForce = this.safeString (params, 'timeInForce', 'GTC');
        if (timeInForce === 'FOK') {
            type = 'fok';
        } else if (timeInForce === 'IOC') {
            type = 'ioc';
        }
        const triggerPrice = this.safeNumberN (params, [ 'triggerPrice', 'stopPrice', 'trigger_price' ]);
        const stopLossTriggerPrice = this.safeNumber2 (params, 'stopLossPrice', 'sl_trigger_price');
        const takeProfitTriggerPrice = this.safeNumber2 (params, 'takeProfitPrice', 'tp_trigger_price');
        const trailingPercent = this.safeString2 (params, 'trailingPercent', 'callback_rate');
        const trailingTriggerPrice = this.safeNumber (params, 'trailingTriggerPrice', price);
        const isTrailingPercentOrder = trailingPercent !== undefined;
        const isTrigger = triggerPrice !== undefined;
        const isStopLossTriggerOrder = stopLossTriggerPrice !== undefined;
        const isTakeProfitTriggerOrder = takeProfitTriggerPrice !== undefined;
        if (isTrigger) {
            const triggerType = this.safeString2 (params, 'triggerType', 'trigger_type', 'le');
            request['trigger_type'] = triggerType;
            request['trigger_price'] = this.priceToPrecision (symbol, triggerPrice);
            if (price !== undefined) {
                request['order_price'] = this.priceToPrecision (symbol, price);
            }
        } else if (isStopLossTriggerOrder || isTakeProfitTriggerOrder) {
            if (isStopLossTriggerOrder) {
                request['sl_order_price_type'] = type;
                request['sl_trigger_price'] = this.priceToPrecision (symbol, stopLossTriggerPrice);
                if (price !== undefined) {
                    request['sl_order_price'] = this.priceToPrecision (symbol, price);
                }
            } else {
                request['tp_order_price_type'] = type;
                request['tp_trigger_price'] = this.priceToPrecision (symbol, takeProfitTriggerPrice);
                if (price !== undefined) {
                    request['tp_order_price'] = this.priceToPrecision (symbol, price);
                }
            }
        } else if (isTrailingPercentOrder) {
            const trailingPercentString = Precise.stringDiv (trailingPercent, '100');
            request['callback_rate'] = this.parseToNumeric (trailingPercentString);
            request['active_price'] = trailingTriggerPrice;
            request['order_price_type'] = this.safeString (params, 'order_price_type', 'formula_price');
        } else {
            const clientOrderId = this.safeInteger2 (params, 'client_order_id', 'clientOrderId');
            if (clientOrderId !== undefined) {
                request['client_order_id'] = clientOrderId;
                params = this.omit (params, [ 'clientOrderId' ]);
            }
            if (type === 'limit' || type === 'ioc' || type === 'fok' || type === 'post_only') {
                request['price'] = this.priceToPrecision (symbol, price);
            }
        }
        const reduceOnly = this.safeBool2 (params, 'reduceOnly', 'reduce_only', false);
        if (!isStopLossTriggerOrder && !isTakeProfitTriggerOrder) {
            if (reduceOnly) {
                request['reduce_only'] = 1;
            }
            request['lever_rate'] = this.safeIntegerN (params, [ 'leverRate', 'lever_rate', 'leverage' ], 1);
            if (!isTrailingPercentOrder) {
                request['order_price_type'] = type;
            }
        }
        const hedged = this.safeBool (params, 'hedged', false);
        if (hedged) {
            if (reduceOnly) {
                request['offset'] = 'close';
            } else {
                request['offset'] = 'open';
            }
        }
        const broker = this.safeValue (this.options, 'broker', {});
        const brokerId = this.safeString (broker, 'id');
        request['channel_code'] = brokerId;
        params = this.omit (params, [ 'reduceOnly', 'triggerPrice', 'stopPrice', 'stopLossPrice', 'takeProfitPrice', 'triggerType', 'leverRate', 'timeInForce', 'leverage', 'trailingPercent', 'trailingTriggerPrice', 'hedged' ]);
        return this.extend (request, params);
    }

    /**
     * @method
     * @name htx#createOrder
     * @description create a trade order
     * @see https://huobiapi.github.io/docs/spot/v1/en/#place-a-new-order                   // spot, margin
     * @see https://huobiapi.github.io/docs/coin_margined_swap/v1/en/#place-an-order        // coin-m swap
     * @see https://huobiapi.github.io/docs/coin_margined_swap/v1/en/#place-trigger-order   // coin-m swap trigger
     * @see https://huobiapi.github.io/docs/usdt_swap/v1/en/#cross-place-an-order           // usdt-m swap cross
     * @see https://huobiapi.github.io/docs/usdt_swap/v1/en/#cross-place-trigger-order      // usdt-m swap cross trigger
     * @see https://huobiapi.github.io/docs/usdt_swap/v1/en/#isolated-place-an-order        // usdt-m swap isolated
     * @see https://huobiapi.github.io/docs/usdt_swap/v1/en/#isolated-place-trigger-order   // usdt-m swap isolated trigger
     * @see https://huobiapi.github.io/docs/usdt_swap/v1/en/#isolated-set-a-take-profit-and-stop-loss-order-for-an-existing-position
     * @see https://huobiapi.github.io/docs/usdt_swap/v1/en/#cross-set-a-take-profit-and-stop-loss-order-for-an-existing-position
     * @see https://huobiapi.github.io/docs/dm/v1/en/#place-an-order                        // coin-m futures
     * @see https://huobiapi.github.io/docs/dm/v1/en/#place-trigger-order                   // coin-m futures contract trigger
     * @param {string} symbol unified symbol of the market to create an order in
     * @param {string} type 'market' or 'limit'
     * @param {string} side 'buy' or 'sell'
     * @param {float} amount how much you want to trade in units of the base currency
     * @param {float} [price] the price at which the order is to be fulfilled, in units of the quote currency, ignored in market orders
     * @param {object} [params] extra parameters specific to the exchange API endpoint
     * @param {float} [params.triggerPrice] the price a trigger order is triggered at
     * @param {string} [params.triggerType] *contract trigger orders only* ge: greater than or equal to, le: less than or equal to
     * @param {float} [params.stopLossPrice] *contract only* the price a stop-loss order is triggered at
     * @param {float} [params.takeProfitPrice] *contract only* the price a take-profit order is triggered at
     * @param {string} [params.operator] *spot and margin only* gte or lte, trigger price condition
     * @param {string} [params.offset] *contract only* 'both' (linear only), 'open', or 'close', required in hedge mode and for inverse markets
     * @param {bool} [params.postOnly] *contract only* true or false
     * @param {int} [params.leverRate] *contract only* required for all contract orders except tpsl, leverage greater than 20x requires prior approval of high-leverage agreement
     * @param {string} [params.timeInForce] supports 'IOC' and 'FOK'
     * @param {float} [params.cost] *spot market buy only* the quote quantity that can be used as an alternative for the amount
     * @param {float} [params.trailingPercent] *contract only* the percent to trail away from the current market price
     * @param {float} [params.trailingTriggerPrice] *contract only* the price to trigger a trailing order, default uses the price argument
     * @param {bool} [params.hedged] *contract only* true for hedged mode, false for one way mode, default is false
     * @returns {object} an [order structure]{@link https://docs.ccxt.com/#/?id=order-structure}
     */
    async createOrder (symbol: string, type: OrderType, side: OrderSide, amount: number, price: Num = undefined, params = {}) {
        await this.loadMarkets ();
        const market = this.market (symbol);
        const triggerPrice = this.safeNumberN (params, [ 'triggerPrice', 'stopPrice', 'trigger_price' ]);
        const stopLossTriggerPrice = this.safeNumber2 (params, 'stopLossPrice', 'sl_trigger_price');
        const takeProfitTriggerPrice = this.safeNumber2 (params, 'takeProfitPrice', 'tp_trigger_price');
        const trailingPercent = this.safeNumber (params, 'trailingPercent');
        const isTrailingPercentOrder = trailingPercent !== undefined;
        const isTrigger = triggerPrice !== undefined;
        const isStopLossTriggerOrder = stopLossTriggerPrice !== undefined;
        const isTakeProfitTriggerOrder = takeProfitTriggerPrice !== undefined;
        let response = undefined;
        if (market['spot']) {
            if (isTrailingPercentOrder) {
                throw new NotSupported (this.id + ' createOrder() does not support trailing orders for spot markets');
            }
            const spotRequest = await this.createSpotOrderRequest (symbol, type, side, amount, price, params);
            response = await this.spotPrivatePostV1OrderOrdersPlace (spotRequest);
        } else {
            let contractRequest = this.createContractOrderRequest (symbol, type, side, amount, price, params);
            if (market['linear']) {
                let marginMode = undefined;
                [ marginMode, contractRequest ] = this.handleMarginModeAndParams ('createOrder', contractRequest);
                marginMode = (marginMode === undefined) ? 'cross' : marginMode;
                if (marginMode === 'isolated') {
                    if (isTrigger) {
                        response = await this.contractPrivatePostLinearSwapApiV1SwapTriggerOrder (contractRequest);
                    } else if (isStopLossTriggerOrder || isTakeProfitTriggerOrder) {
                        response = await this.contractPrivatePostLinearSwapApiV1SwapTpslOrder (contractRequest);
                    } else if (isTrailingPercentOrder) {
                        response = await this.contractPrivatePostLinearSwapApiV1SwapTrackOrder (contractRequest);
                    } else {
                        response = await this.contractPrivatePostLinearSwapApiV1SwapOrder (contractRequest);
                    }
                } else if (marginMode === 'cross') {
                    if (isTrigger) {
                        response = await this.contractPrivatePostLinearSwapApiV1SwapCrossTriggerOrder (contractRequest);
                    } else if (isStopLossTriggerOrder || isTakeProfitTriggerOrder) {
                        response = await this.contractPrivatePostLinearSwapApiV1SwapCrossTpslOrder (contractRequest);
                    } else if (isTrailingPercentOrder) {
                        response = await this.contractPrivatePostLinearSwapApiV1SwapCrossTrackOrder (contractRequest);
                    } else {
                        response = await this.contractPrivatePostLinearSwapApiV1SwapCrossOrder (contractRequest);
                    }
                }
            } else if (market['inverse']) {
                const offset = this.safeString (params, 'offset');
                if (offset === undefined) {
                    throw new ArgumentsRequired (this.id + ' createOrder () requires an extra parameter params["offset"] to be set to "open" or "close" when placing orders in inverse markets');
                }
                if (market['swap']) {
                    if (isTrigger) {
                        response = await this.contractPrivatePostSwapApiV1SwapTriggerOrder (contractRequest);
                    } else if (isStopLossTriggerOrder || isTakeProfitTriggerOrder) {
                        response = await this.contractPrivatePostSwapApiV1SwapTpslOrder (contractRequest);
                    } else if (isTrailingPercentOrder) {
                        response = await this.contractPrivatePostSwapApiV1SwapTrackOrder (contractRequest);
                    } else {
                        response = await this.contractPrivatePostSwapApiV1SwapOrder (contractRequest);
                    }
                } else if (market['future']) {
                    if (isTrigger) {
                        response = await this.contractPrivatePostApiV1ContractTriggerOrder (contractRequest);
                    } else if (isStopLossTriggerOrder || isTakeProfitTriggerOrder) {
                        response = await this.contractPrivatePostApiV1ContractTpslOrder (contractRequest);
                    } else if (isTrailingPercentOrder) {
                        response = await this.contractPrivatePostApiV1ContractTrackOrder (contractRequest);
                    } else {
                        response = await this.contractPrivatePostApiV1ContractOrder (contractRequest);
                    }
                }
            }
        }
        //
        // spot
        //
        //     {"status":"ok","data":"438398393065481"}
        //
        // swap and future
        //
        //     {
        //         "status": "ok",
        //         "data": {
        //             "order_id": 924660854912552960,
        //             "order_id_str": "924660854912552960"
        //         },
        //         "ts": 1640497927185
        //     }
        //
        // stop-loss and take-profit
        //
        //     {
        //         "status": "ok",
        //         "data": {
        //             "tp_order": {
        //                 "order_id": 1101494204040163328,
        //                 "order_id_str": "1101494204040163328"
        //             },
        //             "sl_order": null
        //         },
        //         "ts": :1682658283024
        //     }
        //
        let data = undefined;
        let result = undefined;
        if (market['spot']) {
            return this.safeOrder ({
                'info': response,
                'id': this.safeString (response, 'data'),
                'timestamp': undefined,
                'datetime': undefined,
                'lastTradeTimestamp': undefined,
                'status': undefined,
                'symbol': undefined,
                'type': type,
                'side': side,
                'price': price,
                'amount': amount,
                'filled': undefined,
                'remaining': undefined,
                'cost': undefined,
                'trades': undefined,
                'fee': undefined,
                'clientOrderId': undefined,
                'average': undefined,
            }, market);
        } else if (isStopLossTriggerOrder) {
            data = this.safeValue (response, 'data', {});
            result = this.safeValue (data, 'sl_order', {});
        } else if (isTakeProfitTriggerOrder) {
            data = this.safeValue (response, 'data', {});
            result = this.safeValue (data, 'tp_order', {});
        } else {
            result = this.safeValue (response, 'data', {});
        }
        return this.parseOrder (result, market);
    }

    /**
     * @method
     * @name htx#createOrders
     * @description create a list of trade orders
     * @see https://huobiapi.github.io/docs/spot/v1/en/#place-a-batch-of-orders
     * @see https://huobiapi.github.io/docs/dm/v1/en/#place-a-batch-of-orders
     * @see https://huobiapi.github.io/docs/coin_margined_swap/v1/en/#place-a-batch-of-orders
     * @see https://huobiapi.github.io/docs/usdt_swap/v1/en/#isolated-place-a-batch-of-orders
     * @see https://huobiapi.github.io/docs/usdt_swap/v1/en/#cross-place-a-batch-of-orders
     * @param {Array} orders list of orders to create, each object should contain the parameters required by createOrder, namely symbol, type, side, amount, price and params
     * @param {object} [params] extra parameters specific to the exchange API endpoint
     * @returns {object} an [order structure]{@link https://docs.ccxt.com/#/?id=order-structure}
     */
    async createOrders (orders: OrderRequest[], params = {}) {
        await this.loadMarkets ();
        const ordersRequests = [];
        let symbol = undefined;
        let market = undefined;
        let marginMode = undefined;
        for (let i = 0; i < orders.length; i++) {
            const rawOrder = orders[i];
            const marketId = this.safeString (rawOrder, 'symbol');
            if (symbol === undefined) {
                symbol = marketId;
            } else {
                if (symbol !== marketId) {
                    throw new BadRequest (this.id + ' createOrders() requires all orders to have the same symbol');
                }
            }
            const type = this.safeString (rawOrder, 'type');
            const side = this.safeString (rawOrder, 'side');
            const amount = this.safeValue (rawOrder, 'amount');
            const price = this.safeValue (rawOrder, 'price');
            const orderParams = this.safeValue (rawOrder, 'params', {});
            const marginResult = this.handleMarginModeAndParams ('createOrders', orderParams);
            const currentMarginMode = marginResult[0];
            if (currentMarginMode !== undefined) {
                if (marginMode === undefined) {
                    marginMode = currentMarginMode;
                } else {
                    if (marginMode !== currentMarginMode) {
                        throw new BadRequest (this.id + ' createOrders() requires all orders to have the same margin mode (isolated or cross)');
                    }
                }
            }
            market = this.market (symbol);
            let orderRequest = undefined;
            if (market['spot']) {
                orderRequest = await this.createSpotOrderRequest (marketId, type, side, amount, price, orderParams);
            } else {
                orderRequest = this.createContractOrderRequest (marketId, type, side, amount, price, orderParams);
            }
            orderRequest = this.omit (orderRequest, 'marginMode');
            ordersRequests.push (orderRequest);
        }
        const request: Dict = {};
        let response = undefined;
        if (market['spot']) {
            response = await this.privatePostOrderBatchOrders (ordersRequests);
        } else {
            request['orders_data'] = ordersRequests;
            if (market['linear']) {
                marginMode = (marginMode === undefined) ? 'cross' : marginMode;
                if (marginMode === 'isolated') {
                    response = await this.contractPrivatePostLinearSwapApiV1SwapBatchorder (request);
                } else if (marginMode === 'cross') {
                    response = await this.contractPrivatePostLinearSwapApiV1SwapCrossBatchorder (request);
                }
            } else if (market['inverse']) {
                if (market['swap']) {
                    response = await this.contractPrivatePostSwapApiV1SwapBatchorder (request);
                } else if (market['future']) {
                    response = await this.contractPrivatePostApiV1ContractBatchorder (request);
                }
            }
        }
        //
        // spot
        //
        //     {
        //         "status": "ok",
        //         "data": [
        //             {
        //                 "order-id": 936847569789079,
        //                 "client-order-id": "AA03022abc3a55e82c-0087-4fc2-beac-112fdebb1ee9"
        //             },
        //             {
        //                 "client-order-id": "AA03022abcdb3baefb-3cfa-4891-8009-082b3d46ca82",
        //                 "err-code": "account-frozen-balance-insufficient-error",
        //                 "err-msg": "trade account balance is not enough, left: `89`"
        //             }
        //         ]
        //     }
        //
        // swap and future
        //
        //     {
        //         "status": "ok",
        //         "data": {
        //             "errors": [
        //                 {
        //                     "index": 2,
        //                     "err_code": 1047,
        //                     "err_msg": "Insufficient margin available."
        //                 }
        //             ],
        //             "success": [
        //                 {
        //                     "order_id": 1172923090632953857,
        //                     "index": 1,
        //                     "order_id_str": "1172923090632953857"
        //                 }
        //             ]
        //         },
        //         "ts": 1699688256671
        //     }
        //
        let result = undefined;
        if (market['spot']) {
            result = this.safeValue (response, 'data', []);
        } else {
            const data = this.safeValue (response, 'data', {});
            const success = this.safeValue (data, 'success', []);
            const errors = this.safeValue (data, 'errors', []);
            result = this.arrayConcat (success, errors);
        }
        return this.parseOrders (result, market);
    }

    /**
     * @method
     * @name htx#cancelOrder
     * @description cancels an open order
     * @param {string} id order id
     * @param {string} symbol unified symbol of the market the order was made in
     * @param {object} [params] extra parameters specific to the exchange API endpoint
     * @param {boolean} [params.trigger] *contract only* if the order is a trigger trigger order or not
     * @param {boolean} [params.stopLossTakeProfit] *contract only* if the order is a stop-loss or take-profit order
     * @param {boolean} [params.trailing] *contract only* set to true if you want to cancel a trailing order
     * @returns {object} An [order structure]{@link https://docs.ccxt.com/#/?id=order-structure}
     */
    async cancelOrder (id: string, symbol: Str = undefined, params = {}) {
        await this.loadMarkets ();
        let market = undefined;
        if (symbol !== undefined) {
            market = this.market (symbol);
        }
        let marketType = undefined;
        [ marketType, params ] = this.handleMarketTypeAndParams ('cancelOrder', market, params);
        const request: Dict = {
            // spot -----------------------------------------------------------
            // 'order-id': 'id',
            // 'symbol': market['id'],
            // 'client-order-id': clientOrderId,
            // contracts ------------------------------------------------------
            // 'order_id': id,
            // 'client_order_id': clientOrderId,
            // 'contract_code': market['id'],
            // 'pair': 'BTC-USDT',
            // 'contract_type': 'this_week', // swap, this_week, next_week, quarter, next_ quarter
        };
        let response = undefined;
        if (marketType === 'spot') {
            const clientOrderId = this.safeString2 (params, 'client-order-id', 'clientOrderId');
            if (clientOrderId === undefined) {
                request['order-id'] = id;
                response = await this.spotPrivatePostV1OrderOrdersOrderIdSubmitcancel (this.extend (request, params));
            } else {
                request['client-order-id'] = clientOrderId;
                params = this.omit (params, [ 'client-order-id', 'clientOrderId' ]);
                response = await this.spotPrivatePostV1OrderOrdersSubmitCancelClientOrder (this.extend (request, params));
            }
        } else {
            if (symbol === undefined) {
                throw new ArgumentsRequired (this.id + ' cancelOrder() requires a symbol argument');
            }
            const clientOrderId = this.safeString2 (params, 'client_order_id', 'clientOrderId');
            if (clientOrderId === undefined) {
                request['order_id'] = id;
            } else {
                request['client_order_id'] = clientOrderId;
                params = this.omit (params, [ 'client_order_id', 'clientOrderId' ]);
            }
            if (market['future']) {
                request['symbol'] = market['settleId'];
            } else {
                request['contract_code'] = market['id'];
            }
            const trigger = this.safeBool2 (params, 'stop', 'trigger');
            const stopLossTakeProfit = this.safeValue (params, 'stopLossTakeProfit');
            const trailing = this.safeBool (params, 'trailing', false);
            params = this.omit (params, [ 'stop', 'stopLossTakeProfit', 'trailing', 'trigger' ]);
            if (market['linear']) {
                let marginMode = undefined;
                [ marginMode, params ] = this.handleMarginModeAndParams ('cancelOrder', params);
                marginMode = (marginMode === undefined) ? 'cross' : marginMode;
                if (marginMode === 'isolated') {
                    if (trigger) {
                        response = await this.contractPrivatePostLinearSwapApiV1SwapTriggerCancel (this.extend (request, params));
                    } else if (stopLossTakeProfit) {
                        response = await this.contractPrivatePostLinearSwapApiV1SwapTpslCancel (this.extend (request, params));
                    } else if (trailing) {
                        response = await this.contractPrivatePostLinearSwapApiV1SwapTrackCancel (this.extend (request, params));
                    } else {
                        response = await this.contractPrivatePostLinearSwapApiV1SwapCancel (this.extend (request, params));
                    }
                } else if (marginMode === 'cross') {
                    if (trigger) {
                        response = await this.contractPrivatePostLinearSwapApiV1SwapCrossTriggerCancel (this.extend (request, params));
                    } else if (stopLossTakeProfit) {
                        response = await this.contractPrivatePostLinearSwapApiV1SwapCrossTpslCancel (this.extend (request, params));
                    } else if (trailing) {
                        response = await this.contractPrivatePostLinearSwapApiV1SwapCrossTrackCancel (this.extend (request, params));
                    } else {
                        response = await this.contractPrivatePostLinearSwapApiV1SwapCrossCancel (this.extend (request, params));
                    }
                }
            } else if (market['inverse']) {
                if (market['swap']) {
                    if (trigger) {
                        response = await this.contractPrivatePostSwapApiV1SwapTriggerCancel (this.extend (request, params));
                    } else if (stopLossTakeProfit) {
                        response = await this.contractPrivatePostSwapApiV1SwapTpslCancel (this.extend (request, params));
                    } else if (trailing) {
                        response = await this.contractPrivatePostSwapApiV1SwapTrackCancel (this.extend (request, params));
                    } else {
                        response = await this.contractPrivatePostSwapApiV1SwapCancel (this.extend (request, params));
                    }
                } else if (market['future']) {
                    if (trigger) {
                        response = await this.contractPrivatePostApiV1ContractTriggerCancel (this.extend (request, params));
                    } else if (stopLossTakeProfit) {
                        response = await this.contractPrivatePostApiV1ContractTpslCancel (this.extend (request, params));
                    } else if (trailing) {
                        response = await this.contractPrivatePostApiV1ContractTrackCancel (this.extend (request, params));
                    } else {
                        response = await this.contractPrivatePostApiV1ContractCancel (this.extend (request, params));
                    }
                }
            } else {
                throw new NotSupported (this.id + ' cancelOrder() does not support ' + marketType + ' markets');
            }
        }
        //
        // spot
        //
        //     {
        //         "status": "ok",
        //         "data": "10138899000",
        //     }
        //
        // future and swap
        //
        //     {
        //         "status": "ok",
        //         "data": {
        //             "errors": [],
        //             "successes": "924660854912552960"
        //         },
        //         "ts": 1640504486089
        //     }
        //
        return this.extend (this.parseOrder (response, market), {
            'id': id,
            'status': 'canceled',
        });
    }

    /**
     * @method
     * @name htx#cancelOrders
     * @description cancel multiple orders
     * @param {string[]} ids order ids
     * @param {string} symbol unified market symbol, default is undefined
     * @param {object} [params] extra parameters specific to the exchange API endpoint
     * @param {bool} [params.trigger] *contract only* if the orders are trigger trigger orders or not
     * @param {bool} [params.stopLossTakeProfit] *contract only* if the orders are stop-loss or take-profit orders
     * @returns {object} an list of [order structures]{@link https://docs.ccxt.com/#/?id=order-structure}
     */
    async cancelOrders (ids, symbol: Str = undefined, params = {}) {
        await this.loadMarkets ();
        let market: Market = undefined;
        if (symbol !== undefined) {
            market = this.market (symbol);
        }
        let marketType = undefined;
        [ marketType, params ] = this.handleMarketTypeAndParams ('cancelOrders', market, params);
        const request: Dict = {
            // spot -----------------------------------------------------------
            // 'order-ids': ids.join (','), // max 50
            // 'client-order-ids': ids.join (','), // max 50
            // contracts ------------------------------------------------------
            // 'order_id': id, // comma separated, max 10
            // 'client_order_id': clientOrderId, // comma separated, max 10
            // 'contract_code': market['id'],
            // 'symbol': market['settleId'],
        };
        let response = undefined;
        if (marketType === 'spot') {
            let clientOrderIds = this.safeValue2 (params, 'client-order-id', 'clientOrderId');
            clientOrderIds = this.safeValue2 (params, 'client-order-ids', 'clientOrderIds', clientOrderIds);
            if (clientOrderIds === undefined) {
                if (typeof clientOrderIds === 'string') {
                    request['order-ids'] = [ ids ];
                } else {
                    request['order-ids'] = ids;
                }
            } else {
                if (typeof clientOrderIds === 'string') {
                    request['client-order-ids'] = [ clientOrderIds ];
                } else {
                    request['client-order-ids'] = clientOrderIds;
                }
                params = this.omit (params, [ 'client-order-id', 'client-order-ids', 'clientOrderId', 'clientOrderIds' ]);
            }
            response = await this.spotPrivatePostV1OrderOrdersBatchcancel (this.extend (request, params));
        } else {
            if (symbol === undefined) {
                throw new ArgumentsRequired (this.id + ' cancelOrders() requires a symbol argument');
            }
            let clientOrderIds = this.safeString2 (params, 'client_order_id', 'clientOrderId');
            clientOrderIds = this.safeString2 (params, 'client_order_ids', 'clientOrderIds', clientOrderIds);
            if (clientOrderIds === undefined) {
                request['order_id'] = ids.join (',');
            } else {
                request['client_order_id'] = clientOrderIds;
                params = this.omit (params, [ 'client_order_id', 'client_order_ids', 'clientOrderId', 'clientOrderIds' ]);
            }
            if (market['future']) {
                request['symbol'] = market['settleId'];
            } else {
                request['contract_code'] = market['id'];
            }
            const trigger = this.safeBool2 (params, 'stop', 'trigger');
            const stopLossTakeProfit = this.safeValue (params, 'stopLossTakeProfit');
            params = this.omit (params, [ 'stop', 'stopLossTakeProfit', 'trigger' ]);
            if (market['linear']) {
                let marginMode = undefined;
                [ marginMode, params ] = this.handleMarginModeAndParams ('cancelOrders', params);
                marginMode = (marginMode === undefined) ? 'cross' : marginMode;
                if (marginMode === 'isolated') {
                    if (trigger) {
                        response = await this.contractPrivatePostLinearSwapApiV1SwapTriggerCancel (this.extend (request, params));
                    } else if (stopLossTakeProfit) {
                        response = await this.contractPrivatePostLinearSwapApiV1SwapTpslCancel (this.extend (request, params));
                    } else {
                        response = await this.contractPrivatePostLinearSwapApiV1SwapCancel (this.extend (request, params));
                    }
                } else if (marginMode === 'cross') {
                    if (trigger) {
                        response = await this.contractPrivatePostLinearSwapApiV1SwapCrossTriggerCancel (this.extend (request, params));
                    } else if (stopLossTakeProfit) {
                        response = await this.contractPrivatePostLinearSwapApiV1SwapCrossTpslCancel (this.extend (request, params));
                    } else {
                        response = await this.contractPrivatePostLinearSwapApiV1SwapCrossCancel (this.extend (request, params));
                    }
                }
            } else if (market['inverse']) {
                if (market['swap']) {
                    if (trigger) {
                        response = await this.contractPrivatePostSwapApiV1SwapTriggerCancel (this.extend (request, params));
                    } else if (stopLossTakeProfit) {
                        response = await this.contractPrivatePostSwapApiV1SwapTpslCancel (this.extend (request, params));
                    } else {
                        response = await this.contractPrivatePostSwapApiV1SwapCancel (this.extend (request, params));
                    }
                } else if (market['future']) {
                    if (trigger) {
                        response = await this.contractPrivatePostApiV1ContractTriggerCancel (this.extend (request, params));
                    } else if (stopLossTakeProfit) {
                        response = await this.contractPrivatePostApiV1ContractTpslCancel (this.extend (request, params));
                    } else {
                        response = await this.contractPrivatePostApiV1ContractCancel (this.extend (request, params));
                    }
                }
            } else {
                throw new NotSupported (this.id + ' cancelOrders() does not support ' + marketType + ' markets');
            }
        }
        //
        // spot
        //
        //     {
        //         "status": "ok",
        //         "data": {
        //             "success": [
        //                 "5983466"
        //             ],
        //             "failed": [
        //                 {
        //                     "err-msg": "Incorrect order state",
        //                     "order-state": 7,
        //                     "order-id": "",
        //                     "err-code": "order-orderstate-error",
        //                     "client-order-id": "first"
        //                 },
        //                 {
        //                     "err-msg": "Incorrect order state",
        //                     "order-state": 7,
        //                     "order-id": "",
        //                     "err-code": "order-orderstate-error",
        //                     "client-order-id": "second"
        //                 },
        //                 {
        //                     "err-msg": "The record is not found.",
        //                     "order-id": "",
        //                     "err-code": "base-not-found",
        //                     "client-order-id": "third"
        //                 }
        //             ]
        //         }
        //     }
        //
        // future and swap
        //
        //     {
        //         "status": "ok",
        //         "data": {
        //             "errors": [
        //                 {
        //                     "order_id": "769206471845261312",
        //                     "err_code": 1061,
        //                     "err_msg": "This order doesnt exist."
        //                 }
        //             ],
        //             "successes": "773120304138219520"
        //         },
        //         "ts": 1604367997451
        //     }
        //
        const data = this.safeDict (response, 'data');
        return this.parseCancelOrders (data);
    }

    parseCancelOrders (orders) {
        //
        //    {
        //        "success": [
        //            "5983466"
        //        ],
        //        "failed": [
        //            {
        //                "err-msg": "Incorrect order state",
        //                "order-state": 7,
        //                "order-id": "",
        //                "err-code": "order-orderstate-error",
        //                "client-order-id": "first"
        //            },
        //            ...
        //        ]
        //    }
        //
        //    {
        //        "errors": [
        //            {
        //                "order_id": "769206471845261312",
        //                "err_code": 1061,
        //                "err_msg": "This order doesnt exist."
        //            }
        //        ],
        //        "successes": "1258075374411399168,1258075393254871040"
        //    }
        //
        const successes = this.safeString (orders, 'successes');
        let success = undefined;
        if (successes !== undefined) {
            success = successes.split (',');
        } else {
            success = this.safeList (orders, 'success', []);
        }
        const failed = this.safeList2 (orders, 'errors', 'failed', []);
        const result = [];
        for (let i = 0; i < success.length; i++) {
            const order = success[i];
            result.push (this.safeOrder ({
                'info': order,
                'id': order,
                'status': 'canceled',
            }));
        }
        for (let i = 0; i < failed.length; i++) {
            const order = failed[i];
            result.push (this.safeOrder ({
                'info': order,
                'id': this.safeString2 (order, 'order-id', 'order_id'),
                'status': 'failed',
                'clientOrderId': this.safeString (order, 'client-order-id'),
            }));
        }
        return result;
    }

    /**
     * @method
     * @name htx#cancelAllOrders
     * @description cancel all open orders
     * @param {string} symbol unified market symbol, only orders in the market of this symbol are cancelled when symbol is not undefined
     * @param {object} [params] extra parameters specific to the exchange API endpoint
     * @param {boolean} [params.trigger] *contract only* if the orders are trigger trigger orders or not
     * @param {boolean} [params.stopLossTakeProfit] *contract only* if the orders are stop-loss or take-profit orders
     * @param {boolean} [params.trailing] *contract only* set to true if you want to cancel all trailing orders
     * @returns {object[]} a list of [order structures]{@link https://docs.ccxt.com/#/?id=order-structure}
     */
    async cancelAllOrders (symbol: Str = undefined, params = {}) {
        await this.loadMarkets ();
        let market = undefined;
        if (symbol !== undefined) {
            market = this.market (symbol);
        }
        let marketType = undefined;
        [ marketType, params ] = this.handleMarketTypeAndParams ('cancelAllOrders', market, params);
        const request: Dict = {
            // spot -----------------------------------------------------------
            // 'account-id': account['id'],
            // 'symbol': market['id'], // a list of comma-separated symbols, all symbols by default
            // 'types' 'string', buy-market, sell-market, buy-limit, sell-limit, buy-ioc, sell-ioc, buy-stop-limit, sell-stop-limit, buy-limit-fok, sell-limit-fok, buy-stop-limit-fok, sell-stop-limit-fok
            // 'side': 'buy', // or 'sell'
            // 'size': 100, // the number of orders to cancel 1-100
            // contract -------------------------------------------------------
            // 'symbol': market['settleId'], // required
            // 'contract_code': market['id'],
            // 'contract_type': 'this_week', // swap, this_week, next_week, quarter, next_ quarter
            // 'direction': 'buy': // buy, sell
            // 'offset': 'open', // open, close
        };
        let response = undefined;
        if (marketType === 'spot') {
            if (symbol !== undefined) {
                request['symbol'] = market['id'];
            }
            response = await this.spotPrivatePostV1OrderOrdersBatchCancelOpenOrders (this.extend (request, params));
            //
            //     {
            //         "code": 200,
            //         "data": {
            //             "success-count": 2,
            //             "failed-count": 0,
            //             "next-id": 5454600
            //         }
            //     }
            //
            const data = this.safeDict (response, 'data');
            return [
                this.safeOrder ({
                    'info': data,
                }),
            ];
        } else {
            if (symbol === undefined) {
                throw new ArgumentsRequired (this.id + ' cancelAllOrders() requires a symbol argument');
            }
            if (market['future']) {
                request['symbol'] = market['settleId'];
            }
            request['contract_code'] = market['id'];
            const trigger = this.safeBool2 (params, 'stop', 'trigger');
            const stopLossTakeProfit = this.safeValue (params, 'stopLossTakeProfit');
            const trailing = this.safeBool (params, 'trailing', false);
            params = this.omit (params, [ 'stop', 'stopLossTakeProfit', 'trailing', 'trigger' ]);
            if (market['linear']) {
                let marginMode = undefined;
                [ marginMode, params ] = this.handleMarginModeAndParams ('cancelAllOrders', params);
                marginMode = (marginMode === undefined) ? 'cross' : marginMode;
                if (marginMode === 'isolated') {
                    if (trigger) {
                        response = await this.contractPrivatePostLinearSwapApiV1SwapTriggerCancelall (this.extend (request, params));
                    } else if (stopLossTakeProfit) {
                        response = await this.contractPrivatePostLinearSwapApiV1SwapTpslCancelall (this.extend (request, params));
                    } else if (trailing) {
                        response = await this.contractPrivatePostLinearSwapApiV1SwapTrackCancelall (this.extend (request, params));
                    } else {
                        response = await this.contractPrivatePostLinearSwapApiV1SwapCancelall (this.extend (request, params));
                    }
                } else if (marginMode === 'cross') {
                    if (trigger) {
                        response = await this.contractPrivatePostLinearSwapApiV1SwapCrossTriggerCancelall (this.extend (request, params));
                    } else if (stopLossTakeProfit) {
                        response = await this.contractPrivatePostLinearSwapApiV1SwapCrossTpslCancelall (this.extend (request, params));
                    } else if (trailing) {
                        response = await this.contractPrivatePostLinearSwapApiV1SwapCrossTrackCancelall (this.extend (request, params));
                    } else {
                        response = await this.contractPrivatePostLinearSwapApiV1SwapCrossCancelall (this.extend (request, params));
                    }
                }
            } else if (market['inverse']) {
                if (market['swap']) {
                    if (trigger) {
                        response = await this.contractPrivatePostSwapApiV1SwapTriggerCancelall (this.extend (request, params));
                    } else if (stopLossTakeProfit) {
                        response = await this.contractPrivatePostSwapApiV1SwapTpslCancelall (this.extend (request, params));
                    } else if (trailing) {
                        response = await this.contractPrivatePostSwapApiV1SwapTrackCancelall (this.extend (request, params));
                    } else {
                        response = await this.contractPrivatePostSwapApiV1SwapCancelall (this.extend (request, params));
                    }
                } else if (market['future']) {
                    if (trigger) {
                        response = await this.contractPrivatePostApiV1ContractTriggerCancelall (this.extend (request, params));
                    } else if (stopLossTakeProfit) {
                        response = await this.contractPrivatePostApiV1ContractTpslCancelall (this.extend (request, params));
                    } else if (trailing) {
                        response = await this.contractPrivatePostApiV1ContractTrackCancelall (this.extend (request, params));
                    } else {
                        response = await this.contractPrivatePostApiV1ContractCancelall (this.extend (request, params));
                    }
                }
            } else {
                throw new NotSupported (this.id + ' cancelAllOrders() does not support ' + marketType + ' markets');
            }
            //
            //     {
            //         "status": "ok",
            //         "data": {
            //             "errors": [],
            //             "successes": "1104754904426696704"
            //         },
            //         "ts": "1683435723755"
            //     }
            //
            const data = this.safeDict (response, 'data');
            return this.parseCancelOrders (data);
        }
    }

    /**
     * @method
     * @name htx#cancelAllOrdersAfter
     * @description dead man's switch, cancel all orders after the given timeout
     * @see https://huobiapi.github.io/docs/spot/v1/en/#dead-man-s-switch
     * @param {number} timeout time in milliseconds, 0 represents cancel the timer
     * @param {object} [params] extra parameters specific to the exchange API endpoint
     * @returns {object} the api result
     */
    async cancelAllOrdersAfter (timeout: Int, params = {}) {
        await this.loadMarkets ();
        const request: Dict = {
            'timeout': (timeout > 0) ? this.parseToInt (timeout / 1000) : 0,
        };
        const response = await this.v2PrivatePostAlgoOrdersCancelAllAfter (this.extend (request, params));
        //
        //     {
        //         "code": 200,
        //         "message": "success",
        //         "data": {
        //             "currentTime": 1630491627230,
        //             "triggerTime": 1630491637230
        //         }
        //     }
        //
        return response;
    }

    parseDepositAddress (depositAddress, currency: Currency = undefined) {
        //
        //     {
        //         "currency": "usdt",
        //         "address": "0xf7292eb9ba7bc50358e27f0e025a4d225a64127b",
        //         "addressTag": "",
        //         "chain": "usdterc20", // trc20usdt, hrc20usdt, usdt, algousdt
        //     }
        //
        const address = this.safeString (depositAddress, 'address');
        const tag = this.safeString (depositAddress, 'addressTag');
        const currencyId = this.safeString (depositAddress, 'currency');
        currency = this.safeCurrency (currencyId, currency);
        const code = this.safeCurrencyCode (currencyId, currency);
        const note = this.safeString (depositAddress, 'note');
        const networkId = this.safeString (depositAddress, 'chain');
        this.checkAddress (address);
        return {
            'currency': code,
            'address': address,
            'tag': tag,
            'network': this.networkIdToCode (networkId),
            'note': note,
            'info': depositAddress,
        };
    }

    /**
     * @method
     * @see https://www.htx.com/en-us/opend/newApiPages/?id=7ec50029-7773-11ed-9966-0242ac110003
     * @name htx#fetchDepositAddressesByNetwork
     * @description fetch a dictionary of addresses for a currency, indexed by network
     * @param {string} code unified currency code of the currency for the deposit address
     * @param {object} [params] extra parameters specific to the exchange API endpoint
     * @returns {object} a dictionary of [address structures]{@link https://docs.ccxt.com/#/?id=address-structure} indexed by the network
     */
    async fetchDepositAddressesByNetwork (code: string, params = {}): Promise<DepositAddress[]> {
        await this.loadMarkets ();
        const currency = this.currency (code);
        const request: Dict = {
            'currency': currency['id'],
        };
        const response = await this.spotPrivateGetV2AccountDepositAddress (this.extend (request, params));
        //
        //     {
        //         "code": 200,
        //         "data": [
        //             {
        //                 "currency": "eth",
        //                 "address": "0xf7292eb9ba7bc50358e27f0e025a4d225a64127b",
        //                 "addressTag": "",
        //                 "chain": "eth"
        //             }
        //         ]
        //     }
        //
        const data = this.safeValue (response, 'data', []);
        const parsed = this.parseDepositAddresses (data, [ currency['code'] ], false);
        return this.indexBy (parsed, 'network') as DepositAddress[];
    }

    /**
     * @method
     * @name htx#fetchDepositAddress
     * @description fetch the deposit address for a currency associated with this account
     * @see https://www.htx.com/en-us/opend/newApiPages/?id=7ec50029-7773-11ed-9966-0242ac110003
     * @param {string} code unified currency code
     * @param {object} [params] extra parameters specific to the exchange API endpoint
     * @returns {object} an [address structure]{@link https://docs.ccxt.com/#/?id=address-structure}
     */
    async fetchDepositAddress (code: string, params = {}): Promise<DepositAddress> {
        await this.loadMarkets ();
        const currency = this.currency (code);
        const [ networkCode, paramsOmited ] = this.handleNetworkCodeAndParams (params);
        const indexedAddresses = await this.fetchDepositAddressesByNetwork (code, paramsOmited);
        const selectedNetworkCode = this.selectNetworkCodeFromUnifiedNetworks (currency['code'], networkCode, indexedAddresses);
        return indexedAddresses[selectedNetworkCode] as DepositAddress;
    }

    async fetchWithdrawAddresses (code: string, note = undefined, networkCode = undefined, params = {}) {
        await this.loadMarkets ();
        const currency = this.currency (code);
        const request: Dict = {
            'currency': currency['id'],
        };
        const response = await this.spotPrivateGetV2AccountWithdrawAddress (this.extend (request, params));
        //
        //     {
        //         "code": 200,
        //         "data": [
        //             {
        //                 "currency": "eth",
        //                 "chain": "eth"
        //                 "note": "Binance - TRC20",
        //                 "addressTag": "",
        //                 "address": "0xf7292eb9ba7bc50358e27f0e025a4d225a64127b",
        //             }
        //         ]
        //     }
        //
        const data = this.safeValue (response, 'data', []);
        const allAddresses = this.parseDepositAddresses (data, [ currency['code'] ], false) as any; // cjg: to do remove this weird object or array ambiguity
        const addresses = [];
        for (let i = 0; i < allAddresses.length; i++) {
            const address = allAddresses[i];
            const noteMatch = (note === undefined) || (address['note'] === note);
            const networkMatch = (networkCode === undefined) || (address['network'] === networkCode);
            if (noteMatch && networkMatch) {
                addresses.push (address);
            }
        }
        return addresses;
    }

    /**
     * @method
     * @name htx#fetchDeposits
     * @see https://www.htx.com/en-us/opend/newApiPages/?id=7ec4f050-7773-11ed-9966-0242ac110003
     * @description fetch all deposits made to an account
     * @param {string} code unified currency code
     * @param {int} [since] the earliest time in ms to fetch deposits for
     * @param {int} [limit] the maximum number of deposits structures to retrieve
     * @param {object} [params] extra parameters specific to the exchange API endpoint
     * @returns {object[]} a list of [transaction structures]{@link https://docs.ccxt.com/#/?id=transaction-structure}
     */
    async fetchDeposits (code: Str = undefined, since: Int = undefined, limit: Int = undefined, params = {}): Promise<Transaction[]> {
        if (limit === undefined || limit > 100) {
            limit = 100;
        }
        await this.loadMarkets ();
        let currency = undefined;
        if (code !== undefined) {
            currency = this.currency (code);
        }
        const request: Dict = {
            'type': 'deposit',
            'direct': 'next',
            'from': 0, // From 'id' ... if you want to get results after a particular transaction id, pass the id in params.from
        };
        if (currency !== undefined) {
            request['currency'] = currency['id'];
        }
        if (limit !== undefined) {
            request['size'] = limit; // max 100
        }
        const response = await this.spotPrivateGetV1QueryDepositWithdraw (this.extend (request, params));
        //
        //    {
        //         "status": "ok",
        //         "data": [
        //             {
        //                 "id": "75115912",
        //                 "type": "deposit",
        //                 "sub-type": "NORMAL",
        //                 "request-id": "trc20usdt-a2e229a44ef2a948c874366230bb56aa73631cc0a03d177bd8b4c9d38262d7ff-200",
        //                 "currency": "usdt",
        //                 "chain": "trc20usdt",
        //                 "tx-hash": "a2e229a44ef2a948c874366230bb56aa73631cc0a03d177bd8b4c9d38262d7ff",
        //                 "amount": "12.000000000000000000",
        //                 "from-addr-tag": "",
        //                 "address-id": "0",
        //                 "address": "TRFTd1FxepQE6CnpwzUEMEbFaLm5bJK67s",
        //                 "address-tag": "",
        //                 "fee": "0",
        //                 "state": "safe",
        //                 "wallet-confirm": "2",
        //                 "created-at": "1621843808662",
        //                 "updated-at": "1621843857137"
        //             },
        //         ]
        //     }
        //
        return this.parseTransactions (response['data'], currency, since, limit);
    }

    /**
     * @method
     * @name htx#fetchWithdrawals
     * @description fetch all withdrawals made from an account
     * @see https://huobiapi.github.io/docs/spot/v1/en/#search-for-existed-withdraws-and-deposits
     * @param {string} code unified currency code
     * @param {int} [since] the earliest time in ms to fetch withdrawals for
     * @param {int} [limit] the maximum number of withdrawals structures to retrieve
     * @param {object} [params] extra parameters specific to the exchange API endpoint
     * @returns {object[]} a list of [transaction structures]{@link https://docs.ccxt.com/#/?id=transaction-structure}
     */
    async fetchWithdrawals (code: Str = undefined, since: Int = undefined, limit: Int = undefined, params = {}): Promise<Transaction[]> {
        if (limit === undefined || limit > 100) {
            limit = 100;
        }
        await this.loadMarkets ();
        let currency = undefined;
        if (code !== undefined) {
            currency = this.currency (code);
        }
        const request: Dict = {
            'type': 'withdraw',
            'direct': 'next',
            'from': 0, // From 'id' ... if you want to get results after a particular transaction id, pass the id in params.from
        };
        if (currency !== undefined) {
            request['currency'] = currency['id'];
        }
        if (limit !== undefined) {
            request['size'] = limit; // max 100
        }
        const response = await this.spotPrivateGetV1QueryDepositWithdraw (this.extend (request, params));
        //
        //    {
        //         "status": "ok",
        //         "data": [
        //             {
        //                 "id": "61335312",
        //                 "type": "withdraw",
        //                 "sub-type": "NORMAL",
        //                 "currency": "usdt",
        //                 "chain": "trc20usdt",
        //                 "tx-hash": "30a3111f2fead74fae45c6218ca3150fc33cab2aa59cfe41526b96aae79ce4ec",
        //                 "amount": "12.000000000000000000",
        //                 "from-addr-tag": "",
        //                 "address-id": "27321591",
        //                 "address": "TRf5JacJQRsF4Nm2zu11W6maDGeiEWQu9e",
        //                 "address-tag": "",
        //                 "fee": "1.000000000000000000",
        //                 "state": "confirmed",
        //                 "created-at": "1621852316553",
        //                 "updated-at": "1621852467041"
        //             },
        //         ]
        //     }
        //
        return this.parseTransactions (response['data'], currency, since, limit);
    }

    parseTransaction (transaction: Dict, currency: Currency = undefined): Transaction {
        //
        // fetchDeposits
        //
        //     {
        //         "id": "75115912",
        //         "type": "deposit",
        //         "sub-type": "NORMAL",
        //         "request-id": "trc20usdt-a2e229a44ef2a948c874366230bb56aa73631cc0a03d177bd8b4c9d38262d7ff-200",
        //         "currency": "usdt",
        //         "chain": "trc20usdt",
        //         "tx-hash": "a2e229a44ef2a948c874366230bb56aa73631cc0a03d177bd8b4c9d38262d7ff",
        //         "amount": "2849.000000000000000000",
        //         "from-addr-tag": "",
        //         "address-id": "0",
        //         "address": "TRFTd1FxepQE6CnpwzUEMEbFaLm5bJK67s",
        //         "address-tag": "",
        //         "fee": "0",
        //         "state": "safe",
        //         "wallet-confirm": "2",
        //         "created-at": "1621843808662",
        //         "updated-at": "1621843857137"
        //     },
        //
        // fetchWithdrawals
        //
        //     {
        //         "id": "61335312",
        //         "type": "withdraw",
        //         "sub-type": "NORMAL",
        //         "currency": "usdt",
        //         "chain": "trc20usdt",
        //         "tx-hash": "30a3111f2fead74fae45c6218ca3150fc33cab2aa59cfe41526b96aae79ce4ec",
        //         "amount": "12.000000000000000000",
        //         "from-addr-tag": "",
        //         "address-id": "27321591",
        //         "address": "TRf5JacJQRsF4Nm2zu11W6maDGeiEWQu9e",
        //         "address-tag": "",
        //         "fee": "1.000000000000000000",
        //         "state": "confirmed",
        //         "created-at": "1621852316553",
        //         "updated-at": "1621852467041"
        //     }
        //
        // withdraw
        //
        //     {
        //         "status": "ok",
        //         "data": "99562054"
        //     }
        //
        const timestamp = this.safeInteger (transaction, 'created-at');
        const code = this.safeCurrencyCode (this.safeString (transaction, 'currency'));
        let type = this.safeString (transaction, 'type');
        if (type === 'withdraw') {
            type = 'withdrawal';
        }
        let feeCost = this.safeString (transaction, 'fee');
        if (feeCost !== undefined) {
            feeCost = Precise.stringAbs (feeCost);
        }
        const networkId = this.safeString (transaction, 'chain');
        let txHash = this.safeString (transaction, 'tx-hash');
        if (networkId === 'ETH' && txHash.indexOf ('0x') < 0) {
            txHash = '0x' + txHash;
        }
        const subType = this.safeString (transaction, 'sub-type');
        const internal = subType === 'FAST';
        return {
            'info': transaction,
            'id': this.safeString2 (transaction, 'id', 'data'),
            'txid': txHash,
            'timestamp': timestamp,
            'datetime': this.iso8601 (timestamp),
            'network': this.networkIdToCode (networkId),
            'address': this.safeString (transaction, 'address'),
            'addressTo': undefined,
            'addressFrom': undefined,
            'tag': this.safeString (transaction, 'address-tag'),
            'tagTo': undefined,
            'tagFrom': undefined,
            'type': type,
            'amount': this.safeNumber (transaction, 'amount'),
            'currency': code,
            'status': this.parseTransactionStatus (this.safeString (transaction, 'state')),
            'updated': this.safeInteger (transaction, 'updated-at'),
            'comment': undefined,
            'internal': internal,
            'fee': {
                'currency': code,
                'cost': this.parseNumber (feeCost),
                'rate': undefined,
            },
        } as Transaction;
    }

    parseTransactionStatus (status: Str) {
        const statuses: Dict = {
            // deposit statuses
            'unknown': 'failed',
            'confirming': 'pending',
            'confirmed': 'ok',
            'safe': 'ok',
            'orphan': 'failed',
            // withdrawal statuses
            'submitted': 'pending',
            'canceled': 'canceled',
            'reexamine': 'pending',
            'reject': 'failed',
            'pass': 'pending',
            'wallet-reject': 'failed',
            // 'confirmed': 'ok', // present in deposit statuses
            'confirm-error': 'failed',
            'repealed': 'failed',
            'wallet-transfer': 'pending',
            'pre-transfer': 'pending',
        };
        return this.safeString (statuses, status, status);
    }

    /**
     * @method
     * @name htx#withdraw
     * @see https://www.htx.com/en-us/opend/newApiPages/?id=7ec4cc41-7773-11ed-9966-0242ac110003
     * @description make a withdrawal
     * @param {string} code unified currency code
     * @param {float} amount the amount to withdraw
     * @param {string} address the address to withdraw to
     * @param {string} tag
     * @param {object} [params] extra parameters specific to the exchange API endpoint
     * @returns {object} a [transaction structure]{@link https://docs.ccxt.com/#/?id=transaction-structure}
     */
    async withdraw (code: string, amount: number, address: string, tag = undefined, params = {}): Promise<Transaction> {
        [ tag, params ] = this.handleWithdrawTagAndParams (tag, params);
        await this.loadMarkets ();
        this.checkAddress (address);
        const currency = this.currency (code);
        const request: Dict = {
            'address': address, // only supports existing addresses in your withdraw address list
            'currency': currency['id'].toLowerCase (),
        };
        if (tag !== undefined) {
            request['addr-tag'] = tag; // only for XRP?
        }
        let networkCode = undefined;
        [ networkCode, params ] = this.handleNetworkCodeAndParams (params);
        if (networkCode !== undefined) {
            request['chain'] = this.networkCodeToId (networkCode, code);
        }
        amount = parseFloat (this.currencyToPrecision (code, amount, networkCode));
        const withdrawOptions = this.safeValue (this.options, 'withdraw', {});
        if (this.safeBool (withdrawOptions, 'includeFee', false)) {
            let fee = this.safeNumber (params, 'fee');
            if (fee === undefined) {
                const currencies = await this.fetchCurrencies ();
                this.currencies = this.deepExtend (this.currencies, currencies);
                const targetNetwork = this.safeValue (currency['networks'], networkCode, {});
                fee = this.safeNumber (targetNetwork, 'fee');
                if (fee === undefined) {
                    throw new ArgumentsRequired (this.id + ' withdraw() function can not find withdraw fee for chosen network. You need to re-load markets with "exchange.loadMarkets(true)", or provide the "fee" parameter');
                }
            }
            // fee needs to be deducted from whole amount
            const feeString = this.currencyToPrecision (code, fee, networkCode);
            params = this.omit (params, 'fee');
            const amountString = this.numberToString (amount);
            const amountSubtractedString = Precise.stringSub (amountString, feeString);
            const amountSubtracted = parseFloat (amountSubtractedString);
            request['fee'] = parseFloat (feeString);
            amount = parseFloat (this.currencyToPrecision (code, amountSubtracted, networkCode));
        }
        request['amount'] = amount;
        const response = await this.spotPrivatePostV1DwWithdrawApiCreate (this.extend (request, params));
        //
        //     {
        //         "status": "ok",
        //         "data": "99562054"
        //     }
        //
        return this.parseTransaction (response, currency);
    }

    parseTransfer (transfer: Dict, currency: Currency = undefined): TransferEntry {
        //
        // transfer
        //
        //     {
        //         "data": 12345,
        //         "status": "ok"
        //     }
        //
        const id = this.safeString (transfer, 'data');
        const code = this.safeCurrencyCode (undefined, currency);
        return {
            'info': transfer,
            'id': id,
            'timestamp': undefined,
            'datetime': undefined,
            'currency': code,
            'amount': undefined,
            'fromAccount': undefined,
            'toAccount': undefined,
            'status': undefined,
        };
    }

    /**
     * @method
     * @name htx#transfer
     * @description transfer currency internally between wallets on the same account
     * @see https://huobiapi.github.io/docs/dm/v1/en/#transfer-margin-between-spot-account-and-future-account
     * @see https://huobiapi.github.io/docs/spot/v1/en/#transfer-fund-between-spot-account-and-future-contract-account
     * @see https://huobiapi.github.io/docs/usdt_swap/v1/en/#general-transfer-margin-between-spot-account-and-usdt-margined-contracts-account
     * @see https://huobiapi.github.io/docs/spot/v1/en/#transfer-asset-from-spot-trading-account-to-cross-margin-account-cross
     * @see https://huobiapi.github.io/docs/spot/v1/en/#transfer-asset-from-spot-trading-account-to-isolated-margin-account-isolated
     * @see https://huobiapi.github.io/docs/spot/v1/en/#transfer-asset-from-cross-margin-account-to-spot-trading-account-cross
     * @see https://huobiapi.github.io/docs/spot/v1/en/#transfer-asset-from-isolated-margin-account-to-spot-trading-account-isolated
     * @param {string} code unified currency code
     * @param {float} amount amount to transfer
     * @param {string} fromAccount account to transfer from 'spot', 'future', 'swap'
     * @param {string} toAccount account to transfer to 'spot', 'future', 'swap'
     * @param {object} [params] extra parameters specific to the exchange API endpoint
     * @param {string} [params.symbol] used for isolated margin transfer
     * @param {string} [params.subType] 'linear' or 'inverse', only used when transfering to/from swap accounts
     * @returns {object} a [transfer structure]{@link https://docs.ccxt.com/#/?id=transfer-structure}
     */
    async transfer (code: string, amount: number, fromAccount: string, toAccount:string, params = {}): Promise<TransferEntry> {
        await this.loadMarkets ();
        const currency = this.currency (code);
        const request: Dict = {
            'currency': currency['id'],
            'amount': parseFloat (this.currencyToPrecision (code, amount)),
        };
        let subType = undefined;
        [ subType, params ] = this.handleSubTypeAndParams ('transfer', undefined, params);
        let fromAccountId = this.convertTypeToAccount (fromAccount);
        let toAccountId = this.convertTypeToAccount (toAccount);
        const toCross = toAccountId === 'cross';
        const fromCross = fromAccountId === 'cross';
        const toIsolated = this.inArray (toAccountId, this.ids);
        const fromIsolated = this.inArray (fromAccountId, this.ids);
        const fromSpot = fromAccountId === 'pro';
        const toSpot = toAccountId === 'pro';
        if (fromSpot && toSpot) {
            throw new BadRequest (this.id + ' transfer () cannot make a transfer between ' + fromAccount + ' and ' + toAccount);
        }
        const fromOrToFuturesAccount = (fromAccountId === 'futures') || (toAccountId === 'futures');
        let response = undefined;
        if (fromOrToFuturesAccount) {
            let type = fromAccountId + '-to-' + toAccountId;
            type = this.safeString (params, 'type', type);
            request['type'] = type;
            response = await this.spotPrivatePostV1FuturesTransfer (this.extend (request, params));
        } else if (fromSpot && toCross) {
            response = await this.privatePostCrossMarginTransferIn (this.extend (request, params));
        } else if (fromCross && toSpot) {
            response = await this.privatePostCrossMarginTransferOut (this.extend (request, params));
        } else if (fromSpot && toIsolated) {
            request['symbol'] = toAccountId;
            response = await this.privatePostDwTransferInMargin (this.extend (request, params));
        } else if (fromIsolated && toSpot) {
            request['symbol'] = fromAccountId;
            response = await this.privatePostDwTransferOutMargin (this.extend (request, params));
        } else {
            if (subType === 'linear') {
                if ((fromAccountId === 'swap') || (fromAccount === 'linear-swap')) {
                    fromAccountId = 'linear-swap';
                } else {
                    toAccountId = 'linear-swap';
                }
                // check if cross-margin or isolated
                let symbol = this.safeString (params, 'symbol');
                params = this.omit (params, 'symbol');
                if (symbol !== undefined) {
                    symbol = this.marketId (symbol);
                    request['margin-account'] = symbol;
                } else {
                    request['margin-account'] = 'USDT'; // cross-margin
                }
            }
            request['from'] = fromSpot ? 'spot' : fromAccountId;
            request['to'] = toSpot ? 'spot' : toAccountId;
            response = await this.v2PrivatePostAccountTransfer (this.extend (request, params));
        }
        //
        //    {
        //        "code": "200",
        //        "data": "660150061",
        //        "message": "Succeed",
        //        "success": true,
        //        "print-log": true
        //    }
        //
        return this.parseTransfer (response, currency);
    }

    /**
     * @method
     * @name htx#fetchIsolatedBorrowRates
     * @description fetch the borrow interest rates of all currencies
     * @see https://huobiapi.github.io/docs/spot/v1/en/#get-loan-interest-rate-and-quota-isolated
     * @param {object} [params] extra parameters specific to the exchange API endpoint
     * @returns {object} a list of [isolated borrow rate structures]{@link https://docs.ccxt.com/#/?id=isolated-borrow-rate-structure}
     */
    async fetchIsolatedBorrowRates (params = {}): Promise<IsolatedBorrowRates> {
        await this.loadMarkets ();
        const response = await this.spotPrivateGetV1MarginLoanInfo (params);
        //
        // {
        //     "status": "ok",
        //     "data": [
        //         {
        //             "symbol": "1inchusdt",
        //             "currencies": [
        //                 {
        //                     "currency": "1inch",
        //                     "interest-rate": "0.00098",
        //                     "min-loan-amt": "90.000000000000000000",
        //                     "max-loan-amt": "1000.000000000000000000",
        //                     "loanable-amt": "0.0",
        //                     "actual-rate": "0.00098"
        //                 },
        //                 {
        //                     "currency": "usdt",
        //                     "interest-rate": "0.00098",
        //                     "min-loan-amt": "100.000000000000000000",
        //                     "max-loan-amt": "1000.000000000000000000",
        //                     "loanable-amt": "0.0",
        //                     "actual-rate": "0.00098"
        //                 }
        //             ]
        //         },
        //         ...
        //     ]
        // }
        //
        const data = this.safeValue (response, 'data', []);
        return this.parseIsolatedBorrowRates (data);
    }

    parseIsolatedBorrowRate (info: Dict, market: Market = undefined): IsolatedBorrowRate {
        //
        //     {
        //         "symbol": "1inchusdt",
        //         "currencies": [
        //             {
        //                 "currency": "1inch",
        //                 "interest-rate": "0.00098",
        //                 "min-loan-amt": "90.000000000000000000",
        //                 "max-loan-amt": "1000.000000000000000000",
        //                 "loanable-amt": "0.0",
        //                 "actual-rate": "0.00098"
        //             },
        //             {
        //                 "currency": "usdt",
        //                 "interest-rate": "0.00098",
        //                 "min-loan-amt": "100.000000000000000000",
        //                 "max-loan-amt": "1000.000000000000000000",
        //                 "loanable-amt": "0.0",
        //                 "actual-rate": "0.00098"
        //             }
        //         ]
        //     },
        //
        const marketId = this.safeString (info, 'symbol');
        const symbol = this.safeSymbol (marketId, market);
        const currencies = this.safeValue (info, 'currencies', []);
        const baseData = this.safeValue (currencies, 0);
        const quoteData = this.safeValue (currencies, 1);
        const baseId = this.safeString (baseData, 'currency');
        const quoteId = this.safeString (quoteData, 'currency');
        return {
            'symbol': symbol,
            'base': this.safeCurrencyCode (baseId),
            'baseRate': this.safeNumber (baseData, 'actual-rate'),
            'quote': this.safeCurrencyCode (quoteId),
            'quoteRate': this.safeNumber (quoteData, 'actual-rate'),
            'period': 86400000,
            'timestamp': undefined,
            'datetime': undefined,
            'info': info,
        };
    }

    /**
     * @method
     * @name htx#fetchFundingRateHistory
     * @see https://huobiapi.github.io/docs/usdt_swap/v1/en/#general-query-historical-funding-rate
     * @see https://huobiapi.github.io/docs/coin_margined_swap/v1/en/#query-historical-funding-rate
     * @description fetches historical funding rate prices
     * @param {string} symbol unified symbol of the market to fetch the funding rate history for
     * @param {int} [since] not used by huobi, but filtered internally by ccxt
     * @param {int} [limit] not used by huobi, but filtered internally by ccxt
     * @param {object} [params] extra parameters specific to the exchange API endpoint
     * @param {boolean} [params.paginate] default false, when true will automatically paginate by calling this endpoint multiple times. See in the docs all the [availble parameters](https://github.com/ccxt/ccxt/wiki/Manual#pagination-params)
     * @returns {object[]} a list of [funding rate structures]{@link https://docs.ccxt.com/#/?id=funding-rate-history-structure}
     */
    async fetchFundingRateHistory (symbol: Str = undefined, since: Int = undefined, limit: Int = undefined, params = {}) {
        if (symbol === undefined) {
            throw new ArgumentsRequired (this.id + ' fetchFundingRateHistory() requires a symbol argument');
        }
        let paginate = false;
        [ paginate, params ] = this.handleOptionAndParams (params, 'fetchFundingRateHistory', 'paginate');
        if (paginate) {
            return await this.fetchPaginatedCallCursor ('fetchFundingRateHistory', symbol, since, limit, params, 'page_index', 'current_page', 1, 50) as FundingRateHistory[];
        }
        await this.loadMarkets ();
        const market = this.market (symbol);
        const request: Dict = {
            'contract_code': market['id'],
        };
        let response = undefined;
        if (market['inverse']) {
            response = await this.contractPublicGetSwapApiV1SwapHistoricalFundingRate (this.extend (request, params));
        } else if (market['linear']) {
            response = await this.contractPublicGetLinearSwapApiV1SwapHistoricalFundingRate (this.extend (request, params));
        } else {
            throw new NotSupported (this.id + ' fetchFundingRateHistory() supports inverse and linear swaps only');
        }
        //
        // {
        //     "status": "ok",
        //     "data": {
        //         "total_page": 62,
        //         "current_page": 1,
        //         "total_size": 1237,
        //         "data": [
        //             {
        //                 "avg_premium_index": "-0.000208064395065541",
        //                 "funding_rate": "0.000100000000000000",
        //                 "realized_rate": "0.000100000000000000",
        //                 "funding_time": "1638921600000",
        //                 "contract_code": "BTC-USDT",
        //                 "symbol": "BTC",
        //                 "fee_asset": "USDT"
        //             },
        //         ]
        //     },
        //     "ts": 1638939294277
        // }
        //
        const data = this.safeValue (response, 'data');
        const cursor = this.safeValue (data, 'current_page');
        const result = this.safeValue (data, 'data', []);
        const rates = [];
        for (let i = 0; i < result.length; i++) {
            const entry = result[i];
            entry['current_page'] = cursor;
            const marketId = this.safeString (entry, 'contract_code');
            const symbolInner = this.safeSymbol (marketId);
            const timestamp = this.safeInteger (entry, 'funding_time');
            rates.push ({
                'info': entry,
                'symbol': symbolInner,
                'fundingRate': this.safeNumber (entry, 'funding_rate'),
                'timestamp': timestamp,
                'datetime': this.iso8601 (timestamp),
            });
        }
        const sorted = this.sortBy (rates, 'timestamp');
        return this.filterBySymbolSinceLimit (sorted, market['symbol'], since, limit) as FundingRateHistory[];
    }

    parseFundingRate (contract, market: Market = undefined): FundingRate {
        //
        // {
        //      "status": "ok",
        //      "data": {
        //         "estimated_rate": "0.000100000000000000",
        //         "funding_rate": "0.000100000000000000",
        //         "contract_code": "BCH-USD",
        //         "symbol": "BCH",
        //         "fee_asset": "BCH",
        //         "funding_time": "1639094400000",
        //         "next_funding_time": "1639123200000"
        //     },
        //     "ts": 1639085854775
        // }
        //
        const nextFundingRate = this.safeNumber (contract, 'estimated_rate');
        const fundingTimestamp = this.safeInteger (contract, 'funding_time');
        const nextFundingTimestamp = this.safeInteger (contract, 'next_funding_time');
        const fundingTimeString = this.safeString (contract, 'funding_time');
        const nextFundingTimeString = this.safeString (contract, 'next_funding_time');
        const millisecondsInterval = Precise.stringSub (nextFundingTimeString, fundingTimeString);
        const marketId = this.safeString (contract, 'contract_code');
        const symbol = this.safeSymbol (marketId, market);
        return {
            'info': contract,
            'symbol': symbol,
            'markPrice': undefined,
            'indexPrice': undefined,
            'interestRate': undefined,
            'estimatedSettlePrice': undefined,
            'timestamp': undefined,
            'datetime': undefined,
            'fundingRate': this.safeNumber (contract, 'funding_rate'),
            'fundingTimestamp': fundingTimestamp,
            'fundingDatetime': this.iso8601 (fundingTimestamp),
            'nextFundingRate': nextFundingRate,
            'nextFundingTimestamp': nextFundingTimestamp,
            'nextFundingDatetime': this.iso8601 (nextFundingTimestamp),
            'previousFundingRate': undefined,
            'previousFundingTimestamp': undefined,
            'previousFundingDatetime': undefined,
            'interval': this.parseFundingInterval (millisecondsInterval),
        } as FundingRate;
    }

    parseFundingInterval (interval) {
        const intervals: Dict = {
            '3600000': '1h',
            '14400000': '4h',
            '28800000': '8h',
            '57600000': '16h',
            '86400000': '24h',
        };
        return this.safeString (intervals, interval, interval);
    }

    /**
     * @method
     * @name htx#fetchFundingRate
     * @description fetch the current funding rate
     * @see https://huobiapi.github.io/docs/coin_margined_swap/v1/en/#query-funding-rate
     * @see https://huobiapi.github.io/docs/usdt_swap/v1/en/#general-query-funding-rate
     * @param {string} symbol unified market symbol
     * @param {object} [params] extra parameters specific to the exchange API endpoint
     * @returns {object} a [funding rate structure]{@link https://docs.ccxt.com/#/?id=funding-rate-structure}
     */
    async fetchFundingRate (symbol: string, params = {}): Promise<FundingRate> {
        await this.loadMarkets ();
        const market = this.market (symbol);
        const request: Dict = {
            'contract_code': market['id'],
        };
        let response = undefined;
        if (market['inverse']) {
            response = await this.contractPublicGetSwapApiV1SwapFundingRate (this.extend (request, params));
        } else if (market['linear']) {
            response = await this.contractPublicGetLinearSwapApiV1SwapFundingRate (this.extend (request, params));
        } else {
            throw new NotSupported (this.id + ' fetchFundingRate() supports inverse and linear swaps only');
        }
        //
        // {
        //     "status": "ok",
        //     "data": {
        //         "estimated_rate": "0.000100000000000000",
        //         "funding_rate": "0.000100000000000000",
        //         "contract_code": "BTC-USDT",
        //         "symbol": "BTC",
        //         "fee_asset": "USDT",
        //         "funding_time": "1603699200000",
        //         "next_funding_time": "1603728000000"
        //     },
        //     "ts": 1603696494714
        // }
        //
        const result = this.safeValue (response, 'data', {});
        return this.parseFundingRate (result, market);
    }

    /**
     * @method
     * @name htx#fetchFundingRates
     * @description fetch the funding rate for multiple markets
     * @see https://huobiapi.github.io/docs/usdt_swap/v1/en/#general-query-a-batch-of-funding-rate
     * @see https://huobiapi.github.io/docs/coin_margined_swap/v1/en/#query-a-batch-of-funding-rate
     * @param {string[]|undefined} symbols list of unified market symbols
     * @param {object} [params] extra parameters specific to the exchange API endpoint
     * @returns {object[]} a list of [funding rate structures]{@link https://docs.ccxt.com/#/?id=funding-rates-structure}, indexed by market symbols
     */
    async fetchFundingRates (symbols: Strings = undefined, params = {}): Promise<FundingRates> {
        await this.loadMarkets ();
        symbols = this.marketSymbols (symbols);
        const options = this.safeValue (this.options, 'fetchFundingRates', {});
        const defaultSubType = this.safeString (this.options, 'defaultSubType', 'inverse');
        let subType = this.safeString (options, 'subType', defaultSubType);
        subType = this.safeString (params, 'subType', subType);
        const request: Dict = {
            // 'contract_code': market['id'],
        };
        params = this.omit (params, 'subType');
        let response = undefined;
        if (subType === 'linear') {
            response = await this.contractPublicGetLinearSwapApiV1SwapBatchFundingRate (this.extend (request, params));
        } else if (subType === 'inverse') {
            response = await this.contractPublicGetSwapApiV1SwapBatchFundingRate (this.extend (request, params));
        } else {
            throw new NotSupported (this.id + ' fetchFundingRates() not support this market type');
        }
        //
        //     {
        //         "status": "ok",
        //         "data": [
        //             {
        //                 "estimated_rate": "0.000100000000000000",
        //                 "funding_rate": "0.000100000000000000",
        //                 "contract_code": "MANA-USDT",
        //                 "symbol": "MANA",
        //                 "fee_asset": "USDT",
        //                 "funding_time": "1643356800000",
        //                 "next_funding_time": "1643385600000",
        //                 "trade_partition":"USDT"
        //             },
        //         ],
        //         "ts": 1643346173103
        //     }
        //
        const data = this.safeValue (response, 'data', []);
        const result = this.parseFundingRates (data);
        return this.filterByArray (result, 'symbol', symbols);
    }

    /**
     * @method
     * @name htx#fetchBorrowInterest
     * @description fetch the interest owed by the user for borrowing currency for margin trading
     * @see https://huobiapi.github.io/docs/spot/v1/en/#search-past-margin-orders-cross
     * @see https://huobiapi.github.io/docs/spot/v1/en/#search-past-margin-orders-isolated
     * @param {string} code unified currency code
     * @param {string} symbol unified market symbol when fetch interest in isolated markets
     * @param {int} [since] the earliest time in ms to fetch borrrow interest for
     * @param {int} [limit] the maximum number of structures to retrieve
     * @param {object} [params] extra parameters specific to the exchange API endpoint
     * @returns {object[]} a list of [borrow interest structures]{@link https://docs.ccxt.com/#/?id=borrow-interest-structure}
     */
    async fetchBorrowInterest (code: Str = undefined, symbol: Str = undefined, since: Int = undefined, limit: Int = undefined, params = {}): Promise<BorrowInterest[]> {
        await this.loadMarkets ();
        let marginMode = undefined;
        [ marginMode, params ] = this.handleMarginModeAndParams ('fetchBorrowInterest', params);
        marginMode = (marginMode === undefined) ? 'cross' : marginMode;
        const request: Dict = {};
        if (since !== undefined) {
            request['start-date'] = this.yyyymmdd (since);
        }
        if (limit !== undefined) {
            request['size'] = limit;
        }
        let market = undefined;
        let response = undefined;
        if (marginMode === 'isolated') {
            if (symbol !== undefined) {
                market = this.market (symbol);
                request['symbol'] = market['id'];
            }
            response = await this.privateGetMarginLoanOrders (this.extend (request, params));
        } else {  // Cross
            if (code !== undefined) {
                const currency = this.currency (code);
                request['currency'] = currency['id'];
            }
            response = await this.privateGetCrossMarginLoanOrders (this.extend (request, params));
        }
        //
        //    {
        //        "status":"ok",
        //        "data":[
        //            {
        //                "loan-balance":"0.100000000000000000",
        //                "interest-balance":"0.000200000000000000",
        //                "loan-amount":"0.100000000000000000",
        //                "accrued-at":1511169724531,
        //                "interest-amount":"0.000200000000000000",
        //                "filled-points":"0.2",
        //                "filled-ht":"0.2",
        //                "currency":"btc",
        //                "id":394,
        //                "state":"accrual",
        //                "account-id":17747,
        //                "user-id":119913,
        //                "created-at":1511169724531
        //            }
        //        ]
        //    }
        //
        const data = this.safeValue (response, 'data');
        const interest = this.parseBorrowInterests (data, market);
        return this.filterByCurrencySinceLimit (interest, code, since, limit);
    }

    parseBorrowInterest (info: Dict, market: Market = undefined): BorrowInterest {
        // isolated
        //    {
        //        "interest-rate":"0.000040830000000000",
        //        "user-id":35930539,
        //        "account-id":48916071,
        //        "updated-at":1649320794195,
        //        "deduct-rate":"1",
        //        "day-interest-rate":"0.000980000000000000",
        //        "hour-interest-rate":"0.000040830000000000",
        //        "loan-balance":"100.790000000000000000",
        //        "interest-balance":"0.004115260000000000",
        //        "loan-amount":"100.790000000000000000",
        //        "paid-coin":"0.000000000000000000",
        //        "accrued-at":1649320794148,
        //        "created-at":1649320794148,
        //        "interest-amount":"0.004115260000000000",
        //        "deduct-amount":"0",
        //        "deduct-currency":"",
        //        "paid-point":"0.000000000000000000",
        //        "currency":"usdt",
        //        "symbol":"ltcusdt",
        //        "id":20242721,
        //    }
        //
        // cross
        //   {
        //       "id":3416576,
        //       "user-id":35930539,
        //       "account-id":48956839,
        //       "currency":"usdt",
        //       "loan-amount":"102",
        //       "loan-balance":"102",
        //       "interest-amount":"0.00416466",
        //       "interest-balance":"0.00416466",
        //       "created-at":1649322735333,
        //       "accrued-at":1649322735382,
        //       "state":"accrual",
        //       "filled-points":"0",
        //       "filled-ht":"0"
        //   }
        //
        const marketId = this.safeString (info, 'symbol');
        const marginMode = (marketId === undefined) ? 'cross' : 'isolated';
        market = this.safeMarket (marketId);
        const symbol = this.safeString (market, 'symbol');
        const timestamp = this.safeInteger (info, 'accrued-at');
        return {
            'info': info,
            'symbol': symbol,
            'currency': this.safeCurrencyCode (this.safeString (info, 'currency')),
            'interest': this.safeNumber (info, 'interest-amount'),
            'interestRate': this.safeNumber (info, 'interest-rate'),
            'amountBorrowed': this.safeNumber (info, 'loan-amount'),
            'marginMode': marginMode,
            'timestamp': timestamp,  // Interest accrued time
            'datetime': this.iso8601 (timestamp),
        } as BorrowInterest;
    }

    sign (path, api = 'public', method = 'GET', params = {}, headers = undefined, body = undefined) {
        let url = '/';
        const query = this.omit (params, this.extractParams (path));
        if (typeof api === 'string') {
            // signing implementation for the old endpoints
            if ((api === 'public') || (api === 'private')) {
                url += this.version;
            } else if ((api === 'v2Public') || (api === 'v2Private')) {
                url += 'v2';
            }
            url += '/' + this.implodeParams (path, params);
            if (api === 'private' || api === 'v2Private') {
                this.checkRequiredCredentials ();
                const timestamp = this.ymdhms (this.milliseconds (), 'T');
                let request: Dict = {
                    'SignatureMethod': 'HmacSHA256',
                    'SignatureVersion': '2',
                    'AccessKeyId': this.apiKey,
                    'Timestamp': timestamp,
                };
                if (method !== 'POST') {
                    request = this.extend (request, query);
                }
                const sortedRequest = this.keysort (request);
                let auth = this.urlencode (sortedRequest);
                // unfortunately, PHP demands double quotes for the escaped newline symbol
                const payload = [ method, this.hostname, url, auth ].join ("\n"); // eslint-disable-line quotes
                const signature = this.hmac (this.encode (payload), this.encode (this.secret), sha256, 'base64');
                auth += '&' + this.urlencode ({ 'Signature': signature });
                url += '?' + auth;
                if (method === 'POST') {
                    body = this.json (query);
                    headers = {
                        'Content-Type': 'application/json',
                    };
                } else {
                    headers = {
                        'Content-Type': 'application/x-www-form-urlencoded',
                    };
                }
            } else {
                if (Object.keys (query).length) {
                    url += '?' + this.urlencode (query);
                }
            }
            url = this.implodeParams (this.urls['api'][api], {
                'hostname': this.hostname,
            }) + url;
        } else {
            // signing implementation for the new endpoints
            // const [ type, access ] = api;
            const type = this.safeString (api, 0);
            const access = this.safeString (api, 1);
            const levelOneNestedPath = this.safeString (api, 2);
            const levelTwoNestedPath = this.safeString (api, 3);
            let hostname = undefined;
            let hostnames = this.safeValue (this.urls['hostnames'], type);
            if (typeof hostnames !== 'string') {
                hostnames = this.safeValue (hostnames, levelOneNestedPath);
                if ((typeof hostnames !== 'string') && (levelTwoNestedPath !== undefined)) {
                    hostnames = this.safeValue (hostnames, levelTwoNestedPath);
                }
            }
            hostname = hostnames;
            url += this.implodeParams (path, params);
            if (access === 'public') {
                if (Object.keys (query).length) {
                    url += '?' + this.urlencode (query);
                }
            } else if (access === 'private') {
                this.checkRequiredCredentials ();
                if (method === 'POST') {
                    const options = this.safeValue (this.options, 'broker', {});
                    const id = this.safeString (options, 'id', 'AA03022abc');
                    if (path.indexOf ('cancel') === -1 && path.endsWith ('order')) {
                        // swap order placement
                        const channelCode = this.safeString (params, 'channel_code');
                        if (channelCode === undefined) {
                            params['channel_code'] = id;
                        }
                    } else if (path.endsWith ('orders/place')) {
                        // spot order placement
                        const clientOrderId = this.safeString (params, 'client-order-id');
                        if (clientOrderId === undefined) {
                            params['client-order-id'] = id + this.uuid ();
                        }
                    }
                }
                const timestamp = this.ymdhms (this.milliseconds (), 'T');
                let request: Dict = {
                    'SignatureMethod': 'HmacSHA256',
                    'SignatureVersion': '2',
                    'AccessKeyId': this.apiKey,
                    'Timestamp': timestamp,
                };
                if (method !== 'POST') {
                    request = this.extend (request, query);
                }
                request = this.keysort (request) as any;
                let auth = this.urlencode (request);
                // unfortunately, PHP demands double quotes for the escaped newline symbol
                const payload = [ method, hostname, url, auth ].join ("\n"); // eslint-disable-line quotes
                const signature = this.hmac (this.encode (payload), this.encode (this.secret), sha256, 'base64');
                auth += '&' + this.urlencode ({ 'Signature': signature });
                url += '?' + auth;
                if (method === 'POST') {
                    body = this.json (query);
                    if (body.length === 2) {
                        body = '{}';
                    }
                    headers = {
                        'Content-Type': 'application/json',
                    };
                } else {
                    headers = {
                        'Content-Type': 'application/x-www-form-urlencoded',
                    };
                }
            }
            url = this.implodeParams (this.urls['api'][type], {
                'hostname': hostname,
            }) + url;
        }
        return { 'url': url, 'method': method, 'body': body, 'headers': headers };
    }

    handleErrors (httpCode: int, reason: string, url: string, method: string, headers: Dict, body: string, response, requestHeaders, requestBody) {
        if (response === undefined) {
            return undefined; // fallback to default error handler
        }
        if ('status' in response) {
            //
            //     {"status":"error","err-code":"order-limitorder-amount-min-error","err-msg":"limit order amount error, min: `0.001`","data":null}
            //
            const status = this.safeString (response, 'status');
            if (status === 'error') {
                const code = this.safeString2 (response, 'err-code', 'err_code');
                const feedback = this.id + ' ' + body;
                this.throwBroadlyMatchedException (this.exceptions['broad'], body, feedback);
                this.throwExactlyMatchedException (this.exceptions['exact'], code, feedback);
                const message = this.safeString2 (response, 'err-msg', 'err_msg');
                this.throwExactlyMatchedException (this.exceptions['exact'], message, feedback);
                throw new ExchangeError (feedback);
            }
        }
        if ('code' in response) {
            // {code: '1003', message: 'invalid signature'}
            const feedback = this.id + ' ' + body;
            const code = this.safeString (response, 'code');
            this.throwExactlyMatchedException (this.exceptions['exact'], code, feedback);
        }
        return undefined;
    }

    /**
     * @method
     * @name htx#fetchFundingHistory
     * @description fetch the history of funding payments paid and received on this account
     * @see https://huobiapi.github.io/docs/usdt_swap/v1/en/#general-query-account-financial-records-via-multiple-fields-new   // linear swaps
     * @see https://huobiapi.github.io/docs/dm/v1/en/#query-financial-records-via-multiple-fields-new                          // coin-m futures
     * @see https://huobiapi.github.io/docs/coin_margined_swap/v1/en/#query-financial-records-via-multiple-fields-new          // coin-m swaps
     * @param {string} symbol unified market symbol
     * @param {int} [since] the earliest time in ms to fetch funding history for
     * @param {int} [limit] the maximum number of funding history structures to retrieve
     * @param {object} [params] extra parameters specific to the exchange API endpoint
     * @returns {object} a [funding history structure]{@link https://docs.ccxt.com/#/?id=funding-history-structure}
     */
    async fetchFundingHistory (symbol: Str = undefined, since: Int = undefined, limit: Int = undefined, params = {}) {
        await this.loadMarkets ();
        const market = this.market (symbol);
        const [ marketType, query ] = this.handleMarketTypeAndParams ('fetchFundingHistory', market, params);
        const request: Dict = {
            'type': '30,31',
        };
        if (since !== undefined) {
            request['start_date'] = since;
        }
        let response = undefined;
        if (marketType === 'swap') {
            request['contract'] = market['id'];
            if (market['linear']) {
                //
                //    {
                //        "status": "ok",
                //        "data": {
                //           "financial_record": [
                //               {
                //                   "id": "1320088022",
                //                   "type": "30",
                //                   "amount": "0.004732510000000000",
                //                   "ts": "1641168019321",
                //                   "contract_code": "BTC-USDT",
                //                   "asset": "USDT",
                //                   "margin_account": "BTC-USDT",
                //                   "face_margin_account": ''
                //               },
                //           ],
                //           "remain_size": "0",
                //           "next_id": null
                //        },
                //        "ts": "1641189898425"
                //    }
                //
                let marginMode = undefined;
                [ marginMode, params ] = this.handleMarginModeAndParams ('fetchFundingHistory', params);
                marginMode = (marginMode === undefined) ? 'cross' : marginMode;
                if (marginMode === 'isolated') {
                    request['mar_acct'] = market['id'];
                } else {
                    request['mar_acct'] = market['quoteId'];
                }
                response = await this.contractPrivatePostLinearSwapApiV3SwapFinancialRecordExact (this.extend (request, query));
            } else {
                //
                //     {
                //         "code": 200,
                //         "msg": "",
                //         "data": [
                //             {
                //                 "query_id": 138798248,
                //                 "id": 117840,
                //                 "type": 5,
                //                 "amount": -0.024464850000000000,
                //                 "ts": 1638758435635,
                //                 "contract_code": "BTC-USDT-211210",
                //                 "asset": "USDT",
                //                 "margin_account": "USDT",
                //                 "face_margin_account": ""
                //             }
                //         ],
                //         "ts": 1604312615051
                //     }
                //
                response = await this.contractPrivatePostSwapApiV3SwapFinancialRecordExact (this.extend (request, query));
            }
        } else {
            request['symbol'] = market['id'];
            response = await this.contractPrivatePostApiV3ContractFinancialRecordExact (this.extend (request, query));
        }
        const data = this.safeList (response, 'data', []);
        return this.parseIncomes (data, market, since, limit);
    }

    /**
     * @method
     * @name htx#setLeverage
     * @description set the level of leverage for a market
     * @see https://huobiapi.github.io/docs/usdt_swap/v1/en/#isolated-switch-leverage
     * @see https://huobiapi.github.io/docs/usdt_swap/v1/en/#cross-switch-leverage
     * @see https://huobiapi.github.io/docs/coin_margined_swap/v1/en/#switch-leverage
     * @see https://huobiapi.github.io/docs/dm/v1/en/#switch-leverage  // Coin-m futures
     * @param {float} leverage the rate of leverage
     * @param {string} symbol unified market symbol
     * @param {object} [params] extra parameters specific to the exchange API endpoint
     * @returns {object} response from the exchange
     */
    async setLeverage (leverage: Int, symbol: Str = undefined, params = {}) {
        if (symbol === undefined) {
            throw new ArgumentsRequired (this.id + ' setLeverage() requires a symbol argument');
        }
        await this.loadMarkets ();
        const market = this.market (symbol);
        const [ marketType, query ] = this.handleMarketTypeAndParams ('setLeverage', market, params);
        const request: Dict = {
            'lever_rate': leverage,
        };
        if (marketType === 'future' && market['inverse']) {
            request['symbol'] = market['settleId'];
        } else {
            request['contract_code'] = market['id'];
        }
        let response = undefined;
        if (market['linear']) {
            let marginMode = undefined;
            [ marginMode, params ] = this.handleMarginModeAndParams ('setLeverage', params);
            marginMode = (marginMode === undefined) ? 'cross' : marginMode;
            if (marginMode === 'isolated') {
                response = await this.contractPrivatePostLinearSwapApiV1SwapSwitchLeverRate (this.extend (request, query));
            } else if (marginMode === 'cross') {
                response = await this.contractPrivatePostLinearSwapApiV1SwapCrossSwitchLeverRate (this.extend (request, query));
            } else {
                throw new NotSupported (this.id + ' setLeverage() not support this market type');
            }
            //
            //     {
            //       "status": "ok",
            //       "data": {
            //         "contract_code": "BTC-USDT",
            //         "lever_rate": "100",
            //         "margin_mode": "isolated"
            //       },
            //       "ts": "1641184710649"
            //     }
            //
        } else {
            if (marketType === 'future') {
                response = await this.contractPrivatePostApiV1ContractSwitchLeverRate (this.extend (request, query));
            } else if (marketType === 'swap') {
                response = await this.contractPrivatePostSwapApiV1SwapSwitchLeverRate (this.extend (request, query));
            } else {
                throw new NotSupported (this.id + ' setLeverage() not support this market type');
            }
            //
            // future
            //     {
            //       "status": "ok",
            //       "data": { symbol: "BTC", lever_rate: 5 },
            //       "ts": 1641184578678
            //     }
            //
            // swap
            //
            //     {
            //       "status": "ok",
            //       "data": { contract_code: "BTC-USD", lever_rate: "5" },
            //       "ts": "1641184652979"
            //     }
            //
        }
        return response;
    }

    parseIncome (income, market: Market = undefined) {
        //
        //     {
        //       "id": "1667161118",
        //       "symbol": "BTC",
        //       "type": "31",
        //       "amount": "-2.11306593188E-7",
        //       "ts": "1641139308983",
        //       "contract_code": "BTC-USD"
        //     }
        //
        const marketId = this.safeString (income, 'contract_code');
        const symbol = this.safeSymbol (marketId, market);
        const amount = this.safeNumber (income, 'amount');
        const timestamp = this.safeInteger (income, 'ts');
        const id = this.safeString (income, 'id');
        const currencyId = this.safeString2 (income, 'symbol', 'asset');
        const code = this.safeCurrencyCode (currencyId);
        return {
            'info': income,
            'symbol': symbol,
            'code': code,
            'timestamp': timestamp,
            'datetime': this.iso8601 (timestamp),
            'id': id,
            'amount': amount,
        };
    }

    parsePosition (position: Dict, market: Market = undefined) {
        //
        //    {
        //        "symbol": "BTC",
        //        "contract_code": "BTC-USDT",
        //        "volume": "1.000000000000000000",
        //        "available": "1.000000000000000000",
        //        "frozen": "0E-18",
        //        "cost_open": "47162.000000000000000000",
        //        "cost_hold": "47151.300000000000000000",
        //        "profit_unreal": "0.007300000000000000",
        //        "profit_rate": "-0.000144183876850008",
        //        "lever_rate": "2",
        //        "position_margin": "23.579300000000000000",
        //        "direction": "buy",
        //        "profit": "-0.003400000000000000",
        //        "last_price": "47158.6",
        //        "margin_asset": "USDT",
        //        "margin_mode": "isolated",
        //        "margin_account": "BTC-USDT",
        //        "margin_balance": "24.973020070000000000",
        //        "margin_position": "23.579300000000000000",
        //        "margin_frozen": "0",
        //        "margin_available": "1.393720070000000000",
        //        "profit_real": "0E-18",
        //        "risk_rate": "1.044107779705080303",
        //        "withdraw_available": "1.386420070000000000000000000000000000",
        //        "liquidation_price": "22353.229148614609571788",
        //        "adjust_factor": "0.015000000000000000",
        //        "margin_static": "24.965720070000000000"
        //    }
        //
        market = this.safeMarket (this.safeString (position, 'contract_code'));
        const symbol = market['symbol'];
        const contracts = this.safeString (position, 'volume');
        const contractSize = this.safeValue (market, 'contractSize');
        const contractSizeString = this.numberToString (contractSize);
        const entryPrice = this.safeNumber (position, 'cost_open');
        const initialMargin = this.safeString (position, 'position_margin');
        const rawSide = this.safeString (position, 'direction');
        const side = (rawSide === 'buy') ? 'long' : 'short';
        const unrealizedProfit = this.safeNumber (position, 'profit_unreal');
        let marginMode = this.safeString (position, 'margin_mode');
        const leverage = this.safeString (position, 'lever_rate');
        const percentage = Precise.stringMul (this.safeString (position, 'profit_rate'), '100');
        const lastPrice = this.safeString (position, 'last_price');
        const faceValue = Precise.stringMul (contracts, contractSizeString);
        let notional = undefined;
        if (market['linear']) {
            notional = Precise.stringMul (faceValue, lastPrice);
        } else {
            notional = Precise.stringDiv (faceValue, lastPrice);
            marginMode = 'cross';
        }
        const intialMarginPercentage = Precise.stringDiv (initialMargin, notional);
        const collateral = this.safeString (position, 'margin_balance');
        const liquidationPrice = this.safeNumber (position, 'liquidation_price');
        const adjustmentFactor = this.safeString (position, 'adjust_factor');
        const maintenanceMarginPercentage = Precise.stringDiv (adjustmentFactor, leverage);
        const maintenanceMargin = Precise.stringMul (maintenanceMarginPercentage, notional);
        const marginRatio = Precise.stringDiv (maintenanceMargin, collateral);
        return this.safePosition ({
            'info': position,
            'id': undefined,
            'symbol': symbol,
            'contracts': this.parseNumber (contracts),
            'contractSize': contractSize,
            'entryPrice': entryPrice,
            'collateral': this.parseNumber (collateral),
            'side': side,
            'unrealizedPnl': unrealizedProfit,
            'leverage': this.parseNumber (leverage),
            'percentage': this.parseNumber (percentage),
            'marginMode': marginMode,
            'notional': this.parseNumber (notional),
            'markPrice': undefined,
            'lastPrice': undefined,
            'liquidationPrice': liquidationPrice,
            'initialMargin': this.parseNumber (initialMargin),
            'initialMarginPercentage': this.parseNumber (intialMarginPercentage),
            'maintenanceMargin': this.parseNumber (maintenanceMargin),
            'maintenanceMarginPercentage': this.parseNumber (maintenanceMarginPercentage),
            'marginRatio': this.parseNumber (marginRatio),
            'timestamp': undefined,
            'datetime': undefined,
            'hedged': undefined,
            'lastUpdateTimestamp': undefined,
            'stopLossPrice': undefined,
            'takeProfitPrice': undefined,
        });
    }

    /**
     * @method
     * @name htx#fetchPositions
     * @description fetch all open positions
     * @see https://huobiapi.github.io/docs/usdt_swap/v1/en/#cross-query-user-39-s-position-information
     * @see https://huobiapi.github.io/docs/usdt_swap/v1/en/#isolated-query-user-s-position-information
     * @see https://huobiapi.github.io/docs/coin_margined_swap/v1/en/#query-user-s-position-information
     * @see https://huobiapi.github.io/docs/dm/v1/en/#query-user-s-position-information
     * @param {string[]} [symbols] list of unified market symbols
     * @param {object} [params] extra parameters specific to the exchange API endpoint
     * @param {string} [params.subType] 'linear' or 'inverse'
     * @param {string} [params.type] *inverse only* 'future', or 'swap'
     * @param {string} [params.marginMode] *linear only* 'cross' or 'isolated'
     * @returns {object[]} a list of [position structure]{@link https://docs.ccxt.com/#/?id=position-structure}
     */
    async fetchPositions (symbols: Strings = undefined, params = {}) {
        await this.loadMarkets ();
        symbols = this.marketSymbols (symbols);
        let market = undefined;
        if (symbols !== undefined) {
            const symbolsLength = symbols.length;
            if (symbolsLength > 0) {
                const first = this.safeString (symbols, 0);
                market = this.market (first);
            }
        }
        let marginMode = undefined;
        [ marginMode, params ] = this.handleMarginModeAndParams ('fetchPositions', params, 'cross');
        let subType = undefined;
        [ subType, params ] = this.handleSubTypeAndParams ('fetchPositions', market, params, 'linear');
        let marketType = undefined;
        [ marketType, params ] = this.handleMarketTypeAndParams ('fetchPositions', market, params);
        if (marketType === 'spot') {
            marketType = 'future';
        }
        let response = undefined;
        if (subType === 'linear') {
            if (marginMode === 'isolated') {
                response = await this.contractPrivatePostLinearSwapApiV1SwapPositionInfo (params);
            } else if (marginMode === 'cross') {
                response = await this.contractPrivatePostLinearSwapApiV1SwapCrossPositionInfo (params);
            } else {
                throw new NotSupported (this.id + ' fetchPositions() not support this market type');
            }
            //
            //     {
            //       "status": "ok",
            //       "data": [
            //         {
            //           "symbol": "BTC",
            //           "contract_code": "BTC-USDT",
            //           "volume": "1.000000000000000000",
            //           "available": "1.000000000000000000",
            //           "frozen": "0E-18",
            //           "cost_open": "47162.000000000000000000",
            //           "cost_hold": "47162.000000000000000000",
            //           "profit_unreal": "0.047300000000000000",
            //           "profit_rate": "0.002005852169119206",
            //           "lever_rate": "2",
            //           "position_margin": "23.604650000000000000",
            //           "direction": "buy",
            //           "profit": "0.047300000000000000",
            //           "last_price": "47209.3",
            //           "margin_asset": "USDT",
            //           "margin_mode": "isolated",
            //           "margin_account": "BTC-USDT"
            //         }
            //       ],
            //       "ts": "1641108676768"
            //     }
            //
        } else {
            if (marketType === 'future') {
                response = await this.contractPrivatePostApiV1ContractPositionInfo (params);
            } else if (marketType === 'swap') {
                response = await this.contractPrivatePostSwapApiV1SwapPositionInfo (params);
            } else {
                throw new NotSupported (this.id + ' fetchPositions() not support this market type');
            }
            //
            // future
            //     {
            //       "status": "ok",
            //       "data": [
            //         {
            //           "symbol": "BTC",
            //           "contract_code": "BTC220624",
            //           "contract_type": "next_quarter",
            //           "volume": "1.000000000000000000",
            //           "available": "1.000000000000000000",
            //           "frozen": "0E-18",
            //           "cost_open": "49018.880000000009853343",
            //           "cost_hold": "49018.880000000009853343",
            //           "profit_unreal": "-8.62360608500000000000000000000000000000000000000E-7",
            //           "profit_rate": "-0.000845439023678622",
            //           "lever_rate": "2",
            //           "position_margin": "0.001019583964880634",
            //           "direction": "sell",
            //           "profit": "-8.62360608500000000000000000000000000000000000000E-7",
            //           "last_price": "49039.61"
            //         }
            //       ],
            //       "ts": "1641109895199"
            //     }
            //
            // swap
            //     {
            //       "status": "ok",
            //       "data": [
            //         {
            //           "symbol": "BTC",
            //           "contract_code": "BTC-USD",
            //           "volume": "1.000000000000000000",
            //           "available": "1.000000000000000000",
            //           "frozen": "0E-18",
            //           "cost_open": "47150.000000000012353300",
            //           "cost_hold": "47150.000000000012353300",
            //           "profit_unreal": "0E-54",
            //           "profit_rate": "-7.86E-16",
            //           "lever_rate": "3",
            //           "position_margin": "0.000706963591375044",
            //           "direction": "buy",
            //           "profit": "0E-54",
            //           "last_price": "47150"
            //         }
            //       ],
            //       "ts": "1641109636572"
            //     }
            //
        }
        const data = this.safeValue (response, 'data', []);
        const timestamp = this.safeInteger (response, 'ts');
        const result = [];
        for (let i = 0; i < data.length; i++) {
            const position = data[i];
            const parsed = this.parsePosition (position);
            result.push (this.extend (parsed, {
                'timestamp': timestamp,
                'datetime': this.iso8601 (timestamp),
            }));
        }
        return this.filterByArrayPositions (result, 'symbol', symbols, false);
    }

    /**
     * @method
     * @name htx#fetchPosition
     * @description fetch data on a single open contract trade position
     * @see https://huobiapi.github.io/docs/usdt_swap/v1/en/#cross-query-assets-and-positions
     * @see https://huobiapi.github.io/docs/usdt_swap/v1/en/#isolated-query-assets-and-positions
     * @see https://huobiapi.github.io/docs/coin_margined_swap/v1/en/#query-assets-and-positions
     * @see https://huobiapi.github.io/docs/dm/v1/en/#query-assets-and-positions
     * @param {string} symbol unified market symbol of the market the position is held in, default is undefined
     * @param {object} [params] extra parameters specific to the exchange API endpoint
     * @returns {object} a [position structure]{@link https://docs.ccxt.com/#/?id=position-structure}
     */
    async fetchPosition (symbol: string, params = {}) {
        await this.loadMarkets ();
        const market = this.market (symbol);
        let marginMode = undefined;
        [ marginMode, params ] = this.handleMarginModeAndParams ('fetchPosition', params);
        marginMode = (marginMode === undefined) ? 'cross' : marginMode;
        const [ marketType, query ] = this.handleMarketTypeAndParams ('fetchPosition', market, params);
        const request: Dict = {};
        if (market['future'] && market['inverse']) {
            request['symbol'] = market['settleId'];
        } else {
            if (marginMode === 'cross') {
                request['margin_account'] = 'USDT'; // only allowed value
            }
            request['contract_code'] = market['id'];
        }
        let response = undefined;
        if (market['linear']) {
            if (marginMode === 'isolated') {
                response = await this.contractPrivatePostLinearSwapApiV1SwapAccountPositionInfo (this.extend (request, query));
            } else if (marginMode === 'cross') {
                response = await this.contractPrivatePostLinearSwapApiV1SwapCrossAccountPositionInfo (this.extend (request, query));
            } else {
                throw new NotSupported (this.id + ' fetchPosition() not support this market type');
            }
            //
            // isolated
            //
            //     {
            //         "status": "ok",
            //         "data": [
            //             {
            //                 "positions": [],
            //                 "symbol": "BTC",
            //                 "margin_balance": 1.949728350000000000,
            //                 "margin_position": 0,
            //                 "margin_frozen": 0E-18,
            //                 "margin_available": 1.949728350000000000,
            //                 "profit_real": -0.050271650000000000,
            //                 "profit_unreal": 0,
            //                 "risk_rate": null,
            //                 "withdraw_available": 1.949728350000000000,
            //                 "liquidation_price": null,
            //                 "lever_rate": 20,
            //                 "adjust_factor": 0.150000000000000000,
            //                 "margin_static": 1.949728350000000000,
            //                 "contract_code": "BTC-USDT",
            //                 "margin_asset": "USDT",
            //                 "margin_mode": "isolated",
            //                 "margin_account": "BTC-USDT",
            //                 "trade_partition": "USDT",
            //                 "position_mode": "dual_side"
            //             },
            //             ... opposite side position can be present here too (if hedge)
            //         ],
            //         "ts": 1653605008286
            //     }
            //
            // cross
            //
            //     {
            //         "status": "ok",
            //         "data": {
            //             "positions": [
            //                 {
            //                     "symbol": "BTC",
            //                     "contract_code": "BTC-USDT",
            //                     "volume": "1.000000000000000000",
            //                     "available": "1.000000000000000000",
            //                     "frozen": "0E-18",
            //                     "cost_open": "29530.000000000000000000",
            //                     "cost_hold": "29530.000000000000000000",
            //                     "profit_unreal": "-0.010000000000000000",
            //                     "profit_rate": "-0.016931933626820200",
            //                     "lever_rate": "50",
            //                     "position_margin": "0.590400000000000000",
            //                     "direction": "buy",
            //                     "profit": "-0.010000000000000000",
            //                     "last_price": "29520",
            //                     "margin_asset": "USDT",
            //                     "margin_mode": "cross",
            //                     "margin_account": "USDT",
            //                     "contract_type": "swap",
            //                     "pair": "BTC-USDT",
            //                     "business_type": "swap",
            //                     "trade_partition": "USDT",
            //                     "position_mode": "dual_side"
            //                 },
            //                 ... opposite side position can be present here too (if hedge)
            //             ],
            //             "futures_contract_detail": [
            //                 {
            //                     "symbol": "BTC",
            //                     "contract_code": "BTC-USDT-220624",
            //                     "margin_position": "0",
            //                     "margin_frozen": "0E-18",
            //                     "margin_available": "1.497799766913531118",
            //                     "profit_unreal": "0",
            //                     "liquidation_price": null,
            //                     "lever_rate": "30",
            //                     "adjust_factor": "0.250000000000000000",
            //                     "contract_type": "quarter",
            //                     "pair": "BTC-USDT",
            //                     "business_type": "futures",
            //                     "trade_partition": "USDT"
            //                 },
            //                 ... other items listed with different expiration (contract_code)
            //             ],
            //             "margin_mode": "cross",
            //             "margin_account": "USDT",
            //             "margin_asset": "USDT",
            //             "margin_balance": "2.088199766913531118",
            //             "margin_static": "2.098199766913531118",
            //             "margin_position": "0.590400000000000000",
            //             "margin_frozen": "0E-18",
            //             "profit_real": "-0.016972710000000000",
            //             "profit_unreal": "-0.010000000000000000",
            //             "withdraw_available": "1.497799766913531118",
            //             "risk_rate": "9.105496355562965147",
            //             "contract_detail": [
            //                {
            //                     "symbol": "BTC",
            //                     "contract_code": "BTC-USDT",
            //                     "margin_position": "0.590400000000000000",
            //                     "margin_frozen": "0E-18",
            //                     "margin_available": "1.497799766913531118",
            //                     "profit_unreal": "-0.010000000000000000",
            //                     "liquidation_price": "27625.176468365024050352",
            //                     "lever_rate": "50",
            //                     "adjust_factor": "0.350000000000000000",
            //                     "contract_type": "swap",
            //                     "pair": "BTC-USDT",
            //                     "business_type": "swap",
            //                     "trade_partition": "USDT"
            //                 },
            //                 ... all symbols listed
            //             ],
            //             "position_mode": "dual_side"
            //         },
            //         "ts": "1653604697466"
            //     }
            //
        } else {
            if (marketType === 'future') {
                response = await this.contractPrivatePostApiV1ContractAccountPositionInfo (this.extend (request, query));
            } else if (marketType === 'swap') {
                response = await this.contractPrivatePostSwapApiV1SwapAccountPositionInfo (this.extend (request, query));
            } else {
                throw new NotSupported (this.id + ' setLeverage() not support this market type');
            }
            //
            // future, swap
            //
            //     {
            //       "status": "ok",
            //       "data": [
            //         {
            //             "symbol": "XRP",
            //             "contract_code": "XRP-USD", // only present in swap
            //             "margin_balance": 12.186361450698276582,
            //             "margin_position": 5.036261079774375503,
            //             "margin_frozen": 0E-18,
            //             "margin_available": 7.150100370923901079,
            //             "profit_real": -0.012672343876723438,
            //             "profit_unreal": 0.163382354575000020,
            //             "risk_rate": 2.344723929650649798,
            //             "withdraw_available": 6.986718016348901059,
            //             "liquidation_price": 0.271625200493799547,
            //             "lever_rate": 5,
            //             "adjust_factor": 0.075000000000000000,
            //             "margin_static": 12.022979096123276562,
            //             "positions": [
            //                 {
            //                     "symbol": "XRP",
            //                     "contract_code": "XRP-USD",
            //                     // "contract_type": "this_week", // only present in future
            //                     "volume": 1.0,
            //                     "available": 1.0,
            //                     "frozen": 0E-18,
            //                     "cost_open": 0.394560000000000000,
            //                     "cost_hold": 0.394560000000000000,
            //                     "profit_unreal": 0.163382354575000020,
            //                     "profit_rate": 0.032232070910556005,
            //                     "lever_rate": 5,
            //                     "position_margin": 5.036261079774375503,
            //                     "direction": "buy",
            //                     "profit": 0.163382354575000020,
            //                     "last_price": 0.39712
            //                 },
            //                 ... opposite side position can be present here too (if hedge)
            //             ]
            //         }
            //       ],
            //       "ts": 1653600470199
            //     }
            //
            // cross usdt swap
            //
            //     {
            //         "status":"ok",
            //         "data":{
            //             "positions":[],
            //             "futures_contract_detail":[]
            //             "margin_mode":"cross",
            //             "margin_account":"USDT",
            //             "margin_asset":"USDT",
            //             "margin_balance":"1.000000000000000000",
            //             "margin_static":"1.000000000000000000",
            //             "margin_position":"0",
            //             "margin_frozen":"1.000000000000000000",
            //             "profit_real":"0E-18",
            //             "profit_unreal":"0",
            //             "withdraw_available":"0",
            //             "risk_rate":"15.666666666666666666",
            //             "contract_detail":[]
            //         },
            //         "ts":"1645521118946"
            //     }
            //
        }
        const data = this.safeValue (response, 'data');
        let account = undefined;
        if (marginMode === 'cross') {
            account = data;
        } else {
            account = this.safeValue (data, 0);
        }
        const omitted = this.omit (account, [ 'positions' ]);
        const positions = this.safeValue (account, 'positions');
        let position = undefined;
        if (market['future'] && market['inverse']) {
            for (let i = 0; i < positions.length; i++) {
                const entry = positions[i];
                if (entry['contract_code'] === market['id']) {
                    position = entry;
                    break;
                }
            }
        } else {
            position = this.safeValue (positions, 0);
        }
        const timestamp = this.safeInteger (response, 'ts');
        const parsed = this.parsePosition (this.extend (position, omitted));
        parsed['timestamp'] = timestamp;
        parsed['datetime'] = this.iso8601 (timestamp);
        return parsed;
    }

    parseLedgerEntryType (type) {
        const types: Dict = {
            'trade': 'trade',
            'etf': 'trade',
            'transact-fee': 'fee',
            'fee-deduction': 'fee',
            'transfer': 'transfer',
            'credit': 'credit',
            'liquidation': 'trade',
            'interest': 'credit',
            'deposit': 'deposit',
            'withdraw': 'withdrawal',
            'withdraw-fee': 'fee',
            'exchange': 'exchange',
            'other-types': 'transfer',
            'rebate': 'rebate',
        };
        return this.safeString (types, type, type);
    }

    parseLedgerEntry (item: Dict, currency: Currency = undefined): LedgerEntry {
        //
        //     {
        //         "accountId": 10000001,
        //         "currency": "usdt",
        //         "transactAmt": 10.000000000000000000,
        //         "transactType": "transfer",
        //         "transferType": "margin-transfer-out",
        //         "transactId": 0,
        //         "transactTime": 1629882331066,
        //         "transferer": 28483123,
        //         "transferee": 13496526
        //     }
        //
        const currencyId = this.safeString (item, 'currency');
        const code = this.safeCurrencyCode (currencyId, currency);
        currency = this.safeCurrency (currencyId, currency);
        const id = this.safeString (item, 'transactId');
        const transferType = this.safeString (item, 'transferType');
        const timestamp = this.safeInteger (item, 'transactTime');
        const account = this.safeString (item, 'accountId');
        return this.safeLedgerEntry ({
            'info': item,
            'id': id,
            'direction': this.safeString (item, 'direction'),
            'account': account,
            'referenceId': id,
            'referenceAccount': account,
            'type': this.parseLedgerEntryType (transferType),
            'currency': code,
            'amount': this.safeNumber (item, 'transactAmt'),
            'timestamp': timestamp,
            'datetime': this.iso8601 (timestamp),
            'before': undefined,
            'after': undefined,
            'status': undefined,
            'fee': undefined,
        }, currency) as LedgerEntry;
    }

    /**
     * @method
     * @name htx#fetchLedger
     * @description fetch the history of changes, actions done by the user or operations that altered the balance of the user
     * @see https://huobiapi.github.io/docs/spot/v1/en/#get-account-history
     * @param {string} [code] unified currency code, default is undefined
     * @param {int} [since] timestamp in ms of the earliest ledger entry, default is undefined
     * @param {int} [limit] max number of ledger entries to return, default is undefined
     * @param {object} [params] extra parameters specific to the exchange API endpoint
     * @param {int} [params.until] the latest time in ms to fetch entries for
     * @param {boolean} [params.paginate] default false, when true will automatically paginate by calling this endpoint multiple times. See in the docs all the [available parameters](https://github.com/ccxt/ccxt/wiki/Manual#pagination-params)
     * @returns {object} a [ledger structure]{@link https://docs.ccxt.com/#/?id=ledger-structure}
     */
    async fetchLedger (code: Str = undefined, since: Int = undefined, limit: Int = undefined, params = {}): Promise<LedgerEntry[]> {
        await this.loadMarkets ();
        let paginate = false;
        [ paginate, params ] = this.handleOptionAndParams (params, 'fetchLedger', 'paginate');
        if (paginate) {
            return await this.fetchPaginatedCallDynamic ('fetchLedger', code, since, limit, params, 500) as LedgerEntry[];
        }
        const accountId = await this.fetchAccountIdByType ('spot', undefined, undefined, params);
        let request: Dict = {
            'accountId': accountId,
            // 'currency': code,
            // 'transactTypes': 'all', // default all
            // 'startTime': 1546272000000,
            // 'endTime': 1546272000000,
            // 'sort': asc, // asc, desc
            // 'limit': 100, // range 1-500
            // 'fromId': 323 // first record ID in this query for pagination
        };
        let currency = undefined;
        if (code !== undefined) {
            currency = this.currency (code);
            request['currency'] = currency['id'];
        }
        if (since !== undefined) {
            request['startTime'] = since;
        }
        if (limit !== undefined) {
            request['limit'] = limit; // max 500
        }
        [ request, params ] = this.handleUntilOption ('endTime', request, params);
        const response = await this.spotPrivateGetV2AccountLedger (this.extend (request, params));
        //
        //     {
        //         "code": 200,
        //         "message": "success",
        //         "data": [
        //             {
        //                 "accountId": 10000001,
        //                 "currency": "usdt",
        //                 "transactAmt": 10.000000000000000000,
        //                 "transactType": "transfer",
        //                 "transferType": "margin-transfer-out",
        //                 "transactId": 0,
        //                 "transactTime": 1629882331066,
        //                 "transferer": 28483123,
        //                 "transferee": 13496526
        //             },
        //             {
        //                 "accountId": 10000001,
        //                 "currency": "usdt",
        //                 "transactAmt": -10.000000000000000000,
        //                 "transactType": "transfer",
        //                 "transferType": "margin-transfer-in",
        //                 "transactId": 0,
        //                 "transactTime": 1629882096562,
        //                 "transferer": 13496526,
        //                 "transferee": 28483123
        //             }
        //         ],
        //         "nextId": 1624316679,
        //         "ok": true
        //     }
        //
        const data = this.safeValue (response, 'data', []);
        return this.parseLedger (data, currency, since, limit);
    }

    /**
     * @method
     * @name htx#fetchLeverageTiers
     * @description retrieve information on the maximum leverage, and maintenance margin for trades of varying trade sizes
     * @param {string[]|undefined} symbols list of unified market symbols
     * @param {object} [params] extra parameters specific to the exchange API endpoint
     * @returns {object} a dictionary of [leverage tiers structures]{@link https://docs.ccxt.com/#/?id=leverage-tiers-structure}, indexed by market symbols
     */
    async fetchLeverageTiers (symbols: Strings = undefined, params = {}): Promise<LeverageTiers> {
        await this.loadMarkets ();
        const response = await this.contractPublicGetLinearSwapApiV1SwapAdjustfactor (params);
        //
        //    {
        //        "status": "ok",
        //        "data": [
        //            {
        //                "symbol": "MANA",
        //                "contract_code": "MANA-USDT",
        //                "margin_mode": "isolated",
        //                "trade_partition": "USDT",
        //                "list": [
        //                    {
        //                        "lever_rate": 75,
        //                        "ladders": [
        //                            {
        //                                "ladder": 0,
        //                                "min_size": 0,
        //                                "max_size": 999,
        //                                "adjust_factor": 0.7
        //                            },
        //                            ...
        //                        ]
        //                    }
        //                    ...
        //                ]
        //            },
        //            ...
        //        ]
        //    }
        //
        const data = this.safeList (response, 'data', []);
        return this.parseLeverageTiers (data, symbols, 'contract_code');
    }

    parseMarketLeverageTiers (info, market: Market = undefined): LeverageTier[] {
        const currencyId = this.safeString (info, 'trade_partition');
        const marketId = this.safeString (info, 'contract_code');
        const tiers = [];
        const brackets = this.safeList (info, 'list', []);
        for (let i = 0; i < brackets.length; i++) {
            const item = brackets[i];
            const leverage = this.safeString (item, 'lever_rate');
            const ladders = this.safeList (item, 'ladders', []);
            for (let k = 0; k < ladders.length; k++) {
                const bracket = ladders[k];
                const adjustFactor = this.safeString (bracket, 'adjust_factor');
                tiers.push ({
                    'tier': this.safeInteger (bracket, 'ladder'),
                    'symbol': this.safeSymbol (marketId, market, undefined, 'swap'),
                    'currency': this.safeCurrencyCode (currencyId),
                    'minNotional': this.safeNumber (bracket, 'min_size'),
                    'maxNotional': this.safeNumber (bracket, 'max_size'),
                    'maintenanceMarginRate': this.parseNumber (Precise.stringDiv (adjustFactor, leverage)),
                    'maxLeverage': this.parseNumber (leverage),
                    'info': bracket,
                });
            }
        }
        return tiers as LeverageTier[];
    }

    /**
     * @method
     * @name htx#fetchOpenInterestHistory
     * @description Retrieves the open interest history of a currency
     * @see https://huobiapi.github.io/docs/dm/v1/en/#query-information-on-open-interest
     * @see https://huobiapi.github.io/docs/coin_margined_swap/v1/en/#query-information-on-open-interest
     * @see https://huobiapi.github.io/docs/usdt_swap/v1/en/#general-query-information-on-open-interest
     * @param {string} symbol Unified CCXT market symbol
     * @param {string} timeframe '1h', '4h', '12h', or '1d'
     * @param {int} [since] Not used by huobi api, but response parsed by CCXT
     * @param {int} [limit] Default：48，Data Range [1,200]
     * @param {object} [params] Exchange specific parameters
     * @param {int} [params.amount_type] *required* Open interest unit. 1-cont，2-cryptocurrency
     * @param {int} [params.pair] eg BTC-USDT *Only for USDT-M*
     * @returns {object} an array of [open interest structures]{@link https://docs.ccxt.com/#/?id=open-interest-structure}
     */
    async fetchOpenInterestHistory (symbol: string, timeframe = '1h', since: Int = undefined, limit: Int = undefined, params = {}) {
        if (timeframe !== '1h' && timeframe !== '4h' && timeframe !== '12h' && timeframe !== '1d') {
            throw new BadRequest (this.id + ' fetchOpenInterestHistory cannot only use the 1h, 4h, 12h and 1d timeframe');
        }
        await this.loadMarkets ();
        const timeframes: Dict = {
            '1h': '60min',
            '4h': '4hour',
            '12h': '12hour',
            '1d': '1day',
        };
        const market = this.market (symbol);
        const amountType = this.safeInteger2 (params, 'amount_type', 'amountType', 2);
        const request: Dict = {
            'period': timeframes[timeframe],
            'amount_type': amountType,
        };
        if (limit !== undefined) {
            request['size'] = limit;
        }
        let response = undefined;
        if (market['future']) {
            request['contract_type'] = this.safeString (market['info'], 'contract_type');
            request['symbol'] = market['baseId'];  // currency code on coin-m futures
            // coin-m futures
            response = await this.contractPublicGetApiV1ContractHisOpenInterest (this.extend (request, params));
        } else if (market['linear']) {
            request['contract_type'] = 'swap';
            request['contract_code'] = market['id'];
            request['contract_code'] = market['id'];
            // USDT-M
            response = await this.contractPublicGetLinearSwapApiV1SwapHisOpenInterest (this.extend (request, params));
        } else {
            request['contract_code'] = market['id'];
            // coin-m swaps
            response = await this.contractPublicGetSwapApiV1SwapHisOpenInterest (this.extend (request, params));
        }
        //
        //  contractPublicGetlinearSwapApiV1SwapHisOpenInterest
        //    {
        //        "status": "ok",
        //        "data": {
        //            "symbol": "BTC",
        //            "tick": [
        //                {
        //                    "volume": "4385.4350000000000000",
        //                    "amount_type": "2",
        //                    "ts": "1648220400000",
        //                    "value": "194059884.1850000000000000"
        //                },
        //                ...
        //            ],
        //            "contract_code": "BTC-USDT",
        //            "business_type": "swap",
        //            "pair": "BTC-USDT",
        //            "contract_type": "swap",
        //            "trade_partition": "USDT"
        //        },
        //        "ts": "1648223733007"
        //    }
        //
        //  contractPublicGetSwapApiV1SwapHisOpenInterest
        //    {
        //        "status": "ok",
        //        "data": {
        //            "symbol": "CRV",
        //            "tick": [
        //                {
        //                    "volume": 19174.0000000000000000,
        //                    "amount_type": 1,
        //                    "ts": 1648224000000
        //                },
        //                ...
        //            ],
        //            "contract_code": "CRV-USD"
        //        },
        //        "ts": 1648226554260
        //    }
        //
        //  contractPublicGetApiV1ContractHisOpenInterest
        //    {
        //         "status": "ok",
        //         "data": {
        //             "symbol": "BTC",
        //             "contract_type": "this_week",
        //             "tick": [
        //                {
        //                     "volume": "48419.0000000000000000",
        //                     "amount_type": 1,
        //                     "ts": 1648224000000
        //                },
        //                ...
        //            ]
        //        },
        //        "ts": 1648227062944
        //    }
        //
        const data = this.safeValue (response, 'data');
        const tick = this.safeList (data, 'tick');
        return this.parseOpenInterests (tick, market, since, limit);
    }

    /**
     * @method
     * @name htx#fetchOpenInterest
     * @description Retrieves the open interest of a currency
     * @see https://huobiapi.github.io/docs/dm/v1/en/#get-contract-open-interest-information
     * @see https://huobiapi.github.io/docs/coin_margined_swap/v1/en/#get-swap-open-interest-information
     * @see https://huobiapi.github.io/docs/usdt_swap/v1/en/#general-get-swap-open-interest-information
     * @param {string} symbol Unified CCXT market symbol
     * @param {object} [params] exchange specific parameters
     * @returns {object} an open interest structure{@link https://docs.ccxt.com/#/?id=open-interest-structure}
     */
    async fetchOpenInterest (symbol: string, params = {}) {
        await this.loadMarkets ();
        const market = this.market (symbol);
        if (!market['contract']) {
            throw new BadRequest (this.id + ' fetchOpenInterest() supports contract markets only');
        }
        if (market['option']) {
            throw new NotSupported (this.id + ' fetchOpenInterest() does not currently support option markets');
        }
        const request: Dict = {
            'contract_code': market['id'],
        };
        let response = undefined;
        if (market['future']) {
            request['contract_type'] = this.safeString (market['info'], 'contract_type');
            request['symbol'] = market['baseId'];
            // COIN-M futures
            response = await this.contractPublicGetApiV1ContractOpenInterest (this.extend (request, params));
        } else if (market['linear']) {
            request['contract_type'] = 'swap';
            // USDT-M
            response = await this.contractPublicGetLinearSwapApiV1SwapOpenInterest (this.extend (request, params));
        } else {
            // COIN-M swaps
            response = await this.contractPublicGetSwapApiV1SwapOpenInterest (this.extend (request, params));
        }
        //
        // USDT-M contractPublicGetLinearSwapApiV1SwapOpenInterest
        //
        //     {
        //         "status": "ok",
        //         "data": [
        //             {
        //                 "volume": 7192610.000000000000000000,
        //                 "amount": 7192.610000000000000000,
        //                 "symbol": "BTC",
        //                 "value": 134654290.332000000000000000,
        //                 "contract_code": "BTC-USDT",
        //                 "trade_amount": 70692.804,
        //                 "trade_volume": 70692804,
        //                 "trade_turnover": 1379302592.9518,
        //                 "business_type": "swap",
        //                 "pair": "BTC-USDT",
        //                 "contract_type": "swap",
        //                 "trade_partition": "USDT"
        //             }
        //         ],
        //         "ts": 1664336503144
        //     }
        //
        // COIN-M Swap contractPublicGetSwapApiV1SwapOpenInterest
        //
        //     {
        //         "status": "ok",
        //         "data": [
        //             {
        //                 "volume": 518018.000000000000000000,
        //                 "amount": 2769.675777407074725180,
        //                 "symbol": "BTC",
        //                 "contract_code": "BTC-USD",
        //                 "trade_amount": 9544.4032080046491323463688602729806842458,
        //                 "trade_volume": 1848448,
        //                 "trade_turnover": 184844800.000000000000000000
        //             }
        //         ],
        //         "ts": 1664337226028
        //     }
        //
        // COIN-M Futures contractPublicGetApiV1ContractOpenInterest
        //
        //     {
        //         "status": "ok",
        //         "data": [
        //             {
        //                 "volume": 118850.000000000000000000,
        //                 "amount": 635.502025211544374189,
        //                 "symbol": "BTC",
        //                 "contract_type": "this_week",
        //                 "contract_code": "BTC220930",
        //                 "trade_amount": 1470.9400749347598691119206024033947897351,
        //                 "trade_volume": 286286,
        //                 "trade_turnover": 28628600.000000000000000000
        //             }
        //         ],
        //         "ts": 1664337928805
        //     }
        //
        const data = this.safeValue (response, 'data', []);
        const openInterest = this.parseOpenInterest (data[0], market);
        const timestamp = this.safeInteger (response, 'ts');
        openInterest['timestamp'] = timestamp;
        openInterest['datetime'] = this.iso8601 (timestamp);
        return openInterest;
    }

    parseOpenInterest (interest, market: Market = undefined) {
        //
        // fetchOpenInterestHistory
        //
        //    {
        //        "volume": "4385.4350000000000000",
        //        "amount_type": "2",
        //        "ts": "1648220400000",
        //        "value": "194059884.1850000000000000"
        //    }
        //
        // fetchOpenInterest: USDT-M
        //
        //     {
        //         "volume": 7192610.000000000000000000,
        //         "amount": 7192.610000000000000000,
        //         "symbol": "BTC",
        //         "value": 134654290.332000000000000000,
        //         "contract_code": "BTC-USDT",
        //         "trade_amount": 70692.804,
        //         "trade_volume": 70692804,
        //         "trade_turnover": 1379302592.9518,
        //         "business_type": "swap",
        //         "pair": "BTC-USDT",
        //         "contract_type": "swap",
        //         "trade_partition": "USDT"
        //     }
        //
        // fetchOpenInterest: COIN-M Swap
        //
        //     {
        //         "volume": 518018.000000000000000000,
        //         "amount": 2769.675777407074725180,
        //         "symbol": "BTC",
        //         "contract_code": "BTC-USD",
        //         "trade_amount": 9544.4032080046491323463688602729806842458,
        //         "trade_volume": 1848448,
        //         "trade_turnover": 184844800.000000000000000000
        //     }
        //
        // fetchOpenInterest: COIN-M Futures
        //
        //     {
        //         "volume": 118850.000000000000000000,
        //         "amount": 635.502025211544374189,
        //         "symbol": "BTC",
        //         "contract_type": "this_week",
        //         "contract_code": "BTC220930",
        //         "trade_amount": 1470.9400749347598691119206024033947897351,
        //         "trade_volume": 286286,
        //         "trade_turnover": 28628600.000000000000000000
        //     }
        //
        const timestamp = this.safeInteger (interest, 'ts');
        const amount = this.safeNumber (interest, 'volume');
        const value = this.safeNumber (interest, 'value');
        return this.safeOpenInterest ({
            'symbol': this.safeString (market, 'symbol'),
            'baseVolume': amount,  // deprecated
            'quoteVolume': value,  // deprecated
            'openInterestAmount': amount,
            'openInterestValue': value,
            'timestamp': timestamp,
            'datetime': this.iso8601 (timestamp),
            'info': interest,
        }, market);
    }

    /**
     * @method
     * @name htx#borrowIsolatedMargin
     * @description create a loan to borrow margin
     * @see https://huobiapi.github.io/docs/spot/v1/en/#request-a-margin-loan-isolated
     * @see https://huobiapi.github.io/docs/spot/v1/en/#request-a-margin-loan-cross
     * @param {string} symbol unified market symbol, required for isolated margin
     * @param {string} code unified currency code of the currency to borrow
     * @param {float} amount the amount to borrow
     * @param {object} [params] extra parameters specific to the exchange API endpoint
     * @returns {object} a [margin loan structure]{@link https://docs.ccxt.com/#/?id=margin-loan-structure}
     */
    async borrowIsolatedMargin (symbol: string, code: string, amount: number, params = {}) {
        await this.loadMarkets ();
        const currency = this.currency (code);
        const market = this.market (symbol);
        const request: Dict = {
            'currency': currency['id'],
            'amount': this.currencyToPrecision (code, amount),
            'symbol': market['id'],
        };
        const response = await this.privatePostMarginOrders (this.extend (request, params));
        //
        // Isolated
        //
        //     {
        //         "data": 1000
        //     }
        //
        const transaction = this.parseMarginLoan (response, currency);
        return this.extend (transaction, {
            'amount': amount,
            'symbol': symbol,
        });
    }

    /**
     * @method
     * @name htx#borrowCrossMargin
     * @description create a loan to borrow margin
     * @see https://huobiapi.github.io/docs/spot/v1/en/#request-a-margin-loan-isolated
     * @see https://huobiapi.github.io/docs/spot/v1/en/#request-a-margin-loan-cross
     * @param {string} code unified currency code of the currency to borrow
     * @param {float} amount the amount to borrow
     * @param {object} [params] extra parameters specific to the exchange API endpoint
     * @returns {object} a [margin loan structure]{@link https://docs.ccxt.com/#/?id=margin-loan-structure}
     */
    async borrowCrossMargin (code: string, amount: number, params = {}) {
        await this.loadMarkets ();
        const currency = this.currency (code);
        const request: Dict = {
            'currency': currency['id'],
            'amount': this.currencyToPrecision (code, amount),
        };
        const response = await this.privatePostCrossMarginOrders (this.extend (request, params));
        //
        // Cross
        //
        //     {
        //         "status": "ok",
        //         "data": null
        //     }
        //
        const transaction = this.parseMarginLoan (response, currency);
        return this.extend (transaction, {
            'amount': amount,
        });
    }

    /**
     * @method
     * @name htx#repayIsolatedMargin
     * @description repay borrowed margin and interest
     * @see https://huobiapi.github.io/docs/spot/v1/en/#repay-margin-loan-cross-isolated
     * @param {string} symbol unified market symbol
     * @param {string} code unified currency code of the currency to repay
     * @param {float} amount the amount to repay
     * @param {object} [params] extra parameters specific to the exchange API endpoint
     * @returns {object} a [margin loan structure]{@link https://docs.ccxt.com/#/?id=margin-loan-structure}
     */
    async repayIsolatedMargin (symbol: string, code: string, amount, params = {}) {
        await this.loadMarkets ();
        const currency = this.currency (code);
        const accountId = await this.fetchAccountIdByType ('spot', 'isolated', symbol, params);
        const request: Dict = {
            'currency': currency['id'],
            'amount': this.currencyToPrecision (code, amount),
            'accountId': accountId,
        };
        const response = await this.v2PrivatePostAccountRepayment (this.extend (request, params));
        //
        //     {
        //         "code":200,
        //         "data": [
        //             {
        //                 "repayId":1174424,
        //                 "repayTime":1600747722018
        //             }
        //         ]
        //     }
        //
        const data = this.safeValue (response, 'Data', []);
        const loan = this.safeValue (data, 0);
        const transaction = this.parseMarginLoan (loan, currency);
        return this.extend (transaction, {
            'amount': amount,
            'symbol': symbol,
        });
    }

    /**
     * @method
     * @name htx#repayCrossMargin
     * @description repay borrowed margin and interest
     * @see https://huobiapi.github.io/docs/spot/v1/en/#repay-margin-loan-cross-isolated
     * @param {string} code unified currency code of the currency to repay
     * @param {float} amount the amount to repay
     * @param {object} [params] extra parameters specific to the exchange API endpoint
     * @returns {object} a [margin loan structure]{@link https://docs.ccxt.com/#/?id=margin-loan-structure}
     */
    async repayCrossMargin (code: string, amount, params = {}) {
        await this.loadMarkets ();
        const currency = this.currency (code);
        const accountId = await this.fetchAccountIdByType ('spot', 'cross', undefined, params);
        const request: Dict = {
            'currency': currency['id'],
            'amount': this.currencyToPrecision (code, amount),
            'accountId': accountId,
        };
        const response = await this.v2PrivatePostAccountRepayment (this.extend (request, params));
        //
        //     {
        //         "code":200,
        //         "data": [
        //             {
        //                 "repayId":1174424,
        //                 "repayTime":1600747722018
        //             }
        //         ]
        //     }
        //
        const data = this.safeValue (response, 'Data', []);
        const loan = this.safeValue (data, 0);
        const transaction = this.parseMarginLoan (loan, currency);
        return this.extend (transaction, {
            'amount': amount,
        });
    }

    parseMarginLoan (info, currency: Currency = undefined) {
        //
        // borrowMargin cross
        //
        //     {
        //         "status": "ok",
        //         "data": null
        //     }
        //
        // borrowMargin isolated
        //
        //     {
        //         "data": 1000
        //     }
        //
        // repayMargin
        //
        //     {
        //         "repayId":1174424,
        //         "repayTime":1600747722018
        //     }
        //
        const timestamp = this.safeInteger (info, 'repayTime');
        return {
            'id': this.safeString2 (info, 'repayId', 'data'),
            'currency': this.safeCurrencyCode (undefined, currency),
            'amount': undefined,
            'symbol': undefined,
            'timestamp': timestamp,
            'datetime': this.iso8601 (timestamp),
            'info': info,
        };
    }

    /**
     * @method
     * @name htx#fetchSettlementHistory
     * @description Fetches historical settlement records
     * @see https://huobiapi.github.io/docs/dm/v1/en/#query-historical-settlement-records-of-the-platform-interface
     * @see https://huobiapi.github.io/docs/coin_margined_swap/v1/en/#query-historical-settlement-records-of-the-platform-interface
     * @see https://huobiapi.github.io/docs/usdt_swap/v1/en/#general-query-historical-settlement-records-of-the-platform-interface
     * @param {string} symbol unified symbol of the market to fetch the settlement history for
     * @param {int} [since] timestamp in ms, value range = current time - 90 days，default = current time - 90 days
     * @param {int} [limit] page items, default 20, shall not exceed 50
     * @param {object} [params] exchange specific params
     * @param {int} [params.until] timestamp in ms, value range = start_time -> current time，default = current time
     * @param {int} [params.page_index] page index, default page 1 if not filled
     * @param {int} [params.code] unified currency code, can be used when symbol is undefined
     * @returns {object[]} a list of [settlement history objects]{@link https://docs.ccxt.com/#/?id=settlement-history-structure}
     */
    async fetchSettlementHistory (symbol: Str = undefined, since: Int = undefined, limit: Int = undefined, params = {}) {
        if (symbol === undefined) {
            throw new ArgumentsRequired (this.id + ' fetchSettlementHistory() requires a symbol argument');
        }
        const until = this.safeInteger (params, 'until');
        params = this.omit (params, [ 'until' ]);
        const market = this.market (symbol);
        const request: Dict = {};
        if (market['future']) {
            request['symbol'] = market['baseId'];
        } else {
            request['contract_code'] = market['id'];
        }
        if (since !== undefined) {
            request['start_at'] = since;
        }
        if (limit !== undefined) {
            request['page_size'] = limit;
        }
        if (until !== undefined) {
            request['end_at'] = until;
        }
        let response = undefined;
        if (market['swap']) {
            if (market['linear']) {
                response = await this.contractPublicGetLinearSwapApiV1SwapSettlementRecords (this.extend (request, params));
            } else {
                response = await this.contractPublicGetSwapApiV1SwapSettlementRecords (this.extend (request, params));
            }
        } else {
            response = await this.contractPublicGetApiV1ContractSettlementRecords (this.extend (request, params));
        }
        //
        // linear swap, coin-m swap
        //
        //    {
        //        "status": "ok",
        //        "data": {
        //        "total_page": 14,
        //        "current_page": 1,
        //        "total_size": 270,
        //        "settlement_record": [
        //            {
        //                "symbol": "ADA",
        //                "contract_code": "ADA-USDT",
        //                "settlement_time": 1652313600000,
        //                "clawback_ratio": 0E-18,
        //                "settlement_price": 0.512303000000000000,
        //                "settlement_type": "settlement",
        //                "business_type": "swap",
        //                "pair": "ADA-USDT",
        //                "trade_partition": "USDT"
        //            },
        //            ...
        //        ],
        //        "ts": 1652338693256
        //    }
        //
        // coin-m future
        //
        //    {
        //        "status": "ok",
        //        "data": {
        //            "total_page": 5,
        //            "current_page": 1,
        //            "total_size": 90,
        //            "settlement_record": [
        //                {
        //                    "symbol": "FIL",
        //                    "settlement_time": 1652342400000,
        //                    "clawback_ratio": 0E-18,
        //                    "list": [
        //                        {
        //                            "contract_code": "FIL220513",
        //                            "settlement_price": 7.016000000000000000,
        //                            "settlement_type": "settlement"
        //                        },
        //                        ...
        //                    ]
        //                },
        //            ]
        //        }
        //    }
        //
        const data = this.safeValue (response, 'data');
        const settlementRecord = this.safeValue (data, 'settlement_record');
        const settlements = this.parseSettlements (settlementRecord, market);
        return this.sortBy (settlements, 'timestamp');
    }

    /**
     * @method
     * @name htx#fetchDepositWithdrawFees
     * @description fetch deposit and withdraw fees
     * @see https://huobiapi.github.io/docs/spot/v1/en/#get-all-supported-currencies-v2
     * @param {string[]|undefined} codes list of unified currency codes
     * @param {object} [params] extra parameters specific to the exchange API endpoint
     * @returns {object[]} a list of [fees structures]{@link https://docs.ccxt.com/#/?id=fee-structure}
     */
    async fetchDepositWithdrawFees (codes: Strings = undefined, params = {}) {
        await this.loadMarkets ();
        const response = await this.spotPublicGetV2ReferenceCurrencies (params);
        //
        //    {
        //        "code": 200,
        //        "data": [
        //            {
        //                "currency": "sxp",
        //                "assetType": "1",
        //                "chains": [
        //                    {
        //                        "chain": "sxp",
        //                        "displayName": "ERC20",
        //                        "baseChain": "ETH",
        //                        "baseChainProtocol": "ERC20",
        //                        "isDynamic": true,
        //                        "numOfConfirmations": "12",
        //                        "numOfFastConfirmations": "12",
        //                        "depositStatus": "allowed",
        //                        "minDepositAmt": "0.23",
        //                        "withdrawStatus": "allowed",
        //                        "minWithdrawAmt": "0.23",
        //                        "withdrawPrecision": "8",
        //                        "maxWithdrawAmt": "227000.000000000000000000",
        //                        "withdrawQuotaPerDay": "227000.000000000000000000",
        //                        "withdrawQuotaPerYear": null,
        //                        "withdrawQuotaTotal": null,
        //                        "withdrawFeeType": "fixed",
        //                        "transactFeeWithdraw": "11.1653",
        //                        "addrWithTag": false,
        //                        "addrDepositTag": false
        //                    }
        //                ],
        //                "instStatus": "normal"
        //            }
        //        ]
        //    }
        //
        const data = this.safeList (response, 'data');
        return this.parseDepositWithdrawFees (data, codes, 'currency');
    }

    parseDepositWithdrawFee (fee, currency: Currency = undefined) {
        //
        //            {
        //              "currency": "sxp",
        //              "assetType": "1",
        //              "chains": [
        //                  {
        //                      "chain": "sxp",
        //                      "displayName": "ERC20",
        //                      "baseChain": "ETH",
        //                      "baseChainProtocol": "ERC20",
        //                      "isDynamic": true,
        //                      "numOfConfirmations": "12",
        //                      "numOfFastConfirmations": "12",
        //                      "depositStatus": "allowed",
        //                      "minDepositAmt": "0.23",
        //                      "withdrawStatus": "allowed",
        //                      "minWithdrawAmt": "0.23",
        //                      "withdrawPrecision": "8",
        //                      "maxWithdrawAmt": "227000.000000000000000000",
        //                      "withdrawQuotaPerDay": "227000.000000000000000000",
        //                      "withdrawQuotaPerYear": null,
        //                      "withdrawQuotaTotal": null,
        //                      "withdrawFeeType": "fixed",
        //                      "transactFeeWithdraw": "11.1653",
        //                      "addrWithTag": false,
        //                      "addrDepositTag": false
        //                  }
        //              ],
        //              "instStatus": "normal"
        //          }
        //
        const chains = this.safeValue (fee, 'chains', []);
        let result = this.depositWithdrawFee (fee);
        for (let j = 0; j < chains.length; j++) {
            const chainEntry = chains[j];
            const networkId = this.safeString (chainEntry, 'chain');
            const withdrawFeeType = this.safeString (chainEntry, 'withdrawFeeType');
            const networkCode = this.networkIdToCode (networkId);
            let withdrawFee = undefined;
            let withdrawResult = undefined;
            if (withdrawFeeType === 'fixed') {
                withdrawFee = this.safeNumber (chainEntry, 'transactFeeWithdraw');
                withdrawResult = {
                    'fee': withdrawFee,
                    'percentage': false,
                };
            } else {
                withdrawFee = this.safeNumber (chainEntry, 'transactFeeRateWithdraw');
                withdrawResult = {
                    'fee': withdrawFee,
                    'percentage': true,
                };
            }
            result['networks'][networkCode] = {
                'withdraw': withdrawResult,
                'deposit': {
                    'fee': undefined,
                    'percentage': undefined,
                },
            };
            result = this.assignDefaultDepositWithdrawFees (result, currency);
        }
        return result;
    }

    parseSettlements (settlements, market) {
        //
        // linear swap, coin-m swap, fetchSettlementHistory
        //
        //    [
        //        {
        //            "symbol": "ADA",
        //            "contract_code": "ADA-USDT",
        //            "settlement_time": 1652313600000,
        //            "clawback_ratio": 0E-18,
        //            "settlement_price": 0.512303000000000000,
        //            "settlement_type": "settlement",
        //            "business_type": "swap",
        //            "pair": "ADA-USDT",
        //            "trade_partition": "USDT"
        //        },
        //        ...
        //    ]
        //
        // coin-m future, fetchSettlementHistory
        //
        //    [
        //        {
        //            "symbol": "FIL",
        //            "settlement_time": 1652342400000,
        //            "clawback_ratio": 0E-18,
        //            "list": [
        //                {
        //                    "contract_code": "FIL220513",
        //                    "settlement_price": 7.016000000000000000,
        //                    "settlement_type": "settlement"
        //                },
        //                ...
        //            ]
        //        },
        //    ]
        //
        const result = [];
        for (let i = 0; i < settlements.length; i++) {
            const settlement = settlements[i];
            const list = this.safeValue (settlement, 'list');
            if (list !== undefined) {
                const timestamp = this.safeInteger (settlement, 'settlement_time');
                const timestampDetails: Dict = {
                    'timestamp': timestamp,
                    'datetime': this.iso8601 (timestamp),
                };
                for (let j = 0; j < list.length; j++) {
                    const item = list[j];
                    const parsedSettlement = this.parseSettlement (item, market);
                    result.push (this.extend (parsedSettlement, timestampDetails));
                }
            } else {
                result.push (this.parseSettlement (settlements[i], market));
            }
        }
        return result;
    }

    parseSettlement (settlement, market) {
        //
        // linear swap, coin-m swap, fetchSettlementHistory
        //
        //    {
        //        "symbol": "ADA",
        //        "contract_code": "ADA-USDT",
        //        "settlement_time": 1652313600000,
        //        "clawback_ratio": 0E-18,
        //        "settlement_price": 0.512303000000000000,
        //        "settlement_type": "settlement",
        //        "business_type": "swap",
        //        "pair": "ADA-USDT",
        //        "trade_partition": "USDT"
        //    }
        //
        // coin-m future, fetchSettlementHistory
        //
        //    {
        //        "contract_code": "FIL220513",
        //        "settlement_price": 7.016000000000000000,
        //        "settlement_type": "settlement"
        //    }
        //
        const timestamp = this.safeInteger (settlement, 'settlement_time');
        const marketId = this.safeString (settlement, 'contract_code');
        return {
            'info': settlement,
            'symbol': this.safeSymbol (marketId, market),
            'price': this.safeNumber (settlement, 'settlement_price'),
            'timestamp': timestamp,
            'datetime': this.iso8601 (timestamp),
        };
    }

    /**
     * @method
     * @name htx#fetchLiquidations
     * @description retrieves the public liquidations of a trading pair
     * @see https://huobiapi.github.io/docs/usdt_swap/v1/en/#general-query-liquidation-orders-new
     * @see https://huobiapi.github.io/docs/coin_margined_swap/v1/en/#query-liquidation-orders-new
     * @see https://huobiapi.github.io/docs/dm/v1/en/#query-liquidation-order-information-new
     * @param {string} symbol unified CCXT market symbol
     * @param {int} [since] the earliest time in ms to fetch liquidations for
     * @param {int} [limit] the maximum number of liquidation structures to retrieve
     * @param {object} [params] exchange specific parameters for the huobi api endpoint
     * @param {int} [params.until] timestamp in ms of the latest liquidation
     * @param {int} [params.tradeType] default 0, linear swap 0: all liquidated orders, 5: liquidated longs; 6: liquidated shorts, inverse swap and future 0: filled liquidated orders, 5: liquidated close orders, 6: liquidated open orders
     * @returns {object} an array of [liquidation structures]{@link https://docs.ccxt.com/#/?id=liquidation-structure}
     */
    async fetchLiquidations (symbol: string, since: Int = undefined, limit: Int = undefined, params = {}) {
        await this.loadMarkets ();
        const market = this.market (symbol);
        const tradeType = this.safeInteger (params, 'trade_type', 0);
        let request: Dict = {
            'trade_type': tradeType,
        };
        if (since !== undefined) {
            request['start_time'] = since;
        }
        [ request, params ] = this.handleUntilOption ('end_time', request, params);
        let response = undefined;
        if (market['swap']) {
            request['contract'] = market['id'];
            if (market['linear']) {
                response = await this.contractPublicGetLinearSwapApiV3SwapLiquidationOrders (this.extend (request, params));
            } else {
                response = await this.contractPublicGetSwapApiV3SwapLiquidationOrders (this.extend (request, params));
            }
        } else if (market['future']) {
            request['symbol'] = market['id'];
            response = await this.contractPublicGetApiV3ContractLiquidationOrders (this.extend (request, params));
        } else {
            throw new NotSupported (this.id + ' fetchLiquidations() does not support ' + market['type'] + ' orders');
        }
        //
        //     {
        //         "code": 200,
        //         "msg": "",
        //         "data": [
        //             {
        //                 "query_id": 452057,
        //                 "contract_code": "BTC-USDT-211210",
        //                 "symbol": "USDT",
        //                 "direction": "sell",
        //                 "offset": "close",
        //                 "volume": 479.000000000000000000,
        //                 "price": 51441.700000000000000000,
        //                 "created_at": 1638593647864,
        //                 "amount": 0.479000000000000000,
        //                 "trade_turnover": 24640.574300000000000000,
        //                 "business_type": "futures",
        //                 "pair": "BTC-USDT"
        //             }
        //         ],
        //         "ts": 1604312615051
        //     }
        //
        const data = this.safeList (response, 'data', []);
        return this.parseLiquidations (data, market, since, limit);
    }

    parseLiquidation (liquidation, market: Market = undefined) {
        //
        //     {
        //         "query_id": 452057,
        //         "contract_code": "BTC-USDT-211210",
        //         "symbol": "USDT",
        //         "direction": "sell",
        //         "offset": "close",
        //         "volume": 479.000000000000000000,
        //         "price": 51441.700000000000000000,
        //         "created_at": 1638593647864,
        //         "amount": 0.479000000000000000,
        //         "trade_turnover": 24640.574300000000000000,
        //         "business_type": "futures",
        //         "pair": "BTC-USDT"
        //     }
        //
        const marketId = this.safeString (liquidation, 'contract_code');
        const timestamp = this.safeInteger (liquidation, 'created_at');
        return this.safeLiquidation ({
            'info': liquidation,
            'symbol': this.safeSymbol (marketId, market),
            'contracts': this.safeNumber (liquidation, 'volume'),
            'contractSize': this.safeNumber (market, 'contractSize'),
            'price': this.safeNumber (liquidation, 'price'),
            'baseValue': this.safeNumber (liquidation, 'amount'),
            'quoteValue': this.safeNumber (liquidation, 'trade_turnover'),
            'timestamp': timestamp,
            'datetime': this.iso8601 (timestamp),
        });
    }

    /**
     * @method
     * @name htx#closePositions
     * @description closes open positions for a contract market, requires 'amount' in params, unlike other exchanges
     * @see https://huobiapi.github.io/docs/usdt_swap/v1/en/#isolated-place-lightning-close-order  // USDT-M (isolated)
     * @see https://huobiapi.github.io/docs/usdt_swap/v1/en/#cross-place-lightning-close-position  // USDT-M (cross)
     * @see https://huobiapi.github.io/docs/coin_margined_swap/v1/en/#place-lightning-close-order  // Coin-M swap
     * @see https://huobiapi.github.io/docs/dm/v1/en/#place-flash-close-order                      // Coin-M futures
     * @param {string} symbol unified CCXT market symbol
     * @param {string} side 'buy' or 'sell', the side of the closing order, opposite side as position side
     * @param {object} [params] extra parameters specific to the okx api endpoint
     * @param {string} [params.clientOrderId] client needs to provide unique API and have to maintain the API themselves afterwards. [1, 9223372036854775807]
     * @param {object} [params.marginMode] 'cross' or 'isolated', required for linear markets
     *
     * EXCHANGE SPECIFIC PARAMETERS
     * @param {number} [params.amount] order quantity
     * @param {string} [params.order_price_type] 'lightning' by default, 'lightning_fok': lightning fok type, 'lightning_ioc': lightning ioc type 'market' by default, 'market': market order type, 'lightning_fok': lightning
     * @returns {object} [an order structure]{@link https://docs.ccxt.com/#/?id=position-structure}
     */
    async closePosition (symbol: string, side: OrderSide = undefined, params = {}): Promise<Order> {
        await this.loadMarkets ();
        const market = this.market (symbol);
        const clientOrderId = this.safeString (params, 'clientOrderId');
        if (!market['contract']) {
            throw new BadRequest (this.id + ' closePosition() symbol supports contract markets only');
        }
        this.checkRequiredArgument ('closePosition', side, 'side');
        const request: Dict = {
            'contract_code': market['id'],
            'direction': side,
        };
        if (clientOrderId !== undefined) {
            request['client_order_id'] = clientOrderId;
        }
        if (market['inverse']) {
            const amount = this.safeString2 (params, 'volume', 'amount');
            if (amount === undefined) {
                throw new ArgumentsRequired (this.id + ' closePosition () requires an extra argument params["amount"] for inverse markets');
            }
            request['volume'] = this.amountToPrecision (symbol, amount);
        }
        params = this.omit (params, [ 'clientOrderId', 'volume', 'amount' ]);
        let response = undefined;
        if (market['inverse']) {  // Coin-M
            if (market['swap']) {
                response = await this.contractPrivatePostSwapApiV1SwapLightningClosePosition (this.extend (request, params));
            } else {  // future
                response = await this.contractPrivatePostApiV1LightningClosePosition (this.extend (request, params));
            }
        } else {  // USDT-M
            let marginMode = undefined;
            [ marginMode, params ] = this.handleMarginModeAndParams ('closePosition', params, 'cross');
            if (marginMode === 'cross') {
                response = await this.contractPrivatePostLinearSwapApiV1SwapCrossLightningClosePosition (this.extend (request, params));
            } else {  // isolated
                response = await this.contractPrivatePostLinearSwapApiV1SwapLightningClosePosition (this.extend (request, params));
            }
        }
        return this.parseOrder (response, market);
    }

    /**
     * @method
     * @name htx#setPositionMode
     * @description set hedged to true or false
     * @see https://huobiapi.github.io/docs/usdt_swap/v1/en/#isolated-switch-position-mode
     * @see https://huobiapi.github.io/docs/usdt_swap/v1/en/#cross-switch-position-mode
     * @param {bool} hedged set to true to for hedged mode, must be set separately for each market in isolated margin mode, only valid for linear markets
     * @param {string} [symbol] unified market symbol, required for isolated margin mode
     * @param {object} [params] extra parameters specific to the exchange API endpoint
     * @param {string} [params.marginMode] "cross" (default) or "isolated"
     * @returns {object} response from the exchange
     */
    async setPositionMode (hedged: boolean, symbol: Str = undefined, params = {}) {
        await this.loadMarkets ();
        const posMode = hedged ? 'dual_side' : 'single_side';
        let market = undefined;
        if (symbol !== undefined) {
            market = this.market (symbol);
        }
        let marginMode = undefined;
        [ marginMode, params ] = this.handleMarginModeAndParams ('setPositionMode', params, 'cross');
        const request: Dict = {
            'position_mode': posMode,
        };
        let response = undefined;
        if ((market !== undefined) && (market['inverse'])) {
            throw new BadRequest (this.id + ' setPositionMode can only be used for linear markets');
        }
        if (marginMode === 'isolated') {
            if (symbol === undefined) {
                throw new ArgumentsRequired (this.id + ' setPositionMode requires a symbol argument for isolated margin mode');
            }
            request['margin_account'] = market['id'];
            response = await this.contractPrivatePostLinearSwapApiV1SwapSwitchPositionMode (this.extend (request, params));
            //
            //    {
            //        "status": "ok",
            //        "data": [
            //            {
            //                "margin_account": "BTC-USDT",
            //                "position_mode": "single_side"
            //            }
            //        ],
            //        "ts": 1566899973811
            //    }
            //
        } else {
            request['margin_account'] = 'USDT';
            response = await this.contractPrivatePostLinearSwapApiV1SwapCrossSwitchPositionMode (this.extend (request, params));
            //
            //    {
            //        "status": "ok",
            //        "data": [
            //            {
            //                "margin_account": "USDT",
            //                "position_mode": "single_side"
            //            }
            //        ],
            //        "ts": 1566899973811
            //    }
            //
        }
        return response;
    }
}<|MERGE_RESOLUTION|>--- conflicted
+++ resolved
@@ -4464,12 +4464,8 @@
      * @param {int} [since] the earliest time in ms to fetch open orders for
      * @param {int} [limit] the maximum number of open order structures to retrieve
      * @param {object} [params] extra parameters specific to the exchange API endpoint
-<<<<<<< HEAD
-     * @param {bool} [params.stop] *contract only* if the orders are stop trigger orders or not
      * @param {bool} [params.algo] *spot only* if the orders are trigger orders or not
-=======
      * @param {bool} [params.trigger] *contract only* if the orders are trigger trigger orders or not
->>>>>>> b0f5442c
      * @param {bool} [params.stopLossTakeProfit] *contract only* if the orders are stop-loss or take-profit orders
      * @param {boolean} [params.trailing] *contract only* set to true if you want to fetch trailing stop orders
      * @returns {Order[]} a list of [order structures]{@link https://docs.ccxt.com/#/?id=order-structure}
