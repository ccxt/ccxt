
// ---------------------------------------------------------------------------

import Exchange from './abstract/htx.js';
import { AccountNotEnabled, ArgumentsRequired, AuthenticationError, ExchangeError, PermissionDenied, ExchangeNotAvailable, OnMaintenance, InvalidOrder, OrderNotFound, InsufficientFunds, BadSymbol, BadRequest, RateLimitExceeded, RequestTimeout, NetworkError, NotSupported } from './base/errors.js';
import { Precise } from './base/Precise.js';
import { TICK_SIZE, TRUNCATE } from './base/functions/number.js';
import { sha256 } from './static_dependencies/noble-hashes/sha256.js';
import type { Int, OrderSide, OrderType, Order, OHLCV, Trade, FundingRateHistory, Balances, Str, Transaction, Ticker, OrderBook, Tickers, OrderRequest, Strings, Market, Currency } from './base/types.js';

/* eslint-disable */
type MappedNetwork = {
    ecid: string;
    icid: string;
}
/* eslint-enable */

//  ---------------------------------------------------------------------------

/**
<<<<<<< HEAD
 * @class htx
 * @extends Exchange
=======
 * @class huobi
 * @augments Exchange
>>>>>>> d23697d2
 */
export default class htx extends Exchange {
    describe () {
        return this.deepExtend (super.describe (), {
            'id': 'htx',
            'name': 'HTX',
            'countries': [ 'CN' ],
            'rateLimit': 100,
            'userAgent': this.userAgents['chrome100'],
            'certified': true,
            'version': 'v1',
            'hostname': 'api.huobi.pro', // api.testnet.huobi.pro
            'pro': true,
            'has': {
                'CORS': undefined,
                'spot': true,
                'margin': true,
                'swap': true,
                'future': true,
                'option': undefined,
                'addMargin': undefined,
                'borrowCrossMargin': true,
                'borrowIsolatedMargin': true,
                'cancelAllOrders': true,
                'cancelOrder': true,
                'cancelOrders': true,
                'createDepositAddress': undefined,
                'createMarketBuyOrderWithCost': true,
                'createMarketOrderWithCost': false,
                'createMarketSellOrderWithCost': false,
                'createOrder': true,
                'createOrders': true,
                'createReduceOnlyOrder': false,
                'createStopLimitOrder': true,
                'createStopLossOrder': true,
                'createStopMarketOrder': true,
                'createStopOrder': true,
                'createTakeProfitOrder': true,
                'createTrailingPercentOrder': true,
                'createTriggerOrder': true,
                'fetchAccounts': true,
                'fetchBalance': true,
                'fetchBidsAsks': undefined,
                'fetchBorrowInterest': true,
                'fetchBorrowRateHistories': undefined,
                'fetchBorrowRateHistory': undefined,
                'fetchCanceledOrders': undefined,
                'fetchClosedOrder': undefined,
                'fetchClosedOrders': true,
                'fetchCrossBorrowRate': false,
                'fetchCrossBorrowRates': false,
                'fetchCurrencies': true,
                'fetchDeposit': undefined,
                'fetchDepositAddress': true,
                'fetchDepositAddresses': undefined,
                'fetchDepositAddressesByNetwork': true,
                'fetchDeposits': true,
                'fetchDepositWithdrawFee': 'emulated',
                'fetchDepositWithdrawFees': true,
                'fetchFundingHistory': true,
                'fetchFundingRate': true,
                'fetchFundingRateHistory': true,
                'fetchFundingRates': true,
                'fetchIndexOHLCV': true,
                'fetchIsolatedBorrowRate': false,
                'fetchIsolatedBorrowRates': true,
                'fetchL3OrderBook': undefined,
                'fetchLastPrices': true,
                'fetchLedger': true,
                'fetchLedgerEntry': undefined,
                'fetchLeverage': false,
                'fetchLeverageTiers': true,
                'fetchLiquidations': true,
                'fetchMarketLeverageTiers': true,
                'fetchMarkets': true,
                'fetchMarkOHLCV': true,
                'fetchMyLiquidations': false,
                'fetchMyTrades': true,
                'fetchOHLCV': true,
                'fetchOpenInterest': true,
                'fetchOpenInterestHistory': true,
                'fetchOpenOrder': undefined,
                'fetchOpenOrders': true,
                'fetchOrder': true,
                'fetchOrderBook': true,
                'fetchOrderBooks': undefined,
                'fetchOrders': true,
                'fetchOrderTrades': true,
                'fetchPosition': true,
                'fetchPositions': true,
                'fetchPositionsRisk': false,
                'fetchPremiumIndexOHLCV': true,
                'fetchSettlementHistory': true,
                'fetchStatus': true,
                'fetchTicker': true,
                'fetchTickers': true,
                'fetchTime': true,
                'fetchTrades': true,
                'fetchTradingFee': true,
                'fetchTradingFees': false,
                'fetchTradingLimits': true,
                'fetchTransactionFee': undefined,
                'fetchTransactionFees': undefined,
                'fetchTransactions': undefined,
                'fetchTransfers': undefined,
                'fetchWithdrawAddresses': true,
                'fetchWithdrawal': undefined,
                'fetchWithdrawals': true,
                'fetchWithdrawalWhitelist': undefined,
                'reduceMargin': undefined,
                'repayCrossMargin': true,
                'repayIsolatedMargin': true,
                'setLeverage': true,
                'setMarginMode': false,
                'setPositionMode': true,
                'signIn': undefined,
                'transfer': true,
                'withdraw': true,
            },
            'timeframes': {
                '1m': '1min',
                '5m': '5min',
                '15m': '15min',
                '30m': '30min',
                '1h': '60min',
                '4h': '4hour',
                '1d': '1day',
                '1w': '1week',
                '1M': '1mon',
                '1y': '1year',
            },
            'urls': {
                // 'test': {
                //     'market': 'https://api.testnet.huobi.pro',
                //     'public': 'https://api.testnet.huobi.pro',
                //     'private': 'https://api.testnet.huobi.pro',
                // },
                'logo': 'https://user-images.githubusercontent.com/1294454/76137448-22748a80-604e-11ea-8069-6e389271911d.jpg',
                'hostnames': {
                    'contract': 'api.hbdm.com',
                    'spot': 'api.huobi.pro',
                    'status': {
                        'spot': 'status.huobigroup.com',
                        'future': {
                            'inverse': 'status-dm.huobigroup.com',
                            'linear': 'status-linear-swap.huobigroup.com', // USDT-Margined Contracts
                        },
                        'swap': {
                            'inverse': 'status-swap.huobigroup.com',
                            'linear': 'status-linear-swap.huobigroup.com', // USDT-Margined Contracts
                        },
                    },
                    // recommended for AWS
                    // 'contract': 'api.hbdm.vn',
                    // 'spot': 'api-aws.huobi.pro',
                },
                'api': {
                    'status': 'https://{hostname}',
                    'contract': 'https://{hostname}',
                    'spot': 'https://{hostname}',
                    'public': 'https://{hostname}',
                    'private': 'https://{hostname}',
                    'v2Public': 'https://{hostname}',
                    'v2Private': 'https://{hostname}',
                },
                'www': 'https://www.huobi.com',
                'referral': {
                    'url': 'https://www.huobi.com/en-us/v/register/double-invite/?inviter_id=11343840&invite_code=6rmm2223',
                    'discount': 0.15,
                },
                'doc': [
                    'https://huobiapi.github.io/docs/spot/v1/en/',
                    'https://huobiapi.github.io/docs/dm/v1/en/',
                    'https://huobiapi.github.io/docs/coin_margined_swap/v1/en/',
                    'https://huobiapi.github.io/docs/usdt_swap/v1/en/',
                    'https://www.huobi.com/en-us/opend/newApiPages/',
                ],
                'fees': 'https://www.huobi.com/about/fee/',
            },
            'api': {
                // ------------------------------------------------------------
                // old api definitions
                'v2Public': {
                    'get': {
                        'reference/currencies': 1, // 币链参考信息
                        'market-status': 1, // 获取当前市场状态
                    },
                },
                'v2Private': {
                    'get': {
                        'account/ledger': 1,
                        'account/withdraw/quota': 1,
                        'account/withdraw/address': 1, // 提币地址查询(限母用户可用)
                        'account/deposit/address': 1,
                        'account/repayment': 5, // 还币交易记录查询
                        'reference/transact-fee-rate': 1,
                        'account/asset-valuation': 0.2, // 获取账户资产估值
                        'point/account': 5, // 点卡余额查询
                        'sub-user/user-list': 1, // 获取子用户列表
                        'sub-user/user-state': 1, // 获取特定子用户的用户状态
                        'sub-user/account-list': 1, // 获取特定子用户的账户列表
                        'sub-user/deposit-address': 1, // 子用户充币地址查询
                        'sub-user/query-deposit': 1, // 子用户充币记录查询
                        'user/api-key': 1, // 母子用户API key信息查询
                        'user/uid': 1, // 母子用户获取用户UID
                        'algo-orders/opening': 1, // 查询未触发OPEN策略委托
                        'algo-orders/history': 1, // 查询策略委托历史
                        'algo-orders/specific': 1, // 查询特定策略委托
                        'c2c/offers': 1, // 查询借入借出订单
                        'c2c/offer': 1, // 查询特定借入借出订单及其交易记录
                        'c2c/transactions': 1, // 查询借入借出交易记录
                        'c2c/repayment': 1, // 查询还币交易记录
                        'c2c/account': 1, // 查询账户余额
                        'etp/reference': 1, // 基础参考信息
                        'etp/transactions': 5, // 获取杠杆ETP申赎记录
                        'etp/transaction': 5, // 获取特定杠杆ETP申赎记录
                        'etp/rebalance': 1, // 获取杠杆ETP调仓记录
                        'etp/limit': 1, // 获取ETP持仓限额
                    },
                    'post': {
                        'account/transfer': 1,
                        'account/repayment': 5, // 归还借币（全仓逐仓通用）
                        'point/transfer': 5, // 点卡划转
                        'sub-user/management': 1, // 冻结/解冻子用户
                        'sub-user/creation': 1, // 子用户创建
                        'sub-user/tradable-market': 1, // 设置子用户交易权限
                        'sub-user/transferability': 1, // 设置子用户资产转出权限
                        'sub-user/api-key-generation': 1, // 子用户API key创建
                        'sub-user/api-key-modification': 1, // 修改子用户API key
                        'sub-user/api-key-deletion': 1, // 删除子用户API key
                        'sub-user/deduct-mode': 1, // 设置子用户手续费抵扣模式
                        'algo-orders': 1, // 策略委托下单
                        'algo-orders/cancel-all-after': 1, // 自动撤销订单
                        'algo-orders/cancellation': 1, // 策略委托（触发前）撤单
                        'c2c/offer': 1, // 借入借出下单
                        'c2c/cancellation': 1, // 借入借出撤单
                        'c2c/cancel-all': 1, // 撤销所有借入借出订单
                        'c2c/repayment': 1, // 还币
                        'c2c/transfer': 1, // 资产划转
                        'etp/creation': 5, // 杠杆ETP换入
                        'etp/redemption': 5, // 杠杆ETP换出
                        'etp/{transactId}/cancel': 10, // 杠杆ETP单个撤单
                        'etp/batch-cancel': 50, // 杠杆ETP批量撤单
                    },
                },
                'public': {
                    'get': {
                        'common/symbols': 1, // 查询系统支持的所有交易对
                        'common/currencys': 1, // 查询系统支持的所有币种
                        'common/timestamp': 1, // 查询系统当前时间
                        'common/exchange': 1, // order limits
                        'settings/currencys': 1, // ?language=en-US
                    },
                },
                'private': {
                    'get': {
                        'account/accounts': 0.2, // 查询当前用户的所有账户(即account-id)
                        'account/accounts/{id}/balance': 0.2, // 查询指定账户的余额
                        'account/accounts/{sub-uid}': 1,
                        'account/history': 4,
                        'cross-margin/loan-info': 1,
                        'margin/loan-info': 1, // 查询借币币息率及额度
                        'fee/fee-rate/get': 1,
                        'order/openOrders': 0.4,
                        'order/orders': 0.4,
                        'order/orders/{id}': 0.4, // 查询某个订单详情
                        'order/orders/{id}/matchresults': 0.4, // 查询某个订单的成交明细
                        'order/orders/getClientOrder': 0.4,
                        'order/history': 1, // 查询当前委托、历史委托
                        'order/matchresults': 1, // 查询当前成交、历史成交
                        // 'dw/withdraw-virtual/addresses', // 查询虚拟币提现地址（Deprecated）
                        'query/deposit-withdraw': 1,
                        // 'margin/loan-info', // duplicate
                        'margin/loan-orders': 0.2, // 借贷订单
                        'margin/accounts/balance': 0.2, // 借贷账户详情
                        'cross-margin/loan-orders': 1, // 查询借币订单
                        'cross-margin/accounts/balance': 1, // 借币账户详情
                        'points/actions': 1,
                        'points/orders': 1,
                        'subuser/aggregate-balance': 10,
                        'stable-coin/exchange_rate': 1,
                        'stable-coin/quote': 1,
                    },
                    'post': {
                        'account/transfer': 1, // 资产划转(该节点为母用户和子用户进行资产划转的通用接口。)
                        'futures/transfer': 1,
                        'order/batch-orders': 0.4,
                        'order/orders/place': 0.2, // 创建并执行一个新订单 (一步下单， 推荐使用)
                        'order/orders/submitCancelClientOrder': 0.2,
                        'order/orders/batchCancelOpenOrders': 0.4,
                        // 'order/orders', // 创建一个新的订单请求 （仅创建订单，不执行下单）
                        // 'order/orders/{id}/place', // 执行一个订单 （仅执行已创建的订单）
                        'order/orders/{id}/submitcancel': 0.2, // 申请撤销一个订单请求
                        'order/orders/batchcancel': 0.4, // 批量撤销订单
                        // 'dw/balance/transfer', // 资产划转
                        'dw/withdraw/api/create': 1, // 申请提现虚拟币
                        // 'dw/withdraw-virtual/create', // 申请提现虚拟币
                        // 'dw/withdraw-virtual/{id}/place', // 确认申请虚拟币提现（Deprecated）
                        'dw/withdraw-virtual/{id}/cancel': 1, // 申请取消提现虚拟币
                        'dw/transfer-in/margin': 10, // 现货账户划入至借贷账户
                        'dw/transfer-out/margin': 10, // 借贷账户划出至现货账户
                        'margin/orders': 10, // 申请借贷
                        'margin/orders/{id}/repay': 10, // 归还借贷
                        'cross-margin/transfer-in': 1, // 资产划转
                        'cross-margin/transfer-out': 1, // 资产划转
                        'cross-margin/orders': 1, // 申请借币
                        'cross-margin/orders/{id}/repay': 1, // 归还借币
                        'stable-coin/exchange': 1,
                        'subuser/transfer': 10,
                    },
                },
                // ------------------------------------------------------------
                // new api definitions
                // 'https://status.huobigroup.com/api/v2/summary.json': 1,
                // 'https://status-dm.huobigroup.com/api/v2/summary.json': 1,
                // 'https://status-swap.huobigroup.com/api/v2/summary.json': 1,
                // 'https://status-linear-swap.huobigroup.com/api/v2/summary.json': 1,
                'status': {
                    'public': {
                        'spot': {
                            'get': {
                                'api/v2/summary.json': 1,
                            },
                        },
                        'future': {
                            'inverse': {
                                'get': {
                                    'api/v2/summary.json': 1,
                                },
                            },
                            'linear': {
                                'get': {
                                    'api/v2/summary.json': 1,
                                },
                            },
                        },
                        'swap': {
                            'inverse': {
                                'get': {
                                    'api/v2/summary.json': 1,
                                },
                            },
                            'linear': {
                                'get': {
                                    'api/v2/summary.json': 1,
                                },
                            },
                        },
                    },
                },
                'spot': {
                    'public': {
                        'get': {
                            'v2/market-status': 1,
                            'v1/common/symbols': 1,
                            'v1/common/currencys': 1,
                            'v2/settings/common/currencies': 1,
                            'v2/reference/currencies': 1,
                            'v1/common/timestamp': 1,
                            'v1/common/exchange': 1, // order limits
                            'v1/settings/common/chains': 1,
                            'v1/settings/common/currencys': 1,
                            'v1/settings/common/symbols': 1,
                            'v2/settings/common/symbols': 1,
                            'v1/settings/common/market-symbols': 1,
                            // Market Data
                            'market/history/candles': 1,
                            'market/history/kline': 1,
                            'market/detail/merged': 1,
                            'market/tickers': 1,
                            'market/detail': 1,
                            'market/depth': 1,
                            'market/trade': 1,
                            'market/history/trade': 1,
                            'market/etp': 1, // Get real-time equity of leveraged ETP
                            // ETP
                            'v2/etp/reference': 1,
                            'v2/etp/rebalance': 1,
                        },
                    },
                    'private': {
                        'get': {
                            // Account
                            'v1/account/accounts': 0.2,
                            'v1/account/accounts/{account-id}/balance': 0.2,
                            'v2/account/valuation': 1,
                            'v2/account/asset-valuation': 0.2,
                            'v1/account/history': 4,
                            'v2/account/ledger': 1,
                            'v2/point/account': 5,
                            // Wallet (Deposit and Withdraw)
                            'v2/account/deposit/address': 1,
                            'v2/account/withdraw/quota': 1,
                            'v2/account/withdraw/address': 1,
                            'v2/reference/currencies': 1,
                            'v1/query/deposit-withdraw': 1,
                            'v1/query/withdraw/client-order-id': 1,
                            // Sub user management
                            'v2/user/api-key': 1,
                            'v2/user/uid': 1,
                            'v2/sub-user/user-list': 1,
                            'v2/sub-user/user-state': 1,
                            'v2/sub-user/account-list': 1,
                            'v2/sub-user/deposit-address': 1,
                            'v2/sub-user/query-deposit': 1,
                            'v1/subuser/aggregate-balance': 10,
                            'v1/account/accounts/{sub-uid}': 1,
                            // Trading
                            'v1/order/openOrders': 0.4,
                            'v1/order/orders/{order-id}': 0.4,
                            'v1/order/orders/getClientOrder': 0.4,
                            'v1/order/orders/{order-id}/matchresult': 0.4,
                            'v1/order/orders/{order-id}/matchresults': 0.4,
                            'v1/order/orders': 0.4,
                            'v1/order/history': 1,
                            'v1/order/matchresults': 1,
                            'v2/reference/transact-fee-rate': 1,
                            // Conditional Order
                            'v2/algo-orders/opening': 1,
                            'v2/algo-orders/history': 1,
                            'v2/algo-orders/specific': 1,
                            // Margin Loan (Cross/Isolated)
                            'v1/margin/loan-info': 1,
                            'v1/margin/loan-orders': 0.2,
                            'v1/margin/accounts/balance': 0.2,
                            'v1/cross-margin/loan-info': 1,
                            'v1/cross-margin/loan-orders': 1,
                            'v1/cross-margin/accounts/balance': 1,
                            'v2/account/repayment': 5,
                            // Stable Coin Exchange
                            'v1/stable-coin/quote': 1,
                            'v1/stable_coin/exchange_rate': 1,
                            // ETP
                            'v2/etp/transactions': 5,
                            'v2/etp/transaction': 5,
                            'v2/etp/limit': 1,
                        },
                        'post': {
                            // Account
                            'v1/account/transfer': 1,
                            'v1/futures/transfer': 1, // future transfers
                            'v2/point/transfer': 5,
                            'v2/account/transfer': 1, // swap transfers
                            // Wallet (Deposit and Withdraw)
                            'v1/dw/withdraw/api/create': 1,
                            'v1/dw/withdraw-virtual/{withdraw-id}/cancel': 1,
                            // Sub user management
                            'v2/sub-user/deduct-mode': 1,
                            'v2/sub-user/creation': 1,
                            'v2/sub-user/management': 1,
                            'v2/sub-user/tradable-market': 1,
                            'v2/sub-user/transferability': 1,
                            'v2/sub-user/api-key-generation': 1,
                            'v2/sub-user/api-key-modification': 1,
                            'v2/sub-user/api-key-deletion': 1,
                            'v1/subuser/transfer': 10,
                            // Trading
                            'v1/order/orders/place': 0.2,
                            'v1/order/batch-orders': 0.4,
                            'v1/order/auto/place': 0.2,
                            'v1/order/orders/{order-id}/submitcancel': 0.2,
                            'v1/order/orders/submitCancelClientOrder': 0.2,
                            'v1/order/orders/batchCancelOpenOrders': 0.4,
                            'v1/order/orders/batchcancel': 0.4,
                            'v2/algo-orders/cancel-all-after': 1,
                            // Conditional Order
                            'v2/algo-orders': 1,
                            'v2/algo-orders/cancellation': 1,
                            // Margin Loan (Cross/Isolated)
                            'v2/account/repayment': 5,
                            'v1/dw/transfer-in/margin': 10,
                            'v1/dw/transfer-out/margin': 10,
                            'v1/margin/orders': 10,
                            'v1/margin/orders/{order-id}/repay': 10,
                            'v1/cross-margin/transfer-in': 1,
                            'v1/cross-margin/transfer-out': 1,
                            'v1/cross-margin/orders': 1,
                            'v1/cross-margin/orders/{order-id}/repay': 1,
                            // Stable Coin Exchange
                            'v1/stable-coin/exchange': 1,
                            // ETP
                            'v2/etp/creation': 5,
                            'v2/etp/redemption': 5,
                            'v2/etp/{transactId}/cancel': 10,
                            'v2/etp/batch-cancel': 50,
                        },
                    },
                },
                'contract': {
                    'public': {
                        'get': {
                            'api/v1/timestamp': 1,
                            'heartbeat/': 1, // backslash is not a typo
                            // Future Market Data interface
                            'api/v1/contract_contract_info': 1,
                            'api/v1/contract_index': 1,
                            'api/v1/contract_query_elements': 1,
                            'api/v1/contract_price_limit': 1,
                            'api/v1/contract_open_interest': 1,
                            'api/v1/contract_delivery_price': 1,
                            'market/depth': 1,
                            'market/bbo': 1,
                            'market/history/kline': 1,
                            'index/market/history/mark_price_kline': 1,
                            'market/detail/merged': 1,
                            'market/detail/batch_merged': 1,
                            'v2/market/detail/batch_merged': 1,
                            'market/trade': 1,
                            'market/history/trade': 1,
                            'api/v1/contract_risk_info': 1,
                            'api/v1/contract_insurance_fund': 1,
                            'api/v1/contract_adjustfactor': 1,
                            'api/v1/contract_his_open_interest': 1,
                            'api/v1/contract_ladder_margin': 1,
                            'api/v1/contract_api_state': 1,
                            'api/v1/contract_elite_account_ratio': 1,
                            'api/v1/contract_elite_position_ratio': 1,
                            'api/v1/contract_liquidation_orders': 1,
                            'api/v1/contract_settlement_records': 1,
                            'index/market/history/index': 1,
                            'index/market/history/basis': 1,
                            'api/v1/contract_estimated_settlement_price': 1,
                            'api/v3/contract_liquidation_orders': 1,
                            // Swap Market Data interface
                            'swap-api/v1/swap_contract_info': 1,
                            'swap-api/v1/swap_index': 1,
                            'swap-api/v1/swap_query_elements': 1,
                            'swap-api/v1/swap_price_limit': 1,
                            'swap-api/v1/swap_open_interest': 1,
                            'swap-ex/market/depth': 1,
                            'swap-ex/market/bbo': 1,
                            'swap-ex/market/history/kline': 1,
                            'index/market/history/swap_mark_price_kline': 1,
                            'swap-ex/market/detail/merged': 1,
                            'v2/swap-ex/market/detail/batch_merged': 1,
                            'index/market/history/swap_premium_index_kline': 1,
                            'swap-ex/market/detail/batch_merged': 1,
                            'swap-ex/market/trade': 1,
                            'swap-ex/market/history/trade': 1,
                            'swap-api/v1/swap_risk_info': 1,
                            'swap-api/v1/swap_insurance_fund': 1,
                            'swap-api/v1/swap_adjustfactor': 1,
                            'swap-api/v1/swap_his_open_interest': 1,
                            'swap-api/v1/swap_ladder_margin': 1,
                            'swap-api/v1/swap_api_state': 1,
                            'swap-api/v1/swap_elite_account_ratio': 1,
                            'swap-api/v1/swap_elite_position_ratio': 1,
                            'swap-api/v1/swap_estimated_settlement_price': 1,
                            'swap-api/v1/swap_liquidation_orders': 1,
                            'swap-api/v1/swap_settlement_records': 1,
                            'swap-api/v1/swap_funding_rate': 1,
                            'swap-api/v1/swap_batch_funding_rate': 1,
                            'swap-api/v1/swap_historical_funding_rate': 1,
                            'swap-api/v3/swap_liquidation_orders': 1,
                            'index/market/history/swap_estimated_rate_kline': 1,
                            'index/market/history/swap_basis': 1,
                            // Swap Market Data interface
                            'linear-swap-api/v1/swap_contract_info': 1,
                            'linear-swap-api/v1/swap_index': 1,
                            'linear-swap-api/v1/swap_query_elements': 1,
                            'linear-swap-api/v1/swap_price_limit': 1,
                            'linear-swap-api/v1/swap_open_interest': 1,
                            'linear-swap-ex/market/depth': 1,
                            'linear-swap-ex/market/bbo': 1,
                            'linear-swap-ex/market/history/kline': 1,
                            'index/market/history/linear_swap_mark_price_kline': 1,
                            'linear-swap-ex/market/detail/merged': 1,
                            'linear-swap-ex/market/detail/batch_merged': 1,
                            'v2/linear-swap-ex/market/detail/batch_merged': 1,
                            'linear-swap-ex/market/trade': 1,
                            'linear-swap-ex/market/history/trade': 1,
                            'linear-swap-api/v1/swap_risk_info': 1,
                            'swap-api/v1/linear-swap-api/v1/swap_insurance_fund': 1,
                            'linear-swap-api/v1/swap_adjustfactor': 1,
                            'linear-swap-api/v1/swap_cross_adjustfactor': 1,
                            'linear-swap-api/v1/swap_his_open_interest': 1,
                            'linear-swap-api/v1/swap_ladder_margin': 1,
                            'linear-swap-api/v1/swap_cross_ladder_margin': 1,
                            'linear-swap-api/v1/swap_api_state': 1,
                            'linear-swap-api/v1/swap_cross_transfer_state': 1,
                            'linear-swap-api/v1/swap_cross_trade_state': 1,
                            'linear-swap-api/v1/swap_elite_account_ratio': 1,
                            'linear-swap-api/v1/swap_elite_position_ratio': 1,
                            'linear-swap-api/v1/swap_liquidation_orders': 1,
                            'linear-swap-api/v1/swap_settlement_records': 1,
                            'linear-swap-api/v1/swap_funding_rate': 1,
                            'linear-swap-api/v1/swap_batch_funding_rate': 1,
                            'linear-swap-api/v1/swap_historical_funding_rate': 1,
                            'linear-swap-api/v3/swap_liquidation_orders': 1,
                            'index/market/history/linear_swap_premium_index_kline': 1,
                            'index/market/history/linear_swap_estimated_rate_kline': 1,
                            'index/market/history/linear_swap_basis': 1,
                            'linear-swap-api/v1/swap_estimated_settlement_price': 1,
                        },
                    },
                    'private': {
                        'get': {
                            // Future Account Interface
                            'api/v1/contract_sub_auth_list': 1,
                            'api/v1/contract_api_trading_status': 1,
                            // Swap Account Interface
                            'swap-api/v1/swap_sub_auth_list': 1,
                            'swap-api/v1/swap_api_trading_status': 1,
                            // Swap Account Interface
                            'linear-swap-api/v1/swap_sub_auth_list': 1,
                            'linear-swap-api/v1/swap_api_trading_status': 1,
                            'linear-swap-api/v1/swap_cross_position_side': 1,
                            'linear-swap-api/v1/swap_position_side': 1,
                            'linear-swap-api/v3/unified_account_info': 1,
                            'linear-swap-api/v3/fix_position_margin_change_record': 1,
                            'linear-swap-api/v3/swap_unified_account_type': 1,
                            'linear-swap-api/v3/linear_swap_overview_account_info': 1,
                        },
                        'post': {
                            // Future Account Interface
                            'api/v1/contract_balance_valuation': 1,
                            'api/v1/contract_account_info': 1,
                            'api/v1/contract_position_info': 1,
                            'api/v1/contract_sub_auth': 1,
                            'api/v1/contract_sub_account_list': 1,
                            'api/v1/contract_sub_account_info_list': 1,
                            'api/v1/contract_sub_account_info': 1,
                            'api/v1/contract_sub_position_info': 1,
                            'api/v1/contract_financial_record': 1,
                            'api/v1/contract_financial_record_exact': 1,
                            'api/v1/contract_user_settlement_records': 1,
                            'api/v1/contract_order_limit': 1,
                            'api/v1/contract_fee': 1,
                            'api/v1/contract_transfer_limit': 1,
                            'api/v1/contract_position_limit': 1,
                            'api/v1/contract_account_position_info': 1,
                            'api/v1/contract_master_sub_transfer': 1,
                            'api/v1/contract_master_sub_transfer_record': 1,
                            'api/v1/contract_available_level_rate': 1,
                            'api/v3/contract_financial_record': 1,
                            'api/v3/contract_financial_record_exact': 1,
                            // Future Trade Interface
                            'api/v1/contract-cancel-after': 1,
                            'api/v1/contract_order': 1,
                            'api/v1/contract_batchorder': 1,
                            'api/v1/contract_cancel': 1,
                            'api/v1/contract_cancelall': 1,
                            'api/v1/contract_switch_lever_rate': 1,
                            'api/v1/lightning_close_position': 1,
                            'api/v1/contract_order_info': 1,
                            'api/v1/contract_order_detail': 1,
                            'api/v1/contract_openorders': 1,
                            'api/v1/contract_hisorders': 1,
                            'api/v1/contract_hisorders_exact': 1,
                            'api/v1/contract_matchresults': 1,
                            'api/v1/contract_matchresults_exact': 1,
                            'api/v3/contract_hisorders': 1,
                            'api/v3/contract_hisorders_exact': 1,
                            'api/v3/contract_matchresults': 1,
                            'api/v3/contract_matchresults_exact': 1,
                            // Contract Strategy Order Interface
                            'api/v1/contract_trigger_order': 1,
                            'api/v1/contract_trigger_cancel': 1,
                            'api/v1/contract_trigger_cancelall': 1,
                            'api/v1/contract_trigger_openorders': 1,
                            'api/v1/contract_trigger_hisorders': 1,
                            'api/v1/contract_tpsl_order': 1,
                            'api/v1/contract_tpsl_cancel': 1,
                            'api/v1/contract_tpsl_cancelall': 1,
                            'api/v1/contract_tpsl_openorders': 1,
                            'api/v1/contract_tpsl_hisorders': 1,
                            'api/v1/contract_relation_tpsl_order': 1,
                            'api/v1/contract_track_order': 1,
                            'api/v1/contract_track_cancel': 1,
                            'api/v1/contract_track_cancelall': 1,
                            'api/v1/contract_track_openorders': 1,
                            'api/v1/contract_track_hisorders': 1,
                            // Swap Account Interface
                            'swap-api/v1/swap_balance_valuation': 1,
                            'swap-api/v1/swap_account_info': 1,
                            'swap-api/v1/swap_position_info': 1,
                            'swap-api/v1/swap_account_position_info': 1,
                            'swap-api/v1/swap_sub_auth': 1,
                            'swap-api/v1/swap_sub_account_list': 1,
                            'swap-api/v1/swap_sub_account_info_list': 1,
                            'swap-api/v1/swap_sub_account_info': 1,
                            'swap-api/v1/swap_sub_position_info': 1,
                            'swap-api/v1/swap_financial_record': 1,
                            'swap-api/v1/swap_financial_record_exact': 1,
                            'swap-api/v1/swap_user_settlement_records': 1,
                            'swap-api/v1/swap_available_level_rate': 1,
                            'swap-api/v1/swap_order_limit': 1,
                            'swap-api/v1/swap_fee': 1,
                            'swap-api/v1/swap_transfer_limit': 1,
                            'swap-api/v1/swap_position_limit': 1,
                            'swap-api/v1/swap_master_sub_transfer': 1,
                            'swap-api/v1/swap_master_sub_transfer_record': 1,
                            'swap-api/v3/swap_financial_record': 1,
                            'swap-api/v3/swap_financial_record_exact': 1,
                            // Swap Trade Interface
                            'swap-api/v1/swap-cancel-after': 1,
                            'swap-api/v1/swap_order': 1,
                            'swap-api/v1/swap_batchorder': 1,
                            'swap-api/v1/swap_cancel': 1,
                            'swap-api/v1/swap_cancelall': 1,
                            'swap-api/v1/swap_lightning_close_position': 1,
                            'swap-api/v1/swap_switch_lever_rate': 1,
                            'swap-api/v1/swap_order_info': 1,
                            'swap-api/v1/swap_order_detail': 1,
                            'swap-api/v1/swap_openorders': 1,
                            'swap-api/v1/swap_hisorders': 1,
                            'swap-api/v1/swap_hisorders_exact': 1,
                            'swap-api/v1/swap_matchresults': 1,
                            'swap-api/v1/swap_matchresults_exact': 1,
                            'swap-api/v3/swap_matchresults': 1,
                            'swap-api/v3/swap_matchresults_exact': 1,
                            'swap-api/v3/swap_hisorders': 1,
                            'swap-api/v3/swap_hisorders_exact': 1,
                            // Swap Strategy Order Interface
                            'swap-api/v1/swap_trigger_order': 1,
                            'swap-api/v1/swap_trigger_cancel': 1,
                            'swap-api/v1/swap_trigger_cancelall': 1,
                            'swap-api/v1/swap_trigger_openorders': 1,
                            'swap-api/v1/swap_trigger_hisorders': 1,
                            'swap-api/v1/swap_tpsl_order': 1,
                            'swap-api/v1/swap_tpsl_cancel': 1,
                            'swap-api/v1/swap_tpsl_cancelall': 1,
                            'swap-api/v1/swap_tpsl_openorders': 1,
                            'swap-api/v1/swap_tpsl_hisorders': 1,
                            'swap-api/v1/swap_relation_tpsl_order': 1,
                            'swap-api/v1/swap_track_order': 1,
                            'swap-api/v1/swap_track_cancel': 1,
                            'swap-api/v1/swap_track_cancelall': 1,
                            'swap-api/v1/swap_track_openorders': 1,
                            'swap-api/v1/swap_track_hisorders': 1,
                            // Swap Account Interface
                            'linear-swap-api/v1/swap_lever_position_limit': 1,
                            'linear-swap-api/v1/swap_cross_lever_position_limit': 1,
                            'linear-swap-api/v1/swap_balance_valuation': 1,
                            'linear-swap-api/v1/swap_account_info': 1,
                            'linear-swap-api/v1/swap_cross_account_info': 1,
                            'linear-swap-api/v1/swap_position_info': 1,
                            'linear-swap-api/v1/swap_cross_position_info': 1,
                            'linear-swap-api/v1/swap_account_position_info': 1,
                            'linear-swap-api/v1/swap_cross_account_position_info': 1,
                            'linear-swap-api/v1/swap_sub_auth': 1,
                            'linear-swap-api/v1/swap_sub_account_list': 1,
                            'linear-swap-api/v1/swap_cross_sub_account_list': 1,
                            'linear-swap-api/v1/swap_sub_account_info_list': 1,
                            'linear-swap-api/v1/swap_cross_sub_account_info_list': 1,
                            'linear-swap-api/v1/swap_sub_account_info': 1,
                            'linear-swap-api/v1/swap_cross_sub_account_info': 1,
                            'linear-swap-api/v1/swap_sub_position_info': 1,
                            'linear-swap-api/v1/swap_cross_sub_position_info': 1,
                            'linear-swap-api/v1/swap_financial_record': 1,
                            'linear-swap-api/v1/swap_financial_record_exact': 1,
                            'linear-swap-api/v1/swap_user_settlement_records': 1,
                            'linear-swap-api/v1/swap_cross_user_settlement_records': 1,
                            'linear-swap-api/v1/swap_available_level_rate': 1,
                            'linear-swap-api/v1/swap_cross_available_level_rate': 1,
                            'linear-swap-api/v1/swap_order_limit': 1,
                            'linear-swap-api/v1/swap_fee': 1,
                            'linear-swap-api/v1/swap_transfer_limit': 1,
                            'linear-swap-api/v1/swap_cross_transfer_limit': 1,
                            'linear-swap-api/v1/swap_position_limit': 1,
                            'linear-swap-api/v1/swap_cross_position_limit': 1,
                            'linear-swap-api/v1/swap_master_sub_transfer': 1,
                            'linear-swap-api/v1/swap_master_sub_transfer_record': 1,
                            'linear-swap-api/v1/swap_transfer_inner': 1,
                            'linear-swap-api/v3/swap_financial_record': 1,
                            'linear-swap-api/v3/swap_financial_record_exact': 1,
                            // Swap Trade Interface
                            'linear-swap-api/v1/swap_order': 1,
                            'linear-swap-api/v1/swap_cross_order': 1,
                            'linear-swap-api/v1/swap_batchorder': 1,
                            'linear-swap-api/v1/swap_cross_batchorder': 1,
                            'linear-swap-api/v1/swap_cancel': 1,
                            'linear-swap-api/v1/swap_cross_cancel': 1,
                            'linear-swap-api/v1/swap_cancelall': 1,
                            'linear-swap-api/v1/swap_cross_cancelall': 1,
                            'linear-swap-api/v1/swap_switch_lever_rate': 1,
                            'linear-swap-api/v1/swap_cross_switch_lever_rate': 1,
                            'linear-swap-api/v1/swap_lightning_close_position': 1,
                            'linear-swap-api/v1/swap_cross_lightning_close_position': 1,
                            'linear-swap-api/v1/swap_order_info': 1,
                            'linear-swap-api/v1/swap_cross_order_info': 1,
                            'linear-swap-api/v1/swap_order_detail': 1,
                            'linear-swap-api/v1/swap_cross_order_detail': 1,
                            'linear-swap-api/v1/swap_openorders': 1,
                            'linear-swap-api/v1/swap_cross_openorders': 1,
                            'linear-swap-api/v1/swap_hisorders': 1,
                            'linear-swap-api/v1/swap_cross_hisorders': 1,
                            'linear-swap-api/v1/swap_hisorders_exact': 1,
                            'linear-swap-api/v1/swap_cross_hisorders_exact': 1,
                            'linear-swap-api/v1/swap_matchresults': 1,
                            'linear-swap-api/v1/swap_cross_matchresults': 1,
                            'linear-swap-api/v1/swap_matchresults_exact': 1,
                            'linear-swap-api/v1/swap_cross_matchresults_exact': 1,
                            'linear-swap-api/v1/linear-cancel-after': 1,
                            'linear-swap-api/v1/swap_switch_position_mode': 1,
                            'linear-swap-api/v1/swap_cross_switch_position_mode': 1,
                            'linear-swap-api/v3/swap_matchresults': 1,
                            'linear-swap-api/v3/swap_cross_matchresults': 1,
                            'linear-swap-api/v3/swap_matchresults_exact': 1,
                            'linear-swap-api/v3/swap_cross_matchresults_exact': 1,
                            'linear-swap-api/v3/swap_hisorders': 1,
                            'linear-swap-api/v3/swap_cross_hisorders': 1,
                            'linear-swap-api/v3/swap_hisorders_exact': 1,
                            'linear-swap-api/v3/swap_cross_hisorders_exact': 1,
                            'linear-swap-api/v3/fix_position_margin_change': 1,
                            'linear-swap-api/v3/swap_switch_account_type': 1,
                            'linear-swap-api/v3/linear_swap_fee_switch': 1,
                            // Swap Strategy Order Interface
                            'linear-swap-api/v1/swap_trigger_order': 1,
                            'linear-swap-api/v1/swap_cross_trigger_order': 1,
                            'linear-swap-api/v1/swap_trigger_cancel': 1,
                            'linear-swap-api/v1/swap_cross_trigger_cancel': 1,
                            'linear-swap-api/v1/swap_trigger_cancelall': 1,
                            'linear-swap-api/v1/swap_cross_trigger_cancelall': 1,
                            'linear-swap-api/v1/swap_trigger_openorders': 1,
                            'linear-swap-api/v1/swap_cross_trigger_openorders': 1,
                            'linear-swap-api/v1/swap_trigger_hisorders': 1,
                            'linear-swap-api/v1/swap_cross_trigger_hisorders': 1,
                            'linear-swap-api/v1/swap_tpsl_order': 1,
                            'linear-swap-api/v1/swap_cross_tpsl_order': 1,
                            'linear-swap-api/v1/swap_tpsl_cancel': 1,
                            'linear-swap-api/v1/swap_cross_tpsl_cancel': 1,
                            'linear-swap-api/v1/swap_tpsl_cancelall': 1,
                            'linear-swap-api/v1/swap_cross_tpsl_cancelall': 1,
                            'linear-swap-api/v1/swap_tpsl_openorders': 1,
                            'linear-swap-api/v1/swap_cross_tpsl_openorders': 1,
                            'linear-swap-api/v1/swap_tpsl_hisorders': 1,
                            'linear-swap-api/v1/swap_cross_tpsl_hisorders': 1,
                            'linear-swap-api/v1/swap_relation_tpsl_order': 1,
                            'linear-swap-api/v1/swap_cross_relation_tpsl_order': 1,
                            'linear-swap-api/v1/swap_track_order': 1,
                            'linear-swap-api/v1/swap_cross_track_order': 1,
                            'linear-swap-api/v1/swap_track_cancel': 1,
                            'linear-swap-api/v1/swap_cross_track_cancel': 1,
                            'linear-swap-api/v1/swap_track_cancelall': 1,
                            'linear-swap-api/v1/swap_cross_track_cancelall': 1,
                            'linear-swap-api/v1/swap_track_openorders': 1,
                            'linear-swap-api/v1/swap_cross_track_openorders': 1,
                            'linear-swap-api/v1/swap_track_hisorders': 1,
                            'linear-swap-api/v1/swap_cross_track_hisorders': 1,
                        },
                    },
                },
            },
            'fees': {
                'trading': {
                    'feeSide': 'get',
                    'tierBased': false,
                    'percentage': true,
                    'maker': this.parseNumber ('0.002'),
                    'taker': this.parseNumber ('0.002'),
                },
            },
            'exceptions': {
                'broad': {
                    'contract is restricted of closing positions on API.  Please contact customer service': OnMaintenance,
                    'maintain': OnMaintenance,
                    'API key has no permission': PermissionDenied, // {"status":"error","err-code":"api-signature-not-valid","err-msg":"Signature not valid: API key has no permission [API Key没有权限]","data":null}
                },
                'exact': {
                    // err-code
                    '403': AuthenticationError,  // {"status":"error","err_code":403,"err_msg":"Incorrect Access key [Access key错误]","ts":1652774224344}
                    '1010': AccountNotEnabled, // {"status":"error","err_code":1010,"err_msg":"Account doesnt exist.","ts":1648137970490}
                    '1003': AuthenticationError, // {code: '1003', message: 'invalid signature'}
                    '1013': BadSymbol, // {"status":"error","err_code":1013,"err_msg":"This contract symbol doesnt exist.","ts":1640550459583}
                    '1017': OrderNotFound, // {"status":"error","err_code":1017,"err_msg":"Order doesnt exist.","ts":1640550859242}
                    '1034': InvalidOrder, // {"status":"error","err_code":1034,"err_msg":"Incorrect field of order price type.","ts":1643802870182}
                    '1036': InvalidOrder, // {"status":"error","err_code":1036,"err_msg":"Incorrect field of open long form.","ts":1643802518986}
                    '1039': InvalidOrder, // {"status":"error","err_code":1039,"err_msg":"Buy price must be lower than 39270.9USDT. Sell price must exceed 37731USDT.","ts":1643802374403}
                    '1041': InvalidOrder, // {"status":"error","err_code":1041,"err_msg":"The order amount exceeds the limit (170000Cont), please modify and order again.","ts":1643802784940}
                    '1047': InsufficientFunds, // {"status":"error","err_code":1047,"err_msg":"Insufficient margin available.","ts":1643802672652}
                    '1048': InsufficientFunds,  // {"status":"error","err_code":1048,"err_msg":"Insufficient close amount available.","ts":1652772408864}
                    '1051': InvalidOrder, // {"status":"error","err_code":1051,"err_msg":"No orders to cancel.","ts":1652552125876}
                    '1066': BadSymbol, // {"status":"error","err_code":1066,"err_msg":"The symbol field cannot be empty. Please re-enter.","ts":1640550819147}
                    '1067': InvalidOrder, // {"status":"error","err_code":1067,"err_msg":"The client_order_id field is invalid. Please re-enter.","ts":1643802119413}
                    '1094': InvalidOrder, // {"status":"error","err_code":1094,"err_msg":"The leverage cannot be empty, please switch the leverage or contact customer service","ts":1640496946243}
                    '1220': AccountNotEnabled, // {"status":"error","err_code":1220,"err_msg":"You don’t have access permission as you have not opened contracts trading.","ts":1645096660718}
                    '1303': BadRequest, // {"code":1303,"data":null,"message":"Each transfer-out cannot be less than 5USDT.","success":false,"print-log":true}
                    '1461': InvalidOrder, // {"status":"error","err_code":1461,"err_msg":"Current positions have triggered position limits (5000USDT). Please modify.","ts":1652554651234}
                    '4007': BadRequest, // {"code":"4007","msg":"Unified account special interface, non - one account is not available","data":null,"ts":"1698413427651"}'
                    'bad-request': BadRequest,
                    'validation-format-error': BadRequest, // {"status":"error","err-code":"validation-format-error","err-msg":"Format Error: order-id.","data":null}
                    'validation-constraints-required': BadRequest, // {"status":"error","err-code":"validation-constraints-required","err-msg":"Field is missing: client-order-id.","data":null}
                    'base-date-limit-error': BadRequest, // {"status":"error","err-code":"base-date-limit-error","err-msg":"date less than system limit","data":null}
                    'api-not-support-temp-addr': PermissionDenied, // {"status":"error","err-code":"api-not-support-temp-addr","err-msg":"API withdrawal does not support temporary addresses","data":null}
                    'timeout': RequestTimeout, // {"ts":1571653730865,"status":"error","err-code":"timeout","err-msg":"Request Timeout"}
                    'gateway-internal-error': ExchangeNotAvailable, // {"status":"error","err-code":"gateway-internal-error","err-msg":"Failed to load data. Try again later.","data":null}
                    'account-frozen-balance-insufficient-error': InsufficientFunds, // {"status":"error","err-code":"account-frozen-balance-insufficient-error","err-msg":"trade account balance is not enough, left: `0.0027`","data":null}
                    'invalid-amount': InvalidOrder, // eg "Paramemter `amount` is invalid."
                    'order-limitorder-amount-min-error': InvalidOrder, // limit order amount error, min: `0.001`
                    'order-limitorder-amount-max-error': InvalidOrder, // market order amount error, max: `1000000`
                    'order-marketorder-amount-min-error': InvalidOrder, // market order amount error, min: `0.01`
                    'order-limitorder-price-min-error': InvalidOrder, // limit order price error
                    'order-limitorder-price-max-error': InvalidOrder, // limit order price error
                    'order-stop-order-hit-trigger': InvalidOrder, // {"status":"error","err-code":"order-stop-order-hit-trigger","err-msg":"Orders that are triggered immediately are not supported.","data":null}
                    'order-value-min-error': InvalidOrder, // {"status":"error","err-code":"order-value-min-error","err-msg":"Order total cannot be lower than: 1 USDT","data":null}
                    'order-invalid-price': InvalidOrder, // {"status":"error","err-code":"order-invalid-price","err-msg":"invalid price","data":null}
                    'order-holding-limit-failed': InvalidOrder, // {"status":"error","err-code":"order-holding-limit-failed","err-msg":"Order failed, exceeded the holding limit of this currency","data":null}
                    'order-orderprice-precision-error': InvalidOrder, // {"status":"error","err-code":"order-orderprice-precision-error","err-msg":"order price precision error, scale: `4`","data":null}
                    'order-etp-nav-price-max-error': InvalidOrder, // {"status":"error","err-code":"order-etp-nav-price-max-error","err-msg":"Order price cannot be higher than 5% of NAV","data":null}
                    'order-orderstate-error': OrderNotFound, // canceling an already canceled order
                    'order-queryorder-invalid': OrderNotFound, // querying a non-existent order
                    'order-update-error': ExchangeNotAvailable, // undocumented error
                    'api-signature-check-failed': AuthenticationError,
                    'api-signature-not-valid': AuthenticationError, // {"status":"error","err-code":"api-signature-not-valid","err-msg":"Signature not valid: Incorrect Access key [Access key错误]","data":null}
                    'base-record-invalid': OrderNotFound, // https://github.com/ccxt/ccxt/issues/5750
                    'base-symbol-trade-disabled': BadSymbol, // {"status":"error","err-code":"base-symbol-trade-disabled","err-msg":"Trading is disabled for this symbol","data":null}
                    'base-symbol-error': BadSymbol, // {"status":"error","err-code":"base-symbol-error","err-msg":"The symbol is invalid","data":null}
                    'system-maintenance': OnMaintenance, // {"status": "error", "err-code": "system-maintenance", "err-msg": "System is in maintenance!", "data": null}
                    'base-request-exceed-frequency-limit': RateLimitExceeded, // {"status":"error","err-code":"base-request-exceed-frequency-limit","err-msg":"Frequency of requests has exceeded the limit, please try again later","data":null}
                    // err-msg
                    'invalid symbol': BadSymbol, // {"ts":1568813334794,"status":"error","err-code":"invalid-parameter","err-msg":"invalid symbol"}
                    'symbol trade not open now': BadSymbol, // {"ts":1576210479343,"status":"error","err-code":"invalid-parameter","err-msg":"symbol trade not open now"}
                    'require-symbol': BadSymbol, // {"status":"error","err-code":"require-symbol","err-msg":"Parameter `symbol` is required.","data":null},
                    'invalid-address': BadRequest, // {"status":"error","err-code":"invalid-address","err-msg":"Invalid address.","data":null},
                    'base-currency-chain-error': BadRequest, // {"status":"error","err-code":"base-currency-chain-error","err-msg":"The current currency chain does not exist","data":null},
                    'dw-insufficient-balance': InsufficientFunds, // {"status":"error","err-code":"dw-insufficient-balance","err-msg":"Insufficient balance. You can only transfer `12.3456` at most.","data":null}
                    'base-withdraw-fee-error': BadRequest, // {"status":"error","err-code":"base-withdraw-fee-error","err-msg":"withdrawal fee is not within limits","data":null}
                    'dw-withdraw-min-limit': BadRequest, // {"status":"error","err-code":"dw-withdraw-min-limit","err-msg":"The withdrawal amount is less than the minimum limit.","data":null}
                    'request limit': RateLimitExceeded, // {"ts":1687004814731,"status":"error","err-code":"invalid-parameter","err-msg":"request limit"}
                },
            },
            'precisionMode': TICK_SIZE,
            'options': {
                'fetchMarkets': {
                    'types': {
                        'spot': true,
                        'future': {
                            'linear': true,
                            'inverse': true,
                        },
                        'swap': {
                            'linear': true,
                            'inverse': true,
                        },
                    },
                },
                'withdraw': {
                    'includeFee': false,
                },
                'defaultType': 'spot', // spot, future, swap
                'defaultSubType': 'linear', // inverse, linear
                'defaultNetwork': 'ERC20',
                'defaultNetworks': {
                    'ETH': 'ERC20',
                    'BTC': 'BTC',
                    'USDT': 'TRC20',
                },
                'networks': {
                    // by displaynames
                    'TRC20': 'TRX', // TRON for mainnet
                    'BTC': 'BTC',
                    'ERC20': 'ETH', // ETH for mainnet
                    'SOL': 'SOLANA',
                    'HRC20': 'HECO',
                    'BEP20': 'BSC',
                    'XMR': 'XMR',
                    'LTC': 'LTC',
                    'XRP': 'XRP',
                    'XLM': 'XLM',
                    'CRONOS': 'CRO',
                    'CRO': 'CRO',
                    'GLMR': 'GLMR',
                    'POLYGON': 'MATIC',
                    'MATIC': 'MATIC',
                    'BTT': 'BTT',
                    'CUBE': 'CUBE',
                    'IOST': 'IOST',
                    'NEO': 'NEO',
                    'KLAY': 'KLAY',
                    'EOS': 'EOS',
                    'THETA': 'THETA',
                    'NAS': 'NAS',
                    'NULS': 'NULS',
                    'QTUM': 'QTUM',
                    'FTM': 'FTM',
                    'CELO': 'CELO',
                    'DOGE': 'DOGE',
                    'DOGECHAIN': 'DOGECHAIN',
                    'NEAR': 'NEAR',
                    'STEP': 'STEP',
                    'BITCI': 'BITCI',
                    'CARDANO': 'ADA',
                    'ADA': 'ADA',
                    'ETC': 'ETC',
                    'LUK': 'LUK',
                    'MINEPLEX': 'MINEPLEX',
                    'DASH': 'DASH',
                    'ZEC': 'ZEC',
                    'IOTA': 'IOTA',
                    'NEON3': 'NEON3',
                    'XEM': 'XEM',
                    'HC': 'HC',
                    'LSK': 'LSK',
                    'DCR': 'DCR',
                    'BTG': 'BTG',
                    'STEEM': 'STEEM',
                    'BTS': 'BTS',
                    'ICX': 'ICX',
                    'WAVES': 'WAVES',
                    'CMT': 'CMT',
                    'BTM': 'BTM',
                    'VET': 'VET',
                    'XZC': 'XZC',
                    'ACT': 'ACT',
                    'SMT': 'SMT',
                    'BCD': 'BCD',
                    'WAX': 'WAX1',
                    'WICC': 'WICC',
                    'ELF': 'ELF',
                    'ZIL': 'ZIL',
                    'ELA': 'ELA',
                    'BCX': 'BCX',
                    'SBTC': 'SBTC',
                    'BIFI': 'BIFI',
                    'CTXC': 'CTXC',
                    'WAN': 'WAN',
                    'POLYX': 'POLYX',
                    'PAI': 'PAI',
                    'WTC': 'WTC',
                    'DGB': 'DGB',
                    'XVG': 'XVG',
                    'AAC': 'AAC',
                    'AE': 'AE',
                    'SEELE': 'SEELE',
                    'BCV': 'BCV',
                    'GRS': 'GRS',
                    'ARDR': 'ARDR',
                    'NANO': 'NANO',
                    'ZEN': 'ZEN',
                    'RBTC': 'RBTC',
                    'BSV': 'BSV',
                    'GAS': 'GAS',
                    'XTZ': 'XTZ',
                    'LAMB': 'LAMB',
                    'CVNT1': 'CVNT1',
                    'DOCK': 'DOCK',
                    'SC': 'SC',
                    'KMD': 'KMD',
                    'ETN': 'ETN',
                    'TOP': 'TOP',
                    'IRIS': 'IRIS',
                    'UGAS': 'UGAS',
                    'TT': 'TT',
                    'NEWTON': 'NEWTON',
                    'VSYS': 'VSYS',
                    'FSN': 'FSN',
                    'BHD': 'BHD',
                    'ONE': 'ONE',
                    'EM': 'EM',
                    'CKB': 'CKB',
                    'EOSS': 'EOSS',
                    'HIVE': 'HIVE',
                    'RVN': 'RVN',
                    'DOT': 'DOT',
                    'KSM': 'KSM',
                    'BAND': 'BAND',
                    'OEP4': 'OEP4',
                    'NBS': 'NBS',
                    'FIS': 'FIS',
                    'AR': 'AR',
                    'HBAR': 'HBAR',
                    'FIL': 'FIL',
                    'MASS': 'MASS',
                    'KAVA': 'KAVA',
                    'XYM': 'XYM',
                    'ENJ': 'ENJ',
                    'CRUST': 'CRUST',
                    'ICP': 'ICP',
                    'CSPR': 'CSPR',
                    'FLOW': 'FLOW',
                    'IOTX': 'IOTX',
                    'LAT': 'LAT',
                    'APT': 'APT',
                    'XCH': 'XCH',
                    'MINA': 'MINA',
                    'XEC': 'ECASH',
                    'XPRT': 'XPRT',
                    'CCA': 'ACA',
                    'AOTI': 'COTI',
                    'AKT': 'AKT',
                    'ARS': 'ARS',
                    'ASTR': 'ASTR',
                    'AZERO': 'AZERO',
                    'BLD': 'BLD',
                    'BRISE': 'BRISE',
                    'CORE': 'CORE',
                    'DESO': 'DESO',
                    'DFI': 'DFI',
                    'EGLD': 'EGLD',
                    'ERG': 'ERG',
                    'ETHF': 'ETHFAIR',
                    'ETHW': 'ETHW',
                    'EVMOS': 'EVMOS',
                    'FIO': 'FIO',
                    'FLR': 'FLR',
                    'FINSCHIA': 'FINSCHIA',
                    'KMA': 'KMA',
                    'KYVE': 'KYVE',
                    'MEV': 'MEV',
                    'MOVR': 'MOVR',
                    'NODL': 'NODL',
                    'OAS': 'OAS',
                    'OSMO': 'OSMO',
                    'PAYCOIN': 'PAYCOIN',
                    'POKT': 'POKT',
                    'PYG': 'PYG',
                    'REI': 'REI',
                    'SCRT': 'SCRT',
                    'SDN': 'SDN',
                    'SEI': 'SEI',
                    'SGB': 'SGB',
                    'SUI': 'SUI',
                    'SXP': 'SOLAR',
                    'SYS': 'SYS',
                    'TENET': 'TENET',
                    'TON': 'TON',
                    'UNQ': 'UNQ',
                    'UYU': 'UYU',
                    'WEMIX': 'WEMIX',
                    'XDC': 'XDC',
                    'XPLA': 'XPLA',
                    // todo: below
                    // 'LUNC': 'LUNC',
                    // 'TERRA': 'TERRA', // tbd
                    // 'LUNA': 'LUNA', tbd
                    // 'FCT2': 'FCT2',
                    // FIL-0X ?
                    // 'COSMOS': 'ATOM1',
                    // 'ATOM': 'ATOM1',
                    // 'CRO': 'CRO',
                    // 'OP': [ 'OPTIMISM', 'OPTIMISMETH' ]
                    // 'ARB': ['ARB', 'ARBITRUMETH']
                    // 'CHZ': [ 'CHZ', 'CZH' ],
                    // todo: AVAXCCHAIN CCHAIN AVAX
                    // 'ALGO': ['ALGO', 'ALGOUSDT']
                    // 'ONT': [ 'ONT', 'ONTOLOGY' ],
                    // 'BCC': 'BCC', BCH's somewhat chain
                    // 'DBC1': 'DBC1',
                },
                // https://github.com/ccxt/ccxt/issues/5376
                'fetchOrdersByStatesMethod': 'spot_private_get_v1_order_orders', // 'spot_private_get_v1_order_history' // https://github.com/ccxt/ccxt/pull/5392
                'createMarketBuyOrderRequiresPrice': true,
                'language': 'en-US',
                'broker': {
                    'id': 'AA03022abc',
                },
                'accountsByType': {
                    'spot': 'pro',
                    'funding': 'pro',
                    'future': 'futures',
                },
                'accountsById': {
                    'spot': 'spot',
                    'margin': 'margin',
                    'otc': 'otc',
                    'point': 'point',
                    'super-margin': 'super-margin',
                    'investment': 'investment',
                    'borrow': 'borrow',
                    'grid-trading': 'grid-trading',
                    'deposit-earning': 'deposit-earning',
                    'otc-options': 'otc-options',
                },
                'typesByAccount': {
                    'pro': 'spot',
                    'futures': 'future',
                },
                'spot': {
                    'stopOrderTypes': {
                        'stop-limit': true,
                        'buy-stop-limit': true,
                        'sell-stop-limit': true,
                        'stop-limit-fok': true,
                        'buy-stop-limit-fok': true,
                        'sell-stop-limit-fok': true,
                    },
                    'limitOrderTypes': {
                        'limit': true,
                        'buy-limit': true,
                        'sell-limit': true,
                        'ioc': true,
                        'buy-ioc': true,
                        'sell-ioc': true,
                        'limit-maker': true,
                        'buy-limit-maker': true,
                        'sell-limit-maker': true,
                        'stop-limit': true,
                        'buy-stop-limit': true,
                        'sell-stop-limit': true,
                        'limit-fok': true,
                        'buy-limit-fok': true,
                        'sell-limit-fok': true,
                        'stop-limit-fok': true,
                        'buy-stop-limit-fok': true,
                        'sell-stop-limit-fok': true,
                    },
                },
            },
            'commonCurrencies': {
                // https://github.com/ccxt/ccxt/issues/6081
                // https://github.com/ccxt/ccxt/issues/3365
                // https://github.com/ccxt/ccxt/issues/2873
                'GET': 'Themis', // conflict with GET (Guaranteed Entrance Token, GET Protocol)
                'GTC': 'Game.com', // conflict with Gitcoin and Gastrocoin
                'HIT': 'HitChain',
                // https://github.com/ccxt/ccxt/issues/7399
                // https://coinmarketcap.com/currencies/pnetwork/
                // https://coinmarketcap.com/currencies/penta/markets/
                // https://en.cryptonomist.ch/blog/eidoo/the-edo-to-pnt-upgrade-what-you-need-to-know-updated/
                'PNT': 'Penta',
                'SBTC': 'Super Bitcoin',
                'SOUL': 'Soulsaver',
                'BIFI': 'Bitcoin File', // conflict with Beefy.Finance https://github.com/ccxt/ccxt/issues/8706
            },
        });
    }

    isUsingForcedProxy (params = {}, api = []) {
        const authentication = api[1]; // public, private
        if (authentication === 'private') {
            return true;
        }
        return false;
    }

    async fetchStatus (params = {}) {
        await this.loadMarkets ();
        let marketType = undefined;
        [ marketType, params ] = this.handleMarketTypeAndParams ('fetchMyTrades', undefined, params);
        let response = undefined;
        if (marketType !== 'spot') {
            const subType = this.safeString (params, 'subType', this.options['defaultSubType']);
            if (marketType === 'swap') {
                if (subType === 'linear') {
                    response = await this.statusPublicSwapLinearGetApiV2SummaryJson ();
                } else if (subType === 'inverse') {
                    response = await this.statusPublicSwapInverseGetApiV2SummaryJson ();
                }
            } else if (marketType === 'future') {
                if (subType === 'linear') {
                    response = await this.statusPublicFutureLinearGetApiV2SummaryJson ();
                } else if (subType === 'inverse') {
                    response = await this.statusPublicFutureInverseGetApiV2SummaryJson ();
                }
            } else if (marketType === 'contract') {
                response = await this.contractPublicGetHeartbeat ();
            }
        } else {
            response = await this.statusPublicSpotGetApiV2SummaryJson ();
        }
        //
        // statusPublicSpotGetApiV2SummaryJson, statusPublicSwapInverseGetApiV2SummaryJson, statusPublicFutureLinearGetApiV2SummaryJson, statusPublicFutureInverseGetApiV2SummaryJson
        //
        //      {
        //          "page": {
        //              "id":"mn7l2lw8pz4p",
        //              "name":"Huobi Futures-USDT-margined Swaps",
        //              "url":"https://status-linear-swap.huobigroup.com",
        //              "time_zone":"Asia/Singapore",
        //              "updated_at":"2022-04-29T12:47:21.319+08:00"},
        //              "components": [
        //                  {
        //                      "id":"lrv093qk3yp5",
        //                      "name":"market data",
        //                      "status":"operational",
        //                      "created_at":"2020-10-29T14:08:59.427+08:00",
        //                      "updated_at":"2020-10-29T14:08:59.427+08:00",
        //                      "position":1,"description":null,
        //                      "showcase":false,
        //                      "start_date":null,
        //                      "group_id":null,
        //                      "page_id":"mn7l2lw8pz4p",
        //                      "group":true,
        //                      "only_show_if_degraded":false,
        //                      "components": [
        //                          "82k5jxg7ltxd" // list of related components
        //                      ]
        //                  },
        //              ],
        //              "incidents": [ // empty array if there are no issues
        //                  {
        //                      "id": "rclfxz2g21ly",  // incident id
        //                      "name": "Market data is delayed",  // incident name
        //                      "status": "investigating",  // incident status
        //                      "created_at": "2020-02-11T03:15:01.913Z",  // incident create time
        //                      "updated_at": "2020-02-11T03:15:02.003Z",   // incident update time
        //                      "monitoring_at": null,
        //                      "resolved_at": null,
        //                      "impact": "minor",  // incident impact
        //                      "shortlink": "http://stspg.io/pkvbwp8jppf9",
        //                      "started_at": "2020-02-11T03:15:01.906Z",
        //                      "page_id": "p0qjfl24znv5",
        //                      "incident_updates": [
        //                          {
        //                              "id": "dwfsk5ttyvtb",
        //                              "status": "investigating",
        //                              "body": "Market data is delayed",
        //                              "incident_id": "rclfxz2g21ly",
        //                              "created_at": "2020-02-11T03:15:02.000Z",
        //                              "updated_at": "2020-02-11T03:15:02.000Z",
        //                              "display_at": "2020-02-11T03:15:02.000Z",
        //                              "affected_components": [
        //                                  {
        //                                      "code": "nctwm9tghxh6",
        //                                      "name": "Market data",
        //                                      "old_status": "operational",
        //                                      "new_status": "degraded_performance"
        //                                  }
        //                              ],
        //                              "deliver_notifications": true,
        //                              "custom_tweet": null,
        //                              "tweet_id": null
        //                          }
        //                      ],
        //                      "components": [
        //                          {
        //                              "id": "nctwm9tghxh6",
        //                              "name": "Market data",
        //                              "status": "degraded_performance",
        //                              "created_at": "2020-01-13T09:34:48.284Z",
        //                              "updated_at": "2020-02-11T03:15:01.951Z",
        //                              "position": 8,
        //                              "description": null,
        //                              "showcase": false,
        //                              "group_id": null,
        //                              "page_id": "p0qjfl24znv5",
        //                              "group": false,
        //                              "only_show_if_degraded": false
        //                          }
        //                      ]
        //                  }, ...
        //              ],
        //              "scheduled_maintenances":[ // empty array if there are no scheduled maintenances
        //                  {
        //                      "id": "k7g299zl765l", // incident id
        //                      "name": "Schedule maintenance", // incident name
        //                      "status": "scheduled", // incident status
        //                      "created_at": "2020-02-11T03:16:31.481Z",  // incident create time
        //                      "updated_at": "2020-02-11T03:16:31.530Z",  // incident update time
        //                      "monitoring_at": null,
        //                      "resolved_at": null,
        //                      "impact": "maintenance",  // incident impact
        //                      "shortlink": "http://stspg.io/md4t4ym7nytd",
        //                      "started_at": "2020-02-11T03:16:31.474Z",
        //                      "page_id": "p0qjfl24znv5",
        //                      "incident_updates": [
        //                          {
        //                              "id": "8whgr3rlbld8",
        //                              "status": "scheduled",
        //                              "body": "We will be undergoing scheduled maintenance during this time.",
        //                              "incident_id": "k7g299zl765l",
        //                              "created_at": "2020-02-11T03:16:31.527Z",
        //                              "updated_at": "2020-02-11T03:16:31.527Z",
        //                              "display_at": "2020-02-11T03:16:31.527Z",
        //                              "affected_components": [
        //                                  {
        //                                      "code": "h028tnzw1n5l",
        //                                      "name": "Deposit And Withdraw - Deposit",
        //                                      "old_status": "operational",
        //                                      "new_status": "operational"
        //                                  }
        //                              ],
        //                              "deliver_notifications": true,
        //                              "custom_tweet": null,
        //                              "tweet_id": null
        //                          }
        //                      ],
        //                      "components": [
        //                          {
        //                              "id": "h028tnzw1n5l",
        //                              "name": "Deposit",
        //                              "status": "operational",
        //                              "created_at": "2019-12-05T02:07:12.372Z",
        //                              "updated_at": "2020-02-10T12:34:52.970Z",
        //                              "position": 1,
        //                              "description": null,
        //                              "showcase": false,
        //                              "group_id": "gtd0nyr3pf0k",
        //                              "page_id": "p0qjfl24znv5",
        //                              "group": false,
        //                              "only_show_if_degraded": false
        //                          }
        //                      ],
        //                      "scheduled_for": "2020-02-15T00:00:00.000Z",  // scheduled maintenance start time
        //                      "scheduled_until": "2020-02-15T01:00:00.000Z"  // scheduled maintenance end time
        //                  }
        //              ],
        //              "status": {
        //                  "indicator":"none", // none, minor, major, critical, maintenance
        //                  "description":"all systems operational" // All Systems Operational, Minor Service Outage, Partial System Outage, Partially Degraded Service, Service Under Maintenance
        //              }
        //          }
        //
        //
        // contractPublicGetHeartbeat
        //
        //      {
        //          "status": "ok", // 'ok', 'error'
        //          "data": {
        //              "heartbeat": 1, // future 1: available, 0: maintenance with service suspended
        //              "estimated_recovery_time": null, // estimated recovery time in milliseconds
        //              "swap_heartbeat": 1,
        //              "swap_estimated_recovery_time": null,
        //              "option_heartbeat": 1,
        //              "option_estimated_recovery_time": null,
        //              "linear_swap_heartbeat": 1,
        //              "linear_swap_estimated_recovery_time": null
        //          },
        //          "ts": 1557714418033
        //      }
        //
        let status = undefined;
        let updated = undefined;
        let url = undefined;
        if (marketType === 'contract') {
            const statusRaw = this.safeString (response, 'status');
            status = (statusRaw === 'ok') ? 'ok' : 'maintenance'; // 'ok', 'error'
            updated = this.safeString (response, 'ts');
        } else {
            const statusData = this.safeValue (response, 'status', {});
            const statusRaw = this.safeString (statusData, 'indicator');
            status = (statusRaw === 'none') ? 'ok' : 'maintenance'; // none, minor, major, critical, maintenance
            const pageData = this.safeValue (response, 'page', {});
            const datetime = this.safeString (pageData, 'updated_at');
            updated = this.parse8601 (datetime);
            url = this.safeString (pageData, 'url');
        }
        return {
            'status': status,
            'updated': updated,
            'eta': undefined,
            'url': url,
            'info': response,
        };
    }

    async fetchTime (params = {}) {
        /**
         * @method
         * @name huobi#fetchTime
         * @description fetches the current integer timestamp in milliseconds from the exchange server
         * @param {object} [params] extra parameters specific to the exchange API endpoint
         * @returns {int} the current integer timestamp in milliseconds from the exchange server
         */
        const options = this.safeValue (this.options, 'fetchTime', {});
        const defaultType = this.safeString (this.options, 'defaultType', 'spot');
        let type = this.safeString (options, 'type', defaultType);
        type = this.safeString (params, 'type', type);
        let response = undefined;
        if ((type === 'future') || (type === 'swap')) {
            response = await this.contractPublicGetApiV1Timestamp (params);
        } else {
            response = await this.spotPublicGetV1CommonTimestamp (params);
        }
        //
        // spot
        //
        //     {"status":"ok","data":1637504261099}
        //
        // future, swap
        //
        //     {"status":"ok","ts":1637504164707}
        //
        return this.safeInteger2 (response, 'data', 'ts');
    }

    parseTradingFee (fee, market: Market = undefined) {
        //
        //     {
        //         "symbol":"btcusdt",
        //         "actualMakerRate":"0.002",
        //         "actualTakerRate":"0.002",
        //         "takerFeeRate":"0.002",
        //         "makerFeeRate":"0.002"
        //     }
        //
        const marketId = this.safeString (fee, 'symbol');
        return {
            'info': fee,
            'symbol': this.safeSymbol (marketId, market),
            'maker': this.safeNumber (fee, 'actualMakerRate'),
            'taker': this.safeNumber (fee, 'actualTakerRate'),
        };
    }

    async fetchTradingFee (symbol: string, params = {}) {
        /**
         * @method
         * @name huobi#fetchTradingFee
         * @description fetch the trading fees for a market
         * @param {string} symbol unified market symbol
         * @param {object} [params] extra parameters specific to the exchange API endpoint
         * @returns {object} a [fee structure]{@link https://docs.ccxt.com/#/?id=fee-structure}
         */
        await this.loadMarkets ();
        const market = this.market (symbol);
        const request = {
            'symbols': market['id'], // trading symbols comma-separated
        };
        const response = await this.spotPrivateGetV2ReferenceTransactFeeRate (this.extend (request, params));
        //
        //     {
        //         "code":200,
        //         "data":[
        //             {
        //                 "symbol":"btcusdt",
        //                 "actualMakerRate":"0.002",
        //                 "actualTakerRate":"0.002",
        //                 "takerFeeRate":"0.002",
        //                 "makerFeeRate":"0.002"
        //             }
        //         ],
        //         "success":true
        //     }
        //
        const data = this.safeValue (response, 'data', []);
        const first = this.safeValue (data, 0, {});
        return this.parseTradingFee (first, market);
    }

    async fetchTradingLimits (symbols: Strings = undefined, params = {}) {
        // this method should not be called directly, use loadTradingLimits () instead
        //  by default it will try load withdrawal fees of all currencies (with separate requests)
        //  however if you define symbols = [ 'ETH/BTC', 'LTC/BTC' ] in args it will only load those
        await this.loadMarkets ();
        if (symbols === undefined) {
            symbols = this.symbols;
        }
        const result = {};
        for (let i = 0; i < symbols.length; i++) {
            const symbol = symbols[i];
            result[symbol] = await this.fetchTradingLimitsById (this.marketId (symbol), params);
        }
        return result;
    }

    async fetchTradingLimitsById (id: string, params = {}) {
        const request = {
            'symbol': id,
        };
        const response = await this.spotPublicGetV1CommonExchange (this.extend (request, params));
        //
        //     { status:   "ok",
        //         "data": {                                  symbol: "aidocbtc",
        //                              "buy-limit-must-less-than":  1.1,
        //                          "sell-limit-must-greater-than":  0.9,
        //                         "limit-order-must-greater-than":  1,
        //                            "limit-order-must-less-than":  5000000,
        //                    "market-buy-order-must-greater-than":  0.0001,
        //                       "market-buy-order-must-less-than":  100,
        //                   "market-sell-order-must-greater-than":  1,
        //                      "market-sell-order-must-less-than":  500000,
        //                       "circuit-break-when-greater-than":  10000,
        //                          "circuit-break-when-less-than":  10,
        //                 "market-sell-order-rate-must-less-than":  0.1,
        //                  "market-buy-order-rate-must-less-than":  0.1        } }
        //
        return this.parseTradingLimits (this.safeValue (response, 'data', {}));
    }

    parseTradingLimits (limits, symbol: Str = undefined, params = {}) {
        //
        //   {                                "symbol": "aidocbtc",
        //                  "buy-limit-must-less-than":  1.1,
        //              "sell-limit-must-greater-than":  0.9,
        //             "limit-order-must-greater-than":  1,
        //                "limit-order-must-less-than":  5000000,
        //        "market-buy-order-must-greater-than":  0.0001,
        //           "market-buy-order-must-less-than":  100,
        //       "market-sell-order-must-greater-than":  1,
        //          "market-sell-order-must-less-than":  500000,
        //           "circuit-break-when-greater-than":  10000,
        //              "circuit-break-when-less-than":  10,
        //     "market-sell-order-rate-must-less-than":  0.1,
        //      "market-buy-order-rate-must-less-than":  0.1        }
        //
        return {
            'info': limits,
            'limits': {
                'amount': {
                    'min': this.safeNumber (limits, 'limit-order-must-greater-than'),
                    'max': this.safeNumber (limits, 'limit-order-must-less-than'),
                },
            },
        };
    }

    costToPrecision (symbol, cost) {
        return this.decimalToPrecision (cost, TRUNCATE, this.markets[symbol]['precision']['cost'], this.precisionMode);
    }

    async fetchMarkets (params = {}) {
        /**
         * @method
         * @name huobi#fetchMarkets
         * @description retrieves data on all markets for huobi
         * @param {object} [params] extra parameters specific to the exchange API endpoint
         * @returns {object[]} an array of objects representing market data
         */
        const options = this.safeValue (this.options, 'fetchMarkets', {});
        const types = this.safeValue (options, 'types', {});
        let allMarkets = [];
        let promises = [];
        const keys = Object.keys (types);
        for (let i = 0; i < keys.length; i++) {
            const type = keys[i];
            const value = this.safeValue (types, type);
            if (value === true) {
                promises.push (this.fetchMarketsByTypeAndSubType (type, undefined, params));
            } else if (value) {
                const subKeys = Object.keys (value);
                for (let j = 0; j < subKeys.length; j++) {
                    const subType = subKeys[j];
                    const subValue = this.safeValue (value, subType);
                    if (subValue) {
                        promises.push (this.fetchMarketsByTypeAndSubType (type, subType, params));
                    }
                }
            }
        }
        promises = await Promise.all (promises);
        for (let i = 0; i < promises.length; i++) {
            allMarkets = this.arrayConcat (allMarkets, promises[i]);
        }
        return allMarkets;
    }

    async fetchMarketsByTypeAndSubType (type, subType, params = {}) {
        const query = this.omit (params, [ 'type', 'subType' ]);
        const spot = (type === 'spot');
        const contract = (type !== 'spot');
        const future = (type === 'future');
        const swap = (type === 'swap');
        let linear = undefined;
        let inverse = undefined;
        const request = {};
        let response = undefined;
        if (contract) {
            linear = (subType === 'linear');
            inverse = (subType === 'inverse');
            if (linear) {
                if (future) {
                    request['business_type'] = 'futures';
                }
                response = await this.contractPublicGetLinearSwapApiV1SwapContractInfo (this.extend (request, query));
            } else if (inverse) {
                if (future) {
                    response = await this.contractPublicGetApiV1ContractContractInfo (this.extend (request, query));
                } else if (swap) {
                    response = await this.contractPublicGetSwapApiV1SwapContractInfo (this.extend (request, query));
                }
            }
        } else {
            response = await this.spotPublicGetV1CommonSymbols (this.extend (request, query));
        }
        //
        // spot
        //
        //     {
        //         "status":"ok",
        //         "data":[
        //             {
        //                 "base-currency":"xrp3s",
        //                 "quote-currency":"usdt",
        //                 "price-precision":4,
        //                 "amount-precision":4,
        //                 "symbol-partition":"innovation",
        //                 "symbol":"xrp3susdt",
        //                 "state":"online",
        //                 "value-precision":8,
        //                 "min-order-amt":0.01,
        //                 "max-order-amt":1616.4353,
        //                 "min-order-value":5,
        //                 "limit-order-min-order-amt":0.01,
        //                 "limit-order-max-order-amt":1616.4353,
        //                 "limit-order-max-buy-amt":1616.4353,
        //                 "limit-order-max-sell-amt":1616.4353,
        //                 "sell-market-min-order-amt":0.01,
        //                 "sell-market-max-order-amt":1616.4353,
        //                 "buy-market-max-order-value":2500,
        //                 "max-order-value":2500,
        //                 "underlying":"xrpusdt",
        //                 "mgmt-fee-rate":0.035000000000000000,
        //                 "charge-time":"23:55:00",
        //                 "rebal-time":"00:00:00",
        //                 "rebal-threshold":-5,
        //                 "init-nav":10.000000000000000000,
        //                 "api-trading":"enabled",
        //                 "tags":"etp,nav,holdinglimit"
        //             },
        //         ]
        //     }
        //
        // inverse future
        //
        //     {
        //         "status":"ok",
        //         "data":[
        //             {
        //                 "symbol":"BTC",
        //                 "contract_code":"BTC211126",
        //                 "contract_type":"this_week",
        //                 "contract_size":100.000000000000000000,
        //                 "price_tick":0.010000000000000000,
        //                 "delivery_date":"20211126",
        //                 "delivery_time":"1637913600000",
        //                 "create_date":"20211112",
        //                 "contract_status":1,
        //                 "settlement_time":"1637481600000"
        //             },
        //         ],
        //         "ts":1637474595140
        //     }
        //
        // linear futures
        //
        //     {
        //         "status":"ok",
        //         "data":[
        //             {
        //                 "symbol":"BTC",
        //                 "contract_code":"BTC-USDT-211231",
        //                 "contract_size":0.001000000000000000,
        //                 "price_tick":0.100000000000000000,
        //                 "delivery_date":"20211231",
        //                 "delivery_time":"1640937600000",
        //                 "create_date":"20211228",
        //                 "contract_status":1,
        //                 "settlement_date":"1640764800000",
        //                 "support_margin_mode":"cross",
        //                 "business_type":"futures",
        //                 "pair":"BTC-USDT",
        //                 "contract_type":"this_week" // next_week, quarter
        //             },
        //         ],
        //         "ts":1640736207263
        //     }
        //
        // swaps
        //
        //     {
        //         "status":"ok",
        //         "data":[
        //             {
        //                 "symbol":"BTC",
        //                 "contract_code":"BTC-USDT",
        //                 "contract_size":0.001000000000000000,
        //                 "price_tick":0.100000000000000000,
        //                 "delivery_time":"",
        //                 "create_date":"20201021",
        //                 "contract_status":1,
        //                 "settlement_date":"1637481600000",
        //                 "support_margin_mode":"all", // isolated
        //             },
        //         ],
        //         "ts":1637474774467
        //     }
        //
        const markets = this.safeValue (response, 'data', []);
        const numMarkets = markets.length;
        if (numMarkets < 1) {
            throw new NetworkError (this.id + ' fetchMarkets() returned an empty response: ' + this.json (markets));
        }
        const result = [];
        for (let i = 0; i < markets.length; i++) {
            const market = markets[i];
            let baseId = undefined;
            let quoteId = undefined;
            let settleId = undefined;
            let id = undefined;
            let lowercaseId = undefined;
            if (contract) {
                id = this.safeString (market, 'contract_code');
                lowercaseId = id.toLowerCase ();
                if (swap) {
                    const parts = id.split ('-');
                    baseId = this.safeStringLower (market, 'symbol');
                    quoteId = this.safeStringLower (parts, 1);
                    settleId = inverse ? baseId : quoteId;
                } else if (future) {
                    baseId = this.safeStringLower (market, 'symbol');
                    if (inverse) {
                        quoteId = 'USD';
                        settleId = baseId;
                    } else {
                        const pair = this.safeString (market, 'pair');
                        const parts = pair.split ('-');
                        quoteId = this.safeStringLower (parts, 1);
                        settleId = quoteId;
                    }
                }
            } else {
                baseId = this.safeString (market, 'base-currency');
                quoteId = this.safeString (market, 'quote-currency');
                id = baseId + quoteId;
                lowercaseId = id.toLowerCase ();
            }
            const base = this.safeCurrencyCode (baseId);
            const quote = this.safeCurrencyCode (quoteId);
            const settle = this.safeCurrencyCode (settleId);
            let symbol = base + '/' + quote;
            let expiry = undefined;
            if (contract) {
                if (inverse) {
                    symbol += ':' + base;
                } else if (linear) {
                    symbol += ':' + quote;
                }
                if (future) {
                    expiry = this.safeInteger (market, 'delivery_time');
                    symbol += '-' + this.yymmdd (expiry);
                }
            }
            const contractSize = this.safeNumber (market, 'contract_size');
            let minCost = this.safeNumber (market, 'min-order-value');
            const maxAmount = this.safeNumber (market, 'max-order-amt');
            let minAmount = this.safeNumber (market, 'min-order-amt');
            if (contract) {
                if (linear) {
                    minAmount = contractSize;
                } else if (inverse) {
                    minCost = contractSize;
                }
            }
            let pricePrecision = undefined;
            let amountPrecision = undefined;
            let costPrecision = undefined;
            let maker = undefined;
            let taker = undefined;
            let active = undefined;
            if (spot) {
                pricePrecision = this.parseNumber (this.parsePrecision (this.safeString (market, 'price-precision')));
                amountPrecision = this.parseNumber (this.parsePrecision (this.safeString (market, 'amount-precision')));
                costPrecision = this.parseNumber (this.parsePrecision (this.safeString (market, 'value-precision')));
                maker = this.parseNumber ('0.002');
                taker = this.parseNumber ('0.002');
                const state = this.safeString (market, 'state');
                active = (state === 'online');
            } else {
                pricePrecision = this.safeNumber (market, 'price_tick');
                amountPrecision = this.parseNumber ('1'); // other markets have step size of 1 contract
                maker = this.parseNumber ('0.0002');
                taker = this.parseNumber ('0.0005');
                const contractStatus = this.safeInteger (market, 'contract_status');
                active = (contractStatus === 1);
            }
            const leverageRatio = this.safeString (market, 'leverage-ratio', '1');
            const superLeverageRatio = this.safeString (market, 'super-margin-leverage-ratio', '1');
            const hasLeverage = Precise.stringGt (leverageRatio, '1') || Precise.stringGt (superLeverageRatio, '1');
            // 0 Delisting
            // 1 Listing
            // 2 Pending Listing
            // 3 Suspension
            // 4 Suspending of Listing
            // 5 In Settlement
            // 6 Delivering
            // 7 Settlement Completed
            // 8 Delivered
            // 9 Suspending of Trade
            let created = undefined;
            let createdDate = this.safeString (market, 'create_date'); // i.e 20230101
            if (createdDate !== undefined) {
                const createdArray = this.stringToCharsArray (createdDate);
                createdDate = createdArray[0] + createdArray[1] + createdArray[2] + createdArray[3] + '-' + createdArray[4] + createdArray[5] + '-' + createdArray[6] + createdArray[7] + ' 00:00:00';
                created = this.parse8601 (createdDate);
            }
            result.push ({
                'id': id,
                'lowercaseId': lowercaseId,
                'symbol': symbol,
                'base': base,
                'quote': quote,
                'settle': settle,
                'baseId': baseId,
                'quoteId': quoteId,
                'settleId': settleId,
                'type': type,
                'spot': spot,
                'margin': (spot && hasLeverage),
                'swap': swap,
                'future': future,
                'option': false,
                'active': active,
                'contract': contract,
                'linear': linear,
                'inverse': inverse,
                'taker': taker,
                'maker': maker,
                'contractSize': contractSize,
                'expiry': expiry,
                'expiryDatetime': this.iso8601 (expiry),
                'strike': undefined,
                'optionType': undefined,
                'precision': {
                    'amount': amountPrecision,
                    'price': pricePrecision,
                    'cost': costPrecision,
                },
                'limits': {
                    'leverage': {
                        'min': this.parseNumber ('1'),
                        'max': this.parseNumber (leverageRatio),
                        'superMax': this.parseNumber (superLeverageRatio),
                    },
                    'amount': {
                        'min': minAmount,
                        'max': maxAmount,
                    },
                    'price': {
                        'min': undefined,
                        'max': undefined,
                    },
                    'cost': {
                        'min': minCost,
                        'max': undefined,
                    },
                },
                'created': created,
                'info': market,
            });
        }
        return result;
    }

    parseTicker (ticker, market: Market = undefined): Ticker {
        //
        // fetchTicker
        //
        //     {
        //         "amount": 26228.672978342216,
        //         "open": 9078.95,
        //         "close": 9146.86,
        //         "high": 9155.41,
        //         "id": 209988544334,
        //         "count": 265846,
        //         "low": 8988.0,
        //         "version": 209988544334,
        //         "ask": [ 9146.87, 0.156134 ],
        //         "vol": 2.3822168242201668E8,
        //         "bid": [ 9146.86, 0.080758 ],
        //     }
        //
        // fetchTickers
        //
        //     {
        //         "symbol": "bhdht",
        //         "open":  2.3938,
        //         "high":  2.4151,
        //         "low":  2.3323,
        //         "close":  2.3909,
        //         "amount":  628.992,
        //         "vol":  1493.71841095,
        //         "count":  2088,
        //         "bid":  2.3643,
        //         "bidSize":  0.7136,
        //         "ask":  2.4061,
        //         "askSize":  0.4156
        //     }
        //
        // watchTikcer - bbo
        //     {
        //         "seqId": 161499562790,
        //         "ask": 16829.51,
        //         "askSize": 0.707776,
        //         "bid": 16829.5,
        //         "bidSize": 1.685945,
        //         "quoteTime": 1671941599612,
        //         "symbol": "btcusdt"
        //     }
        //
        const marketId = this.safeString2 (ticker, 'symbol', 'contract_code');
        const symbol = this.safeSymbol (marketId, market);
        const timestamp = this.safeInteger2 (ticker, 'ts', 'quoteTime');
        let bid = undefined;
        let bidVolume = undefined;
        let ask = undefined;
        let askVolume = undefined;
        if ('bid' in ticker) {
            if (Array.isArray (ticker['bid'])) {
                bid = this.safeString (ticker['bid'], 0);
                bidVolume = this.safeString (ticker['bid'], 1);
            } else {
                bid = this.safeString (ticker, 'bid');
                bidVolume = this.safeString (ticker, 'bidSize');
            }
        }
        if ('ask' in ticker) {
            if (Array.isArray (ticker['ask'])) {
                ask = this.safeString (ticker['ask'], 0);
                askVolume = this.safeString (ticker['ask'], 1);
            } else {
                ask = this.safeString (ticker, 'ask');
                askVolume = this.safeString (ticker, 'askSize');
            }
        }
        const open = this.safeString (ticker, 'open');
        const close = this.safeString (ticker, 'close');
        const baseVolume = this.safeString (ticker, 'amount');
        const quoteVolume = this.safeString (ticker, 'vol');
        return this.safeTicker ({
            'symbol': symbol,
            'timestamp': timestamp,
            'datetime': this.iso8601 (timestamp),
            'high': this.safeString (ticker, 'high'),
            'low': this.safeString (ticker, 'low'),
            'bid': bid,
            'bidVolume': bidVolume,
            'ask': ask,
            'askVolume': askVolume,
            'vwap': undefined,
            'open': open,
            'close': close,
            'last': close,
            'previousClose': undefined,
            'change': undefined,
            'percentage': undefined,
            'average': undefined,
            'baseVolume': baseVolume,
            'quoteVolume': quoteVolume,
            'info': ticker,
        }, market);
    }

    async fetchTicker (symbol: string, params = {}): Promise<Ticker> {
        /**
         * @method
         * @name huobi#fetchTicker
         * @description fetches a price ticker, a statistical calculation with the information calculated over the past 24 hours for a specific market
         * @param {string} symbol unified symbol of the market to fetch the ticker for
         * @param {object} [params] extra parameters specific to the exchange API endpoint
         * @returns {object} a [ticker structure]{@link https://docs.ccxt.com/#/?id=ticker-structure}
         */
        await this.loadMarkets ();
        const market = this.market (symbol);
        const request = {};
        let response = undefined;
        if (market['linear']) {
            request['contract_code'] = market['id'];
            response = await this.contractPublicGetLinearSwapExMarketDetailMerged (this.extend (request, params));
        } else if (market['inverse']) {
            if (market['future']) {
                request['symbol'] = market['id'];
                response = await this.contractPublicGetMarketDetailMerged (this.extend (request, params));
            } else if (market['swap']) {
                request['contract_code'] = market['id'];
                response = await this.contractPublicGetSwapExMarketDetailMerged (this.extend (request, params));
            }
        } else {
            request['symbol'] = market['id'];
            response = await this.spotPublicGetMarketDetailMerged (this.extend (request, params));
        }
        //
        // spot
        //
        //     {
        //         "status": "ok",
        //         "ch": "market.btcusdt.detail.merged",
        //         "ts": 1583494336669,
        //         "tick": {
        //             "amount": 26228.672978342216,
        //             "open": 9078.95,
        //             "close": 9146.86,
        //             "high": 9155.41,
        //             "id": 209988544334,
        //             "count": 265846,
        //             "low": 8988.0,
        //             "version": 209988544334,
        //             "ask": [ 9146.87, 0.156134 ],
        //             "vol": 2.3822168242201668E8,
        //             "bid": [ 9146.86, 0.080758 ],
        //         }
        //     }
        //
        // future, swap
        //
        //     {
        //         "ch":"market.BTC211126.detail.merged",
        //         "status":"ok",
        //         "tick":{
        //             "amount":"669.3385682049668320322569544150680718474",
        //             "ask":[59117.44,48],
        //             "bid":[59082,48],
        //             "close":"59087.97",
        //             "count":5947,
        //             "high":"59892.62",
        //             "id":1637502670,
        //             "low":"57402.87",
        //             "open":"57638",
        //             "ts":1637502670059,
        //             "vol":"394598"
        //         },
        //         "ts":1637502670059
        //     }
        //
        const tick = this.safeValue (response, 'tick', {});
        const ticker = this.parseTicker (tick, market);
        const timestamp = this.safeInteger (response, 'ts');
        ticker['timestamp'] = timestamp;
        ticker['datetime'] = this.iso8601 (timestamp);
        return ticker;
    }

    async fetchTickers (symbols: Strings = undefined, params = {}): Promise<Tickers> {
        /**
         * @method
         * @name huobi#fetchTickers
         * @description fetches price tickers for multiple markets, statistical information calculated over the past 24 hours for each market
         * @see https://huobiapi.github.io/docs/spot/v1/en/#get-latest-tickers-for-all-pairs
         * @see https://huobiapi.github.io/docs/usdt_swap/v1/en/#general-get-a-batch-of-market-data-overview
         * @see https://huobiapi.github.io/docs/dm/v1/en/#get-a-batch-of-market-data-overview
         * @see https://huobiapi.github.io/docs/coin_margined_swap/v1/en/#get-a-batch-of-market-data-overview-v2
         * @param {string[]|undefined} symbols unified symbols of the markets to fetch the ticker for, all market tickers are returned if not assigned
         * @param {object} [params] extra parameters specific to the exchange API endpoint
         * @returns {object} a dictionary of [ticker structures]{@link https://docs.ccxt.com/#/?id=ticker-structure}
         */
        await this.loadMarkets ();
        symbols = this.marketSymbols (symbols);
        const first = this.safeString (symbols, 0);
        let market = undefined;
        if (first !== undefined) {
            market = this.market (first);
        }
        let type = undefined;
        let subType = undefined;
        [ type, params ] = this.handleMarketTypeAndParams ('fetchTickers', market, params);
        [ subType, params ] = this.handleSubTypeAndParams ('fetchTickers', market, params);
        const request = {};
        const future = (type === 'future');
        const swap = (type === 'swap');
        const linear = (subType === 'linear');
        const inverse = (subType === 'inverse');
        params = this.omit (params, [ 'type', 'subType' ]);
        let response = undefined;
        if (future || swap) {
            if (linear) {
                if (future) {
                    request['business_type'] = 'futures';
                }
                response = await this.contractPublicGetLinearSwapExMarketDetailBatchMerged (this.extend (request, params));
            } else if (inverse) {
                if (future) {
                    response = await this.contractPublicGetMarketDetailBatchMerged (this.extend (request, params));
                } else if (swap) {
                    response = await this.contractPublicGetSwapExMarketDetailBatchMerged (this.extend (request, params));
                }
            }
        } else {
            response = await this.spotPublicGetMarketTickers (this.extend (request, params));
        }
        //
        // spot
        //
        //     {
        //         "data":[
        //             {
        //                 "symbol":"hbcbtc",
        //                 "open":5.313E-5,
        //                 "high":5.34E-5,
        //                 "low":5.112E-5,
        //                 "close":5.175E-5,
        //                 "amount":1183.87,
        //                 "vol":0.0618599229,
        //                 "count":205,
        //                 "bid":5.126E-5,
        //                 "bidSize":5.25,
        //                 "ask":5.214E-5,
        //                 "askSize":150.0
        //             },
        //         ],
        //         "status":"ok",
        //         "ts":1639547261293
        //     }
        //
        // inverse swaps, linear swaps, inverse futures
        //
        //     {
        //         "status":"ok",
        //         "ticks":[
        //             {
        //                 "id":1637504679,
        //                 "ts":1637504679372,
        //                 "ask":[0.10644,100],
        //                 "bid":[0.10624,26],
        //                 "symbol":"TRX_CW",
        //                 "open":"0.10233",
        //                 "close":"0.10644",
        //                 "low":"0.1017",
        //                 "high":"0.10725",
        //                 "amount":"2340267.415144052378486261756692535687481566",
        //                 "count":882,
        //                 "vol":"24706"
        //             }
        //         ],
        //         "ts":1637504679376
        //     }
        //
        // linear futures
        //
        //     {
        //         "status":"ok",
        //         "ticks":[
        //             {
        //                 "id":1640745627,
        //                 "ts":1640745627957,
        //                 "ask":[48079.1,20],
        //                 "bid":[47713.8,125],
        //                 "business_type":"futures",
        //                 "contract_code":"BTC-USDT-CW",
        //                 "open":"49011.8",
        //                 "close":"47934",
        //                 "low":"47292.3",
        //                 "high":"49011.8",
        //                 "amount":"17.398",
        //                 "count":1515,
        //                 "vol":"17398",
        //                 "trade_turnover":"840726.5048"
        //             }
        //         ],
        //         "ts":1640745627988
        //     }
        //
        const tickers = this.safeValue2 (response, 'data', 'ticks', []);
        const timestamp = this.safeInteger (response, 'ts');
        const result = {};
        for (let i = 0; i < tickers.length; i++) {
            const ticker = this.parseTicker (tickers[i]);
            // the market ids for linear futures are non-standard and differ from all the other endpoints
            // we are doing a linear-matching here
            if (future && linear) {
                for (let j = 0; j < this.symbols.length; j++) {
                    const symbolInner = this.symbols[j];
                    const marketInner = this.market (symbolInner);
                    const contractType = this.safeString (marketInner['info'], 'contract_type');
                    if ((contractType === 'this_week') && (ticker['symbol'] === (marketInner['baseId'] + '-' + marketInner['quoteId'] + '-CW'))) {
                        ticker['symbol'] = marketInner['symbol'];
                        break;
                    } else if ((contractType === 'next_week') && (ticker['symbol'] === (marketInner['baseId'] + '-' + marketInner['quoteId'] + '-NW'))) {
                        ticker['symbol'] = marketInner['symbol'];
                        break;
                    } else if ((contractType === 'this_quarter') && (ticker['symbol'] === (marketInner['baseId'] + '-' + marketInner['quoteId'] + '-CQ'))) {
                        ticker['symbol'] = marketInner['symbol'];
                        break;
                    } else if ((contractType === 'next_quarter') && (ticker['symbol'] === (marketInner['baseId'] + '-' + marketInner['quoteId'] + '-NQ'))) {
                        ticker['symbol'] = marketInner['symbol'];
                        break;
                    }
                }
            }
            const symbol = ticker['symbol'];
            ticker['timestamp'] = timestamp;
            ticker['datetime'] = this.iso8601 (timestamp);
            result[symbol] = ticker;
        }
        return this.filterByArrayTickers (result, 'symbol', symbols);
    }

    async fetchLastPrices (symbols: Strings = undefined, params = {}) {
        /**
         * @method
         * @name binance#fetchLastPrices
         * @description fetches the last price for multiple markets
         * @see https://www.htx.com/en-us/opend/newApiPages/?id=8cb81024-77b5-11ed-9966-0242ac110003 linear swap & linear future
         * @see https://www.htx.com/en-us/opend/newApiPages/?id=28c2e8fc-77ae-11ed-9966-0242ac110003 inverse future
         * @see https://www.htx.com/en-us/opend/newApiPages/?id=5d517ef5-77b6-11ed-9966-0242ac110003 inverse swap
         * @param {string[]|undefined} symbols unified symbols of the markets to fetch the last prices
         * @param {object} [params] extra parameters specific to the exchange API endpoint
         * @returns {object} a dictionary of lastprices structures
         */
        await this.loadMarkets ();
        symbols = this.marketSymbols (symbols);
        const market = this.getMarketFromSymbols (symbols);
        let type = undefined;
        let subType = undefined;
        [ subType, params ] = this.handleSubTypeAndParams ('fetchLastPrices', market, params);
        [ type, params ] = this.handleMarketTypeAndParams ('fetchLastPrices', market, params);
        let response = undefined;
        if (((type === 'swap') || (type === 'future')) && (subType === 'linear')) {
            response = await this.contractPublicGetLinearSwapExMarketTrade (params);
            //
            //     {
            //         "ch": "market.*.trade.detail",
            //         "status": "ok",
            //         "tick": {
            //           "data": [
            //             {
            //               "amount": "4",
            //               "quantity": "40",
            //               "trade_turnover": "22.176",
            //               "ts": 1703697705028,
            //               "id": 1000003558478170000,
            //               "price": "0.5544",
            //               "direction": "buy",
            //               "contract_code": "MANA-USDT",
            //               "business_type": "swap",
            //               "trade_partition": "USDT"
            //             },
            //           ],
            //           "id": 1703697740147,
            //           "ts": 1703697740147
            //         },
            //         "ts": 1703697740147
            //     }
            //
        } else if ((type === 'swap') && (subType === 'inverse')) {
            response = await this.contractPublicGetSwapExMarketTrade (params);
            //
            //     {
            //         "ch": "market.*.trade.detail",
            //         "status": "ok",
            //         "tick": {
            //           "data": [
            //             {
            //               "amount": "6",
            //               "quantity": "94.5000945000945000945000945000945000945",
            //               "ts": 1703698704594,
            //               "id": 1000001187811060000,
            //               "price": "0.63492",
            //               "direction": "buy",
            //               "contract_code": "XRP-USD"
            //             },
            //           ],
            //           "id": 1703698706589,
            //           "ts": 1703698706589
            //         },
            //         "ts": 1703698706589
            //     }
            //
        } else if ((type === 'future') && (subType === 'inverse')) {
            response = await this.contractPublicGetMarketTrade (params);
            //
            //     {
            //         "ch": "market.*.trade.detail",
            //         "status": "ok",
            //         "tick": {
            //           "data": [
            //             {
            //               "amount": "20",
            //               "quantity": "44.4444444444444444444444444444444444444",
            //               "ts": 1686134498885,
            //               "id": 2323000000174820000,
            //               "price": "4.5",
            //               "direction": "sell",
            //               "symbol": "DORA_CW"
            //             },
            //           ],
            //           "id": 1703698855142,
            //           "ts": 1703698855142
            //         },
            //         "ts": 1703698855142
            //     }
            //
        } else {
            throw new NotSupported (this.id + ' fetchLastPrices() does not support ' + type + ' markets yet');
        }
        const tick = this.safeValue (response, 'tick', {});
        const data = this.safeValue (tick, 'data', []);
        return this.parseLastPrices (data, symbols);
    }

    parseLastPrice (entry, market: Market = undefined) {
        // example responses are documented in fetchLastPrices
        const marketId = this.safeString2 (entry, 'symbol', 'contract_code');
        market = this.safeMarket (marketId, market);
        const price = this.safeNumber (entry, 'price');
        const direction = this.safeString (entry, 'direction'); // "buy" or "sell"
        // group timestamp should not be assigned to the individual trades' times
        return {
            'symbol': market['symbol'],
            'timestamp': undefined,
            'datetime': undefined,
            'price': price,
            'side': direction,
            'info': entry,
        };
    }

    async fetchOrderBook (symbol: string, limit: Int = undefined, params = {}): Promise<OrderBook> {
        /**
         * @method
         * @name huobi#fetchOrderBook
         * @description fetches information on open orders with bid (buy) and ask (sell) prices, volumes and other data
         * @param {string} symbol unified symbol of the market to fetch the order book for
         * @param {int} [limit] the maximum amount of order book entries to return
         * @param {object} [params] extra parameters specific to the exchange API endpoint
         * @returns {object} A dictionary of [order book structures]{@link https://docs.ccxt.com/#/?id=order-book-structure} indexed by market symbols
         */
        await this.loadMarkets ();
        const market = this.market (symbol);
        const request = {
            //
            // from the API docs
            //
            //     to get depth data within step 150, use step0, step1, step2, step3, step4, step5, step14, step15（merged depth data 0-5,14-15, when step is 0，depth data will not be merged
            //     to get depth data within step 20, use step6, step7, step8, step9, step10, step11, step12, step13(merged depth data 7-13), when step is 6, depth data will not be merged
            //
            'type': 'step0',
            // 'symbol': market['id'], // spot, future
            // 'contract_code': market['id'], // swap
        };
        let response = undefined;
        if (market['linear']) {
            request['contract_code'] = market['id'];
            response = await this.contractPublicGetLinearSwapExMarketDepth (this.extend (request, params));
        } else if (market['inverse']) {
            if (market['future']) {
                request['symbol'] = market['id'];
                response = await this.contractPublicGetMarketDepth (this.extend (request, params));
            } else if (market['swap']) {
                request['contract_code'] = market['id'];
                response = await this.contractPublicGetSwapExMarketDepth (this.extend (request, params));
            }
        } else {
            if (limit !== undefined) {
                // Valid depths are 5, 10, 20 or empty https://huobiapi.github.io/docs/spot/v1/en/#get-market-depth
                if ((limit !== 5) && (limit !== 10) && (limit !== 20) && (limit !== 150)) {
                    throw new BadRequest (this.id + ' fetchOrderBook() limit argument must be undefined, 5, 10, 20, or 150, default is 150');
                }
                // only set the depth if it is not 150
                // 150 is the implicit default on the exchange side for step0 and no orderbook aggregation
                // it is not accepted by the exchange if you set it explicitly
                if (limit !== 150) {
                    request['depth'] = limit;
                }
            }
            request['symbol'] = market['id'];
            response = await this.spotPublicGetMarketDepth (this.extend (request, params));
        }
        //
        // spot, future, swap
        //
        //     {
        //         "status": "ok",
        //         "ch": "market.btcusdt.depth.step0",
        //         "ts": 1583474832790,
        //         "tick": {
        //             "bids": [
        //                 [ 9100.290000000000000000, 0.200000000000000000 ],
        //                 [ 9099.820000000000000000, 0.200000000000000000 ],
        //                 [ 9099.610000000000000000, 0.205000000000000000 ],
        //             ],
        //             "asks": [
        //                 [ 9100.640000000000000000, 0.005904000000000000 ],
        //                 [ 9101.010000000000000000, 0.287311000000000000 ],
        //                 [ 9101.030000000000000000, 0.012121000000000000 ],
        //             ],
        //             "ch":"market.BTC-USD.depth.step0",
        //             "ts":1583474832008,
        //             "id":1637554816,
        //             "mrid":121654491624,
        //             "version":104999698781
        //         }
        //     }
        //
        if ('tick' in response) {
            if (!response['tick']) {
                throw new BadSymbol (this.id + ' fetchOrderBook() returned empty response: ' + this.json (response));
            }
            const tick = this.safeValue (response, 'tick');
            const timestamp = this.safeInteger (tick, 'ts', this.safeInteger (response, 'ts'));
            const result = this.parseOrderBook (tick, symbol, timestamp);
            result['nonce'] = this.safeInteger (tick, 'version');
            return result;
        }
        throw new ExchangeError (this.id + ' fetchOrderBook() returned unrecognized response: ' + this.json (response));
    }

    parseTrade (trade, market: Market = undefined): Trade {
        //
        // spot fetchTrades (public)
        //
        //     {
        //         "amount": 0.010411000000000000,
        //         "trade-id": 102090736910,
        //         "ts": 1583497692182,
        //         "id": 10500517034273194594947,
        //         "price": 9096.050000000000000000,
        //         "direction": "sell"
        //     }
        //
        // spot fetchMyTrades (private)
        //
        //     {
        //          "symbol": "swftcbtc",
        //          "fee-currency": "swftc",
        //          "filled-fees": "0",
        //          "source": "spot-api",
        //          "id": 83789509854000,
        //          "type": "buy-limit",
        //          "order-id": 83711103204909,
        //          'filled-points': "0.005826843283532154",
        //          "fee-deduct-currency": "ht",
        //          'filled-amount': "45941.53",
        //          "price": "0.0000001401",
        //          "created-at": 1597933260729,
        //          "match-id": 100087455560,
        //          "role": "maker",
        //          "trade-id": 100050305348
        //     }
        //
        // linear swap isolated margin fetchOrder details
        //
        //     {
        //         "trade_id": 131560927,
        //         "trade_price": 13059.800000000000000000,
        //         "trade_volume": 1.000000000000000000,
        //         "trade_turnover": 13.059800000000000000,
        //         "trade_fee": -0.005223920000000000,
        //         "created_at": 1603703614715,
        //         "role": "taker",
        //         "fee_asset": "USDT",
        //         "profit": 0,
        //         "real_profit": 0,
        //         "id": "131560927-770334322963152896-1"
        //     }
        //
        // inverse swap cross margin fetchMyTrades
        //
        //     {
        //         "contract_type":"swap",
        //         "pair":"O3-USDT",
        //         "business_type":"swap",
        //         "query_id":652123190,
        //         "match_id":28306009409,
        //         "order_id":941137865226903553,
        //         "symbol":"O3",
        //         "contract_code":"O3-USDT",
        //         "direction":"sell",
        //         "offset":"open",
        //         "trade_volume":100.000000000000000000,
        //         "trade_price":0.398500000000000000,
        //         "trade_turnover":39.850000000000000000,
        //         "trade_fee":-0.007970000000000000,
        //         "offset_profitloss":0E-18,
        //         "create_date":1644426352999,
        //         "role":"Maker",
        //         "order_source":"api",
        //         "order_id_str":"941137865226903553",
        //         "id":"28306009409-941137865226903553-1",
        //         "fee_asset":"USDT",
        //         "margin_mode":"cross",
        //         "margin_account":"USDT",
        //         "real_profit":0E-18,
        //         "trade_partition":"USDT"
        //     }
        //
        const marketId = this.safeString2 (trade, 'contract_code', 'symbol');
        market = this.safeMarket (marketId, market);
        const symbol = market['symbol'];
        let timestamp = this.safeInteger2 (trade, 'ts', 'created-at');
        timestamp = this.safeInteger2 (trade, 'created_at', 'create_date', timestamp);
        const order = this.safeString2 (trade, 'order-id', 'order_id');
        let side = this.safeString (trade, 'direction');
        let type = this.safeString (trade, 'type');
        if (type !== undefined) {
            const typeParts = type.split ('-');
            side = typeParts[0];
            type = typeParts[1];
        }
        const takerOrMaker = this.safeStringLower (trade, 'role');
        const priceString = this.safeString2 (trade, 'price', 'trade_price');
        let amountString = this.safeString2 (trade, 'filled-amount', 'amount');
        amountString = this.safeString (trade, 'trade_volume', amountString);
        const costString = this.safeString (trade, 'trade_turnover');
        let fee = undefined;
        let feeCost = this.safeString2 (trade, 'filled-fees', 'trade_fee');
        const feeCurrencyId = this.safeString2 (trade, 'fee-currency', 'fee_asset');
        let feeCurrency = this.safeCurrencyCode (feeCurrencyId);
        const filledPoints = this.safeString (trade, 'filled-points');
        if (filledPoints !== undefined) {
            if ((feeCost === undefined) || Precise.stringEquals (feeCost, '0')) {
                const feeDeductCurrency = this.safeString (trade, 'fee-deduct-currency');
                if (feeDeductCurrency !== undefined) {
                    feeCost = filledPoints;
                    feeCurrency = this.safeCurrencyCode (feeDeductCurrency);
                }
            }
        }
        if (feeCost !== undefined) {
            fee = {
                'cost': feeCost,
                'currency': feeCurrency,
            };
        }
        const id = this.safeStringN (trade, [ 'trade_id', 'trade-id', 'id' ]);
        return this.safeTrade ({
            'id': id,
            'info': trade,
            'order': order,
            'timestamp': timestamp,
            'datetime': this.iso8601 (timestamp),
            'symbol': symbol,
            'type': type,
            'side': side,
            'takerOrMaker': takerOrMaker,
            'price': priceString,
            'amount': amountString,
            'cost': costString,
            'fee': fee,
        }, market);
    }

    async fetchOrderTrades (id: string, symbol: Str = undefined, since: Int = undefined, limit: Int = undefined, params = {}) {
        /**
         * @method
         * @name huobi#fetchOrderTrades
         * @description fetch all the trades made from a single order
         * @param {string} id order id
         * @param {string} symbol unified market symbol
         * @param {int} [since] the earliest time in ms to fetch trades for
         * @param {int} [limit] the maximum number of trades to retrieve
         * @param {object} [params] extra parameters specific to the exchange API endpoint
         * @returns {object[]} a list of [trade structures]{@link https://docs.ccxt.com/#/?id=trade-structure}
         */
        let market = undefined;
        if (symbol !== undefined) {
            market = this.market (symbol);
        }
        let marketType = undefined;
        [ marketType, params ] = this.handleMarketTypeAndParams ('fetchOrderTrades', market, params);
        if (marketType !== 'spot') {
            throw new NotSupported (this.id + ' fetchOrderTrades() is only supported for spot markets');
        }
        return await this.fetchSpotOrderTrades (id, symbol, since, limit, params);
    }

    async fetchSpotOrderTrades (id: string, symbol: Str = undefined, since: Int = undefined, limit: Int = undefined, params = {}) {
        await this.loadMarkets ();
        const request = {
            'order-id': id,
        };
        const response = await this.spotPrivateGetV1OrderOrdersOrderIdMatchresults (this.extend (request, params));
        return this.parseTrades (response['data'], undefined, since, limit);
    }

    async fetchMyTrades (symbol: Str = undefined, since: Int = undefined, limit: Int = undefined, params = {}) {
        /**
         * @method
         * @name huobi#fetchMyTrades
         * @see https://huobiapi.github.io/docs/usdt_swap/v1/en/#isolated-get-history-match-results-via-multiple-fields-new
         * @see https://huobiapi.github.io/docs/usdt_swap/v1/en/#cross-get-history-match-results-via-multiple-fields-new
         * @see https://huobiapi.github.io/docs/spot/v1/en/#search-match-results
         * @description fetch all trades made by the user
         * @param {string} symbol unified market symbol
         * @param {int} [since] the earliest time in ms to fetch trades for
         * @param {int} [limit] the maximum number of trades structures to retrieve
         * @param {object} [params] extra parameters specific to the exchange API endpoint
         * @param {int} [params.until] the latest time in ms to fetch trades for
         * @param {boolean} [params.paginate] default false, when true will automatically paginate by calling this endpoint multiple times. See in the docs all the [availble parameters](https://github.com/ccxt/ccxt/wiki/Manual#pagination-params)
         * @returns {Trade[]} a list of [trade structures]{@link https://docs.ccxt.com/#/?id=trade-structure}
         */
        await this.loadMarkets ();
        let paginate = false;
        [ paginate, params ] = this.handleOptionAndParams (params, 'fetchMyTrades', 'paginate');
        if (paginate) {
            return await this.fetchPaginatedCallDynamic ('fetchMyTrades', symbol, since, limit, params) as Trade[];
        }
        let market = undefined;
        if (symbol !== undefined) {
            market = this.market (symbol);
        }
        let marketType = undefined;
        [ marketType, params ] = this.handleMarketTypeAndParams ('fetchMyTrades', market, params);
        let request = {
            // spot -----------------------------------------------------------
            // 'symbol': market['id'],
            // 'types': 'buy-market,sell-market,buy-limit,sell-limit,buy-ioc,sell-ioc,buy-limit-maker,sell-limit-maker,buy-stop-limit,sell-stop-limit',
            // 'start-time': since, // max 48 hours within 120 days
            // 'end-time': this.milliseconds (), // max 48 hours within 120 days
            // 'from': 'id', // tring false N/A Search internal id to begin with if search next page, then this should be the last id (not trade-id) of last page; if search previous page, then this should be the first id (not trade-id) of last page
            // 'direct': 'next', // next, prev
            // 'size': limit, // default 100, max 500 The number of orders to return [1-500]
            // contracts ------------------------------------------------------
            // 'symbol': market['settleId'], // required
            // 'trade_type': 0, // required, 0 all, 1 open long, 2 open short, 3 close short, 4 close long, 5 liquidate long positions, 6 liquidate short positions
            // 'contract_code': market['id'],
            // 'start_time': since, // max 48 hours within 120 days
            // 'end_time': this.milliseconds (), // max 48 hours within 120 days
            // 'from_id': 'id', // tring false N/A Search internal id to begin with if search next page, then this should be the last id (not trade-id) of last page; if search previous page, then this should be the first id (not trade-id) of last page
            // 'direct': 'prev', // next, prev
            // 'size': limit, // default 20, max 50
        };
        let response = undefined;
        if (marketType === 'spot') {
            if (symbol !== undefined) {
                market = this.market (symbol);
                request['symbol'] = market['id'];
            }
            if (limit !== undefined) {
                request['size'] = limit; // default 100, max 500
            }
            if (since !== undefined) {
                request['start-time'] = since; // a date within 120 days from today
                // request['end-time'] = this.sum (since, 172800000); // 48 hours window
            }
            [ request, params ] = this.handleUntilOption ('end-time', request, params);
            response = await this.spotPrivateGetV1OrderMatchresults (this.extend (request, params));
        } else {
            if (symbol === undefined) {
                throw new ArgumentsRequired (this.id + ' fetchMyTrades() requires a symbol argument');
            }
            request['contract'] = market['id'];
            request['trade_type'] = 0; // 0 all, 1 open long, 2 open short, 3 close short, 4 close long, 5 liquidate long positions, 6 liquidate short positions
            if (since !== undefined) {
                request['start_time'] = since; // a date within 120 days from today
                // request['end_time'] = this.sum (request['start_time'], 172800000); // 48 hours window
            }
            [ request, params ] = this.handleUntilOption ('end_time', request, params);
            if (limit !== undefined) {
                request['page_size'] = limit; // default 100, max 500
            }
            if (market['linear']) {
                let marginMode = undefined;
                [ marginMode, params ] = this.handleMarginModeAndParams ('fetchMyTrades', params);
                marginMode = (marginMode === undefined) ? 'cross' : marginMode;
                if (marginMode === 'isolated') {
                    response = await this.contractPrivatePostLinearSwapApiV3SwapMatchresultsExact (this.extend (request, params));
                } else if (marginMode === 'cross') {
                    response = await this.contractPrivatePostLinearSwapApiV3SwapCrossMatchresultsExact (this.extend (request, params));
                }
            } else if (market['inverse']) {
                if (marketType === 'future') {
                    request['symbol'] = market['settleId'];
                    response = await this.contractPrivatePostApiV3ContractMatchresultsExact (this.extend (request, params));
                } else if (marketType === 'swap') {
                    response = await this.contractPrivatePostSwapApiV3SwapMatchresultsExact (this.extend (request, params));
                } else {
                    throw new NotSupported (this.id + ' fetchMyTrades() does not support ' + marketType + ' markets');
                }
            }
        }
        //
        // spot
        //
        //     {
        //         "status": "ok",
        //         "data": [
        //             {
        //                 "symbol": "polyusdt",
        //                 "fee-currency": "poly",
        //                 "source": "spot-web",
        //                 "price": "0.338",
        //                 "created-at": 1629443051839,
        //                 "role": "taker",
        //                 "order-id": 345487249132375,
        //                 "match-id": 5014,
        //                 "trade-id": 1085,
        //                 "filled-amount": "147.928994082840236",
        //                 "filled-fees": "0",
        //                 "filled-points": "0.1",
        //                 "fee-deduct-currency": "hbpoint",
        //                 "fee-deduct-state": "done",
        //                 "id": 313288753120940,
        //                 "type": "buy-market"
        //             }
        //         ]
        //     }
        //
        // contracts
        //
        //     {
        //         "status": "ok",
        //         "data": {
        //             "trades": [
        //                 {
        //                     "query_id": 2424420723,
        //                     "match_id": 113891764710,
        //                     "order_id": 773135295142658048,
        //                     "symbol": "ADA",
        //                     "contract_type": "quarter", // swap
        //                     "business_type": "futures", // swap
        //                     "contract_code": "ADA201225",
        //                     "direction": "buy",
        //                     "offset": "open",
        //                     "trade_volume": 1,
        //                     "trade_price": 0.092,
        //                     "trade_turnover": 10,
        //                     "trade_fee": -0.021739130434782608,
        //                     "offset_profitloss": 0,
        //                     "create_date": 1604371703183,
        //                     "role": "Maker",
        //                     "order_source": "web",
        //                     "order_id_str": "773135295142658048",
        //                     "fee_asset": "ADA",
        //                     "margin_mode": "isolated", // cross
        //                     "margin_account": "BTC-USDT",
        //                     "real_profit": 0,
        //                     "id": "113891764710-773135295142658048-1",
        //                     "trade_partition":"USDT",
        //                 }
        //             ],
        //             "remain_size": 15,
        //             "next_id": 2424413094
        //         },
        //         "ts": 1604372202243
        //     }
        //
        let trades = this.safeValue (response, 'data');
        if (!Array.isArray (trades)) {
            trades = this.safeValue (trades, 'trades');
        }
        return this.parseTrades (trades, market, since, limit);
    }

    async fetchTrades (symbol: string, since: Int = undefined, limit = 1000, params = {}): Promise<Trade[]> {
        /**
         * @method
         * @name huobi#fetchTrades
         * @see https://huobiapi.github.io/docs/spot/v1/en/#get-the-most-recent-trades
         * @see https://huobiapi.github.io/docs/dm/v1/en/#query-a-batch-of-trade-records-of-a-contract
         * @see https://huobiapi.github.io/docs/coin_margined_swap/v1/en/#query-a-batch-of-trade-records-of-a-contract
         * @see https://huobiapi.github.io/docs/usdt_swap/v1/en/#general-query-a-batch-of-trade-records-of-a-contract
         * @description get the list of most recent trades for a particular symbol
         * @param {string} symbol unified symbol of the market to fetch trades for
         * @param {int} [since] timestamp in ms of the earliest trade to fetch
         * @param {int} [limit] the maximum amount of trades to fetch
         * @param {object} [params] extra parameters specific to the exchange API endpoint
         * @returns {Trade[]} a list of [trade structures]{@link https://docs.ccxt.com/#/?id=public-trades}
         */
        await this.loadMarkets ();
        const market = this.market (symbol);
        const request = {
            // 'symbol': market['id'], // spot, future
            // 'contract_code': market['id'], // swap
        };
        if (limit !== undefined) {
            request['size'] = Math.min (limit, 2000); // max 2000
        }
        let response = undefined;
        if (market['future']) {
            if (market['inverse']) {
                request['symbol'] = market['id'];
                response = await this.contractPublicGetMarketHistoryTrade (this.extend (request, params));
            } else if (market['linear']) {
                request['contract_code'] = market['id'];
                response = await this.contractPublicGetLinearSwapExMarketHistoryTrade (this.extend (request, params));
            }
        } else if (market['swap']) {
            request['contract_code'] = market['id'];
            if (market['inverse']) {
                response = await this.contractPublicGetSwapExMarketHistoryTrade (this.extend (request, params));
            } else if (market['linear']) {
                response = await this.contractPublicGetLinearSwapExMarketHistoryTrade (this.extend (request, params));
            }
        } else {
            request['symbol'] = market['id'];
            response = await this.spotPublicGetMarketHistoryTrade (this.extend (request, params));
        }
        //
        //     {
        //         "status": "ok",
        //         "ch": "market.btcusdt.trade.detail",
        //         "ts": 1583497692365,
        //         "data": [
        //             {
        //                 "id": 105005170342,
        //                 "ts": 1583497692182,
        //                 "data": [
        //                     {
        //                         "amount": 0.010411000000000000,
        //                         "trade-id": 102090736910,
        //                         "ts": 1583497692182,
        //                         "id": 10500517034273194594947,
        //                         "price": 9096.050000000000000000,
        //                         "direction": "sell"
        //                     }
        //                 ]
        //             },
        //             // ...
        //         ]
        //     }
        //
        const data = this.safeValue (response, 'data', []);
        let result = [];
        for (let i = 0; i < data.length; i++) {
            const trades = this.safeValue (data[i], 'data', []);
            for (let j = 0; j < trades.length; j++) {
                const trade = this.parseTrade (trades[j], market);
                result.push (trade);
            }
        }
        result = this.sortBy (result, 'timestamp');
        return this.filterBySymbolSinceLimit (result, market['symbol'], since, limit) as Trade[];
    }

    parseOHLCV (ohlcv, market: Market = undefined): OHLCV {
        //
        //     {
        //         "amount":1.2082,
        //         "open":0.025096,
        //         "close":0.025095,
        //         "high":0.025096,
        //         "id":1591515300,
        //         "count":6,
        //         "low":0.025095,
        //         "vol":0.0303205097
        //     }
        //
        return [
            this.safeTimestamp (ohlcv, 'id'),
            this.safeNumber (ohlcv, 'open'),
            this.safeNumber (ohlcv, 'high'),
            this.safeNumber (ohlcv, 'low'),
            this.safeNumber (ohlcv, 'close'),
            this.safeNumber (ohlcv, 'amount'),
        ];
    }

    async fetchOHLCV (symbol: string, timeframe = '1m', since: Int = undefined, limit: Int = undefined, params = {}): Promise<OHLCV[]> {
        /**
         * @method
         * @name huobi#fetchOHLCV
         * @description fetches historical candlestick data containing the open, high, low, and close price, and the volume of a market
         * @see https://huobiapi.github.io/docs/spot/v1/en/#get-klines-candles
         * @see https://huobiapi.github.io/docs/dm/v1/en/#get-kline-data
         * @see https://huobiapi.github.io/docs/coin_margined_swap/v1/en/#get-kline-data
         * @see https://huobiapi.github.io/docs/usdt_swap/v1/en/#general-get-kline-data
         * @param {string} symbol unified symbol of the market to fetch OHLCV data for
         * @param {string} timeframe the length of time each candle represents
         * @param {int} [since] timestamp in ms of the earliest candle to fetch
         * @param {int} [limit] the maximum amount of candles to fetch
         * @param {object} [params] extra parameters specific to the exchange API endpoint
         * @param {boolean} [params.paginate] default false, when true will automatically paginate by calling this endpoint multiple times. See in the docs all the [availble parameters](https://github.com/ccxt/ccxt/wiki/Manual#pagination-params)
         * @returns {int[][]} A list of candles ordered as timestamp, open, high, low, close, volume
         */
        await this.loadMarkets ();
        let paginate = false;
        [ paginate, params ] = this.handleOptionAndParams (params, 'fetchOHLCV', 'paginate');
        if (paginate) {
            return await this.fetchPaginatedCallDeterministic ('fetchOHLCV', symbol, since, limit, timeframe, params, 1000) as OHLCV[];
        }
        const market = this.market (symbol);
        const request = {
            'period': this.safeString (this.timeframes, timeframe, timeframe),
            // 'symbol': market['id'], // spot, future
            // 'contract_code': market['id'], // swap
            // 'size': 1000, // max 1000 for spot, 2000 for contracts
            // 'from': parseInt ((since / 1000).toString ()), spot only
            // 'to': this.seconds (), spot only
        };
        const price = this.safeString (params, 'price');
        params = this.omit (params, 'price');
        if (market['contract']) {
            if (limit !== undefined) {
                request['size'] = limit; // when using limit from and to are ignored
                // https://huobiapi.github.io/docs/usdt_swap/v1/en/#general-get-kline-data
            } else {
                limit = 2000; // only used for from/to calculation
            }
            if (price === undefined) {
                const duration = this.parseTimeframe (timeframe);
                if (since === undefined) {
                    const now = this.seconds ();
                    request['from'] = now - duration * (limit - 1);
                    request['to'] = now;
                } else {
                    const start = this.parseToInt (since / 1000);
                    request['from'] = start;
                    request['to'] = this.sum (start, duration * (limit - 1));
                }
            }
        }
        let response = undefined;
        if (market['future']) {
            if (market['inverse']) {
                request['symbol'] = market['id'];
                if (price === 'mark') {
                    response = await this.contractPublicGetIndexMarketHistoryMarkPriceKline (this.extend (request, params));
                } else if (price === 'index') {
                    response = await this.contractPublicGetIndexMarketHistoryIndex (this.extend (request, params));
                } else if (price === 'premiumIndex') {
                    throw new BadRequest (this.id + ' ' + market['type'] + ' has no api endpoint for ' + price + ' kline data');
                } else {
                    response = await this.contractPublicGetMarketHistoryKline (this.extend (request, params));
                }
            } else if (market['linear']) {
                request['contract_code'] = market['id'];
                if (price === 'mark') {
                    response = await this.contractPublicGetIndexMarketHistoryLinearSwapMarkPriceKline (this.extend (request, params));
                } else if (price === 'index') {
                    throw new BadRequest (this.id + ' ' + market['type'] + ' has no api endpoint for ' + price + ' kline data');
                } else if (price === 'premiumIndex') {
                    response = await this.contractPublicGetIndexMarketHistoryLinearSwapPremiumIndexKline (this.extend (request, params));
                } else {
                    response = await this.contractPublicGetLinearSwapExMarketHistoryKline (this.extend (request, params));
                }
            }
        } else if (market['swap']) {
            request['contract_code'] = market['id'];
            if (market['inverse']) {
                if (price === 'mark') {
                    response = await this.contractPublicGetIndexMarketHistorySwapMarkPriceKline (this.extend (request, params));
                } else if (price === 'index') {
                    throw new BadRequest (this.id + ' ' + market['type'] + ' has no api endpoint for ' + price + ' kline data');
                } else if (price === 'premiumIndex') {
                    response = await this.contractPublicGetIndexMarketHistorySwapPremiumIndexKline (this.extend (request, params));
                } else {
                    response = await this.contractPublicGetSwapExMarketHistoryKline (this.extend (request, params));
                }
            } else if (market['linear']) {
                if (price === 'mark') {
                    response = await this.contractPublicGetIndexMarketHistoryLinearSwapMarkPriceKline (this.extend (request, params));
                } else if (price === 'index') {
                    throw new BadRequest (this.id + ' ' + market['type'] + ' has no api endpoint for ' + price + ' kline data');
                } else if (price === 'premiumIndex') {
                    response = await this.contractPublicGetIndexMarketHistoryLinearSwapPremiumIndexKline (this.extend (request, params));
                } else {
                    response = await this.contractPublicGetLinearSwapExMarketHistoryKline (this.extend (request, params));
                }
            }
        } else {
            if (since !== undefined) {
                request['from'] = this.parseToInt (since / 1000);
            }
            if (limit !== undefined) {
                request['size'] = limit; // max 2000
            }
            request['symbol'] = market['id'];
            if (timeframe === '1M' || timeframe === '1y') {
                // for some reason 1M and 1Y does not work with the regular endpoint
                // https://github.com/ccxt/ccxt/issues/18006
                response = await this.spotPublicGetMarketHistoryKline (this.extend (request, params));
            } else {
                response = await this.spotPublicGetMarketHistoryCandles (this.extend (request, params));
            }
        }
        //
        //     {
        //         "status":"ok",
        //         "ch":"market.ethbtc.kline.1min",
        //         "ts":1591515374371,
        //         "data":[
        //             {"amount":0.0,"open":0.025095,"close":0.025095,"high":0.025095,"id":1591515360,"count":0,"low":0.025095,"vol":0.0},
        //             {"amount":1.2082,"open":0.025096,"close":0.025095,"high":0.025096,"id":1591515300,"count":6,"low":0.025095,"vol":0.0303205097},
        //             {"amount":0.0648,"open":0.025096,"close":0.025096,"high":0.025096,"id":1591515240,"count":2,"low":0.025096,"vol":0.0016262208},
        //         ]
        //     }
        //
        const data = this.safeValue (response, 'data', []);
        return this.parseOHLCVs (data, market, timeframe, since, limit);
    }

    async fetchAccounts (params = {}) {
        /**
         * @method
         * @name huobi#fetchAccounts
         * @description fetch all the accounts associated with a profile
         * @param {object} [params] extra parameters specific to the exchange API endpoint
         * @returns {object} a dictionary of [account structures]{@link https://docs.ccxt.com/#/?id=account-structure} indexed by the account type
         */
        await this.loadMarkets ();
        const response = await this.spotPrivateGetV1AccountAccounts (params);
        //
        //     {
        //         "status":"ok",
        //         "data":[
        //             {"id":5202591,"type":"point","subtype":"","state":"working"},
        //             {"id":1528640,"type":"spot","subtype":"","state":"working"},
        //         ]
        //     }
        //
        const data = this.safeValue (response, 'data');
        return this.parseAccounts (data);
    }

    parseAccount (account) {
        //
        //     {
        //         "id": 5202591,
        //         "type": "point",   // spot, margin, otc, point, super-margin, investment, borrow, grid-trading, deposit-earning, otc-options
        //         "subtype": "",     // The corresponding trading symbol (currency pair) the isolated margin is based on, e.g. btcusdt
        //         "state": "working" // working, lock
        //     }
        //
        const typeId = this.safeString (account, 'type');
        const accountsById = this.safeValue (this.options, 'accountsById', {});
        const type = this.safeValue (accountsById, typeId, typeId);
        return {
            'info': account,
            'id': this.safeString (account, 'id'),
            'type': type,
            'code': undefined,
        };
    }

    async fetchAccountIdByType (type, marginMode = undefined, symbol = undefined, params = {}) {
        const accounts = await this.loadAccounts ();
        const accountId = this.safeValue2 (params, 'accountId', 'account-id');
        if (accountId !== undefined) {
            return accountId;
        }
        if (type === 'spot') {
            if (marginMode === 'cross') {
                type = 'super-margin';
            } else if (marginMode === 'isolated') {
                type = 'margin';
            }
        }
        const marketId = (symbol === undefined) ? undefined : this.marketId (symbol);
        for (let i = 0; i < accounts.length; i++) {
            const account = accounts[i];
            const info = this.safeValue (account, 'info');
            const subtype = this.safeString (info, 'subtype', undefined);
            const typeFromAccount = this.safeString (account, 'type');
            if (type === 'margin') {
                if (subtype === marketId) {
                    return this.safeString (account, 'id');
                }
            } else if (type === typeFromAccount) {
                return this.safeString (account, 'id');
            }
        }
        const defaultAccount = this.safeValue (accounts, 0, {});
        return this.safeString (defaultAccount, 'id');
    }

    async generateMethodsMapping (currencies: any) {
        const flatCurrencies = currencies.data.map ((e: any) => e.currency);
        const mappedMethods: Record<string, any> = {};
        // @ts-ignore
        this.cedeMapping.forEach ((mn: MappedNetwork) => {
            const flattenEcid = mn.ecid.toLowerCase ();
            mappedMethods[flattenEcid] = flattenEcid;
            flatCurrencies.forEach ((currency: string) => {
                // erc20 => erc20usdt
                const methodWithCurency = flattenEcid + currency.toLowerCase ();
                // erc20 => usdterc20
                const methodInversedWithCurrency = currency.toLowerCase () + flattenEcid;
                mappedMethods[methodWithCurency] = flattenEcid;
                mappedMethods[methodInversedWithCurrency] = flattenEcid;
            });
        });
        return mappedMethods;
    }

    safeNetwork (networkId) {
        const networksById = {
            'hbtc': 'erc20',
            'ht2': 'erc20',
            'hbch': 'erc20',
            'eth': 'erc20',
            'rain': 'erc20',
            'xfi': 'erc20',
            'arbieth': 'arb',
            'gas1': 'neo1',
            'avax': 'arc20',
            'atm': 'chz20',
            'babydoge': 'bep20',
            'bscface1': 'bep20',
            'mbl': 'ont',
            'wld': 'opt',
            'aury': 'sol',
            'bonk': 'sol',
            'wlkn': 'sol',
            'dio': 'sol',
            'elu': 'sol',
            'gari': 'sol',
            'gmt': 'sol',
            'hbb': 'sol',
            'sao': 'sol',
            'like': 'sol',
            'mlpx': 'sol',
            'zbc': 'sol',
            'sns': 'sol',
            'dav': 'arb',
            'ARBITRUM': 'arb',
            'ARBITRUMONE': 'arb',
            'SOLANA': 'sol',
            'C-CHAIN': 'cchain',
            'BTT': 'btt2',
            'gns': 'arb',
            'ipv': 'klay',
            'joy': 'klay',
            'mbx': 'klay',
            'npt': 'klay',
            'we': 'klay',
            'well': 'glmr',
            'wmt': 'ada',
            'roco': 'cchain',
            'fio': 'cchain',
            'hec': 'cchain',
            'gmx': 'cchain',
            'xeta': 'cchain',
            'kube': 'ADA',
            'nt': 'erc20',
            'solo': 'xrp',
            'tao': 'near',
            'uft': 'erc20',
        };
        return this.safeString (networksById, networkId, networkId);
    }

    async fetchCurrencies (params = {}) {
        /**
         * @method
         * @name huobi#fetchCurrencies
         * @description fetches all available currencies on an exchange
         * @param {object} [params] extra parameters specific to the exchange API endpoint
         * @returns {object} an associative dictionary of currencies
         */
        const response = await this.spotPublicGetV2ReferenceCurrencies (params);
        //
        //    {
        //        "code": 200,
        //        "data": [
        //            {
        //                "currency": "sxp",
        //                "assetType": "1",
        //                "chains": [
        //                    {
        //                        "chain": "sxp",
        //                        "displayName": "ERC20",
        //                        "baseChain": "ETH",
        //                        "baseChainProtocol": "ERC20",
        //                        "isDynamic": true,
        //                        "numOfConfirmations": "12",
        //                        "numOfFastConfirmations": "12",
        //                        "depositStatus": "allowed",
        //                        "minDepositAmt": "0.23",
        //                        "withdrawStatus": "allowed",
        //                        "minWithdrawAmt": "0.23",
        //                        "withdrawPrecision": "8",
        //                        "maxWithdrawAmt": "227000.000000000000000000",
        //                        "withdrawQuotaPerDay": "227000.000000000000000000",
        //                        "withdrawQuotaPerYear": null,
        //                        "withdrawQuotaTotal": null,
        //                        "withdrawFeeType": "fixed",
        //                        "transactFeeWithdraw": "11.1653",
        //                        "addrWithTag": false,
        //                        "addrDepositTag": false
        //                    }
        //                ],
        //                "instStatus": "normal"
        //            }
        //        ]
        //    }
        //    }
        //
        const methodsMapping = await this.generateMethodsMapping (response);
        const data = this.safeValue (response, 'data', []);
        const result = {};
        this.options['networkNamesByChainIds'] = {};
        this.options['ecidByChainIds'] = {};
        this.options['chainIdbyEcids'] = {};
        for (let i = 0; i < data.length; i++) {
            const entry = data[i];
            const currencyId = this.safeString (entry, 'currency');
            const code = this.safeCurrencyCode (currencyId);
            this.options['chainIdbyEcids'][code] = {};
            const chains = this.safeValue (entry, 'chains', []);
            const networks = {};
            const instStatus = this.safeString (entry, 'instStatus');
            const currencyActive = instStatus === 'normal';
            let minPrecision = undefined;
            let minWithdraw = undefined;
            let maxWithdraw = undefined;
            let deposit = false;
            let withdraw = false;
            for (let j = 0; j < chains.length; j++) {
                const chainEntry = chains[j];
                const uniqueChainId = this.safeString (chainEntry, 'chain'); // i.e. usdterc20, trc20usdt ...
                const title = this.safeString2 (chainEntry, 'baseChain', 'displayName'); // baseChain and baseChainProtocol are together existent or inexistent in entries, but baseChain is preferred. when they are both inexistent, then we use generic displayName
                minWithdraw = this.safeNumber (chainEntry, 'minWithdrawAmt');
                maxWithdraw = this.safeNumber (chainEntry, 'maxWithdrawAmt');
                const withdrawStatus = this.safeString (chainEntry, 'withdrawStatus');
                const depositStatus = this.safeString (chainEntry, 'depositStatus');
                const withdrawEnabled = (withdrawStatus === 'allowed');
                const depositEnabled = (depositStatus === 'allowed');
                withdraw = (withdrawEnabled) ? withdrawEnabled : withdraw;
                deposit = (depositEnabled) ? depositEnabled : deposit;
                const active = withdrawEnabled && depositEnabled;
                const precision = this.parsePrecision (this.safeString (chainEntry, 'withdrawPrecision'));
                if (precision !== undefined) {
                    minPrecision = (minPrecision === undefined) ? precision : Precise.stringMin (precision, minPrecision);
                }
                const fee = this.safeNumber (chainEntry, 'transactFeeWithdraw');
                const safeCode = this.safeNetwork (title);
                const safeNetwork = this.safeNetwork (uniqueChainId);
                const ecid = methodsMapping[safeCode.toLowerCase ()] || methodsMapping[safeNetwork.toLowerCase ()];
                this.options['ecidByChainIds'][uniqueChainId] = ecid;
                this.options['chainIdbyEcids'][code][ecid] = uniqueChainId;
                networks[safeCode] = {
                    'info': chainEntry,
                    'id': uniqueChainId,
                    'network': ecid,
                    'limits': {
                        'deposit': {
                            'min': undefined,
                            'max': undefined,
                        },
                        'withdraw': {
                            'min': minWithdraw,
                            'max': maxWithdraw,
                        },
                    },
                    'active': active,
                    'deposit': depositEnabled,
                    'withdraw': withdrawEnabled,
                    'fee': fee,
                    'precision': this.parseNumber (precision),
                };
            }
            result[code] = {
                'info': entry,
                'code': code,
                'id': currencyId,
                'active': currencyActive,
                'deposit': deposit,
                'withdraw': withdraw,
                'fee': undefined,
                'name': undefined,
                'limits': {
                    'amount': {
                        'min': undefined,
                        'max': undefined,
                    },
                    'withdraw': {
                        'min': minWithdraw,
                        'max': maxWithdraw,
                    },
                    'deposit': {
                        'min': undefined,
                        'max': undefined,
                    },
                },
                'precision': this.parseNumber (minPrecision),
                'networks': networks,
            };
        }
        return result;
    }

    networkIdToEcid (chainId) {
        // here network-id is provided as a pair of currency & chain (i.e. trc20usdt)
        const keys = Object.keys (this.options['ecidByChainIds']);
        const keysLength = keys.length;
        if (keysLength === 0) {
            throw new ExchangeError (this.id + ' networkIdToEcid() - markets need to be loaded at first');
        }
        return this.safeValue (this.options['ecidByChainIds'], chainId, chainId);
    }

    ecidToNetworkId (ecid, currencyCode = undefined) {
        const keys = Object.keys (this.options['chainIdbyEcids']);
        const keysLength = keys.length;
        if (keysLength === 0) {
            throw new ExchangeError (this.id + ' ecidToNetworkId() - markets need to be loaded at first');
        }
        const uniqueNetworkIds = this.safeValue (this.options['chainIdbyEcids'], currencyCode, {});
        return this.safeValue (uniqueNetworkIds, ecid, ecid);
    }

    async fetchBalance (params = {}): Promise<Balances> {
        /**
         * @method
         * @name huobi#fetchBalance
         * @see https://huobiapi.github.io/docs/spot/v1/en/#get-account-balance-of-a-specific-account
         * @see https://www.htx.com/en-us/opend/newApiPages/?id=7ec4b429-7773-11ed-9966-0242ac110003
         * @see https://www.htx.com/en-us/opend/newApiPages/?id=10000074-77b7-11ed-9966-0242ac110003
         * @see https://huobiapi.github.io/docs/dm/v1/en/#query-asset-valuation
         * @see https://huobiapi.github.io/docs/coin_margined_swap/v1/en/#query-user-s-account-information
         * @see https://huobiapi.github.io/docs/usdt_swap/v1/en/#isolated-query-user-s-account-information
         * @see https://huobiapi.github.io/docs/usdt_swap/v1/en/#cross-query-user-39-s-account-information
         * @description query for balance and get the amount of funds available for trading or funds locked in orders
         * @param {object} [params] extra parameters specific to the exchange API endpoint
         * @param {bool} [params.unified] provide this parameter if you have a recent account with unified cross+isolated margin account
         * @returns {object} a [balance structure]{@link https://docs.ccxt.com/#/?id=balance-structure}
         */
        await this.loadMarkets ();
        let type = undefined;
        [ type, params ] = this.handleMarketTypeAndParams ('fetchBalance', undefined, params);
        const options = this.safeValue (this.options, 'fetchBalance', {});
        const isUnifiedAccount = this.safeValue2 (params, 'isUnifiedAccount', 'unified', false);
        params = this.omit (params, [ 'isUnifiedAccount', 'unified' ]);
        const request = {};
        const spot = (type === 'spot');
        const future = (type === 'future');
        const defaultSubType = this.safeString2 (this.options, 'defaultSubType', 'subType', 'linear');
        let subType = this.safeString2 (options, 'defaultSubType', 'subType', defaultSubType);
        subType = this.safeString2 (params, 'defaultSubType', 'subType', subType);
        const inverse = (subType === 'inverse');
        const linear = (subType === 'linear');
        let marginMode = undefined;
        [ marginMode, params ] = this.handleMarginModeAndParams ('fetchBalance', params);
        params = this.omit (params, [ 'defaultSubType', 'subType' ]);
        const isolated = (marginMode === 'isolated');
        const cross = (marginMode === 'cross');
        const margin = (type === 'margin') || (spot && (cross || isolated));
        let response = undefined;
        if (spot || margin) {
            if (margin) {
                if (isolated) {
                    response = await this.spotPrivateGetV1MarginAccountsBalance (this.extend (request, params));
                } else {
                    response = await this.spotPrivateGetV1CrossMarginAccountsBalance (this.extend (request, params));
                }
            } else {
                await this.loadAccounts ();
                const accountId = await this.fetchAccountIdByType (type, undefined, undefined, params);
                request['account-id'] = accountId;
                response = await this.spotPrivateGetV1AccountAccountsAccountIdBalance (this.extend (request, params));
            }
        } else if (isUnifiedAccount) {
            response = await this.contractPrivateGetLinearSwapApiV3UnifiedAccountInfo (this.extend (request, params));
        } else if (linear) {
            if (isolated) {
                response = await this.contractPrivatePostLinearSwapApiV1SwapAccountInfo (this.extend (request, params));
            } else {
                response = await this.contractPrivatePostLinearSwapApiV1SwapCrossAccountInfo (this.extend (request, params));
            }
        } else if (inverse) {
            if (future) {
                response = await this.contractPrivatePostApiV1ContractAccountInfo (this.extend (request, params));
            } else {
                response = await this.contractPrivatePostSwapApiV1SwapAccountInfo (this.extend (request, params));
            }
        }
        //
        // spot
        //
        //     {
        //         "status": "ok",
        //         "data": {
        //             "id": 1528640,
        //             "type": "spot",
        //             "state": "working",
        //             "list": [
        //                 { "currency": "lun", "type": "trade", "balance": "0", "seq-num": "0" },
        //                 { "currency": "lun", "type": "frozen", "balance": "0", "seq-num": "0" },
        //                 { "currency": "ht", "type": "frozen", "balance": "0", "seq-num": "145" },
        //             ]
        //         },
        //         "ts":1637644827566
        //     }
        //
        // cross margin
        //
        //     {
        //         "status": "ok",
        //         "data": {
        //             "id": 51015302,
        //             "type": "cross-margin",
        //             "state": "working",
        //             "risk-rate": "2",
        //             "acct-balance-sum": "100",
        //             "debt-balance-sum": "0",
        //             "list": [
        //                 { "currency": "usdt", "type": "trade", "balance": "100" },
        //                 { "currency": "usdt", "type": "frozen", "balance": "0" },
        //                 { "currency": "usdt", "type": "loan-available", "balance": "200" },
        //                 { "currency": "usdt", "type": "transfer-out-available", "balance": "-1" },
        //                 { "currency": "ht", "type": "loan-available", "balance": "36.60724091" },
        //                 { "currency": "ht", "type": "transfer-out-available", "balance": "-1" },
        //                 { "currency": "btc", "type": "trade", "balance": "1168.533000000000000000" },
        //                 { "currency": "btc", "type": "frozen", "balance": "0.000000000000000000" },
        //                 { "currency": "btc", "type": "loan", "balance": "-2.433000000000000000" },
        //                 { "currency": "btc", "type": "interest", "balance": "-0.000533000000000000" },
        //                 { "currency": "btc", "type": "transfer-out-available", "balance": "1163.872174670000000000" },
        //                 { "currency": "btc", "type": "loan-available", "balance": "8161.876538350676000000" }
        //             ]
        //         },
        //         "code": 200
        //     }
        //
        // isolated margin
        //
        //     {
        //         "data": [
        //             {
        //                 "id": 18264,
        //                 "type": "margin",
        //                 "state": "working",
        //                 "symbol": "btcusdt",
        //                 "fl-price": "0",
        //                 "fl-type": "safe",
        //                 "risk-rate": "475.952571086994250554",
        //                 "list": [
        //                     { "currency": "btc","type": "trade","balance": "1168.533000000000000000" },
        //                     { "currency": "btc","type": "frozen","balance": "0.000000000000000000" },
        //                     { "currency": "btc","type": "loan","balance": "-2.433000000000000000" },
        //                     { "currency": "btc","type": "interest","balance": "-0.000533000000000000" },
        //                     { "currency": "btc","type": "transfer-out-available", "balance": "1163.872174670000000000" },
        //                     { "currency": "btc","type": "loan-available", "balance": "8161.876538350676000000" }
        //                 ]
        //             }
        //         ]
        //     }
        //
        // future, swap isolated
        //
        //     {
        //         "status": "ok",
        //         "data": [
        //             {
        //                 "symbol": "BTC",
        //                 "margin_balance": 0,
        //                 "margin_position": 0E-18,
        //                 "margin_frozen": 0,
        //                 "margin_available": 0E-18,
        //                 "profit_real": 0,
        //                 "profit_unreal": 0,
        //                 "risk_rate": null,
        //                 "withdraw_available": 0,
        //                 "liquidation_price": null,
        //                 "lever_rate": 5,
        //                 "adjust_factor": 0.025000000000000000,
        //                 "margin_static": 0,
        //                 "is_debit": 0, // future only
        //                 "contract_code": "BTC-USD", // swap only
        //                 "margin_asset": "USDT", // linear only
        //                 "margin_mode": "isolated", // linear only
        //                 "margin_account": "BTC-USDT" // linear only
        //                 "transfer_profit_ratio": null // inverse only
        //             },
        //         ],
        //         "ts": 1637644827566
        //     }
        //
        // linear cross futures and linear cross swap
        //
        //     {
        //         "status": "ok",
        //         "data": [
        //             {
        //                 "futures_contract_detail": [
        //                     {
        //                         "symbol": "ETH",
        //                         "contract_code": "ETH-USDT-220325",
        //                         "margin_position": 0,
        //                         "margin_frozen": 0,
        //                         "margin_available": 200.000000000000000000,
        //                         "profit_unreal": 0E-18,
        //                         "liquidation_price": null,
        //                         "lever_rate": 5,
        //                         "adjust_factor": 0.060000000000000000,
        //                         "contract_type": "quarter",
        //                         "pair": "ETH-USDT",
        //                         "business_type": "futures"
        //                     },
        //                 ],
        //                 "margin_mode": "cross",
        //                 "margin_account": "USDT",
        //                 "margin_asset": "USDT",
        //                 "margin_balance": 49.874186030200000000,
        //                 "money_in": 50,
        //                 "money_out": 0,
        //                 "margin_static": 49.872786030200000000,
        //                 "margin_position": 6.180000000000000000,
        //                 "margin_frozen": 6.000000000000000000,
        //                 "profit_unreal": 0.001400000000000000,
        //                 "withdraw_available": 37.6927860302,
        //                 "risk_rate": 271.984050521072796934,
        //                 "new_risk_rate": 0.001858676950514399,
        //                 "contract_detail": [
        //                     {
        //                         "symbol": "MANA",
        //                         "contract_code": "MANA-USDT",
        //                         "margin_position": 0,
        //                         "margin_frozen": 0,
        //                         "margin_available": 200.000000000000000000,
        //                         "profit_unreal": 0E-18,
        //                         "liquidation_price": null,
        //                         "lever_rate": 5,
        //                         "adjust_factor": 0.100000000000000000,
        //                         "contract_type": "swap",
        //                         "pair": "MANA-USDT",
        //                         "business_type": "swap"
        //                     },
        //                 ]
        //             }
        //         ],
        //         "ts": 1640915104870
        //     }
        //
        // TODO add balance parsing for linear swap
        //
        let result = { 'info': response } as any;
        const data = this.safeValue (response, 'data');
        if (spot || margin) {
            if (isolated) {
                for (let i = 0; i < data.length; i++) {
                    const entry = data[i];
                    const symbol = this.safeSymbol (this.safeString (entry, 'symbol'));
                    const balances = this.safeValue (entry, 'list');
                    const subResult = {};
                    for (let j = 0; j < balances.length; j++) {
                        const balance = balances[j];
                        const currencyId = this.safeString (balance, 'currency');
                        const code = this.safeCurrencyCode (currencyId);
                        subResult[code] = this.parseMarginBalanceHelper (balance, code, subResult);
                    }
                    result[symbol] = this.safeBalance (subResult);
                }
            } else {
                const balances = this.safeValue (data, 'list', []);
                for (let i = 0; i < balances.length; i++) {
                    const balance = balances[i];
                    const currencyId = this.safeString (balance, 'currency');
                    const code = this.safeCurrencyCode (currencyId);
                    result[code] = this.parseMarginBalanceHelper (balance, code, result);
                }
                result = this.safeBalance (result);
            }
        } else if (isUnifiedAccount) {
            for (let i = 0; i < data.length; i++) {
                const entry = data[i];
                const marginAsset = this.safeString (entry, 'margin_asset');
                const currencyCode = this.safeCurrencyCode (marginAsset);
                if (isolated) {
                    const isolated_swap = this.safeValue (entry, 'isolated_swap', {});
                    for (let j = 0; j < isolated_swap.length; j++) {
                        const balance = isolated_swap[j];
                        const marketId = this.safeString (balance, 'contract_code');
                        const subBalance = {
                            'code': currencyCode,
                            'free': this.safeNumber (balance, 'margin_available'),
                        };
                        const symbol = this.safeSymbol (marketId);
                        result[symbol] = subBalance;
                        result = this.safeBalance (result);
                    }
                } else {
                    const account = this.account ();
                    account['free'] = this.safeString (entry, 'margin_static');
                    account['used'] = this.safeString (entry, 'margin_frozen');
                    result[currencyCode] = account;
                    result = this.safeBalance (result);
                }
            }
        } else if (linear) {
            const first = this.safeValue (data, 0, {});
            if (isolated) {
                for (let i = 0; i < data.length; i++) {
                    const balance = data[i];
                    const marketId = this.safeString2 (balance, 'contract_code', 'margin_account');
                    const market = this.safeMarket (marketId);
                    const currencyId = this.safeString (balance, 'margin_asset');
                    const currency = this.safeCurrency (currencyId);
                    const code = this.safeString (market, 'settle', currency['code']);
                    // the exchange outputs positions for delisted markets
                    // https://www.huobi.com/support/en-us/detail/74882968522337
                    // we skip it if the market was delisted
                    if (code !== undefined) {
                        const account = this.account ();
                        account['free'] = this.safeString (balance, 'margin_balance');
                        account['used'] = this.safeString (balance, 'margin_frozen');
                        const accountsByCode = {};
                        accountsByCode[code] = account;
                        const symbol = market['symbol'];
                        result[symbol] = this.safeBalance (accountsByCode);
                    }
                }
            } else {
                const account = this.account ();
                account['free'] = this.safeString (first, 'withdraw_available');
                account['total'] = this.safeString (first, 'margin_balance');
                const currencyId = this.safeString2 (first, 'margin_asset', 'symbol');
                const code = this.safeCurrencyCode (currencyId);
                result[code] = account;
                result = this.safeBalance (result);
            }
        } else if (inverse) {
            for (let i = 0; i < data.length; i++) {
                const balance = data[i];
                const currencyId = this.safeString (balance, 'symbol');
                const code = this.safeCurrencyCode (currencyId);
                const account = this.account ();
                account['free'] = this.safeString (balance, 'margin_available');
                account['used'] = this.safeString (balance, 'margin_frozen');
                result[code] = account;
            }
            result = this.safeBalance (result);
        }
        return result as Balances;
    }

    async fetchOrder (id: string, symbol: Str = undefined, params = {}) {
        /**
         * @method
         * @name huobi#fetchOrder
         * @description fetches information on an order made by the user
         * @param {string} symbol unified symbol of the market the order was made in
         * @param {object} [params] extra parameters specific to the exchange API endpoint
         * @returns {object} An [order structure]{@link https://docs.ccxt.com/#/?id=order-structure}
         */
        await this.loadMarkets ();
        let market = undefined;
        if (symbol !== undefined) {
            market = this.market (symbol);
        }
        let marketType = undefined;
        [ marketType, params ] = this.handleMarketTypeAndParams ('fetchOrder', market, params);
        const request = {
            // spot -----------------------------------------------------------
            // 'order-id': 'id',
            // 'symbol': market['id'],
            // 'client-order-id': clientOrderId,
            // 'clientOrderId': clientOrderId,
            // contracts ------------------------------------------------------
            // 'order_id': id,
            // 'client_order_id': clientOrderId,
            // 'contract_code': market['id'],
            // 'pair': 'BTC-USDT',
            // 'contract_type': 'this_week', // swap, this_week, next_week, quarter, next_ quarter
        };
        let response = undefined;
        if (marketType === 'spot') {
            const clientOrderId = this.safeString (params, 'clientOrderId');
            if (clientOrderId !== undefined) {
                // will be filled below in extend ()
                // they expect clientOrderId instead of client-order-id
                // request['clientOrderId'] = clientOrderId;
                response = await this.spotPrivateGetV1OrderOrdersGetClientOrder (this.extend (request, params));
            } else {
                request['order-id'] = id;
                response = await this.spotPrivateGetV1OrderOrdersOrderId (this.extend (request, params));
            }
        } else {
            if (symbol === undefined) {
                throw new ArgumentsRequired (this.id + ' fetchOrder() requires a symbol argument');
            }
            const clientOrderId = this.safeString2 (params, 'client_order_id', 'clientOrderId');
            if (clientOrderId === undefined) {
                request['order_id'] = id;
            } else {
                request['client_order_id'] = clientOrderId;
                params = this.omit (params, [ 'client_order_id', 'clientOrderId' ]);
            }
            request['contract_code'] = market['id'];
            if (market['linear']) {
                let marginMode = undefined;
                [ marginMode, params ] = this.handleMarginModeAndParams ('fetchOrder', params);
                marginMode = (marginMode === undefined) ? 'cross' : marginMode;
                if (marginMode === 'isolated') {
                    response = await this.contractPrivatePostLinearSwapApiV1SwapOrderInfo (this.extend (request, params));
                } else if (marginMode === 'cross') {
                    response = await this.contractPrivatePostLinearSwapApiV1SwapCrossOrderInfo (this.extend (request, params));
                }
            } else if (market['inverse']) {
                if (marketType === 'future') {
                    request['symbol'] = market['settleId'];
                    response = await this.contractPrivatePostApiV1ContractOrderInfo (this.extend (request, params));
                } else if (marketType === 'swap') {
                    response = await this.contractPrivatePostSwapApiV1SwapOrderInfo (this.extend (request, params));
                } else {
                    throw new NotSupported (this.id + ' fetchOrder() does not support ' + marketType + ' markets');
                }
            }
        }
        //
        // spot
        //
        //     {
        //         "status":"ok",
        //         "data":{
        //             "id":438398393065481,
        //             "symbol":"ethusdt",
        //             "account-id":1528640,
        //             "client-order-id":"AA03022abc2163433e-006b-480e-9ad1-d4781478c5e7",
        //             "amount":"0.100000000000000000",
        //             "price":"3000.000000000000000000",
        //             "created-at":1640549994642,
        //             "type":"buy-limit",
        //             "field-amount":"0.0",
        //             "field-cash-amount":"0.0",
        //             "field-fees":"0.0",
        //             "finished-at":0,
        //             "source":"spot-api",
        //             "state":"submitted",
        //             "canceled-at":0
        //         }
        //     }
        //
        // linear swap cross margin
        //
        //     {
        //         "status":"ok",
        //         "data":[
        //             {
        //                 "business_type":"swap",
        //                 "contract_type":"swap",
        //                 "pair":"BTC-USDT",
        //                 "symbol":"BTC",
        //                 "contract_code":"BTC-USDT",
        //                 "volume":1,
        //                 "price":3000,
        //                 "order_price_type":"limit",
        //                 "order_type":1,
        //                 "direction":"buy",
        //                 "offset":"open",
        //                 "lever_rate":1,
        //                 "order_id":924912513206878210,
        //                 "client_order_id":null,
        //                 "created_at":1640557927189,
        //                 "trade_volume":0,
        //                 "trade_turnover":0,
        //                 "fee":0,
        //                 "trade_avg_price":null,
        //                 "margin_frozen":3.000000000000000000,
        //                 "profit":0,
        //                 "status":3,
        //                 "order_source":"api",
        //                 "order_id_str":"924912513206878210",
        //                 "fee_asset":"USDT",
        //                 "liquidation_type":"0",
        //                 "canceled_at":0,
        //                 "margin_asset":"USDT",
        //                 "margin_account":"USDT",
        //                 "margin_mode":"cross",
        //                 "is_tpsl":0,
        //                 "real_profit":0
        //             }
        //         ],
        //         "ts":1640557982556
        //     }
        //
        // linear swap isolated margin detail
        //
        //     {
        //         "status": "ok",
        //         "data": {
        //             "symbol": "BTC",
        //             "contract_code": "BTC-USDT",
        //             "instrument_price": 0,
        //             "final_interest": 0,
        //             "adjust_value": 0,
        //             "lever_rate": 10,
        //             "direction": "sell",
        //             "offset": "open",
        //             "volume": 1.000000000000000000,
        //             "price": 13059.800000000000000000,
        //             "created_at": 1603703614712,
        //             "canceled_at": 0,
        //             "order_source": "api",
        //             "order_price_type": "opponent",
        //             "margin_frozen": 0,
        //             "profit": 0,
        //             "trades": [
        //                 {
        //                     "trade_id": 131560927,
        //                     "trade_price": 13059.800000000000000000,
        //                     "trade_volume": 1.000000000000000000,
        //                     "trade_turnover": 13.059800000000000000,
        //                     "trade_fee": -0.005223920000000000,
        //                     "created_at": 1603703614715,
        //                     "role": "taker",
        //                     "fee_asset": "USDT",
        //                     "profit": 0,
        //                     "real_profit": 0,
        //                     "id": "131560927-770334322963152896-1"
        //                 }
        //             ],
        //             "total_page": 1,
        //             "current_page": 1,
        //             "total_size": 1,
        //             "liquidation_type": "0",
        //             "fee_asset": "USDT",
        //             "fee": -0.005223920000000000,
        //             "order_id": 770334322963152896,
        //             "order_id_str": "770334322963152896",
        //             "client_order_id": 57012021045,
        //             "order_type": "1",
        //             "status": 6,
        //             "trade_avg_price": 13059.800000000000000000,
        //             "trade_turnover": 13.059800000000000000,
        //             "trade_volume": 1.000000000000000000,
        //             "margin_asset": "USDT",
        //             "margin_mode": "isolated",
        //             "margin_account": "BTC-USDT",
        //             "real_profit": 0,
        //             "is_tpsl": 0
        //         },
        //         "ts": 1603703678477
        //     }
        let order = this.safeValue (response, 'data');
        if (Array.isArray (order)) {
            order = this.safeValue (order, 0);
        }
        return this.parseOrder (order);
    }

    parseMarginBalanceHelper (balance, code, result) {
        let account = undefined;
        if (code in result) {
            account = result[code];
        } else {
            account = this.account ();
        }
        if (balance['type'] === 'trade') {
            account['free'] = this.safeString (balance, 'balance');
        }
        if (balance['type'] === 'frozen') {
            account['used'] = this.safeString (balance, 'balance');
        }
        return account;
    }

    async fetchSpotOrdersByStates (states, symbol: Str = undefined, since: Int = undefined, limit: Int = undefined, params = {}) {
        const method = this.safeString (this.options, 'fetchOrdersByStatesMethod', 'spot_private_get_v1_order_orders'); // spot_private_get_v1_order_history
        if (method === 'spot_private_get_v1_order_orders') {
            if (symbol === undefined) {
                throw new ArgumentsRequired (this.id + ' fetchOrders() requires a symbol argument');
            }
        }
        await this.loadMarkets ();
        let market = undefined;
        let request = {
            // spot_private_get_v1_order_orders GET /v1/order/orders ----------
            // 'symbol': market['id'], // required
            // 'types': 'buy-market,sell-market,buy-limit,sell-limit,buy-ioc,sell-ioc,buy-stop-limit,sell-stop-limit,buy-limit-fok,sell-limit-fok,buy-stop-limit-fok,sell-stop-limit-fok',
            // 'start-time': since, // max window of 48h within a range of 180 days, within past 2 hours for cancelled orders
            // 'end-time': this.milliseconds (),
            'states': states, // filled, partial-canceled, canceled
            // 'from': order['id'],
            // 'direct': 'next', // next, prev, used with from
            // 'size': 100, // max 100
            // spot_private_get_v1_order_history GET /v1/order/history --------
            // 'symbol': market['id'], // optional
            // 'start-time': since, // max window of 48h within a range of 180 days, within past 2 hours for cancelled orders
            // 'end-time': this.milliseconds (),
            // 'direct': 'next', // next, prev, used with from
            // 'size': 100, // max 100
        };
        if (symbol !== undefined) {
            market = this.market (symbol);
            request['symbol'] = market['id'];
        }
        if (since !== undefined) {
            request['start-time'] = since; // a window of 48 hours within 180 days
            request['end-time'] = this.sum (since, 48 * 60 * 60 * 1000);
        }
        [ request, params ] = this.handleUntilOption ('end-time', request, params);
        if (limit !== undefined) {
            request['size'] = limit;
        }
        let response = undefined;
        if (method === 'spot_private_get_v1_order_orders') {
            response = await this.spotPrivateGetV1OrderOrders (this.extend (request, params));
        } else {
            response = await this.spotPrivateGetV1OrderHistory (this.extend (request, params));
        }
        //
        // spot_private_get_v1_order_orders GET /v1/order/orders
        //
        //     {
        //         "status": "ok",
        //         "data": [
        //             {
        //                 "id": 13997833014,
        //                 "symbol": "ethbtc",
        //                 "account-id": 3398321,
        //                 "client-order-id": "23456",
        //                 "amount": "0.045000000000000000",
        //                 "price": "0.034014000000000000",
        //                 "created-at": 1545836976871,
        //                 "type": "sell-limit",
        //                 "field-amount": "0.045000000000000000",
        //                 "field-cash-amount": "0.001530630000000000",
        //                 "field-fees": "0.000003061260000000",
        //                 "finished-at": 1545837948214,
        //                 "source": "spot-api",
        //                 "state": "filled",
        //                 "canceled-at": 0
        //             }
        //         ]
        //     }
        //
        const data = this.safeValue (response, 'data', []);
        return this.parseOrders (data, market, since, limit);
    }

    async fetchSpotOrders (symbol: Str = undefined, since: Int = undefined, limit: Int = undefined, params = {}) {
        return await this.fetchSpotOrdersByStates ('pre-submitted,submitted,partial-filled,filled,partial-canceled,canceled', symbol, since, limit, params);
    }

    async fetchClosedSpotOrders (symbol: Str = undefined, since: Int = undefined, limit: Int = undefined, params = {}) {
        return await this.fetchSpotOrdersByStates ('filled,partial-canceled,canceled', symbol, since, limit, params);
    }

    async fetchContractOrders (symbol: Str = undefined, since: Int = undefined, limit: Int = undefined, params = {}) {
        if (symbol === undefined) {
            throw new ArgumentsRequired (this.id + ' fetchContractOrders() requires a symbol argument');
        }
        await this.loadMarkets ();
        const market = this.market (symbol);
        let request = {
            // POST /api/v1/contract_hisorders inverse futures ----------------
            // 'symbol': market['settleId'], // BTC, ETH, ...
            // 'order_type': '1', // 1 limit，3 opponent，4 lightning, 5 trigger order, 6 pst_only, 7 optimal_5, 8 optimal_10, 9 optimal_20, 10 fok, 11 ioc
            // POST /swap-api/v3/swap_hisorders inverse swap ------------------
            // POST /linear-swap-api/v3/swap_hisorders linear isolated --------
            // POST /linear-swap-api/v3/swap_cross_hisorders linear cross -----
            'trade_type': 0, // 0:All; 1: Open long; 2: Open short; 3: Close short; 4: Close long; 5: Liquidate long positions; 6: Liquidate short positions, 17:buy(one-way mode), 18:sell(one-way mode)
            'status': '0', // support multiple query seperated by ',',such as '3,4,5', 0: all. 3. Have sumbmitted the orders; 4. Orders partially matched; 5. Orders cancelled with partially matched; 6. Orders fully matched; 7. Orders cancelled;
        };
        let response = undefined;
        const stop = this.safeValue (params, 'stop');
        const stopLossTakeProfit = this.safeValue (params, 'stopLossTakeProfit');
        const trailing = this.safeValue (params, 'trailing', false);
        params = this.omit (params, [ 'stop', 'stopLossTakeProfit', 'trailing' ]);
        if (stop || stopLossTakeProfit || trailing) {
            if (limit !== undefined) {
                request['page_size'] = limit;
            }
            request['contract_code'] = market['id'];
            request['create_date'] = 90;
        } else {
            if (since !== undefined) {
                request['start_time'] = since; // max 90 days back
                // request['end_time'] = since + 172800000; // 48 hours window
            }
            request['contract'] = market['id'];
            request['type'] = 1; // 1:All Orders,2:Order in Finished Status
        }
        [ request, params ] = this.handleUntilOption ('end_time', request, params);
        if (market['linear']) {
            let marginMode = undefined;
            [ marginMode, params ] = this.handleMarginModeAndParams ('fetchContractOrders', params);
            marginMode = (marginMode === undefined) ? 'cross' : marginMode;
            if (marginMode === 'isolated') {
                if (stop) {
                    response = await this.contractPrivatePostLinearSwapApiV1SwapTriggerHisorders (this.extend (request, params));
                } else if (stopLossTakeProfit) {
                    response = await this.contractPrivatePostLinearSwapApiV1SwapTpslHisorders (this.extend (request, params));
                } else if (trailing) {
                    response = await this.contractPrivatePostLinearSwapApiV1SwapTrackHisorders (this.extend (request, params));
                } else {
                    response = await this.contractPrivatePostLinearSwapApiV3SwapHisorders (this.extend (request, params));
                }
            } else if (marginMode === 'cross') {
                if (stop) {
                    response = await this.contractPrivatePostLinearSwapApiV1SwapCrossTriggerHisorders (this.extend (request, params));
                } else if (stopLossTakeProfit) {
                    response = await this.contractPrivatePostLinearSwapApiV1SwapCrossTpslHisorders (this.extend (request, params));
                } else if (trailing) {
                    response = await this.contractPrivatePostLinearSwapApiV1SwapCrossTrackHisorders (this.extend (request, params));
                } else {
                    response = await this.contractPrivatePostLinearSwapApiV3SwapCrossHisorders (this.extend (request, params));
                }
            }
        } else if (market['inverse']) {
            if (market['swap']) {
                if (stop) {
                    response = await this.contractPrivatePostSwapApiV1SwapTriggerHisorders (this.extend (request, params));
                } else if (stopLossTakeProfit) {
                    response = await this.contractPrivatePostSwapApiV1SwapTpslHisorders (this.extend (request, params));
                } else if (trailing) {
                    response = await this.contractPrivatePostSwapApiV1SwapTrackHisorders (this.extend (request, params));
                } else {
                    response = await this.contractPrivatePostSwapApiV3SwapHisorders (this.extend (request, params));
                }
            } else if (market['future']) {
                request['symbol'] = market['settleId'];
                if (stop) {
                    response = await this.contractPrivatePostApiV1ContractTriggerHisorders (this.extend (request, params));
                } else if (stopLossTakeProfit) {
                    response = await this.contractPrivatePostApiV1ContractTpslHisorders (this.extend (request, params));
                } else if (trailing) {
                    response = await this.contractPrivatePostApiV1ContractTrackHisorders (this.extend (request, params));
                } else {
                    response = await this.contractPrivatePostApiV3ContractHisorders (this.extend (request, params));
                }
            }
        }
        //
        // future and swap
        //
        //     {
        //         "code": 200,
        //         "msg": "ok",
        //         "data": [
        //             {
        //                 "direction": "buy",
        //                 "offset": "open",
        //                 "volume": 1.000000000000000000,
        //                 "price": 25000.000000000000000000,
        //                 "profit": 0E-18,
        //                 "pair": "BTC-USDT",
        //                 "query_id": 47403349100,
        //                 "order_id": 1103683465337593856,
        //                 "contract_code": "BTC-USDT-230505",
        //                 "symbol": "BTC",
        //                 "lever_rate": 5,
        //                 "create_date": 1683180243577,
        //                 "order_source": "web",
        //                 "canceled_source": "web",
        //                 "order_price_type": 1,
        //                 "order_type": 1,
        //                 "margin_frozen": 0E-18,
        //                 "trade_volume": 0E-18,
        //                 "trade_turnover": 0E-18,
        //                 "fee": 0E-18,
        //                 "trade_avg_price": 0,
        //                 "status": 7,
        //                 "order_id_str": "1103683465337593856",
        //                 "fee_asset": "USDT",
        //                 "fee_amount": 0,
        //                 "fee_quote_amount": 0,
        //                 "liquidation_type": "0",
        //                 "margin_asset": "USDT",
        //                 "margin_mode": "cross",
        //                 "margin_account": "USDT",
        //                 "update_time": 1683180352034,
        //                 "is_tpsl": 0,
        //                 "real_profit": 0,
        //                 "trade_partition": "USDT",
        //                 "reduce_only": 0,
        //                 "contract_type": "this_week",
        //                 "business_type": "futures"
        //             }
        //         ],
        //         "ts": 1683239909141
        //     }
        //
        // trigger
        //
        //     {
        //         "status": "ok",
        //         "data": {
        //             "orders": [
        //                 {
        //                     "contract_type": "swap",
        //                     "business_type": "swap",
        //                     "pair": "BTC-USDT",
        //                     "symbol": "BTC",
        //                     "contract_code": "BTC-USDT",
        //                     "trigger_type": "le",
        //                     "volume": 1.000000000000000000,
        //                     "order_type": 1,
        //                     "direction": "buy",
        //                     "offset": "open",
        //                     "lever_rate": 1,
        //                     "order_id": 1103670703588327424,
        //                     "order_id_str": "1103670703588327424",
        //                     "relation_order_id": "-1",
        //                     "order_price_type": "limit",
        //                     "status": 6,
        //                     "order_source": "web",
        //                     "trigger_price": 25000.000000000000000000,
        //                     "triggered_price": null,
        //                     "order_price": 24000.000000000000000000,
        //                     "created_at": 1683177200945,
        //                     "triggered_at": null,
        //                     "order_insert_at": 0,
        //                     "canceled_at": 1683179075234,
        //                     "fail_code": null,
        //                     "fail_reason": null,
        //                     "margin_mode": "cross",
        //                     "margin_account": "USDT",
        //                     "update_time": 1683179075958,
        //                     "trade_partition": "USDT",
        //                     "reduce_only": 0
        //                 },
        //             ],
        //             "total_page": 1,
        //             "current_page": 1,
        //             "total_size": 2
        //         },
        //         "ts": 1683239702792
        //     }
        //
        // stop-loss and take-profit
        //
        //     {
        //         "status": "ok",
        //         "data": {
        //             "orders": [
        //                 {
        //                     "contract_type": "swap",
        //                     "business_type": "swap",
        //                     "pair": "BTC-USDT",
        //                     "symbol": "BTC",
        //                     "contract_code": "BTC-USDT",
        //                     "margin_mode": "cross",
        //                     "margin_account": "USDT",
        //                     "volume": 1.000000000000000000,
        //                     "order_type": 1,
        //                     "tpsl_order_type": "sl",
        //                     "direction": "sell",
        //                     "order_id": 1103680386844839936,
        //                     "order_id_str": "1103680386844839936",
        //                     "order_source": "web",
        //                     "trigger_type": "le",
        //                     "trigger_price": 25000.000000000000000000,
        //                     "created_at": 1683179509613,
        //                     "order_price_type": "market",
        //                     "status": 11,
        //                     "source_order_id": null,
        //                     "relation_tpsl_order_id": "-1",
        //                     "canceled_at": 0,
        //                     "fail_code": null,
        //                     "fail_reason": null,
        //                     "triggered_price": null,
        //                     "relation_order_id": "-1",
        //                     "update_time": 1683179968231,
        //                     "order_price": 0E-18,
        //                     "trade_partition": "USDT"
        //                 },
        //             ],
        //             "total_page": 1,
        //             "current_page": 1,
        //             "total_size": 2
        //         },
        //         "ts": 1683229230233
        //     }
        //
        let orders = this.safeValue (response, 'data');
        if (!Array.isArray (orders)) {
            orders = this.safeValue (orders, 'orders', []);
        }
        return this.parseOrders (orders, market, since, limit);
    }

    async fetchClosedContractOrders (symbol: Str = undefined, since: Int = undefined, limit: Int = undefined, params = {}) {
        const request = {
            'status': '5,6,7', // comma separated, 0 all, 3 submitted orders, 4 partially matched, 5 partially cancelled, 6 fully matched and closed, 7 canceled
        };
        return await this.fetchContractOrders (symbol, since, limit, this.extend (request, params));
    }

    async fetchOrders (symbol: Str = undefined, since: Int = undefined, limit: Int = undefined, params = {}): Promise<Order[]> {
        /**
         * @method
         * @name huobi#fetchOrders
         * @see https://huobiapi.github.io/docs/spot/v1/en/#search-past-orders
         * @see https://huobiapi.github.io/docs/spot/v1/en/#search-historical-orders-within-48-hours
         * @see https://huobiapi.github.io/docs/usdt_swap/v1/en/#isolated-get-history-orders-new
         * @see https://huobiapi.github.io/docs/usdt_swap/v1/en/#cross-get-history-orders-new
         * @see https://huobiapi.github.io/docs/coin_margined_swap/v1/en/#get-history-orders-new
         * @see https://huobiapi.github.io/docs/coin_margined_swap/v1/en/#query-history-orders-via-multiple-fields-new
         * @description fetches information on multiple orders made by the user
         * @param {string} symbol unified market symbol of the market orders were made in
         * @param {int} [since] the earliest time in ms to fetch orders for
         * @param {int} [limit] the maximum number of order structures to retrieve
         * @param {object} [params] extra parameters specific to the exchange API endpoint
         * @param {bool} [params.stop] *contract only* if the orders are stop trigger orders or not
         * @param {bool} [params.stopLossTakeProfit] *contract only* if the orders are stop-loss or take-profit orders
         * @param {int} [params.until] the latest time in ms to fetch entries for
         * @param {boolean} [params.trailing] *contract only* set to true if you want to fetch trailing stop orders
         * @returns {Order[]} a list of [order structures]{@link https://docs.ccxt.com/#/?id=order-structure}
         */
        await this.loadMarkets ();
        let market = undefined;
        if (symbol !== undefined) {
            market = this.market (symbol);
        }
        let marketType = undefined;
        [ marketType, params ] = this.handleMarketTypeAndParams ('fetchOrders', market, params);
        const contract = (marketType === 'swap') || (marketType === 'future');
        if (contract && (symbol === undefined)) {
            throw new ArgumentsRequired (this.id + ' fetchOrders() requires a symbol argument for ' + marketType + ' orders');
        }
        if (contract) {
            return await this.fetchContractOrders (symbol, since, limit, params);
        } else {
            return await this.fetchSpotOrders (symbol, since, limit, params);
        }
    }

    async fetchClosedOrders (symbol: Str = undefined, since: Int = undefined, limit: Int = undefined, params = {}): Promise<Order[]> {
        /**
         * @method
         * @name huobi#fetchClosedOrders
         * @see https://huobiapi.github.io/docs/spot/v1/en/#search-past-orders
         * @see https://huobiapi.github.io/docs/spot/v1/en/#search-historical-orders-within-48-hours
         * @see https://huobiapi.github.io/docs/usdt_swap/v1/en/#isolated-get-history-orders-new
         * @see https://huobiapi.github.io/docs/usdt_swap/v1/en/#cross-get-history-orders-new
         * @see https://huobiapi.github.io/docs/coin_margined_swap/v1/en/#get-history-orders-new
         * @see https://huobiapi.github.io/docs/coin_margined_swap/v1/en/#query-history-orders-via-multiple-fields-new
         * @description fetches information on multiple closed orders made by the user
         * @param {string} symbol unified market symbol of the market orders were made in
         * @param {int} [since] the earliest time in ms to fetch orders for
         * @param {int} [limit] the maximum number of order structures to retrieve
         * @param {object} [params] extra parameters specific to the exchange API endpoint
         * @param {int} [params.until] the latest time in ms to fetch entries for
         * @param {boolean} [params.paginate] default false, when true will automatically paginate by calling this endpoint multiple times. See in the docs all the [availble parameters](https://github.com/ccxt/ccxt/wiki/Manual#pagination-params)
         * @returns {Order[]} a list of [order structures]{@link https://docs.ccxt.com/#/?id=order-structure}
         */
        await this.loadMarkets ();
        let paginate = false;
        [ paginate, params ] = this.handleOptionAndParams (params, 'fetchClosedOrders', 'paginate');
        if (paginate) {
            return await this.fetchPaginatedCallDynamic ('fetchClosedOrders', symbol, since, limit, params, 100) as Order[];
        }
        let market = undefined;
        if (symbol !== undefined) {
            market = this.market (symbol);
        }
        let marketType = undefined;
        [ marketType, params ] = this.handleMarketTypeAndParams ('fetchClosedOrders', market, params);
        if (marketType === 'spot') {
            return await this.fetchClosedSpotOrders (symbol, since, limit, params);
        } else {
            return await this.fetchClosedContractOrders (symbol, since, limit, params);
        }
    }

    async fetchOpenOrders (symbol: Str = undefined, since: Int = undefined, limit: Int = undefined, params = {}): Promise<Order[]> {
        /**
         * @method
         * @name huobi#fetchOpenOrders
         * @see https://huobiapi.github.io/docs/spot/v1/en/#get-all-open-orders
         * @see https://huobiapi.github.io/docs/usdt_swap/v1/en/#isolated-current-unfilled-order-acquisition
         * @see https://huobiapi.github.io/docs/usdt_swap/v1/en/#cross-current-unfilled-order-acquisition
         * @description fetch all unfilled currently open orders
         * @param {string} symbol unified market symbol
         * @param {int} [since] the earliest time in ms to fetch open orders for
         * @param {int} [limit] the maximum number of open order structures to retrieve
         * @param {object} [params] extra parameters specific to the exchange API endpoint
         * @param {bool} [params.stop] *contract only* if the orders are stop trigger orders or not
         * @param {bool} [params.stopLossTakeProfit] *contract only* if the orders are stop-loss or take-profit orders
         * @param {boolean} [params.trailing] *contract only* set to true if you want to fetch trailing stop orders
         * @returns {Order[]} a list of [order structures]{@link https://docs.ccxt.com/#/?id=order-structure}
         */
        await this.loadMarkets ();
        let market = undefined;
        if (symbol !== undefined) {
            market = this.market (symbol);
        }
        const request = {};
        let marketType = undefined;
        [ marketType, params ] = this.handleMarketTypeAndParams ('fetchOpenOrders', market, params);
        let response = undefined;
        if (marketType === 'spot') {
            if (symbol !== undefined) {
                request['symbol'] = market['id'];
            }
            // todo replace with fetchAccountIdByType
            let accountId = this.safeString (params, 'account-id');
            if (accountId === undefined) {
                // pick the first account
                await this.loadAccounts ();
                for (let i = 0; i < this.accounts.length; i++) {
                    const account = this.accounts[i];
                    if (account['type'] === 'spot') {
                        accountId = this.safeString (account, 'id');
                        if (accountId !== undefined) {
                            break;
                        }
                    }
                }
            }
            request['account-id'] = accountId;
            if (limit !== undefined) {
                request['size'] = limit;
            }
            params = this.omit (params, 'account-id');
            response = await this.spotPrivateGetV1OrderOpenOrders (this.extend (request, params));
        } else {
            if (symbol === undefined) {
                throw new ArgumentsRequired (this.id + ' fetchOpenOrders() requires a symbol argument');
            }
            if (limit !== undefined) {
                request['page_size'] = limit;
            }
            request['contract_code'] = market['id'];
            const stop = this.safeValue (params, 'stop');
            const stopLossTakeProfit = this.safeValue (params, 'stopLossTakeProfit');
            const trailing = this.safeValue (params, 'trailing', false);
            params = this.omit (params, [ 'stop', 'stopLossTakeProfit', 'trailing' ]);
            if (market['linear']) {
                let marginMode = undefined;
                [ marginMode, params ] = this.handleMarginModeAndParams ('fetchOpenOrders', params);
                marginMode = (marginMode === undefined) ? 'cross' : marginMode;
                if (marginMode === 'isolated') {
                    if (stop) {
                        response = await this.contractPrivatePostLinearSwapApiV1SwapTriggerOpenorders (this.extend (request, params));
                    } else if (stopLossTakeProfit) {
                        response = await this.contractPrivatePostLinearSwapApiV1SwapTpslOpenorders (this.extend (request, params));
                    } else if (trailing) {
                        response = await this.contractPrivatePostLinearSwapApiV1SwapTrackOpenorders (this.extend (request, params));
                    } else {
                        response = await this.contractPrivatePostLinearSwapApiV1SwapOpenorders (this.extend (request, params));
                    }
                } else if (marginMode === 'cross') {
                    if (stop) {
                        response = await this.contractPrivatePostLinearSwapApiV1SwapCrossTriggerOpenorders (this.extend (request, params));
                    } else if (stopLossTakeProfit) {
                        response = await this.contractPrivatePostLinearSwapApiV1SwapCrossTpslOpenorders (this.extend (request, params));
                    } else if (trailing) {
                        response = await this.contractPrivatePostLinearSwapApiV1SwapCrossTrackOpenorders (this.extend (request, params));
                    } else {
                        response = await this.contractPrivatePostLinearSwapApiV1SwapCrossOpenorders (this.extend (request, params));
                    }
                }
            } else if (market['inverse']) {
                if (market['swap']) {
                    if (stop) {
                        response = await this.contractPrivatePostSwapApiV1SwapTriggerOpenorders (this.extend (request, params));
                    } else if (stopLossTakeProfit) {
                        response = await this.contractPrivatePostSwapApiV1SwapTpslOpenorders (this.extend (request, params));
                    } else if (trailing) {
                        response = await this.contractPrivatePostSwapApiV1SwapTrackOpenorders (this.extend (request, params));
                    } else {
                        response = await this.contractPrivatePostSwapApiV1SwapOpenorders (this.extend (request, params));
                    }
                } else if (market['future']) {
                    request['symbol'] = market['settleId'];
                    if (stop) {
                        response = await this.contractPrivatePostApiV1ContractTriggerOpenorders (this.extend (request, params));
                    } else if (stopLossTakeProfit) {
                        response = await this.contractPrivatePostApiV1ContractTpslOpenorders (this.extend (request, params));
                    } else if (trailing) {
                        response = await this.contractPrivatePostApiV1ContractTrackOpenorders (this.extend (request, params));
                    } else {
                        response = await this.contractPrivatePostApiV1ContractOpenorders (this.extend (request, params));
                    }
                }
            }
        }
        //
        // spot
        //
        //     {
        //         "status":"ok",
        //         "data":[
        //             {
        //                 "symbol":"ethusdt",
        //                 "source":"api",
        //                 "amount":"0.010000000000000000",
        //                 "account-id":1528640,
        //                 "created-at":1561597491963,
        //                 "price":"400.000000000000000000",
        //                 "filled-amount":"0.0",
        //                 "filled-cash-amount":"0.0",
        //                 "filled-fees":"0.0",
        //                 "id":38477101630,
        //                 "state":"submitted",
        //                 "type":"sell-limit"
        //             }
        //         ]
        //     }
        //
        // futures
        //
        //     {
        //         "status": "ok",
        //         "data": {
        //             "orders": [
        //                 {
        //                     "symbol": "ADA",
        //                     "contract_code": "ADA201225",
        //                     "contract_type": "quarter",
        //                     "volume": 1,
        //                     "price": 0.0925,
        //                     "order_price_type": "post_only",
        //                     "order_type": 1,
        //                     "direction": "buy",
        //                     "offset": "close",
        //                     "lever_rate": 20,
        //                     "order_id": 773131315209248768,
        //                     "client_order_id": null,
        //                     "created_at": 1604370469629,
        //                     "trade_volume": 0,
        //                     "trade_turnover": 0,
        //                     "fee": 0,
        //                     "trade_avg_price": null,
        //                     "margin_frozen": 0,
        //                     "profit": 0,
        //                     "status": 3,
        //                     "order_source": "web",
        //                     "order_id_str": "773131315209248768",
        //                     "fee_asset": "ADA",
        //                     "liquidation_type": null,
        //                     "canceled_at": null,
        //                     "is_tpsl": 0,
        //                     "update_time": 1606975980467,
        //                     "real_profit": 0
        //                 }
        //             ],
        //             "total_page": 1,
        //             "current_page": 1,
        //             "total_size": 1
        //         },
        //         "ts": 1604370488518
        //     }
        //
        // trigger
        //
        //     {
        //         "status": "ok",
        //         "data": {
        //             "orders": [
        //                 {
        //                     "contract_type": "swap",
        //                     "business_type": "swap",
        //                     "pair": "BTC-USDT",
        //                     "symbol": "BTC",
        //                     "contract_code": "BTC-USDT",
        //                     "trigger_type": "le",
        //                     "volume": 1.000000000000000000,
        //                     "order_type": 1,
        //                     "direction": "buy",
        //                     "offset": "open",
        //                     "lever_rate": 1,
        //                     "order_id": 1103670703588327424,
        //                     "order_id_str": "1103670703588327424",
        //                     "order_source": "web",
        //                     "trigger_price": 25000.000000000000000000,
        //                     "order_price": 24000.000000000000000000,
        //                     "created_at": 1683177200945,
        //                     "order_price_type": "limit",
        //                     "status": 2,
        //                     "margin_mode": "cross",
        //                     "margin_account": "USDT",
        //                     "trade_partition": "USDT",
        //                     "reduce_only": 0
        //                 }
        //             ],
        //             "total_page": 1,
        //             "current_page": 1,
        //             "total_size": 1
        //         },
        //         "ts": 1683177805320
        //     }
        //
        // stop-loss and take-profit
        //
        //     {
        //         "status": "ok",
        //         "data": {
        //             "orders": [
        //                 {
        //                     "contract_type": "swap",
        //                     "business_type": "swap",
        //                     "pair": "BTC-USDT",
        //                     "symbol": "BTC",
        //                     "contract_code": "BTC-USDT",
        //                     "margin_mode": "cross",
        //                     "margin_account": "USDT",
        //                     "volume": 1.000000000000000000,
        //                     "order_type": 1,
        //                     "direction": "sell",
        //                     "order_id": 1103680386844839936,
        //                     "order_id_str": "1103680386844839936",
        //                     "order_source": "web",
        //                     "trigger_type": "le",
        //                     "trigger_price": 25000.000000000000000000,
        //                     "order_price": 0E-18,
        //                     "created_at": 1683179509613,
        //                     "order_price_type": "market",
        //                     "status": 2,
        //                     "tpsl_order_type": "sl",
        //                     "source_order_id": null,
        //                     "relation_tpsl_order_id": "-1",
        //                     "trade_partition": "USDT"
        //                 }
        //             ],
        //             "total_page": 1,
        //             "current_page": 1,
        //             "total_size": 1
        //         },
        //         "ts": 1683179527011
        //     }
        //
        // trailing
        //
        //     {
        //         "status": "ok",
        //         "data": {
        //             "orders": [
        //                 {
        //                     "contract_type": "swap",
        //                     "business_type": "swap",
        //                     "pair": "BTC-USDT",
        //                     "symbol": "BTC",
        //                     "contract_code": "BTC-USDT",
        //                     "volume": 1.000000000000000000,
        //                     "order_type": 1,
        //                     "direction": "sell",
        //                     "offset": "close",
        //                     "lever_rate": 1,
        //                     "order_id": 1192021437253877761,
        //                     "order_id_str": "1192021437253877761",
        //                     "order_source": "api",
        //                     "created_at": 1704241657328,
        //                     "order_price_type": "formula_price",
        //                     "status": 2,
        //                     "callback_rate": 0.050000000000000000,
        //                     "active_price": 50000.000000000000000000,
        //                     "is_active": 0,
        //                     "margin_mode": "cross",
        //                     "margin_account": "USDT",
        //                     "trade_partition": "USDT",
        //                     "reduce_only": 1
        //                 },
        //             ],
        //             "total_page": 1,
        //             "current_page": 1,
        //             "total_size": 2
        //         },
        //         "ts": 1704242440106
        //     }
        //
        let orders = this.safeValue (response, 'data');
        if (!Array.isArray (orders)) {
            orders = this.safeValue (orders, 'orders', []);
        }
        return this.parseOrders (orders, market, since, limit);
    }

    parseOrderStatus (status) {
        const statuses = {
            // spot
            'partial-filled': 'open',
            'partial-canceled': 'canceled',
            'filled': 'closed',
            'canceled': 'canceled',
            'submitted': 'open',
            'created': 'open',  // For stop orders
            // contract
            '1': 'open',
            '2': 'open',
            '3': 'open',
            '4': 'open',
            '5': 'canceled', // partially matched
            '6': 'closed',
            '7': 'canceled',
            '11': 'canceling',
        };
        return this.safeString (statuses, status, status);
    }

    parseOrder (order, market: Market = undefined): Order {
        //
        // spot
        //
        //     {
        //         "id":  13997833014,
        //         "symbol": "ethbtc",
        //         "account-id":  3398321,
        //         "amount": "0.045000000000000000",
        //         "price": "0.034014000000000000",
        //         "created-at":  1545836976871,
        //         "type": "sell-limit",
        //         "field-amount": "0.045000000000000000", // they have fixed it for filled-amount
        //         "field-cash-amount": "0.001530630000000000", // they have fixed it for filled-cash-amount
        //         "field-fees": "0.000003061260000000", // they have fixed it for filled-fees
        //         "finished-at":  1545837948214,
        //         "source": "spot-api",
        //         "state": "filled",
        //         "canceled-at":  0
        //     }
        //
        //     {
        //         "id":  20395337822,
        //         "symbol": "ethbtc",
        //         "account-id":  5685075,
        //         "amount": "0.001000000000000000",
        //         "price": "0.0",
        //         "created-at":  1545831584023,
        //         "type": "buy-market",
        //         "field-amount": "0.029100000000000000", // they have fixed it for filled-amount
        //         "field-cash-amount": "0.000999788700000000", // they have fixed it for filled-cash-amount
        //         "field-fees": "0.000058200000000000", // they have fixed it for filled-fees
        //         "finished-at":  1545831584181,
        //         "source": "spot-api",
        //         "state": "filled",
        //         "canceled-at":  0
        //     }
        //
        // linear swap cross margin createOrder
        //
        //     {
        //         "order_id":924660854912552960,
        //         "order_id_str":"924660854912552960"
        //     }
        //
        // contracts fetchOrder
        //
        //     {
        //         "business_type":"swap",
        //         "contract_type":"swap",
        //         "pair":"BTC-USDT",
        //         "symbol":"BTC",
        //         "contract_code":"BTC-USDT",
        //         "volume":1,
        //         "price":3000,
        //         "order_price_type":"limit",
        //         "order_type":1,
        //         "direction":"buy",
        //         "offset":"open",
        //         "lever_rate":1,
        //         "order_id":924912513206878210,
        //         "client_order_id":null,
        //         "created_at":1640557927189,
        //         "trade_volume":0,
        //         "trade_turnover":0,
        //         "fee":0,
        //         "trade_avg_price":null,
        //         "margin_frozen":3.000000000000000000,
        //         "profit":0,
        //         "status":3,
        //         "order_source":"api",
        //         "order_id_str":"924912513206878210",
        //         "fee_asset":"USDT",
        //         "liquidation_type":"0",
        //         "canceled_at":0,
        //         "margin_asset":"USDT",
        //         "margin_account":"USDT",
        //         "margin_mode":"cross",
        //         "is_tpsl":0,
        //         "real_profit":0
        //     }
        //
        // contracts fetchOrder detailed
        //
        //     {
        //         "symbol": "BTC",
        //         "contract_code": "BTC-USDT",
        //         "instrument_price": 0,
        //         "final_interest": 0,
        //         "adjust_value": 0,
        //         "lever_rate": 10,
        //         "direction": "sell",
        //         "offset": "open",
        //         "volume": 1.000000000000000000,
        //         "price": 13059.800000000000000000,
        //         "created_at": 1603703614712,
        //         "canceled_at": 0,
        //         "order_source": "api",
        //         "order_price_type": "opponent",
        //         "margin_frozen": 0,
        //         "profit": 0,
        //         "trades": [
        //             {
        //                 "trade_id": 131560927,
        //                 "trade_price": 13059.800000000000000000,
        //                 "trade_volume": 1.000000000000000000,
        //                 "trade_turnover": 13.059800000000000000,
        //                 "trade_fee": -0.005223920000000000,
        //                 "created_at": 1603703614715,
        //                 "role": "taker",
        //                 "fee_asset": "USDT",
        //                 "profit": 0,
        //                 "real_profit": 0,
        //                 "id": "131560927-770334322963152896-1"
        //             }
        //         ],
        //         "total_page": 1,
        //         "current_page": 1,
        //         "total_size": 1,
        //         "liquidation_type": "0",
        //         "fee_asset": "USDT",
        //         "fee": -0.005223920000000000,
        //         "order_id": 770334322963152896,
        //         "order_id_str": "770334322963152896",
        //         "client_order_id": 57012021045,
        //         "order_type": "1",
        //         "status": 6,
        //         "trade_avg_price": 13059.800000000000000000,
        //         "trade_turnover": 13.059800000000000000,
        //         "trade_volume": 1.000000000000000000,
        //         "margin_asset": "USDT",
        //         "margin_mode": "isolated",
        //         "margin_account": "BTC-USDT",
        //         "real_profit": 0,
        //         "is_tpsl": 0
        //     }
        //
        // future and swap: fetchOrders
        //
        //     {
        //         "order_id": 773131315209248768,
        //         "contract_code": "ADA201225",
        //         "symbol": "ADA",
        //         "lever_rate": 20,
        //         "direction": "buy",
        //         "offset": "close",
        //         "volume": 1,
        //         "price": 0.0925,
        //         "create_date": 1604370469629,
        //         "update_time": 1603704221118,
        //         "order_source": "web",
        //         "order_price_type": 6,
        //         "order_type": 1,
        //         "margin_frozen": 0,
        //         "profit": 0,
        //         "contract_type": "quarter",
        //         "trade_volume": 0,
        //         "trade_turnover": 0,
        //         "fee": 0,
        //         "trade_avg_price": 0,
        //         "status": 3,
        //         "order_id_str": "773131315209248768",
        //         "fee_asset": "ADA",
        //         "liquidation_type": "0",
        //         "is_tpsl": 0,
        //         "real_profit": 0
        //         "margin_asset": "USDT",
        //         "margin_mode": "cross",
        //         "margin_account": "USDT",
        //         "trade_partition": "USDT", // only in isolated & cross of linear
        //         "reduce_only": "1", // only in isolated & cross of linear
        //         "contract_type": "quarter", // only in cross-margin (inverse & linear)
        //         "pair": "BTC-USDT", // only in cross-margin (inverse & linear)
        //         "business_type": "futures" // only in cross-margin (inverse & linear)
        //     }
        //
        // trigger: fetchOpenOrders
        //
        //     {
        //         "contract_type": "swap",
        //         "business_type": "swap",
        //         "pair": "BTC-USDT",
        //         "symbol": "BTC",
        //         "contract_code": "BTC-USDT",
        //         "trigger_type": "le",
        //         "volume": 1.000000000000000000,
        //         "order_type": 1,
        //         "direction": "buy",
        //         "offset": "open",
        //         "lever_rate": 1,
        //         "order_id": 1103670703588327424,
        //         "order_id_str": "1103670703588327424",
        //         "order_source": "web",
        //         "trigger_price": 25000.000000000000000000,
        //         "order_price": 24000.000000000000000000,
        //         "created_at": 1683177200945,
        //         "order_price_type": "limit",
        //         "status": 2,
        //         "margin_mode": "cross",
        //         "margin_account": "USDT",
        //         "trade_partition": "USDT",
        //         "reduce_only": 0
        //     }
        //
        // stop-loss and take-profit: fetchOpenOrders
        //
        //     {
        //         "contract_type": "swap",
        //         "business_type": "swap",
        //         "pair": "BTC-USDT",
        //         "symbol": "BTC",
        //         "contract_code": "BTC-USDT",
        //         "margin_mode": "cross",
        //         "margin_account": "USDT",
        //         "volume": 1.000000000000000000,
        //         "order_type": 1,
        //         "direction": "sell",
        //         "order_id": 1103680386844839936,
        //         "order_id_str": "1103680386844839936",
        //         "order_source": "web",
        //         "trigger_type": "le",
        //         "trigger_price": 25000.000000000000000000,
        //         "order_price": 0E-18,
        //         "created_at": 1683179509613,
        //         "order_price_type": "market",
        //         "status": 2,
        //         "tpsl_order_type": "sl",
        //         "source_order_id": null,
        //         "relation_tpsl_order_id": "-1",
        //         "trade_partition": "USDT"
        //     }
        //
        // trailing: fetchOpenOrders
        //
        //     {
        //         "contract_type": "swap",
        //         "business_type": "swap",
        //         "pair": "BTC-USDT",
        //         "symbol": "BTC",
        //         "contract_code": "BTC-USDT",
        //         "volume": 1.000000000000000000,
        //         "order_type": 1,
        //         "direction": "sell",
        //         "offset": "close",
        //         "lever_rate": 1,
        //         "order_id": 1192021437253877761,
        //         "order_id_str": "1192021437253877761",
        //         "order_source": "api",
        //         "created_at": 1704241657328,
        //         "order_price_type": "formula_price",
        //         "status": 2,
        //         "callback_rate": 0.050000000000000000,
        //         "active_price": 50000.000000000000000000,
        //         "is_active": 0,
        //         "margin_mode": "cross",
        //         "margin_account": "USDT",
        //         "trade_partition": "USDT",
        //         "reduce_only": 1
        //     }
        //
        // trigger: fetchOrders
        //
        //     {
        //         "contract_type": "swap",
        //         "business_type": "swap",
        //         "pair": "BTC-USDT",
        //         "symbol": "BTC",
        //         "contract_code": "BTC-USDT",
        //         "trigger_type": "le",
        //         "volume": 1.000000000000000000,
        //         "order_type": 1,
        //         "direction": "buy",
        //         "offset": "open",
        //         "lever_rate": 1,
        //         "order_id": 1103670703588327424,
        //         "order_id_str": "1103670703588327424",
        //         "relation_order_id": "-1",
        //         "order_price_type": "limit",
        //         "status": 6,
        //         "order_source": "web",
        //         "trigger_price": 25000.000000000000000000,
        //         "triggered_price": null,
        //         "order_price": 24000.000000000000000000,
        //         "created_at": 1683177200945,
        //         "triggered_at": null,
        //         "order_insert_at": 0,
        //         "canceled_at": 1683179075234,
        //         "fail_code": null,
        //         "fail_reason": null,
        //         "margin_mode": "cross",
        //         "margin_account": "USDT",
        //         "update_time": 1683179075958,
        //         "trade_partition": "USDT",
        //         "reduce_only": 0
        //     }
        //
        // stop-loss and take-profit: fetchOrders
        //
        //     {
        //         "contract_type": "swap",
        //         "business_type": "swap",
        //         "pair": "BTC-USDT",
        //         "symbol": "BTC",
        //         "contract_code": "BTC-USDT",
        //         "margin_mode": "cross",
        //         "margin_account": "USDT",
        //         "volume": 1.000000000000000000,
        //         "order_type": 1,
        //         "tpsl_order_type": "sl",
        //         "direction": "sell",
        //         "order_id": 1103680386844839936,
        //         "order_id_str": "1103680386844839936",
        //         "order_source": "web",
        //         "trigger_type": "le",
        //         "trigger_price": 25000.000000000000000000,
        //         "created_at": 1683179509613,
        //         "order_price_type": "market",
        //         "status": 11,
        //         "source_order_id": null,
        //         "relation_tpsl_order_id": "-1",
        //         "canceled_at": 0,
        //         "fail_code": null,
        //         "fail_reason": null,
        //         "triggered_price": null,
        //         "relation_order_id": "-1",
        //         "update_time": 1683179968231,
        //         "order_price": 0E-18,
        //         "trade_partition": "USDT"
        //     }
        //
        // spot: createOrders
        //
        //     [
        //         {
        //             "order-id": 936847569789079,
        //             "client-order-id": "AA03022abc3a55e82c-0087-4fc2-beac-112fdebb1ee9"
        //         },
        //         {
        //             "client-order-id": "AA03022abcdb3baefb-3cfa-4891-8009-082b3d46ca82",
        //             "err-code": "account-frozen-balance-insufficient-error",
        //             "err-msg": "trade account balance is not enough, left: `89`"
        //         }
        //     ]
        //
        // swap and future: createOrders
        //
        //     [
        //         {
        //             "index": 2,
        //             "err_code": 1047,
        //             "err_msg": "Insufficient margin available."
        //         },
        //         {
        //             "order_id": 1172923090632953857,
        //             "index": 1,
        //             "order_id_str": "1172923090632953857"
        //         }
        //     ]
        //
        const rejectedCreateOrders = this.safeString2 (order, 'err_code', 'err-code');
        let status = this.parseOrderStatus (this.safeString2 (order, 'state', 'status'));
        if (rejectedCreateOrders !== undefined) {
            status = 'rejected';
        }
        const id = this.safeStringN (order, [ 'id', 'order_id_str', 'order-id' ]);
        let side = this.safeString (order, 'direction');
        let type = this.safeString (order, 'order_price_type');
        if ('type' in order) {
            const orderType = order['type'].split ('-');
            side = orderType[0];
            type = orderType[1];
        }
        const marketId = this.safeString2 (order, 'contract_code', 'symbol');
        market = this.safeMarket (marketId, market);
        const timestamp = this.safeIntegerN (order, [ 'created_at', 'created-at', 'create_date' ]);
        const clientOrderId = this.safeString2 (order, 'client_order_id', 'client-order-id');
        let cost = undefined;
        let amount = undefined;
        if ((type !== undefined) && (type.indexOf ('market') >= 0)) {
            // for market orders amount is in quote currency, meaning it is the cost
            if (side === 'sell') {
                cost = this.safeString (order, 'field-cash-amount');
            } else {
                cost = this.safeString (order, 'amount');
            }
        } else {
            amount = this.safeString2 (order, 'volume', 'amount');
            cost = this.safeStringN (order, [ 'filled-cash-amount', 'field-cash-amount', 'trade_turnover' ]); // same typo
        }
        const filled = this.safeStringN (order, [ 'filled-amount', 'field-amount', 'trade_volume' ]); // typo in their API, filled amount
        const price = this.safeString2 (order, 'price', 'order_price');
        let feeCost = this.safeString2 (order, 'filled-fees', 'field-fees'); // typo in their API, filled feeSide
        feeCost = this.safeString (order, 'fee', feeCost);
        let fee = undefined;
        if (feeCost !== undefined) {
            let feeCurrency = undefined;
            const feeCurrencyId = this.safeString (order, 'fee_asset');
            if (feeCurrencyId !== undefined) {
                feeCurrency = this.safeCurrencyCode (feeCurrencyId);
            } else {
                feeCurrency = (side === 'sell') ? market['quote'] : market['base'];
            }
            fee = {
                'cost': feeCost,
                'currency': feeCurrency,
            };
        }
        const stopPrice = this.safeString2 (order, 'stop-price', 'trigger_price');
        const average = this.safeString (order, 'trade_avg_price');
        const trades = this.safeValue (order, 'trades');
        const reduceOnlyInteger = this.safeInteger (order, 'reduce_only');
        let reduceOnly = undefined;
        if (reduceOnlyInteger !== undefined) {
            reduceOnly = (reduceOnlyInteger === 0) ? false : true;
        }
        return this.safeOrder ({
            'info': order,
            'id': id,
            'clientOrderId': clientOrderId,
            'timestamp': timestamp,
            'datetime': this.iso8601 (timestamp),
            'lastTradeTimestamp': undefined,
            'symbol': market['symbol'],
            'type': type,
            'timeInForce': undefined,
            'postOnly': undefined,
            'side': side,
            'price': price,
            'stopPrice': stopPrice,
            'triggerPrice': stopPrice,
            'average': average,
            'cost': cost,
            'amount': amount,
            'filled': filled,
            'remaining': undefined,
            'status': status,
            'reduceOnly': reduceOnly,
            'fee': fee,
            'trades': trades,
        }, market);
    }

    async createMarketBuyOrderWithCost (symbol: string, cost, params = {}) {
        /**
         * @method
         * @name htx#createMarketBuyOrderWithCost
         * @description create a market buy order by providing the symbol and cost
         * @see https://www.htx.com/en-us/opend/newApiPages/?id=7ec4ee16-7773-11ed-9966-0242ac110003
         * @param {string} symbol unified symbol of the market to create an order in
         * @param {float} cost how much you want to trade in units of the quote currency
         * @param {object} [params] extra parameters specific to the exchange API endpoint
         * @returns {object} an [order structure]{@link https://docs.ccxt.com/#/?id=order-structure}
         */
        await this.loadMarkets ();
        const market = this.market (symbol);
        if (!market['spot']) {
            throw new NotSupported (this.id + ' createMarketBuyOrderWithCost() supports spot orders only');
        }
        params['createMarketBuyOrderRequiresPrice'] = false;
        return await this.createOrder (symbol, 'market', 'buy', cost, undefined, params);
    }

    async createTrailingPercentOrder (symbol: string, type: OrderType, side: OrderSide, amount, price = undefined, trailingPercent = undefined, trailingTriggerPrice = undefined, params = {}): Promise<Order> {
        /**
         * @method
         * @name htx#createTrailingPercentOrder
         * @description create a trailing order by providing the symbol, type, side, amount, price and trailingPercent
         * @param {string} symbol unified symbol of the market to create an order in
         * @param {string} type 'market' or 'limit'
         * @param {string} side 'buy' or 'sell'
         * @param {float} amount how much you want to trade in units of the base currency, or number of contracts
         * @param {float} [price] the price for the order to be filled at, in units of the quote currency, ignored in market orders
         * @param {float} trailingPercent the percent to trail away from the current market price
         * @param {float} trailingTriggerPrice the price to activate a trailing order, default uses the price argument
         * @param {object} [params] extra parameters specific to the exchange API endpoint
         * @returns {object} an [order structure]{@link https://docs.ccxt.com/#/?id=order-structure}
         */
        if (trailingPercent === undefined) {
            throw new ArgumentsRequired (this.id + ' createTrailingPercentOrder() requires a trailingPercent argument');
        }
        if (trailingTriggerPrice === undefined) {
            throw new ArgumentsRequired (this.id + ' createTrailingPercentOrder() requires a trailingTriggerPrice argument');
        }
        params['trailingPercent'] = trailingPercent;
        params['trailingTriggerPrice'] = trailingTriggerPrice;
        return await this.createOrder (symbol, type, side, amount, price, params);
    }

    async createSpotOrderRequest (symbol: string, type: OrderType, side: OrderSide, amount, price = undefined, params = {}) {
        /**
         * @method
         * @ignore
         * @name htx#createSpotOrderRequest
         * @description helper function to build request
         * @param {string} symbol unified symbol of the market to create an order in
         * @param {string} type 'market' or 'limit'
         * @param {string} side 'buy' or 'sell'
         * @param {float} amount how much you want to trade in units of the base currency
         * @param {float} [price] the price at which the order is to be fullfilled, in units of the quote currency, ignored in market orders
         * @param {object} [params] extra parameters specific to the exchange API endpoint
         * @param {string} [params.timeInForce] supports 'IOC' and 'FOK'
         * @param {float} [params.cost] the quote quantity that can be used as an alternative for the amount for market buy orders
         * @returns {object} request to be sent to the exchange
         */
        await this.loadMarkets ();
        await this.loadAccounts ();
        const market = this.market (symbol);
        let marginMode = undefined;
        [ marginMode, params ] = this.handleMarginModeAndParams ('createOrder', params);
        const accountId = await this.fetchAccountIdByType (market['type'], marginMode, symbol);
        const request = {
            // spot -----------------------------------------------------------
            'account-id': accountId,
            'symbol': market['id'],
            // 'type': side + '-' + type, // buy-market, sell-market, buy-limit, sell-limit, buy-ioc, sell-ioc, buy-limit-maker, sell-limit-maker, buy-stop-limit, sell-stop-limit, buy-limit-fok, sell-limit-fok, buy-stop-limit-fok, sell-stop-limit-fok
            // 'amount': this.amountToPrecision (symbol, amount), // for buy market orders it's the order cost
            // 'price': this.priceToPrecision (symbol, price),
            // 'source': 'spot-api', // optional, spot-api, margin-api = isolated margin, super-margin-api = cross margin, c2c-margin-api
            // 'client-order-id': clientOrderId, // optional, max 64 chars, must be unique within 8 hours
            // 'stop-price': this.priceToPrecision (symbol, stopPrice), // trigger price for stop limit orders
            // 'operator': 'gte', // gte, lte, trigger price condition
        };
        let orderType = type.replace ('buy-', '');
        orderType = orderType.replace ('sell-', '');
        const options = this.safeValue (this.options, market['type'], {});
        const stopPrice = this.safeString2 (params, 'stopPrice', 'stop-price');
        if (stopPrice === undefined) {
            const stopOrderTypes = this.safeValue (options, 'stopOrderTypes', {});
            if (orderType in stopOrderTypes) {
                throw new ArgumentsRequired (this.id + ' createOrder() requires a stopPrice or a stop-price parameter for a stop order');
            }
        } else {
            const defaultOperator = (side === 'sell') ? 'lte' : 'gte';
            const stopOperator = this.safeString (params, 'operator', defaultOperator);
            request['stop-price'] = this.priceToPrecision (symbol, stopPrice);
            request['operator'] = stopOperator;
            if ((orderType === 'limit') || (orderType === 'limit-fok')) {
                orderType = 'stop-' + orderType;
            } else if ((orderType !== 'stop-limit') && (orderType !== 'stop-limit-fok')) {
                throw new NotSupported (this.id + ' createOrder() does not support ' + type + ' orders');
            }
        }
        let postOnly = undefined;
        [ postOnly, params ] = this.handlePostOnly (orderType === 'market', orderType === 'limit-maker', params);
        if (postOnly) {
            orderType = 'limit-maker';
        }
        const timeInForce = this.safeString (params, 'timeInForce', 'GTC');
        if (timeInForce === 'FOK') {
            orderType = orderType + '-fok';
        } else if (timeInForce === 'IOC') {
            orderType = 'ioc';
        }
        request['type'] = side + '-' + orderType;
        const clientOrderId = this.safeString2 (params, 'clientOrderId', 'client-order-id'); // must be 64 chars max and unique within 24 hours
        if (clientOrderId === undefined) {
            const broker = this.safeValue (this.options, 'broker', {});
            const brokerId = this.safeString (broker, 'id');
            request['client-order-id'] = brokerId + this.uuid ();
        } else {
            request['client-order-id'] = clientOrderId;
        }
        if (marginMode === 'cross') {
            request['source'] = 'super-margin-api';
        } else if (marginMode === 'isolated') {
            request['source'] = 'margin-api';
        } else if (marginMode === 'c2c') {
            request['source'] = 'c2c-margin-api';
        }
        if ((orderType === 'market') && (side === 'buy')) {
            let quoteAmount = undefined;
            let createMarketBuyOrderRequiresPrice = true;
            [ createMarketBuyOrderRequiresPrice, params ] = this.handleOptionAndParams (params, 'createOrder', 'createMarketBuyOrderRequiresPrice', true);
            const cost = this.safeNumber (params, 'cost');
            params = this.omit (params, 'cost');
            if (cost !== undefined) {
                quoteAmount = this.amountToPrecision (symbol, cost);
            } else if (createMarketBuyOrderRequiresPrice) {
                if (price === undefined) {
                    throw new InvalidOrder (this.id + ' createOrder() requires the price argument for market buy orders to calculate the total cost to spend (amount * price), alternatively set the createMarketBuyOrderRequiresPrice option or param to false and pass the cost to spend in the amount argument');
                } else {
                    // despite that cost = amount * price is in quote currency and should have quote precision
                    // the exchange API requires the cost supplied in 'amount' to be of base precision
                    // more about it here:
                    // https://github.com/ccxt/ccxt/pull/4395
                    // https://github.com/ccxt/ccxt/issues/7611
                    // we use amountToPrecision here because the exchange requires cost in base precision
                    const amountString = this.numberToString (amount);
                    const priceString = this.numberToString (price);
                    quoteAmount = this.amountToPrecision (symbol, Precise.stringMul (amountString, priceString));
                }
            } else {
                quoteAmount = this.amountToPrecision (symbol, amount);
            }
            request['amount'] = quoteAmount;
        } else {
            request['amount'] = this.amountToPrecision (symbol, amount);
        }
        const limitOrderTypes = this.safeValue (options, 'limitOrderTypes', {});
        if (orderType in limitOrderTypes) {
            request['price'] = this.priceToPrecision (symbol, price);
        }
        params = this.omit (params, [ 'stopPrice', 'stop-price', 'clientOrderId', 'client-order-id', 'operator', 'timeInForce' ]);
        return this.extend (request, params);
    }

    createContractOrderRequest (symbol: string, type: OrderType, side: OrderSide, amount, price = undefined, params = {}) {
        /**
         * @method
         * @ignore
         * @name htx#createContractOrderRequest
         * @description helper function to build request
         * @param {string} symbol unified symbol of the market to create an order in
         * @param {string} type 'market' or 'limit'
         * @param {string} side 'buy' or 'sell'
         * @param {float} amount how much you want to trade in units of the base currency
         * @param {float} [price] the price at which the order is to be fullfilled, in units of the quote currency, ignored in market orders
         * @param {object} [params] extra parameters specific to the exchange API endpoint
         * @param {string} [params.timeInForce] supports 'IOC' and 'FOK'
         * @param {float} [params.trailingPercent] *contract only* the percent to trail away from the current market price
         * @param {float} [params.trailingTriggerPrice] *contract only* the price to trigger a trailing order, default uses the price argument
         * @returns {object} request to be sent to the exchange
         */
        const market = this.market (symbol);
        const request = {
            'contract_code': market['id'],
            'volume': this.amountToPrecision (symbol, amount),
            'direction': side,
        };
        let postOnly = undefined;
        [ postOnly, params ] = this.handlePostOnly (type === 'market', type === 'post_only', params);
        if (postOnly) {
            type = 'post_only';
        }
        const timeInForce = this.safeString (params, 'timeInForce', 'GTC');
        if (timeInForce === 'FOK') {
            type = 'fok';
        } else if (timeInForce === 'IOC') {
            type = 'ioc';
        }
        const triggerPrice = this.safeNumber2 (params, 'stopPrice', 'trigger_price');
        const stopLossTriggerPrice = this.safeNumber2 (params, 'stopLossPrice', 'sl_trigger_price');
        const takeProfitTriggerPrice = this.safeNumber2 (params, 'takeProfitPrice', 'tp_trigger_price');
        const trailingPercent = this.safeString2 (params, 'trailingPercent', 'callback_rate');
        const trailingTriggerPrice = this.safeNumber (params, 'trailingTriggerPrice', price);
        const isTrailingPercentOrder = trailingPercent !== undefined;
        const isStop = triggerPrice !== undefined;
        const isStopLossTriggerOrder = stopLossTriggerPrice !== undefined;
        const isTakeProfitTriggerOrder = takeProfitTriggerPrice !== undefined;
        if (isStop) {
            const triggerType = this.safeString2 (params, 'triggerType', 'trigger_type', 'le');
            request['trigger_type'] = triggerType;
            request['trigger_price'] = this.priceToPrecision (symbol, triggerPrice);
            if (price !== undefined) {
                request['order_price'] = this.priceToPrecision (symbol, price);
            }
        } else if (isStopLossTriggerOrder || isTakeProfitTriggerOrder) {
            if (isStopLossTriggerOrder) {
                request['sl_order_price_type'] = type;
                request['sl_trigger_price'] = this.priceToPrecision (symbol, stopLossTriggerPrice);
                if (price !== undefined) {
                    request['sl_order_price'] = this.priceToPrecision (symbol, price);
                }
            } else {
                request['tp_order_price_type'] = type;
                request['tp_trigger_price'] = this.priceToPrecision (symbol, takeProfitTriggerPrice);
                if (price !== undefined) {
                    request['tp_order_price'] = this.priceToPrecision (symbol, price);
                }
            }
        } else if (isTrailingPercentOrder) {
            const trailingPercentString = Precise.stringDiv (trailingPercent, '100');
            request['callback_rate'] = this.parseToNumeric (trailingPercentString);
            request['active_price'] = trailingTriggerPrice;
            request['order_price_type'] = this.safeString (params, 'order_price_type', 'formula_price');
        } else {
            const clientOrderId = this.safeInteger2 (params, 'client_order_id', 'clientOrderId');
            if (clientOrderId !== undefined) {
                request['client_order_id'] = clientOrderId;
                params = this.omit (params, [ 'clientOrderId' ]);
            }
            if (type === 'limit' || type === 'ioc' || type === 'fok' || type === 'post_only') {
                request['price'] = this.priceToPrecision (symbol, price);
            }
        }
        if (!isStopLossTriggerOrder && !isTakeProfitTriggerOrder) {
            const reduceOnly = this.safeValue2 (params, 'reduceOnly', 'reduce_only', false);
            if (reduceOnly) {
                request['reduce_only'] = 1;
            }
            request['lever_rate'] = this.safeIntegerN (params, [ 'leverRate', 'lever_rate', 'leverage' ], 1);
            if (!isTrailingPercentOrder) {
                request['order_price_type'] = type;
            }
        }
        const broker = this.safeValue (this.options, 'broker', {});
        const brokerId = this.safeString (broker, 'id');
        request['channel_code'] = brokerId;
        params = this.omit (params, [ 'reduceOnly', 'stopPrice', 'stopLossPrice', 'takeProfitPrice', 'triggerType', 'leverRate', 'timeInForce', 'leverage', 'trailingPercent', 'trailingTriggerPrice' ]);
        return this.extend (request, params);
    }

    async createOrder (symbol: string, type: OrderType, side: OrderSide, amount, price = undefined, params = {}) {
        /**
         * @method
         * @name huobi#createOrder
         * @description create a trade order
         * @see https://huobiapi.github.io/docs/spot/v1/en/#place-a-new-order                   // spot, margin
         * @see https://huobiapi.github.io/docs/coin_margined_swap/v1/en/#place-an-order        // coin-m swap
         * @see https://huobiapi.github.io/docs/coin_margined_swap/v1/en/#place-trigger-order   // coin-m swap trigger
         * @see https://huobiapi.github.io/docs/usdt_swap/v1/en/#cross-place-an-order           // usdt-m swap cross
         * @see https://huobiapi.github.io/docs/usdt_swap/v1/en/#cross-place-trigger-order      // usdt-m swap cross trigger
         * @see https://huobiapi.github.io/docs/usdt_swap/v1/en/#isolated-place-an-order        // usdt-m swap isolated
         * @see https://huobiapi.github.io/docs/usdt_swap/v1/en/#isolated-place-trigger-order   // usdt-m swap isolated trigger
         * @see https://huobiapi.github.io/docs/dm/v1/en/#place-an-order                        // coin-m futures
         * @see https://huobiapi.github.io/docs/dm/v1/en/#place-trigger-order                   // coin-m futures contract trigger
         * @param {string} symbol unified symbol of the market to create an order in
         * @param {string} type 'market' or 'limit'
         * @param {string} side 'buy' or 'sell'
         * @param {float} amount how much you want to trade in units of the base currency
         * @param {float} [price] the price at which the order is to be fullfilled, in units of the quote currency, ignored in market orders
         * @param {object} [params] extra parameters specific to the exchange API endpoint
         * @param {float} [params.stopPrice] the price a trigger order is triggered at
         * @param {string} [params.triggerType] *contract trigger orders only* ge: greater than or equal to, le: less than or equal to
         * @param {float} [params.stopLossPrice] *contract only* the price a stop-loss order is triggered at
         * @param {float} [params.takeProfitPrice] *contract only* the price a take-profit order is triggered at
         * @param {string} [params.operator] *spot and margin only* gte or lte, trigger price condition
         * @param {string} [params.offset] *contract only* 'open', 'close', or 'both', required in hedge mode
         * @param {bool} [params.postOnly] *contract only* true or false
         * @param {int} [params.leverRate] *contract only* required for all contract orders except tpsl, leverage greater than 20x requires prior approval of high-leverage agreement
         * @param {string} [params.timeInForce] supports 'IOC' and 'FOK'
         * @param {float} [params.cost] *spot market buy only* the quote quantity that can be used as an alternative for the amount
         * @param {float} [params.trailingPercent] *contract only* the percent to trail away from the current market price
         * @param {float} [params.trailingTriggerPrice] *contract only* the price to trigger a trailing order, default uses the price argument
         * @returns {object} an [order structure]{@link https://docs.ccxt.com/#/?id=order-structure}
         */
        await this.loadMarkets ();
        const market = this.market (symbol);
        const triggerPrice = this.safeNumber2 (params, 'stopPrice', 'trigger_price');
        const stopLossTriggerPrice = this.safeNumber2 (params, 'stopLossPrice', 'sl_trigger_price');
        const takeProfitTriggerPrice = this.safeNumber2 (params, 'takeProfitPrice', 'tp_trigger_price');
        const trailingPercent = this.safeNumber (params, 'trailingPercent');
        const isTrailingPercentOrder = trailingPercent !== undefined;
        const isStop = triggerPrice !== undefined;
        const isStopLossTriggerOrder = stopLossTriggerPrice !== undefined;
        const isTakeProfitTriggerOrder = takeProfitTriggerPrice !== undefined;
        let response = undefined;
        if (market['spot']) {
            if (isTrailingPercentOrder) {
                throw new NotSupported (this.id + ' createOrder() does not support trailing orders for spot markets');
            }
            const spotRequest = await this.createSpotOrderRequest (symbol, type, side, amount, price, params);
            response = await this.spotPrivatePostV1OrderOrdersPlace (spotRequest);
        } else {
            let contractRequest = this.createContractOrderRequest (symbol, type, side, amount, price, params);
            if (market['linear']) {
                let marginMode = undefined;
                [ marginMode, contractRequest ] = this.handleMarginModeAndParams ('createOrder', contractRequest);
                marginMode = (marginMode === undefined) ? 'cross' : marginMode;
                if (marginMode === 'isolated') {
                    if (isStop) {
                        response = await this.contractPrivatePostLinearSwapApiV1SwapTriggerOrder (contractRequest);
                    } else if (isStopLossTriggerOrder || isTakeProfitTriggerOrder) {
                        response = await this.contractPrivatePostLinearSwapApiV1SwapTpslOrder (contractRequest);
                    } else if (isTrailingPercentOrder) {
                        response = await this.contractPrivatePostLinearSwapApiV1SwapTrackOrder (contractRequest);
                    } else {
                        response = await this.contractPrivatePostLinearSwapApiV1SwapOrder (contractRequest);
                    }
                } else if (marginMode === 'cross') {
                    if (isStop) {
                        response = await this.contractPrivatePostLinearSwapApiV1SwapCrossTriggerOrder (contractRequest);
                    } else if (isStopLossTriggerOrder || isTakeProfitTriggerOrder) {
                        response = await this.contractPrivatePostLinearSwapApiV1SwapCrossTpslOrder (contractRequest);
                    } else if (isTrailingPercentOrder) {
                        response = await this.contractPrivatePostLinearSwapApiV1SwapCrossTrackOrder (contractRequest);
                    } else {
                        response = await this.contractPrivatePostLinearSwapApiV1SwapCrossOrder (contractRequest);
                    }
                }
            } else if (market['inverse']) {
                if (market['swap']) {
                    if (isStop) {
                        response = await this.contractPrivatePostSwapApiV1SwapTriggerOrder (contractRequest);
                    } else if (isStopLossTriggerOrder || isTakeProfitTriggerOrder) {
                        response = await this.contractPrivatePostSwapApiV1SwapTpslOrder (contractRequest);
                    } else if (isTrailingPercentOrder) {
                        response = await this.contractPrivatePostSwapApiV1SwapTrackOrder (contractRequest);
                    } else {
                        response = await this.contractPrivatePostSwapApiV1SwapOrder (contractRequest);
                    }
                } else if (market['future']) {
                    if (isStop) {
                        response = await this.contractPrivatePostApiV1ContractTriggerOrder (contractRequest);
                    } else if (isStopLossTriggerOrder || isTakeProfitTriggerOrder) {
                        response = await this.contractPrivatePostApiV1ContractTpslOrder (contractRequest);
                    } else if (isTrailingPercentOrder) {
                        response = await this.contractPrivatePostApiV1ContractTrackOrder (contractRequest);
                    } else {
                        response = await this.contractPrivatePostApiV1ContractOrder (contractRequest);
                    }
                }
            }
        }
        //
        // spot
        //
        //     {"status":"ok","data":"438398393065481"}
        //
        // swap and future
        //
        //     {
        //         "status": "ok",
        //         "data": {
        //             "order_id": 924660854912552960,
        //             "order_id_str": "924660854912552960"
        //         },
        //         "ts": 1640497927185
        //     }
        //
        // stop-loss and take-profit
        //
        //     {
        //         "status": "ok",
        //         "data": {
        //             "tp_order": {
        //                 "order_id": 1101494204040163328,
        //                 "order_id_str": "1101494204040163328"
        //             },
        //             "sl_order": null
        //         },
        //         "ts": :1682658283024
        //     }
        //
        let data = undefined;
        let result = undefined;
        if (market['spot']) {
            return this.safeOrder ({
                'info': response,
                'id': this.safeString (response, 'data'),
                'timestamp': undefined,
                'datetime': undefined,
                'lastTradeTimestamp': undefined,
                'status': undefined,
                'symbol': undefined,
                'type': type,
                'side': side,
                'price': price,
                'amount': amount,
                'filled': undefined,
                'remaining': undefined,
                'cost': undefined,
                'trades': undefined,
                'fee': undefined,
                'clientOrderId': undefined,
                'average': undefined,
            }, market);
        } else if (isStopLossTriggerOrder) {
            data = this.safeValue (response, 'data', {});
            result = this.safeValue (data, 'sl_order', {});
        } else if (isTakeProfitTriggerOrder) {
            data = this.safeValue (response, 'data', {});
            result = this.safeValue (data, 'tp_order', {});
        } else {
            result = this.safeValue (response, 'data', {});
        }
        return this.parseOrder (result, market);
    }

    async createOrders (orders: OrderRequest[], params = {}) {
        /**
         * @method
         * @name htx#createOrders
         * @description create a list of trade orders
         * @see https://huobiapi.github.io/docs/spot/v1/en/#place-a-batch-of-orders
         * @see https://huobiapi.github.io/docs/dm/v1/en/#place-a-batch-of-orders
         * @see https://huobiapi.github.io/docs/coin_margined_swap/v1/en/#place-a-batch-of-orders
         * @see https://huobiapi.github.io/docs/usdt_swap/v1/en/#isolated-place-a-batch-of-orders
         * @see https://huobiapi.github.io/docs/usdt_swap/v1/en/#cross-place-a-batch-of-orders
         * @param {Array} orders list of orders to create, each object should contain the parameters required by createOrder, namely symbol, type, side, amount, price and params
         * @param {object} [params] extra parameters specific to the exchange API endpoint
         * @returns {object} an [order structure]{@link https://docs.ccxt.com/#/?id=order-structure}
         */
        await this.loadMarkets ();
        const ordersRequests = [];
        let symbol = undefined;
        let market = undefined;
        let marginMode = undefined;
        for (let i = 0; i < orders.length; i++) {
            const rawOrder = orders[i];
            const marketId = this.safeString (rawOrder, 'symbol');
            if (symbol === undefined) {
                symbol = marketId;
            } else {
                if (symbol !== marketId) {
                    throw new BadRequest (this.id + ' createOrders() requires all orders to have the same symbol');
                }
            }
            const type = this.safeString (rawOrder, 'type');
            const side = this.safeString (rawOrder, 'side');
            const amount = this.safeValue (rawOrder, 'amount');
            const price = this.safeValue (rawOrder, 'price');
            const orderParams = this.safeValue (rawOrder, 'params', {});
            const marginResult = this.handleMarginModeAndParams ('createOrders', orderParams);
            const currentMarginMode = marginResult[0];
            if (currentMarginMode !== undefined) {
                if (marginMode === undefined) {
                    marginMode = currentMarginMode;
                } else {
                    if (marginMode !== currentMarginMode) {
                        throw new BadRequest (this.id + ' createOrders() requires all orders to have the same margin mode (isolated or cross)');
                    }
                }
            }
            market = this.market (symbol);
            let orderRequest = undefined;
            if (market['spot']) {
                orderRequest = await this.createSpotOrderRequest (marketId, type, side, amount, price, orderParams);
            } else {
                orderRequest = this.createContractOrderRequest (marketId, type, side, amount, price, orderParams);
            }
            orderRequest = this.omit (orderRequest, 'marginMode');
            ordersRequests.push (orderRequest);
        }
        const request = {};
        let response = undefined;
        if (market['spot']) {
            response = await this.privatePostOrderBatchOrders (ordersRequests);
        } else {
            request['orders_data'] = ordersRequests;
            if (market['linear']) {
                marginMode = (marginMode === undefined) ? 'cross' : marginMode;
                if (marginMode === 'isolated') {
                    response = await this.contractPrivatePostLinearSwapApiV1SwapBatchorder (request);
                } else if (marginMode === 'cross') {
                    response = await this.contractPrivatePostLinearSwapApiV1SwapCrossBatchorder (request);
                }
            } else if (market['inverse']) {
                if (market['swap']) {
                    response = await this.contractPrivatePostSwapApiV1SwapBatchorder (request);
                } else if (market['future']) {
                    response = await this.contractPrivatePostApiV1ContractBatchorder (request);
                }
            }
        }
        //
        // spot
        //
        //     {
        //         "status": "ok",
        //         "data": [
        //             {
        //                 "order-id": 936847569789079,
        //                 "client-order-id": "AA03022abc3a55e82c-0087-4fc2-beac-112fdebb1ee9"
        //             },
        //             {
        //                 "client-order-id": "AA03022abcdb3baefb-3cfa-4891-8009-082b3d46ca82",
        //                 "err-code": "account-frozen-balance-insufficient-error",
        //                 "err-msg": "trade account balance is not enough, left: `89`"
        //             }
        //         ]
        //     }
        //
        // swap and future
        //
        //     {
        //         "status": "ok",
        //         "data": {
        //             "errors": [
        //                 {
        //                     "index": 2,
        //                     "err_code": 1047,
        //                     "err_msg": "Insufficient margin available."
        //                 }
        //             ],
        //             "success": [
        //                 {
        //                     "order_id": 1172923090632953857,
        //                     "index": 1,
        //                     "order_id_str": "1172923090632953857"
        //                 }
        //             ]
        //         },
        //         "ts": 1699688256671
        //     }
        //
        let result = undefined;
        if (market['spot']) {
            result = this.safeValue (response, 'data', []);
        } else {
            const data = this.safeValue (response, 'data', {});
            const success = this.safeValue (data, 'success', []);
            const errors = this.safeValue (data, 'errors', []);
            result = this.arrayConcat (success, errors);
        }
        return this.parseOrders (result, market);
    }

    async cancelOrder (id: string, symbol: Str = undefined, params = {}) {
        /**
         * @method
         * @name huobi#cancelOrder
         * @description cancels an open order
         * @param {string} id order id
         * @param {string} symbol unified symbol of the market the order was made in
         * @param {object} [params] extra parameters specific to the exchange API endpoint
         * @param {boolean} [params.stop] *contract only* if the order is a stop trigger order or not
         * @param {boolean} [params.stopLossTakeProfit] *contract only* if the order is a stop-loss or take-profit order
         * @param {boolean} [params.trailing] *contract only* set to true if you want to cancel a trailing order
         * @returns {object} An [order structure]{@link https://docs.ccxt.com/#/?id=order-structure}
         */
        await this.loadMarkets ();
        let market = undefined;
        if (symbol !== undefined) {
            market = this.market (symbol);
        }
        let marketType = undefined;
        [ marketType, params ] = this.handleMarketTypeAndParams ('cancelOrder', market, params);
        const request = {
            // spot -----------------------------------------------------------
            // 'order-id': 'id',
            // 'symbol': market['id'],
            // 'client-order-id': clientOrderId,
            // contracts ------------------------------------------------------
            // 'order_id': id,
            // 'client_order_id': clientOrderId,
            // 'contract_code': market['id'],
            // 'pair': 'BTC-USDT',
            // 'contract_type': 'this_week', // swap, this_week, next_week, quarter, next_ quarter
        };
        let response = undefined;
        if (marketType === 'spot') {
            const clientOrderId = this.safeString2 (params, 'client-order-id', 'clientOrderId');
            if (clientOrderId === undefined) {
                request['order-id'] = id;
                response = await this.spotPrivatePostV1OrderOrdersOrderIdSubmitcancel (this.extend (request, params));
            } else {
                request['client-order-id'] = clientOrderId;
                params = this.omit (params, [ 'client-order-id', 'clientOrderId' ]);
                response = await this.spotPrivatePostV1OrderOrdersSubmitCancelClientOrder (this.extend (request, params));
            }
        } else {
            if (symbol === undefined) {
                throw new ArgumentsRequired (this.id + ' cancelOrder() requires a symbol argument');
            }
            const clientOrderId = this.safeString2 (params, 'client_order_id', 'clientOrderId');
            if (clientOrderId === undefined) {
                request['order_id'] = id;
            } else {
                request['client_order_id'] = clientOrderId;
                params = this.omit (params, [ 'client_order_id', 'clientOrderId' ]);
            }
            if (market['future']) {
                request['symbol'] = market['settleId'];
            } else {
                request['contract_code'] = market['id'];
            }
            const stop = this.safeValue (params, 'stop');
            const stopLossTakeProfit = this.safeValue (params, 'stopLossTakeProfit');
            const trailing = this.safeValue (params, 'trailing', false);
            params = this.omit (params, [ 'stop', 'stopLossTakeProfit', 'trailing' ]);
            if (market['linear']) {
                let marginMode = undefined;
                [ marginMode, params ] = this.handleMarginModeAndParams ('cancelOrder', params);
                marginMode = (marginMode === undefined) ? 'cross' : marginMode;
                if (marginMode === 'isolated') {
                    if (stop) {
                        response = await this.contractPrivatePostLinearSwapApiV1SwapTriggerCancel (this.extend (request, params));
                    } else if (stopLossTakeProfit) {
                        response = await this.contractPrivatePostLinearSwapApiV1SwapTpslCancel (this.extend (request, params));
                    } else if (trailing) {
                        response = await this.contractPrivatePostLinearSwapApiV1SwapTrackCancel (this.extend (request, params));
                    } else {
                        response = await this.contractPrivatePostLinearSwapApiV1SwapCancel (this.extend (request, params));
                    }
                } else if (marginMode === 'cross') {
                    if (stop) {
                        response = await this.contractPrivatePostLinearSwapApiV1SwapCrossTriggerCancel (this.extend (request, params));
                    } else if (stopLossTakeProfit) {
                        response = await this.contractPrivatePostLinearSwapApiV1SwapCrossTpslCancel (this.extend (request, params));
                    } else if (trailing) {
                        response = await this.contractPrivatePostLinearSwapApiV1SwapCrossTrackCancel (this.extend (request, params));
                    } else {
                        response = await this.contractPrivatePostLinearSwapApiV1SwapCrossCancel (this.extend (request, params));
                    }
                }
            } else if (market['inverse']) {
                if (market['swap']) {
                    if (stop) {
                        response = await this.contractPrivatePostSwapApiV1SwapTriggerCancel (this.extend (request, params));
                    } else if (stopLossTakeProfit) {
                        response = await this.contractPrivatePostSwapApiV1SwapTpslCancel (this.extend (request, params));
                    } else if (trailing) {
                        response = await this.contractPrivatePostSwapApiV1SwapTrackCancel (this.extend (request, params));
                    } else {
                        response = await this.contractPrivatePostSwapApiV1SwapCancel (this.extend (request, params));
                    }
                } else if (market['future']) {
                    if (stop) {
                        response = await this.contractPrivatePostApiV1ContractTriggerCancel (this.extend (request, params));
                    } else if (stopLossTakeProfit) {
                        response = await this.contractPrivatePostApiV1ContractTpslCancel (this.extend (request, params));
                    } else if (trailing) {
                        response = await this.contractPrivatePostApiV1ContractTrackCancel (this.extend (request, params));
                    } else {
                        response = await this.contractPrivatePostApiV1ContractCancel (this.extend (request, params));
                    }
                }
            } else {
                throw new NotSupported (this.id + ' cancelOrder() does not support ' + marketType + ' markets');
            }
        }
        //
        // spot
        //
        //     {
        //         "status": "ok",
        //         "data": "10138899000",
        //     }
        //
        // future and swap
        //
        //     {
        //         "status": "ok",
        //         "data": {
        //             "errors": [],
        //             "successes": "924660854912552960"
        //         },
        //         "ts": 1640504486089
        //     }
        //
        return this.extend (this.parseOrder (response, market), {
            'id': id,
            'status': 'canceled',
        });
    }

    async cancelOrders (ids, symbol: Str = undefined, params = {}) {
        /**
         * @method
         * @name huobi#cancelOrders
         * @description cancel multiple orders
         * @param {string[]} ids order ids
         * @param {string} symbol unified market symbol, default is undefined
         * @param {object} [params] extra parameters specific to the exchange API endpoint
         * @param {bool} [params.stop] *contract only* if the orders are stop trigger orders or not
         * @param {bool} [params.stopLossTakeProfit] *contract only* if the orders are stop-loss or take-profit orders
         * @returns {object} an list of [order structures]{@link https://docs.ccxt.com/#/?id=order-structure}
         */
        await this.loadMarkets ();
        let market: Market = undefined;
        if (symbol !== undefined) {
            market = this.market (symbol);
        }
        let marketType = undefined;
        [ marketType, params ] = this.handleMarketTypeAndParams ('cancelOrders', market, params);
        const request = {
            // spot -----------------------------------------------------------
            // 'order-ids': ids.join (','), // max 50
            // 'client-order-ids': ids.join (','), // max 50
            // contracts ------------------------------------------------------
            // 'order_id': id, // comma separated, max 10
            // 'client_order_id': clientOrderId, // comma separated, max 10
            // 'contract_code': market['id'],
            // 'symbol': market['settleId'],
        };
        let response = undefined;
        if (marketType === 'spot') {
            let clientOrderIds = this.safeValue2 (params, 'client-order-id', 'clientOrderId');
            clientOrderIds = this.safeValue2 (params, 'client-order-ids', 'clientOrderIds', clientOrderIds);
            if (clientOrderIds === undefined) {
                if (typeof clientOrderIds === 'string') {
                    request['order-ids'] = [ ids ];
                } else {
                    request['order-ids'] = ids;
                }
            } else {
                if (typeof clientOrderIds === 'string') {
                    request['client-order-ids'] = [ clientOrderIds ];
                } else {
                    request['client-order-ids'] = clientOrderIds;
                }
                params = this.omit (params, [ 'client-order-id', 'client-order-ids', 'clientOrderId', 'clientOrderIds' ]);
            }
            response = await this.spotPrivatePostV1OrderOrdersBatchcancel (this.extend (request, params));
        } else {
            if (symbol === undefined) {
                throw new ArgumentsRequired (this.id + ' cancelOrders() requires a symbol argument');
            }
            let clientOrderIds = this.safeString2 (params, 'client_order_id', 'clientOrderId');
            clientOrderIds = this.safeString2 (params, 'client_order_ids', 'clientOrderIds', clientOrderIds);
            if (clientOrderIds === undefined) {
                request['order_id'] = ids.join (',');
            } else {
                request['client_order_id'] = clientOrderIds;
                params = this.omit (params, [ 'client_order_id', 'client_order_ids', 'clientOrderId', 'clientOrderIds' ]);
            }
            if (market['future']) {
                request['symbol'] = market['settleId'];
            } else {
                request['contract_code'] = market['id'];
            }
            const stop = this.safeValue (params, 'stop');
            const stopLossTakeProfit = this.safeValue (params, 'stopLossTakeProfit');
            params = this.omit (params, [ 'stop', 'stopLossTakeProfit' ]);
            if (market['linear']) {
                let marginMode = undefined;
                [ marginMode, params ] = this.handleMarginModeAndParams ('cancelOrders', params);
                marginMode = (marginMode === undefined) ? 'cross' : marginMode;
                if (marginMode === 'isolated') {
                    if (stop) {
                        response = await this.contractPrivatePostLinearSwapApiV1SwapTriggerCancel (this.extend (request, params));
                    } else if (stopLossTakeProfit) {
                        response = await this.contractPrivatePostLinearSwapApiV1SwapTpslCancel (this.extend (request, params));
                    } else {
                        response = await this.contractPrivatePostLinearSwapApiV1SwapCancel (this.extend (request, params));
                    }
                } else if (marginMode === 'cross') {
                    if (stop) {
                        response = await this.contractPrivatePostLinearSwapApiV1SwapCrossTriggerCancel (this.extend (request, params));
                    } else if (stopLossTakeProfit) {
                        response = await this.contractPrivatePostLinearSwapApiV1SwapCrossTpslCancel (this.extend (request, params));
                    } else {
                        response = await this.contractPrivatePostLinearSwapApiV1SwapCrossCancel (this.extend (request, params));
                    }
                }
            } else if (market['inverse']) {
                if (market['swap']) {
                    if (stop) {
                        response = await this.contractPrivatePostSwapApiV1SwapTriggerCancel (this.extend (request, params));
                    } else if (stopLossTakeProfit) {
                        response = await this.contractPrivatePostSwapApiV1SwapTpslCancel (this.extend (request, params));
                    } else {
                        response = await this.contractPrivatePostSwapApiV1SwapCancel (this.extend (request, params));
                    }
                } else if (market['future']) {
                    if (stop) {
                        response = await this.contractPrivatePostApiV1ContractTriggerCancel (this.extend (request, params));
                    } else if (stopLossTakeProfit) {
                        response = await this.contractPrivatePostApiV1ContractTpslCancel (this.extend (request, params));
                    } else {
                        response = await this.contractPrivatePostApiV1ContractCancel (this.extend (request, params));
                    }
                }
            } else {
                throw new NotSupported (this.id + ' cancelOrders() does not support ' + marketType + ' markets');
            }
        }
        //
        // spot
        //
        //     {
        //         "status": "ok",
        //         "data": {
        //             "success": [
        //                 "5983466"
        //             ],
        //             "failed": [
        //                 {
        //                     "err-msg": "Incorrect order state",
        //                     "order-state": 7,
        //                     "order-id": "",
        //                     "err-code": "order-orderstate-error",
        //                     "client-order-id": "first"
        //                 },
        //                 {
        //                     "err-msg": "Incorrect order state",
        //                     "order-state": 7,
        //                     "order-id": "",
        //                     "err-code": "order-orderstate-error",
        //                     "client-order-id": "second"
        //                 },
        //                 {
        //                     "err-msg": "The record is not found.",
        //                     "order-id": "",
        //                     "err-code": "base-not-found",
        //                     "client-order-id": "third"
        //                 }
        //             ]
        //         }
        //     }
        //
        // future and swap
        //
        //     {
        //         "status": "ok",
        //         "data": {
        //             "errors": [
        //                 {
        //                     "order_id": "769206471845261312",
        //                     "err_code": 1061,
        //                     "err_msg": "This order doesnt exist."
        //                 }
        //             ],
        //             "successes": "773120304138219520"
        //         },
        //         "ts": 1604367997451
        //     }
        //
        return response;
    }

    async cancelAllOrders (symbol: Str = undefined, params = {}) {
        /**
         * @method
         * @name huobi#cancelAllOrders
         * @description cancel all open orders
         * @param {string} symbol unified market symbol, only orders in the market of this symbol are cancelled when symbol is not undefined
         * @param {object} [params] extra parameters specific to the exchange API endpoint
         * @param {boolean} [params.stop] *contract only* if the orders are stop trigger orders or not
         * @param {boolean} [params.stopLossTakeProfit] *contract only* if the orders are stop-loss or take-profit orders
         * @param {boolean} [params.trailing] *contract only* set to true if you want to cancel all trailing orders
         * @returns {object[]} a list of [order structures]{@link https://docs.ccxt.com/#/?id=order-structure}
         */
        await this.loadMarkets ();
        let market = undefined;
        if (symbol !== undefined) {
            market = this.market (symbol);
        }
        let marketType = undefined;
        [ marketType, params ] = this.handleMarketTypeAndParams ('cancelAllOrders', market, params);
        const request = {
            // spot -----------------------------------------------------------
            // 'account-id': account['id'],
            // 'symbol': market['id'], // a list of comma-separated symbols, all symbols by default
            // 'types' 'string', buy-market, sell-market, buy-limit, sell-limit, buy-ioc, sell-ioc, buy-stop-limit, sell-stop-limit, buy-limit-fok, sell-limit-fok, buy-stop-limit-fok, sell-stop-limit-fok
            // 'side': 'buy', // or 'sell'
            // 'size': 100, // the number of orders to cancel 1-100
            // contract -------------------------------------------------------
            // 'symbol': market['settleId'], // required
            // 'contract_code': market['id'],
            // 'contract_type': 'this_week', // swap, this_week, next_week, quarter, next_ quarter
            // 'direction': 'buy': // buy, sell
            // 'offset': 'open', // open, close
        };
        let response = undefined;
        if (marketType === 'spot') {
            if (symbol !== undefined) {
                request['symbol'] = market['id'];
            }
            response = await this.spotPrivatePostV1OrderOrdersBatchCancelOpenOrders (this.extend (request, params));
        } else {
            if (symbol === undefined) {
                throw new ArgumentsRequired (this.id + ' cancelAllOrders() requires a symbol argument');
            }
            if (market['future']) {
                request['symbol'] = market['settleId'];
            }
            request['contract_code'] = market['id'];
            const stop = this.safeValue (params, 'stop');
            const stopLossTakeProfit = this.safeValue (params, 'stopLossTakeProfit');
            const trailing = this.safeValue (params, 'trailing', false);
            params = this.omit (params, [ 'stop', 'stopLossTakeProfit', 'trailing' ]);
            if (market['linear']) {
                let marginMode = undefined;
                [ marginMode, params ] = this.handleMarginModeAndParams ('cancelAllOrders', params);
                marginMode = (marginMode === undefined) ? 'cross' : marginMode;
                if (marginMode === 'isolated') {
                    if (stop) {
                        response = await this.contractPrivatePostLinearSwapApiV1SwapTriggerCancelall (this.extend (request, params));
                    } else if (stopLossTakeProfit) {
                        response = await this.contractPrivatePostLinearSwapApiV1SwapTpslCancelall (this.extend (request, params));
                    } else if (trailing) {
                        response = await this.contractPrivatePostLinearSwapApiV1SwapTrackCancelall (this.extend (request, params));
                    } else {
                        response = await this.contractPrivatePostLinearSwapApiV1SwapCancelall (this.extend (request, params));
                    }
                } else if (marginMode === 'cross') {
                    if (stop) {
                        response = await this.contractPrivatePostLinearSwapApiV1SwapCrossTriggerCancelall (this.extend (request, params));
                    } else if (stopLossTakeProfit) {
                        response = await this.contractPrivatePostLinearSwapApiV1SwapCrossTpslCancelall (this.extend (request, params));
                    } else if (trailing) {
                        response = await this.contractPrivatePostLinearSwapApiV1SwapCrossTrackCancelall (this.extend (request, params));
                    } else {
                        response = await this.contractPrivatePostLinearSwapApiV1SwapCrossCancelall (this.extend (request, params));
                    }
                }
            } else if (market['inverse']) {
                if (market['swap']) {
                    if (stop) {
                        response = await this.contractPrivatePostSwapApiV1SwapTriggerCancelall (this.extend (request, params));
                    } else if (stopLossTakeProfit) {
                        response = await this.contractPrivatePostSwapApiV1SwapTpslCancelall (this.extend (request, params));
                    } else if (trailing) {
                        response = await this.contractPrivatePostSwapApiV1SwapTrackCancelall (this.extend (request, params));
                    } else {
                        response = await this.contractPrivatePostSwapApiV1SwapCancelall (this.extend (request, params));
                    }
                } else if (market['future']) {
                    if (stop) {
                        response = await this.contractPrivatePostApiV1ContractTriggerCancelall (this.extend (request, params));
                    } else if (stopLossTakeProfit) {
                        response = await this.contractPrivatePostApiV1ContractTpslCancelall (this.extend (request, params));
                    } else if (trailing) {
                        response = await this.contractPrivatePostApiV1ContractTrackCancelall (this.extend (request, params));
                    } else {
                        response = await this.contractPrivatePostApiV1ContractCancelall (this.extend (request, params));
                    }
                }
            } else {
                throw new NotSupported (this.id + ' cancelAllOrders() does not support ' + marketType + ' markets');
            }
        }
        //
        // spot
        //
        //     {
        //         "code": 200,
        //         "data": {
        //             "success-count": 2,
        //             "failed-count": 0,
        //             "next-id": 5454600
        //         }
        //     }
        //
        // future and swap
        //
        //     {
        //         "status": "ok",
        //         "data": {
        //             "errors": [],
        //             "successes": "1104754904426696704"
        //         },
        //         "ts": "1683435723755"
        //     }
        //
        return response;
    }

    parseDepositAddress (depositAddress, currency: Currency = undefined) {
        //
        //     {
        //         "currency": "usdt",
        //         "address": "0xf7292eb9ba7bc50358e27f0e025a4d225a64127b",
        //         "addressTag": "",
        //         "chain": "usdterc20", // trc20usdt, hrc20usdt, usdt, algousdt
        //     }
        //
        const address = this.safeString (depositAddress, 'address');
        const tag = this.safeString (depositAddress, 'addressTag');
        const currencyId = this.safeString (depositAddress, 'currency');
        currency = this.safeCurrency (currencyId, currency);
        const code = this.safeCurrencyCode (currencyId, currency);
        const note = this.safeString (depositAddress, 'note');
        const networkId = this.safeString (depositAddress, 'chain');
        this.checkAddress (address);
        return {
            'currency': code,
            'address': address,
            'tag': tag,
            'network': this.networkIdToEcid (networkId),
            'note': note,
            'info': depositAddress,
        };
    }

    async fetchDepositAddressesByNetwork (code: string, params = {}) {
        /**
         * @method
         * @name huobi#fetchDepositAddressesByNetwork
         * @description fetch a dictionary of addresses for a currency, indexed by network
         * @param {string} code unified currency code of the currency for the deposit address
         * @param {object} [params] extra parameters specific to the exchange API endpoint
         * @returns {object} a dictionary of [address structures]{@link https://docs.ccxt.com/#/?id=address-structure} indexed by the network
         */
        await this.loadMarkets ();
        const currency = this.currency (code);
        const request = {
            'currency': currency['id'],
        };
        const response = await this.spotPrivateGetV2AccountDepositAddress (this.extend (request, params));
        //
        //     {
        //         "code": 200,
        //         "data": [
        //             {
        //                 "currency": "eth",
        //                 "address": "0xf7292eb9ba7bc50358e27f0e025a4d225a64127b",
        //                 "addressTag": "",
        //                 "chain": "eth"
        //             }
        //         ]
        //     }
        //
        const data = this.safeValue (response, 'data', []);
        const parsed = this.parseDepositAddresses (data, [ currency['code'] ], false);
        return this.indexBy (parsed, 'network');
    }

    async fetchDepositAddress (code: string, params = {}) {
        /**
         * @method
         * @name huobi#fetchDepositAddress
         * @description fetch the deposit address for a currency associated with this account
         * @param {string} code unified currency code
         * @param {object} [params] extra parameters specific to the exchange API endpoint
         * @returns {object} an [address structure]{@link https://docs.ccxt.com/#/?id=address-structure}
         */
        await this.loadMarkets ();
        const [ ecid, paramsOmited ] = this.handleEcidAndParams (params);
        const indexedAddresses = await this.fetchDepositAddressesByNetwork (code, paramsOmited);
        return indexedAddresses[ecid];
    }

    async fetchWithdrawAddresses (code: string, note = undefined, networkCode = undefined, params = {}) {
        await this.loadMarkets ();
        const currency = this.currency (code);
        const request = {
            'currency': currency['id'],
        };
        const response = await this.spotPrivateGetV2AccountWithdrawAddress (this.extend (request, params));
        //
        //     {
        //         "code": 200,
        //         "data": [
        //             {
        //                 "currency": "eth",
        //                 "chain": "eth"
        //                 "note": "Binance - TRC20",
        //                 "addressTag": "",
        //                 "address": "0xf7292eb9ba7bc50358e27f0e025a4d225a64127b",
        //             }
        //         ]
        //     }
        //
        const data = this.safeValue (response, 'data', []);
        const allAddresses = this.parseDepositAddresses (data, [ currency['code'] ], false) as any; // cjg: to do remove this weird object or array ambiguity
        const addresses = [];
        for (let i = 0; i < allAddresses.length; i++) {
            const address = allAddresses[i];
            const noteMatch = (note === undefined) || (address['note'] === note);
            const networkMatch = (networkCode === undefined) || (address['network'] === networkCode);
            if (noteMatch && networkMatch) {
                addresses.push (address);
            }
        }
        return addresses;
    }

    async fetchDeposits (code: Str = undefined, since: Int = undefined, limit: Int = undefined, params = {}): Promise<Transaction[]> {
        /**
         * @method
         * @name huobi#fetchDeposits
         * @description fetch all deposits made to an account
         * @param {string} code unified currency code
         * @param {int} [since] the earliest time in ms to fetch deposits for
         * @param {int} [limit] the maximum number of deposits structures to retrieve
         * @param {object} [params] extra parameters specific to the exchange API endpoint
         * @returns {object[]} a list of [transaction structures]{@link https://docs.ccxt.com/#/?id=transaction-structure}
         */
        if (limit === undefined || limit > 100) {
            limit = 100;
        }
        await this.loadMarkets ();
        let currency = undefined;
        if (code !== undefined) {
            currency = this.currency (code);
        }
        const request = {
            'type': 'deposit',
            'direct': 'next',
            'from': 0, // From 'id' ... if you want to get results after a particular transaction id, pass the id in params.from
        };
        if (currency !== undefined) {
            request['currency'] = currency['id'];
        }
        if (limit !== undefined) {
            request['size'] = limit; // max 100
        }
        const response = await this.spotPrivateGetV1QueryDepositWithdraw (this.extend (request, params));
        //
        //    {
        //         "status": "ok",
        //         "data": [
        //             {
        //                 "id": "75115912",
        //                 "type": "deposit",
        //                 "sub-type": "NORMAL",
        //                 "request-id": "trc20usdt-a2e229a44ef2a948c874366230bb56aa73631cc0a03d177bd8b4c9d38262d7ff-200",
        //                 "currency": "usdt",
        //                 "chain": "trc20usdt",
        //                 "tx-hash": "a2e229a44ef2a948c874366230bb56aa73631cc0a03d177bd8b4c9d38262d7ff",
        //                 "amount": "12.000000000000000000",
        //                 "from-addr-tag": "",
        //                 "address-id": "0",
        //                 "address": "TRFTd1FxepQE6CnpwzUEMEbFaLm5bJK67s",
        //                 "address-tag": "",
        //                 "fee": "0",
        //                 "state": "safe",
        //                 "wallet-confirm": "2",
        //                 "created-at": "1621843808662",
        //                 "updated-at": "1621843857137"
        //             },
        //         ]
        //     }
        //
        return this.parseTransactions (response['data'], currency, since, limit);
    }

    async fetchWithdrawals (code: Str = undefined, since: Int = undefined, limit: Int = undefined, params = {}): Promise<Transaction[]> {
        /**
         * @method
         * @name huobi#fetchWithdrawals
         * @description fetch all withdrawals made from an account
         * @param {string} code unified currency code
         * @param {int} [since] the earliest time in ms to fetch withdrawals for
         * @param {int} [limit] the maximum number of withdrawals structures to retrieve
         * @param {object} [params] extra parameters specific to the exchange API endpoint
         * @returns {object[]} a list of [transaction structures]{@link https://docs.ccxt.com/#/?id=transaction-structure}
         */
        if (limit === undefined || limit > 100) {
            limit = 100;
        }
        await this.loadMarkets ();
        let currency = undefined;
        if (code !== undefined) {
            currency = this.currency (code);
        }
        const request = {
            'type': 'withdraw',
            'direct': 'next',
            'from': 0, // From 'id' ... if you want to get results after a particular transaction id, pass the id in params.from
        };
        if (currency !== undefined) {
            request['currency'] = currency['id'];
        }
        if (limit !== undefined) {
            request['size'] = limit; // max 100
        }
        const response = await this.spotPrivateGetV1QueryDepositWithdraw (this.extend (request, params));
        //
        //    {
        //         "status": "ok",
        //         "data": [
        //             {
        //                 "id": "61335312",
        //                 "type": "withdraw",
        //                 "sub-type": "NORMAL",
        //                 "currency": "usdt",
        //                 "chain": "trc20usdt",
        //                 "tx-hash": "30a3111f2fead74fae45c6218ca3150fc33cab2aa59cfe41526b96aae79ce4ec",
        //                 "amount": "12.000000000000000000",
        //                 "from-addr-tag": "",
        //                 "address-id": "27321591",
        //                 "address": "TRf5JacJQRsF4Nm2zu11W6maDGeiEWQu9e",
        //                 "address-tag": "",
        //                 "fee": "1.000000000000000000",
        //                 "state": "confirmed",
        //                 "created-at": "1621852316553",
        //                 "updated-at": "1621852467041"
        //             },
        //         ]
        //     }
        //
        return this.parseTransactions (response['data'], currency, since, limit);
    }

    parseTransaction (transaction, currency: Currency = undefined): Transaction {
        //
        // fetchDeposits
        //
        //     {
        //         "id": "75115912",
        //         "type": "deposit",
        //         "sub-type": "NORMAL",
        //         "request-id": "trc20usdt-a2e229a44ef2a948c874366230bb56aa73631cc0a03d177bd8b4c9d38262d7ff-200",
        //         "currency": "usdt",
        //         "chain": "trc20usdt",
        //         "tx-hash": "a2e229a44ef2a948c874366230bb56aa73631cc0a03d177bd8b4c9d38262d7ff",
        //         "amount": "2849.000000000000000000",
        //         "from-addr-tag": "",
        //         "address-id": "0",
        //         "address": "TRFTd1FxepQE6CnpwzUEMEbFaLm5bJK67s",
        //         "address-tag": "",
        //         "fee": "0",
        //         "state": "safe",
        //         "wallet-confirm": "2",
        //         "created-at": "1621843808662",
        //         "updated-at": "1621843857137"
        //     },
        //
        // fetchWithdrawals
        //
        //     {
        //         "id": "61335312",
        //         "type": "withdraw",
        //         "sub-type": "NORMAL",
        //         "currency": "usdt",
        //         "chain": "trc20usdt",
        //         "tx-hash": "30a3111f2fead74fae45c6218ca3150fc33cab2aa59cfe41526b96aae79ce4ec",
        //         "amount": "12.000000000000000000",
        //         "from-addr-tag": "",
        //         "address-id": "27321591",
        //         "address": "TRf5JacJQRsF4Nm2zu11W6maDGeiEWQu9e",
        //         "address-tag": "",
        //         "fee": "1.000000000000000000",
        //         "state": "confirmed",
        //         "created-at": "1621852316553",
        //         "updated-at": "1621852467041"
        //     }
        //
        // withdraw
        //
        //     {
        //         "status": "ok",
        //         "data": "99562054"
        //     }
        //
        const timestamp = this.safeInteger (transaction, 'created-at');
        const code = this.safeCurrencyCode (this.safeString (transaction, 'currency'));
        let type = this.safeString (transaction, 'type');
        if (type === 'withdraw') {
            type = 'withdrawal';
        }
        let feeCost = this.safeString (transaction, 'fee');
        if (feeCost !== undefined) {
            feeCost = Precise.stringAbs (feeCost);
        }
        const networkId = this.safeString (transaction, 'chain');
        let txHash = this.safeString (transaction, 'tx-hash');
        if (networkId === 'ETH' && txHash.indexOf ('0x') < 0) {
            txHash = '0x' + txHash;
        }
        const subType = this.safeString (transaction, 'sub-type');
        const internal = subType === 'FAST';
        return {
            'info': transaction,
            'id': this.safeString2 (transaction, 'id', 'data'),
            'txid': txHash,
            'timestamp': timestamp,
            'datetime': this.iso8601 (timestamp),
            'network': this.networkIdToEcid (networkId),
            'address': this.safeString (transaction, 'address'),
            'addressTo': undefined,
            'addressFrom': undefined,
            'tag': this.safeString (transaction, 'address-tag'),
            'tagTo': undefined,
            'tagFrom': undefined,
            'type': type,
            'amount': this.safeNumber (transaction, 'amount'),
            'currency': code,
            'status': this.parseTransactionStatus (this.safeString (transaction, 'state')),
            'updated': this.safeInteger (transaction, 'updated-at'),
            'comment': undefined,
            'internal': internal,
            'fee': {
                'currency': code,
                'cost': this.parseNumber (feeCost),
                'rate': undefined,
            },
        };
    }

    parseTransactionStatus (status) {
        const statuses = {
            // deposit statuses
            'unknown': 'failed',
            'confirming': 'pending',
            'confirmed': 'ok',
            'safe': 'ok',
            'orphan': 'failed',
            // withdrawal statuses
            'submitted': 'pending',
            'canceled': 'canceled',
            'reexamine': 'pending',
            'reject': 'failed',
            'pass': 'pending',
            'wallet-reject': 'failed',
            // 'confirmed': 'ok', // present in deposit statuses
            'confirm-error': 'failed',
            'repealed': 'failed',
            'wallet-transfer': 'pending',
            'pre-transfer': 'pending',
        };
        return this.safeString (statuses, status, status);
    }

    async withdraw (code: string, amount, address, tag = undefined, params = {}) {
        /**
         * @method
         * @name huobi#withdraw
         * @description make a withdrawal
         * @param {string} code unified currency code
         * @param {float} amount the amount to withdraw
         * @param {string} address the address to withdraw to
         * @param {string} tag
         * @param {object} [params] extra parameters specific to the exchange API endpoint
         * @returns {object} a [transaction structure]{@link https://docs.ccxt.com/#/?id=transaction-structure}
         */
        [ tag, params ] = this.handleWithdrawTagAndParams (tag, params);
        await this.loadMarkets ();
        this.checkAddress (address);
        const currency = this.currency (code);
        const request = {
            'address': address, // only supports existing addresses in your withdraw address list
            'currency': currency['id'].toLowerCase (),
        };
        if (tag !== undefined) {
            request['addr-tag'] = tag; // only for XRP?
        }
        let ecid = undefined;
        [ ecid, params ] = this.handleEcidAndParams (params);
        if (ecid !== undefined) {
            request['chain'] = this.ecidToNetworkId (ecid, code);
        }
        amount = parseFloat (this.currencyToPrecision (code, amount, ecid));
        const withdrawOptions = this.safeValue (this.options, 'withdraw', {});
        if (this.safeValue (withdrawOptions, 'includeFee', false)) {
            let fee = this.safeNumber (params, 'fee');
            if (fee === undefined) {
                const currencies = await this.fetchCurrencies ();
                this.currencies = this.deepExtend (this.currencies, currencies);
                const targetNetwork = this.safeValue (currency['networks'], ecid, {});
                fee = this.safeNumber (targetNetwork, 'fee');
                if (fee === undefined) {
                    throw new ArgumentsRequired (this.id + ' withdraw() function can not find withdraw fee for chosen network. You need to re-load markets with "exchange.loadMarkets(true)", or provide the "fee" parameter');
                }
            }
            // fee needs to be deducted from whole amount
            const feeString = this.currencyToPrecision (code, fee, ecid);
            params = this.omit (params, 'fee');
            const amountString = this.numberToString (amount);
            const amountSubtractedString = Precise.stringSub (amountString, feeString);
            const amountSubtracted = parseFloat (amountSubtractedString);
            request['fee'] = parseFloat (feeString);
            amount = parseFloat (this.currencyToPrecision (code, amountSubtracted, ecid));
        }
        request['amount'] = amount;
        const response = await this.spotPrivatePostV1DwWithdrawApiCreate (this.extend (request, params));
        //
        //     {
        //         "status": "ok",
        //         "data": "99562054"
        //     }
        //
        return this.parseTransaction (response, currency);
    }

    parseTransfer (transfer, currency: Currency = undefined) {
        //
        // transfer
        //
        //     {
        //         "data": 12345,
        //         "status": "ok"
        //     }
        //
        const id = this.safeString (transfer, 'data');
        const code = this.safeCurrencyCode (undefined, currency);
        return {
            'info': transfer,
            'id': id,
            'timestamp': undefined,
            'datetime': undefined,
            'currency': code,
            'amount': undefined,
            'fromAccount': undefined,
            'toAccount': undefined,
            'status': undefined,
        };
    }

    async transfer (code: string, amount, fromAccount, toAccount, params = {}) {
        /**
         * @method
         * @name huobi#transfer
         * @description transfer currency internally between wallets on the same account
         * @see https://huobiapi.github.io/docs/dm/v1/en/#transfer-margin-between-spot-account-and-future-account
         * @see https://huobiapi.github.io/docs/spot/v1/en/#transfer-fund-between-spot-account-and-future-contract-account
         * @see https://huobiapi.github.io/docs/usdt_swap/v1/en/#general-transfer-margin-between-spot-account-and-usdt-margined-contracts-account
         * @see https://huobiapi.github.io/docs/spot/v1/en/#transfer-asset-from-spot-trading-account-to-cross-margin-account-cross
         * @see https://huobiapi.github.io/docs/spot/v1/en/#transfer-asset-from-spot-trading-account-to-isolated-margin-account-isolated
         * @see https://huobiapi.github.io/docs/spot/v1/en/#transfer-asset-from-cross-margin-account-to-spot-trading-account-cross
         * @see https://huobiapi.github.io/docs/spot/v1/en/#transfer-asset-from-isolated-margin-account-to-spot-trading-account-isolated
         * @param {string} code unified currency code
         * @param {float} amount amount to transfer
         * @param {string} fromAccount account to transfer from 'spot', 'future', 'swap'
         * @param {string} toAccount account to transfer to 'spot', 'future', 'swap'
         * @param {object} [params] extra parameters specific to the exchange API endpoint
         * @param {string} [params.symbol] used for isolated margin transfer
         * @param {string} [params.subType] 'linear' or 'inverse', only used when transfering to/from swap accounts
         * @returns {object} a [transfer structure]{@link https://docs.ccxt.com/#/?id=transfer-structure}
         */
        await this.loadMarkets ();
        const currency = this.currency (code);
        const request = {
            'currency': currency['id'],
            'amount': parseFloat (this.currencyToPrecision (code, amount)),
        };
        let subType = undefined;
        [ subType, params ] = this.handleSubTypeAndParams ('transfer', undefined, params);
        let fromAccountId = this.convertTypeToAccount (fromAccount);
        let toAccountId = this.convertTypeToAccount (toAccount);
        const toCross = toAccountId === 'cross';
        const fromCross = fromAccountId === 'cross';
        const toIsolated = this.inArray (toAccountId, this.ids);
        const fromIsolated = this.inArray (fromAccountId, this.ids);
        const fromSpot = fromAccountId === 'pro';
        const toSpot = toAccountId === 'pro';
        if (fromSpot && toSpot) {
            throw new BadRequest (this.id + ' transfer () cannot make a transfer between ' + fromAccount + ' and ' + toAccount);
        }
        const fromOrToFuturesAccount = (fromAccountId === 'futures') || (toAccountId === 'futures');
        let response = undefined;
        if (fromOrToFuturesAccount) {
            let type = fromAccountId + '-to-' + toAccountId;
            type = this.safeString (params, 'type', type);
            request['type'] = type;
            response = await this.spotPrivatePostV1FuturesTransfer (this.extend (request, params));
        } else if (fromSpot && toCross) {
            response = await this.privatePostCrossMarginTransferIn (this.extend (request, params));
        } else if (fromCross && toSpot) {
            response = await this.privatePostCrossMarginTransferOut (this.extend (request, params));
        } else if (fromSpot && toIsolated) {
            request['symbol'] = toAccountId;
            response = await this.privatePostDwTransferInMargin (this.extend (request, params));
        } else if (fromIsolated && toSpot) {
            request['symbol'] = fromAccountId;
            response = await this.privatePostDwTransferOutMargin (this.extend (request, params));
        } else {
            if (subType === 'linear') {
                if ((fromAccountId === 'swap') || (fromAccount === 'linear-swap')) {
                    fromAccountId = 'linear-swap';
                } else {
                    toAccountId = 'linear-swap';
                }
                // check if cross-margin or isolated
                let symbol = this.safeString (params, 'symbol');
                params = this.omit (params, 'symbol');
                if (symbol !== undefined) {
                    symbol = this.marketId (symbol);
                    request['margin-account'] = symbol;
                } else {
                    request['margin-account'] = 'USDT'; // cross-margin
                }
            }
            request['from'] = fromSpot ? 'spot' : fromAccountId;
            request['to'] = toSpot ? 'spot' : toAccountId;
            response = await this.v2PrivatePostAccountTransfer (this.extend (request, params));
        }
        //
        //    {
        //        "code": "200",
        //        "data": "660150061",
        //        "message": "Succeed",
        //        "success": true,
        //        "print-log": true
        //    }
        //
        return this.parseTransfer (response, currency);
    }

    async fetchIsolatedBorrowRates (params = {}) {
        /**
         * @method
         * @name htx#fetchIsolatedBorrowRates
         * @description fetch the borrow interest rates of all currencies
         * @param {object} [params] extra parameters specific to the exchange API endpoint
         * @returns {object} a list of [isolated borrow rate structures]{@link https://docs.ccxt.com/#/?id=isolated-borrow-rate-structure}
         */
        await this.loadMarkets ();
        const response = await this.spotPrivateGetV1MarginLoanInfo (params);
        //
        // {
        //     "status": "ok",
        //     "data": [
        //         {
        //             "symbol": "1inchusdt",
        //             "currencies": [
        //                 {
        //                     "currency": "1inch",
        //                     "interest-rate": "0.00098",
        //                     "min-loan-amt": "90.000000000000000000",
        //                     "max-loan-amt": "1000.000000000000000000",
        //                     "loanable-amt": "0.0",
        //                     "actual-rate": "0.00098"
        //                 },
        //                 {
        //                     "currency": "usdt",
        //                     "interest-rate": "0.00098",
        //                     "min-loan-amt": "100.000000000000000000",
        //                     "max-loan-amt": "1000.000000000000000000",
        //                     "loanable-amt": "0.0",
        //                     "actual-rate": "0.00098"
        //                 }
        //             ]
        //         },
        //         ...
        //     ]
        // }
        //
        const data = this.safeValue (response, 'data', []);
        const rates = [];
        for (let i = 0; i < data.length; i++) {
            rates.push (this.parseIsolatedBorrowRate (data[i]));
        }
        return rates;
    }

    parseIsolatedBorrowRate (info, market: Market = undefined) {
        //
        //     {
        //         "symbol": "1inchusdt",
        //         "currencies": [
        //             {
        //                 "currency": "1inch",
        //                 "interest-rate": "0.00098",
        //                 "min-loan-amt": "90.000000000000000000",
        //                 "max-loan-amt": "1000.000000000000000000",
        //                 "loanable-amt": "0.0",
        //                 "actual-rate": "0.00098"
        //             },
        //             {
        //                 "currency": "usdt",
        //                 "interest-rate": "0.00098",
        //                 "min-loan-amt": "100.000000000000000000",
        //                 "max-loan-amt": "1000.000000000000000000",
        //                 "loanable-amt": "0.0",
        //                 "actual-rate": "0.00098"
        //             }
        //         ]
        //     },
        //
        const marketId = this.safeString (info, 'symbol');
        const symbol = this.safeSymbol (marketId, market);
        const currencies = this.safeValue (info, 'currencies', []);
        const baseData = this.safeValue (currencies, 0);
        const quoteData = this.safeValue (currencies, 1);
        const baseId = this.safeString (baseData, 'currency');
        const quoteId = this.safeString (quoteData, 'currency');
        return {
            'symbol': symbol,
            'base': this.safeCurrencyCode (baseId),
            'baseRate': this.safeNumber (baseData, 'actual-rate'),
            'quote': this.safeCurrencyCode (quoteId),
            'quoteRate': this.safeNumber (quoteData, 'actual-rate'),
            'period': 86400000,
            'timestamp': undefined,
            'datetime': undefined,
            'info': info,
        };
    }

    async fetchFundingRateHistory (symbol: Str = undefined, since: Int = undefined, limit: Int = undefined, params = {}) {
        /**
         * @method
         * @name huobi#fetchFundingRateHistory
         * @see https://huobiapi.github.io/docs/usdt_swap/v1/en/#general-query-historical-funding-rate
         * @see https://huobiapi.github.io/docs/coin_margined_swap/v1/en/#query-historical-funding-rate
         * @description fetches historical funding rate prices
         * @param {string} symbol unified symbol of the market to fetch the funding rate history for
         * @param {int} [since] not used by huobi, but filtered internally by ccxt
         * @param {int} [limit] not used by huobi, but filtered internally by ccxt
         * @param {object} [params] extra parameters specific to the exchange API endpoint
         * @returns {object[]} a list of [funding rate structures]{@link https://docs.ccxt.com/#/?id=funding-rate-history-structure}
         */
        if (symbol === undefined) {
            throw new ArgumentsRequired (this.id + ' fetchFundingRateHistory() requires a symbol argument');
        }
        let paginate = false;
        [ paginate, params ] = this.handleOptionAndParams (params, 'fetchFundingRateHistory', 'paginate');
        if (paginate) {
            return await this.fetchPaginatedCallCursor ('fetchFundingRateHistory', symbol, since, limit, params, 'page_index', 'current_page', 1, 50) as FundingRateHistory[];
        }
        await this.loadMarkets ();
        const market = this.market (symbol);
        const request = {
            'contract_code': market['id'],
        };
        let response = undefined;
        if (market['inverse']) {
            response = await this.contractPublicGetSwapApiV1SwapHistoricalFundingRate (this.extend (request, params));
        } else if (market['linear']) {
            response = await this.contractPublicGetLinearSwapApiV1SwapHistoricalFundingRate (this.extend (request, params));
        } else {
            throw new NotSupported (this.id + ' fetchFundingRateHistory() supports inverse and linear swaps only');
        }
        //
        // {
        //     "status": "ok",
        //     "data": {
        //         "total_page": 62,
        //         "current_page": 1,
        //         "total_size": 1237,
        //         "data": [
        //             {
        //                 "avg_premium_index": "-0.000208064395065541",
        //                 "funding_rate": "0.000100000000000000",
        //                 "realized_rate": "0.000100000000000000",
        //                 "funding_time": "1638921600000",
        //                 "contract_code": "BTC-USDT",
        //                 "symbol": "BTC",
        //                 "fee_asset": "USDT"
        //             },
        //         ]
        //     },
        //     "ts": 1638939294277
        // }
        //
        const data = this.safeValue (response, 'data');
        const cursor = this.safeValue (data, 'current_page');
        const result = this.safeValue (data, 'data', []);
        const rates = [];
        for (let i = 0; i < result.length; i++) {
            const entry = result[i];
            entry['current_page'] = cursor;
            const marketId = this.safeString (entry, 'contract_code');
            const symbolInner = this.safeSymbol (marketId);
            const timestamp = this.safeInteger (entry, 'funding_time');
            rates.push ({
                'info': entry,
                'symbol': symbolInner,
                'fundingRate': this.safeNumber (entry, 'funding_rate'),
                'timestamp': timestamp,
                'datetime': this.iso8601 (timestamp),
            });
        }
        const sorted = this.sortBy (rates, 'timestamp');
        return this.filterBySymbolSinceLimit (sorted, market['symbol'], since, limit) as FundingRateHistory[];
    }

    parseFundingRate (contract, market: Market = undefined) {
        //
        // {
        //      "status": "ok",
        //      "data": {
        //         "estimated_rate": "0.000100000000000000",
        //         "funding_rate": "0.000100000000000000",
        //         "contract_code": "BCH-USD",
        //         "symbol": "BCH",
        //         "fee_asset": "BCH",
        //         "funding_time": "1639094400000",
        //         "next_funding_time": "1639123200000"
        //     },
        //     "ts": 1639085854775
        // }
        //
        const nextFundingRate = this.safeNumber (contract, 'estimated_rate');
        const fundingTimestamp = this.safeInteger (contract, 'funding_time');
        const nextFundingTimestamp = this.safeInteger (contract, 'next_funding_time');
        const marketId = this.safeString (contract, 'contract_code');
        const symbol = this.safeSymbol (marketId, market);
        return {
            'info': contract,
            'symbol': symbol,
            'markPrice': undefined,
            'indexPrice': undefined,
            'interestRate': undefined,
            'estimatedSettlePrice': undefined,
            'timestamp': undefined,
            'datetime': undefined,
            'fundingRate': this.safeNumber (contract, 'funding_rate'),
            'fundingTimestamp': fundingTimestamp,
            'fundingDatetime': this.iso8601 (fundingTimestamp),
            'nextFundingRate': nextFundingRate,
            'nextFundingTimestamp': nextFundingTimestamp,
            'nextFundingDatetime': this.iso8601 (nextFundingTimestamp),
            'previousFundingRate': undefined,
            'previousFundingTimestamp': undefined,
            'previousFundingDatetime': undefined,
        };
    }

    async fetchFundingRate (symbol: string, params = {}) {
        /**
         * @method
         * @name huobi#fetchFundingRate
         * @description fetch the current funding rate
         * @param {string} symbol unified market symbol
         * @param {object} [params] extra parameters specific to the exchange API endpoint
         * @returns {object} a [funding rate structure]{@link https://docs.ccxt.com/#/?id=funding-rate-structure}
         */
        await this.loadMarkets ();
        const market = this.market (symbol);
        const request = {
            'contract_code': market['id'],
        };
        let response = undefined;
        if (market['inverse']) {
            response = await this.contractPublicGetSwapApiV1SwapFundingRate (this.extend (request, params));
        } else if (market['linear']) {
            response = await this.contractPublicGetLinearSwapApiV1SwapFundingRate (this.extend (request, params));
        } else {
            throw new NotSupported (this.id + ' fetchFundingRate() supports inverse and linear swaps only');
        }
        //
        // {
        //     "status": "ok",
        //     "data": {
        //         "estimated_rate": "0.000100000000000000",
        //         "funding_rate": "0.000100000000000000",
        //         "contract_code": "BTC-USDT",
        //         "symbol": "BTC",
        //         "fee_asset": "USDT",
        //         "funding_time": "1603699200000",
        //         "next_funding_time": "1603728000000"
        //     },
        //     "ts": 1603696494714
        // }
        //
        const result = this.safeValue (response, 'data', {});
        return this.parseFundingRate (result, market);
    }

    async fetchFundingRates (symbols: Strings = undefined, params = {}) {
        /**
         * @method
         * @name huobi#fetchFundingRates
         * @description fetch the funding rate for multiple markets
         * @param {string[]|undefined} symbols list of unified market symbols
         * @param {object} [params] extra parameters specific to the exchange API endpoint
         * @returns {object} a dictionary of [funding rates structures]{@link https://docs.ccxt.com/#/?id=funding-rates-structure}, indexe by market symbols
         */
        await this.loadMarkets ();
        symbols = this.marketSymbols (symbols);
        const options = this.safeValue (this.options, 'fetchFundingRates', {});
        const defaultSubType = this.safeString (this.options, 'defaultSubType', 'inverse');
        let subType = this.safeString (options, 'subType', defaultSubType);
        subType = this.safeString (params, 'subType', subType);
        const request = {
            // 'contract_code': market['id'],
        };
        params = this.omit (params, 'subType');
        let response = undefined;
        if (subType === 'linear') {
            response = await this.contractPublicGetLinearSwapApiV1SwapBatchFundingRate (this.extend (request, params));
        } else if (subType === 'inverse') {
            response = await this.contractPublicGetSwapApiV1SwapBatchFundingRate (this.extend (request, params));
        } else {
            throw new NotSupported (this.id + ' fetchFundingRates() not support this market type');
        }
        //
        //     {
        //         "status": "ok",
        //         "data": [
        //             {
        //                 "estimated_rate": "0.000100000000000000",
        //                 "funding_rate": "0.000100000000000000",
        //                 "contract_code": "MANA-USDT",
        //                 "symbol": "MANA",
        //                 "fee_asset": "USDT",
        //                 "funding_time": "1643356800000",
        //                 "next_funding_time": "1643385600000",
        //                 "trade_partition":"USDT"
        //             },
        //         ],
        //         "ts": 1643346173103
        //     }
        //
        const data = this.safeValue (response, 'data', []);
        const result = this.parseFundingRates (data);
        return this.filterByArray (result, 'symbol', symbols);
    }

    async fetchBorrowInterest (code: Str = undefined, symbol: Str = undefined, since: Int = undefined, limit: Int = undefined, params = {}) {
        /**
         * @method
         * @name huobi#fetchBorrowInterest
         * @description fetch the interest owed by the user for borrowing currency for margin trading
         * @param {string} code unified currency code
         * @param {string} symbol unified market symbol when fetch interest in isolated markets
         * @param {int} [since] the earliest time in ms to fetch borrrow interest for
         * @param {int} [limit] the maximum number of structures to retrieve
         * @param {object} [params] extra parameters specific to the exchange API endpoint
         * @returns {object[]} a list of [borrow interest structures]{@link https://docs.ccxt.com/#/?id=borrow-interest-structure}
         */
        await this.loadMarkets ();
        let marginMode = undefined;
        [ marginMode, params ] = this.handleMarginModeAndParams ('fetchBorrowInterest', params);
        marginMode = (marginMode === undefined) ? 'cross' : marginMode;
        const request = {};
        if (since !== undefined) {
            request['start-date'] = this.yyyymmdd (since);
        }
        if (limit !== undefined) {
            request['size'] = limit;
        }
        let market = undefined;
        let response = undefined;
        if (marginMode === 'isolated') {
            if (symbol !== undefined) {
                market = this.market (symbol);
                request['symbol'] = market['id'];
            }
            response = await this.privateGetMarginLoanOrders (this.extend (request, params));
        } else {  // Cross
            if (code !== undefined) {
                const currency = this.currency (code);
                request['currency'] = currency['id'];
            }
            response = await this.privateGetCrossMarginLoanOrders (this.extend (request, params));
        }
        //
        //    {
        //        "status":"ok",
        //        "data":[
        //            {
        //                "loan-balance":"0.100000000000000000",
        //                "interest-balance":"0.000200000000000000",
        //                "loan-amount":"0.100000000000000000",
        //                "accrued-at":1511169724531,
        //                "interest-amount":"0.000200000000000000",
        //                "filled-points":"0.2",
        //                "filled-ht":"0.2",
        //                "currency":"btc",
        //                "id":394,
        //                "state":"accrual",
        //                "account-id":17747,
        //                "user-id":119913,
        //                "created-at":1511169724531
        //            }
        //        ]
        //    }
        //
        const data = this.safeValue (response, 'data');
        const interest = this.parseBorrowInterests (data, market);
        return this.filterByCurrencySinceLimit (interest, code, since, limit);
    }

    parseBorrowInterest (info, market: Market = undefined) {
        // isolated
        //    {
        //        "interest-rate":"0.000040830000000000",
        //        "user-id":35930539,
        //        "account-id":48916071,
        //        "updated-at":1649320794195,
        //        "deduct-rate":"1",
        //        "day-interest-rate":"0.000980000000000000",
        //        "hour-interest-rate":"0.000040830000000000",
        //        "loan-balance":"100.790000000000000000",
        //        "interest-balance":"0.004115260000000000",
        //        "loan-amount":"100.790000000000000000",
        //        "paid-coin":"0.000000000000000000",
        //        "accrued-at":1649320794148,
        //        "created-at":1649320794148,
        //        "interest-amount":"0.004115260000000000",
        //        "deduct-amount":"0",
        //        "deduct-currency":"",
        //        "paid-point":"0.000000000000000000",
        //        "currency":"usdt",
        //        "symbol":"ltcusdt",
        //        "id":20242721,
        //    }
        //
        // cross
        //   {
        //       "id":3416576,
        //       "user-id":35930539,
        //       "account-id":48956839,
        //       "currency":"usdt",
        //       "loan-amount":"102",
        //       "loan-balance":"102",
        //       "interest-amount":"0.00416466",
        //       "interest-balance":"0.00416466",
        //       "created-at":1649322735333,
        //       "accrued-at":1649322735382,
        //       "state":"accrual",
        //       "filled-points":"0",
        //       "filled-ht":"0"
        //   }
        //
        const marketId = this.safeString (info, 'symbol');
        const marginMode = (marketId === undefined) ? 'cross' : 'isolated';
        market = this.safeMarket (marketId);
        const symbol = this.safeString (market, 'symbol');
        const timestamp = this.safeNumber (info, 'accrued-at');
        return {
            'account': (marginMode === 'isolated') ? symbol : 'cross',  // deprecated
            'symbol': symbol,
            'marginMode': marginMode,
            'currency': this.safeCurrencyCode (this.safeString (info, 'currency')),
            'interest': this.safeNumber (info, 'interest-amount'),
            'interestRate': this.safeNumber (info, 'interest-rate'),
            'amountBorrowed': this.safeNumber (info, 'loan-amount'),
            'timestamp': timestamp,  // Interest accrued time
            'datetime': this.iso8601 (timestamp),
            'info': info,
        };
    }

    sign (path, api = 'public', method = 'GET', params = {}, headers = undefined, body = undefined) {
        let url = '/';
        const query = this.omit (params, this.extractParams (path));
        if (typeof api === 'string') {
            // signing implementation for the old endpoints
            if ((api === 'public') || (api === 'private')) {
                url += this.version;
            } else if ((api === 'v2Public') || (api === 'v2Private')) {
                url += 'v2';
            }
            url += '/' + this.implodeParams (path, params);
            if (api === 'private' || api === 'v2Private') {
                this.checkRequiredCredentials ();
                const timestamp = this.ymdhms (this.milliseconds (), 'T');
                let request = {
                    'SignatureMethod': 'HmacSHA256',
                    'SignatureVersion': '2',
                    'AccessKeyId': this.apiKey,
                    'Timestamp': timestamp,
                };
                if (method !== 'POST') {
                    request = this.extend (request, query);
                }
                const sortedRequest = this.keysort (request);
                let auth = this.urlencode (sortedRequest);
                // unfortunately, PHP demands double quotes for the escaped newline symbol
                const payload = [ method, this.hostname, url, auth ].join ("\n"); // eslint-disable-line quotes
                const signature = this.hmac (this.encode (payload), this.encode (this.secret), sha256, 'base64');
                auth += '&' + this.urlencode ({ 'Signature': signature });
                url += '?' + auth;
                if (method === 'POST') {
                    body = this.json (query);
                    headers = {
                        'Content-Type': 'application/json',
                    };
                } else {
                    headers = {
                        'Content-Type': 'application/x-www-form-urlencoded',
                    };
                }
            } else {
                if (Object.keys (query).length) {
                    url += '?' + this.urlencode (query);
                }
            }
            url = this.implodeParams (this.urls['api'][api], {
                'hostname': this.hostname,
            }) + url;
        } else {
            // signing implementation for the new endpoints
            // const [ type, access ] = api;
            const type = this.safeString (api, 0);
            const access = this.safeString (api, 1);
            const levelOneNestedPath = this.safeString (api, 2);
            const levelTwoNestedPath = this.safeString (api, 3);
            let hostname = undefined;
            let hostnames = this.safeValue (this.urls['hostnames'], type);
            if (typeof hostnames !== 'string') {
                hostnames = this.safeValue (hostnames, levelOneNestedPath);
                if ((typeof hostnames !== 'string') && (levelTwoNestedPath !== undefined)) {
                    hostnames = this.safeValue (hostnames, levelTwoNestedPath);
                }
            }
            hostname = hostnames;
            url += this.implodeParams (path, params);
            if (access === 'public') {
                if (Object.keys (query).length) {
                    url += '?' + this.urlencode (query);
                }
            } else if (access === 'private') {
                this.checkRequiredCredentials ();
                if (method === 'POST') {
                    const options = this.safeValue (this.options, 'broker', {});
                    const id = this.safeString (options, 'id', 'AA03022abc');
                    if (path.indexOf ('cancel') === -1 && path.endsWith ('order')) {
                        // swap order placement
                        const channelCode = this.safeString (params, 'channel_code');
                        if (channelCode === undefined) {
                            params['channel_code'] = id;
                        }
                    } else if (path.endsWith ('orders/place')) {
                        // spot order placement
                        const clientOrderId = this.safeString (params, 'client-order-id');
                        if (clientOrderId === undefined) {
                            params['client-order-id'] = id + this.uuid ();
                        }
                    }
                }
                const timestamp = this.ymdhms (this.milliseconds (), 'T');
                let request = {
                    'SignatureMethod': 'HmacSHA256',
                    'SignatureVersion': '2',
                    'AccessKeyId': this.apiKey,
                    'Timestamp': timestamp,
                };
                if (method !== 'POST') {
                    request = this.extend (request, query);
                }
                request = this.keysort (request) as any;
                let auth = this.urlencode (request);
                // unfortunately, PHP demands double quotes for the escaped newline symbol
                const payload = [ method, hostname, url, auth ].join ("\n"); // eslint-disable-line quotes
                const signature = this.hmac (this.encode (payload), this.encode (this.secret), sha256, 'base64');
                auth += '&' + this.urlencode ({ 'Signature': signature });
                url += '?' + auth;
                if (method === 'POST') {
                    body = this.json (query);
                    if (body.length === 2) {
                        body = '{}';
                    }
                    headers = {
                        'Content-Type': 'application/json',
                    };
                } else {
                    headers = {
                        'Content-Type': 'application/x-www-form-urlencoded',
                    };
                }
            }
            url = this.implodeParams (this.urls['api'][type], {
                'hostname': hostname,
            }) + url;
        }
        return { 'url': url, 'method': method, 'body': body, 'headers': headers };
    }

    handleErrors (httpCode, reason, url, method, headers, body, response, requestHeaders, requestBody) {
        if (response === undefined) {
            return undefined; // fallback to default error handler
        }
        if ('status' in response) {
            //
            //     {"status":"error","err-code":"order-limitorder-amount-min-error","err-msg":"limit order amount error, min: `0.001`","data":null}
            //
            const status = this.safeString (response, 'status');
            if (status === 'error') {
                const code = this.safeString2 (response, 'err-code', 'err_code');
                const message = this.safeString2 (response, 'err-msg', 'err_msg');
                const userMessage = code + ': ' + message;
                this.throwBroadlyMatchedException (this.exceptions['broad'], body, userMessage);
                this.throwExactlyMatchedException (this.exceptions['exact'], code, userMessage);
                this.throwExactlyMatchedException (this.exceptions['exact'], message, userMessage);
                throw new ExchangeError (userMessage);
            }
        }
        if ('code' in response) {
            // {code: '1003', message: 'invalid signature'}
            const code = this.safeString (response, 'code');
            const message = this.safeString (response, 'message');
            const userMessage = code + ': ' + message;
            this.throwExactlyMatchedException (this.exceptions['exact'], code, userMessage);
        }
        return undefined;
    }

    async fetchFundingHistory (symbol: Str = undefined, since: Int = undefined, limit: Int = undefined, params = {}) {
        /**
         * @method
         * @name huobi#fetchFundingHistory
         * @description fetch the history of funding payments paid and received on this account
         * @see https://huobiapi.github.io/docs/usdt_swap/v1/en/#general-query-account-financial-records-via-multiple-fields-new   // linear swaps
         * @see https://huobiapi.github.io/docs/dm/v1/en/#query-financial-records-via-multiple-fields-new                          // coin-m futures
         * @see https://huobiapi.github.io/docs/coin_margined_swap/v1/en/#query-financial-records-via-multiple-fields-new          // coin-m swaps
         * @param {string} symbol unified market symbol
         * @param {int} [since] the earliest time in ms to fetch funding history for
         * @param {int} [limit] the maximum number of funding history structures to retrieve
         * @param {object} [params] extra parameters specific to the exchange API endpoint
         * @returns {object} a [funding history structure]{@link https://docs.ccxt.com/#/?id=funding-history-structure}
         */
        await this.loadMarkets ();
        const market = this.market (symbol);
        const [ marketType, query ] = this.handleMarketTypeAndParams ('fetchFundingHistory', market, params);
        const request = {
            'type': '30,31',
        };
        if (since !== undefined) {
            request['start_date'] = since;
        }
        let response = undefined;
        if (marketType === 'swap') {
            request['contract'] = market['id'];
            if (market['linear']) {
                //
                //    {
                //        "status": "ok",
                //        "data": {
                //           "financial_record": [
                //               {
                //                   "id": "1320088022",
                //                   "type": "30",
                //                   "amount": "0.004732510000000000",
                //                   "ts": "1641168019321",
                //                   "contract_code": "BTC-USDT",
                //                   "asset": "USDT",
                //                   "margin_account": "BTC-USDT",
                //                   "face_margin_account": ''
                //               },
                //           ],
                //           "remain_size": "0",
                //           "next_id": null
                //        },
                //        "ts": "1641189898425"
                //    }
                //
                let marginMode = undefined;
                [ marginMode, params ] = this.handleMarginModeAndParams ('fetchFundingHistory', params);
                marginMode = (marginMode === undefined) ? 'cross' : marginMode;
                if (marginMode === 'isolated') {
                    request['mar_acct'] = market['id'];
                } else {
                    request['mar_acct'] = market['quoteId'];
                }
                response = await this.contractPrivatePostLinearSwapApiV3SwapFinancialRecordExact (this.extend (request, query));
            } else {
                //
                //     {
                //         "code": 200,
                //         "msg": "",
                //         "data": [
                //             {
                //                 "query_id": 138798248,
                //                 "id": 117840,
                //                 "type": 5,
                //                 "amount": -0.024464850000000000,
                //                 "ts": 1638758435635,
                //                 "contract_code": "BTC-USDT-211210",
                //                 "asset": "USDT",
                //                 "margin_account": "USDT",
                //                 "face_margin_account": ""
                //             }
                //         ],
                //         "ts": 1604312615051
                //     }
                //
                response = await this.contractPrivatePostSwapApiV3SwapFinancialRecordExact (this.extend (request, query));
            }
        } else {
            request['symbol'] = market['id'];
            response = await this.contractPrivatePostApiV3ContractFinancialRecordExact (this.extend (request, query));
        }
        const data = this.safeValue (response, 'data', []);
        return this.parseIncomes (data, market, since, limit);
    }

    async setLeverage (leverage, symbol: Str = undefined, params = {}) {
        /**
         * @method
         * @name huobi#setLeverage
         * @description set the level of leverage for a market
         * @param {float} leverage the rate of leverage
         * @param {string} symbol unified market symbol
         * @param {object} [params] extra parameters specific to the exchange API endpoint
         * @returns {object} response from the exchange
         */
        if (symbol === undefined) {
            throw new ArgumentsRequired (this.id + ' setLeverage() requires a symbol argument');
        }
        await this.loadMarkets ();
        const market = this.market (symbol);
        const [ marketType, query ] = this.handleMarketTypeAndParams ('setLeverage', market, params);
        const request = {
            'lever_rate': leverage,
        };
        if (marketType === 'future' && market['inverse']) {
            request['symbol'] = market['settleId'];
        } else {
            request['contract_code'] = market['id'];
        }
        let response = undefined;
        if (market['linear']) {
            let marginMode = undefined;
            [ marginMode, params ] = this.handleMarginModeAndParams ('setLeverage', params);
            marginMode = (marginMode === undefined) ? 'cross' : marginMode;
            if (marginMode === 'isolated') {
                response = await this.contractPrivatePostLinearSwapApiV1SwapSwitchLeverRate (this.extend (request, query));
            } else if (marginMode === 'cross') {
                response = await this.contractPrivatePostLinearSwapApiV1SwapCrossSwitchLeverRate (this.extend (request, query));
            } else {
                throw new NotSupported (this.id + ' setLeverage() not support this market type');
            }
            //
            //     {
            //       "status": "ok",
            //       "data": {
            //         "contract_code": "BTC-USDT",
            //         "lever_rate": "100",
            //         "margin_mode": "isolated"
            //       },
            //       "ts": "1641184710649"
            //     }
            //
        } else {
            if (marketType === 'future') {
                response = await this.contractPrivatePostApiV1ContractSwitchLeverRate (this.extend (request, query));
            } else if (marketType === 'swap') {
                response = await this.contractPrivatePostSwapApiV1SwapSwitchLeverRate (this.extend (request, query));
            } else {
                throw new NotSupported (this.id + ' setLeverage() not support this market type');
            }
            //
            // future
            //     {
            //       "status": "ok",
            //       "data": { symbol: "BTC", lever_rate: 5 },
            //       "ts": 1641184578678
            //     }
            //
            // swap
            //
            //     {
            //       "status": "ok",
            //       "data": { contract_code: "BTC-USD", lever_rate: "5" },
            //       "ts": "1641184652979"
            //     }
            //
        }
        return response;
    }

    parseIncome (income, market: Market = undefined) {
        //
        //     {
        //       "id": "1667161118",
        //       "symbol": "BTC",
        //       "type": "31",
        //       "amount": "-2.11306593188E-7",
        //       "ts": "1641139308983",
        //       "contract_code": "BTC-USD"
        //     }
        //
        const marketId = this.safeString (income, 'contract_code');
        const symbol = this.safeSymbol (marketId, market);
        const amount = this.safeNumber (income, 'amount');
        const timestamp = this.safeInteger (income, 'ts');
        const id = this.safeString (income, 'id');
        const currencyId = this.safeString2 (income, 'symbol', 'asset');
        const code = this.safeCurrencyCode (currencyId);
        return {
            'info': income,
            'symbol': symbol,
            'code': code,
            'timestamp': timestamp,
            'datetime': this.iso8601 (timestamp),
            'id': id,
            'amount': amount,
        };
    }

    parsePosition (position, market: Market = undefined) {
        //
        //    {
        //        "symbol": "BTC",
        //        "contract_code": "BTC-USDT",
        //        "volume": "1.000000000000000000",
        //        "available": "1.000000000000000000",
        //        "frozen": "0E-18",
        //        "cost_open": "47162.000000000000000000",
        //        "cost_hold": "47151.300000000000000000",
        //        "profit_unreal": "0.007300000000000000",
        //        "profit_rate": "-0.000144183876850008",
        //        "lever_rate": "2",
        //        "position_margin": "23.579300000000000000",
        //        "direction": "buy",
        //        "profit": "-0.003400000000000000",
        //        "last_price": "47158.6",
        //        "margin_asset": "USDT",
        //        "margin_mode": "isolated",
        //        "margin_account": "BTC-USDT",
        //        "margin_balance": "24.973020070000000000",
        //        "margin_position": "23.579300000000000000",
        //        "margin_frozen": "0",
        //        "margin_available": "1.393720070000000000",
        //        "profit_real": "0E-18",
        //        "risk_rate": "1.044107779705080303",
        //        "withdraw_available": "1.386420070000000000000000000000000000",
        //        "liquidation_price": "22353.229148614609571788",
        //        "adjust_factor": "0.015000000000000000",
        //        "margin_static": "24.965720070000000000"
        //    }
        //
        market = this.safeMarket (this.safeString (position, 'contract_code'));
        const symbol = market['symbol'];
        const contracts = this.safeString (position, 'volume');
        const contractSize = this.safeValue (market, 'contractSize');
        const contractSizeString = this.numberToString (contractSize);
        const entryPrice = this.safeNumber (position, 'cost_open');
        const initialMargin = this.safeString (position, 'position_margin');
        const rawSide = this.safeString (position, 'direction');
        const side = (rawSide === 'buy') ? 'long' : 'short';
        const unrealizedProfit = this.safeNumber (position, 'profit_unreal');
        let marginMode = this.safeString (position, 'margin_mode');
        const leverage = this.safeString (position, 'lever_rate');
        const percentage = Precise.stringMul (this.safeString (position, 'profit_rate'), '100');
        const lastPrice = this.safeString (position, 'last_price');
        const faceValue = Precise.stringMul (contracts, contractSizeString);
        let notional = undefined;
        if (market['linear']) {
            notional = Precise.stringMul (faceValue, lastPrice);
        } else {
            notional = Precise.stringDiv (faceValue, lastPrice);
            marginMode = 'cross';
        }
        const intialMarginPercentage = Precise.stringDiv (initialMargin, notional);
        const collateral = this.safeString (position, 'margin_balance');
        const liquidationPrice = this.safeNumber (position, 'liquidation_price');
        const adjustmentFactor = this.safeString (position, 'adjust_factor');
        const maintenanceMarginPercentage = Precise.stringDiv (adjustmentFactor, leverage);
        const maintenanceMargin = Precise.stringMul (maintenanceMarginPercentage, notional);
        const marginRatio = Precise.stringDiv (maintenanceMargin, collateral);
        return this.safePosition ({
            'info': position,
            'id': undefined,
            'symbol': symbol,
            'contracts': this.parseNumber (contracts),
            'contractSize': contractSize,
            'entryPrice': entryPrice,
            'collateral': this.parseNumber (collateral),
            'side': side,
            'unrealizedProfit': unrealizedProfit,
            'leverage': this.parseNumber (leverage),
            'percentage': this.parseNumber (percentage),
            'marginMode': marginMode,
            'notional': this.parseNumber (notional),
            'markPrice': undefined,
            'lastPrice': undefined,
            'liquidationPrice': liquidationPrice,
            'initialMargin': this.parseNumber (initialMargin),
            'initialMarginPercentage': this.parseNumber (intialMarginPercentage),
            'maintenanceMargin': this.parseNumber (maintenanceMargin),
            'maintenanceMarginPercentage': this.parseNumber (maintenanceMarginPercentage),
            'marginRatio': this.parseNumber (marginRatio),
            'timestamp': undefined,
            'datetime': undefined,
            'hedged': undefined,
            'lastUpdateTimestamp': undefined,
            'stopLossPrice': undefined,
            'takeProfitPrice': undefined,
        });
    }

    async fetchPositions (symbols: Strings = undefined, params = {}) {
        /**
         * @method
         * @name huobi#fetchPositions
         * @description fetch all open positions
         * @param {string[]|undefined} symbols list of unified market symbols
         * @param {object} [params] extra parameters specific to the exchange API endpoint
         * @returns {object[]} a list of [position structure]{@link https://docs.ccxt.com/#/?id=position-structure}
         */
        await this.loadMarkets ();
        symbols = this.marketSymbols (symbols);
        let market = undefined;
        if (symbols !== undefined) {
            const first = this.safeString (symbols, 0);
            market = this.market (first);
        }
        let marginMode = undefined;
        [ marginMode, params ] = this.handleMarginModeAndParams ('fetchPositions', params, 'cross');
        let subType = undefined;
        [ subType, params ] = this.handleSubTypeAndParams ('fetchPositions', market, params, 'linear');
        let marketType = undefined;
        [ marketType, params ] = this.handleMarketTypeAndParams ('fetchPositions', market, params);
        if (marketType === 'spot') {
            marketType = 'future';
        }
        let response = undefined;
        if (subType === 'linear') {
            if (marginMode === 'isolated') {
                response = await this.contractPrivatePostLinearSwapApiV1SwapPositionInfo (params);
            } else if (marginMode === 'cross') {
                response = await this.contractPrivatePostLinearSwapApiV1SwapCrossPositionInfo (params);
            } else {
                throw new NotSupported (this.id + ' fetchPositions() not support this market type');
            }
            //
            //     {
            //       "status": "ok",
            //       "data": [
            //         {
            //           "symbol": "BTC",
            //           "contract_code": "BTC-USDT",
            //           "volume": "1.000000000000000000",
            //           "available": "1.000000000000000000",
            //           "frozen": "0E-18",
            //           "cost_open": "47162.000000000000000000",
            //           "cost_hold": "47162.000000000000000000",
            //           "profit_unreal": "0.047300000000000000",
            //           "profit_rate": "0.002005852169119206",
            //           "lever_rate": "2",
            //           "position_margin": "23.604650000000000000",
            //           "direction": "buy",
            //           "profit": "0.047300000000000000",
            //           "last_price": "47209.3",
            //           "margin_asset": "USDT",
            //           "margin_mode": "isolated",
            //           "margin_account": "BTC-USDT"
            //         }
            //       ],
            //       "ts": "1641108676768"
            //     }
            //
        } else {
            if (marketType === 'future') {
                response = await this.contractPrivatePostApiV1ContractPositionInfo (params);
            } else if (marketType === 'swap') {
                response = await this.contractPrivatePostSwapApiV1SwapPositionInfo (params);
            } else {
                throw new NotSupported (this.id + ' fetchPositions() not support this market type');
            }
            //
            // future
            //     {
            //       "status": "ok",
            //       "data": [
            //         {
            //           "symbol": "BTC",
            //           "contract_code": "BTC220624",
            //           "contract_type": "next_quarter",
            //           "volume": "1.000000000000000000",
            //           "available": "1.000000000000000000",
            //           "frozen": "0E-18",
            //           "cost_open": "49018.880000000009853343",
            //           "cost_hold": "49018.880000000009853343",
            //           "profit_unreal": "-8.62360608500000000000000000000000000000000000000E-7",
            //           "profit_rate": "-0.000845439023678622",
            //           "lever_rate": "2",
            //           "position_margin": "0.001019583964880634",
            //           "direction": "sell",
            //           "profit": "-8.62360608500000000000000000000000000000000000000E-7",
            //           "last_price": "49039.61"
            //         }
            //       ],
            //       "ts": "1641109895199"
            //     }
            //
            // swap
            //     {
            //       "status": "ok",
            //       "data": [
            //         {
            //           "symbol": "BTC",
            //           "contract_code": "BTC-USD",
            //           "volume": "1.000000000000000000",
            //           "available": "1.000000000000000000",
            //           "frozen": "0E-18",
            //           "cost_open": "47150.000000000012353300",
            //           "cost_hold": "47150.000000000012353300",
            //           "profit_unreal": "0E-54",
            //           "profit_rate": "-7.86E-16",
            //           "lever_rate": "3",
            //           "position_margin": "0.000706963591375044",
            //           "direction": "buy",
            //           "profit": "0E-54",
            //           "last_price": "47150"
            //         }
            //       ],
            //       "ts": "1641109636572"
            //     }
            //
        }
        const data = this.safeValue (response, 'data', []);
        const timestamp = this.safeInteger (response, 'ts');
        const result = [];
        for (let i = 0; i < data.length; i++) {
            const position = data[i];
            const parsed = this.parsePosition (position);
            result.push (this.extend (parsed, {
                'timestamp': timestamp,
                'datetime': this.iso8601 (timestamp),
            }));
        }
        return this.filterByArrayPositions (result, 'symbol', symbols, false);
    }

    async fetchPosition (symbol: string, params = {}) {
        /**
         * @method
         * @name huobi#fetchPosition
         * @description fetch data on a single open contract trade position
         * @param {string} symbol unified market symbol of the market the position is held in, default is undefined
         * @param {object} [params] extra parameters specific to the exchange API endpoint
         * @returns {object} a [position structure]{@link https://docs.ccxt.com/#/?id=position-structure}
         */
        await this.loadMarkets ();
        const market = this.market (symbol);
        let marginMode = undefined;
        [ marginMode, params ] = this.handleMarginModeAndParams ('fetchPosition', params);
        marginMode = (marginMode === undefined) ? 'cross' : marginMode;
        const [ marketType, query ] = this.handleMarketTypeAndParams ('fetchPosition', market, params);
        const request = {};
        if (market['future'] && market['inverse']) {
            request['symbol'] = market['settleId'];
        } else {
            if (marginMode === 'cross') {
                request['margin_account'] = 'USDT'; // only allowed value
            }
            request['contract_code'] = market['id'];
        }
        let response = undefined;
        if (market['linear']) {
            if (marginMode === 'isolated') {
                response = await this.contractPrivatePostLinearSwapApiV1SwapAccountPositionInfo (this.extend (request, query));
            } else if (marginMode === 'cross') {
                response = await this.contractPrivatePostLinearSwapApiV1SwapCrossAccountPositionInfo (this.extend (request, query));
            } else {
                throw new NotSupported (this.id + ' fetchPosition() not support this market type');
            }
            //
            // isolated
            //
            //     {
            //         "status": "ok",
            //         "data": [
            //             {
            //                 "positions": [],
            //                 "symbol": "BTC",
            //                 "margin_balance": 1.949728350000000000,
            //                 "margin_position": 0,
            //                 "margin_frozen": 0E-18,
            //                 "margin_available": 1.949728350000000000,
            //                 "profit_real": -0.050271650000000000,
            //                 "profit_unreal": 0,
            //                 "risk_rate": null,
            //                 "withdraw_available": 1.949728350000000000,
            //                 "liquidation_price": null,
            //                 "lever_rate": 20,
            //                 "adjust_factor": 0.150000000000000000,
            //                 "margin_static": 1.949728350000000000,
            //                 "contract_code": "BTC-USDT",
            //                 "margin_asset": "USDT",
            //                 "margin_mode": "isolated",
            //                 "margin_account": "BTC-USDT",
            //                 "trade_partition": "USDT",
            //                 "position_mode": "dual_side"
            //             },
            //             ... opposite side position can be present here too (if hedge)
            //         ],
            //         "ts": 1653605008286
            //     }
            //
            // cross
            //
            //     {
            //         "status": "ok",
            //         "data": {
            //             "positions": [
            //                 {
            //                     "symbol": "BTC",
            //                     "contract_code": "BTC-USDT",
            //                     "volume": "1.000000000000000000",
            //                     "available": "1.000000000000000000",
            //                     "frozen": "0E-18",
            //                     "cost_open": "29530.000000000000000000",
            //                     "cost_hold": "29530.000000000000000000",
            //                     "profit_unreal": "-0.010000000000000000",
            //                     "profit_rate": "-0.016931933626820200",
            //                     "lever_rate": "50",
            //                     "position_margin": "0.590400000000000000",
            //                     "direction": "buy",
            //                     "profit": "-0.010000000000000000",
            //                     "last_price": "29520",
            //                     "margin_asset": "USDT",
            //                     "margin_mode": "cross",
            //                     "margin_account": "USDT",
            //                     "contract_type": "swap",
            //                     "pair": "BTC-USDT",
            //                     "business_type": "swap",
            //                     "trade_partition": "USDT",
            //                     "position_mode": "dual_side"
            //                 },
            //                 ... opposite side position can be present here too (if hedge)
            //             ],
            //             "futures_contract_detail": [
            //                 {
            //                     "symbol": "BTC",
            //                     "contract_code": "BTC-USDT-220624",
            //                     "margin_position": "0",
            //                     "margin_frozen": "0E-18",
            //                     "margin_available": "1.497799766913531118",
            //                     "profit_unreal": "0",
            //                     "liquidation_price": null,
            //                     "lever_rate": "30",
            //                     "adjust_factor": "0.250000000000000000",
            //                     "contract_type": "quarter",
            //                     "pair": "BTC-USDT",
            //                     "business_type": "futures",
            //                     "trade_partition": "USDT"
            //                 },
            //                 ... other items listed with different expiration (contract_code)
            //             ],
            //             "margin_mode": "cross",
            //             "margin_account": "USDT",
            //             "margin_asset": "USDT",
            //             "margin_balance": "2.088199766913531118",
            //             "margin_static": "2.098199766913531118",
            //             "margin_position": "0.590400000000000000",
            //             "margin_frozen": "0E-18",
            //             "profit_real": "-0.016972710000000000",
            //             "profit_unreal": "-0.010000000000000000",
            //             "withdraw_available": "1.497799766913531118",
            //             "risk_rate": "9.105496355562965147",
            //             "contract_detail": [
            //                {
            //                     "symbol": "BTC",
            //                     "contract_code": "BTC-USDT",
            //                     "margin_position": "0.590400000000000000",
            //                     "margin_frozen": "0E-18",
            //                     "margin_available": "1.497799766913531118",
            //                     "profit_unreal": "-0.010000000000000000",
            //                     "liquidation_price": "27625.176468365024050352",
            //                     "lever_rate": "50",
            //                     "adjust_factor": "0.350000000000000000",
            //                     "contract_type": "swap",
            //                     "pair": "BTC-USDT",
            //                     "business_type": "swap",
            //                     "trade_partition": "USDT"
            //                 },
            //                 ... all symbols listed
            //             ],
            //             "position_mode": "dual_side"
            //         },
            //         "ts": "1653604697466"
            //     }
            //
        } else {
            if (marketType === 'future') {
                response = await this.contractPrivatePostApiV1ContractAccountPositionInfo (this.extend (request, query));
            } else if (marketType === 'swap') {
                response = await this.contractPrivatePostSwapApiV1SwapAccountPositionInfo (this.extend (request, query));
            } else {
                throw new NotSupported (this.id + ' setLeverage() not support this market type');
            }
            //
            // future, swap
            //
            //     {
            //       "status": "ok",
            //       "data": [
            //         {
            //             "symbol": "XRP",
            //             "contract_code": "XRP-USD", // only present in swap
            //             "margin_balance": 12.186361450698276582,
            //             "margin_position": 5.036261079774375503,
            //             "margin_frozen": 0E-18,
            //             "margin_available": 7.150100370923901079,
            //             "profit_real": -0.012672343876723438,
            //             "profit_unreal": 0.163382354575000020,
            //             "risk_rate": 2.344723929650649798,
            //             "withdraw_available": 6.986718016348901059,
            //             "liquidation_price": 0.271625200493799547,
            //             "lever_rate": 5,
            //             "adjust_factor": 0.075000000000000000,
            //             "margin_static": 12.022979096123276562,
            //             "positions": [
            //                 {
            //                     "symbol": "XRP",
            //                     "contract_code": "XRP-USD",
            //                     // "contract_type": "this_week", // only present in future
            //                     "volume": 1.0,
            //                     "available": 1.0,
            //                     "frozen": 0E-18,
            //                     "cost_open": 0.394560000000000000,
            //                     "cost_hold": 0.394560000000000000,
            //                     "profit_unreal": 0.163382354575000020,
            //                     "profit_rate": 0.032232070910556005,
            //                     "lever_rate": 5,
            //                     "position_margin": 5.036261079774375503,
            //                     "direction": "buy",
            //                     "profit": 0.163382354575000020,
            //                     "last_price": 0.39712
            //                 },
            //                 ... opposite side position can be present here too (if hedge)
            //             ]
            //         }
            //       ],
            //       "ts": 1653600470199
            //     }
            //
            // cross usdt swap
            //
            //     {
            //         "status":"ok",
            //         "data":{
            //             "positions":[],
            //             "futures_contract_detail":[]
            //             "margin_mode":"cross",
            //             "margin_account":"USDT",
            //             "margin_asset":"USDT",
            //             "margin_balance":"1.000000000000000000",
            //             "margin_static":"1.000000000000000000",
            //             "margin_position":"0",
            //             "margin_frozen":"1.000000000000000000",
            //             "profit_real":"0E-18",
            //             "profit_unreal":"0",
            //             "withdraw_available":"0",
            //             "risk_rate":"15.666666666666666666",
            //             "contract_detail":[]
            //         },
            //         "ts":"1645521118946"
            //     }
            //
        }
        const data = this.safeValue (response, 'data');
        let account = undefined;
        if (marginMode === 'cross') {
            account = data;
        } else {
            account = this.safeValue (data, 0);
        }
        const omitted = this.omit (account, [ 'positions' ]);
        const positions = this.safeValue (account, 'positions');
        let position = undefined;
        if (market['future'] && market['inverse']) {
            for (let i = 0; i < positions.length; i++) {
                const entry = positions[i];
                if (entry['contract_code'] === market['id']) {
                    position = entry;
                    break;
                }
            }
        } else {
            position = this.safeValue (positions, 0);
        }
        const timestamp = this.safeInteger (response, 'ts');
        const parsed = this.parsePosition (this.extend (position, omitted));
        parsed['timestamp'] = timestamp;
        parsed['datetime'] = this.iso8601 (timestamp);
        return parsed;
    }

    parseLedgerEntryType (type) {
        const types = {
            'trade': 'trade',
            'etf': 'trade',
            'transact-fee': 'fee',
            'fee-deduction': 'fee',
            'transfer': 'transfer',
            'credit': 'credit',
            'liquidation': 'trade',
            'interest': 'credit',
            'deposit': 'deposit',
            'withdraw': 'withdrawal',
            'withdraw-fee': 'fee',
            'exchange': 'exchange',
            'other-types': 'transfer',
            'rebate': 'rebate',
        };
        return this.safeString (types, type, type);
    }

    parseLedgerEntry (item, currency: Currency = undefined) {
        //
        //     {
        //         "accountId": 10000001,
        //         "currency": "usdt",
        //         "transactAmt": 10.000000000000000000,
        //         "transactType": "transfer",
        //         "transferType": "margin-transfer-out",
        //         "transactId": 0,
        //         "transactTime": 1629882331066,
        //         "transferer": 28483123,
        //         "transferee": 13496526
        //     }
        //
        const id = this.safeString (item, 'transactId');
        const currencyId = this.safeString (item, 'currency');
        const code = this.safeCurrencyCode (currencyId, currency);
        const amount = this.safeNumber (item, 'transactAmt');
        const transferType = this.safeString (item, 'transferType');
        const type = this.parseLedgerEntryType (transferType);
        const direction = this.safeString (item, 'direction');
        const timestamp = this.safeInteger (item, 'transactTime');
        const datetime = this.iso8601 (timestamp);
        const account = this.safeString (item, 'accountId');
        return {
            'id': id,
            'direction': direction,
            'account': account,
            'referenceId': id,
            'referenceAccount': account,
            'type': type,
            'currency': code,
            'amount': amount,
            'timestamp': timestamp,
            'datetime': datetime,
            'before': undefined,
            'after': undefined,
            'status': undefined,
            'fee': undefined,
            'info': item,
        };
    }

    async fetchLedger (code: Str = undefined, since: Int = undefined, limit: Int = undefined, params = {}) {
        /**
         * @method
         * @name huobi#fetchLedger
         * @see https://huobiapi.github.io/docs/spot/v1/en/#get-account-history
         * @description fetch the history of changes, actions done by the user or operations that altered balance of the user
         * @param {string} code unified currency code, default is undefined
         * @param {int} [since] timestamp in ms of the earliest ledger entry, default is undefined
         * @param {int} [limit] max number of ledger entrys to return, default is undefined
         * @param {object} [params] extra parameters specific to the exchange API endpoint
         * @param {int} [params.until] the latest time in ms to fetch entries for
         * @param {boolean} [params.paginate] default false, when true will automatically paginate by calling this endpoint multiple times. See in the docs all the [availble parameters](https://github.com/ccxt/ccxt/wiki/Manual#pagination-params)
         * @returns {object} a [ledger structure]{@link https://docs.ccxt.com/#/?id=ledger-structure}
         */
        await this.loadMarkets ();
        let paginate = false;
        [ paginate, params ] = this.handleOptionAndParams (params, 'fetchLedger', 'paginate');
        if (paginate) {
            return await this.fetchPaginatedCallDynamic ('fetchLedger', code, since, limit, params, 500);
        }
        const accountId = await this.fetchAccountIdByType ('spot', undefined, undefined, params);
        let request = {
            'accountId': accountId,
            // 'currency': code,
            // 'transactTypes': 'all', // default all
            // 'startTime': 1546272000000,
            // 'endTime': 1546272000000,
            // 'sort': asc, // asc, desc
            // 'limit': 100, // range 1-500
            // 'fromId': 323 // first record ID in this query for pagination
        };
        let currency = undefined;
        if (code !== undefined) {
            currency = this.currency (code);
            request['currency'] = currency['id'];
        }
        if (since !== undefined) {
            request['startTime'] = since;
        }
        if (limit !== undefined) {
            request['limit'] = limit; // max 500
        }
        [ request, params ] = this.handleUntilOption ('endTime', request, params);
        const response = await this.spotPrivateGetV2AccountLedger (this.extend (request, params));
        //
        //     {
        //         "code": 200,
        //         "message": "success",
        //         "data": [
        //             {
        //                 "accountId": 10000001,
        //                 "currency": "usdt",
        //                 "transactAmt": 10.000000000000000000,
        //                 "transactType": "transfer",
        //                 "transferType": "margin-transfer-out",
        //                 "transactId": 0,
        //                 "transactTime": 1629882331066,
        //                 "transferer": 28483123,
        //                 "transferee": 13496526
        //             },
        //             {
        //                 "accountId": 10000001,
        //                 "currency": "usdt",
        //                 "transactAmt": -10.000000000000000000,
        //                 "transactType": "transfer",
        //                 "transferType": "margin-transfer-in",
        //                 "transactId": 0,
        //                 "transactTime": 1629882096562,
        //                 "transferer": 13496526,
        //                 "transferee": 28483123
        //             }
        //         ],
        //         "nextId": 1624316679,
        //         "ok": true
        //     }
        //
        const data = this.safeValue (response, 'data', []);
        return this.parseLedger (data, currency, since, limit);
    }

    async fetchLeverageTiers (symbols: Strings = undefined, params = {}) {
        /**
         * @method
         * @name huobi#fetchLeverageTiers
         * @description retrieve information on the maximum leverage, and maintenance margin for trades of varying trade sizes
         * @param {string[]|undefined} symbols list of unified market symbols
         * @param {object} [params] extra parameters specific to the exchange API endpoint
         * @returns {object} a dictionary of [leverage tiers structures]{@link https://docs.ccxt.com/#/?id=leverage-tiers-structure}, indexed by market symbols
         */
        await this.loadMarkets ();
        const response = await this.contractPublicGetLinearSwapApiV1SwapAdjustfactor (params);
        //
        //    {
        //        "status": "ok",
        //        "data": [
        //            {
        //                "symbol": "MANA",
        //                "contract_code": "MANA-USDT",
        //                "margin_mode": "isolated",
        //                "trade_partition": "USDT",
        //                "list": [
        //                    {
        //                        "lever_rate": 75,
        //                        "ladders": [
        //                            {
        //                                "ladder": 0,
        //                                "min_size": 0,
        //                                "max_size": 999,
        //                                "adjust_factor": 0.7
        //                            },
        //                            ...
        //                        ]
        //                    }
        //                    ...
        //                ]
        //            },
        //            ...
        //        ]
        //    }
        //
        const data = this.safeValue (response, 'data');
        return this.parseLeverageTiers (data, symbols, 'contract_code');
    }

    async fetchMarketLeverageTiers (symbol: string, params = {}) {
        /**
         * @method
         * @name huobi#fetchMarketLeverageTiers
         * @description retrieve information on the maximum leverage, and maintenance margin for trades of varying trade sizes for a single market
         * @param {string} symbol unified market symbol
         * @param {object} [params] extra parameters specific to the exchange API endpoint
         * @returns {object} a [leverage tiers structure]{@link https://docs.ccxt.com/#/?id=leverage-tiers-structure}
         */
        await this.loadMarkets ();
        const request = {};
        if (symbol !== undefined) {
            const market = this.market (symbol);
            if (!market['contract']) {
                throw new BadRequest (this.id + ' fetchMarketLeverageTiers() symbol supports contract markets only');
            }
            request['contract_code'] = market['id'];
        }
        const response = await this.contractPublicGetLinearSwapApiV1SwapAdjustfactor (this.extend (request, params));
        //
        //    {
        //        "status": "ok",
        //        "data": [
        //            {
        //                "symbol": "MANA",
        //                "contract_code": "MANA-USDT",
        //                "margin_mode": "isolated",
        //                "trade_partition": "USDT",
        //                "list": [
        //                    {
        //                        "lever_rate": 75,
        //                        "ladders": [
        //                            {
        //                                "ladder": 0,
        //                                "min_size": 0,
        //                                "max_size": 999,
        //                                "adjust_factor": 0.7
        //                            },
        //                            ...
        //                        ]
        //                    }
        //                    ...
        //                ]
        //            },
        //            ...
        //        ]
        //    }
        //
        const data = this.safeValue (response, 'data');
        const tiers = this.parseLeverageTiers (data, [ symbol ], 'contract_code');
        return this.safeValue (tiers, symbol);
    }

    parseLeverageTiers (response, symbols: Strings = undefined, marketIdKey = undefined) {
        const result = {};
        for (let i = 0; i < response.length; i++) {
            const item = response[i];
            const list = this.safeValue (item, 'list', []);
            const tiers = [];
            const currency = this.safeString (item, 'trade_partition');
            const id = this.safeString (item, marketIdKey);
            const symbol = this.safeSymbol (id);
            if (this.inArray (symbol, symbols)) {
                for (let j = 0; j < list.length; j++) {
                    const obj = list[j];
                    const leverage = this.safeString (obj, 'lever_rate');
                    const ladders = this.safeValue (obj, 'ladders', []);
                    for (let k = 0; k < ladders.length; k++) {
                        const bracket = ladders[k];
                        const adjustFactor = this.safeString (bracket, 'adjust_factor');
                        tiers.push ({
                            'tier': this.safeInteger (bracket, 'ladder'),
                            'currency': this.safeCurrencyCode (currency),
                            'minNotional': this.safeNumber (bracket, 'min_size'),
                            'maxNotional': this.safeNumber (bracket, 'max_size'),
                            'maintenanceMarginRate': this.parseNumber (Precise.stringDiv (adjustFactor, leverage)),
                            'maxLeverage': this.parseNumber (leverage),
                            'info': bracket,
                        });
                    }
                }
                result[symbol] = tiers;
            }
        }
        return result;
    }

    async fetchOpenInterestHistory (symbol: string, timeframe = '1h', since: Int = undefined, limit: Int = undefined, params = {}) {
        /**
         * @method
         * @name huobi#fetchOpenInterestHistory
         * @description Retrieves the open interest history of a currency
         * @see https://huobiapi.github.io/docs/dm/v1/en/#query-information-on-open-interest
         * @see https://huobiapi.github.io/docs/coin_margined_swap/v1/en/#query-information-on-open-interest
         * @see https://huobiapi.github.io/docs/usdt_swap/v1/en/#general-query-information-on-open-interest
         * @param {string} symbol Unified CCXT market symbol
         * @param {string} timeframe '1h', '4h', '12h', or '1d'
         * @param {int} [since] Not used by huobi api, but response parsed by CCXT
         * @param {int} [limit] Default：48，Data Range [1,200]
         * @param {object} [params] Exchange specific parameters
         * @param {int} [params.amount_type] *required* Open interest unit. 1-cont，2-cryptocurrency
         * @param {int} [params.pair] eg BTC-USDT *Only for USDT-M*
         * @returns {object} an array of [open interest structures]{@link https://docs.ccxt.com/#/?id=open-interest-structure}
         */
        if (timeframe !== '1h' && timeframe !== '4h' && timeframe !== '12h' && timeframe !== '1d') {
            throw new BadRequest (this.id + ' fetchOpenInterestHistory cannot only use the 1h, 4h, 12h and 1d timeframe');
        }
        await this.loadMarkets ();
        const timeframes = {
            '1h': '60min',
            '4h': '4hour',
            '12h': '12hour',
            '1d': '1day',
        };
        const market = this.market (symbol);
        const amountType = this.safeInteger2 (params, 'amount_type', 'amountType', 2);
        const request = {
            'period': timeframes[timeframe],
            'amount_type': amountType,
        };
        if (limit !== undefined) {
            request['size'] = limit;
        }
        let response = undefined;
        if (market['future']) {
            request['contract_type'] = this.safeString (market['info'], 'contract_type');
            request['symbol'] = market['baseId'];  // currency code on coin-m futures
            // coin-m futures
            response = await this.contractPublicGetApiV1ContractHisOpenInterest (this.extend (request, params));
        } else if (market['linear']) {
            request['contract_type'] = 'swap';
            request['contract_code'] = market['id'];
            request['contract_code'] = market['id'];
            // USDT-M
            response = await this.contractPublicGetLinearSwapApiV1SwapHisOpenInterest (this.extend (request, params));
        } else {
            request['contract_code'] = market['id'];
            // coin-m swaps
            response = await this.contractPublicGetSwapApiV1SwapHisOpenInterest (this.extend (request, params));
        }
        //
        //  contractPublicGetlinearSwapApiV1SwapHisOpenInterest
        //    {
        //        "status": "ok",
        //        "data": {
        //            "symbol": "BTC",
        //            "tick": [
        //                {
        //                    "volume": "4385.4350000000000000",
        //                    "amount_type": "2",
        //                    "ts": "1648220400000",
        //                    "value": "194059884.1850000000000000"
        //                },
        //                ...
        //            ],
        //            "contract_code": "BTC-USDT",
        //            "business_type": "swap",
        //            "pair": "BTC-USDT",
        //            "contract_type": "swap",
        //            "trade_partition": "USDT"
        //        },
        //        "ts": "1648223733007"
        //    }
        //
        //  contractPublicGetSwapApiV1SwapHisOpenInterest
        //    {
        //        "status": "ok",
        //        "data": {
        //            "symbol": "CRV",
        //            "tick": [
        //                {
        //                    "volume": 19174.0000000000000000,
        //                    "amount_type": 1,
        //                    "ts": 1648224000000
        //                },
        //                ...
        //            ],
        //            "contract_code": "CRV-USD"
        //        },
        //        "ts": 1648226554260
        //    }
        //
        //  contractPublicGetApiV1ContractHisOpenInterest
        //    {
        //         "status": "ok",
        //         "data": {
        //             "symbol": "BTC",
        //             "contract_type": "this_week",
        //             "tick": [
        //                {
        //                     "volume": "48419.0000000000000000",
        //                     "amount_type": 1,
        //                     "ts": 1648224000000
        //                },
        //                ...
        //            ]
        //        },
        //        "ts": 1648227062944
        //    }
        //
        const data = this.safeValue (response, 'data');
        const tick = this.safeValue (data, 'tick');
        return this.parseOpenInterests (tick, market, since, limit);
    }

    async fetchOpenInterest (symbol: string, params = {}) {
        /**
         * @method
         * @name huobi#fetchOpenInterest
         * @description Retrieves the open interest of a currency
         * @see https://huobiapi.github.io/docs/dm/v1/en/#get-contract-open-interest-information
         * @see https://huobiapi.github.io/docs/coin_margined_swap/v1/en/#get-swap-open-interest-information
         * @see https://huobiapi.github.io/docs/usdt_swap/v1/en/#general-get-swap-open-interest-information
         * @param {string} symbol Unified CCXT market symbol
         * @param {object} [params] exchange specific parameters
         * @returns {object} an open interest structure{@link https://docs.ccxt.com/#/?id=open-interest-structure}
         */
        await this.loadMarkets ();
        const market = this.market (symbol);
        if (!market['contract']) {
            throw new BadRequest (this.id + ' fetchOpenInterest() supports contract markets only');
        }
        if (market['option']) {
            throw new NotSupported (this.id + ' fetchOpenInterest() does not currently support option markets');
        }
        const request = {
            'contract_code': market['id'],
        };
        let response = undefined;
        if (market['future']) {
            request['contract_type'] = this.safeString (market['info'], 'contract_type');
            request['symbol'] = market['baseId'];
            // COIN-M futures
            response = await this.contractPublicGetApiV1ContractOpenInterest (this.extend (request, params));
        } else if (market['linear']) {
            request['contract_type'] = 'swap';
            // USDT-M
            response = await this.contractPublicGetLinearSwapApiV1SwapOpenInterest (this.extend (request, params));
        } else {
            // COIN-M swaps
            response = await this.contractPublicGetSwapApiV1SwapOpenInterest (this.extend (request, params));
        }
        //
        // USDT-M contractPublicGetLinearSwapApiV1SwapOpenInterest
        //
        //     {
        //         "status": "ok",
        //         "data": [
        //             {
        //                 "volume": 7192610.000000000000000000,
        //                 "amount": 7192.610000000000000000,
        //                 "symbol": "BTC",
        //                 "value": 134654290.332000000000000000,
        //                 "contract_code": "BTC-USDT",
        //                 "trade_amount": 70692.804,
        //                 "trade_volume": 70692804,
        //                 "trade_turnover": 1379302592.9518,
        //                 "business_type": "swap",
        //                 "pair": "BTC-USDT",
        //                 "contract_type": "swap",
        //                 "trade_partition": "USDT"
        //             }
        //         ],
        //         "ts": 1664336503144
        //     }
        //
        // COIN-M Swap contractPublicGetSwapApiV1SwapOpenInterest
        //
        //     {
        //         "status": "ok",
        //         "data": [
        //             {
        //                 "volume": 518018.000000000000000000,
        //                 "amount": 2769.675777407074725180,
        //                 "symbol": "BTC",
        //                 "contract_code": "BTC-USD",
        //                 "trade_amount": 9544.4032080046491323463688602729806842458,
        //                 "trade_volume": 1848448,
        //                 "trade_turnover": 184844800.000000000000000000
        //             }
        //         ],
        //         "ts": 1664337226028
        //     }
        //
        // COIN-M Futures contractPublicGetApiV1ContractOpenInterest
        //
        //     {
        //         "status": "ok",
        //         "data": [
        //             {
        //                 "volume": 118850.000000000000000000,
        //                 "amount": 635.502025211544374189,
        //                 "symbol": "BTC",
        //                 "contract_type": "this_week",
        //                 "contract_code": "BTC220930",
        //                 "trade_amount": 1470.9400749347598691119206024033947897351,
        //                 "trade_volume": 286286,
        //                 "trade_turnover": 28628600.000000000000000000
        //             }
        //         ],
        //         "ts": 1664337928805
        //     }
        //
        const data = this.safeValue (response, 'data', []);
        const openInterest = this.parseOpenInterest (data[0], market);
        const timestamp = this.safeInteger (response, 'ts');
        openInterest['timestamp'] = timestamp;
        openInterest['datetime'] = this.iso8601 (timestamp);
        return openInterest;
    }

    parseOpenInterest (interest, market: Market = undefined) {
        //
        // fetchOpenInterestHistory
        //
        //    {
        //        "volume": "4385.4350000000000000",
        //        "amount_type": "2",
        //        "ts": "1648220400000",
        //        "value": "194059884.1850000000000000"
        //    }
        //
        // fetchOpenInterest: USDT-M
        //
        //     {
        //         "volume": 7192610.000000000000000000,
        //         "amount": 7192.610000000000000000,
        //         "symbol": "BTC",
        //         "value": 134654290.332000000000000000,
        //         "contract_code": "BTC-USDT",
        //         "trade_amount": 70692.804,
        //         "trade_volume": 70692804,
        //         "trade_turnover": 1379302592.9518,
        //         "business_type": "swap",
        //         "pair": "BTC-USDT",
        //         "contract_type": "swap",
        //         "trade_partition": "USDT"
        //     }
        //
        // fetchOpenInterest: COIN-M Swap
        //
        //     {
        //         "volume": 518018.000000000000000000,
        //         "amount": 2769.675777407074725180,
        //         "symbol": "BTC",
        //         "contract_code": "BTC-USD",
        //         "trade_amount": 9544.4032080046491323463688602729806842458,
        //         "trade_volume": 1848448,
        //         "trade_turnover": 184844800.000000000000000000
        //     }
        //
        // fetchOpenInterest: COIN-M Futures
        //
        //     {
        //         "volume": 118850.000000000000000000,
        //         "amount": 635.502025211544374189,
        //         "symbol": "BTC",
        //         "contract_type": "this_week",
        //         "contract_code": "BTC220930",
        //         "trade_amount": 1470.9400749347598691119206024033947897351,
        //         "trade_volume": 286286,
        //         "trade_turnover": 28628600.000000000000000000
        //     }
        //
        const timestamp = this.safeInteger (interest, 'ts');
        const amount = this.safeNumber (interest, 'volume');
        const value = this.safeNumber (interest, 'value');
        return this.safeOpenInterest ({
            'symbol': this.safeString (market, 'symbol'),
            'baseVolume': amount,  // deprecated
            'quoteVolume': value,  // deprecated
            'openInterestAmount': amount,
            'openInterestValue': value,
            'timestamp': timestamp,
            'datetime': this.iso8601 (timestamp),
            'info': interest,
        }, market);
    }

    async borrowIsolatedMargin (symbol: string, code: string, amount, params = {}) {
        /**
         * @method
         * @name huobi#borrowIsolatedMargin
         * @description create a loan to borrow margin
         * @see https://huobiapi.github.io/docs/spot/v1/en/#request-a-margin-loan-isolated
         * @see https://huobiapi.github.io/docs/spot/v1/en/#request-a-margin-loan-cross
         * @param {string} symbol unified market symbol, required for isolated margin
         * @param {string} code unified currency code of the currency to borrow
         * @param {float} amount the amount to borrow
         * @param {object} [params] extra parameters specific to the exchange API endpoint
         * @returns {object} a [margin loan structure]{@link https://docs.ccxt.com/#/?id=margin-loan-structure}
         */
        await this.loadMarkets ();
        const currency = this.currency (code);
        const market = this.market (symbol);
        const request = {
            'currency': currency['id'],
            'amount': this.currencyToPrecision (code, amount),
            'symbol': market['id'],
        };
        const response = await this.privatePostMarginOrders (this.extend (request, params));
        //
        // Isolated
        //
        //     {
        //         "data": 1000
        //     }
        //
        const transaction = this.parseMarginLoan (response, currency);
        return this.extend (transaction, {
            'amount': amount,
            'symbol': symbol,
        });
    }

    async borrowCrossMargin (code: string, amount, params = {}) {
        /**
         * @method
         * @name huobi#borrowCrossMargin
         * @description create a loan to borrow margin
         * @see https://huobiapi.github.io/docs/spot/v1/en/#request-a-margin-loan-isolated
         * @see https://huobiapi.github.io/docs/spot/v1/en/#request-a-margin-loan-cross
         * @param {string} code unified currency code of the currency to borrow
         * @param {float} amount the amount to borrow
         * @param {object} [params] extra parameters specific to the exchange API endpoint
         * @returns {object} a [margin loan structure]{@link https://docs.ccxt.com/#/?id=margin-loan-structure}
         */
        await this.loadMarkets ();
        const currency = this.currency (code);
        const request = {
            'currency': currency['id'],
            'amount': this.currencyToPrecision (code, amount),
        };
        const response = await this.privatePostCrossMarginOrders (this.extend (request, params));
        //
        // Cross
        //
        //     {
        //         "status": "ok",
        //         "data": null
        //     }
        //
        const transaction = this.parseMarginLoan (response, currency);
        return this.extend (transaction, {
            'amount': amount,
        });
    }

    async repayIsolatedMargin (symbol: string, code: string, amount, params = {}) {
        /**
         * @method
         * @name huobi#repayIsolatedMargin
         * @description repay borrowed margin and interest
         * @see https://huobiapi.github.io/docs/spot/v1/en/#repay-margin-loan-cross-isolated
         * @param {string} code unified currency code of the currency to repay
         * @param {float} amount the amount to repay
         * @param {string} symbol unified market symbol
         * @param {object} [params] extra parameters specific to the exchange API endpoint
         * @returns {object} a [margin loan structure]{@link https://docs.ccxt.com/#/?id=margin-loan-structure}
         */
        await this.loadMarkets ();
        const currency = this.currency (code);
        const accountId = await this.fetchAccountIdByType ('spot', 'isolated', symbol, params);
        const request = {
            'currency': currency['id'],
            'amount': this.currencyToPrecision (code, amount),
            'accountId': accountId,
        };
        const response = await this.v2PrivatePostAccountRepayment (this.extend (request, params));
        //
        //     {
        //         "code":200,
        //         "data": [
        //             {
        //                 "repayId":1174424,
        //                 "repayTime":1600747722018
        //             }
        //         ]
        //     }
        //
        const data = this.safeValue (response, 'Data', []);
        const loan = this.safeValue (data, 0);
        const transaction = this.parseMarginLoan (loan, currency);
        return this.extend (transaction, {
            'amount': amount,
            'symbol': symbol,
        });
    }

    async repayCrossMargin (code: string, amount, params = {}) {
        /**
         * @method
         * @name huobi#repayCrossMargin
         * @description repay borrowed margin and interest
         * @see https://huobiapi.github.io/docs/spot/v1/en/#repay-margin-loan-cross-isolated
         * @param {string} code unified currency code of the currency to repay
         * @param {float} amount the amount to repay
         * @param {object} [params] extra parameters specific to the exchange API endpoint
         * @returns {object} a [margin loan structure]{@link https://docs.ccxt.com/#/?id=margin-loan-structure}
         */
        await this.loadMarkets ();
        const currency = this.currency (code);
        const accountId = await this.fetchAccountIdByType ('spot', 'cross', undefined, params);
        const request = {
            'currency': currency['id'],
            'amount': this.currencyToPrecision (code, amount),
            'accountId': accountId,
        };
        const response = await this.v2PrivatePostAccountRepayment (this.extend (request, params));
        //
        //     {
        //         "code":200,
        //         "data": [
        //             {
        //                 "repayId":1174424,
        //                 "repayTime":1600747722018
        //             }
        //         ]
        //     }
        //
        const data = this.safeValue (response, 'Data', []);
        const loan = this.safeValue (data, 0);
        const transaction = this.parseMarginLoan (loan, currency);
        return this.extend (transaction, {
            'amount': amount,
        });
    }

    parseMarginLoan (info, currency: Currency = undefined) {
        //
        // borrowMargin cross
        //
        //     {
        //         "status": "ok",
        //         "data": null
        //     }
        //
        // borrowMargin isolated
        //
        //     {
        //         "data": 1000
        //     }
        //
        // repayMargin
        //
        //     {
        //         "repayId":1174424,
        //         "repayTime":1600747722018
        //     }
        //
        const timestamp = this.safeInteger (info, 'repayTime');
        return {
            'id': this.safeString2 (info, 'repayId', 'data'),
            'currency': this.safeCurrencyCode (undefined, currency),
            'amount': undefined,
            'symbol': undefined,
            'timestamp': timestamp,
            'datetime': this.iso8601 (timestamp),
            'info': info,
        };
    }

    async fetchSettlementHistory (symbol: Str = undefined, since: Int = undefined, limit: Int = undefined, params = {}) {
        /**
         * @method
         * @name huobi#fetchSettlementHistory
         * @description Fetches historical settlement records
         * @param {string} symbol unified symbol of the market to fetch the settlement history for
         * @param {int} [since] timestamp in ms, value range = current time - 90 days，default = current time - 90 days
         * @param {int} [limit] page items, default 20, shall not exceed 50
         * @param {object} [params] exchange specific params
         * @param {int} [params.until] timestamp in ms, value range = start_time -> current time，default = current time
         * @param {int} [params.page_index] page index, default page 1 if not filled
         * @param {int} [params.code] unified currency code, can be used when symbol is undefined
         * @returns {object[]} a list of [settlement history objects]{@link https://docs.ccxt.com/#/?id=settlement-history-structure}
         */
        if (symbol === undefined) {
            throw new ArgumentsRequired (this.id + ' fetchSettlementHistory() requires a symbol argument');
        }
        const until = this.safeInteger2 (params, 'until', 'till');
        params = this.omit (params, [ 'until', 'till' ]);
        const market = this.market (symbol);
        const request = {};
        if (market['future']) {
            request['symbol'] = market['baseId'];
        } else {
            request['contract_code'] = market['id'];
        }
        if (since !== undefined) {
            request['start_at'] = since;
        }
        if (limit !== undefined) {
            request['page_size'] = limit;
        }
        if (until !== undefined) {
            request['end_at'] = until;
        }
        let response = undefined;
        if (market['swap']) {
            if (market['linear']) {
                response = await this.contractPublicGetLinearSwapApiV1SwapSettlementRecords (this.extend (request, params));
            } else {
                response = await this.contractPublicGetSwapApiV1SwapSettlementRecords (this.extend (request, params));
            }
        } else {
            response = await this.contractPublicGetApiV1ContractSettlementRecords (this.extend (request, params));
        }
        //
        // linear swap, coin-m swap
        //
        //    {
        //        "status": "ok",
        //        "data": {
        //        "total_page": 14,
        //        "current_page": 1,
        //        "total_size": 270,
        //        "settlement_record": [
        //            {
        //                "symbol": "ADA",
        //                "contract_code": "ADA-USDT",
        //                "settlement_time": 1652313600000,
        //                "clawback_ratio": 0E-18,
        //                "settlement_price": 0.512303000000000000,
        //                "settlement_type": "settlement",
        //                "business_type": "swap",
        //                "pair": "ADA-USDT",
        //                "trade_partition": "USDT"
        //            },
        //            ...
        //        ],
        //        "ts": 1652338693256
        //    }
        //
        // coin-m future
        //
        //    {
        //        "status": "ok",
        //        "data": {
        //            "total_page": 5,
        //            "current_page": 1,
        //            "total_size": 90,
        //            "settlement_record": [
        //                {
        //                    "symbol": "FIL",
        //                    "settlement_time": 1652342400000,
        //                    "clawback_ratio": 0E-18,
        //                    "list": [
        //                        {
        //                            "contract_code": "FIL220513",
        //                            "settlement_price": 7.016000000000000000,
        //                            "settlement_type": "settlement"
        //                        },
        //                        ...
        //                    ]
        //                },
        //            ]
        //        }
        //    }
        //
        const data = this.safeValue (response, 'data');
        const settlementRecord = this.safeValue (data, 'settlement_record');
        const settlements = this.parseSettlements (settlementRecord, market);
        return this.sortBy (settlements, 'timestamp');
    }

    async fetchDepositWithdrawFees (codes: Strings = undefined, params = {}) {
        /**
         * @method
         * @name huobi#fetchDepositWithdrawFees
         * @description fetch deposit and withdraw fees
         * @see https://huobiapi.github.io/docs/spot/v1/en/#get-all-supported-currencies-v2
         * @param {string[]|undefined} codes list of unified currency codes
         * @param {object} [params] extra parameters specific to the exchange API endpoint
         * @returns {object[]} a list of [fees structures]{@link https://docs.ccxt.com/#/?id=fee-structure}
         */
        await this.loadMarkets ();
        const response = await this.spotPublicGetV2ReferenceCurrencies (params);
        //
        //    {
        //        "code": 200,
        //        "data": [
        //            {
        //                "currency": "sxp",
        //                "assetType": "1",
        //                "chains": [
        //                    {
        //                        "chain": "sxp",
        //                        "displayName": "ERC20",
        //                        "baseChain": "ETH",
        //                        "baseChainProtocol": "ERC20",
        //                        "isDynamic": true,
        //                        "numOfConfirmations": "12",
        //                        "numOfFastConfirmations": "12",
        //                        "depositStatus": "allowed",
        //                        "minDepositAmt": "0.23",
        //                        "withdrawStatus": "allowed",
        //                        "minWithdrawAmt": "0.23",
        //                        "withdrawPrecision": "8",
        //                        "maxWithdrawAmt": "227000.000000000000000000",
        //                        "withdrawQuotaPerDay": "227000.000000000000000000",
        //                        "withdrawQuotaPerYear": null,
        //                        "withdrawQuotaTotal": null,
        //                        "withdrawFeeType": "fixed",
        //                        "transactFeeWithdraw": "11.1653",
        //                        "addrWithTag": false,
        //                        "addrDepositTag": false
        //                    }
        //                ],
        //                "instStatus": "normal"
        //            }
        //        ]
        //    }
        //
        const data = this.safeValue (response, 'data');
        return this.parseDepositWithdrawFees (data, codes, 'currency');
    }

    parseDepositWithdrawFee (fee, currency: Currency = undefined) {
        //
        //            {
        //              "currency": "sxp",
        //              "assetType": "1",
        //              "chains": [
        //                  {
        //                      "chain": "sxp",
        //                      "displayName": "ERC20",
        //                      "baseChain": "ETH",
        //                      "baseChainProtocol": "ERC20",
        //                      "isDynamic": true,
        //                      "numOfConfirmations": "12",
        //                      "numOfFastConfirmations": "12",
        //                      "depositStatus": "allowed",
        //                      "minDepositAmt": "0.23",
        //                      "withdrawStatus": "allowed",
        //                      "minWithdrawAmt": "0.23",
        //                      "withdrawPrecision": "8",
        //                      "maxWithdrawAmt": "227000.000000000000000000",
        //                      "withdrawQuotaPerDay": "227000.000000000000000000",
        //                      "withdrawQuotaPerYear": null,
        //                      "withdrawQuotaTotal": null,
        //                      "withdrawFeeType": "fixed",
        //                      "transactFeeWithdraw": "11.1653",
        //                      "addrWithTag": false,
        //                      "addrDepositTag": false
        //                  }
        //              ],
        //              "instStatus": "normal"
        //          }
        //
        const chains = this.safeValue (fee, 'chains', []);
        let result = this.depositWithdrawFee (fee);
        for (let j = 0; j < chains.length; j++) {
            const chainEntry = chains[j];
            const networkId = this.safeString (chainEntry, 'chain');
            const withdrawFeeType = this.safeString (chainEntry, 'withdrawFeeType');
            const ecid = this.networkIdToEcid (networkId);
            let withdrawFee = undefined;
            let withdrawResult = undefined;
            if (withdrawFeeType === 'fixed') {
                withdrawFee = this.safeNumber (chainEntry, 'transactFeeWithdraw');
                withdrawResult = {
                    'fee': withdrawFee,
                    'percentage': false,
                };
            } else {
                withdrawFee = this.safeNumber (chainEntry, 'transactFeeRateWithdraw');
                withdrawResult = {
                    'fee': withdrawFee,
                    'percentage': true,
                };
            }
            result['networks'][ecid] = {
                'withdraw': withdrawResult,
                'deposit': {
                    'fee': undefined,
                    'percentage': undefined,
                },
            };
            result = this.assignDefaultDepositWithdrawFees (result, currency);
        }
        return result;
    }

    parseSettlements (settlements, market) {
        //
        // linear swap, coin-m swap, fetchSettlementHistory
        //
        //    [
        //        {
        //            "symbol": "ADA",
        //            "contract_code": "ADA-USDT",
        //            "settlement_time": 1652313600000,
        //            "clawback_ratio": 0E-18,
        //            "settlement_price": 0.512303000000000000,
        //            "settlement_type": "settlement",
        //            "business_type": "swap",
        //            "pair": "ADA-USDT",
        //            "trade_partition": "USDT"
        //        },
        //        ...
        //    ]
        //
        // coin-m future, fetchSettlementHistory
        //
        //    [
        //        {
        //            "symbol": "FIL",
        //            "settlement_time": 1652342400000,
        //            "clawback_ratio": 0E-18,
        //            "list": [
        //                {
        //                    "contract_code": "FIL220513",
        //                    "settlement_price": 7.016000000000000000,
        //                    "settlement_type": "settlement"
        //                },
        //                ...
        //            ]
        //        },
        //    ]
        //
        const result = [];
        for (let i = 0; i < settlements.length; i++) {
            const settlement = settlements[i];
            const list = this.safeValue (settlement, 'list');
            if (list !== undefined) {
                const timestamp = this.safeInteger (settlement, 'settlement_time');
                const timestampDetails = {
                    'timestamp': timestamp,
                    'datetime': this.iso8601 (timestamp),
                };
                for (let j = 0; j < list.length; j++) {
                    const item = list[j];
                    const parsedSettlement = this.parseSettlement (item, market);
                    result.push (this.extend (parsedSettlement, timestampDetails));
                }
            } else {
                result.push (this.parseSettlement (settlements[i], market));
            }
        }
        return result;
    }

    parseSettlement (settlement, market) {
        //
        // linear swap, coin-m swap, fetchSettlementHistory
        //
        //    {
        //        "symbol": "ADA",
        //        "contract_code": "ADA-USDT",
        //        "settlement_time": 1652313600000,
        //        "clawback_ratio": 0E-18,
        //        "settlement_price": 0.512303000000000000,
        //        "settlement_type": "settlement",
        //        "business_type": "swap",
        //        "pair": "ADA-USDT",
        //        "trade_partition": "USDT"
        //    }
        //
        // coin-m future, fetchSettlementHistory
        //
        //    {
        //        "contract_code": "FIL220513",
        //        "settlement_price": 7.016000000000000000,
        //        "settlement_type": "settlement"
        //    }
        //
        const timestamp = this.safeInteger (settlement, 'settlement_time');
        const marketId = this.safeString (settlement, 'contract_code');
        return {
            'info': settlement,
            'symbol': this.safeSymbol (marketId, market),
            'price': this.safeNumber (settlement, 'settlement_price'),
            'timestamp': timestamp,
            'datetime': this.iso8601 (timestamp),
        };
    }

    async fetchLiquidations (symbol: string, since: Int = undefined, limit: Int = undefined, params = {}) {
        /**
         * @method
         * @name huobi#fetchLiquidations
         * @description retrieves the public liquidations of a trading pair
         * @see https://huobiapi.github.io/docs/usdt_swap/v1/en/#general-query-liquidation-orders-new
         * @see https://huobiapi.github.io/docs/coin_margined_swap/v1/en/#query-liquidation-orders-new
         * @see https://huobiapi.github.io/docs/dm/v1/en/#query-liquidation-order-information-new
         * @param {string} symbol unified CCXT market symbol
         * @param {int} [since] the earliest time in ms to fetch liquidations for
         * @param {int} [limit] the maximum number of liquidation structures to retrieve
         * @param {object} [params] exchange specific parameters for the huobi api endpoint
         * @param {int} [params.until] timestamp in ms of the latest liquidation
         * @param {int} [params.tradeType] default 0, linear swap 0: all liquidated orders, 5: liquidated longs; 6: liquidated shorts, inverse swap and future 0: filled liquidated orders, 5: liquidated close orders, 6: liquidated open orders
         * @returns {object} an array of [liquidation structures]{@link https://docs.ccxt.com/#/?id=liquidation-structure}
         */
        await this.loadMarkets ();
        const market = this.market (symbol);
        const tradeType = this.safeInteger (params, 'trade_type', 0);
        let request = {
            'trade_type': tradeType,
        };
        if (since !== undefined) {
            request['start_time'] = since;
        }
        [ request, params ] = this.handleUntilOption ('end_time', request, params);
        let response = undefined;
        if (market['swap']) {
            request['contract'] = market['id'];
            if (market['linear']) {
                response = await this.contractPublicGetLinearSwapApiV3SwapLiquidationOrders (this.extend (request, params));
            } else {
                response = await this.contractPublicGetSwapApiV3SwapLiquidationOrders (this.extend (request, params));
            }
        } else if (market['future']) {
            request['symbol'] = market['id'];
            response = await this.contractPublicGetApiV3ContractLiquidationOrders (this.extend (request, params));
        } else {
            throw new NotSupported (this.id + ' fetchLiquidations() does not support ' + market['type'] + ' orders');
        }
        //
        //     {
        //         "code": 200,
        //         "msg": "",
        //         "data": [
        //             {
        //                 "query_id": 452057,
        //                 "contract_code": "BTC-USDT-211210",
        //                 "symbol": "USDT",
        //                 "direction": "sell",
        //                 "offset": "close",
        //                 "volume": 479.000000000000000000,
        //                 "price": 51441.700000000000000000,
        //                 "created_at": 1638593647864,
        //                 "amount": 0.479000000000000000,
        //                 "trade_turnover": 24640.574300000000000000,
        //                 "business_type": "futures",
        //                 "pair": "BTC-USDT"
        //             }
        //         ],
        //         "ts": 1604312615051
        //     }
        //
        const data = this.safeValue (response, 'data', []);
        return this.parseLiquidations (data, market, since, limit);
    }

    parseLiquidation (liquidation, market: Market = undefined) {
        //
        //     {
        //         "query_id": 452057,
        //         "contract_code": "BTC-USDT-211210",
        //         "symbol": "USDT",
        //         "direction": "sell",
        //         "offset": "close",
        //         "volume": 479.000000000000000000,
        //         "price": 51441.700000000000000000,
        //         "created_at": 1638593647864,
        //         "amount": 0.479000000000000000,
        //         "trade_turnover": 24640.574300000000000000,
        //         "business_type": "futures",
        //         "pair": "BTC-USDT"
        //     }
        //
        const marketId = this.safeString (liquidation, 'contract_code');
        const timestamp = this.safeInteger (liquidation, 'created_at');
        return this.safeLiquidation ({
            'info': liquidation,
            'symbol': this.safeSymbol (marketId, market),
            'contracts': this.safeNumber (liquidation, 'volume'),
            'contractSize': this.safeNumber (market, 'contractSize'),
            'price': this.safeNumber (liquidation, 'price'),
            'baseValue': this.safeNumber (liquidation, 'amount'),
            'quoteValue': this.safeNumber (liquidation, 'trade_turnover'),
            'timestamp': timestamp,
            'datetime': this.iso8601 (timestamp),
        });
    }

    async setPositionMode (hedged, symbol: Str = undefined, params = {}) {
        /**
         * @method
         * @name htx#setPositionMode
         * @description set hedged to true or false
         * @see https://huobiapi.github.io/docs/usdt_swap/v1/en/#isolated-switch-position-mode
         * @see https://huobiapi.github.io/docs/usdt_swap/v1/en/#cross-switch-position-mode
         * @param {bool} hedged set to true to for hedged mode, must be set separately for each market in isolated margin mode, only valid for linear markets
         * @param {string} [symbol] unified market symbol, required for isolated margin mode
         * @param {object} [params] extra parameters specific to the exchange API endpoint
         * @param {string} [params.marginMode] "cross" (default) or "isolated"
         * @returns {object} response from the exchange
         */
        await this.loadMarkets ();
        const posMode = hedged ? 'dual_side' : 'single_side';
        let market = undefined;
        if (symbol !== undefined) {
            market = this.market (symbol);
        }
        let marginMode = undefined;
        [ marginMode, params ] = this.handleMarginModeAndParams ('setPositionMode', params, 'cross');
        const request = {
            'position_mode': posMode,
        };
        let response = undefined;
        if ((market !== undefined) && (market['inverse'])) {
            throw new BadRequest (this.id + ' setPositionMode can only be used for linear markets');
        }
        if (marginMode === 'isolated') {
            if (symbol === undefined) {
                throw new ArgumentsRequired (this.id + ' setPositionMode requires a symbol argument for isolated margin mode');
            }
            request['margin_account'] = market['id'];
            response = await this.contractPrivatePostLinearSwapApiV1SwapSwitchPositionMode (this.extend (request, params));
            //
            //    {
            //        "status": "ok",
            //        "data": [
            //            {
            //                "margin_account": "BTC-USDT",
            //                "position_mode": "single_side"
            //            }
            //        ],
            //        "ts": 1566899973811
            //    }
            //
        } else {
            request['margin_account'] = 'USDT';
            response = await this.contractPrivatePostLinearSwapApiV1SwapCrossSwitchPositionMode (this.extend (request, params));
            //
            //    {
            //        "status": "ok",
            //        "data": [
            //            {
            //                "margin_account": "USDT",
            //                "position_mode": "single_side"
            //            }
            //        ],
            //        "ts": 1566899973811
            //    }
            //
        }
        return response;
    }
}<|MERGE_RESOLUTION|>--- conflicted
+++ resolved
@@ -18,13 +18,8 @@
 //  ---------------------------------------------------------------------------
 
 /**
-<<<<<<< HEAD
  * @class htx
  * @extends Exchange
-=======
- * @class huobi
- * @augments Exchange
->>>>>>> d23697d2
  */
 export default class htx extends Exchange {
     describe () {
