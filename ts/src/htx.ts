--- conflicted
+++ resolved
@@ -8939,7 +8939,6 @@
         });
     }
 
-<<<<<<< HEAD
     async closePosition (symbol: string, side: OrderSide = undefined, params = {}): Promise<Order> {
         /**
          * @method
@@ -8991,7 +8990,8 @@
             }
         }
         return this.parseOrder (response, market);
-=======
+    }
+
     async setPositionMode (hedged: boolean, symbol: Str = undefined, params = {}) {
         /**
          * @method
@@ -9055,6 +9055,5 @@
             //
         }
         return response;
->>>>>>> 07ea6b7e
     }
 }