--- conflicted
+++ resolved
@@ -6,11 +6,7 @@
 import { Precise } from './base/Precise.js';
 import { TICK_SIZE, TRUNCATE } from './base/functions/number.js';
 import { sha256 } from './static_dependencies/noble-hashes/sha256.js';
-<<<<<<< HEAD
-import type { BorrowRate, TransferEntry, Int, OrderSide, OrderType, Order, OHLCV, Trade, FundingRateHistory, Balances, Str, Transaction, Ticker, OrderBook, Tickers, OrderRequest, Strings, Market, Currency, AccountStructure } from './base/types.js';
-=======
-import type { BorrowRate, TransferEntry, Int, OrderSide, OrderType, Order, OHLCV, Trade, FundingRateHistory, Balances, Str, Transaction, Ticker, OrderBook, Tickers, OrderRequest, Strings, Market, Currency, Num } from './base/types.js';
->>>>>>> 04db78e2
+import type { BorrowRate, TransferEntry, Int, OrderSide, OrderType, Order, OHLCV, Trade, FundingRateHistory, Balances, Str, Transaction, Ticker, OrderBook, Tickers, OrderRequest, Strings, Market, Currency, Num, AccountStructure } from './base/types.js';
 
 //  ---------------------------------------------------------------------------
 
