--- conflicted
+++ resolved
@@ -6,11 +6,7 @@
 import { Precise } from './base/Precise.js';
 import { TICK_SIZE, TRUNCATE } from './base/functions/number.js';
 import { sha256 } from './static_dependencies/noble-hashes/sha256.js';
-<<<<<<< HEAD
-import { Int, OrderSide, OrderType, Order, OHLCV, Trade, FundingRateHistory, Balances, Str, Transaction, Ticker, OrderBook, Tickers, OrderRequest, Strings, Market, Currency, BorrowRate, TransferEntry } from './base/types.js';
-=======
-import type { Int, OrderSide, OrderType, Order, OHLCV, Trade, FundingRateHistory, Balances, Str, Transaction, Ticker, OrderBook, Tickers, OrderRequest, Strings, Market, Currency } from './base/types.js';
->>>>>>> cb9c8417
+import type { TransferEntry, Int, OrderSide, OrderType, Order, OHLCV, Trade, FundingRateHistory, Balances, Str, Transaction, Ticker, OrderBook, Tickers, OrderRequest, Strings, Market, Currency } from './base/types.js';
 
 //  ---------------------------------------------------------------------------
 
