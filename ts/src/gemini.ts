
//  ---------------------------------------------------------------------------

import Exchange from './abstract/gemini.js';
import { ExchangeError, ArgumentsRequired, BadRequest, OrderNotFound, InvalidOrder, InvalidNonce, InsufficientFunds, AuthenticationError, PermissionDenied, NotSupported, OnMaintenance, RateLimitExceeded, ExchangeNotAvailable } from './base/errors.js';
import { Precise } from './base/Precise.js';
import { TICK_SIZE } from './base/functions/number.js';
import { sha384 } from './static_dependencies/noble-hashes/sha512.js';
import type { Balances, Currency, Int, Market, OHLCV, Order, OrderBook, OrderSide, OrderType, Str, Strings, Ticker, Tickers, Trade, Transaction } from './base/types.js';

//  ---------------------------------------------------------------------------

/**
 * @class gemini
 * @augments Exchange
 */
export default class gemini extends Exchange {
    describe () {
        return this.deepExtend (super.describe (), {
            'id': 'gemini',
            'name': 'Gemini',
            'countries': [ 'US' ],
            // 600 requests a minute = 10 requests per second => 1000ms / 10 = 100ms between requests (private endpoints)
            // 120 requests a minute = 2 requests per second => ( 1000ms / rateLimit ) / 2 = 5 (public endpoints)
            'rateLimit': 100,
            'version': 'v1',
            'pro': true,
            'has': {
                'CORS': undefined,
                'spot': true,
                'margin': false,
                'swap': false,
                'future': false,
                'option': false,
                'addMargin': false,
                'cancelOrder': true,
                'closeAllPositions': false,
                'closePosition': false,
                'createDepositAddress': true,
                'createMarketOrder': false,
                'createOrder': true,
                'createReduceOnlyOrder': false,
                'fetchBalance': true,
                'fetchBidsAsks': false,
                'fetchBorrowRateHistories': false,
                'fetchBorrowRateHistory': false,
                'fetchClosedOrders': false,
                'fetchCrossBorrowRate': false,
                'fetchCrossBorrowRates': false,
                'fetchCurrencies': true,
                'fetchDepositAddress': true,
                'fetchDepositAddressesByNetwork': true,
                'fetchDepositsWithdrawals': true,
                'fetchFundingHistory': false,
                'fetchFundingRate': false,
                'fetchFundingRateHistory': false,
                'fetchFundingRates': false,
                'fetchIndexOHLCV': false,
                'fetchIsolatedBorrowRate': false,
                'fetchIsolatedBorrowRates': false,
                'fetchLeverage': false,
                'fetchLeverageTiers': false,
                'fetchMarginMode': false,
                'fetchMarkets': true,
                'fetchMarkOHLCV': false,
                'fetchMyTrades': true,
                'fetchOHLCV': true,
                'fetchOpenInterestHistory': false,
                'fetchOpenOrders': true,
                'fetchOrder': true,
                'fetchOrderBook': true,
                'fetchOrders': false,
                'fetchPosition': false,
                'fetchPositionMode': false,
                'fetchPositions': false,
                'fetchPositionsRisk': false,
                'fetchPremiumIndexOHLCV': false,
                'fetchTicker': true,
                'fetchTickers': true,
                'fetchTrades': true,
                'fetchTradingFee': false,
                'fetchTradingFees': true,
                'fetchTransactions': 'emulated',
                'postOnly': true,
                'reduceMargin': false,
                'setLeverage': false,
                'setMarginMode': false,
                'setPositionMode': false,
                'withdraw': true,
            },
            'urls': {
                'logo': 'https://user-images.githubusercontent.com/1294454/27816857-ce7be644-6096-11e7-82d6-3c257263229c.jpg',
                'api': {
                    'public': 'https://api.gemini.com',
                    'private': 'https://api.gemini.com',
                    'web': 'https://docs.gemini.com',
                    'webExchange': 'https://exchange.gemini.com',
                },
                'www': 'https://gemini.com/',
                'doc': [
                    'https://docs.gemini.com/rest-api',
                    'https://docs.sandbox.gemini.com',
                ],
                'test': {
                    'public': 'https://api.sandbox.gemini.com',
                    'private': 'https://api.sandbox.gemini.com',
                    // use the true doc instead of the sandbox doc
                    // since they differ in parsing
                    // https://github.com/ccxt/ccxt/issues/7874
                    // https://github.com/ccxt/ccxt/issues/7894
                    'web': 'https://docs.gemini.com',
                },
                'fees': [
                    'https://gemini.com/api-fee-schedule',
                    'https://gemini.com/trading-fees',
                    'https://gemini.com/transfer-fees',
                ],
            },
            'api': {
                'webExchange': {
                    'get': [
                        '',
                    ],
                },
                'web': {
                    'get': [
                        'rest-api',
                    ],
                },
                'public': {
                    'get': {
                        'v1/symbols': 5,
                        'v1/symbols/details/{symbol}': 5,
                        'v1/staking/rates': 5,
                        'v1/pubticker/{symbol}': 5,
                        'v2/ticker/{symbol}': 5,
                        'v2/candles/{symbol}/{timeframe}': 5,
                        'v1/trades/{symbol}': 5,
                        'v1/auction/{symbol}': 5,
                        'v1/auction/{symbol}/history': 5,
                        'v1/pricefeed': 5,
                        'v1/book/{symbol}': 5,
                        'v1/earn/rates': 5,
                    },
                },
                'private': {
                    'post': {
                        'v1/staking/unstake': 1,
                        'v1/staking/stake': 1,
                        'v1/staking/rewards': 1,
                        'v1/staking/history': 1,
                        'v1/order/new': 1,
                        'v1/order/cancel': 1,
                        'v1/wrap/{symbol}': 1,
                        'v1/order/cancel/session': 1,
                        'v1/order/cancel/all': 1,
                        'v1/order/status': 1,
                        'v1/orders': 1,
                        'v1/mytrades': 1,
                        'v1/notionalvolume': 1,
                        'v1/tradevolume': 1,
                        'v1/clearing/new': 1,
                        'v1/clearing/status': 1,
                        'v1/clearing/cancel': 1,
                        'v1/clearing/confirm': 1,
                        'v1/balances': 1,
                        'v1/balances/staking': 1,
                        'v1/notionalbalances/{currency}': 1,
                        'v1/transfers': 1,
                        'v1/addresses/{network}': 1,
                        'v1/deposit/{network}/newAddress': 1,
                        'v1/deposit/{currency}/newAddress': 1,
                        'v1/withdraw/{currency}': 1,
                        'v1/account/transfer/{currency}': 1,
                        'v1/payments/addbank': 1,
                        'v1/payments/methods': 1,
                        'v1/payments/sen/withdraw': 1,
                        'v1/balances/earn': 1,
                        'v1/earn/interest': 1,
                        'v1/earn/history': 1,
                        'v1/approvedAddresses/{network}/request': 1,
                        'v1/approvedAddresses/account/{network}': 1,
                        'v1/approvedAddresses/{network}/remove': 1,
                        'v1/account': 1,
                        'v1/account/create': 1,
                        'v1/account/list': 1,
                        'v1/heartbeat': 1,
                    },
                },
            },
            'precisionMode': TICK_SIZE,
            'fees': {
                'trading': {
                    'taker': 0.004,
                    'maker': 0.002,
                },
            },
            'httpExceptions': {
                '400': BadRequest, // Auction not open or paused, ineligible timing, market not open, or the request was malformed, in the case of a private API request, missing or malformed Gemini private API authentication headers
                '403': PermissionDenied, // The API key is missing the role necessary to access this private API endpoint
                '404': OrderNotFound, // Unknown API entry point or Order not found
                '406': InsufficientFunds, // Insufficient Funds
                '429': RateLimitExceeded, // Rate Limiting was applied
                '500': ExchangeError, // The server encountered an error
                '502': ExchangeNotAvailable, // Technical issues are preventing the request from being satisfied
                '503': OnMaintenance, // The exchange is down for maintenance
            },
            'timeframes': {
                '1m': '1m',
                '5m': '5m',
                '15m': '15m',
                '30m': '30m',
                '1h': '1hr',
                '6h': '6hr',
                '1d': '1day',
            },
            'exceptions': {
                'exact': {
                    'AuctionNotOpen': BadRequest, // Failed to place an auction-only order because there is no current auction open for this symbol
                    'ClientOrderIdTooLong': BadRequest, // The Client Order ID must be under 100 characters
                    'ClientOrderIdMustBeString': BadRequest, // The Client Order ID must be a string
                    'ConflictingOptions': BadRequest, // New orders using a combination of order execution options are not supported
                    'EndpointMismatch': BadRequest, // The request was submitted to an endpoint different than the one in the payload
                    'EndpointNotFound': BadRequest, // No endpoint was specified
                    'IneligibleTiming': BadRequest, // Failed to place an auction order for the current auction on this symbol because the timing is not eligible, new orders may only be placed before the auction begins.
                    'InsufficientFunds': InsufficientFunds, // The order was rejected because of insufficient funds
                    'InvalidJson': BadRequest, // The JSON provided is invalid
                    'InvalidNonce': InvalidNonce, // The nonce was not greater than the previously used nonce, or was not present
                    'InvalidApiKey': AuthenticationError, // Invalid API key
                    'InvalidOrderType': InvalidOrder, // An unknown order type was provided
                    'InvalidPrice': InvalidOrder, // For new orders, the price was invalid
                    'InvalidQuantity': InvalidOrder, // A negative or otherwise invalid quantity was specified
                    'InvalidSide': InvalidOrder, // For new orders, and invalid side was specified
                    'InvalidSignature': AuthenticationError, // The signature did not match the expected signature
                    'InvalidSymbol': BadRequest, // An invalid symbol was specified
                    'InvalidTimestampInPayload': BadRequest, // The JSON payload contained a timestamp parameter with an unsupported value.
                    'Maintenance': OnMaintenance, // The system is down for maintenance
                    'MarketNotOpen': InvalidOrder, // The order was rejected because the market is not accepting new orders
                    'MissingApikeyHeader': AuthenticationError, // The X-GEMINI-APIKEY header was missing
                    'MissingOrderField': InvalidOrder, // A required order_id field was not specified
                    'MissingRole': AuthenticationError, // The API key used to access this endpoint does not have the required role assigned to it
                    'MissingPayloadHeader': AuthenticationError, // The X-GEMINI-PAYLOAD header was missing
                    'MissingSignatureHeader': AuthenticationError, // The X-GEMINI-SIGNATURE header was missing
                    'NoSSL': AuthenticationError, // You must use HTTPS to access the API
                    'OptionsMustBeArray': BadRequest, // The options parameter must be an array.
                    'OrderNotFound': OrderNotFound, // The order specified was not found
                    'RateLimit': RateLimitExceeded, // Requests were made too frequently. See Rate Limits below.
                    'System': ExchangeError, // We are experiencing technical issues
                    'UnsupportedOption': BadRequest, // This order execution option is not supported.
                },
                'broad': {
                    'The Gemini Exchange is currently undergoing maintenance.': OnMaintenance, // The Gemini Exchange is currently undergoing maintenance. Please check https://status.gemini.com/ for more information.
                    'We are investigating technical issues with the Gemini Exchange.': ExchangeNotAvailable, // We are investigating technical issues with the Gemini Exchange. Please check https://status.gemini.com/ for more information.
                },
            },
            'options': {
                'fetchMarketsMethod': 'fetch_markets_from_web',
                'fetchMarketFromWebRetries': 10,
                'fetchMarketsFromAPI': {
                    'fetchDetailsForAllSymbols': false,
                    'fetchDetailsForMarketIds': [],
                },
                'fetchMarkets': {
                    'webApiEnable': true, // fetches from WEB
                    'webApiRetries': 10,
                },
                'fetchCurrencies': {
                    'webApiEnable': true, // fetches from WEB
                    'webApiRetries': 5,
                    'webApiMuteFailure': true,
                },
                'fetchUsdtMarkets': [ 'btcusdt', 'ethusdt' ], // keep this list updated (not available trough web api)
                'fetchTickerMethod': 'fetchTickerV1', // fetchTickerV1, fetchTickerV2, fetchTickerV1AndV2
                'networks': {
                    'BTC': 'bitcoin',
                    'ERC20': 'ethereum',
                    'BCH': 'bitcoincash',
                    'LTC': 'litecoin',
                    'ZEC': 'zcash',
                    'FIL': 'filecoin',
                    'DOGE': 'dogecoin',
                    'XTZ': 'tezos',
                    'AVAXX': 'avalanche',
                    'SOL': 'solana',
                    'ATOM': 'cosmos',
                    'DOT': 'polkadot',
                },
                'nonce': 'milliseconds', // if getting a Network 400 error change to seconds
            },
        });
    }

    async fetchCurrencies (params = {}) {
        /**
         * @method
         * @name gemini#fetchCurrencies
         * @description fetches all available currencies on an exchange
         * @param {object} [params] extra parameters specific to the endpoint
         * @returns {object} an associative dictionary of currencies
         */
        return await this.fetchCurrenciesFromWeb (params);
    }

    async fetchCurrenciesFromWeb (params = {}) {
        /**
         * @method
         * @name gemini#fetchCurrenciesFromWeb
         * @ignore
         * @description fetches all available currencies on an exchange
         * @param {object} [params] extra parameters specific to the endpoint
         * @returns {object} an associative dictionary of currencies
         */
        const data = await this.fetchWebEndpoint ('fetchCurrencies', 'webExchangeGet', true, '="currencyData">', '</script>');
        if (data === undefined) {
            return undefined;
        }
        //
        //    {
        //        "tradingPairs": [
        //            [ "BTCAUD", 2, 8, "0.00001", 10, true ],
        //            ...
        //        ],
        //        "currencies": [
        //            [ "ORCA", "Orca", 204, 6, 0, 6, 8, false, null, "solana" ], // as confirmed, precisions seem to be the 5th index
        //            [ "ATOM", "Cosmos", 44, 6, 0, 6, 8, false, null, "cosmos" ],
        //            [ "ETH", "Ether", 2, 6, 0, 18, 8, false, null, "ethereum" ],
        //            [ "GBP", "Pound Sterling", 22, 2, 2, 2, 2, true, "£", null ],
        //            ...
        //        ],
        //        "networks": [
        //            [ "solana", "SOL", "Solana" ],
        //            [ "zcash", "ZEC", "Zcash" ],
        //            [ "tezos", "XTZ", "Tezos" ],
        //            [ "cosmos", "ATOM", "Cosmos" ],
        //            [ "ethereum", "ETH", "Ethereum" ],
        //            ...
        //        ]
        //    }
        //
        const result = {};
        const currenciesArray = this.safeValue (data, 'currencies', []);
        for (let i = 0; i < currenciesArray.length; i++) {
            const currency = currenciesArray[i];
            const id = this.safeString (currency, 0);
            const code = this.safeCurrencyCode (id);
            const type = this.safeString (currency, 7) ? 'fiat' : 'crypto';
            const precision = this.parseNumber (this.parsePrecision (this.safeString (currency, 5)));
            const networks = {};
            const networkId = this.safeString (currency, 9);
            const networkCode = this.networkIdToCode (networkId);
            if (networkCode !== undefined) {
                networks[networkCode] = {
                    'info': currency,
                    'id': networkId,
                    'network': networkCode,
                    'active': undefined,
                    'deposit': undefined,
                    'withdraw': undefined,
                    'fee': undefined,
                    'precision': precision,
                    'limits': {
                        'deposit': {
                            'min': undefined,
                            'max': undefined,
                        },
                        'withdraw': {
                            'min': undefined,
                            'max': undefined,
                        },
                    },
                };
            }
            result[code] = {
                'info': currency,
                'id': id,
                'code': code,
                'name': this.safeString (currency, 1),
                'active': undefined,
                'deposit': undefined,
                'withdraw': undefined,
                'fee': undefined,
                'type': type,
                'precision': precision,
                'limits': {
                    'deposit': {
                        'min': undefined,
                        'max': undefined,
                    },
                    'withdraw': {
                        'min': undefined,
                        'max': undefined,
                    },
                },
                'networks': networks,
            };
        }
        return result;
    }

    async fetchMarkets (params = {}) {
        /**
         * @method
         * @name gemini#fetchMarkets
         * @description retrieves data on all markets for gemini
         * @param {object} [params] extra parameters specific to the exchange API endpoint
         * @returns {object[]} an array of objects representing market data
         */
        const method = this.safeValue (this.options, 'fetchMarketsMethod', 'fetch_markets_from_api');
        if (method === 'fetch_markets_from_web') {
            const usdMarkets = await this.fetchMarketsFromWeb (params); // get usd markets
            const usdtMarkets = await this.fetchUSDTMarkets (params); // get usdt markets
            return this.arrayConcat (usdMarkets, usdtMarkets);
        }
        return await this.fetchMarketsFromAPI (params);
    }

    async fetchMarketsFromWeb (params = {}) {
        const data = await this.fetchWebEndpoint ('fetchMarkets', 'webGetRestApi', false, '<h1 id="symbols-and-minimums">Symbols and minimums</h1>');
        const error = this.id + ' fetchMarketsFromWeb() the API doc HTML markup has changed, breaking the parser of order limits and precision info for markets.';
        const tables = data.split ('tbody>');
        const numTables = tables.length;
        if (numTables < 2) {
            throw new NotSupported (error);
        }
        const rows = tables[1].split ("\n<tr>\n"); // eslint-disable-line quotes
        const numRows = rows.length;
        if (numRows < 2) {
            throw new NotSupported (error);
        }
        const result = [];
        // skip the first element (empty string)
        for (let i = 1; i < numRows; i++) {
            const row = rows[i];
            const cells = row.split ("</td>\n"); // eslint-disable-line quotes
            const numCells = cells.length;
            if (numCells < 5) {
                throw new NotSupported (error);
            }
            //     [
            //         '<td>btcusd', // currency
            //         '<td>0.00001 BTC (1e-5)', // min order size
            //         '<td>0.00000001 BTC (1e-8)', // tick size
            //         '<td>0.01 USD', // quote currency price increment
            //         '</tr>'
            //     ]
            const marketId = cells[0].replace ('<td>', '');
            // const base = this.safeCurrencyCode (baseId);
            const minAmountString = cells[1].replace ('<td>', '');
            const minAmountParts = minAmountString.split (' ');
            const minAmount = this.safeNumber (minAmountParts, 0);
            const amountPrecisionString = cells[2].replace ('<td>', '');
            const amountPrecisionParts = amountPrecisionString.split (' ');
            const idLength = marketId.length - 0;
            const startingIndex = idLength - 3;
            const pricePrecisionString = cells[3].replace ('<td>', '');
            const pricePrecisionParts = pricePrecisionString.split (' ');
            const quoteId = this.safeStringLower (pricePrecisionParts, 1, marketId.slice (startingIndex, idLength));
            const baseId = this.safeStringLower (amountPrecisionParts, 1, marketId.replace (quoteId, ''));
            const base = this.safeCurrencyCode (baseId);
            const quote = this.safeCurrencyCode (quoteId);
            result.push ({
                'id': marketId,
                'symbol': base + '/' + quote,
                'base': base,
                'quote': quote,
                'settle': undefined,
                'baseId': baseId,
                'quoteId': quoteId,
                'settleId': undefined,
                'type': 'spot',
                'spot': true,
                'margin': false,
                'swap': false,
                'future': false,
                'option': false,
                'active': undefined,
                'contract': false,
                'linear': undefined,
                'inverse': undefined,
                'contractSize': undefined,
                'expiry': undefined,
                'expiryDatetime': undefined,
                'strike': undefined,
                'optionType': undefined,
                'precision': {
                    'amount': this.safeNumber (amountPrecisionParts, 0),
                    'price': this.safeNumber (pricePrecisionParts, 0),
                },
                'limits': {
                    'leverage': {
                        'min': undefined,
                        'max': undefined,
                    },
                    'amount': {
                        'min': minAmount,
                        'max': undefined,
                    },
                    'price': {
                        'min': undefined,
                        'max': undefined,
                    },
                    'cost': {
                        'min': undefined,
                        'max': undefined,
                    },
                },
                'created': undefined,
                'info': row,
            });
        }
        return result;
    }

    parseMarketActive (status) {
        const statuses = {
            'open': true,
            'closed': false,
            'cancel_only': true,
            'post_only': true,
            'limit_only': true,
        };
        return this.safeValue (statuses, status, true);
    }

    async fetchUSDTMarkets (params = {}) {
        // these markets can't be scrapped and fetchMarketsFrom api does an extra call
        // to load market ids which we don't need here
        if ('test' in this.urls) {
            return []; // sandbox does not have usdt markets
        }
        const fetchUsdtMarkets = this.safeValue (this.options, 'fetchUsdtMarkets', []);
        const result = [];
        for (let i = 0; i < fetchUsdtMarkets.length; i++) {
            const marketId = fetchUsdtMarkets[i];
            const request = {
                'symbol': marketId,
            };
            // don't use Promise.all here, for some reason the exchange can't handle it and crashes
            const rawResponse = await this.publicGetV1SymbolsDetailsSymbol (this.extend (request, params));
            result.push (this.parseMarket (rawResponse));
        }
        return result;
    }

    async fetchMarketsFromAPI (params = {}) {
        const response = await this.publicGetV1Symbols (params);
        //
        //     [
        //         "btcusd",
        //         "linkusd",
        //         ...
        //     ]
        //
        const result = {};
        for (let i = 0; i < response.length; i++) {
            const marketId = response[i];
            const market = {
                'symbol': marketId,
            };
            result[marketId] = this.parseMarket (market);
        }
        const options = this.safeValue (this.options, 'fetchMarketsFromAPI', {});
        const fetchDetailsForAllSymbols = this.safeValue (options, 'fetchDetailsForAllSymbols', false);
        const fetchDetailsForMarketIds = this.safeValue (options, 'fetchDetailsForMarketIds', []);
        let promises = [];
        let marketIds = [];
        if (fetchDetailsForAllSymbols) {
            marketIds = response;
        } else {
            marketIds = fetchDetailsForMarketIds;
        }
        for (let i = 0; i < marketIds.length; i++) {
            const marketId = marketIds[i];
            const request = {
                'symbol': marketId,
            };
            promises.push (this.publicGetV1SymbolsDetailsSymbol (this.extend (request, params)));
            //
            //     {
            //         "symbol": "BTCUSD",
            //         "base_currency": "BTC",
            //         "quote_currency": "USD",
            //         "tick_size": 1E-8,
            //         "quote_increment": 0.01,
            //         "min_order_size": "0.00001",
            //         "status": "open",
            //         "wrap_enabled": false
            //     }
            //
        }
        promises = await Promise.all (promises);
        for (let i = 0; i < promises.length; i++) {
            const responseInner = promises[i];
            const marketId = this.safeStringLower (responseInner, 'symbol');
            result[marketId] = this.parseMarket (responseInner);
        }
        return this.toArray (result);
    }

    parseMarket (response): Market {
        const marketId = this.safeStringLower (response, 'symbol');
        let baseId = this.safeString (response, 'base_currency');
        let quoteId = this.safeString (response, 'quote_currency');
        if (baseId === undefined) {
            const idLength = marketId.length - 0;
            const isUSDT = marketId.indexOf ('usdt') >= 0;
            const quoteSize = isUSDT ? 4 : 3;
            baseId = marketId.slice (0, idLength - quoteSize); // Not true for all markets
            quoteId = marketId.slice (idLength - quoteSize, idLength);
        }
        const base = this.safeCurrencyCode (baseId);
        const quote = this.safeCurrencyCode (quoteId);
        const status = this.safeString (response, 'status');
        return {
            'id': marketId,
            'symbol': base + '/' + quote,
            'base': base,
            'quote': quote,
            'settle': undefined,
            'baseId': baseId,
            'quoteId': quoteId,
            'settleId': undefined,
            'type': 'spot',
            'spot': true,
            'margin': false,
            'swap': false,
            'future': false,
            'option': false,
            'active': this.parseMarketActive (status),
            'contract': false,
            'linear': undefined,
            'inverse': undefined,
            'contractSize': undefined,
            'expiry': undefined,
            'expiryDatetime': undefined,
            'strike': undefined,
            'optionType': undefined,
            'precision': {
                'price': this.safeNumber (response, 'quote_increment'),
                'amount': this.safeNumber (response, 'tick_size'),
            },
            'limits': {
                'leverage': {
                    'min': undefined,
                    'max': undefined,
                },
                'amount': {
                    'min': this.safeNumber (response, 'min_order_size'),
                    'max': undefined,
                },
                'price': {
                    'min': undefined,
                    'max': undefined,
                },
                'cost': {
                    'min': undefined,
                    'max': undefined,
                },
            },
            'created': undefined,
            'info': response,
        };
    }

    async fetchOrderBook (symbol: string, limit: Int = undefined, params = {}): Promise<OrderBook> {
        /**
         * @method
         * @name gemini#fetchOrderBook
         * @description fetches information on open orders with bid (buy) and ask (sell) prices, volumes and other data
         * @param {string} symbol unified symbol of the market to fetch the order book for
         * @param {int} [limit] the maximum amount of order book entries to return
         * @param {object} [params] extra parameters specific to the exchange API endpoint
         * @returns {object} A dictionary of [order book structures]{@link https://docs.ccxt.com/#/?id=order-book-structure} indexed by market symbols
         */
        await this.loadMarkets ();
        const market = this.market (symbol);
        const request = {
            'symbol': market['id'],
        };
        if (limit !== undefined) {
            request['limit_bids'] = limit;
            request['limit_asks'] = limit;
        }
        const response = await this.publicGetV1BookSymbol (this.extend (request, params));
        return this.parseOrderBook (response, market['symbol'], undefined, 'bids', 'asks', 'price', 'amount');
    }

    async fetchTickerV1 (symbol: string, params = {}) {
        await this.loadMarkets ();
        const market = this.market (symbol);
        const request = {
            'symbol': market['id'],
        };
        const response = await this.publicGetV1PubtickerSymbol (this.extend (request, params));
        //
        //     {
        //         "bid":"9117.95",
        //         "ask":"9117.96",
        //         "volume":{
        //             "BTC":"1615.46861748",
        //             "USD":"14727307.57545006088",
        //             "timestamp":1594982700000
        //         },
        //         "last":"9115.23"
        //     }
        //
        return this.parseTicker (response, market);
    }

    async fetchTickerV2 (symbol: string, params = {}) {
        await this.loadMarkets ();
        const market = this.market (symbol);
        const request = {
            'symbol': market['id'],
        };
        const response = await this.publicGetV2TickerSymbol (this.extend (request, params));
        //
        //     {
        //         "symbol":"BTCUSD",
        //         "open":"9080.58",
        //         "high":"9184.53",
        //         "low":"9063.56",
        //         "close":"9116.08",
        //         // Hourly prices descending for past 24 hours
        //         "changes":["9117.33","9105.69","9106.23","9120.35","9098.57","9114.53","9113.55","9128.01","9113.63","9133.49","9133.49","9137.75","9126.73","9103.91","9119.33","9123.04","9124.44","9117.57","9114.22","9102.33","9076.67","9074.72","9074.97","9092.05"],
        //         "bid":"9115.86",
        //         "ask":"9115.87"
        //     }
        //
        return this.parseTicker (response, market);
    }

    async fetchTickerV1AndV2 (symbol: string, params = {}) {
        const tickerA = await this.fetchTickerV1 (symbol, params);
        const tickerB = await this.fetchTickerV2 (symbol, params);
        return this.deepExtend (tickerA, {
            'open': tickerB['open'],
            'high': tickerB['high'],
            'low': tickerB['low'],
            'change': tickerB['change'],
            'percentage': tickerB['percentage'],
            'average': tickerB['average'],
            'info': tickerB['info'],
        }) as Ticker;
    }

    async fetchTicker (symbol: string, params = {}): Promise<Ticker> {
        /**
         * @method
         * @name gemini#fetchTicker
         * @description fetches a price ticker, a statistical calculation with the information calculated over the past 24 hours for a specific market
         * @param {string} symbol unified symbol of the market to fetch the ticker for
         * @param {object} [params] extra parameters specific to the exchange API endpoint
         * @param {object} [params.fetchTickerMethod] 'fetchTickerV2', 'fetchTickerV1' or 'fetchTickerV1AndV2' - 'fetchTickerV1' for original ccxt.gemini.fetchTicker - 'fetchTickerV1AndV2' for 2 api calls to get the result of both fetchTicker methods - default = 'fetchTickerV1'
         * @returns {object} a [ticker structure]{@link https://docs.ccxt.com/#/?id=ticker-structure}
         */
        const method = this.safeValue (this.options, 'fetchTickerMethod', 'fetchTickerV1');
        if (method === 'fetchTickerV1') {
            return await this.fetchTickerV1 (symbol, params);
        }
        if (method === 'fetchTickerV2') {
            return await this.fetchTickerV2 (symbol, params);
        }
        return await this.fetchTickerV1AndV2 (symbol, params);
    }

    parseTicker (ticker, market: Market = undefined): Ticker {
        //
        // fetchTickers
        //
        //     {
        //         "pair": "BATUSD",
        //         "price": "0.20687",
        //         "percentChange24h": "0.0146"
        //     }
        //
        // fetchTickerV1
        //
        //     {
        //         "bid":"9117.95",
        //         "ask":"9117.96",
        //         "volume":{
        //             "BTC":"1615.46861748",
        //             "USD":"14727307.57545006088",
        //             "timestamp":1594982700000
        //         },
        //         "last":"9115.23"
        //     }
        //
        // fetchTickerV2
        //
        //     {
        //         "symbol":"BTCUSD",
        //         "open":"9080.58",
        //         "high":"9184.53",
        //         "low":"9063.56",
        //         "close":"9116.08",
        //         // Hourly prices descending for past 24 hours
        //         "changes":["9117.33","9105.69","9106.23","9120.35","9098.57","9114.53","9113.55","9128.01","9113.63","9133.49","9133.49","9137.75","9126.73","9103.91","9119.33","9123.04","9124.44","9117.57","9114.22","9102.33","9076.67","9074.72","9074.97","9092.05"],
        //         "bid":"9115.86",
        //         "ask":"9115.87"
        //     }
        //
        const volume = this.safeValue (ticker, 'volume', {});
        const timestamp = this.safeInteger (volume, 'timestamp');
        let symbol = undefined;
        const marketId = this.safeStringLower (ticker, 'pair');
        market = this.safeMarket (marketId, market);
        let baseId = undefined;
        let quoteId = undefined;
        let base = undefined;
        let quote = undefined;
        if ((marketId !== undefined) && (market === undefined)) {
            const idLength = marketId.length - 0;
            if (idLength === 7) {
                baseId = marketId.slice (0, 4);
                quoteId = marketId.slice (4, 7);
            } else {
                baseId = marketId.slice (0, 3);
                quoteId = marketId.slice (3, 6);
            }
            base = this.safeCurrencyCode (baseId);
            quote = this.safeCurrencyCode (quoteId);
            symbol = base + '/' + quote;
        }
        if ((symbol === undefined) && (market !== undefined)) {
            symbol = market['symbol'];
            baseId = this.safeStringUpper (market, 'baseId');
            quoteId = this.safeStringUpper (market, 'quoteId');
        }
        const price = this.safeString (ticker, 'price');
        const last = this.safeString2 (ticker, 'last', 'close', price);
        const percentage = this.safeString (ticker, 'percentChange24h');
        const open = this.safeString (ticker, 'open');
        const baseVolume = this.safeString (volume, baseId);
        const quoteVolume = this.safeString (volume, quoteId);
        return this.safeTicker ({
            'symbol': symbol,
            'timestamp': timestamp,
            'datetime': this.iso8601 (timestamp),
            'high': this.safeString (ticker, 'high'),
            'low': this.safeString (ticker, 'low'),
            'bid': this.safeString (ticker, 'bid'),
            'bidVolume': undefined,
            'ask': this.safeString (ticker, 'ask'),
            'askVolume': undefined,
            'vwap': undefined,
            'open': open,
            'close': last,
            'last': last,
            'previousClose': undefined, // previous day close
            'change': undefined,
            'percentage': percentage,
            'average': undefined,
            'baseVolume': baseVolume,
            'quoteVolume': quoteVolume,
            'info': ticker,
        }, market);
    }

    async fetchTickers (symbols: Strings = undefined, params = {}): Promise<Tickers> {
        /**
         * @method
         * @name gemini#fetchTickers
         * @description fetches price tickers for multiple markets, statistical information calculated over the past 24 hours for each market
         * @param {string[]|undefined} symbols unified symbols of the markets to fetch the ticker for, all market tickers are returned if not assigned
         * @param {object} [params] extra parameters specific to the exchange API endpoint
         * @returns {object} a dictionary of [ticker structures]{@link https://docs.ccxt.com/#/?id=ticker-structure}
         */
        await this.loadMarkets ();
        const response = await this.publicGetV1Pricefeed (params);
        //
        //     [
        //         {
        //             "pair": "BATUSD",
        //             "price": "0.20687",
        //             "percentChange24h": "0.0146"
        //         },
        //         {
        //             "pair": "LINKETH",
        //             "price": "0.018",
        //             "percentChange24h": "0.0000"
        //         },
        //     ]
        //
        return this.parseTickers (response, symbols);
    }

    parseTrade (trade, market: Market = undefined): Trade {
        //
        // public fetchTrades
        //
        //     {
        //         "timestamp":1601617445,
        //         "timestampms":1601617445144,
        //         "tid":14122489752,
        //         "price":"0.46476",
        //         "amount":"28.407209",
        //         "exchange":"gemini",
        //         "type":"buy"
        //     }
        //
        // private fetchTrades
        //
        //      {
        //          "price":"3900.00",
        //          "amount":"0.00996",
        //          "timestamp":1638891173,
        //          "timestampms":1638891173518,
        //          "type":"Sell",
        //          "aggressor":false,
        //          "fee_currency":"EUR",
        //          "fee_amount":"0.00",
        //          "tid":73621746145,
        //          "order_id":"73621746059",
        //          "exchange":"gemini",
        //          "is_auction_fill":false,
        //          "is_clearing_fill":false,
        //          "symbol":"ETHEUR",
        //          "client_order_id":"1638891171610"
        //      }
        //
        const timestamp = this.safeInteger (trade, 'timestampms');
        const id = this.safeString (trade, 'tid');
        const orderId = this.safeString (trade, 'order_id');
        const feeCurrencyId = this.safeString (trade, 'fee_currency');
        const feeCurrencyCode = this.safeCurrencyCode (feeCurrencyId);
        const fee = {
            'cost': this.safeString (trade, 'fee_amount'),
            'currency': feeCurrencyCode,
        };
        const priceString = this.safeString (trade, 'price');
        const amountString = this.safeString (trade, 'amount');
        const side = this.safeStringLower (trade, 'type');
        const symbol = this.safeSymbol (undefined, market);
        return this.safeTrade ({
            'id': id,
            'order': orderId,
            'info': trade,
            'timestamp': timestamp,
            'datetime': this.iso8601 (timestamp),
            'symbol': symbol,
            'type': undefined,
            'side': side,
            'takerOrMaker': undefined,
            'price': priceString,
            'cost': undefined,
            'amount': amountString,
            'fee': fee,
        }, market);
    }

    async fetchTrades (symbol: string, since: Int = undefined, limit: Int = undefined, params = {}): Promise<Trade[]> {
        /**
         * @method
         * @name gemini#fetchTrades
         * @description get the list of most recent trades for a particular symbol
         * @see https://docs.gemini.com/rest-api/#trade-history
         * @param {string} symbol unified symbol of the market to fetch trades for
         * @param {int} [since] timestamp in ms of the earliest trade to fetch
         * @param {int} [limit] the maximum amount of trades to fetch
         * @param {object} [params] extra parameters specific to the exchange API endpoint
         * @returns {Trade[]} a list of [trade structures]{@link https://docs.ccxt.com/#/?id=public-trades}
         */
        await this.loadMarkets ();
        const market = this.market (symbol);
        const request = {
            'symbol': market['id'],
        };
        if (limit !== undefined) {
            request['limit_trades'] = limit;
        }
        if (since !== undefined) {
            request['timestamp'] = since;
        }
        const response = await this.publicGetV1TradesSymbol (this.extend (request, params));
        //
        //     [
        //         {
        //             "timestamp":1601617445,
        //             "timestampms":1601617445144,
        //             "tid":14122489752,
        //             "price":"0.46476",
        //             "amount":"28.407209",
        //             "exchange":"gemini",
        //             "type":"buy"
        //         },
        //     ]
        //
        return this.parseTrades (response, market, since, limit);
    }

    parseBalance (response): Balances {
        const result = { 'info': response };
        for (let i = 0; i < response.length; i++) {
            const balance = response[i];
            const currencyId = this.safeString (balance, 'currency');
            const code = this.safeCurrencyCode (currencyId);
            const account = this.account ();
            account['free'] = this.safeString (balance, 'available');
            account['total'] = this.safeString (balance, 'amount');
            result[code] = account;
        }
        return this.safeBalance (result);
    }

    async fetchTradingFees (params = {}) {
        /**
         * @method
         * @name gemini#fetchTradingFees
         * @description fetch the trading fees for multiple markets
         * @param {object} [params] extra parameters specific to the exchange API endpoint
         * @returns {object} a dictionary of [fee structures]{@link https://docs.ccxt.com/#/?id=fee-structure} indexed by market symbols
         */
        await this.loadMarkets ();
        const response = await this.privatePostV1Notionalvolume (params);
        //
        //      {
        //          "web_maker_fee_bps": 25,
        //          "web_taker_fee_bps": 35,
        //          "web_auction_fee_bps": 25,
        //          "api_maker_fee_bps": 10,
        //          "api_taker_fee_bps": 35,
        //          "api_auction_fee_bps": 20,
        //          "fix_maker_fee_bps": 10,
        //          "fix_taker_fee_bps": 35,
        //          "fix_auction_fee_bps": 20,
        //          "block_maker_fee_bps": 0,
        //          "block_taker_fee_bps": 50,
        //          "notional_30d_volume": 150.00,
        //          "last_updated_ms": 1551371446000,
        //          "date": "2019-02-28",
        //          "notional_1d_volume": [
        //              {
        //                  "date": "2019-02-22",
        //                  "notional_volume": 75.00
        //              },
        //              {
        //                  "date": "2019-02-14",
        //                  "notional_volume": 75.00
        //              }
        //          ]
        //     }
        //
        const makerBps = this.safeString (response, 'api_maker_fee_bps');
        const takerBps = this.safeString (response, 'api_taker_fee_bps');
        const makerString = Precise.stringDiv (makerBps, '10000');
        const takerString = Precise.stringDiv (takerBps, '10000');
        const maker = this.parseNumber (makerString);
        const taker = this.parseNumber (takerString);
        const result = {};
        for (let i = 0; i < this.symbols.length; i++) {
            const symbol = this.symbols[i];
            result[symbol] = {
                'info': response,
                'symbol': symbol,
                'maker': maker,
                'taker': taker,
                'percentage': true,
                'tierBased': true,
            };
        }
        return result;
    }

    async fetchBalance (params = {}): Promise<Balances> {
        /**
         * @method
         * @name gemini#fetchBalance
         * @description query for balance and get the amount of funds available for trading or funds locked in orders
         * @param {object} [params] extra parameters specific to the exchange API endpoint
         * @returns {object} a [balance structure]{@link https://docs.ccxt.com/#/?id=balance-structure}
         */
        await this.loadMarkets ();
        const response = await this.privatePostV1Balances (params);
        return this.parseBalance (response);
    }

    parseOrder (order, market: Market = undefined): Order {
        //
        // createOrder (private)
        //
        //      {
        //          "order_id":"106027397702",
        //          "id":"106027397702",
        //          "symbol":"etheur",
        //          "exchange":"gemini",
        //          "avg_execution_price":"2877.48",
        //          "side":"sell",
        //          "type":"exchange limit",
        //          "timestamp":"1650398122",
        //          "timestampms":1650398122308,
        //          "is_live":false,
        //          "is_cancelled":false,
        //          "is_hidden":false,
        //          "was_forced":false,
        //          "executed_amount":"0.014434",
        //          "client_order_id":"1650398121695",
        //          "options":[],
        //          "price":"2800.00",
        //          "original_amount":"0.014434",
        //          "remaining_amount":"0"
        //      }
        //
        // fetchOrder (private)
        //
        //      {
        //          "order_id":"106028543717",
        //          "id":"106028543717",
        //          "symbol":"etheur",
        //          "exchange":"gemini",
        //          "avg_execution_price":"0.00",
        //          "side":"buy",
        //          "type":"exchange limit",
        //          "timestamp":"1650398446",
        //          "timestampms":1650398446375,
        //          "is_live":true,
        //          "is_cancelled":false,
        //          "is_hidden":false,
        //          "was_forced":false,
        //          "executed_amount":"0",
        //          "client_order_id":"1650398445709",
        //          "options":[],
        //          "price":"2000.00",
        //          "original_amount":"0.01",
        //          "remaining_amount":"0.01"
        //      }
        //
        // fetchOpenOrders (private)
        //
        //      {
        //          "order_id":"106028543717",
        //          "id":"106028543717",
        //          "symbol":"etheur",
        //          "exchange":"gemini",
        //          "avg_execution_price":"0.00",
        //          "side":"buy",
        //          "type":"exchange limit",
        //          "timestamp":"1650398446",
        //          "timestampms":1650398446375,
        //          "is_live":true,
        //          "is_cancelled":false,
        //          "is_hidden":false,
        //          "was_forced":false,
        //          "executed_amount":"0",
        //          "client_order_id":"1650398445709",
        //          "options":[],
        //          "price":"2000.00",
        //          "original_amount":"0.01",
        //          "remaining_amount":"0.01"
        //      }
        //
        // cancelOrder (private)
        //
        //      {
        //          "order_id":"106028543717",
        //          "id":"106028543717",
        //          "symbol":"etheur",
        //          "exchange":"gemini",
        //          "avg_execution_price":"0.00",
        //          "side":"buy",
        //          "type":"exchange limit",
        //          "timestamp":"1650398446",
        //          "timestampms":1650398446375,
        //          "is_live":false,
        //          "is_cancelled":true,
        //          "is_hidden":false,
        //          "was_forced":false,
        //          "executed_amount":"0",
        //          "client_order_id":"1650398445709",
        //          "reason":"Requested",
        //          "options":[],
        //          "price":"2000.00",
        //          "original_amount":"0.01",
        //          "remaining_amount":"0.01"
        //      }
        //
        const timestamp = this.safeInteger (order, 'timestampms');
        const amount = this.safeString (order, 'original_amount');
        const remaining = this.safeString (order, 'remaining_amount');
        const filled = this.safeString (order, 'executed_amount');
        let status = 'closed';
        if (order['is_live']) {
            status = 'open';
        }
        if (order['is_cancelled']) {
            status = 'canceled';
        }
        const price = this.safeString (order, 'price');
        const average = this.safeString (order, 'avg_execution_price');
        let type = this.safeString (order, 'type');
        if (type === 'exchange limit') {
            type = 'limit';
        } else if (type === 'market buy' || type === 'market sell') {
            type = 'market';
        } else {
            type = order['type'];
        }
        const fee = undefined;
        const marketId = this.safeString (order, 'symbol');
        const symbol = this.safeSymbol (marketId, market);
        const id = this.safeString (order, 'order_id');
        const side = this.safeStringLower (order, 'side');
        const clientOrderId = this.safeString (order, 'client_order_id');
        const optionsArray = this.safeValue (order, 'options', []);
        const option = this.safeString (optionsArray, 0);
        let timeInForce = 'GTC';
        let postOnly = false;
        if (option !== undefined) {
            if (option === 'immediate-or-cancel') {
                timeInForce = 'IOC';
            } else if (option === 'fill-or-kill') {
                timeInForce = 'FOK';
            } else if (option === 'maker-or-cancel') {
                timeInForce = 'PO';
                postOnly = true;
            }
        }
        return this.safeOrder ({
            'id': id,
            'clientOrderId': clientOrderId,
            'info': order,
            'timestamp': timestamp,
            'datetime': this.iso8601 (timestamp),
            'lastTradeTimestamp': undefined,
            'status': status,
            'symbol': symbol,
            'type': type,
            'timeInForce': timeInForce, // default set to GTC
            'postOnly': postOnly,
            'side': side,
            'price': price,
            'stopPrice': undefined,
            'triggerPrice': undefined,
            'average': average,
            'cost': undefined,
            'amount': amount,
            'filled': filled,
            'remaining': remaining,
            'fee': fee,
            'trades': undefined,
        }, market);
    }

    async fetchOrder (id: string, symbol: Str = undefined, params = {}) {
        /**
         * @method
         * @name gemini#fetchOrder
         * @description fetches information on an order made by the user
         * @param {string} symbol unified symbol of the market the order was made in
         * @param {object} [params] extra parameters specific to the exchange API endpoint
         * @returns {object} An [order structure]{@link https://docs.ccxt.com/#/?id=order-structure}
         */
        await this.loadMarkets ();
        const request = {
            'order_id': id,
        };
        const response = await this.privatePostV1OrderStatus (this.extend (request, params));
        //
        //      {
        //          "order_id":"106028543717",
        //          "id":"106028543717",
        //          "symbol":"etheur",
        //          "exchange":"gemini",
        //          "avg_execution_price":"0.00",
        //          "side":"buy",
        //          "type":"exchange limit",
        //          "timestamp":"1650398446",
        //          "timestampms":1650398446375,
        //          "is_live":true,
        //          "is_cancelled":false,
        //          "is_hidden":false,
        //          "was_forced":false,
        //          "executed_amount":"0",
        //          "client_order_id":"1650398445709",
        //          "options":[],
        //          "price":"2000.00",
        //          "original_amount":"0.01",
        //          "remaining_amount":"0.01"
        //      }
        //
        return this.parseOrder (response);
    }

    async fetchOpenOrders (symbol: Str = undefined, since: Int = undefined, limit: Int = undefined, params = {}): Promise<Order[]> {
        /**
         * @method
         * @name gemini#fetchOpenOrders
         * @description fetch all unfilled currently open orders
         * @param {string} symbol unified market symbol
         * @param {int} [since] the earliest time in ms to fetch open orders for
         * @param {int} [limit] the maximum number of  open orders structures to retrieve
         * @param {object} [params] extra parameters specific to the exchange API endpoint
         * @returns {Order[]} a list of [order structures]{@link https://docs.ccxt.com/#/?id=order-structure}
         */
        await this.loadMarkets ();
        const response = await this.privatePostV1Orders (params);
        //
        //      [
        //          {
        //              "order_id":"106028543717",
        //              "id":"106028543717",
        //              "symbol":"etheur",
        //              "exchange":"gemini",
        //              "avg_execution_price":"0.00",
        //              "side":"buy",
        //              "type":"exchange limit",
        //              "timestamp":"1650398446",
        //              "timestampms":1650398446375,
        //              "is_live":true,
        //              "is_cancelled":false,
        //              "is_hidden":false,
        //              "was_forced":false,
        //              "executed_amount":"0",
        //              "client_order_id":"1650398445709",
        //              "options":[],
        //              "price":"2000.00",
        //              "original_amount":"0.01",
        //              "remaining_amount":"0.01"
        //          }
        //      ]
        //
        let market = undefined;
        if (symbol !== undefined) {
            market = this.market (symbol); // throws on non-existent symbol
        }
        return this.parseOrders (response, market, since, limit);
    }

    async createOrder (symbol: string, type: OrderType, side: OrderSide, amount, price = undefined, params = {}) {
        /**
         * @method
         * @name gemini#createOrder
         * @description create a trade order
         * @see https://docs.gemini.com/rest-api/#new-order
         * @param {string} symbol unified symbol of the market to create an order in
         * @param {string} type must be 'limit'
         * @param {string} side 'buy' or 'sell'
         * @param {float} amount how much of currency you want to trade in units of base currency
         * @param {float} [price] the price at which the order is to be fullfilled, in units of the quote currency, ignored in market orders
<<<<<<< HEAD
         * @param {object} [params] extra parameters specific to the gemini api endpoint
         * @param {float} [params.triggerPrice] for buy orders the triggerPrice must be < price, for sell orders the triggerPrice must be > price.
         * @param {string} [params.timeInForce] "IOC", "FOK", "PO"
         * @param {bool} [params.postOnly] if true, the order will only be posted to the order book and not executed immediately
         * @param {string} [params.clientOrderId] a client-specified order id
         *
         * EXCHANGE SPECIFIC PARAMETERS
         * @param {string} [params.account] required for master api keys as described in private api invocation, the name of the account within the subaccount group, specifies the account on which you intend to place the order, only available for exchange accounts,
         * @returns {object} an [order structure]{@link https://github.com/ccxt/ccxt/wiki/Manual#order-structure}
        */
=======
         * @param {object} [params] extra parameters specific to the exchange API endpoint
         * @returns {object} an [order structure]{@link https://docs.ccxt.com/#/?id=order-structure}
         */
>>>>>>> 1ef3a8a9
        await this.loadMarkets ();
        if (type === 'market') {
            throw new ExchangeError (this.id + ' createOrder() allows limit orders only');
        }
        let clientOrderId = this.safeString2 (params, 'clientOrderId', 'client_order_id');
        params = this.omit (params, [ 'clientOrderId', 'client_order_id' ]);
        if (clientOrderId === undefined) {
            clientOrderId = this.milliseconds ().toString ();
        }
        const market = this.market (symbol);
        const request = {
            'client_order_id': clientOrderId,
            'symbol': market['id'],
            'amount': this.amountToPrecision (symbol, amount),
            'price': this.priceToPrecision (symbol, price),
            'side': side,
            'type': 'exchange limit', // gemini allows limit orders only
            // 'options': [], one of:  maker-or-cancel, immediate-or-cancel, fill-or-kill
        };
        const triggerPrice = this.safeStringN (params, [ 'triggerPrice', 'stop_price', 'stopPrice' ]);
        if (triggerPrice !== undefined) {
            request['stop_price'] = this.priceToPrecision (symbol, triggerPrice);
            request['type'] = 'exchange stop limit';
        } else {
            // No options can be applied to stop-limit orders at this time.
            const timeInForce = this.safeString (params, 'timeInForce');
            if ((timeInForce === 'IOC') || (timeInForce === 'immediate-or-cancel')) {
                request['options'] = [ 'immediate-or-cancel' ];
            } else if ((timeInForce === 'FOK') || (timeInForce === 'fill-or-kill')) {
                request['options'] = [ 'fill-or-kill' ];
            } else if (timeInForce === 'PO') {
                request['options'] = [ 'maker-or-cancel' ];
            }
            const postOnly = this.isPostOnly (false, undefined, params);
            if (postOnly) {
                request['options'] = [ 'maker-or-cancel' ];
            }
        }
        params = this.omit (params, [ 'postOnly', 'stop_price', 'stopPrice', 'triggerPrice', 'timeInForce' ]);
        const response = await this.privatePostV1OrderNew (this.extend (request, params));
        //
        //      {
        //          "order_id":"106027397702",
        //          "id":"106027397702",
        //          "symbol":"etheur",
        //          "exchange":"gemini",
        //          "avg_execution_price":"2877.48",
        //          "side":"sell",
        //          "type":"exchange limit",
        //          "timestamp":"1650398122",
        //          "timestampms":1650398122308,
        //          "is_live":false,
        //          "is_cancelled":false,
        //          "is_hidden":false,
        //          "was_forced":false,
        //          "executed_amount":"0.014434",
        //          "client_order_id":"1650398121695",
        //          "options":[],
        //          "price":"2800.00",
        //          "original_amount":"0.014434",
        //          "remaining_amount":"0"
        //      }
        //
        return this.parseOrder (response);
    }

    async cancelOrder (id: string, symbol: Str = undefined, params = {}) {
        /**
         * @method
         * @name gemini#cancelOrder
         * @description cancels an open order
         * @param {string} id order id
         * @param {string} symbol unified symbol of the market the order was made in
         * @param {object} [params] extra parameters specific to the exchange API endpoint
         * @returns {object} An [order structure]{@link https://docs.ccxt.com/#/?id=order-structure}
         */
        await this.loadMarkets ();
        const request = {
            'order_id': id,
        };
        const response = await this.privatePostV1OrderCancel (this.extend (request, params));
        //
        //      {
        //          "order_id":"106028543717",
        //          "id":"106028543717",
        //          "symbol":"etheur",
        //          "exchange":"gemini",
        //          "avg_execution_price":"0.00",
        //          "side":"buy",
        //          "type":"exchange limit",
        //          "timestamp":"1650398446",
        //          "timestampms":1650398446375,
        //          "is_live":false,
        //          "is_cancelled":true,
        //          "is_hidden":false,
        //          "was_forced":false,
        //          "executed_amount":"0",
        //          "client_order_id":"1650398445709",
        //          "reason":"Requested",
        //          "options":[],
        //          "price":"2000.00",
        //          "original_amount":"0.01",
        //          "remaining_amount":"0.01"
        //      }
        //
        return this.parseOrder (response);
    }

    async fetchMyTrades (symbol: Str = undefined, since: Int = undefined, limit: Int = undefined, params = {}) {
        /**
         * @method
         * @name gemini#fetchMyTrades
         * @description fetch all trades made by the user
         * @param {string} symbol unified market symbol
         * @param {int} [since] the earliest time in ms to fetch trades for
         * @param {int} [limit] the maximum number of trades structures to retrieve
         * @param {object} [params] extra parameters specific to the exchange API endpoint
         * @returns {Trade[]} a list of [trade structures]{@link https://docs.ccxt.com/#/?id=trade-structure}
         */
        if (symbol === undefined) {
            throw new ArgumentsRequired (this.id + ' fetchMyTrades() requires a symbol argument');
        }
        await this.loadMarkets ();
        const market = this.market (symbol);
        const request = {
            'symbol': market['id'],
        };
        if (limit !== undefined) {
            request['limit_trades'] = limit;
        }
        if (since !== undefined) {
            request['timestamp'] = this.parseToInt (since / 1000);
        }
        const response = await this.privatePostV1Mytrades (this.extend (request, params));
        return this.parseTrades (response, market, since, limit);
    }

    async withdraw (code: string, amount, address, tag = undefined, params = {}) {
        /**
         * @method
         * @name gemini#withdraw
         * @description make a withdrawal
         * @param {string} code unified currency code
         * @param {float} amount the amount to withdraw
         * @param {string} address the address to withdraw to
         * @param {string} tag
         * @param {object} [params] extra parameters specific to the exchange API endpoint
         * @returns {object} a [transaction structure]{@link https://docs.ccxt.com/#/?id=transaction-structure}
         */
        [ tag, params ] = this.handleWithdrawTagAndParams (tag, params);
        this.checkAddress (address);
        await this.loadMarkets ();
        const currency = this.currency (code);
        const request = {
            'currency': currency['id'],
            'amount': amount,
            'address': address,
        };
        const response = await this.privatePostV1WithdrawCurrency (this.extend (request, params));
        //
        //   for BTC
        //     {
        //         "address":"mi98Z9brJ3TgaKsmvXatuRahbFRUFKRUdR",
        //         "amount":"1",
        //         "withdrawalId":"02176a83-a6b1-4202-9b85-1c1c92dd25c4",
        //         "message":"You have requested a transfer of 1 BTC to mi98Z9brJ3TgaKsmvXatuRahbFRUFKRUdR. This withdrawal will be sent to the blockchain within the next 60 seconds."
        //     }
        //
        //   for ETH
        //     {
        //         "address":"0xA63123350Acc8F5ee1b1fBd1A6717135e82dBd28",
        //         "amount":"2.34567",
        //         "txHash":"0x28267179f92926d85c5516bqc063b2631935573d8915258e95d9572eedcc8cc"
        //     }
        //
        //   for error (other variations of error messages are also expected)
        //     {
        //         "result":"error",
        //         "reason":"CryptoAddressWhitelistsNotEnabled",
        //         "message":"Cryptocurrency withdrawal address whitelists are not enabled for account 24. Please contact support@gemini.com for information on setting up a withdrawal address whitelist."
        //     }
        //
        const result = this.safeString (response, 'result');
        if (result === 'error') {
            throw new ExchangeError (this.id + ' withdraw() failed: ' + this.json (response));
        }
        return this.parseTransaction (response, currency);
    }

    nonce () {
        const nonceMethod = this.safeString (this.options, 'nonce', 'milliseconds');
        if (nonceMethod === 'milliseconds') {
            return this.milliseconds ();
        }
        return this.seconds ();
    }

    async fetchDepositsWithdrawals (code: Str = undefined, since: Int = undefined, limit: Int = undefined, params = {}): Promise<Transaction[]> {
        /**
         * @method
         * @name gemini#fetchDepositsWithdrawals
         * @description fetch history of deposits and withdrawals
         * @param {string} [code] unified currency code for the currency of the deposit/withdrawals, default is undefined
         * @param {int} [since] timestamp in ms of the earliest deposit/withdrawal, default is undefined
         * @param {int} [limit] max number of deposit/withdrawals to return, default is undefined
         * @param {object} [params] extra parameters specific to the exchange API endpoint
         * @returns {object} a list of [transaction structure]{@link https://docs.ccxt.com/#/?id=transaction-structure}
         */
        await this.loadMarkets ();
        const request = {};
        if (limit !== undefined) {
            request['limit_transfers'] = limit;
        }
        if (since !== undefined) {
            request['timestamp'] = since;
        }
        const response = await this.privatePostV1Transfers (this.extend (request, params));
        return this.parseTransactions (response);
    }

    parseTransaction (transaction, currency: Currency = undefined): Transaction {
        //
        // withdraw
        //
        //   for BTC
        //     {
        //         "address":"mi98Z9brJ3TgaKsmvXatuRahbFRUFKRUdR",
        //         "amount":"1",
        //         "withdrawalId":"02176a83-a6b1-4202-9b85-1c1c92dd25c4",
        //         "message":"You have requested a transfer of 1 BTC to mi98Z9brJ3TgaKsmvXatuRahbFRUFKRUdR. This withdrawal will be sent to the blockchain within the next 60 seconds."
        //     }
        //
        //   for ETH
        //     {
        //         "address":"0xA63123350Acc8F5ee1b1fBd1A6717135e82dBd28",
        //         "amount":"2.34567",
        //         "txHash":"0x28267179f92926d85c5516bqc063b2631935573d8915258e95d9572eedcc8cc"
        //     }
        //
        const timestamp = this.safeInteger (transaction, 'timestampms');
        const currencyId = this.safeString (transaction, 'currency');
        const code = this.safeCurrencyCode (currencyId, currency);
        const address = this.safeString (transaction, 'destination');
        const type = this.safeStringLower (transaction, 'type');
        // if status field is available, then it's complete
        const statusRaw = this.safeString (transaction, 'status');
        let fee = undefined;
        const feeAmount = this.safeNumber (transaction, 'feeAmount');
        if (feeAmount !== undefined) {
            fee = {
                'cost': feeAmount,
                'currency': code,
            };
        }
        return {
            'info': transaction,
            'id': this.safeString2 (transaction, 'eid', 'withdrawalId'),
            'txid': this.safeString (transaction, 'txHash'),
            'timestamp': timestamp,
            'datetime': this.iso8601 (timestamp),
            'network': undefined,
            'address': address,
            'addressTo': undefined,
            'addressFrom': undefined,
            'tag': undefined, // or is it defined?
            'tagTo': undefined,
            'tagFrom': undefined,
            'type': type, // direction of the transaction, ('deposit' | 'withdraw')
            'amount': this.safeNumber (transaction, 'amount'),
            'currency': code,
            'status': this.parseTransactionStatus (statusRaw),
            'updated': undefined,
            'internal': undefined,
            'comment': this.safeString (transaction, 'message'),
            'fee': fee,
        };
    }

    parseTransactionStatus (status) {
        const statuses = {
            'Advanced': 'ok',
            'Complete': 'ok',
        };
        return this.safeString (statuses, status, status);
    }

    parseDepositAddress (depositAddress, currency: Currency = undefined) {
        //
        //      {
        //          "address": "0xed6494Fe7c1E56d1bd6136e89268C51E32d9708B",
        //          "timestamp": "1636813923098",
        //          "addressVersion": "eV1"                                         }
        //      }
        //
        const address = this.safeString (depositAddress, 'address');
        const code = this.safeCurrencyCode (undefined, currency);
        return {
            'currency': code,
            'network': undefined,
            'address': address,
            'tag': undefined,
            'info': depositAddress,
        };
    }

    async fetchDepositAddress (code: string, params = {}) {
        /**
         * @method
         * @name gemini#fetchDepositAddress
         * @see https://docs.gemini.com/rest-api/#get-deposit-addresses
         * @description fetch the deposit address for a currency associated with this account
         * @param {string} code unified currency code
         * @param {object} [params] extra parameters specific to the endpoint
         * @param {string} [params.network]  *required* The chain of currency
         * @returns {object} an [address structure]{@link https://docs.ccxt.com/#/?id=address-structure}
         */
        await this.loadMarkets ();
        const groupedByNetwork = await this.fetchDepositAddressesByNetwork (code, params);
        let networkCode = undefined;
        [ networkCode, params ] = this.handleNetworkCodeAndParams (params);
        const networkGroup = this.indexBy (this.safeValue (groupedByNetwork, networkCode), 'currency');
        return this.safeValue (networkGroup, code);
    }

    async fetchDepositAddressesByNetwork (code: string, params = {}) {
        /**
         * @method
         * @name gemini#fetchDepositAddressesByNetwork
         * @description fetch a dictionary of addresses for a currency, indexed by network
         * @see https://docs.gemini.com/rest-api/#get-deposit-addresses
         * @param {string} code unified currency code of the currency for the deposit address
         * @param {object} [params] extra parameters specific to the exchange API endpoint
         * @param {string} [params.network]  *required* The chain of currency
         * @returns {object} a dictionary of [address structures]{@link https://docs.ccxt.com/#/?id=address-structure} indexed by the network
         */
        await this.loadMarkets ();
        const currency = this.currency (code);
        code = currency['code'];
        let networkCode = undefined;
        [ networkCode, params ] = this.handleNetworkCodeAndParams (params);
        if (networkCode === undefined) {
            throw new ArgumentsRequired (this.id + ' fetchDepositAddresses() requires a network parameter');
        }
        const networkId = this.networkCodeToId (networkCode);
        const request = {
            'network': networkId,
        };
        const response = await this.privatePostV1AddressesNetwork (this.extend (request, params));
        const results = this.parseDepositAddresses (response, [ code ], false, { 'network': networkCode, 'currency': code });
        return this.groupBy (results, 'network');
    }

    sign (path, api = 'public', method = 'GET', params = {}, headers = undefined, body = undefined) {
        let url = '/' + this.implodeParams (path, params);
        const query = this.omit (params, this.extractParams (path));
        if (api === 'private') {
            this.checkRequiredCredentials ();
            const apiKey = this.apiKey;
            if (apiKey.indexOf ('account') < 0) {
                throw new AuthenticationError (this.id + ' sign() requires an account-key, master-keys are not-supported');
            }
            const nonce = this.nonce ();
            const request = this.extend ({
                'request': url,
                'nonce': nonce,
            }, query);
            let payload = this.json (request);
            payload = this.stringToBase64 (payload);
            const signature = this.hmac (this.encode (payload), this.encode (this.secret), sha384);
            headers = {
                'Content-Type': 'text/plain',
                'X-GEMINI-APIKEY': this.apiKey,
                'X-GEMINI-PAYLOAD': payload,
                'X-GEMINI-SIGNATURE': signature,
            };
        } else {
            if (Object.keys (query).length) {
                url += '?' + this.urlencode (query);
            }
        }
        url = this.urls['api'][api] + url;
        if ((method === 'POST') || (method === 'DELETE')) {
            body = this.json (query);
        }
        return { 'url': url, 'method': method, 'body': body, 'headers': headers };
    }

    handleErrors (httpCode, reason, url, method, headers, body, response, requestHeaders, requestBody) {
        if (response === undefined) {
            if (typeof body === 'string') {
                const feedback = this.id + ' ' + body;
                this.throwBroadlyMatchedException (this.exceptions['broad'], body, feedback);
            }
            return undefined; // fallback to default error handler
        }
        //
        //     {
        //         "result": "error",
        //         "reason": "BadNonce",
        //         "message": "Out-of-sequence nonce <1234> precedes previously used nonce <2345>"
        //     }
        //
        const result = this.safeString (response, 'result');
        if (result === 'error') {
            const reasonInner = this.safeString (response, 'reason');
            const message = this.safeString (response, 'message');
            const feedback = this.id + ' ' + message;
            this.throwExactlyMatchedException (this.exceptions['exact'], reasonInner, feedback);
            this.throwExactlyMatchedException (this.exceptions['exact'], message, feedback);
            this.throwBroadlyMatchedException (this.exceptions['broad'], message, feedback);
            throw new ExchangeError (feedback); // unknown message
        }
        return undefined;
    }

    async createDepositAddress (code: string, params = {}) {
        /**
         * @method
         * @name gemini#createDepositAddress
         * @description create a currency deposit address
         * @param {string} code unified currency code of the currency for the deposit address
         * @param {object} [params] extra parameters specific to the exchange API endpoint
         * @returns {object} an [address structure]{@link https://docs.ccxt.com/#/?id=address-structure}
         */
        await this.loadMarkets ();
        const currency = this.currency (code);
        const request = {
            'currency': currency['id'],
        };
        const response = await this.privatePostV1DepositCurrencyNewAddress (this.extend (request, params));
        const address = this.safeString (response, 'address');
        this.checkAddress (address);
        return {
            'currency': code,
            'address': address,
            'tag': undefined,
            'info': response,
        };
    }

    async fetchOHLCV (symbol: string, timeframe = '1m', since: Int = undefined, limit: Int = undefined, params = {}): Promise<OHLCV[]> {
        /**
         * @method
         * @name gemini#fetchOHLCV
         * @description fetches historical candlestick data containing the open, high, low, and close price, and the volume of a market
         * @param {string} symbol unified symbol of the market to fetch OHLCV data for
         * @param {string} timeframe the length of time each candle represents
         * @param {int} [since] timestamp in ms of the earliest candle to fetch
         * @param {int} [limit] the maximum amount of candles to fetch
         * @param {object} [params] extra parameters specific to the exchange API endpoint
         * @returns {int[][]} A list of candles ordered as timestamp, open, high, low, close, volume
         */
        await this.loadMarkets ();
        const market = this.market (symbol);
        const timeframeId = this.safeString (this.timeframes, timeframe, timeframe);
        const request = {
            'timeframe': timeframeId,
            'symbol': market['id'],
        };
        const response = await this.publicGetV2CandlesSymbolTimeframe (this.extend (request, params));
        //
        //     [
        //         [1591515000000,0.02509,0.02509,0.02509,0.02509,0],
        //         [1591514700000,0.02503,0.02509,0.02503,0.02509,44.6405],
        //         [1591514400000,0.02503,0.02503,0.02503,0.02503,0],
        //     ]
        //
        return this.parseOHLCVs (response, market, timeframe, since, limit);
    }
}<|MERGE_RESOLUTION|>--- conflicted
+++ resolved
@@ -1338,7 +1338,6 @@
          * @param {string} side 'buy' or 'sell'
          * @param {float} amount how much of currency you want to trade in units of base currency
          * @param {float} [price] the price at which the order is to be fullfilled, in units of the quote currency, ignored in market orders
-<<<<<<< HEAD
          * @param {object} [params] extra parameters specific to the gemini api endpoint
          * @param {float} [params.triggerPrice] for buy orders the triggerPrice must be < price, for sell orders the triggerPrice must be > price.
          * @param {string} [params.timeInForce] "IOC", "FOK", "PO"
@@ -1349,11 +1348,6 @@
          * @param {string} [params.account] required for master api keys as described in private api invocation, the name of the account within the subaccount group, specifies the account on which you intend to place the order, only available for exchange accounts,
          * @returns {object} an [order structure]{@link https://github.com/ccxt/ccxt/wiki/Manual#order-structure}
         */
-=======
-         * @param {object} [params] extra parameters specific to the exchange API endpoint
-         * @returns {object} an [order structure]{@link https://docs.ccxt.com/#/?id=order-structure}
-         */
->>>>>>> 1ef3a8a9
         await this.loadMarkets ();
         if (type === 'market') {
             throw new ExchangeError (this.id + ' createOrder() allows limit orders only');
