
//  ---------------------------------------------------------------------------

import Exchange from './abstract/gemini.js';
import { ExchangeError, ArgumentsRequired, BadRequest, OrderNotFound, InvalidOrder, InvalidNonce, InsufficientFunds, AuthenticationError, PermissionDenied, NotSupported, OnMaintenance, RateLimitExceeded, ExchangeNotAvailable } from './base/errors.js';
import { Precise } from './base/Precise.js';
import { TICK_SIZE } from './base/functions/number.js';
import { sha384 } from './static_dependencies/noble-hashes/sha512.js';
import type { Balances, Currency, Int, Market, OHLCV, Order, OrderBook, OrderSide, OrderType, Str, Strings, Ticker, Tickers, Trade, Transaction } from './base/types.js';

//  ---------------------------------------------------------------------------

/**
 * @class gemini
 * @augments Exchange
 */
export default class gemini extends Exchange {
    describe () {
        return this.deepExtend (super.describe (), {
            'id': 'gemini',
            'name': 'Gemini',
            'countries': [ 'US' ],
            // 600 requests a minute = 10 requests per second => 1000ms / 10 = 100ms between requests (private endpoints)
            // 120 requests a minute = 2 requests per second => ( 1000ms / rateLimit ) / 2 = 5 (public endpoints)
            'rateLimit': 100,
            'version': 'v1',
            'pro': true,
            'has': {
                'CORS': undefined,
                'spot': true,
                'margin': false,
                'swap': false,
                'future': false,
                'option': false,
                'addMargin': false,
                'cancelOrder': true,
                'closeAllPositions': false,
                'closePosition': false,
                'createDepositAddress': true,
                'createMarketOrder': false,
                'createOrder': true,
                'createReduceOnlyOrder': false,
                'fetchBalance': true,
                'fetchBidsAsks': false,
                'fetchBorrowRateHistories': false,
                'fetchBorrowRateHistory': false,
                'fetchClosedOrders': false,
                'fetchCrossBorrowRate': false,
                'fetchCrossBorrowRates': false,
                'fetchCurrencies': true,
                'fetchDepositAddress': true,
                'fetchDepositAddressesByNetwork': true,
                'fetchDepositsWithdrawals': true,
                'fetchFundingHistory': false,
                'fetchFundingRate': false,
                'fetchFundingRateHistory': false,
                'fetchFundingRates': false,
                'fetchIndexOHLCV': false,
                'fetchIsolatedBorrowRate': false,
                'fetchIsolatedBorrowRates': false,
                'fetchLeverage': false,
                'fetchLeverageTiers': false,
                'fetchMarginMode': false,
                'fetchMarkets': true,
                'fetchMarkOHLCV': false,
                'fetchMyTrades': true,
                'fetchOHLCV': true,
                'fetchOpenInterestHistory': false,
                'fetchOpenOrders': true,
                'fetchOrder': true,
                'fetchOrderBook': true,
                'fetchOrders': false,
                'fetchPosition': false,
                'fetchPositionMode': false,
                'fetchPositions': false,
                'fetchPositionsRisk': false,
                'fetchPremiumIndexOHLCV': false,
                'fetchTicker': true,
                'fetchTickers': true,
                'fetchTrades': true,
                'fetchTradingFee': false,
                'fetchTradingFees': true,
                'fetchTransactions': 'emulated',
                'postOnly': true,
                'reduceMargin': false,
                'setLeverage': false,
                'setMarginMode': false,
                'setPositionMode': false,
                'withdraw': true,
            },
            'urls': {
                'logo': 'https://user-images.githubusercontent.com/1294454/27816857-ce7be644-6096-11e7-82d6-3c257263229c.jpg',
                'api': {
                    'public': 'https://api.gemini.com',
                    'private': 'https://api.gemini.com',
                    'web': 'https://docs.gemini.com',
                    'webExchange': 'https://exchange.gemini.com',
                },
                'www': 'https://gemini.com/',
                'doc': [
                    'https://docs.gemini.com/rest-api',
                    'https://docs.sandbox.gemini.com',
                ],
                'test': {
                    'public': 'https://api.sandbox.gemini.com',
                    'private': 'https://api.sandbox.gemini.com',
                    // use the true doc instead of the sandbox doc
                    // since they differ in parsing
                    // https://github.com/ccxt/ccxt/issues/7874
                    // https://github.com/ccxt/ccxt/issues/7894
                    'web': 'https://docs.gemini.com',
                },
                'fees': [
                    'https://gemini.com/api-fee-schedule',
                    'https://gemini.com/trading-fees',
                    'https://gemini.com/transfer-fees',
                ],
            },
            'api': {
                'webExchange': {
                    'get': [
                        '',
                    ],
                },
                'web': {
                    'get': [
                        'rest-api',
                    ],
                },
                'public': {
                    'get': {
                        'v1/symbols': 5,
                        'v1/symbols/details/{symbol}': 5,
                        'v1/staking/rates': 5,
                        'v1/pubticker/{symbol}': 5,
                        'v2/ticker/{symbol}': 5,
                        'v2/candles/{symbol}/{timeframe}': 5,
                        'v1/trades/{symbol}': 5,
                        'v1/auction/{symbol}': 5,
                        'v1/auction/{symbol}/history': 5,
                        'v1/pricefeed': 5,
                        'v1/book/{symbol}': 5,
                        'v1/earn/rates': 5,
                    },
                },
                'private': {
                    'post': {
                        'v1/staking/unstake': 1,
                        'v1/staking/stake': 1,
                        'v1/staking/rewards': 1,
                        'v1/staking/history': 1,
                        'v1/order/new': 1,
                        'v1/order/cancel': 1,
                        'v1/wrap/{symbol}': 1,
                        'v1/order/cancel/session': 1,
                        'v1/order/cancel/all': 1,
                        'v1/order/status': 1,
                        'v1/orders': 1,
                        'v1/mytrades': 1,
                        'v1/notionalvolume': 1,
                        'v1/tradevolume': 1,
                        'v1/clearing/new': 1,
                        'v1/clearing/status': 1,
                        'v1/clearing/cancel': 1,
                        'v1/clearing/confirm': 1,
                        'v1/balances': 1,
                        'v1/balances/staking': 1,
                        'v1/notionalbalances/{currency}': 1,
                        'v1/transfers': 1,
                        'v1/addresses/{network}': 1,
                        'v1/deposit/{network}/newAddress': 1,
                        'v1/deposit/{currency}/newAddress': 1,
                        'v1/withdraw/{currency}': 1,
                        'v1/account/transfer/{currency}': 1,
                        'v1/payments/addbank': 1,
                        'v1/payments/methods': 1,
                        'v1/payments/sen/withdraw': 1,
                        'v1/balances/earn': 1,
                        'v1/earn/interest': 1,
                        'v1/earn/history': 1,
                        'v1/approvedAddresses/{network}/request': 1,
                        'v1/approvedAddresses/account/{network}': 1,
                        'v1/approvedAddresses/{network}/remove': 1,
                        'v1/account': 1,
                        'v1/account/create': 1,
                        'v1/account/list': 1,
                        'v1/heartbeat': 1,
                    },
                },
            },
            'precisionMode': TICK_SIZE,
            'fees': {
                'trading': {
                    'taker': 0.004,
                    'maker': 0.002,
                },
            },
            'httpExceptions': {
                '400': BadRequest, // Auction not open or paused, ineligible timing, market not open, or the request was malformed, in the case of a private API request, missing or malformed Gemini private API authentication headers
                '403': PermissionDenied, // The API key is missing the role necessary to access this private API endpoint
                '404': OrderNotFound, // Unknown API entry point or Order not found
                '406': InsufficientFunds, // Insufficient Funds
                '429': RateLimitExceeded, // Rate Limiting was applied
                '500': ExchangeError, // The server encountered an error
                '502': ExchangeNotAvailable, // Technical issues are preventing the request from being satisfied
                '503': OnMaintenance, // The exchange is down for maintenance
            },
            'timeframes': {
                '1m': '1m',
                '5m': '5m',
                '15m': '15m',
                '30m': '30m',
                '1h': '1hr',
                '6h': '6hr',
                '1d': '1day',
            },
            'exceptions': {
                'exact': {
                    'AuctionNotOpen': BadRequest, // Failed to place an auction-only order because there is no current auction open for this symbol
                    'ClientOrderIdTooLong': BadRequest, // The Client Order ID must be under 100 characters
                    'ClientOrderIdMustBeString': BadRequest, // The Client Order ID must be a string
                    'ConflictingOptions': BadRequest, // New orders using a combination of order execution options are not supported
                    'EndpointMismatch': BadRequest, // The request was submitted to an endpoint different than the one in the payload
                    'EndpointNotFound': BadRequest, // No endpoint was specified
                    'IneligibleTiming': BadRequest, // Failed to place an auction order for the current auction on this symbol because the timing is not eligible, new orders may only be placed before the auction begins.
                    'InsufficientFunds': InsufficientFunds, // The order was rejected because of insufficient funds
                    'InvalidJson': BadRequest, // The JSON provided is invalid
                    'InvalidNonce': InvalidNonce, // The nonce was not greater than the previously used nonce, or was not present
                    'InvalidApiKey': AuthenticationError, // Invalid API key
                    'InvalidOrderType': InvalidOrder, // An unknown order type was provided
                    'InvalidPrice': InvalidOrder, // For new orders, the price was invalid
                    'InvalidQuantity': InvalidOrder, // A negative or otherwise invalid quantity was specified
                    'InvalidSide': InvalidOrder, // For new orders, and invalid side was specified
                    'InvalidSignature': AuthenticationError, // The signature did not match the expected signature
                    'InvalidSymbol': BadRequest, // An invalid symbol was specified
                    'InvalidTimestampInPayload': BadRequest, // The JSON payload contained a timestamp parameter with an unsupported value.
                    'Maintenance': OnMaintenance, // The system is down for maintenance
                    'MarketNotOpen': InvalidOrder, // The order was rejected because the market is not accepting new orders
                    'MissingApikeyHeader': AuthenticationError, // The X-GEMINI-APIKEY header was missing
                    'MissingOrderField': InvalidOrder, // A required order_id field was not specified
                    'MissingRole': AuthenticationError, // The API key used to access this endpoint does not have the required role assigned to it
                    'MissingPayloadHeader': AuthenticationError, // The X-GEMINI-PAYLOAD header was missing
                    'MissingSignatureHeader': AuthenticationError, // The X-GEMINI-SIGNATURE header was missing
                    'NoSSL': AuthenticationError, // You must use HTTPS to access the API
                    'OptionsMustBeArray': BadRequest, // The options parameter must be an array.
                    'OrderNotFound': OrderNotFound, // The order specified was not found
                    'RateLimit': RateLimitExceeded, // Requests were made too frequently. See Rate Limits below.
                    'System': ExchangeError, // We are experiencing technical issues
                    'UnsupportedOption': BadRequest, // This order execution option is not supported.
                },
                'broad': {
                    'The Gemini Exchange is currently undergoing maintenance.': OnMaintenance, // The Gemini Exchange is currently undergoing maintenance. Please check https://status.gemini.com/ for more information.
                    'We are investigating technical issues with the Gemini Exchange.': ExchangeNotAvailable, // We are investigating technical issues with the Gemini Exchange. Please check https://status.gemini.com/ for more information.
                },
            },
            'options': {
                'fetchMarketsMethod': 'fetch_markets_from_web',
                'fetchMarketFromWebRetries': 10,
                'fetchMarketsFromAPI': {
                    'fetchDetailsForAllSymbols': false,
                    'fetchDetailsForMarketIds': [],
                },
                'fetchMarkets': {
                    'webApiEnable': true, // fetches from WEB
                    'webApiRetries': 10,
                },
                'fetchCurrencies': {
                    'webApiEnable': true, // fetches from WEB
                    'webApiRetries': 5,
                    'webApiMuteFailure': true,
                },
                'fetchUsdtMarkets': [ 'btcusdt', 'ethusdt' ], // keep this list updated (not available trough web api)
                'fetchTickerMethod': 'fetchTickerV1', // fetchTickerV1, fetchTickerV2, fetchTickerV1AndV2
                'networks': {
                    'BTC': 'bitcoin',
                    'ERC20': 'ethereum',
                    'BCH': 'bitcoincash',
                    'LTC': 'litecoin',
                    'ZEC': 'zcash',
                    'FIL': 'filecoin',
                    'DOGE': 'dogecoin',
                    'XTZ': 'tezos',
                    'AVAXX': 'avalanche',
                    'SOL': 'solana',
                    'ATOM': 'cosmos',
                    'DOT': 'polkadot',
                },
                'nonce': 'milliseconds', // if getting a Network 400 error change to seconds
            },
        });
    }

    async fetchCurrencies (params = {}) {
        /**
         * @method
         * @name gemini#fetchCurrencies
         * @description fetches all available currencies on an exchange
         * @param {object} [params] extra parameters specific to the endpoint
         * @returns {object} an associative dictionary of currencies
         */
        return await this.fetchCurrenciesFromWeb (params);
    }

    async fetchCurrenciesFromWeb (params = {}) {
        /**
         * @method
         * @name gemini#fetchCurrenciesFromWeb
         * @ignore
         * @description fetches all available currencies on an exchange
         * @param {object} [params] extra parameters specific to the endpoint
         * @returns {object} an associative dictionary of currencies
         */
        const data = await this.fetchWebEndpoint ('fetchCurrencies', 'webExchangeGet', true, '="currencyData">', '</script>');
        if (data === undefined) {
            return undefined;
        }
        //
        //    {
        //        "tradingPairs": [
        //            [ "BTCAUD", 2, 8, "0.00001", 10, true ],
        //            ...
        //        ],
        //        "currencies": [
        //            [ "ORCA", "Orca", 204, 6, 0, 6, 8, false, null, "solana" ], // as confirmed, precisions seem to be the 5th index
        //            [ "ATOM", "Cosmos", 44, 6, 0, 6, 8, false, null, "cosmos" ],
        //            [ "ETH", "Ether", 2, 6, 0, 18, 8, false, null, "ethereum" ],
        //            [ "GBP", "Pound Sterling", 22, 2, 2, 2, 2, true, "£", null ],
        //            ...
        //        ],
        //        "networks": [
        //            [ "solana", "SOL", "Solana" ],
        //            [ "zcash", "ZEC", "Zcash" ],
        //            [ "tezos", "XTZ", "Tezos" ],
        //            [ "cosmos", "ATOM", "Cosmos" ],
        //            [ "ethereum", "ETH", "Ethereum" ],
        //            ...
        //        ]
        //    }
        //
        const result = {};
        const currenciesArray = this.safeValue (data, 'currencies', []);
        for (let i = 0; i < currenciesArray.length; i++) {
            const currency = currenciesArray[i];
            const id = this.safeString (currency, 0);
            const code = this.safeCurrencyCode (id);
            const type = this.safeString (currency, 7) ? 'fiat' : 'crypto';
            const precision = this.parseNumber (this.parsePrecision (this.safeString (currency, 5)));
            const networks = {};
            const networkId = this.safeString (currency, 9);
            let networkCode = undefined;
            if (networkId !== undefined) {
                networkCode = this.networkIdToCode (networkId);
            }
            if (networkCode !== undefined) {
                networks[networkCode] = {
                    'info': currency,
                    'id': networkId,
                    'network': networkCode,
                    'active': undefined,
                    'deposit': undefined,
                    'withdraw': undefined,
                    'fee': undefined,
                    'precision': precision,
                    'limits': {
                        'deposit': {
                            'min': undefined,
                            'max': undefined,
                        },
                        'withdraw': {
                            'min': undefined,
                            'max': undefined,
                        },
                    },
                };
            }
            result[code] = {
                'info': currency,
                'id': id,
                'code': code,
                'name': this.safeString (currency, 1),
                'active': undefined,
                'deposit': undefined,
                'withdraw': undefined,
                'fee': undefined,
                'type': type,
                'precision': precision,
                'limits': {
                    'deposit': {
                        'min': undefined,
                        'max': undefined,
                    },
                    'withdraw': {
                        'min': undefined,
                        'max': undefined,
                    },
                },
                'networks': networks,
            };
        }
        return result;
    }

    async fetchMarkets (params = {}) {
        /**
         * @method
         * @name gemini#fetchMarkets
         * @description retrieves data on all markets for gemini
         * @see https://docs.gemini.com/rest-api/#symbols
         * @param {object} [params] extra parameters specific to the exchange API endpoint
         * @returns {object[]} an array of objects representing market data
         */
        const method = this.safeValue (this.options, 'fetchMarketsMethod', 'fetch_markets_from_api');
        if (method === 'fetch_markets_from_web') {
            const usdMarkets = await this.fetchMarketsFromWeb (params); // get usd markets
            const usdtMarkets = await this.fetchUSDTMarkets (params); // get usdt markets
            return this.arrayConcat (usdMarkets, usdtMarkets);
        }
        return await this.fetchMarketsFromAPI (params);
    }

    async fetchMarketsFromWeb (params = {}) {
        const data = await this.fetchWebEndpoint ('fetchMarkets', 'webGetRestApi', false, '<h1 id="symbols-and-minimums">Symbols and minimums</h1>');
        const error = this.id + ' fetchMarketsFromWeb() the API doc HTML markup has changed, breaking the parser of order limits and precision info for markets.';
        const tables = data.split ('tbody>');
        const numTables = tables.length;
        if (numTables < 2) {
            throw new NotSupported (error);
        }
        const rows = tables[1].split ("\n<tr>\n"); // eslint-disable-line quotes
        const numRows = rows.length;
        if (numRows < 2) {
            throw new NotSupported (error);
        }
        const result = [];
        // skip the first element (empty string)
        for (let i = 1; i < numRows; i++) {
            const row = rows[i];
            const cells = row.split ("</td>\n"); // eslint-disable-line quotes
            const numCells = cells.length;
            if (numCells < 5) {
                throw new NotSupported (error);
            }
            //     [
            //         '<td>btcusd', // currency
            //         '<td>0.00001 BTC (1e-5)', // min order size
            //         '<td>0.00000001 BTC (1e-8)', // tick size
            //         '<td>0.01 USD', // quote currency price increment
            //         '</tr>'
            //     ]
            const marketId = cells[0].replace ('<td>', '');
            // const base = this.safeCurrencyCode (baseId);
            const minAmountString = cells[1].replace ('<td>', '');
            const minAmountParts = minAmountString.split (' ');
            const minAmount = this.safeNumber (minAmountParts, 0);
            const amountPrecisionString = cells[2].replace ('<td>', '');
            const amountPrecisionParts = amountPrecisionString.split (' ');
            const idLength = marketId.length - 0;
            const startingIndex = idLength - 3;
            const pricePrecisionString = cells[3].replace ('<td>', '');
            const pricePrecisionParts = pricePrecisionString.split (' ');
            const quoteId = this.safeStringLower (pricePrecisionParts, 1, marketId.slice (startingIndex, idLength));
            const baseId = this.safeStringLower (amountPrecisionParts, 1, marketId.replace (quoteId, ''));
            const base = this.safeCurrencyCode (baseId);
            const quote = this.safeCurrencyCode (quoteId);
            result.push ({
                'id': marketId,
                'symbol': base + '/' + quote,
                'base': base,
                'quote': quote,
                'settle': undefined,
                'baseId': baseId,
                'quoteId': quoteId,
                'settleId': undefined,
                'type': 'spot',
                'spot': true,
                'margin': false,
                'swap': false,
                'future': false,
                'option': false,
                'active': undefined,
                'contract': false,
                'linear': undefined,
                'inverse': undefined,
                'contractSize': undefined,
                'expiry': undefined,
                'expiryDatetime': undefined,
                'strike': undefined,
                'optionType': undefined,
                'precision': {
                    'amount': this.safeNumber (amountPrecisionParts, 0),
                    'price': this.safeNumber (pricePrecisionParts, 0),
                },
                'limits': {
                    'leverage': {
                        'min': undefined,
                        'max': undefined,
                    },
                    'amount': {
                        'min': minAmount,
                        'max': undefined,
                    },
                    'price': {
                        'min': undefined,
                        'max': undefined,
                    },
                    'cost': {
                        'min': undefined,
                        'max': undefined,
                    },
                },
                'created': undefined,
                'info': row,
            });
        }
        return result;
    }

    parseMarketActive (status) {
        const statuses = {
            'open': true,
            'closed': false,
            'cancel_only': true,
            'post_only': true,
            'limit_only': true,
        };
        return this.safeBool (statuses, status, true);
    }

    async fetchUSDTMarkets (params = {}) {
        // these markets can't be scrapped and fetchMarketsFrom api does an extra call
        // to load market ids which we don't need here
        if ('test' in this.urls) {
            return []; // sandbox does not have usdt markets
        }
        const fetchUsdtMarkets = this.safeValue (this.options, 'fetchUsdtMarkets', []);
        const result = [];
        for (let i = 0; i < fetchUsdtMarkets.length; i++) {
            const marketId = fetchUsdtMarkets[i];
            const request = {
                'symbol': marketId,
            };
            // don't use Promise.all here, for some reason the exchange can't handle it and crashes
            const rawResponse = await this.publicGetV1SymbolsDetailsSymbol (this.extend (request, params));
            result.push (this.parseMarket (rawResponse));
        }
        return result;
    }

    async fetchMarketsFromAPI (params = {}) {
        const response = await this.publicGetV1Symbols (params);
        //
        //     [
        //         "btcusd",
        //         "linkusd",
        //         ...
        //     ]
        //
        const result = {};
        for (let i = 0; i < response.length; i++) {
            const marketId = response[i];
            const market = {
                'symbol': marketId,
            };
            result[marketId] = this.parseMarket (market);
        }
        const options = this.safeValue (this.options, 'fetchMarketsFromAPI', {});
        const fetchDetailsForAllSymbols = this.safeBool (options, 'fetchDetailsForAllSymbols', false);
        const fetchDetailsForMarketIds = this.safeValue (options, 'fetchDetailsForMarketIds', []);
        let promises = [];
        let marketIds = [];
        if (fetchDetailsForAllSymbols) {
            marketIds = response;
        } else {
            marketIds = fetchDetailsForMarketIds;
        }
        for (let i = 0; i < marketIds.length; i++) {
            const marketId = marketIds[i];
            const request = {
                'symbol': marketId,
            };
            promises.push (this.publicGetV1SymbolsDetailsSymbol (this.extend (request, params)));
            //
            //     {
            //         "symbol": "BTCUSD",
            //         "base_currency": "BTC",
            //         "quote_currency": "USD",
            //         "tick_size": 1E-8,
            //         "quote_increment": 0.01,
            //         "min_order_size": "0.00001",
            //         "status": "open",
            //         "wrap_enabled": false
            //     }
            //
        }
        promises = await Promise.all (promises);
        for (let i = 0; i < promises.length; i++) {
            const responseInner = promises[i];
            const marketId = this.safeStringLower (responseInner, 'symbol');
            result[marketId] = this.parseMarket (responseInner);
        }
        return this.toArray (result);
    }

    parseMarket (response): Market {
        const marketId = this.safeStringLower (response, 'symbol');
        let baseId = this.safeString (response, 'base_currency');
        let quoteId = this.safeString (response, 'quote_currency');
        if (baseId === undefined) {
            const idLength = marketId.length - 0;
            const isUSDT = marketId.indexOf ('usdt') >= 0;
            const quoteSize = isUSDT ? 4 : 3;
            baseId = marketId.slice (0, idLength - quoteSize); // Not true for all markets
            quoteId = marketId.slice (idLength - quoteSize, idLength);
        }
        const base = this.safeCurrencyCode (baseId);
        const quote = this.safeCurrencyCode (quoteId);
        const status = this.safeString (response, 'status');
        return {
            'id': marketId,
            'symbol': base + '/' + quote,
            'base': base,
            'quote': quote,
            'settle': undefined,
            'baseId': baseId,
            'quoteId': quoteId,
            'settleId': undefined,
            'type': 'spot',
            'spot': true,
            'margin': false,
            'swap': false,
            'future': false,
            'option': false,
            'active': this.parseMarketActive (status),
            'contract': false,
            'linear': undefined,
            'inverse': undefined,
            'contractSize': undefined,
            'expiry': undefined,
            'expiryDatetime': undefined,
            'strike': undefined,
            'optionType': undefined,
            'precision': {
                'price': this.safeNumber (response, 'quote_increment'),
                'amount': this.safeNumber (response, 'tick_size'),
            },
            'limits': {
                'leverage': {
                    'min': undefined,
                    'max': undefined,
                },
                'amount': {
                    'min': this.safeNumber (response, 'min_order_size'),
                    'max': undefined,
                },
                'price': {
                    'min': undefined,
                    'max': undefined,
                },
                'cost': {
                    'min': undefined,
                    'max': undefined,
                },
            },
            'created': undefined,
            'info': response,
        };
    }

    async fetchOrderBook (symbol: string, limit: Int = undefined, params = {}): Promise<OrderBook> {
        /**
         * @method
         * @name gemini#fetchOrderBook
         * @description fetches information on open orders with bid (buy) and ask (sell) prices, volumes and other data
         * @see https://docs.gemini.com/rest-api/#current-order-book
         * @param {string} symbol unified symbol of the market to fetch the order book for
         * @param {int} [limit] the maximum amount of order book entries to return
         * @param {object} [params] extra parameters specific to the exchange API endpoint
         * @returns {object} A dictionary of [order book structures]{@link https://docs.ccxt.com/#/?id=order-book-structure} indexed by market symbols
         */
        await this.loadMarkets ();
        const market = this.market (symbol);
        const request = {
            'symbol': market['id'],
        };
        if (limit !== undefined) {
            request['limit_bids'] = limit;
            request['limit_asks'] = limit;
        }
        const response = await this.publicGetV1BookSymbol (this.extend (request, params));
        return this.parseOrderBook (response, market['symbol'], undefined, 'bids', 'asks', 'price', 'amount');
    }

    async fetchTickerV1 (symbol: string, params = {}) {
        await this.loadMarkets ();
        const market = this.market (symbol);
        const request = {
            'symbol': market['id'],
        };
        const response = await this.publicGetV1PubtickerSymbol (this.extend (request, params));
        //
        //     {
        //         "bid":"9117.95",
        //         "ask":"9117.96",
        //         "volume":{
        //             "BTC":"1615.46861748",
        //             "USD":"14727307.57545006088",
        //             "timestamp":1594982700000
        //         },
        //         "last":"9115.23"
        //     }
        //
        return this.parseTicker (response, market);
    }

    async fetchTickerV2 (symbol: string, params = {}) {
        await this.loadMarkets ();
        const market = this.market (symbol);
        const request = {
            'symbol': market['id'],
        };
        const response = await this.publicGetV2TickerSymbol (this.extend (request, params));
        //
        //     {
        //         "symbol":"BTCUSD",
        //         "open":"9080.58",
        //         "high":"9184.53",
        //         "low":"9063.56",
        //         "close":"9116.08",
        //         // Hourly prices descending for past 24 hours
        //         "changes":["9117.33","9105.69","9106.23","9120.35","9098.57","9114.53","9113.55","9128.01","9113.63","9133.49","9133.49","9137.75","9126.73","9103.91","9119.33","9123.04","9124.44","9117.57","9114.22","9102.33","9076.67","9074.72","9074.97","9092.05"],
        //         "bid":"9115.86",
        //         "ask":"9115.87"
        //     }
        //
        return this.parseTicker (response, market);
    }

    async fetchTickerV1AndV2 (symbol: string, params = {}) {
        const tickerA = await this.fetchTickerV1 (symbol, params);
        const tickerB = await this.fetchTickerV2 (symbol, params);
        return this.deepExtend (tickerA, {
            'open': tickerB['open'],
            'high': tickerB['high'],
            'low': tickerB['low'],
            'change': tickerB['change'],
            'percentage': tickerB['percentage'],
            'average': tickerB['average'],
            'info': tickerB['info'],
        }) as Ticker;
    }

    async fetchTicker (symbol: string, params = {}): Promise<Ticker> {
        /**
         * @method
         * @name gemini#fetchTicker
         * @description fetches a price ticker, a statistical calculation with the information calculated over the past 24 hours for a specific market
         * @see https://docs.gemini.com/rest-api/#ticker
         * @see https://docs.gemini.com/rest-api/#ticker-v2
         * @param {string} symbol unified symbol of the market to fetch the ticker for
         * @param {object} [params] extra parameters specific to the exchange API endpoint
         * @param {object} [params.fetchTickerMethod] 'fetchTickerV2', 'fetchTickerV1' or 'fetchTickerV1AndV2' - 'fetchTickerV1' for original ccxt.gemini.fetchTicker - 'fetchTickerV1AndV2' for 2 api calls to get the result of both fetchTicker methods - default = 'fetchTickerV1'
         * @returns {object} a [ticker structure]{@link https://docs.ccxt.com/#/?id=ticker-structure}
         */
        const method = this.safeValue (this.options, 'fetchTickerMethod', 'fetchTickerV1');
        if (method === 'fetchTickerV1') {
            return await this.fetchTickerV1 (symbol, params);
        }
        if (method === 'fetchTickerV2') {
            return await this.fetchTickerV2 (symbol, params);
        }
        return await this.fetchTickerV1AndV2 (symbol, params);
    }

    parseTicker (ticker, market: Market = undefined): Ticker {
        //
        // fetchTickers
        //
        //     {
        //         "pair": "BATUSD",
        //         "price": "0.20687",
        //         "percentChange24h": "0.0146"
        //     }
        //
        // fetchTickerV1
        //
        //     {
        //         "bid":"9117.95",
        //         "ask":"9117.96",
        //         "volume":{
        //             "BTC":"1615.46861748",
        //             "USD":"14727307.57545006088",
        //             "timestamp":1594982700000
        //         },
        //         "last":"9115.23"
        //     }
        //
        // fetchTickerV2
        //
        //     {
        //         "symbol":"BTCUSD",
        //         "open":"9080.58",
        //         "high":"9184.53",
        //         "low":"9063.56",
        //         "close":"9116.08",
        //         // Hourly prices descending for past 24 hours
        //         "changes":["9117.33","9105.69","9106.23","9120.35","9098.57","9114.53","9113.55","9128.01","9113.63","9133.49","9133.49","9137.75","9126.73","9103.91","9119.33","9123.04","9124.44","9117.57","9114.22","9102.33","9076.67","9074.72","9074.97","9092.05"],
        //         "bid":"9115.86",
        //         "ask":"9115.87"
        //     }
        //
        const volume = this.safeValue (ticker, 'volume', {});
        const timestamp = this.safeInteger (volume, 'timestamp');
        let symbol = undefined;
        const marketId = this.safeStringLower (ticker, 'pair');
        market = this.safeMarket (marketId, market);
        let baseId = undefined;
        let quoteId = undefined;
        let base = undefined;
        let quote = undefined;
        if ((marketId !== undefined) && (market === undefined)) {
            const idLength = marketId.length - 0;
            if (idLength === 7) {
                baseId = marketId.slice (0, 4);
                quoteId = marketId.slice (4, 7);
            } else {
                baseId = marketId.slice (0, 3);
                quoteId = marketId.slice (3, 6);
            }
            base = this.safeCurrencyCode (baseId);
            quote = this.safeCurrencyCode (quoteId);
            symbol = base + '/' + quote;
        }
        if ((symbol === undefined) && (market !== undefined)) {
            symbol = market['symbol'];
            baseId = this.safeStringUpper (market, 'baseId');
            quoteId = this.safeStringUpper (market, 'quoteId');
        }
        const price = this.safeString (ticker, 'price');
        const last = this.safeString2 (ticker, 'last', 'close', price);
        const percentage = this.safeString (ticker, 'percentChange24h');
        const open = this.safeString (ticker, 'open');
        const baseVolume = this.safeString (volume, baseId);
        const quoteVolume = this.safeString (volume, quoteId);
        return this.safeTicker ({
            'symbol': symbol,
            'timestamp': timestamp,
            'datetime': this.iso8601 (timestamp),
            'high': this.safeString (ticker, 'high'),
            'low': this.safeString (ticker, 'low'),
            'bid': this.safeString (ticker, 'bid'),
            'bidVolume': undefined,
            'ask': this.safeString (ticker, 'ask'),
            'askVolume': undefined,
            'vwap': undefined,
            'open': open,
            'close': last,
            'last': last,
            'previousClose': undefined, // previous day close
            'change': undefined,
            'percentage': percentage,
            'average': undefined,
            'baseVolume': baseVolume,
            'quoteVolume': quoteVolume,
            'info': ticker,
        }, market);
    }

    async fetchTickers (symbols: Strings = undefined, params = {}): Promise<Tickers> {
        /**
         * @method
         * @name gemini#fetchTickers
         * @description fetches price tickers for multiple markets, statistical information calculated over the past 24 hours for each market
         * @see https://docs.gemini.com/rest-api/#price-feed
         * @param {string[]|undefined} symbols unified symbols of the markets to fetch the ticker for, all market tickers are returned if not assigned
         * @param {object} [params] extra parameters specific to the exchange API endpoint
         * @returns {object} a dictionary of [ticker structures]{@link https://docs.ccxt.com/#/?id=ticker-structure}
         */
        await this.loadMarkets ();
        const response = await this.publicGetV1Pricefeed (params);
        //
        //     [
        //         {
        //             "pair": "BATUSD",
        //             "price": "0.20687",
        //             "percentChange24h": "0.0146"
        //         },
        //         {
        //             "pair": "LINKETH",
        //             "price": "0.018",
        //             "percentChange24h": "0.0000"
        //         },
        //     ]
        //
        return this.parseTickers (response, symbols);
    }

    parseTrade (trade, market: Market = undefined): Trade {
        //
        // public fetchTrades
        //
        //     {
        //         "timestamp":1601617445,
        //         "timestampms":1601617445144,
        //         "tid":14122489752,
        //         "price":"0.46476",
        //         "amount":"28.407209",
        //         "exchange":"gemini",
        //         "type":"buy"
        //     }
        //
        // private fetchTrades
        //
        //      {
        //          "price":"3900.00",
        //          "amount":"0.00996",
        //          "timestamp":1638891173,
        //          "timestampms":1638891173518,
        //          "type":"Sell",
        //          "aggressor":false,
        //          "fee_currency":"EUR",
        //          "fee_amount":"0.00",
        //          "tid":73621746145,
        //          "order_id":"73621746059",
        //          "exchange":"gemini",
        //          "is_auction_fill":false,
        //          "is_clearing_fill":false,
        //          "symbol":"ETHEUR",
        //          "client_order_id":"1638891171610"
        //      }
        //
        const timestamp = this.safeInteger (trade, 'timestampms');
        const id = this.safeString (trade, 'tid');
        const orderId = this.safeString (trade, 'order_id');
        const feeCurrencyId = this.safeString (trade, 'fee_currency');
        const feeCurrencyCode = this.safeCurrencyCode (feeCurrencyId);
        const fee = {
            'cost': this.safeString (trade, 'fee_amount'),
            'currency': feeCurrencyCode,
        };
        const priceString = this.safeString (trade, 'price');
        const amountString = this.safeString (trade, 'amount');
        const side = this.safeStringLower (trade, 'type');
        const symbol = this.safeSymbol (undefined, market);
        return this.safeTrade ({
            'id': id,
            'order': orderId,
            'info': trade,
            'timestamp': timestamp,
            'datetime': this.iso8601 (timestamp),
            'symbol': symbol,
            'type': undefined,
            'side': side,
            'takerOrMaker': undefined,
            'price': priceString,
            'cost': undefined,
            'amount': amountString,
            'fee': fee,
        }, market);
    }

    async fetchTrades (symbol: string, since: Int = undefined, limit: Int = undefined, params = {}): Promise<Trade[]> {
        /**
         * @method
         * @name gemini#fetchTrades
         * @description get the list of most recent trades for a particular symbol
         * @see https://docs.gemini.com/rest-api/#trade-history
         * @param {string} symbol unified symbol of the market to fetch trades for
         * @param {int} [since] timestamp in ms of the earliest trade to fetch
         * @param {int} [limit] the maximum amount of trades to fetch
         * @param {object} [params] extra parameters specific to the exchange API endpoint
         * @returns {Trade[]} a list of [trade structures]{@link https://docs.ccxt.com/#/?id=public-trades}
         */
        await this.loadMarkets ();
        const market = this.market (symbol);
        const request = {
            'symbol': market['id'],
        };
        if (limit !== undefined) {
            request['limit_trades'] = Math.min (limit, 500);
        }
        if (since !== undefined) {
            request['timestamp'] = since;
        }
        const response = await this.publicGetV1TradesSymbol (this.extend (request, params));
        //
        //     [
        //         {
        //             "timestamp":1601617445,
        //             "timestampms":1601617445144,
        //             "tid":14122489752,
        //             "price":"0.46476",
        //             "amount":"28.407209",
        //             "exchange":"gemini",
        //             "type":"buy"
        //         },
        //     ]
        //
        return this.parseTrades (response, market, since, limit);
    }

    parseBalance (response): Balances {
        const result = { 'info': response };
        for (let i = 0; i < response.length; i++) {
            const balance = response[i];
            const currencyId = this.safeString (balance, 'currency');
            const code = this.safeCurrencyCode (currencyId);
            const account = this.account ();
            account['free'] = this.safeString (balance, 'available');
            account['total'] = this.safeString (balance, 'amount');
            result[code] = account;
        }
        return this.safeBalance (result);
    }

    async fetchTradingFees (params = {}) {
        /**
         * @method
         * @name gemini#fetchTradingFees
         * @description fetch the trading fees for multiple markets
         * @see https://docs.gemini.com/rest-api/#get-notional-volume
         * @param {object} [params] extra parameters specific to the exchange API endpoint
         * @returns {object} a dictionary of [fee structures]{@link https://docs.ccxt.com/#/?id=fee-structure} indexed by market symbols
         */
        await this.loadMarkets ();
        const response = await this.privatePostV1Notionalvolume (params);
        //
        //      {
        //          "web_maker_fee_bps": 25,
        //          "web_taker_fee_bps": 35,
        //          "web_auction_fee_bps": 25,
        //          "api_maker_fee_bps": 10,
        //          "api_taker_fee_bps": 35,
        //          "api_auction_fee_bps": 20,
        //          "fix_maker_fee_bps": 10,
        //          "fix_taker_fee_bps": 35,
        //          "fix_auction_fee_bps": 20,
        //          "block_maker_fee_bps": 0,
        //          "block_taker_fee_bps": 50,
        //          "notional_30d_volume": 150.00,
        //          "last_updated_ms": 1551371446000,
        //          "date": "2019-02-28",
        //          "notional_1d_volume": [
        //              {
        //                  "date": "2019-02-22",
        //                  "notional_volume": 75.00
        //              },
        //              {
        //                  "date": "2019-02-14",
        //                  "notional_volume": 75.00
        //              }
        //          ]
        //     }
        //
        const makerBps = this.safeString (response, 'api_maker_fee_bps');
        const takerBps = this.safeString (response, 'api_taker_fee_bps');
        const makerString = Precise.stringDiv (makerBps, '10000');
        const takerString = Precise.stringDiv (takerBps, '10000');
        const maker = this.parseNumber (makerString);
        const taker = this.parseNumber (takerString);
        const result = {};
        for (let i = 0; i < this.symbols.length; i++) {
            const symbol = this.symbols[i];
            result[symbol] = {
                'info': response,
                'symbol': symbol,
                'maker': maker,
                'taker': taker,
                'percentage': true,
                'tierBased': true,
            };
        }
        return result;
    }

    async fetchBalance (params = {}): Promise<Balances> {
        /**
         * @method
         * @name gemini#fetchBalance
         * @description query for balance and get the amount of funds available for trading or funds locked in orders
         * @see https://docs.gemini.com/rest-api/#get-available-balances
         * @param {object} [params] extra parameters specific to the exchange API endpoint
         * @returns {object} a [balance structure]{@link https://docs.ccxt.com/#/?id=balance-structure}
         */
        await this.loadMarkets ();
        const response = await this.privatePostV1Balances (params);
        return this.parseBalance (response);
    }

    parseOrder (order, market: Market = undefined): Order {
        //
        // createOrder (private)
        //
        //      {
        //          "order_id":"106027397702",
        //          "id":"106027397702",
        //          "symbol":"etheur",
        //          "exchange":"gemini",
        //          "avg_execution_price":"2877.48",
        //          "side":"sell",
        //          "type":"exchange limit",
        //          "timestamp":"1650398122",
        //          "timestampms":1650398122308,
        //          "is_live":false,
        //          "is_cancelled":false,
        //          "is_hidden":false,
        //          "was_forced":false,
        //          "executed_amount":"0.014434",
        //          "client_order_id":"1650398121695",
        //          "options":[],
        //          "price":"2800.00",
        //          "original_amount":"0.014434",
        //          "remaining_amount":"0"
        //      }
        //
        // fetchOrder (private)
        //
        //      {
        //          "order_id":"106028543717",
        //          "id":"106028543717",
        //          "symbol":"etheur",
        //          "exchange":"gemini",
        //          "avg_execution_price":"0.00",
        //          "side":"buy",
        //          "type":"exchange limit",
        //          "timestamp":"1650398446",
        //          "timestampms":1650398446375,
        //          "is_live":true,
        //          "is_cancelled":false,
        //          "is_hidden":false,
        //          "was_forced":false,
        //          "executed_amount":"0",
        //          "client_order_id":"1650398445709",
        //          "options":[],
        //          "price":"2000.00",
        //          "original_amount":"0.01",
        //          "remaining_amount":"0.01"
        //      }
        //
        // fetchOpenOrders (private)
        //
        //      {
        //          "order_id":"106028543717",
        //          "id":"106028543717",
        //          "symbol":"etheur",
        //          "exchange":"gemini",
        //          "avg_execution_price":"0.00",
        //          "side":"buy",
        //          "type":"exchange limit",
        //          "timestamp":"1650398446",
        //          "timestampms":1650398446375,
        //          "is_live":true,
        //          "is_cancelled":false,
        //          "is_hidden":false,
        //          "was_forced":false,
        //          "executed_amount":"0",
        //          "client_order_id":"1650398445709",
        //          "options":[],
        //          "price":"2000.00",
        //          "original_amount":"0.01",
        //          "remaining_amount":"0.01"
        //      }
        //
        // cancelOrder (private)
        //
        //      {
        //          "order_id":"106028543717",
        //          "id":"106028543717",
        //          "symbol":"etheur",
        //          "exchange":"gemini",
        //          "avg_execution_price":"0.00",
        //          "side":"buy",
        //          "type":"exchange limit",
        //          "timestamp":"1650398446",
        //          "timestampms":1650398446375,
        //          "is_live":false,
        //          "is_cancelled":true,
        //          "is_hidden":false,
        //          "was_forced":false,
        //          "executed_amount":"0",
        //          "client_order_id":"1650398445709",
        //          "reason":"Requested",
        //          "options":[],
        //          "price":"2000.00",
        //          "original_amount":"0.01",
        //          "remaining_amount":"0.01"
        //      }
        //
        const timestamp = this.safeInteger (order, 'timestampms');
        const amount = this.safeString (order, 'original_amount');
        const remaining = this.safeString (order, 'remaining_amount');
        const filled = this.safeString (order, 'executed_amount');
        let status = 'closed';
        if (order['is_live']) {
            status = 'open';
        }
        if (order['is_cancelled']) {
            status = 'canceled';
        }
        const price = this.safeString (order, 'price');
        const average = this.safeString (order, 'avg_execution_price');
        let type = this.safeString (order, 'type');
        if (type === 'exchange limit') {
            type = 'limit';
        } else if (type === 'market buy' || type === 'market sell') {
            type = 'market';
        } else {
            type = order['type'];
        }
        const fee = undefined;
        const marketId = this.safeString (order, 'symbol');
        const symbol = this.safeSymbol (marketId, market);
        const id = this.safeString (order, 'order_id');
        const side = this.safeStringLower (order, 'side');
        const clientOrderId = this.safeString (order, 'client_order_id');
        const optionsArray = this.safeValue (order, 'options', []);
        const option = this.safeString (optionsArray, 0);
        let timeInForce = 'GTC';
        let postOnly = false;
        if (option !== undefined) {
            if (option === 'immediate-or-cancel') {
                timeInForce = 'IOC';
            } else if (option === 'fill-or-kill') {
                timeInForce = 'FOK';
            } else if (option === 'maker-or-cancel') {
                timeInForce = 'PO';
                postOnly = true;
            }
        }
        return this.safeOrder ({
            'id': id,
            'clientOrderId': clientOrderId,
            'info': order,
            'timestamp': timestamp,
            'datetime': this.iso8601 (timestamp),
            'lastTradeTimestamp': undefined,
            'status': status,
            'symbol': symbol,
            'type': type,
            'timeInForce': timeInForce, // default set to GTC
            'postOnly': postOnly,
            'side': side,
            'price': price,
            'stopPrice': undefined,
            'triggerPrice': undefined,
            'average': average,
            'cost': undefined,
            'amount': amount,
            'filled': filled,
            'remaining': remaining,
            'fee': fee,
            'trades': undefined,
        }, market);
    }

    async fetchOrder (id: string, symbol: Str = undefined, params = {}) {
        /**
         * @method
         * @name gemini#fetchOrder
         * @description fetches information on an order made by the user
         * @see https://docs.gemini.com/rest-api/#order-status
         * @param {string} symbol unified symbol of the market the order was made in
         * @param {object} [params] extra parameters specific to the exchange API endpoint
         * @returns {object} An [order structure]{@link https://docs.ccxt.com/#/?id=order-structure}
         */
        await this.loadMarkets ();
        const request = {
            'order_id': id,
        };
        const response = await this.privatePostV1OrderStatus (this.extend (request, params));
        //
        //      {
        //          "order_id":"106028543717",
        //          "id":"106028543717",
        //          "symbol":"etheur",
        //          "exchange":"gemini",
        //          "avg_execution_price":"0.00",
        //          "side":"buy",
        //          "type":"exchange limit",
        //          "timestamp":"1650398446",
        //          "timestampms":1650398446375,
        //          "is_live":true,
        //          "is_cancelled":false,
        //          "is_hidden":false,
        //          "was_forced":false,
        //          "executed_amount":"0",
        //          "client_order_id":"1650398445709",
        //          "options":[],
        //          "price":"2000.00",
        //          "original_amount":"0.01",
        //          "remaining_amount":"0.01"
        //      }
        //
        return this.parseOrder (response);
    }

    async fetchOpenOrders (symbol: Str = undefined, since: Int = undefined, limit: Int = undefined, params = {}): Promise<Order[]> {
        /**
         * @method
         * @name gemini#fetchOpenOrders
         * @description fetch all unfilled currently open orders
         * @see https://docs.gemini.com/rest-api/#get-active-orders
         * @param {string} symbol unified market symbol
         * @param {int} [since] the earliest time in ms to fetch open orders for
         * @param {int} [limit] the maximum number of  open orders structures to retrieve
         * @param {object} [params] extra parameters specific to the exchange API endpoint
         * @returns {Order[]} a list of [order structures]{@link https://docs.ccxt.com/#/?id=order-structure}
         */
        await this.loadMarkets ();
        const response = await this.privatePostV1Orders (params);
        //
        //      [
        //          {
        //              "order_id":"106028543717",
        //              "id":"106028543717",
        //              "symbol":"etheur",
        //              "exchange":"gemini",
        //              "avg_execution_price":"0.00",
        //              "side":"buy",
        //              "type":"exchange limit",
        //              "timestamp":"1650398446",
        //              "timestampms":1650398446375,
        //              "is_live":true,
        //              "is_cancelled":false,
        //              "is_hidden":false,
        //              "was_forced":false,
        //              "executed_amount":"0",
        //              "client_order_id":"1650398445709",
        //              "options":[],
        //              "price":"2000.00",
        //              "original_amount":"0.01",
        //              "remaining_amount":"0.01"
        //          }
        //      ]
        //
        let market = undefined;
        if (symbol !== undefined) {
            market = this.market (symbol); // throws on non-existent symbol
        }
        return this.parseOrders (response, market, since, limit);
    }

    async createOrder (symbol: string, type: OrderType, side: OrderSide, amount: number, price: number = undefined, params = {}) {
        /**
         * @method
         * @name gemini#createOrder
         * @description create a trade order
         * @see https://docs.gemini.com/rest-api/#new-order
         * @param {string} symbol unified symbol of the market to create an order in
         * @param {string} type must be 'limit'
         * @param {string} side 'buy' or 'sell'
         * @param {float} amount how much of currency you want to trade in units of base currency
         * @param {float} [price] the price at which the order is to be fullfilled, in units of the quote currency, ignored in market orders
         * @param {object} [params] extra parameters specific to the gemini api endpoint
         * @param {float} [params.triggerPrice] for buy orders the triggerPrice must be < price, for sell orders the triggerPrice must be > price.
         * @param {string} [params.timeInForce] "IOC", "FOK", "PO"
         * @param {bool} [params.postOnly] if true, the order will only be posted to the order book and not executed immediately
         * @param {string} [params.clientOrderId] a client-specified order id
         *
         * EXCHANGE SPECIFIC PARAMETERS
         * @param {string} [params.account] required for master api keys as described in private api invocation, the name of the account within the subaccount group, specifies the account on which you intend to place the order, only available for exchange accounts,
         * @returns {object} an [order structure]{@link https://github.com/ccxt/ccxt/wiki/Manual#order-structure}
        */
        await this.loadMarkets ();
        if (type === 'market') {
            throw new ExchangeError (this.id + ' createOrder() allows limit orders only');
        }
        let clientOrderId = this.safeString2 (params, 'clientOrderId', 'client_order_id');
        params = this.omit (params, [ 'clientOrderId', 'client_order_id' ]);
        if (clientOrderId === undefined) {
            clientOrderId = this.milliseconds ().toString ();
        }
        const market = this.market (symbol);
        const request = {
            'client_order_id': clientOrderId,
            'symbol': market['id'],
            'amount': this.amountToPrecision (symbol, amount),
            'price': this.priceToPrecision (symbol, price),
            'side': side,
            'type': 'exchange limit', // gemini allows limit orders only
            // 'options': [], one of:  maker-or-cancel, immediate-or-cancel, fill-or-kill
        };
        const triggerPrice = this.safeStringN (params, [ 'triggerPrice', 'stop_price', 'stopPrice' ]);
        if (triggerPrice !== undefined) {
            request['stop_price'] = this.priceToPrecision (symbol, triggerPrice);
            request['type'] = 'exchange stop limit';
        } else {
            // No options can be applied to stop-limit orders at this time.
            const timeInForce = this.safeString (params, 'timeInForce');
            if ((timeInForce === 'IOC') || (timeInForce === 'immediate-or-cancel')) {
                request['options'] = [ 'immediate-or-cancel' ];
            } else if ((timeInForce === 'FOK') || (timeInForce === 'fill-or-kill')) {
                request['options'] = [ 'fill-or-kill' ];
            } else if (timeInForce === 'PO') {
                request['options'] = [ 'maker-or-cancel' ];
            }
<<<<<<< HEAD
            const postOnly = this.isPostOnly (false, undefined, params);
=======
            const postOnly = this.safeBool (params, 'postOnly', false);
            params = this.omit (params, 'postOnly');
>>>>>>> 07ea6b7e
            if (postOnly) {
                request['options'] = [ 'maker-or-cancel' ];
            }
        }
        params = this.omit (params, [ 'postOnly', 'stop_price', 'stopPrice', 'triggerPrice', 'timeInForce' ]);
        const response = await this.privatePostV1OrderNew (this.extend (request, params));
        //
        //      {
        //          "order_id":"106027397702",
        //          "id":"106027397702",
        //          "symbol":"etheur",
        //          "exchange":"gemini",
        //          "avg_execution_price":"2877.48",
        //          "side":"sell",
        //          "type":"exchange limit",
        //          "timestamp":"1650398122",
        //          "timestampms":1650398122308,
        //          "is_live":false,
        //          "is_cancelled":false,
        //          "is_hidden":false,
        //          "was_forced":false,
        //          "executed_amount":"0.014434",
        //          "client_order_id":"1650398121695",
        //          "options":[],
        //          "price":"2800.00",
        //          "original_amount":"0.014434",
        //          "remaining_amount":"0"
        //      }
        //
        return this.parseOrder (response);
    }

    async cancelOrder (id: string, symbol: Str = undefined, params = {}) {
        /**
         * @method
         * @name gemini#cancelOrder
         * @description cancels an open order
         * @see https://docs.gemini.com/rest-api/#cancel-order
         * @param {string} id order id
         * @param {string} symbol unified symbol of the market the order was made in
         * @param {object} [params] extra parameters specific to the exchange API endpoint
         * @returns {object} An [order structure]{@link https://docs.ccxt.com/#/?id=order-structure}
         */
        await this.loadMarkets ();
        const request = {
            'order_id': id,
        };
        const response = await this.privatePostV1OrderCancel (this.extend (request, params));
        //
        //      {
        //          "order_id":"106028543717",
        //          "id":"106028543717",
        //          "symbol":"etheur",
        //          "exchange":"gemini",
        //          "avg_execution_price":"0.00",
        //          "side":"buy",
        //          "type":"exchange limit",
        //          "timestamp":"1650398446",
        //          "timestampms":1650398446375,
        //          "is_live":false,
        //          "is_cancelled":true,
        //          "is_hidden":false,
        //          "was_forced":false,
        //          "executed_amount":"0",
        //          "client_order_id":"1650398445709",
        //          "reason":"Requested",
        //          "options":[],
        //          "price":"2000.00",
        //          "original_amount":"0.01",
        //          "remaining_amount":"0.01"
        //      }
        //
        return this.parseOrder (response);
    }

    async fetchMyTrades (symbol: Str = undefined, since: Int = undefined, limit: Int = undefined, params = {}) {
        /**
         * @method
         * @name gemini#fetchMyTrades
         * @description fetch all trades made by the user
         * @see https://docs.gemini.com/rest-api/#get-past-trades
         * @param {string} symbol unified market symbol
         * @param {int} [since] the earliest time in ms to fetch trades for
         * @param {int} [limit] the maximum number of trades structures to retrieve
         * @param {object} [params] extra parameters specific to the exchange API endpoint
         * @returns {Trade[]} a list of [trade structures]{@link https://docs.ccxt.com/#/?id=trade-structure}
         */
        if (symbol === undefined) {
            throw new ArgumentsRequired (this.id + ' fetchMyTrades() requires a symbol argument');
        }
        await this.loadMarkets ();
        const market = this.market (symbol);
        const request = {
            'symbol': market['id'],
        };
        if (limit !== undefined) {
            request['limit_trades'] = limit;
        }
        if (since !== undefined) {
            request['timestamp'] = this.parseToInt (since / 1000);
        }
        const response = await this.privatePostV1Mytrades (this.extend (request, params));
        return this.parseTrades (response, market, since, limit);
    }

    async withdraw (code: string, amount: number, address, tag = undefined, params = {}) {
        /**
         * @method
         * @name gemini#withdraw
         * @description make a withdrawal
         * @see https://docs.gemini.com/rest-api/#withdraw-crypto-funds
         * @param {string} code unified currency code
         * @param {float} amount the amount to withdraw
         * @param {string} address the address to withdraw to
         * @param {string} tag
         * @param {object} [params] extra parameters specific to the exchange API endpoint
         * @returns {object} a [transaction structure]{@link https://docs.ccxt.com/#/?id=transaction-structure}
         */
        [ tag, params ] = this.handleWithdrawTagAndParams (tag, params);
        this.checkAddress (address);
        await this.loadMarkets ();
        const currency = this.currency (code);
        const request = {
            'currency': currency['id'],
            'amount': amount,
            'address': address,
        };
        const response = await this.privatePostV1WithdrawCurrency (this.extend (request, params));
        //
        //   for BTC
        //     {
        //         "address":"mi98Z9brJ3TgaKsmvXatuRahbFRUFKRUdR",
        //         "amount":"1",
        //         "withdrawalId":"02176a83-a6b1-4202-9b85-1c1c92dd25c4",
        //         "message":"You have requested a transfer of 1 BTC to mi98Z9brJ3TgaKsmvXatuRahbFRUFKRUdR. This withdrawal will be sent to the blockchain within the next 60 seconds."
        //     }
        //
        //   for ETH
        //     {
        //         "address":"0xA63123350Acc8F5ee1b1fBd1A6717135e82dBd28",
        //         "amount":"2.34567",
        //         "txHash":"0x28267179f92926d85c5516bqc063b2631935573d8915258e95d9572eedcc8cc"
        //     }
        //
        //   for error (other variations of error messages are also expected)
        //     {
        //         "result":"error",
        //         "reason":"CryptoAddressWhitelistsNotEnabled",
        //         "message":"Cryptocurrency withdrawal address whitelists are not enabled for account 24. Please contact support@gemini.com for information on setting up a withdrawal address whitelist."
        //     }
        //
        const result = this.safeString (response, 'result');
        if (result === 'error') {
            throw new ExchangeError (this.id + ' withdraw() failed: ' + this.json (response));
        }
        return this.parseTransaction (response, currency);
    }

    nonce () {
        const nonceMethod = this.safeString (this.options, 'nonce', 'milliseconds');
        if (nonceMethod === 'milliseconds') {
            return this.milliseconds ();
        }
        return this.seconds ();
    }

    async fetchDepositsWithdrawals (code: Str = undefined, since: Int = undefined, limit: Int = undefined, params = {}): Promise<Transaction[]> {
        /**
         * @method
         * @name gemini#fetchDepositsWithdrawals
         * @description fetch history of deposits and withdrawals
         * @see https://docs.gemini.com/rest-api/#transfers
         * @param {string} [code] unified currency code for the currency of the deposit/withdrawals, default is undefined
         * @param {int} [since] timestamp in ms of the earliest deposit/withdrawal, default is undefined
         * @param {int} [limit] max number of deposit/withdrawals to return, default is undefined
         * @param {object} [params] extra parameters specific to the exchange API endpoint
         * @returns {object} a list of [transaction structure]{@link https://docs.ccxt.com/#/?id=transaction-structure}
         */
        await this.loadMarkets ();
        const request = {};
        if (limit !== undefined) {
            request['limit_transfers'] = limit;
        }
        if (since !== undefined) {
            request['timestamp'] = since;
        }
        const response = await this.privatePostV1Transfers (this.extend (request, params));
        return this.parseTransactions (response);
    }

    parseTransaction (transaction, currency: Currency = undefined): Transaction {
        //
        // withdraw
        //
        //   for BTC
        //     {
        //         "address":"mi98Z9brJ3TgaKsmvXatuRahbFRUFKRUdR",
        //         "amount":"1",
        //         "withdrawalId":"02176a83-a6b1-4202-9b85-1c1c92dd25c4",
        //         "message":"You have requested a transfer of 1 BTC to mi98Z9brJ3TgaKsmvXatuRahbFRUFKRUdR. This withdrawal will be sent to the blockchain within the next 60 seconds."
        //     }
        //
        //   for ETH
        //     {
        //         "address":"0xA63123350Acc8F5ee1b1fBd1A6717135e82dBd28",
        //         "amount":"2.34567",
        //         "txHash":"0x28267179f92926d85c5516bqc063b2631935573d8915258e95d9572eedcc8cc"
        //     }
        //
        const timestamp = this.safeInteger (transaction, 'timestampms');
        const currencyId = this.safeString (transaction, 'currency');
        const code = this.safeCurrencyCode (currencyId, currency);
        const address = this.safeString (transaction, 'destination');
        const type = this.safeStringLower (transaction, 'type');
        // if status field is available, then it's complete
        const statusRaw = this.safeString (transaction, 'status');
        let fee = undefined;
        const feeAmount = this.safeNumber (transaction, 'feeAmount');
        if (feeAmount !== undefined) {
            fee = {
                'cost': feeAmount,
                'currency': code,
            };
        }
        return {
            'info': transaction,
            'id': this.safeString2 (transaction, 'eid', 'withdrawalId'),
            'txid': this.safeString (transaction, 'txHash'),
            'timestamp': timestamp,
            'datetime': this.iso8601 (timestamp),
            'network': undefined,
            'address': address,
            'addressTo': undefined,
            'addressFrom': undefined,
            'tag': undefined, // or is it defined?
            'tagTo': undefined,
            'tagFrom': undefined,
            'type': type, // direction of the transaction, ('deposit' | 'withdraw')
            'amount': this.safeNumber (transaction, 'amount'),
            'currency': code,
            'status': this.parseTransactionStatus (statusRaw),
            'updated': undefined,
            'internal': undefined,
            'comment': this.safeString (transaction, 'message'),
            'fee': fee,
        };
    }

    parseTransactionStatus (status) {
        const statuses = {
            'Advanced': 'ok',
            'Complete': 'ok',
        };
        return this.safeString (statuses, status, status);
    }

    parseDepositAddress (depositAddress, currency: Currency = undefined) {
        //
        //      {
        //          "address": "0xed6494Fe7c1E56d1bd6136e89268C51E32d9708B",
        //          "timestamp": "1636813923098",
        //          "addressVersion": "eV1"                                         }
        //      }
        //
        const address = this.safeString (depositAddress, 'address');
        const code = this.safeCurrencyCode (undefined, currency);
        return {
            'currency': code,
            'network': undefined,
            'address': address,
            'tag': undefined,
            'info': depositAddress,
        };
    }

    async fetchDepositAddress (code: string, params = {}) {
        /**
         * @method
         * @name gemini#fetchDepositAddress
         * @see https://docs.gemini.com/rest-api/#get-deposit-addresses
         * @description fetch the deposit address for a currency associated with this account
         * @param {string} code unified currency code
         * @param {object} [params] extra parameters specific to the endpoint
         * @param {string} [params.network]  *required* The chain of currency
         * @returns {object} an [address structure]{@link https://docs.ccxt.com/#/?id=address-structure}
         */
        await this.loadMarkets ();
        const groupedByNetwork = await this.fetchDepositAddressesByNetwork (code, params);
        let networkCode = undefined;
        [ networkCode, params ] = this.handleNetworkCodeAndParams (params);
        const networkGroup = this.indexBy (this.safeValue (groupedByNetwork, networkCode), 'currency');
        return this.safeValue (networkGroup, code);
    }

    async fetchDepositAddressesByNetwork (code: string, params = {}) {
        /**
         * @method
         * @name gemini#fetchDepositAddressesByNetwork
         * @description fetch a dictionary of addresses for a currency, indexed by network
         * @see https://docs.gemini.com/rest-api/#get-deposit-addresses
         * @param {string} code unified currency code of the currency for the deposit address
         * @param {object} [params] extra parameters specific to the exchange API endpoint
         * @param {string} [params.network]  *required* The chain of currency
         * @returns {object} a dictionary of [address structures]{@link https://docs.ccxt.com/#/?id=address-structure} indexed by the network
         */
        await this.loadMarkets ();
        const currency = this.currency (code);
        code = currency['code'];
        let networkCode = undefined;
        [ networkCode, params ] = this.handleNetworkCodeAndParams (params);
        if (networkCode === undefined) {
            throw new ArgumentsRequired (this.id + ' fetchDepositAddresses() requires a network parameter');
        }
        const networkId = this.networkCodeToId (networkCode);
        const request = {
            'network': networkId,
        };
        const response = await this.privatePostV1AddressesNetwork (this.extend (request, params));
        const results = this.parseDepositAddresses (response, [ code ], false, { 'network': networkCode, 'currency': code });
        return this.groupBy (results, 'network');
    }

    sign (path, api = 'public', method = 'GET', params = {}, headers = undefined, body = undefined) {
        let url = '/' + this.implodeParams (path, params);
        const query = this.omit (params, this.extractParams (path));
        if (api === 'private') {
            this.checkRequiredCredentials ();
            const apiKey = this.apiKey;
            if (apiKey.indexOf ('account') < 0) {
                throw new AuthenticationError (this.id + ' sign() requires an account-key, master-keys are not-supported');
            }
            const nonce = this.nonce ();
            const request = this.extend ({
                'request': url,
                'nonce': nonce,
            }, query);
            let payload = this.json (request);
            payload = this.stringToBase64 (payload);
            const signature = this.hmac (this.encode (payload), this.encode (this.secret), sha384);
            headers = {
                'Content-Type': 'text/plain',
                'X-GEMINI-APIKEY': this.apiKey,
                'X-GEMINI-PAYLOAD': payload,
                'X-GEMINI-SIGNATURE': signature,
            };
        } else {
            if (Object.keys (query).length) {
                url += '?' + this.urlencode (query);
            }
        }
        url = this.urls['api'][api] + url;
        if ((method === 'POST') || (method === 'DELETE')) {
            body = this.json (query);
        }
        return { 'url': url, 'method': method, 'body': body, 'headers': headers };
    }

    handleErrors (httpCode, reason, url, method, headers, body, response, requestHeaders, requestBody) {
        if (response === undefined) {
            if (typeof body === 'string') {
                const feedback = this.id + ' ' + body;
                this.throwBroadlyMatchedException (this.exceptions['broad'], body, feedback);
            }
            return undefined; // fallback to default error handler
        }
        //
        //     {
        //         "result": "error",
        //         "reason": "BadNonce",
        //         "message": "Out-of-sequence nonce <1234> precedes previously used nonce <2345>"
        //     }
        //
        const result = this.safeString (response, 'result');
        if (result === 'error') {
            const reasonInner = this.safeString (response, 'reason');
            const message = this.safeString (response, 'message');
            const feedback = this.id + ' ' + message;
            this.throwExactlyMatchedException (this.exceptions['exact'], reasonInner, feedback);
            this.throwExactlyMatchedException (this.exceptions['exact'], message, feedback);
            this.throwBroadlyMatchedException (this.exceptions['broad'], message, feedback);
            throw new ExchangeError (feedback); // unknown message
        }
        return undefined;
    }

    async createDepositAddress (code: string, params = {}) {
        /**
         * @method
         * @name gemini#createDepositAddress
         * @description create a currency deposit address
         * @see https://docs.gemini.com/rest-api/#new-deposit-address
         * @param {string} code unified currency code of the currency for the deposit address
         * @param {object} [params] extra parameters specific to the exchange API endpoint
         * @returns {object} an [address structure]{@link https://docs.ccxt.com/#/?id=address-structure}
         */
        await this.loadMarkets ();
        const currency = this.currency (code);
        const request = {
            'currency': currency['id'],
        };
        const response = await this.privatePostV1DepositCurrencyNewAddress (this.extend (request, params));
        const address = this.safeString (response, 'address');
        this.checkAddress (address);
        return {
            'currency': code,
            'address': address,
            'tag': undefined,
            'info': response,
        };
    }

    async fetchOHLCV (symbol: string, timeframe = '1m', since: Int = undefined, limit: Int = undefined, params = {}): Promise<OHLCV[]> {
        /**
         * @method
         * @name gemini#fetchOHLCV
         * @description fetches historical candlestick data containing the open, high, low, and close price, and the volume of a market
         * @see https://docs.gemini.com/rest-api/#candles
         * @param {string} symbol unified symbol of the market to fetch OHLCV data for
         * @param {string} timeframe the length of time each candle represents
         * @param {int} [since] timestamp in ms of the earliest candle to fetch
         * @param {int} [limit] the maximum amount of candles to fetch
         * @param {object} [params] extra parameters specific to the exchange API endpoint
         * @returns {int[][]} A list of candles ordered as timestamp, open, high, low, close, volume
         */
        await this.loadMarkets ();
        const market = this.market (symbol);
        const timeframeId = this.safeString (this.timeframes, timeframe, timeframe);
        const request = {
            'timeframe': timeframeId,
            'symbol': market['id'],
        };
        const response = await this.publicGetV2CandlesSymbolTimeframe (this.extend (request, params));
        //
        //     [
        //         [1591515000000,0.02509,0.02509,0.02509,0.02509,0],
        //         [1591514700000,0.02503,0.02509,0.02503,0.02509,44.6405],
        //         [1591514400000,0.02503,0.02503,0.02503,0.02503,0],
        //     ]
        //
        return this.parseOHLCVs (response, market, timeframe, since, limit);
    }
}<|MERGE_RESOLUTION|>--- conflicted
+++ resolved
@@ -1393,12 +1393,7 @@
             } else if (timeInForce === 'PO') {
                 request['options'] = [ 'maker-or-cancel' ];
             }
-<<<<<<< HEAD
             const postOnly = this.isPostOnly (false, undefined, params);
-=======
-            const postOnly = this.safeBool (params, 'postOnly', false);
-            params = this.omit (params, 'postOnly');
->>>>>>> 07ea6b7e
             if (postOnly) {
                 request['options'] = [ 'maker-or-cancel' ];
             }
