--- conflicted
+++ resolved
@@ -6,12 +6,8 @@
 import { Precise } from './base/Precise.js';
 import { TICK_SIZE } from './base/functions/number.js';
 import { sha256 } from './static_dependencies/noble-hashes/sha256.js';
-<<<<<<< HEAD
-import type { Int, OrderSide, OrderType, Order, Trade, OHLCV, Ticker, OrderBook, Str, Transaction, Balances, Tickers, Strings, Market, Currency, Num, Account, Conversion } from './base/types.js';
-=======
 import { jwt } from './base/functions/rsa.js';
-import type { Int, OrderSide, OrderType, Order, Trade, OHLCV, Ticker, OrderBook, Str, Transaction, Balances, Tickers, Strings, Market, Currency, Num, Account, Currencies } from './base/types.js';
->>>>>>> bc924c97
+import type { Int, OrderSide, OrderType, Order, Trade, OHLCV, Ticker, OrderBook, Str, Transaction, Balances, Tickers, Strings, Market, Currency, Num, Account, Currencies, Conversion } from './base/types.js';
 
 // ----------------------------------------------------------------------------
 
