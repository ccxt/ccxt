
// ----------------------------------------------------------------------------

import Exchange from './abstract/coinbase.js';
import { ExchangeError, ArgumentsRequired, AuthenticationError, BadRequest, InvalidOrder, NotSupported, OrderNotFound, RateLimitExceeded, InvalidNonce } from './base/errors.js';
import { Precise } from './base/Precise.js';
import { TICK_SIZE } from './base/functions/number.js';
import { sha256 } from './static_dependencies/noble-hashes/sha256.js';
import type { Int, OrderSide, OrderType, Order, Trade, OHLCV, Ticker, OrderBook, Str, Transaction, Balances, Tickers, Strings, Market, Currency } from './base/types.js';

// ----------------------------------------------------------------------------

/**
 * @class coinbase
 * @augments Exchange
 */
export default class coinbase extends Exchange {
    describe () {
        return this.deepExtend (super.describe (), {
            'id': 'coinbase',
            'name': 'Coinbase',
            'countries': [ 'US' ],
            'pro': true,
            'rateLimit': 400, // 10k calls per hour
            'version': 'v2',
            'userAgent': this.userAgents['chrome'],
            'headers': {
                'CB-VERSION': '2018-05-30',
            },
            'has': {
                'CORS': true,
                'spot': true,
                'margin': false,
                'swap': false,
                'future': false,
                'option': false,
                'addMargin': false,
                'cancelOrder': true,
                'cancelOrders': true,
                'closeAllPositions': false,
                'closePosition': false,
                'createDepositAddress': true,
                'createLimitBuyOrder': true,
                'createLimitSellOrder': true,
                'createMarketBuyOrder': true,
                'createMarketBuyOrderWithCost': true,
                'createMarketOrderWithCost': false,
                'createMarketSellOrder': true,
                'createMarketSellOrderWithCost': false,
                'createOrder': true,
                'createPostOnlyOrder': true,
                'createReduceOnlyOrder': false,
                'createStopLimitOrder': true,
                'createStopMarketOrder': false,
                'createStopOrder': true,
                'editOrder': true,
                'fetchAccounts': true,
                'fetchBalance': true,
                'fetchBidsAsks': true,
                'fetchBorrowRateHistories': false,
                'fetchBorrowRateHistory': false,
                'fetchCanceledOrders': true,
                'fetchClosedOrders': true,
                'fetchCrossBorrowRate': false,
                'fetchCrossBorrowRates': false,
                'fetchCurrencies': true,
                'fetchDeposits': true,
                'fetchFundingHistory': false,
                'fetchFundingRate': false,
                'fetchFundingRateHistory': false,
                'fetchFundingRates': false,
                'fetchIndexOHLCV': false,
                'fetchIsolatedBorrowRate': false,
                'fetchIsolatedBorrowRates': false,
                'fetchL2OrderBook': false,
                'fetchLedger': true,
                'fetchLeverage': false,
                'fetchLeverageTiers': false,
                'fetchMarginMode': false,
                'fetchMarkets': true,
                'fetchMarkOHLCV': false,
                'fetchMyBuys': true,
                'fetchMySells': true,
                'fetchMyTrades': true,
                'fetchOHLCV': true,
                'fetchOpenInterestHistory': false,
                'fetchOpenOrders': true,
                'fetchOrder': true,
                'fetchOrderBook': true,
                'fetchOrders': true,
                'fetchPosition': false,
                'fetchPositionMode': false,
                'fetchPositions': false,
                'fetchPositionsRisk': false,
                'fetchPremiumIndexOHLCV': false,
                'fetchTicker': true,
                'fetchTickers': true,
                'fetchTime': true,
                'fetchTrades': true,
                'fetchTradingFee': false,
                'fetchTradingFees': false,
                'fetchWithdrawals': true,
                'reduceMargin': false,
                'setLeverage': false,
                'setMarginMode': false,
                'setPositionMode': false,
                'withdraw': true,
            },
            'urls': {
                'logo': 'https://user-images.githubusercontent.com/1294454/40811661-b6eceae2-653a-11e8-829e-10bfadb078cf.jpg',
                'api': {
                    'rest': 'https://api.coinbase.com',
                },
                'www': 'https://www.coinbase.com',
                'doc': [
                    'https://developers.coinbase.com/api/v2',
                    'https://docs.cloud.coinbase.com/advanced-trade-api/docs/welcome',
                ],
                'fees': [
                    'https://support.coinbase.com/customer/portal/articles/2109597-buy-sell-bank-transfer-fees',
                    'https://www.coinbase.com/advanced-fees',
                ],
                'referral': 'https://www.coinbase.com/join/58cbe25a355148797479dbd2',
            },
            'requiredCredentials': {
                'apiKey': true,
                'secret': true,
            },
            'api': {
                'v2': {
                    'public': {
                        'get': [
                            'currencies',
                            'time',
                            'exchange-rates',
                            'users/{user_id}',
                            'prices/{symbol}/buy',
                            'prices/{symbol}/sell',
                            'prices/{symbol}/spot',
                        ],
                    },
                    'private': {
                        'get': [
                            'accounts',
                            'accounts/{account_id}',
                            'accounts/{account_id}/addresses',
                            'accounts/{account_id}/addresses/{address_id}',
                            'accounts/{account_id}/addresses/{address_id}/transactions',
                            'accounts/{account_id}/transactions',
                            'accounts/{account_id}/transactions/{transaction_id}',
                            'accounts/{account_id}/buys',
                            'accounts/{account_id}/buys/{buy_id}',
                            'accounts/{account_id}/sells',
                            'accounts/{account_id}/sells/{sell_id}',
                            'accounts/{account_id}/deposits',
                            'accounts/{account_id}/deposits/{deposit_id}',
                            'accounts/{account_id}/withdrawals',
                            'accounts/{account_id}/withdrawals/{withdrawal_id}',
                            'payment-methods',
                            'payment-methods/{payment_method_id}',
                            'user',
                            'user/auth',
                        ],
                        'post': [
                            'accounts',
                            'accounts/{account_id}/primary',
                            'accounts/{account_id}/addresses',
                            'accounts/{account_id}/transactions',
                            'accounts/{account_id}/transactions/{transaction_id}/complete',
                            'accounts/{account_id}/transactions/{transaction_id}/resend',
                            'accounts/{account_id}/buys',
                            'accounts/{account_id}/buys/{buy_id}/commit',
                            'accounts/{account_id}/sells',
                            'accounts/{account_id}/sells/{sell_id}/commit',
                            'accounts/{account_id}/deposits',
                            'accounts/{account_id}/deposits/{deposit_id}/commit',
                            'accounts/{account_id}/withdrawals',
                            'accounts/{account_id}/withdrawals/{withdrawal_id}/commit',
                        ],
                        'put': [
                            'accounts/{account_id}',
                            'user',
                        ],
                        'delete': [
                            'accounts/{id}',
                            'accounts/{account_id}/transactions/{transaction_id}',
                        ],
                    },
                },
                'v3': {
                    'private': {
                        'get': [
                            'brokerage/accounts',
                            'brokerage/accounts/{account_uuid}',
                            'brokerage/orders/historical/batch',
                            'brokerage/orders/historical/fills',
                            'brokerage/orders/historical/{order_id}',
                            'brokerage/products',
                            'brokerage/products/{product_id}',
                            'brokerage/products/{product_id}/candles',
                            'brokerage/products/{product_id}/ticker',
                            'brokerage/portfolios',
                            'brokerage/portfolios/{portfolio_uuid}',
                            'brokerage/transaction_summary',
                            'brokerage/product_book',
                            'brokerage/best_bid_ask',
                            'brokerage/convert/trade/{trade_id}',
                            'brokerage/time',
                        ],
                        'post': [
                            'brokerage/orders',
                            'brokerage/orders/batch_cancel',
                            'brokerage/orders/edit',
                            'brokerage/orders/edit_preview',
                            'brokerage/portfolios',
                            'brokerage/portfolios/move_funds',
                            'brokerage/convert/quote',
                            'brokerage/convert/trade/{trade_id}',
                        ],
                        'put': [
                            'brokerage/portfolios/{portfolio_uuid}',
                        ],
                        'delete': [
                            'brokerage/portfolios/{portfolio_uuid}',
                        ],
                    },
                },
            },
            'fees': {
                'trading': {
                    'taker': this.parseNumber ('0.006'),
                    'maker': this.parseNumber ('0.004'),
                    'tierBased': true,
                    'percentage': true,
                    'tiers': {
                        'taker': [
                            [ this.parseNumber ('0'), this.parseNumber ('0.006') ],
                            [ this.parseNumber ('10000'), this.parseNumber ('0.004') ],
                            [ this.parseNumber ('50000'), this.parseNumber ('0.0025') ],
                            [ this.parseNumber ('100000'), this.parseNumber ('0.002') ],
                            [ this.parseNumber ('1000000'), this.parseNumber ('0.0018') ],
                            [ this.parseNumber ('15000000'), this.parseNumber ('0.0016') ],
                            [ this.parseNumber ('75000000'), this.parseNumber ('0.0012') ],
                            [ this.parseNumber ('250000000'), this.parseNumber ('0.0008') ],
                            [ this.parseNumber ('400000000'), this.parseNumber ('0.0005') ],
                        ],
                        'maker': [
                            [ this.parseNumber ('0'), this.parseNumber ('0.004') ],
                            [ this.parseNumber ('10000'), this.parseNumber ('0.0025') ],
                            [ this.parseNumber ('50000'), this.parseNumber ('0.0015') ],
                            [ this.parseNumber ('100000'), this.parseNumber ('0.001') ],
                            [ this.parseNumber ('1000000'), this.parseNumber ('0.0008') ],
                            [ this.parseNumber ('15000000'), this.parseNumber ('0.0006') ],
                            [ this.parseNumber ('75000000'), this.parseNumber ('0.0003') ],
                            [ this.parseNumber ('250000000'), this.parseNumber ('0.0') ],
                            [ this.parseNumber ('400000000'), this.parseNumber ('0.0') ],
                        ],
                    },
                },
            },
            'precisionMode': TICK_SIZE,
            'exceptions': {
                'exact': {
                    'two_factor_required': AuthenticationError, // 402 When sending money over 2fa limit
                    'param_required': ExchangeError, // 400 Missing parameter
                    'validation_error': ExchangeError, // 400 Unable to validate POST/PUT
                    'invalid_request': ExchangeError, // 400 Invalid request
                    'personal_details_required': AuthenticationError, // 400 User’s personal detail required to complete this request
                    'identity_verification_required': AuthenticationError, // 400 Identity verification is required to complete this request
                    'jumio_verification_required': AuthenticationError, // 400 Document verification is required to complete this request
                    'jumio_face_match_verification_required': AuthenticationError, // 400 Document verification including face match is required to complete this request
                    'unverified_email': AuthenticationError, // 400 User has not verified their email
                    'authentication_error': AuthenticationError, // 401 Invalid auth (generic)
                    'invalid_authentication_method': AuthenticationError, // 401 API access is blocked for deleted users.
                    'invalid_token': AuthenticationError, // 401 Invalid Oauth token
                    'revoked_token': AuthenticationError, // 401 Revoked Oauth token
                    'expired_token': AuthenticationError, // 401 Expired Oauth token
                    'invalid_scope': AuthenticationError, // 403 User hasn’t authenticated necessary scope
                    'not_found': ExchangeError, // 404 Resource not found
                    'rate_limit_exceeded': RateLimitExceeded, // 429 Rate limit exceeded
                    'internal_server_error': ExchangeError, // 500 Internal server error
                    'UNSUPPORTED_ORDER_CONFIGURATION': BadRequest,
                    'INSUFFICIENT_FUND': BadRequest,
                },
                'broad': {
                    'request timestamp expired': InvalidNonce, // {"errors":[{"id":"authentication_error","message":"request timestamp expired"}]}
                    'order with this orderID was not found': OrderNotFound, // {"error":"unknown","error_details":"order with this orderID was not found","message":"order with this orderID was not found"}
                },
            },
            'timeframes': {
                '1m': 'ONE_MINUTE',
                '5m': 'FIVE_MINUTE',
                '15m': 'FIFTEEN_MINUTE',
                '30m': 'THIRTY_MINUTE',
                '1h': 'ONE_HOUR',
                '2h': 'TWO_HOUR',
                '6h': 'SIX_HOUR',
                '1d': 'ONE_DAY',
            },
            'commonCurrencies': {
                'CGLD': 'CELO',
            },
            'options': {
                'stablePairs': [ 'BUSD-USD', 'CBETH-ETH', 'DAI-USD', 'GUSD-USD', 'GYEN-USD', 'PAX-USD', 'PAX-USDT', 'USDC-EUR', 'USDC-GBP', 'USDT-EUR', 'USDT-GBP', 'USDT-USD', 'USDT-USDC', 'WBTC-BTC' ],
                'fetchCurrencies': {
                    'expires': 5000,
                },
                'accounts': [
                    'wallet',
                    'fiat',
                    // 'vault',
                ],
                'v3Accounts': [
                    'ACCOUNT_TYPE_CRYPTO',
                    'ACCOUNT_TYPE_FIAT',
                ],
                'createMarketBuyOrderRequiresPrice': true,
                'advanced': true, // set to true if using any v3 endpoints from the advanced trade API
                'fetchMarkets': 'fetchMarketsV3', // 'fetchMarketsV3' or 'fetchMarketsV2'
                'fetchTicker': 'fetchTickerV3', // 'fetchTickerV3' or 'fetchTickerV2'
                'fetchTickers': 'fetchTickersV3', // 'fetchTickersV3' or 'fetchTickersV2'
                'fetchAccounts': 'fetchAccountsV3', // 'fetchAccountsV3' or 'fetchAccountsV2'
                'fetchBalance': 'v2PrivateGetAccounts', // 'v2PrivateGetAccounts' or 'v3PrivateGetBrokerageAccounts'
                'user_native_currency': 'USD', // needed to get fees for v3
            },
        });
    }

    async fetchTime (params = {}) {
        /**
         * @method
         * @name coinbase#fetchTime
         * @description fetches the current integer timestamp in milliseconds from the exchange server
         * @see https://docs.cloud.coinbase.com/sign-in-with-coinbase/docs/api-time#http-request
         * @param {object} [params] extra parameters specific to the exchange API endpoint
         * @returns {int} the current integer timestamp in milliseconds from the exchange server
         */
        const response = await this.v2PublicGetTime (params);
        //
        //     {
        //         "data": {
        //             "epoch": 1589295679,
        //             "iso": "2020-05-12T15:01:19Z"
        //         }
        //     }
        //
        const data = this.safeValue (response, 'data', {});
        return this.safeTimestamp (data, 'epoch');
    }

    async fetchAccounts (params = {}) {
        /**
         * @method
         * @name coinbase#fetchAccounts
         * @description fetch all the accounts associated with a profile
         * @see https://docs.cloud.coinbase.com/advanced-trade-api/reference/retailbrokerageapi_getaccounts
         * @see https://docs.cloud.coinbase.com/sign-in-with-coinbase/docs/api-accounts#list-accounts
         * @param {object} [params] extra parameters specific to the exchange API endpoint
         * @param {boolean} [params.paginate] default false, when true will automatically paginate by calling this endpoint multiple times. See in the docs all the [availble parameters](https://github.com/ccxt/ccxt/wiki/Manual#pagination-params)
         * @returns {object} a dictionary of [account structures]{@link https://docs.ccxt.com/#/?id=account-structure} indexed by the account type
         */
        const method = this.safeString (this.options, 'fetchAccounts', 'fetchAccountsV3');
        if (method === 'fetchAccountsV3') {
            return await this.fetchAccountsV3 (params);
        }
        return await this.fetchAccountsV2 (params);
    }

    async fetchAccountsV2 (params = {}) {
        await this.loadMarkets ();
        let paginate = false;
        [ paginate, params ] = this.handleOptionAndParams (params, 'fetchAccounts', 'paginate');
        if (paginate) {
            return await this.fetchPaginatedCallCursor ('fetchAccounts', undefined, undefined, undefined, params, 'next_starting_after', 'starting_after', undefined, 100);
        }
        const request = {
            'limit': 100,
        };
        const response = await this.v2PrivateGetAccounts (this.extend (request, params));
        //
        //     {
        //         "pagination": {
        //             "ending_before": null,
        //             "starting_after": null,
        //             "previous_ending_before": null,
        //             "next_starting_after": null,
        //             "limit": 244,
        //             "order": "desc",
        //             "previous_uri": null,
        //             "next_uri": null
        //         },
        //         "data": [
        //             {
        //                 "id": "XLM",
        //                 "name": "XLM Wallet",
        //                 "primary": false,
        //                 "type": "wallet",
        //                 "currency": {
        //                     "code": "XLM",
        //                     "name": "Stellar Lumens",
        //                     "color": "#000000",
        //                     "sort_index": 127,
        //                     "exponent": 7,
        //                     "type": "crypto",
        //                     "address_regex": "^G[A-Z2-7]{55}$",
        //                     "asset_id": "13b83335-5ede-595b-821e-5bcdfa80560f",
        //                     "destination_tag_name": "XLM Memo ID",
        //                     "destination_tag_regex": "^[ -~]{1,28}$"
        //                 },
        //                 "balance": {
        //                     "amount": "0.0000000",
        //                     "currency": "XLM"
        //                 },
        //                 "created_at": null,
        //                 "updated_at": null,
        //                 "resource": "account",
        //                 "resource_path": "/v2/accounts/XLM",
        //                 "allow_deposits": true,
        //                 "allow_withdrawals": true
        //             },
        //         ]
        //     }
        //
        const data = this.safeValue (response, 'data', []);
        const pagination = this.safeValue (response, 'pagination', {});
        const cursor = this.safeString (pagination, 'next_starting_after');
        const accounts = this.safeValue (response, 'data', []);
        const lastIndex = accounts.length - 1;
        const last = this.safeValue (accounts, lastIndex);
        if ((cursor !== undefined) && (cursor !== '')) {
            last['next_starting_after'] = cursor;
            accounts[lastIndex] = last;
        }
        return this.parseAccounts (data, params);
    }

    async fetchAccountsV3 (params = {}) {
        await this.loadMarkets ();
        let paginate = false;
        [ paginate, params ] = this.handleOptionAndParams (params, 'fetchAccounts', 'paginate');
        if (paginate) {
            return await this.fetchPaginatedCallCursor ('fetchAccounts', undefined, undefined, undefined, params, 'cursor', 'cursor', undefined, 100);
        }
        const request = {
            'limit': 100,
        };
        const response = await this.v3PrivateGetBrokerageAccounts (this.extend (request, params));
        //
        //     {
        //         "accounts": [
        //             {
        //                 "uuid": "11111111-1111-1111-1111-111111111111",
        //                 "name": "USDC Wallet",
        //                 "currency": "USDC",
        //                 "available_balance": {
        //                     "value": "0.0000000000000000",
        //                     "currency": "USDC"
        //                 },
        //                 "default": true,
        //                 "active": true,
        //                 "created_at": "2023-01-04T06:20:06.456Z",
        //                 "updated_at": "2023-01-04T06:20:07.181Z",
        //                 "deleted_at": null,
        //                 "type": "ACCOUNT_TYPE_CRYPTO",
        //                 "ready": false,
        //                 "hold": {
        //                     "value": "0.0000000000000000",
        //                     "currency": "USDC"
        //                 }
        //             },
        //             ...
        //         ],
        //         "has_next": false,
        //         "cursor": "",
        //         "size": 9
        //     }
        //
        const accounts = this.safeValue (response, 'accounts', []);
        const lastIndex = accounts.length - 1;
        const last = this.safeValue (accounts, lastIndex);
        const cursor = this.safeString (response, 'cursor');
        if ((cursor !== undefined) && (cursor !== '')) {
            last['cursor'] = cursor;
            accounts[lastIndex] = last;
        }
        return this.parseAccounts (accounts, params);
    }

    parseAccount (account) {
        //
        // fetchAccountsV2
        //
        //     {
        //         "id": "XLM",
        //         "name": "XLM Wallet",
        //         "primary": false,
        //         "type": "wallet",
        //         "currency": {
        //             "code": "XLM",
        //             "name": "Stellar Lumens",
        //             "color": "#000000",
        //             "sort_index": 127,
        //             "exponent": 7,
        //             "type": "crypto",
        //             "address_regex": "^G[A-Z2-7]{55}$",
        //             "asset_id": "13b83335-5ede-595b-821e-5bcdfa80560f",
        //             "destination_tag_name": "XLM Memo ID",
        //             "destination_tag_regex": "^[ -~]{1,28}$"
        //         },
        //         "balance": {
        //             "amount": "0.0000000",
        //             "currency": "XLM"
        //         },
        //         "created_at": null,
        //         "updated_at": null,
        //         "resource": "account",
        //         "resource_path": "/v2/accounts/XLM",
        //         "allow_deposits": true,
        //         "allow_withdrawals": true
        //     }
        //
        // fetchAccountsV3
        //
        //     {
        //         "uuid": "11111111-1111-1111-1111-111111111111",
        //         "name": "USDC Wallet",
        //         "currency": "USDC",
        //         "available_balance": {
        //             "value": "0.0000000000000000",
        //             "currency": "USDC"
        //         },
        //         "default": true,
        //         "active": true,
        //         "created_at": "2023-01-04T06:20:06.456Z",
        //         "updated_at": "2023-01-04T06:20:07.181Z",
        //         "deleted_at": null,
        //         "type": "ACCOUNT_TYPE_CRYPTO",
        //         "ready": false,
        //         "hold": {
        //             "value": "0.0000000000000000",
        //             "currency": "USDC"
        //         }
        //     }
        //
        const active = this.safeValue (account, 'active');
        const currencyIdV3 = this.safeString (account, 'currency');
        const currency = this.safeValue (account, 'currency', {});
        const currencyId = this.safeString (currency, 'code', currencyIdV3);
        const typeV3 = this.safeString (account, 'name');
        const typeV2 = this.safeString (account, 'type');
        const parts = typeV3.split (' ');
        return {
            'id': this.safeString2 (account, 'id', 'uuid'),
            'type': (active !== undefined) ? this.safeStringLower (parts, 1) : typeV2,
            'code': this.safeCurrencyCode (currencyId),
            'info': account,
        };
    }

    async createDepositAddress (code: string, params = {}) {
        /**
         * @method
         * @name coinbase#createDepositAddress
         * @description create a currency deposit address
         * @see https://docs.cloud.coinbase.com/sign-in-with-coinbase/docs/api-addresses#create-address
         * @param {string} code unified currency code of the currency for the deposit address
         * @param {object} [params] extra parameters specific to the exchange API endpoint
         * @returns {object} an [address structure]{@link https://docs.ccxt.com/#/?id=address-structure}
         */
        let accountId = this.safeString (params, 'account_id');
        params = this.omit (params, 'account_id');
        if (accountId === undefined) {
            await this.loadAccounts ();
            for (let i = 0; i < this.accounts.length; i++) {
                const account = this.accounts[i];
                if (account['code'] === code && account['type'] === 'wallet') {
                    accountId = account['id'];
                    break;
                }
            }
        }
        if (accountId === undefined) {
            throw new ExchangeError (this.id + ' createDepositAddress() could not find the account with matching currency code, specify an `account_id` extra param');
        }
        const request = {
            'account_id': accountId,
        };
        const response = await this.v2PrivatePostAccountsAccountIdAddresses (this.extend (request, params));
        //
        //     {
        //         "data": {
        //             "id": "05b1ebbf-9438-5dd4-b297-2ddedc98d0e4",
        //             "address": "coinbasebase",
        //             "address_info": {
        //                 "address": "coinbasebase",
        //                 "destination_tag": "287594668"
        //             },
        //             "name": null,
        //             "created_at": "2019-07-01T14:39:29Z",
        //             "updated_at": "2019-07-01T14:39:29Z",
        //             "network": "eosio",
        //             "uri_scheme": "eosio",
        //             "resource": "address",
        //             "resource_path": "/v2/accounts/14cfc769-e852-52f3-b831-711c104d194c/addresses/05b1ebbf-9438-5dd4-b297-2ddedc98d0e4",
        //             "warnings": [
        //                 {
        //                     "title": "Only send EOS (EOS) to this address",
        //                     "details": "Sending any other cryptocurrency will result in permanent loss.",
        //                     "image_url": "https://dynamic-assets.coinbase.com/deaca3d47b10ed4a91a872e9618706eec34081127762d88f2476ac8e99ada4b48525a9565cf2206d18c04053f278f693434af4d4629ca084a9d01b7a286a7e26/asset_icons/1f8489bb280fb0a0fd643c1161312ba49655040e9aaaced5f9ad3eeaf868eadc.png"
        //                 },
        //                 {
        //                     "title": "Both an address and EOS memo are required to receive EOS",
        //                     "details": "If you send funds without an EOS memo or with an incorrect EOS memo, your funds cannot be credited to your account.",
        //                     "image_url": "https://www.coinbase.com/assets/receive-warning-2f3269d83547a7748fb39d6e0c1c393aee26669bfea6b9f12718094a1abff155.png"
        //                 }
        //             ],
        //             "warning_title": "Only send EOS (EOS) to this address",
        //             "warning_details": "Sending any other cryptocurrency will result in permanent loss.",
        //             "destination_tag": "287594668",
        //             "deposit_uri": "eosio:coinbasebase?dt=287594668",
        //             "callback_url": null
        //         }
        //     }
        //
        const data = this.safeValue (response, 'data', {});
        const tag = this.safeString (data, 'destination_tag');
        const address = this.safeString (data, 'address');
        return {
            'currency': code,
            'tag': tag,
            'address': address,
            'info': response,
        };
    }

    async fetchMySells (symbol: Str = undefined, since: Int = undefined, limit: Int = undefined, params = {}) {
        /**
         * @method
         * @name coinbase#fetchMySells
         * @ignore
         * @description fetch sells
         * @see https://docs.cloud.coinbase.com/sign-in-with-coinbase/docs/api-sells#list-sells
         * @param {string} symbol not used by coinbase fetchMySells ()
         * @param {int} [since] timestamp in ms of the earliest sell, default is undefined
         * @param {int} [limit] max number of sells to return, default is undefined
         * @param {object} [params] extra parameters specific to the exchange API endpoint
         * @returns {object} a [list of order structures]{@link https://docs.ccxt.com/#/?id=order-structure}
         */
        // v2 did't have an endpoint for all historical trades
        const request = this.prepareAccountRequest (limit, params);
        await this.loadMarkets ();
        const query = this.omit (params, [ 'account_id', 'accountId' ]);
        const sells = await this.v2PrivateGetAccountsAccountIdSells (this.extend (request, query));
        return this.parseTrades (sells['data'], undefined, since, limit);
    }

    async fetchMyBuys (symbol: Str = undefined, since: Int = undefined, limit: Int = undefined, params = {}) {
        /**
         * @method
         * @name coinbase#fetchMyBuys
         * @ignore
         * @description fetch buys
         * @see https://docs.cloud.coinbase.com/sign-in-with-coinbase/docs/api-buys#list-buys
         * @param {string} symbol not used by coinbase fetchMyBuys ()
         * @param {int} [since] timestamp in ms of the earliest buy, default is undefined
         * @param {int} [limit] max number of buys to return, default is undefined
         * @param {object} [params] extra parameters specific to the exchange API endpoint
         * @returns {object} a list of  [order structures]{@link https://docs.ccxt.com/#/?id=order-structure}
         */
        // v2 did't have an endpoint for all historical trades
        const request = this.prepareAccountRequest (limit, params);
        await this.loadMarkets ();
        const query = this.omit (params, [ 'account_id', 'accountId' ]);
        const buys = await this.v2PrivateGetAccountsAccountIdBuys (this.extend (request, query));
        return this.parseTrades (buys['data'], undefined, since, limit);
    }

    async fetchTransactionsWithMethod (method, code: Str = undefined, since: Int = undefined, limit: Int = undefined, params = {}) {
        const request = await this.prepareAccountRequestWithCurrencyCode (code, limit, params);
        await this.loadMarkets ();
        const query = this.omit (params, [ 'account_id', 'accountId' ]);
        const response = await this[method] (this.extend (request, query));
        return this.parseTransactions (response['data'], undefined, since, limit);
    }

    async fetchWithdrawals (code: Str = undefined, since: Int = undefined, limit: Int = undefined, params = {}): Promise<Transaction[]> {
        /**
         * @method
         * @name coinbase#fetchWithdrawals
         * @description fetch all withdrawals made from an account
         * @see https://docs.cloud.coinbase.com/sign-in-with-coinbase/docs/api-withdrawals#list-withdrawals
         * @param {string} code unified currency code
         * @param {int} [since] the earliest time in ms to fetch withdrawals for
         * @param {int} [limit] the maximum number of withdrawals structures to retrieve
         * @param {object} [params] extra parameters specific to the exchange API endpoint
         * @returns {object[]} a list of [transaction structures]{@link https://docs.ccxt.com/#/?id=transaction-structure}
         */
        // fiat only, for crypto transactions use fetchLedger
        return await this.fetchTransactionsWithMethod ('v2PrivateGetAccountsAccountIdWithdrawals', code, since, limit, params);
    }

    async fetchDeposits (code: Str = undefined, since: Int = undefined, limit: Int = undefined, params = {}): Promise<Transaction[]> {
        /**
         * @method
         * @name coinbase#fetchDeposits
         * @description fetch all deposits made to an account
         * @see https://docs.cloud.coinbase.com/sign-in-with-coinbase/docs/api-deposits#list-deposits
         * @param {string} code unified currency code
         * @param {int} [since] the earliest time in ms to fetch deposits for
         * @param {int} [limit] the maximum number of deposits structures to retrieve
         * @param {object} [params] extra parameters specific to the exchange API endpoint
         * @returns {object[]} a list of [transaction structures]{@link https://docs.ccxt.com/#/?id=transaction-structure}
         */
        // fiat only, for crypto transactions use fetchLedger
        return await this.fetchTransactionsWithMethod ('v2PrivateGetAccountsAccountIdDeposits', code, since, limit, params);
    }

    parseTransactionStatus (status) {
        const statuses = {
            'created': 'pending',
            'completed': 'ok',
            'canceled': 'canceled',
        };
        return this.safeString (statuses, status, status);
    }

    parseTransaction (transaction, currency: Currency = undefined) {
        //
        // fiat deposit
        //
        //     {
        //         "id": "f34c19f3-b730-5e3d-9f72",
        //         "status": "completed",
        //         "payment_method": {
        //             "id": "a022b31d-f9c7-5043-98f2",
        //             "resource": "payment_method",
        //             "resource_path": "/v2/payment-methods/a022b31d-f9c7-5043-98f2"
        //         },
        //         "transaction": {
        //             "id": "04ed4113-3732-5b0c-af86-b1d2146977d0",
        //             "resource": "transaction",
        //             "resource_path": "/v2/accounts/91cd2d36-3a91-55b6-a5d4-0124cf105483/transactions/04ed4113-3732-5b0c-af86"
        //         },
        //         "user_reference": "2VTYTH",
        //         "created_at": "2017-02-09T07:01:18Z",
        //         "updated_at": "2017-02-09T07:01:26Z",
        //         "resource": "deposit",
        //         "resource_path": "/v2/accounts/91cd2d36-3a91-55b6-a5d4-0124cf105483/deposits/f34c19f3-b730-5e3d-9f72",
        //         "committed": true,
        //         "payout_at": "2017-02-12T07:01:17Z",
        //         "instant": false,
        //         "fee": { "amount": "0.00", "currency": "EUR" },
        //         "amount": { "amount": "114.02", "currency": "EUR" },
        //         "subtotal": { "amount": "114.02", "currency": "EUR" },
        //         "hold_until": null,
        //         "hold_days": 0,
        //         "hold_business_days": 0,
        //         "next_step": null
        //     }
        //
        // fiat_withdrawal
        //
        //     {
        //         "id": "cfcc3b4a-eeb6-5e8c-8058",
        //         "status": "completed",
        //         "payment_method": {
        //             "id": "8b94cfa4-f7fd-5a12-a76a",
        //             "resource": "payment_method",
        //             "resource_path": "/v2/payment-methods/8b94cfa4-f7fd-5a12-a76a"
        //         },
        //         "transaction": {
        //             "id": "fcc2550b-5104-5f83-a444",
        //             "resource": "transaction",
        //             "resource_path": "/v2/accounts/91cd2d36-3a91-55b6-a5d4-0124cf105483/transactions/fcc2550b-5104-5f83-a444"
        //         },
        //         "user_reference": "MEUGK",
        //         "created_at": "2018-07-26T08:55:12Z",
        //         "updated_at": "2018-07-26T08:58:18Z",
        //         "resource": "withdrawal",
        //         "resource_path": "/v2/accounts/91cd2d36-3a91-55b6-a5d4-0124cf105483/withdrawals/cfcc3b4a-eeb6-5e8c-8058",
        //         "committed": true,
        //         "payout_at": "2018-07-31T08:55:12Z",
        //         "instant": false,
        //         "fee": { "amount": "0.15", "currency": "EUR" },
        //         "amount": { "amount": "13130.69", "currency": "EUR" },
        //         "subtotal": { "amount": "13130.84", "currency": "EUR" },
        //         "idem": "e549dee5-63ed-4e79-8a96",
        //         "next_step": null
        //     }
        //
        // withdraw
        //
        //     {
        //         "id": "a1794ecf-5693-55fa-70cf-ef731748ed82",
        //         "type": "send",
        //         "status": "pending",
        //         "amount": {
        //             "amount": "-14.008308",
        //             "currency": "USDC"
        //         },
        //         "native_amount": {
        //             "amount": "-18.74",
        //             "currency": "CAD"
        //         },
        //         "description": null,
        //         "created_at": "2024-01-12T01:27:31Z",
        //         "updated_at": "2024-01-12T01:27:31Z",
        //         "resource": "transaction",
        //         "resource_path": "/v2/accounts/a34bgfad-ed67-538b-bffc-730c98c10da0/transactions/a1794ecf-5693-55fa-70cf-ef731748ed82",
        //         "instant_exchange": false,
        //         "network": {
        //             "status": "pending",
        //             "status_description": "Pending (est. less than 10 minutes)",
        //             "transaction_fee": {
        //                 "amount": "4.008308",
        //                 "currency": "USDC"
        //             },
        //             "transaction_amount": {
        //                 "amount": "10.000000",
        //                 "currency": "USDC"
        //             },
        //             "confirmations": 0
        //         },
        //         "to": {
        //             "resource": "ethereum_address",
        //             "address": "0x9...",
        //             "currency": "USDC",
        //             "address_info": {
        //                 "address": "0x9..."
        //             }
        //         },
        //         "idem": "748d8591-dg9a-7831-a45b-crd61dg78762",
        //         "details": {
        //             "title": "Sent USDC",
        //             "subtitle": "To USDC address on Ethereum network",
        //             "header": "Sent 14.008308 USDC ($18.74)",
        //             "health": "warning"
        //         },
        //         "hide_native_amount": false
        //     }
        //
        const transactionType = this.safeString (transaction, 'type');
        let amountAndCurrencyObject = undefined;
        let feeObject = undefined;
        if (transactionType === 'send') {
            const network = this.safeValue (transaction, 'network', {});
            amountAndCurrencyObject = this.safeValue (network, 'transaction_amount', {});
            feeObject = this.safeValue (network, 'transaction_fee', {});
        } else {
            amountAndCurrencyObject = this.safeValue (transaction, 'subtotal', {});
            feeObject = this.safeValue (transaction, 'fee', {});
        }
        let status = this.parseTransactionStatus (this.safeString (transaction, 'status'));
        if (status === undefined) {
            const committed = this.safeValue (transaction, 'committed');
            status = committed ? 'ok' : 'pending';
        }
        const id = this.safeString (transaction, 'id');
        const currencyId = this.safeString (amountAndCurrencyObject, 'currency');
        const feeCurrencyId = this.safeString (feeObject, 'currency');
        const datetime = this.safeValue (transaction, 'created_at');
        const toObject = this.safeValue (transaction, 'to', {});
        const toAddress = this.safeString (toObject, 'address');
        return {
            'info': transaction,
            'id': id,
            'txid': id,
            'timestamp': this.parse8601 (datetime),
            'datetime': datetime,
            'network': undefined,
            'address': toAddress,
            'addressTo': toAddress,
            'addressFrom': undefined,
            'tag': undefined,
            'tagTo': undefined,
            'tagFrom': undefined,
            'type': this.safeString (transaction, 'resource'),
            'amount': this.safeNumber (amountAndCurrencyObject, 'amount'),
            'currency': this.safeCurrencyCode (currencyId, currency),
            'status': status,
<<<<<<< HEAD
            'updated': updated,
            'fee': fee,
        } as Transaction;
=======
            'updated': this.parse8601 (this.safeValue (transaction, 'updated_at')),
            'fee': {
                'cost': this.safeNumber (feeObject, 'amount'),
                'currency': this.safeCurrencyCode (feeCurrencyId),
            },
        };
>>>>>>> 7ef2a1bc
    }

    parseTrade (trade, market: Market = undefined): Trade {
        //
        // fetchMyBuys, fetchMySells
        //
        //     {
        //         "id": "67e0eaec-07d7-54c4-a72c-2e92826897df",
        //         "status": "completed",
        //         "payment_method": {
        //             "id": "83562370-3e5c-51db-87da-752af5ab9559",
        //             "resource": "payment_method",
        //             "resource_path": "/v2/payment-methods/83562370-3e5c-51db-87da-752af5ab9559"
        //         },
        //         "transaction": {
        //             "id": "441b9494-b3f0-5b98-b9b0-4d82c21c252a",
        //             "resource": "transaction",
        //             "resource_path": "/v2/accounts/2bbf394c-193b-5b2a-9155-3b4732659ede/transactions/441b9494-b3f0-5b98-b9b0-4d82c21c252a"
        //         },
        //         "amount": { "amount": "1.00000000", "currency": "BTC" },
        //         "total": { "amount": "10.25", "currency": "USD" },
        //         "subtotal": { "amount": "10.10", "currency": "USD" },
        //         "created_at": "2015-01-31T20:49:02Z",
        //         "updated_at": "2015-02-11T16:54:02-08:00",
        //         "resource": "buy",
        //         "resource_path": "/v2/accounts/2bbf394c-193b-5b2a-9155-3b4732659ede/buys/67e0eaec-07d7-54c4-a72c-2e92826897df",
        //         "committed": true,
        //         "instant": false,
        //         "fee": { "amount": "0.15", "currency": "USD" },
        //         "payout_at": "2015-02-18T16:54:00-08:00"
        //     }
        //
        // fetchTrades
        //
        //     {
        //         "trade_id": "10092327",
        //         "product_id": "BTC-USDT",
        //         "price": "17488.12",
        //         "size": "0.0000623",
        //         "time": "2023-01-11T00:52:37.557001Z",
        //         "side": "BUY",
        //         "bid": "",
        //         "ask": ""
        //     }
        //
        // fetchMyTrades
        //
        //     {
        //         "entry_id": "b88b82cc89e326a2778874795102cbafd08dd979a2a7a3c69603fc4c23c2e010",
        //         "trade_id": "cdc39e45-bbd3-44ec-bf02-61742dfb16a1",
        //         "order_id": "813a53c5-3e39-47bb-863d-2faf685d22d8",
        //         "trade_time": "2023-01-18T01:37:38.091377090Z",
        //         "trade_type": "FILL",
        //         "price": "21220.64",
        //         "size": "0.0046830664333996",
        //         "commission": "0.0000280983986004",
        //         "product_id": "BTC-USDT",
        //         "sequence_timestamp": "2023-01-18T01:37:38.092520Z",
        //         "liquidity_indicator": "UNKNOWN_LIQUIDITY_INDICATOR",
        //         "size_in_quote": true,
        //         "user_id": "1111111-1111-1111-1111-111111111111",
        //         "side": "BUY"
        //     }
        //
        let symbol = undefined;
        const totalObject = this.safeValue (trade, 'total', {});
        const amountObject = this.safeValue (trade, 'amount', {});
        const subtotalObject = this.safeValue (trade, 'subtotal', {});
        const feeObject = this.safeValue (trade, 'fee', {});
        const marketId = this.safeString (trade, 'product_id');
        market = this.safeMarket (marketId, market, '-');
        if (market !== undefined) {
            symbol = market['symbol'];
        } else {
            const baseId = this.safeString (amountObject, 'currency');
            const quoteId = this.safeString (totalObject, 'currency');
            if ((baseId !== undefined) && (quoteId !== undefined)) {
                const base = this.safeCurrencyCode (baseId);
                const quote = this.safeCurrencyCode (quoteId);
                symbol = base + '/' + quote;
            }
        }
        const sizeInQuote = this.safeValue (trade, 'size_in_quote');
        const v3Price = this.safeString (trade, 'price');
        let v3Cost = undefined;
        let v3Amount = this.safeString (trade, 'size');
        if (sizeInQuote) {
            // calculate base size
            v3Cost = v3Amount;
            v3Amount = Precise.stringDiv (v3Amount, v3Price);
        }
        const v3FeeCost = this.safeString (trade, 'commission');
        const amountString = this.safeString (amountObject, 'amount', v3Amount);
        const costString = this.safeString (subtotalObject, 'amount', v3Cost);
        let priceString = undefined;
        let cost = undefined;
        if ((costString !== undefined) && (amountString !== undefined)) {
            priceString = Precise.stringDiv (costString, amountString);
        } else {
            priceString = v3Price;
        }
        if ((priceString !== undefined) && (amountString !== undefined)) {
            cost = Precise.stringMul (priceString, amountString);
        } else {
            cost = costString;
        }
        let feeCurrencyId = this.safeString (feeObject, 'currency');
        const feeCost = this.safeNumber (feeObject, 'amount', this.parseNumber (v3FeeCost));
        if ((feeCurrencyId === undefined) && (market !== undefined) && (feeCost !== undefined)) {
            feeCurrencyId = market['quote'];
        }
        const datetime = this.safeStringN (trade, [ 'created_at', 'trade_time', 'time' ]);
        const side = this.safeStringLower2 (trade, 'resource', 'side');
        const takerOrMaker = this.safeStringLower (trade, 'liquidity_indicator');
        return this.safeTrade ({
            'info': trade,
            'id': this.safeString2 (trade, 'id', 'trade_id'),
            'order': this.safeString (trade, 'order_id'),
            'timestamp': this.parse8601 (datetime),
            'datetime': datetime,
            'symbol': symbol,
            'type': undefined,
            'side': (side === 'unknown_order_side') ? undefined : side,
            'takerOrMaker': (takerOrMaker === 'unknown_liquidity_indicator') ? undefined : takerOrMaker,
            'price': priceString,
            'amount': amountString,
            'cost': cost,
            'fee': {
                'cost': feeCost,
                'currency': this.safeCurrencyCode (feeCurrencyId),
            },
        });
    }

    async fetchMarkets (params = {}) {
        /**
         * @method
         * @name coinbase#fetchMarkets
         * @see https://docs.cloud.coinbase.com/advanced-trade-api/reference/retailbrokerageapi_getproducts
         * @see https://docs.cloud.coinbase.com/sign-in-with-coinbase/docs/api-currencies#get-fiat-currencies
         * @see https://docs.cloud.coinbase.com/sign-in-with-coinbase/docs/api-exchange-rates#get-exchange-rates
         * @description retrieves data on all markets for coinbase
         * @param {object} [params] extra parameters specific to the exchange API endpoint
         * @returns {object[]} an array of objects representing market data
         */
        const method = this.safeString (this.options, 'fetchMarkets', 'fetchMarketsV3');
        return await this[method] (params);
    }

    async fetchMarketsV2 (params = {}) {
        const response = await this.fetchCurrenciesFromCache (params);
        const currencies = this.safeValue (response, 'currencies', {});
        const exchangeRates = this.safeValue (response, 'exchangeRates', {});
        const data = this.safeValue (currencies, 'data', []);
        const dataById = this.indexBy (data, 'id');
        const rates = this.safeValue (this.safeValue (exchangeRates, 'data', {}), 'rates', {});
        const baseIds = Object.keys (rates);
        const result = [];
        for (let i = 0; i < baseIds.length; i++) {
            const baseId = baseIds[i];
            const base = this.safeCurrencyCode (baseId);
            const type = (baseId in dataById) ? 'fiat' : 'crypto';
            // https://github.com/ccxt/ccxt/issues/6066
            if (type === 'crypto') {
                for (let j = 0; j < data.length; j++) {
                    const quoteCurrency = data[j];
                    const quoteId = this.safeString (quoteCurrency, 'id');
                    const quote = this.safeCurrencyCode (quoteId);
                    result.push ({
                        'id': baseId + '-' + quoteId,
                        'symbol': base + '/' + quote,
                        'base': base,
                        'quote': quote,
                        'settle': undefined,
                        'baseId': baseId,
                        'quoteId': quoteId,
                        'settleId': undefined,
                        'type': 'spot',
                        'spot': true,
                        'margin': false,
                        'swap': false,
                        'future': false,
                        'option': false,
                        'active': undefined,
                        'contract': false,
                        'linear': undefined,
                        'inverse': undefined,
                        'contractSize': undefined,
                        'expiry': undefined,
                        'expiryDatetime': undefined,
                        'strike': undefined,
                        'optionType': undefined,
                        'precision': {
                            'amount': undefined,
                            'price': undefined,
                        },
                        'limits': {
                            'leverage': {
                                'min': undefined,
                                'max': undefined,
                            },
                            'amount': {
                                'min': undefined,
                                'max': undefined,
                            },
                            'price': {
                                'min': undefined,
                                'max': undefined,
                            },
                            'cost': {
                                'min': this.safeNumber (quoteCurrency, 'min_size'),
                                'max': undefined,
                            },
                        },
                        'info': quoteCurrency,
                    });
                }
            }
        }
        return result;
    }

    async fetchMarketsV3 (params = {}) {
        const response = await this.v3PrivateGetBrokerageProducts (params);
        //
        //     [
        //         {
        //             "product_id": "TONE-USD",
        //             "price": "0.01523",
        //             "price_percentage_change_24h": "1.94109772423025",
        //             "volume_24h": "19773129",
        //             "volume_percentage_change_24h": "437.0170530929949",
        //             "base_increment": "1",
        //             "quote_increment": "0.00001",
        //             "quote_min_size": "1",
        //             "quote_max_size": "10000000",
        //             "base_min_size": "26.7187147229469674",
        //             "base_max_size": "267187147.2294696735908216",
        //             "base_name": "TE-FOOD",
        //             "quote_name": "US Dollar",
        //             "watched": false,
        //             "is_disabled": false,
        //             "new": false,
        //             "status": "online",
        //             "cancel_only": false,
        //             "limit_only": false,
        //             "post_only": false,
        //             "trading_disabled": false,
        //             "auction_mode": false,
        //             "product_type": "SPOT",
        //             "quote_currency_id": "USD",
        //             "base_currency_id": "TONE",
        //             "fcm_trading_session_details": null,
        //             "mid_market_price": ""
        //         },
        //         ...
        //     ]
        //
        const fees = await this.v3PrivateGetBrokerageTransactionSummary (params);
        //
        //     {
        //         "total_volume": 0,
        //         "total_fees": 0,
        //         "fee_tier": {
        //             "pricing_tier": "",
        //             "usd_from": "0",
        //             "usd_to": "10000",
        //             "taker_fee_rate": "0.006",
        //             "maker_fee_rate": "0.004"
        //         },
        //         "margin_rate": null,
        //         "goods_and_services_tax": null,
        //         "advanced_trade_only_volume": 0,
        //         "advanced_trade_only_fees": 0,
        //         "coinbase_pro_volume": 0,
        //         "coinbase_pro_fees": 0
        //     }
        //
        const feeTier = this.safeValue (fees, 'fee_tier', {});
        const data = this.safeValue (response, 'products', []);
        const result = [];
        for (let i = 0; i < data.length; i++) {
            const market = data[i];
            const id = this.safeString (market, 'product_id');
            const baseId = this.safeString (market, 'base_currency_id');
            const quoteId = this.safeString (market, 'quote_currency_id');
            const base = this.safeCurrencyCode (baseId);
            const quote = this.safeCurrencyCode (quoteId);
            const marketType = this.safeStringLower (market, 'product_type');
            const tradingDisabled = this.safeValue (market, 'trading_disabled');
            const stablePairs = this.safeValue (this.options, 'stablePairs', []);
            result.push ({
                'id': id,
                'symbol': base + '/' + quote,
                'base': base,
                'quote': quote,
                'settle': undefined,
                'baseId': baseId,
                'quoteId': quoteId,
                'settleId': undefined,
                'type': marketType,
                'spot': (marketType === 'spot'),
                'margin': undefined,
                'swap': false,
                'future': false,
                'option': false,
                'active': !tradingDisabled,
                'contract': false,
                'linear': undefined,
                'inverse': undefined,
                'taker': this.inArray (id, stablePairs) ? 0.00001 : this.safeNumber (feeTier, 'taker_fee_rate'),
                'maker': this.inArray (id, stablePairs) ? 0.0 : this.safeNumber (feeTier, 'maker_fee_rate'),
                'contractSize': undefined,
                'expiry': undefined,
                'expiryDatetime': undefined,
                'strike': undefined,
                'optionType': undefined,
                'precision': {
                    'amount': this.safeNumber (market, 'base_increment'),
                    'price': this.safeNumber2 (market, 'price_increment', 'quote_increment'),
                },
                'limits': {
                    'leverage': {
                        'min': undefined,
                        'max': undefined,
                    },
                    'amount': {
                        'min': this.safeNumber (market, 'base_min_size'),
                        'max': this.safeNumber (market, 'base_max_size'),
                    },
                    'price': {
                        'min': undefined,
                        'max': undefined,
                    },
                    'cost': {
                        'min': this.safeNumber (market, 'quote_min_size'),
                        'max': this.safeNumber (market, 'quote_max_size'),
                    },
                },
                'created': undefined,
                'info': market,
            });
        }
        return result;
    }

    async fetchCurrenciesFromCache (params = {}) {
        const options = this.safeValue (this.options, 'fetchCurrencies', {});
        const timestamp = this.safeInteger (options, 'timestamp');
        const expires = this.safeInteger (options, 'expires', 1000);
        const now = this.milliseconds ();
        if ((timestamp === undefined) || ((now - timestamp) > expires)) {
            const currencies = await this.v2PublicGetCurrencies (params);
            const exchangeRates = await this.v2PublicGetExchangeRates (params);
            this.options['fetchCurrencies'] = this.extend (options, {
                'currencies': currencies,
                'exchangeRates': exchangeRates,
                'timestamp': now,
            });
        }
        return this.safeValue (this.options, 'fetchCurrencies', {});
    }

    async fetchCurrencies (params = {}) {
        /**
         * @method
         * @name coinbase#fetchCurrencies
         * @description fetches all available currencies on an exchange
         * @see https://docs.cloud.coinbase.com/sign-in-with-coinbase/docs/api-currencies#get-fiat-currencies
         * @see https://docs.cloud.coinbase.com/sign-in-with-coinbase/docs/api-exchange-rates#get-exchange-rates
         * @param {object} [params] extra parameters specific to the exchange API endpoint
         * @returns {object} an associative dictionary of currencies
         */
        const response = await this.fetchCurrenciesFromCache (params);
        const currencies = this.safeValue (response, 'currencies', {});
        //
        //     {
        //         "data":[
        //             {"id":"AED","name":"United Arab Emirates Dirham","min_size":"0.01000000"},
        //             {"id":"AFN","name":"Afghan Afghani","min_size":"0.01000000"},
        //             {"id":"ALL","name":"Albanian Lek","min_size":"0.01000000"},
        //             {"id":"AMD","name":"Armenian Dram","min_size":"0.01000000"},
        //             {"id":"ANG","name":"Netherlands Antillean Gulden","min_size":"0.01000000"},
        //             ...
        //         ],
        //     }
        //
        const exchangeRates = this.safeValue (response, 'exchangeRates', {});
        //
        //     {
        //         "data":{
        //             "currency":"USD",
        //             "rates":{
        //                 "AED":"3.67",
        //                 "AFN":"78.21",
        //                 "ALL":"110.42",
        //                 "AMD":"474.18",
        //                 "ANG":"1.75",
        //                 ...
        //             },
        //         }
        //     }
        //
        const data = this.safeValue (currencies, 'data', []);
        const dataById = this.indexBy (data, 'id');
        const rates = this.safeValue (this.safeValue (exchangeRates, 'data', {}), 'rates', {});
        const keys = Object.keys (rates);
        const result = {};
        for (let i = 0; i < keys.length; i++) {
            const key = keys[i];
            const type = (key in dataById) ? 'fiat' : 'crypto';
            const currency = this.safeValue (dataById, key, {});
            const id = this.safeString (currency, 'id', key);
            const name = this.safeString (currency, 'name');
            const code = this.safeCurrencyCode (id);
            result[code] = {
                'id': id,
                'code': code,
                'info': currency, // the original payload
                'type': type,
                'name': name,
                'active': true,
                'deposit': undefined,
                'withdraw': undefined,
                'fee': undefined,
                'precision': undefined,
                'limits': {
                    'amount': {
                        'min': this.safeNumber (currency, 'min_size'),
                        'max': undefined,
                    },
                    'withdraw': {
                        'min': undefined,
                        'max': undefined,
                    },
                },
            };
        }
        return result;
    }

    async fetchTickers (symbols: Strings = undefined, params = {}): Promise<Tickers> {
        /**
         * @method
         * @name coinbase#fetchTickers
         * @description fetches price tickers for multiple markets, statistical information calculated over the past 24 hours for each market
         * @see https://docs.cloud.coinbase.com/advanced-trade-api/reference/retailbrokerageapi_getproducts
         * @see https://docs.cloud.coinbase.com/sign-in-with-coinbase/docs/api-exchange-rates#get-exchange-rates
         * @param {string[]|undefined} symbols unified symbols of the markets to fetch the ticker for, all market tickers are returned if not assigned
         * @param {object} [params] extra parameters specific to the exchange API endpoint
         * @returns {object} a dictionary of [ticker structures]{@link https://docs.ccxt.com/#/?id=ticker-structure}
         */
        const method = this.safeString (this.options, 'fetchTickers', 'fetchTickersV3');
        if (method === 'fetchTickersV3') {
            return await this.fetchTickersV3 (symbols, params);
        }
        return await this.fetchTickersV2 (symbols, params);
    }

    async fetchTickersV2 (symbols: Strings = undefined, params = {}) {
        await this.loadMarkets ();
        symbols = this.marketSymbols (symbols);
        const request = {
            // 'currency': 'USD',
        };
        const response = await this.v2PublicGetExchangeRates (this.extend (request, params));
        //
        //     {
        //         "data":{
        //             "currency":"USD",
        //             "rates":{
        //                 "AED":"3.6731",
        //                 "AFN":"103.163942",
        //                 "ALL":"106.973038",
        //             }
        //         }
        //     }
        //
        const data = this.safeValue (response, 'data', {});
        const rates = this.safeValue (data, 'rates', {});
        const quoteId = this.safeString (data, 'currency');
        const result = {};
        const baseIds = Object.keys (rates);
        const delimiter = '-';
        for (let i = 0; i < baseIds.length; i++) {
            const baseId = baseIds[i];
            const marketId = baseId + delimiter + quoteId;
            const market = this.safeMarket (marketId, undefined, delimiter);
            const symbol = market['symbol'];
            result[symbol] = this.parseTicker (rates[baseId], market);
        }
        return this.filterByArrayTickers (result, 'symbol', symbols);
    }

    async fetchTickersV3 (symbols: Strings = undefined, params = {}) {
        await this.loadMarkets ();
        symbols = this.marketSymbols (symbols);
        const response = await this.v3PrivateGetBrokerageProducts (params);
        //
        //     {
        //         "products": [
        //             {
        //                 "product_id": "TONE-USD",
        //                 "price": "0.01523",
        //                 "price_percentage_change_24h": "1.94109772423025",
        //                 "volume_24h": "19773129",
        //                 "volume_percentage_change_24h": "437.0170530929949",
        //                 "base_increment": "1",
        //                 "quote_increment": "0.00001",
        //                 "quote_min_size": "1",
        //                 "quote_max_size": "10000000",
        //                 "base_min_size": "26.7187147229469674",
        //                 "base_max_size": "267187147.2294696735908216",
        //                 "base_name": "TE-FOOD",
        //                 "quote_name": "US Dollar",
        //                 "watched": false,
        //                 "is_disabled": false,
        //                 "new": false,
        //                 "status": "online",
        //                 "cancel_only": false,
        //                 "limit_only": false,
        //                 "post_only": false,
        //                 "trading_disabled": false,
        //                 "auction_mode": false,
        //                 "product_type": "SPOT",
        //                 "quote_currency_id": "USD",
        //                 "base_currency_id": "TONE",
        //                 "fcm_trading_session_details": null,
        //                 "mid_market_price": ""
        //             },
        //             ...
        //         ],
        //         "num_products": 549
        //     }
        //
        const data = this.safeValue (response, 'products', []);
        const result = {};
        for (let i = 0; i < data.length; i++) {
            const entry = data[i];
            const marketId = this.safeString (entry, 'product_id');
            const market = this.safeMarket (marketId, undefined, '-');
            const symbol = market['symbol'];
            result[symbol] = this.parseTicker (entry, market);
        }
        return this.filterByArrayTickers (result, 'symbol', symbols);
    }

    async fetchTicker (symbol: string, params = {}): Promise<Ticker> {
        /**
         * @method
         * @name coinbase#fetchTicker
         * @description fetches a price ticker, a statistical calculation with the information calculated over the past 24 hours for a specific market
         * @see https://docs.cloud.coinbase.com/advanced-trade-api/reference/retailbrokerageapi_getmarkettrades
         * @see https://docs.cloud.coinbase.com/sign-in-with-coinbase/docs/api-prices#get-spot-price
         * @see https://docs.cloud.coinbase.com/sign-in-with-coinbase/docs/api-prices#get-buy-price
         * @see https://docs.cloud.coinbase.com/sign-in-with-coinbase/docs/api-prices#get-sell-price
         * @param {string} symbol unified symbol of the market to fetch the ticker for
         * @param {object} [params] extra parameters specific to the exchange API endpoint
         * @returns {object} a [ticker structure]{@link https://docs.ccxt.com/#/?id=ticker-structure}
         */
        const method = this.safeString (this.options, 'fetchTicker', 'fetchTickerV3');
        if (method === 'fetchTickerV3') {
            return await this.fetchTickerV3 (symbol, params);
        }
        return await this.fetchTickerV2 (symbol, params);
    }

    async fetchTickerV2 (symbol: string, params = {}) {
        await this.loadMarkets ();
        const market = this.market (symbol);
        const request = this.extend ({
            'symbol': market['id'],
        }, params);
        const spot = await this.v2PublicGetPricesSymbolSpot (request);
        //
        //     {"data":{"base":"BTC","currency":"USD","amount":"48691.23"}}
        //
        const ask = await this.v2PublicGetPricesSymbolBuy (request);
        //
        //     {"data":{"base":"BTC","currency":"USD","amount":"48691.23"}}
        //
        const bid = await this.v2PublicGetPricesSymbolSell (request);
        //
        //     {"data":{"base":"BTC","currency":"USD","amount":"48691.23"}}
        //
        const spotData = this.safeValue (spot, 'data', {});
        const askData = this.safeValue (ask, 'data', {});
        const bidData = this.safeValue (bid, 'data', {});
        const bidAskLast = {
            'bid': this.safeNumber (bidData, 'amount'),
            'ask': this.safeNumber (askData, 'amount'),
            'price': this.safeNumber (spotData, 'amount'),
        };
        return this.parseTicker (bidAskLast, market);
    }

    async fetchTickerV3 (symbol: string, params = {}) {
        await this.loadMarkets ();
        const market = this.market (symbol);
        const request = {
            'product_id': market['id'],
            'limit': 1,
        };
        const response = await this.v3PrivateGetBrokerageProductsProductIdTicker (this.extend (request, params));
        //
        //     {
        //         "trades": [
        //             {
        //                 "trade_id": "518078013",
        //                 "product_id": "BTC-USD",
        //                 "price": "28208.1",
        //                 "size": "0.00659179",
        //                 "time": "2023-04-04T23:05:34.492746Z",
        //                 "side": "BUY",
        //                 "bid": "",
        //                 "ask": ""
        //             }
        //         ],
        //         "best_bid": "28208.61",
        //         "best_ask": "28208.62"
        //     }
        //
        const data = this.safeValue (response, 'trades', []);
        const ticker = this.parseTicker (data[0], market);
        ticker['bid'] = this.safeNumber (response, 'best_bid');
        ticker['ask'] = this.safeNumber (response, 'best_ask');
        return ticker;
    }

    parseTicker (ticker, market: Market = undefined): Ticker {
        //
        // fetchTickerV2
        //
        //     {
        //         "bid": 20713.37,
        //         "ask": 20924.65,
        //         "price": 20809.83
        //     }
        //
        // fetchTickerV3
        //
        //     {
        //         "trade_id": "10209805",
        //         "product_id": "BTC-USDT",
        //         "price": "19381.27",
        //         "size": "0.1",
        //         "time": "2023-01-13T20:35:41.865970Z",
        //         "side": "BUY",
        //         "bid": "",
        //         "ask": ""
        //     }
        //
        // fetchTickersV2
        //
        //     "48691.23"
        //
        // fetchTickersV3
        //
        //     [
        //         {
        //             "product_id": "TONE-USD",
        //             "price": "0.01523",
        //             "price_percentage_change_24h": "1.94109772423025",
        //             "volume_24h": "19773129",
        //             "volume_percentage_change_24h": "437.0170530929949",
        //             "base_increment": "1",
        //             "quote_increment": "0.00001",
        //             "quote_min_size": "1",
        //             "quote_max_size": "10000000",
        //             "base_min_size": "26.7187147229469674",
        //             "base_max_size": "267187147.2294696735908216",
        //             "base_name": "TE-FOOD",
        //             "quote_name": "US Dollar",
        //             "watched": false,
        //             "is_disabled": false,
        //             "new": false,
        //             "status": "online",
        //             "cancel_only": false,
        //             "limit_only": false,
        //             "post_only": false,
        //             "trading_disabled": false,
        //             "auction_mode": false,
        //             "product_type": "SPOT",
        //             "quote_currency_id": "USD",
        //             "base_currency_id": "TONE",
        //             "fcm_trading_session_details": null,
        //             "mid_market_price": ""
        //         },
        //         ...
        //     ]
        //
        // fetchBidsAsks
        //
        //     {
        //         "product_id": "TRAC-EUR",
        //         "bids": [
        //             {
        //                 "price": "0.2384",
        //                 "size": "386.1"
        //             }
        //         ],
        //         "asks": [
        //             {
        //                 "price": "0.2406",
        //                 "size": "672"
        //             }
        //         ],
        //         "time": "2023-06-30T07:15:24.656044Z"
        //     }
        //
        let bid = this.safeNumber (ticker, 'bid');
        let ask = this.safeNumber (ticker, 'ask');
        let bidVolume = undefined;
        let askVolume = undefined;
        if (('bids' in ticker)) {
            const bids = this.safeValue (ticker, 'bids', []);
            const asks = this.safeValue (ticker, 'asks', []);
            bid = this.safeNumber (bids[0], 'price');
            bidVolume = this.safeNumber (bids[0], 'size');
            ask = this.safeNumber (asks[0], 'price');
            askVolume = this.safeNumber (asks[0], 'size');
        }
        const marketId = this.safeString (ticker, 'product_id');
        const last = this.safeNumber (ticker, 'price');
        const datetime = this.safeString (ticker, 'time');
        return this.safeTicker ({
            'symbol': this.safeSymbol (marketId, market),
            'timestamp': this.parse8601 (datetime),
            'datetime': datetime,
            'bid': bid,
            'ask': ask,
            'last': last,
            'high': undefined,
            'low': undefined,
            'bidVolume': bidVolume,
            'askVolume': askVolume,
            'vwap': undefined,
            'open': undefined,
            'close': last,
            'previousClose': undefined,
            'change': undefined,
            'percentage': this.safeNumber (ticker, 'price_percentage_change_24h'),
            'average': undefined,
            'baseVolume': undefined,
            'quoteVolume': undefined,
            'info': ticker,
        }, market);
    }

    parseCustomBalance (response, params = {}) {
        const balances = this.safeValue2 (response, 'data', 'accounts', []);
        const accounts = this.safeValue (params, 'type', this.options['accounts']);
        const v3Accounts = this.safeValue (params, 'type', this.options['v3Accounts']);
        const result = { 'info': response };
        for (let b = 0; b < balances.length; b++) {
            const balance = balances[b];
            const type = this.safeString (balance, 'type');
            if (this.inArray (type, accounts)) {
                const value = this.safeValue (balance, 'balance');
                if (value !== undefined) {
                    const currencyId = this.safeString (value, 'currency');
                    const code = this.safeCurrencyCode (currencyId);
                    const total = this.safeString (value, 'amount');
                    const free = total;
                    let account = this.safeValue (result, code);
                    if (account === undefined) {
                        account = this.account ();
                        account['free'] = free;
                        account['total'] = total;
                    } else {
                        account['free'] = Precise.stringAdd (account['free'], total);
                        account['total'] = Precise.stringAdd (account['total'], total);
                    }
                    result[code] = account;
                }
            } else if (this.inArray (type, v3Accounts)) {
                const available = this.safeValue (balance, 'available_balance');
                const hold = this.safeValue (balance, 'hold');
                if (available !== undefined && hold !== undefined) {
                    const currencyId = this.safeString (available, 'currency');
                    const code = this.safeCurrencyCode (currencyId);
                    const used = this.safeString (hold, 'value');
                    const free = this.safeString (available, 'value');
                    const total = Precise.stringAdd (used, free);
                    let account = this.safeValue (result, code);
                    if (account === undefined) {
                        account = this.account ();
                        account['free'] = free;
                        account['used'] = used;
                        account['total'] = total;
                    } else {
                        account['free'] = Precise.stringAdd (account['free'], free);
                        account['used'] = Precise.stringAdd (account['used'], used);
                        account['total'] = Precise.stringAdd (account['total'], total);
                    }
                    result[code] = account;
                }
            }
        }
        return this.safeBalance (result);
    }

    async fetchBalance (params = {}): Promise<Balances> {
        /**
         * @method
         * @name coinbase#fetchBalance
         * @description query for balance and get the amount of funds available for trading or funds locked in orders
         * @see https://docs.cloud.coinbase.com/advanced-trade-api/reference/retailbrokerageapi_getaccounts
         * @see https://docs.cloud.coinbase.com/sign-in-with-coinbase/docs/api-accounts#list-accounts
         * @param {object} [params] extra parameters specific to the exchange API endpoint
         * @param {boolean} [params.v3] default false, set true to use v3 api endpoint
         * @returns {object} a [balance structure]{@link https://docs.ccxt.com/#/?id=balance-structure}
         */
        await this.loadMarkets ();
        const request = {
            'limit': 250,
        };
        let response = undefined;
        const isV3 = this.safeValue (params, 'v3', false);
        params = this.omit (params, 'v3');
        const method = this.safeString (this.options, 'fetchBalance', 'v3PrivateGetBrokerageAccounts');
        if ((isV3) || (method === 'v3PrivateGetBrokerageAccounts')) {
            response = await this.v3PrivateGetBrokerageAccounts (this.extend (request, params));
        } else {
            response = await this.v2PrivateGetAccounts (this.extend (request, params));
        }
        //
        // v2PrivateGetAccounts
        //     {
        //         "pagination":{
        //             "ending_before":null,
        //             "starting_after":null,
        //             "previous_ending_before":null,
        //             "next_starting_after":"6b17acd6-2e68-5eb0-9f45-72d67cef578b",
        //             "limit":100,
        //             "order":"desc",
        //             "previous_uri":null,
        //             "next_uri":"/v2/accounts?limit=100\u0026starting_after=6b17acd6-2e68-5eb0-9f45-72d67cef578b"
        //         },
        //         "data":[
        //             {
        //                 "id":"94ad58bc-0f15-5309-b35a-a4c86d7bad60",
        //                 "name":"MINA Wallet",
        //                 "primary":false,
        //                 "type":"wallet",
        //                 "currency":{
        //                     "code":"MINA",
        //                     "name":"Mina",
        //                     "color":"#EA6B48",
        //                     "sort_index":397,
        //                     "exponent":9,
        //                     "type":"crypto",
        //                     "address_regex":"^(B62)[A-Za-z0-9]{52}$",
        //                     "asset_id":"a4ffc575-942c-5e26-b70c-cb3befdd4229",
        //                     "slug":"mina"
        //                 },
        //                 "balance":{"amount":"0.000000000","currency":"MINA"},
        //                 "created_at":"2022-03-25T00:36:16Z",
        //                 "updated_at":"2022-03-25T00:36:16Z",
        //                 "resource":"account",
        //                 "resource_path":"/v2/accounts/94ad58bc-0f15-5309-b35a-a4c86d7bad60",
        //                 "allow_deposits":true,
        //                 "allow_withdrawals":true
        //             },
        //         ]
        //     }
        //
        // v3PrivateGetBrokerageAccounts
        //     {
        //         "accounts": [
        //             {
        //                 "uuid": "11111111-1111-1111-1111-111111111111",
        //                 "name": "USDC Wallet",
        //                 "currency": "USDC",
        //                 "available_balance": {
        //                     "value": "0.0000000000000000",
        //                     "currency": "USDC"
        //                 },
        //                 "default": true,
        //                 "active": true,
        //                 "created_at": "2023-01-04T06:20:06.456Z",
        //                 "updated_at": "2023-01-04T06:20:07.181Z",
        //                 "deleted_at": null,
        //                 "type": "ACCOUNT_TYPE_CRYPTO",
        //                 "ready": false,
        //                 "hold": {
        //                     "value": "0.0000000000000000",
        //                     "currency": "USDC"
        //                 }
        //             },
        //             ...
        //         ],
        //         "has_next": false,
        //         "cursor": "",
        //         "size": 9
        //     }
        //
        return this.parseCustomBalance (response, params);
    }

    async fetchLedger (code: Str = undefined, since: Int = undefined, limit: Int = undefined, params = {}) {
        /**
         * @method
         * @name coinbase#fetchLedger
         * @description fetch the history of changes, actions done by the user or operations that altered balance of the user
         * @see https://docs.cloud.coinbase.com/sign-in-with-coinbase/docs/api-transactions#list-transactions
         * @param {string} code unified currency code, default is undefined
         * @param {int} [since] timestamp in ms of the earliest ledger entry, default is undefined
         * @param {int} [limit] max number of ledger entrys to return, default is undefined
         * @param {object} [params] extra parameters specific to the exchange API endpoint
         * @returns {object} a [ledger structure]{@link https://docs.ccxt.com/#/?id=ledger-structure}
         */
        await this.loadMarkets ();
        let currency = undefined;
        if (code !== undefined) {
            currency = this.currency (code);
        }
        const request = await this.prepareAccountRequestWithCurrencyCode (code, limit, params);
        const query = this.omit (params, [ 'account_id', 'accountId' ]);
        // for pagination use parameter 'starting_after'
        // the value for the next page can be obtained from the result of the previous call in the 'pagination' field
        // eg: instance.last_json_response.pagination.next_starting_after
        const response = await this.v2PrivateGetAccountsAccountIdTransactions (this.extend (request, query));
        return this.parseLedger (response['data'], currency, since, limit);
    }

    parseLedgerEntryStatus (status) {
        const types = {
            'completed': 'ok',
        };
        return this.safeString (types, status, status);
    }

    parseLedgerEntryType (type) {
        const types = {
            'buy': 'trade',
            'sell': 'trade',
            'fiat_deposit': 'transaction',
            'fiat_withdrawal': 'transaction',
            'exchange_deposit': 'transaction', // fiat withdrawal (from coinbase to coinbasepro)
            'exchange_withdrawal': 'transaction', // fiat deposit (to coinbase from coinbasepro)
            'send': 'transaction', // crypto deposit OR withdrawal
            'pro_deposit': 'transaction', // crypto withdrawal (from coinbase to coinbasepro)
            'pro_withdrawal': 'transaction', // crypto deposit (to coinbase from coinbasepro)
        };
        return this.safeString (types, type, type);
    }

    parseLedgerEntry (item, currency: Currency = undefined) {
        //
        // crypto deposit transaction
        //
        //     {
        //         "id": "34e4816b-4c8c-5323-a01c-35a9fa26e490",
        //         "type": "send",
        //         "status": "completed",
        //         "amount": { amount: "28.31976528", currency: "BCH" },
        //         "native_amount": { amount: "2799.65", currency: "GBP" },
        //         "description": null,
        //         "created_at": "2019-02-28T12:35:20Z",
        //         "updated_at": "2019-02-28T12:43:24Z",
        //         "resource": "transaction",
        //         "resource_path": "/v2/accounts/c01d7364-edd7-5f3a-bd1d-de53d4cbb25e/transactions/34e4816b-4c8c-5323-a01c-35a9fa26e490",
        //         "instant_exchange": false,
        //         "network": {
        //             "status": "confirmed",
        //             "hash": "56222d865dae83774fccb2efbd9829cf08c75c94ce135bfe4276f3fb46d49701",
        //             "transaction_url": "https://bch.btc.com/56222d865dae83774fccb2efbd9829cf08c75c94ce135bfe4276f3fb46d49701"
        //         },
        //         "from": { resource: "bitcoin_cash_network", currency: "BCH" },
        //         "details": { title: 'Received Bitcoin Cash', subtitle: "From Bitcoin Cash address" }
        //     }
        //
        // crypto withdrawal transaction
        //
        //     {
        //         "id": "459aad99-2c41-5698-ac71-b6b81a05196c",
        //         "type": "send",
        //         "status": "completed",
        //         "amount": { amount: "-0.36775642", currency: "BTC" },
        //         "native_amount": { amount: "-1111.65", currency: "GBP" },
        //         "description": null,
        //         "created_at": "2019-03-20T08:37:07Z",
        //         "updated_at": "2019-03-20T08:49:33Z",
        //         "resource": "transaction",
        //         "resource_path": "/v2/accounts/c6afbd34-4bd0-501e-8616-4862c193cd84/transactions/459aad99-2c41-5698-ac71-b6b81a05196c",
        //         "instant_exchange": false,
        //         "network": {
        //             "status": "confirmed",
        //             "hash": "2732bbcf35c69217c47b36dce64933d103895277fe25738ffb9284092701e05b",
        //             "transaction_url": "https://blockchain.info/tx/2732bbcf35c69217c47b36dce64933d103895277fe25738ffb9284092701e05b",
        //             "transaction_fee": { amount: "0.00000000", currency: "BTC" },
        //             "transaction_amount": { amount: "0.36775642", currency: "BTC" },
        //             "confirmations": 15682
        //         },
        //         "to": {
        //             "resource": "bitcoin_address",
        //             "address": "1AHnhqbvbYx3rnZx8uC7NbFZaTe4tafFHX",
        //             "currency": "BTC",
        //             "address_info": { address: "1AHnhqbvbYx3rnZx8uC7NbFZaTe4tafFHX" }
        //         },
        //         "idem": "da0a2f14-a2af-4c5a-a37e-d4484caf582bsend",
        //         "application": {
        //             "id": "5756ab6e-836b-553b-8950-5e389451225d",
        //             "resource": "application",
        //             "resource_path": "/v2/applications/5756ab6e-836b-553b-8950-5e389451225d"
        //         },
        //         "details": { title: 'Sent Bitcoin', subtitle: "To Bitcoin address" }
        //     }
        //
        // withdrawal transaction from coinbase to coinbasepro
        //
        //     {
        //         "id": "5b1b9fb8-5007-5393-b923-02903b973fdc",
        //         "type": "pro_deposit",
        //         "status": "completed",
        //         "amount": { amount: "-0.00001111", currency: "BCH" },
        //         "native_amount": { amount: "0.00", currency: "GBP" },
        //         "description": null,
        //         "created_at": "2019-02-28T13:31:58Z",
        //         "updated_at": "2019-02-28T13:31:58Z",
        //         "resource": "transaction",
        //         "resource_path": "/v2/accounts/c01d7364-edd7-5f3a-bd1d-de53d4cbb25e/transactions/5b1b9fb8-5007-5393-b923-02903b973fdc",
        //         "instant_exchange": false,
        //         "application": {
        //             "id": "5756ab6e-836b-553b-8950-5e389451225d",
        //             "resource": "application",
        //             "resource_path": "/v2/applications/5756ab6e-836b-553b-8950-5e389451225d"
        //         },
        //         "details": { title: 'Transferred Bitcoin Cash', subtitle: "To Coinbase Pro" }
        //     }
        //
        // withdrawal transaction from coinbase to gdax
        //
        //     {
        //         "id": "badb7313-a9d3-5c07-abd0-00f8b44199b1",
        //         "type": "exchange_deposit",
        //         "status": "completed",
        //         "amount": { amount: "-0.43704149", currency: "BCH" },
        //         "native_amount": { amount: "-51.90", currency: "GBP" },
        //         "description": null,
        //         "created_at": "2019-03-19T10:30:40Z",
        //         "updated_at": "2019-03-19T10:30:40Z",
        //         "resource": "transaction",
        //         "resource_path": "/v2/accounts/c01d7364-edd7-5f3a-bd1d-de53d4cbb25e/transactions/badb7313-a9d3-5c07-abd0-00f8b44199b1",
        //         "instant_exchange": false,
        //         "details": { title: 'Transferred Bitcoin Cash', subtitle: "To GDAX" }
        //     }
        //
        // deposit transaction from gdax to coinbase
        //
        //     {
        //         "id": "9c4b642c-8688-58bf-8962-13cef64097de",
        //         "type": "exchange_withdrawal",
        //         "status": "completed",
        //         "amount": { amount: "0.57729420", currency: "BTC" },
        //         "native_amount": { amount: "4418.72", currency: "GBP" },
        //         "description": null,
        //         "created_at": "2018-02-17T11:33:33Z",
        //         "updated_at": "2018-02-17T11:33:33Z",
        //         "resource": "transaction",
        //         "resource_path": "/v2/accounts/c6afbd34-4bd0-501e-8616-4862c193cd84/transactions/9c4b642c-8688-58bf-8962-13cef64097de",
        //         "instant_exchange": false,
        //         "details": { title: 'Transferred Bitcoin', subtitle: "From GDAX" }
        //     }
        //
        // deposit transaction from coinbasepro to coinbase
        //
        //     {
        //         "id": "8d6dd0b9-3416-568a-889d-8f112fae9e81",
        //         "type": "pro_withdrawal",
        //         "status": "completed",
        //         "amount": { amount: "0.40555386", currency: "BTC" },
        //         "native_amount": { amount: "1140.27", currency: "GBP" },
        //         "description": null,
        //         "created_at": "2019-03-04T19:41:58Z",
        //         "updated_at": "2019-03-04T19:41:58Z",
        //         "resource": "transaction",
        //         "resource_path": "/v2/accounts/c6afbd34-4bd0-501e-8616-4862c193cd84/transactions/8d6dd0b9-3416-568a-889d-8f112fae9e81",
        //         "instant_exchange": false,
        //         "application": {
        //             "id": "5756ab6e-836b-553b-8950-5e389451225d",
        //             "resource": "application",
        //             "resource_path": "/v2/applications/5756ab6e-836b-553b-8950-5e389451225d"
        //         },
        //         "details": { title: 'Transferred Bitcoin', subtitle: "From Coinbase Pro" }
        //     }
        //
        // sell trade
        //
        //     {
        //         "id": "a9409207-df64-585b-97ab-a50780d2149e",
        //         "type": "sell",
        //         "status": "completed",
        //         "amount": { amount: "-9.09922880", currency: "BTC" },
        //         "native_amount": { amount: "-7285.73", currency: "GBP" },
        //         "description": null,
        //         "created_at": "2017-03-27T15:38:34Z",
        //         "updated_at": "2017-03-27T15:38:34Z",
        //         "resource": "transaction",
        //         "resource_path": "/v2/accounts/c6afbd34-4bd0-501e-8616-4862c193cd84/transactions/a9409207-df64-585b-97ab-a50780d2149e",
        //         "instant_exchange": false,
        //         "sell": {
        //             "id": "e3550b4d-8ae6-5de3-95fe-1fb01ba83051",
        //             "resource": "sell",
        //             "resource_path": "/v2/accounts/c6afbd34-4bd0-501e-8616-4862c193cd84/sells/e3550b4d-8ae6-5de3-95fe-1fb01ba83051"
        //         },
        //         "details": {
        //             "title": "Sold Bitcoin",
        //             "subtitle": "Using EUR Wallet",
        //             "payment_method_name": "EUR Wallet"
        //         }
        //     }
        //
        // buy trade
        //
        //     {
        //         "id": "63eeed67-9396-5912-86e9-73c4f10fe147",
        //         "type": "buy",
        //         "status": "completed",
        //         "amount": { amount: "2.39605772", currency: "ETH" },
        //         "native_amount": { amount: "98.31", currency: "GBP" },
        //         "description": null,
        //         "created_at": "2017-03-27T09:07:56Z",
        //         "updated_at": "2017-03-27T09:07:57Z",
        //         "resource": "transaction",
        //         "resource_path": "/v2/accounts/8902f85d-4a69-5d74-82fe-8e390201bda7/transactions/63eeed67-9396-5912-86e9-73c4f10fe147",
        //         "instant_exchange": false,
        //         "buy": {
        //             "id": "20b25b36-76c6-5353-aa57-b06a29a39d82",
        //             "resource": "buy",
        //             "resource_path": "/v2/accounts/8902f85d-4a69-5d74-82fe-8e390201bda7/buys/20b25b36-76c6-5353-aa57-b06a29a39d82"
        //         },
        //         "details": {
        //             "title": "Bought Ethereum",
        //             "subtitle": "Using EUR Wallet",
        //             "payment_method_name": "EUR Wallet"
        //         }
        //     }
        //
        // fiat deposit transaction
        //
        //     {
        //         "id": "04ed4113-3732-5b0c-af86-b1d2146977d0",
        //         "type": "fiat_deposit",
        //         "status": "completed",
        //         "amount": { amount: "114.02", currency: "EUR" },
        //         "native_amount": { amount: "97.23", currency: "GBP" },
        //         "description": null,
        //         "created_at": "2017-02-09T07:01:21Z",
        //         "updated_at": "2017-02-09T07:01:22Z",
        //         "resource": "transaction",
        //         "resource_path": "/v2/accounts/91cd2d36-3a91-55b6-a5d4-0124cf105483/transactions/04ed4113-3732-5b0c-af86-b1d2146977d0",
        //         "instant_exchange": false,
        //         "fiat_deposit": {
        //             "id": "f34c19f3-b730-5e3d-9f72-96520448677a",
        //             "resource": "fiat_deposit",
        //             "resource_path": "/v2/accounts/91cd2d36-3a91-55b6-a5d4-0124cf105483/deposits/f34c19f3-b730-5e3d-9f72-96520448677a"
        //         },
        //         "details": {
        //             "title": "Deposited funds",
        //             "subtitle": "From SEPA Transfer (GB47 BARC 20..., reference CBADVI)",
        //             "payment_method_name": "SEPA Transfer (GB47 BARC 20..., reference CBADVI)"
        //         }
        //     }
        //
        // fiat withdrawal transaction
        //
        //     {
        //         "id": "957d98e2-f80e-5e2f-a28e-02945aa93079",
        //         "type": "fiat_withdrawal",
        //         "status": "completed",
        //         "amount": { amount: "-11000.00", currency: "EUR" },
        //         "native_amount": { amount: "-9698.22", currency: "GBP" },
        //         "description": null,
        //         "created_at": "2017-12-06T13:19:19Z",
        //         "updated_at": "2017-12-06T13:19:19Z",
        //         "resource": "transaction",
        //         "resource_path": "/v2/accounts/91cd2d36-3a91-55b6-a5d4-0124cf105483/transactions/957d98e2-f80e-5e2f-a28e-02945aa93079",
        //         "instant_exchange": false,
        //         "fiat_withdrawal": {
        //             "id": "f4bf1fd9-ab3b-5de7-906d-ed3e23f7a4e7",
        //             "resource": "fiat_withdrawal",
        //             "resource_path": "/v2/accounts/91cd2d36-3a91-55b6-a5d4-0124cf105483/withdrawals/f4bf1fd9-ab3b-5de7-906d-ed3e23f7a4e7"
        //         },
        //         "details": {
        //             "title": "Withdrew funds",
        //             "subtitle": "To HSBC BANK PLC (GB74 MIDL...)",
        //             "payment_method_name": "HSBC BANK PLC (GB74 MIDL...)"
        //         }
        //     }
        //
        const amountInfo = this.safeValue (item, 'amount', {});
        let amount = this.safeString (amountInfo, 'amount');
        let direction = undefined;
        if (Precise.stringLt (amount, '0')) {
            direction = 'out';
            amount = Precise.stringNeg (amount);
        } else {
            direction = 'in';
        }
        const currencyId = this.safeString (amountInfo, 'currency');
        const code = this.safeCurrencyCode (currencyId, currency);
        //
        // the address and txid do not belong to the unified ledger structure
        //
        //     let address = undefined;
        //     if (item['to']) {
        //         address = this.safeString (item['to'], 'address');
        //     }
        //     let txid = undefined;
        //
        let fee = undefined;
        const networkInfo = this.safeValue (item, 'network', {});
        // txid = network['hash']; // txid does not belong to the unified ledger structure
        const feeInfo = this.safeValue (networkInfo, 'transaction_fee');
        if (feeInfo !== undefined) {
            const feeCurrencyId = this.safeString (feeInfo, 'currency');
            const feeCurrencyCode = this.safeCurrencyCode (feeCurrencyId, currency);
            const feeAmount = this.safeNumber (feeInfo, 'amount');
            fee = {
                'cost': feeAmount,
                'currency': feeCurrencyCode,
            };
        }
        const timestamp = this.parse8601 (this.safeValue (item, 'created_at'));
        const id = this.safeString (item, 'id');
        const type = this.parseLedgerEntryType (this.safeString (item, 'type'));
        const status = this.parseLedgerEntryStatus (this.safeString (item, 'status'));
        const path = this.safeString (item, 'resource_path');
        let accountId = undefined;
        if (path !== undefined) {
            const parts = path.split ('/');
            const numParts = parts.length;
            if (numParts > 3) {
                accountId = parts[3];
            }
        }
        return {
            'info': item,
            'id': id,
            'timestamp': timestamp,
            'datetime': this.iso8601 (timestamp),
            'direction': direction,
            'account': accountId,
            'referenceId': undefined,
            'referenceAccount': undefined,
            'type': type,
            'currency': code,
            'amount': this.parseNumber (amount),
            'before': undefined,
            'after': undefined,
            'status': status,
            'fee': fee,
        };
    }

    async findAccountId (code) {
        await this.loadMarkets ();
        await this.loadAccounts ();
        for (let i = 0; i < this.accounts.length; i++) {
            const account = this.accounts[i];
            if (account['code'] === code) {
                return account['id'];
            }
        }
        return undefined;
    }

    prepareAccountRequest (limit: Int = undefined, params = {}) {
        const accountId = this.safeString2 (params, 'account_id', 'accountId');
        if (accountId === undefined) {
            throw new ArgumentsRequired (this.id + ' prepareAccountRequest() method requires an account_id (or accountId) parameter');
        }
        const request = {
            'account_id': accountId,
        };
        if (limit !== undefined) {
            request['limit'] = limit;
        }
        return request;
    }

    async prepareAccountRequestWithCurrencyCode (code: Str = undefined, limit: Int = undefined, params = {}) {
        let accountId = this.safeString2 (params, 'account_id', 'accountId');
        if (accountId === undefined) {
            if (code === undefined) {
                throw new ArgumentsRequired (this.id + ' prepareAccountRequestWithCurrencyCode() method requires an account_id (or accountId) parameter OR a currency code argument');
            }
            accountId = await this.findAccountId (code);
            if (accountId === undefined) {
                throw new ExchangeError (this.id + ' prepareAccountRequestWithCurrencyCode() could not find account id for ' + code);
            }
        }
        const request = {
            'account_id': accountId,
        };
        if (limit !== undefined) {
            request['limit'] = limit;
        }
        return request;
    }

    async createMarketBuyOrderWithCost (symbol: string, cost, params = {}) {
        /**
         * @method
         * @name coinbase#createMarketBuyOrderWithCost
         * @description create a market buy order by providing the symbol and cost
         * @see https://docs.cloud.coinbase.com/advanced-trade-api/reference/retailbrokerageapi_postorder
         * @param {string} symbol unified symbol of the market to create an order in
         * @param {float} cost how much you want to trade in units of the quote currency
         * @param {object} [params] extra parameters specific to the exchange API endpoint
         * @returns {object} an [order structure]{@link https://docs.ccxt.com/#/?id=order-structure}
         */
        await this.loadMarkets ();
        const market = this.market (symbol);
        if (!market['spot']) {
            throw new NotSupported (this.id + ' createMarketBuyOrderWithCost() supports spot orders only');
        }
        params['createMarketBuyOrderRequiresPrice'] = false;
        return await this.createOrder (symbol, 'market', 'buy', cost, undefined, params);
    }

    async createOrder (symbol: string, type: OrderType, side: OrderSide, amount, price = undefined, params = {}) {
        /**
         * @method
         * @name coinbase#createOrder
         * @description create a trade order
         * @see https://docs.cloud.coinbase.com/advanced-trade-api/reference/retailbrokerageapi_postorder
         * @param {string} symbol unified symbol of the market to create an order in
         * @param {string} type 'market' or 'limit'
         * @param {string} side 'buy' or 'sell'
         * @param {float} amount how much you want to trade in units of the base currency, quote currency for 'market' 'buy' orders
         * @param {float} [price] the price to fulfill the order, in units of the quote currency, ignored in market orders
         * @param {object} [params] extra parameters specific to the exchange API endpoint
         * @param {float} [params.stopPrice] price to trigger stop orders
         * @param {float} [params.triggerPrice] price to trigger stop orders
         * @param {float} [params.stopLossPrice] price to trigger stop-loss orders
         * @param {float} [params.takeProfitPrice] price to trigger take-profit orders
         * @param {bool} [params.postOnly] true or false
         * @param {string} [params.timeInForce] 'GTC', 'IOC', 'GTD' or 'PO'
         * @param {string} [params.stop_direction] 'UNKNOWN_STOP_DIRECTION', 'STOP_DIRECTION_STOP_UP', 'STOP_DIRECTION_STOP_DOWN' the direction the stopPrice is triggered from
         * @param {string} [params.end_time] '2023-05-25T17:01:05.092Z' for 'GTD' orders
         * @param {float} [params.cost] *spot market buy only* the quote quantity that can be used as an alternative for the amount
         * @returns {object} an [order structure]{@link https://docs.ccxt.com/#/?id=order-structure}
         */
        await this.loadMarkets ();
        const market = this.market (symbol);
        const request = {
            'client_order_id': this.uuid (),
            'product_id': market['id'],
            'side': side.toUpperCase (),
        };
        const stopPrice = this.safeNumberN (params, [ 'stopPrice', 'stop_price', 'triggerPrice' ]);
        const stopLossPrice = this.safeNumber (params, 'stopLossPrice');
        const takeProfitPrice = this.safeNumber (params, 'takeProfitPrice');
        const isStop = stopPrice !== undefined;
        const isStopLoss = stopLossPrice !== undefined;
        const isTakeProfit = takeProfitPrice !== undefined;
        const timeInForce = this.safeString (params, 'timeInForce');
        const postOnly = (timeInForce === 'PO') ? true : this.safeValue2 (params, 'postOnly', 'post_only', false);
        const endTime = this.safeString (params, 'end_time');
        let stopDirection = this.safeString (params, 'stop_direction');
        if (type === 'limit') {
            if (isStop) {
                if (stopDirection === undefined) {
                    stopDirection = (side === 'buy') ? 'STOP_DIRECTION_STOP_DOWN' : 'STOP_DIRECTION_STOP_UP';
                }
                if ((timeInForce === 'GTD') || (endTime !== undefined)) {
                    if (endTime === undefined) {
                        throw new ExchangeError (this.id + ' createOrder() requires an end_time parameter for a GTD order');
                    }
                    request['order_configuration'] = {
                        'stop_limit_stop_limit_gtd': {
                            'base_size': this.amountToPrecision (symbol, amount),
                            'limit_price': this.priceToPrecision (symbol, price),
                            'stop_price': this.priceToPrecision (symbol, stopPrice),
                            'stop_direction': stopDirection,
                            'end_time': endTime,
                        },
                    };
                } else {
                    request['order_configuration'] = {
                        'stop_limit_stop_limit_gtc': {
                            'base_size': this.amountToPrecision (symbol, amount),
                            'limit_price': this.priceToPrecision (symbol, price),
                            'stop_price': this.priceToPrecision (symbol, stopPrice),
                            'stop_direction': stopDirection,
                        },
                    };
                }
            } else if (isStopLoss || isTakeProfit) {
                let triggerPrice = undefined;
                if (isStopLoss) {
                    if (stopDirection === undefined) {
                        stopDirection = (side === 'buy') ? 'STOP_DIRECTION_STOP_UP' : 'STOP_DIRECTION_STOP_DOWN';
                    }
                    triggerPrice = this.priceToPrecision (symbol, stopLossPrice);
                } else {
                    if (stopDirection === undefined) {
                        stopDirection = (side === 'buy') ? 'STOP_DIRECTION_STOP_DOWN' : 'STOP_DIRECTION_STOP_UP';
                    }
                    triggerPrice = this.priceToPrecision (symbol, takeProfitPrice);
                }
                request['order_configuration'] = {
                    'stop_limit_stop_limit_gtc': {
                        'base_size': this.amountToPrecision (symbol, amount),
                        'limit_price': this.priceToPrecision (symbol, price),
                        'stop_price': triggerPrice,
                        'stop_direction': stopDirection,
                    },
                };
            } else {
                if ((timeInForce === 'GTD') || (endTime !== undefined)) {
                    if (endTime === undefined) {
                        throw new ExchangeError (this.id + ' createOrder() requires an end_time parameter for a GTD order');
                    }
                    request['order_configuration'] = {
                        'limit_limit_gtd': {
                            'base_size': this.amountToPrecision (symbol, amount),
                            'limit_price': this.priceToPrecision (symbol, price),
                            'end_time': endTime,
                            'post_only': postOnly,
                        },
                    };
                } else {
                    request['order_configuration'] = {
                        'limit_limit_gtc': {
                            'base_size': this.amountToPrecision (symbol, amount),
                            'limit_price': this.priceToPrecision (symbol, price),
                            'post_only': postOnly,
                        },
                    };
                }
            }
        } else {
            if (isStop || isStopLoss || isTakeProfit) {
                throw new NotSupported (this.id + ' createOrder() only stop limit orders are supported');
            }
            if (side === 'buy') {
                let total = undefined;
                let createMarketBuyOrderRequiresPrice = true;
                [ createMarketBuyOrderRequiresPrice, params ] = this.handleOptionAndParams (params, 'createOrder', 'createMarketBuyOrderRequiresPrice', true);
                const cost = this.safeNumber (params, 'cost');
                params = this.omit (params, 'cost');
                if (cost !== undefined) {
                    total = this.costToPrecision (symbol, cost);
                } else if (createMarketBuyOrderRequiresPrice) {
                    if (price === undefined) {
                        throw new InvalidOrder (this.id + ' createOrder() requires a price argument for market buy orders on spot markets to calculate the total amount to spend (amount * price), alternatively set the createMarketBuyOrderRequiresPrice option or param to false and pass the cost to spend in the amount argument');
                    } else {
                        const amountString = this.numberToString (amount);
                        const priceString = this.numberToString (price);
                        const costRequest = Precise.stringMul (amountString, priceString);
                        total = this.costToPrecision (symbol, costRequest);
                    }
                } else {
                    total = this.costToPrecision (symbol, amount);
                }
                request['order_configuration'] = {
                    'market_market_ioc': {
                        'quote_size': total,
                    },
                };
            } else {
                request['order_configuration'] = {
                    'market_market_ioc': {
                        'base_size': this.amountToPrecision (symbol, amount),
                    },
                };
            }
        }
        params = this.omit (params, [ 'timeInForce', 'triggerPrice', 'stopLossPrice', 'takeProfitPrice', 'stopPrice', 'stop_price', 'stopDirection', 'stop_direction', 'clientOrderId', 'postOnly', 'post_only', 'end_time' ]);
        const response = await this.v3PrivatePostBrokerageOrders (this.extend (request, params));
        //
        // successful order
        //
        //     {
        //         "success": true,
        //         "failure_reason": "UNKNOWN_FAILURE_REASON",
        //         "order_id": "52cfe5e2-0b29-4c19-a245-a6a773de5030",
        //         "success_response": {
        //             "order_id": "52cfe5e2-0b29-4c19-a245-a6a773de5030",
        //             "product_id": "LTC-BTC",
        //             "side": "SELL",
        //             "client_order_id": "4d760580-6fca-4094-a70b-ebcca8626288"
        //         },
        //         "order_configuration": null
        //     }
        //
        // failed order
        //
        //     {
        //         "success": false,
        //         "failure_reason": "UNKNOWN_FAILURE_REASON",
        //         "order_id": "",
        //         "error_response": {
        //             "error": "UNSUPPORTED_ORDER_CONFIGURATION",
        //             "message": "source is not enabled for trading",
        //             "error_details": "",
        //             "new_order_failure_reason": "UNSUPPORTED_ORDER_CONFIGURATION"
        //         },
        //         "order_configuration": {
        //             "limit_limit_gtc": {
        //                 "base_size": "100",
        //                 "limit_price": "40000",
        //                 "post_only": false
        //             }
        //         }
        //     }
        //
        const success = this.safeValue (response, 'success');
        if (success !== true) {
            const errorResponse = this.safeValue (response, 'error_response');
            const errorTitle = this.safeString (errorResponse, 'error');
            const errorMessage = this.safeString (errorResponse, 'message');
            if (errorResponse !== undefined) {
                this.throwExactlyMatchedException (this.exceptions['exact'], errorTitle, errorMessage);
                this.throwBroadlyMatchedException (this.exceptions['broad'], errorTitle, errorMessage);
                throw new ExchangeError (errorMessage);
            }
        }
        const data = this.safeValue (response, 'success_response', {});
        return this.parseOrder (data, market);
    }

    parseOrder (order, market: Market = undefined): Order {
        //
        // createOrder
        //
        //     {
        //         "order_id": "52cfe5e2-0b29-4c19-a245-a6a773de5030",
        //         "product_id": "LTC-BTC",
        //         "side": "SELL",
        //         "client_order_id": "4d760580-6fca-4094-a70b-ebcca8626288"
        //     }
        //
        // cancelOrder, cancelOrders
        //
        //     {
        //         "success": true,
        //         "failure_reason": "UNKNOWN_CANCEL_FAILURE_REASON",
        //         "order_id": "bb8851a3-4fda-4a2c-aa06-9048db0e0f0d"
        //     }
        //
        // fetchOrder, fetchOrders, fetchOpenOrders, fetchClosedOrders, fetchCanceledOrders
        //
        //     {
        //         "order_id": "9bc1eb3b-5b46-4b71-9628-ae2ed0cca75b",
        //         "product_id": "LTC-BTC",
        //         "user_id": "1111111-1111-1111-1111-111111111111",
        //         "order_configuration": {
        //             "limit_limit_gtc": {
        //                 "base_size": "0.2",
        //                 "limit_price": "0.006",
        //                 "post_only": false
        //             },
        //             "stop_limit_stop_limit_gtc": {
        //                 "base_size": "48.54",
        //                 "limit_price": "6.998",
        //                 "stop_price": "7.0687",
        //                 "stop_direction": "STOP_DIRECTION_STOP_DOWN"
        //             }
        //         },
        //         "side": "SELL",
        //         "client_order_id": "e5fe8482-05bb-428f-ad4d-dbc8ce39239c",
        //         "status": "OPEN",
        //         "time_in_force": "GOOD_UNTIL_CANCELLED",
        //         "created_time": "2023-01-16T23:37:23.947030Z",
        //         "completion_percentage": "0",
        //         "filled_size": "0",
        //         "average_filled_price": "0",
        //         "fee": "",
        //         "number_of_fills": "0",
        //         "filled_value": "0",
        //         "pending_cancel": false,
        //         "size_in_quote": false,
        //         "total_fees": "0",
        //         "size_inclusive_of_fees": false,
        //         "total_value_after_fees": "0",
        //         "trigger_status": "INVALID_ORDER_TYPE",
        //         "order_type": "LIMIT",
        //         "reject_reason": "REJECT_REASON_UNSPECIFIED",
        //         "settled": false,
        //         "product_type": "SPOT",
        //         "reject_message": "",
        //         "cancel_message": ""
        //     }
        //
        const marketId = this.safeString (order, 'product_id');
        const symbol = this.safeSymbol (marketId, market, '-');
        if (symbol !== undefined) {
            market = this.market (symbol);
        }
        const orderConfiguration = this.safeValue (order, 'order_configuration', {});
        const limitGTC = this.safeValue (orderConfiguration, 'limit_limit_gtc');
        const limitGTD = this.safeValue (orderConfiguration, 'limit_limit_gtd');
        const stopLimitGTC = this.safeValue (orderConfiguration, 'stop_limit_stop_limit_gtc');
        const stopLimitGTD = this.safeValue (orderConfiguration, 'stop_limit_stop_limit_gtd');
        const marketIOC = this.safeValue (orderConfiguration, 'market_market_ioc');
        const isLimit = ((limitGTC !== undefined) || (limitGTD !== undefined));
        const isStop = ((stopLimitGTC !== undefined) || (stopLimitGTD !== undefined));
        let price = undefined;
        let amount = undefined;
        let postOnly = undefined;
        let triggerPrice = undefined;
        if (isLimit) {
            const target = (limitGTC !== undefined) ? limitGTC : limitGTD;
            price = this.safeString (target, 'limit_price');
            amount = this.safeString (target, 'base_size');
            postOnly = this.safeValue (target, 'post_only');
        } else if (isStop) {
            const stopTarget = (stopLimitGTC !== undefined) ? stopLimitGTC : stopLimitGTD;
            price = this.safeString (stopTarget, 'limit_price');
            amount = this.safeString (stopTarget, 'base_size');
            postOnly = this.safeValue (stopTarget, 'post_only');
            triggerPrice = this.safeString (stopTarget, 'stop_price');
        } else {
            amount = this.safeString (marketIOC, 'base_size');
        }
        const datetime = this.safeString (order, 'created_time');
        const totalFees = this.safeString (order, 'total_fees');
        let currencyFee = undefined;
        if ((totalFees !== undefined) && (market !== undefined)) {
            currencyFee = market['quote'];
        }
        return this.safeOrder ({
            'info': order,
            'id': this.safeString (order, 'order_id'),
            'clientOrderId': this.safeString (order, 'client_order_id'),
            'timestamp': this.parse8601 (datetime),
            'datetime': datetime,
            'lastTradeTimestamp': undefined,
            'symbol': symbol,
            'type': this.parseOrderType (this.safeString (order, 'order_type')),
            'timeInForce': this.parseTimeInForce (this.safeString (order, 'time_in_force')),
            'postOnly': postOnly,
            'side': this.safeStringLower (order, 'side'),
            'price': price,
            'stopPrice': triggerPrice,
            'triggerPrice': triggerPrice,
            'amount': amount,
            'filled': this.safeString (order, 'filled_size'),
            'remaining': undefined,
            'cost': undefined,
            'average': this.safeString (order, 'average_filled_price'),
            'status': this.parseOrderStatus (this.safeString (order, 'status')),
            'fee': {
                'cost': this.safeString (order, 'total_fees'),
                'currency': currencyFee,
            },
            'trades': undefined,
        }, market);
    }

    parseOrderStatus (status) {
        const statuses = {
            'OPEN': 'open',
            'FILLED': 'closed',
            'CANCELLED': 'canceled',
            'EXPIRED': 'canceled',
            'FAILED': 'canceled',
            'UNKNOWN_ORDER_STATUS': undefined,
        };
        return this.safeString (statuses, status, status);
    }

    parseOrderType (type) {
        if (type === 'UNKNOWN_ORDER_TYPE') {
            return undefined;
        }
        const types = {
            'MARKET': 'market',
            'LIMIT': 'limit',
            'STOP': 'limit',
            'STOP_LIMIT': 'limit',
        };
        return this.safeString (types, type, type);
    }

    parseTimeInForce (timeInForce) {
        const timeInForces = {
            'GOOD_UNTIL_CANCELLED': 'GTC',
            'GOOD_UNTIL_DATE_TIME': 'GTD',
            'IMMEDIATE_OR_CANCEL': 'IOC',
            'FILL_OR_KILL': 'FOK',
            'UNKNOWN_TIME_IN_FORCE': undefined,
        };
        return this.safeString (timeInForces, timeInForce, timeInForce);
    }

    async cancelOrder (id: string, symbol: Str = undefined, params = {}) {
        /**
         * @method
         * @name coinbase#cancelOrder
         * @description cancels an open order
         * @see https://docs.cloud.coinbase.com/advanced-trade-api/reference/retailbrokerageapi_cancelorders
         * @param {string} id order id
         * @param {string} symbol not used by coinbase cancelOrder()
         * @param {object} [params] extra parameters specific to the exchange API endpoint
         * @returns {object} An [order structure]{@link https://docs.ccxt.com/#/?id=order-structure}
         */
        await this.loadMarkets ();
        const orders = await this.cancelOrders ([ id ], symbol, params);
        return this.safeValue (orders, 0, {});
    }

    async cancelOrders (ids, symbol: Str = undefined, params = {}) {
        /**
         * @method
         * @name coinbase#cancelOrders
         * @description cancel multiple orders
         * @see https://docs.cloud.coinbase.com/advanced-trade-api/reference/retailbrokerageapi_cancelorders
         * @param {string[]} ids order ids
         * @param {string} symbol not used by coinbase cancelOrders()
         * @param {object} [params] extra parameters specific to the exchange API endpoint
         * @returns {object} a list of [order structures]{@link https://docs.ccxt.com/#/?id=order-structure}
         */
        await this.loadMarkets ();
        let market = undefined;
        if (symbol !== undefined) {
            market = this.market (symbol);
        }
        const request = {
            'order_ids': ids,
        };
        const response = await this.v3PrivatePostBrokerageOrdersBatchCancel (this.extend (request, params));
        //
        //     {
        //         "results": [
        //             {
        //                 "success": true,
        //                 "failure_reason": "UNKNOWN_CANCEL_FAILURE_REASON",
        //                 "order_id": "bb8851a3-4fda-4a2c-aa06-9048db0e0f0d"
        //             }
        //         ]
        //     }
        //
        const orders = this.safeValue (response, 'results', []);
        for (let i = 0; i < orders.length; i++) {
            const success = this.safeValue (orders[i], 'success');
            if (success !== true) {
                throw new BadRequest (this.id + ' cancelOrders() has failed, check your arguments and parameters');
            }
        }
        return this.parseOrders (orders, market);
    }

    async editOrder (id: string, symbol, type, side, amount = undefined, price = undefined, params = {}) {
        /**
         * @method
         * @name coinbase#editOrder
         * @description edit a trade order
         * @see https://docs.cloud.coinbase.com/advanced-trade-api/reference/retailbrokerageapi_editorder
         * @param {string} id cancel order id
         * @param {string} symbol unified symbol of the market to create an order in
         * @param {string} type 'market' or 'limit'
         * @param {string} side 'buy' or 'sell'
         * @param {float} amount how much of currency you want to trade in units of base currency
         * @param {float} [price] the price at which the order is to be fullfilled, in units of the base currency, ignored in market orders
         * @param {object} [params] extra parameters specific to the exchange API endpoint
         * @param {boolean} [params.preview] default to false, wether to use the test/preview endpoint or not
         * @returns {object} an [order structure]{@link https://docs.ccxt.com/#/?id=order-structure}
         */
        await this.loadMarkets ();
        const market = this.market (symbol);
        const request = {
            'order_id': id,
        };
        if (amount !== undefined) {
            request['size'] = this.amountToPrecision (symbol, amount);
        }
        if (price !== undefined) {
            request['price'] = this.priceToPrecision (symbol, price);
        }
        const preview = this.safeValue2 (params, 'preview', 'test', false);
        let response = undefined;
        if (preview) {
            params = this.omit (params, [ 'preview', 'test' ]);
            response = await this.v3PrivatePostBrokerageOrdersEditPreview (this.extend (request, params));
        } else {
            response = await this.v3PrivatePostBrokerageOrdersEdit (this.extend (request, params));
        }
        //
        //     {
        //         "success": true,
        //         "errors": {
        //           "edit_failure_reason": "UNKNOWN_EDIT_ORDER_FAILURE_REASON",
        //           "preview_failure_reason": "UNKNOWN_PREVIEW_FAILURE_REASON"
        //         }
        //     }
        //
        return this.parseOrder (response, market);
    }

    async fetchOrder (id: string, symbol: Str = undefined, params = {}) {
        /**
         * @method
         * @name coinbase#fetchOrder
         * @description fetches information on an order made by the user
         * @see https://docs.cloud.coinbase.com/advanced-trade-api/reference/retailbrokerageapi_gethistoricalorder
         * @param {string} id the order id
         * @param {string} symbol unified market symbol that the order was made in
         * @param {object} [params] extra parameters specific to the exchange API endpoint
         * @returns {object} An [order structure]{@link https://docs.ccxt.com/#/?id=order-structure}
         */
        await this.loadMarkets ();
        let market = undefined;
        if (symbol !== undefined) {
            market = this.market (symbol);
        }
        const request = {
            'order_id': id,
        };
        const response = await this.v3PrivateGetBrokerageOrdersHistoricalOrderId (this.extend (request, params));
        //
        //     {
        //         "order": {
        //             "order_id": "9bc1eb3b-5b46-4b71-9628-ae2ed0cca75b",
        //             "product_id": "LTC-BTC",
        //             "user_id": "1111111-1111-1111-1111-111111111111",
        //             "order_configuration": {
        //                 "limit_limit_gtc": {
        //                     "base_size": "0.2",
        //                     "limit_price": "0.006",
        //                     "post_only": false
        //                 }
        //             },
        //             "side": "SELL",
        //             "client_order_id": "e5fe8482-05bb-428f-ad4d-dbc8ce39239c",
        //             "status": "OPEN",
        //             "time_in_force": "GOOD_UNTIL_CANCELLED",
        //             "created_time": "2023-01-16T23:37:23.947030Z",
        //             "completion_percentage": "0",
        //             "filled_size": "0",
        //             "average_filled_price": "0",
        //             "fee": "",
        //             "number_of_fills": "0",
        //             "filled_value": "0",
        //             "pending_cancel": false,
        //             "size_in_quote": false,
        //             "total_fees": "0",
        //             "size_inclusive_of_fees": false,
        //             "total_value_after_fees": "0",
        //             "trigger_status": "INVALID_ORDER_TYPE",
        //             "order_type": "LIMIT",
        //             "reject_reason": "REJECT_REASON_UNSPECIFIED",
        //             "settled": false,
        //             "product_type": "SPOT",
        //             "reject_message": "",
        //             "cancel_message": ""
        //         }
        //     }
        //
        const order = this.safeValue (response, 'order', {});
        return this.parseOrder (order, market);
    }

    async fetchOrders (symbol: Str = undefined, since: Int = undefined, limit: Int = 100, params = {}): Promise<Order[]> {
        /**
         * @method
         * @name coinbase#fetchOrders
         * @description fetches information on multiple orders made by the user
         * @see https://docs.cloud.coinbase.com/advanced-trade-api/reference/retailbrokerageapi_gethistoricalorders
         * @param {string} symbol unified market symbol that the orders were made in
         * @param {int} [since] the earliest time in ms to fetch orders
         * @param {int} [limit] the maximum number of order structures to retrieve
         * @param {object} [params] extra parameters specific to the exchange API endpoint
         * @param {int} [params.until] the latest time in ms to fetch trades for
         * @param {boolean} [params.paginate] default false, when true will automatically paginate by calling this endpoint multiple times. See in the docs all the [availble parameters](https://github.com/ccxt/ccxt/wiki/Manual#pagination-params)
         * @returns {Order[]} a list of [order structures]{@link https://docs.ccxt.com/#/?id=order-structure}
         */
        await this.loadMarkets ();
        let paginate = false;
        [ paginate, params ] = this.handleOptionAndParams (params, 'fetchOrders', 'paginate');
        if (paginate) {
            return await this.fetchPaginatedCallCursor ('fetchOrders', symbol, since, limit, params, 'cursor', 'cursor', undefined, 100) as Order[];
        }
        let market = undefined;
        if (symbol !== undefined) {
            market = this.market (symbol);
        }
        const request = {};
        if (market !== undefined) {
            request['product_id'] = market['id'];
        }
        if (limit !== undefined) {
            request['limit'] = limit;
        }
        if (since !== undefined) {
            request['start_date'] = this.iso8601 (since);
        }
        const until = this.safeValueN (params, [ 'until', 'till' ]);
        if (until !== undefined) {
            params = this.omit (params, [ 'until', 'till' ]);
            request['end_date'] = this.iso8601 (until);
        }
        const response = await this.v3PrivateGetBrokerageOrdersHistoricalBatch (this.extend (request, params));
        //
        //     {
        //         "orders": [
        //             {
        //                 "order_id": "813a53c5-3e39-47bb-863d-2faf685d22d8",
        //                 "product_id": "BTC-USDT",
        //                 "user_id": "1111111-1111-1111-1111-111111111111",
        //                 "order_configuration": {
        //                     "market_market_ioc": {
        //                         "quote_size": "6.36"
        //                     }
        //                 },
        //                 "side": "BUY",
        //                 "client_order_id": "18eb9947-db49-4874-8e7b-39b8fe5f4317",
        //                 "status": "FILLED",
        //                 "time_in_force": "IMMEDIATE_OR_CANCEL",
        //                 "created_time": "2023-01-18T01:37:37.975552Z",
        //                 "completion_percentage": "100",
        //                 "filled_size": "0.000297920684505",
        //                 "average_filled_price": "21220.6399999973697697",
        //                 "fee": "",
        //                 "number_of_fills": "2",
        //                 "filled_value": "6.3220675944333996",
        //                 "pending_cancel": false,
        //                 "size_in_quote": true,
        //                 "total_fees": "0.0379324055666004",
        //                 "size_inclusive_of_fees": true,
        //                 "total_value_after_fees": "6.36",
        //                 "trigger_status": "INVALID_ORDER_TYPE",
        //                 "order_type": "MARKET",
        //                 "reject_reason": "REJECT_REASON_UNSPECIFIED",
        //                 "settled": true,
        //                 "product_type": "SPOT",
        //                 "reject_message": "",
        //                 "cancel_message": "Internal error"
        //             },
        //         ],
        //         "sequence": "0",
        //         "has_next": false,
        //         "cursor": ""
        //     }
        //
        const orders = this.safeValue (response, 'orders', []);
        const first = this.safeValue (orders, 0);
        const cursor = this.safeString (response, 'cursor');
        if ((cursor !== undefined) && (cursor !== '')) {
            first['cursor'] = cursor;
            orders[0] = first;
        }
        return this.parseOrders (orders, market, since, limit);
    }

    async fetchOrdersByStatus (status, symbol: Str = undefined, since: Int = undefined, limit: Int = undefined, params = {}) {
        await this.loadMarkets ();
        let market = undefined;
        if (symbol !== undefined) {
            market = this.market (symbol);
        }
        const request = {
            'order_status': status,
        };
        if (market !== undefined) {
            request['product_id'] = market['id'];
        }
        if (limit === undefined) {
            limit = 100;
        }
        request['limit'] = limit;
        if (since !== undefined) {
            request['start_date'] = this.iso8601 (since);
        }
        const until = this.safeValueN (params, [ 'until', 'till' ]);
        if (until !== undefined) {
            params = this.omit (params, [ 'until', 'till' ]);
            request['end_date'] = this.iso8601 (until);
        }
        const response = await this.v3PrivateGetBrokerageOrdersHistoricalBatch (this.extend (request, params));
        //
        //     {
        //         "orders": [
        //             {
        //                 "order_id": "813a53c5-3e39-47bb-863d-2faf685d22d8",
        //                 "product_id": "BTC-USDT",
        //                 "user_id": "1111111-1111-1111-1111-111111111111",
        //                 "order_configuration": {
        //                     "market_market_ioc": {
        //                         "quote_size": "6.36"
        //                     }
        //                 },
        //                 "side": "BUY",
        //                 "client_order_id": "18eb9947-db49-4874-8e7b-39b8fe5f4317",
        //                 "status": "FILLED",
        //                 "time_in_force": "IMMEDIATE_OR_CANCEL",
        //                 "created_time": "2023-01-18T01:37:37.975552Z",
        //                 "completion_percentage": "100",
        //                 "filled_size": "0.000297920684505",
        //                 "average_filled_price": "21220.6399999973697697",
        //                 "fee": "",
        //                 "number_of_fills": "2",
        //                 "filled_value": "6.3220675944333996",
        //                 "pending_cancel": false,
        //                 "size_in_quote": true,
        //                 "total_fees": "0.0379324055666004",
        //                 "size_inclusive_of_fees": true,
        //                 "total_value_after_fees": "6.36",
        //                 "trigger_status": "INVALID_ORDER_TYPE",
        //                 "order_type": "MARKET",
        //                 "reject_reason": "REJECT_REASON_UNSPECIFIED",
        //                 "settled": true,
        //                 "product_type": "SPOT",
        //                 "reject_message": "",
        //                 "cancel_message": "Internal error"
        //             },
        //         ],
        //         "sequence": "0",
        //         "has_next": false,
        //         "cursor": ""
        //     }
        //
        const orders = this.safeValue (response, 'orders', []);
        const first = this.safeValue (orders, 0);
        const cursor = this.safeString (response, 'cursor');
        if ((cursor !== undefined) && (cursor !== '')) {
            first['cursor'] = cursor;
            orders[0] = first;
        }
        return this.parseOrders (orders, market, since, limit);
    }

    async fetchOpenOrders (symbol: Str = undefined, since: Int = undefined, limit: Int = undefined, params = {}): Promise<Order[]> {
        /**
         * @method
         * @name coinbase#fetchOpenOrders
         * @description fetches information on all currently open orders
         * @see https://docs.cloud.coinbase.com/advanced-trade-api/reference/retailbrokerageapi_gethistoricalorders
         * @param {string} symbol unified market symbol of the orders
         * @param {int} [since] timestamp in ms of the earliest order, default is undefined
         * @param {int} [limit] the maximum number of open order structures to retrieve
         * @param {object} [params] extra parameters specific to the exchange API endpoint
         * @param {boolean} [params.paginate] default false, when true will automatically paginate by calling this endpoint multiple times. See in the docs all the [availble parameters](https://github.com/ccxt/ccxt/wiki/Manual#pagination-params)
         * @param {int} [params.until] the latest time in ms to fetch trades for
         * @returns {Order[]} a list of [order structures]{@link https://docs.ccxt.com/#/?id=order-structure}
         */
        await this.loadMarkets ();
        let paginate = false;
        [ paginate, params ] = this.handleOptionAndParams (params, 'fetchOpenOrders', 'paginate');
        if (paginate) {
            return await this.fetchPaginatedCallCursor ('fetchOpenOrders', symbol, since, limit, params, 'cursor', 'cursor', undefined, 100) as Order[];
        }
        return await this.fetchOrdersByStatus ('OPEN', symbol, since, limit, params);
    }

    async fetchClosedOrders (symbol: Str = undefined, since: Int = undefined, limit: Int = undefined, params = {}): Promise<Order[]> {
        /**
         * @method
         * @name coinbase#fetchClosedOrders
         * @description fetches information on multiple closed orders made by the user
         * @see https://docs.cloud.coinbase.com/advanced-trade-api/reference/retailbrokerageapi_gethistoricalorders
         * @param {string} symbol unified market symbol of the orders
         * @param {int} [since] timestamp in ms of the earliest order, default is undefined
         * @param {int} [limit] the maximum number of closed order structures to retrieve
         * @param {object} [params] extra parameters specific to the exchange API endpoint
         * @param {boolean} [params.paginate] default false, when true will automatically paginate by calling this endpoint multiple times. See in the docs all the [availble parameters](https://github.com/ccxt/ccxt/wiki/Manual#pagination-params)
         * @param {int} [params.until] the latest time in ms to fetch trades for
         * @returns {Order[]} a list of [order structures]{@link https://docs.ccxt.com/#/?id=order-structure}
         */
        await this.loadMarkets ();
        let paginate = false;
        [ paginate, params ] = this.handleOptionAndParams (params, 'fetchClosedOrders', 'paginate');
        if (paginate) {
            return await this.fetchPaginatedCallCursor ('fetchClosedOrders', symbol, since, limit, params, 'cursor', 'cursor', undefined, 100) as Order[];
        }
        return await this.fetchOrdersByStatus ('FILLED', symbol, since, limit, params);
    }

    async fetchCanceledOrders (symbol: Str = undefined, since: Int = undefined, limit: Int = undefined, params = {}) {
        /**
         * @method
         * @name coinbase#fetchCanceledOrders
         * @description fetches information on multiple canceled orders made by the user
         * @see https://docs.cloud.coinbase.com/advanced-trade-api/reference/retailbrokerageapi_gethistoricalorders
         * @param {string} symbol unified market symbol of the orders
         * @param {int} [since] timestamp in ms of the earliest order, default is undefined
         * @param {int} [limit] the maximum number of canceled order structures to retrieve
         * @param {object} [params] extra parameters specific to the exchange API endpoint
         * @returns {object} a list of [order structures]{@link https://docs.ccxt.com/#/?id=order-structure}
         */
        return await this.fetchOrdersByStatus ('CANCELLED', symbol, since, limit, params);
    }

    async fetchOHLCV (symbol: string, timeframe = '1m', since: Int = undefined, limit: Int = undefined, params = {}): Promise<OHLCV[]> {
        /**
         * @method
         * @name coinbase#fetchOHLCV
         * @description fetches historical candlestick data containing the open, high, low, and close price, and the volume of a market
         * @see https://docs.cloud.coinbase.com/advanced-trade-api/reference/retailbrokerageapi_getcandles
         * @param {string} symbol unified symbol of the market to fetch OHLCV data for
         * @param {string} timeframe the length of time each candle represents
         * @param {int} [since] timestamp in ms of the earliest candle to fetch
         * @param {int} [limit] the maximum amount of candles to fetch, not used by coinbase
         * @param {object} [params] extra parameters specific to the exchange API endpoint
         * @param {int} [params.until] the latest time in ms to fetch trades for
         * @param {boolean} [params.paginate] default false, when true will automatically paginate by calling this endpoint multiple times. See in the docs all the [availble parameters](https://github.com/ccxt/ccxt/wiki/Manual#pagination-params)
         * @returns {int[][]} A list of candles ordered as timestamp, open, high, low, close, volume
         */
        await this.loadMarkets ();
        let paginate = false;
        [ paginate, params ] = this.handleOptionAndParams (params, 'fetchOHLCV', 'paginate', false);
        if (paginate) {
            return await this.fetchPaginatedCallDeterministic ('fetchOHLCV', symbol, since, limit, timeframe, params, 299) as OHLCV[];
        }
        const market = this.market (symbol);
        const request = {
            'product_id': market['id'],
            'granularity': this.safeString (this.timeframes, timeframe, timeframe),
        };
        const until = this.safeValueN (params, [ 'until', 'till', 'end' ]);
        params = this.omit (params, [ 'until', 'till' ]);
        const duration = this.parseTimeframe (timeframe);
        const candles300 = 300 * duration;
        let sinceString = undefined;
        if (since !== undefined) {
            sinceString = this.numberToString (this.parseToInt (since / 1000));
        } else {
            const now = this.seconds ().toString ();
            sinceString = Precise.stringSub (now, candles300.toString ());
        }
        request['start'] = sinceString;
        let endString = this.numberToString (until);
        if (until === undefined) {
            // 300 candles max
            endString = Precise.stringAdd (sinceString, candles300.toString ());
        }
        request['end'] = endString;
        const response = await this.v3PrivateGetBrokerageProductsProductIdCandles (this.extend (request, params));
        //
        //     {
        //         "candles": [
        //             {
        //                 "start": "1673391780",
        //                 "low": "17414.36",
        //                 "high": "17417.99",
        //                 "open": "17417.74",
        //                 "close": "17417.38",
        //                 "volume": "1.87780853"
        //             },
        //         ]
        //     }
        //
        const candles = this.safeValue (response, 'candles', []);
        return this.parseOHLCVs (candles, market, timeframe, since, limit);
    }

    parseOHLCV (ohlcv, market: Market = undefined): OHLCV {
        //
        //     [
        //         {
        //             "start": "1673391780",
        //             "low": "17414.36",
        //             "high": "17417.99",
        //             "open": "17417.74",
        //             "close": "17417.38",
        //             "volume": "1.87780853"
        //         },
        //     ]
        //
        return [
            this.safeTimestamp (ohlcv, 'start'),
            this.safeNumber (ohlcv, 'open'),
            this.safeNumber (ohlcv, 'high'),
            this.safeNumber (ohlcv, 'low'),
            this.safeNumber (ohlcv, 'close'),
            this.safeNumber (ohlcv, 'volume'),
        ];
    }

    async fetchTrades (symbol: string, since: Int = undefined, limit: Int = undefined, params = {}): Promise<Trade[]> {
        /**
         * @method
         * @name coinbase#fetchTrades
         * @description get the list of most recent trades for a particular symbol
         * @see https://docs.cloud.coinbase.com/advanced-trade-api/reference/retailbrokerageapi_getmarkettrades
         * @param {string} symbol unified market symbol of the trades
         * @param {int} [since] not used by coinbase fetchTrades
         * @param {int} [limit] the maximum number of trade structures to fetch
         * @param {object} [params] extra parameters specific to the exchange API endpoint
         * @returns {Trade[]} a list of [trade structures]{@link https://docs.ccxt.com/#/?id=public-trades}
         */
        await this.loadMarkets ();
        const market = this.market (symbol);
        const request = {
            'product_id': market['id'],
        };
        if (limit !== undefined) {
            request['limit'] = limit;
        }
        const response = await this.v3PrivateGetBrokerageProductsProductIdTicker (this.extend (request, params));
        //
        //     {
        //         "trades": [
        //             {
        //                 "trade_id": "10092327",
        //                 "product_id": "BTC-USDT",
        //                 "price": "17488.12",
        //                 "size": "0.0000623",
        //                 "time": "2023-01-11T00:52:37.557001Z",
        //                 "side": "BUY",
        //                 "bid": "",
        //                 "ask": ""
        //             },
        //         ]
        //     }
        //
        const trades = this.safeValue (response, 'trades', []);
        return this.parseTrades (trades, market, since, limit);
    }

    async fetchMyTrades (symbol: Str = undefined, since: Int = undefined, limit: Int = undefined, params = {}) {
        /**
         * @method
         * @name coinbase#fetchMyTrades
         * @description fetch all trades made by the user
         * @see https://docs.cloud.coinbase.com/advanced-trade-api/reference/retailbrokerageapi_getfills
         * @param {string} symbol unified market symbol of the trades
         * @param {int} [since] timestamp in ms of the earliest order, default is undefined
         * @param {int} [limit] the maximum number of trade structures to fetch
         * @param {object} [params] extra parameters specific to the exchange API endpoint
         * @param {int} [params.until] the latest time in ms to fetch trades for
         * @param {boolean} [params.paginate] default false, when true will automatically paginate by calling this endpoint multiple times. See in the docs all the [availble parameters](https://github.com/ccxt/ccxt/wiki/Manual#pagination-params)
         * @returns {Trade[]} a list of [trade structures]{@link https://docs.ccxt.com/#/?id=trade-structure}
         */
        await this.loadMarkets ();
        let paginate = false;
        [ paginate, params ] = this.handleOptionAndParams (params, 'fetchMyTrades', 'paginate');
        if (paginate) {
            return await this.fetchPaginatedCallCursor ('fetchMyTrades', symbol, since, limit, params, 'cursor', 'cursor', undefined, 100) as Trade[];
        }
        let market = undefined;
        if (symbol !== undefined) {
            market = this.market (symbol);
        }
        const request = {};
        if (market !== undefined) {
            request['product_id'] = market['id'];
        }
        if (limit !== undefined) {
            request['limit'] = limit;
        }
        if (since !== undefined) {
            request['start_sequence_timestamp'] = this.iso8601 (since);
        }
        const until = this.safeValueN (params, [ 'until', 'till' ]);
        if (until !== undefined) {
            params = this.omit (params, [ 'until', 'till' ]);
            request['end_sequence_timestamp'] = this.iso8601 (until);
        }
        const response = await this.v3PrivateGetBrokerageOrdersHistoricalFills (this.extend (request, params));
        //
        //     {
        //         "fills": [
        //             {
        //                 "entry_id": "b88b82cc89e326a2778874795102cbafd08dd979a2a7a3c69603fc4c23c2e010",
        //                 "trade_id": "cdc39e45-bbd3-44ec-bf02-61742dfb16a1",
        //                 "order_id": "813a53c5-3e39-47bb-863d-2faf685d22d8",
        //                 "trade_time": "2023-01-18T01:37:38.091377090Z",
        //                 "trade_type": "FILL",
        //                 "price": "21220.64",
        //                 "size": "0.0046830664333996",
        //                 "commission": "0.0000280983986004",
        //                 "product_id": "BTC-USDT",
        //                 "sequence_timestamp": "2023-01-18T01:37:38.092520Z",
        //                 "liquidity_indicator": "UNKNOWN_LIQUIDITY_INDICATOR",
        //                 "size_in_quote": true,
        //                 "user_id": "1111111-1111-1111-1111-111111111111",
        //                 "side": "BUY"
        //             },
        //         ],
        //         "cursor": ""
        //     }
        //
        const trades = this.safeValue (response, 'fills', []);
        const first = this.safeValue (trades, 0);
        const cursor = this.safeString (response, 'cursor');
        if ((cursor !== undefined) && (cursor !== '')) {
            first['cursor'] = cursor;
            trades[0] = first;
        }
        return this.parseTrades (trades, market, since, limit);
    }

    async fetchOrderBook (symbol: string, limit: Int = undefined, params = {}): Promise<OrderBook> {
        /**
         * @method
         * @name coinbase#fetchOrderBook
         * @description fetches information on open orders with bid (buy) and ask (sell) prices, volumes and other data
         * @see https://docs.cloud.coinbase.com/advanced-trade-api/reference/retailbrokerageapi_getproductbook
         * @param {string} symbol unified symbol of the market to fetch the order book for
         * @param {int} [limit] the maximum amount of order book entries to return
         * @param {object} [params] extra parameters specific to the exchange API endpoint
         * @returns {object} A dictionary of [order book structures]{@link https://docs.ccxt.com/#/?id=order-book-structure} indexed by market symbols
         */
        await this.loadMarkets ();
        const market = this.market (symbol);
        const request = {
            'product_id': market['id'],
        };
        if (limit !== undefined) {
            request['limit'] = limit;
        }
        const response = await this.v3PrivateGetBrokerageProductBook (this.extend (request, params));
        //
        //     {
        //         "pricebook": {
        //             "product_id": "BTC-USDT",
        //             "bids": [
        //                 {
        //                     "price": "30757.85",
        //                     "size": "0.115"
        //                 },
        //             ],
        //             "asks": [
        //                 {
        //                     "price": "30759.07",
        //                     "size": "0.04877659"
        //                 },
        //             ],
        //             "time": "2023-06-30T04:02:40.533606Z"
        //         }
        //     }
        //
        const data = this.safeValue (response, 'pricebook', {});
        const time = this.safeString (data, 'time');
        const timestamp = this.parse8601 (time);
        return this.parseOrderBook (data, symbol, timestamp, 'bids', 'asks', 'price', 'size');
    }

    async fetchBidsAsks (symbols: Strings = undefined, params = {}) {
        /**
         * @method
         * @name coinbase#fetchBidsAsks
         * @description fetches the bid and ask price and volume for multiple markets
         * @see https://docs.cloud.coinbase.com/advanced-trade-api/reference/retailbrokerageapi_getbestbidask
         * @param {string[]} [symbols] unified symbols of the markets to fetch the bids and asks for, all markets are returned if not assigned
         * @param {object} [params] extra parameters specific to the exchange API endpoint
         * @returns {object} a dictionary of [ticker structures]{@link https://docs.ccxt.com/#/?id=ticker-structure}
         */
        await this.loadMarkets ();
        symbols = this.marketSymbols (symbols);
        // the 'product_ids' param isn't working properly and returns {"pricebooks":[]} when defined
        const response = await this.v3PrivateGetBrokerageBestBidAsk (params);
        //
        //     {
        //         "pricebooks": [
        //             {
        //                 "product_id": "TRAC-EUR",
        //                 "bids": [
        //                     {
        //                         "price": "0.2384",
        //                         "size": "386.1"
        //                     }
        //                 ],
        //                 "asks": [
        //                     {
        //                         "price": "0.2406",
        //                         "size": "672"
        //                     }
        //                 ],
        //                 "time": "2023-06-30T07:15:24.656044Z"
        //             },
        //         ]
        //     }
        //
        const tickers = this.safeValue (response, 'pricebooks', []);
        return this.parseTickers (tickers, symbols);
    }

    async withdraw (code: string, amount, address, tag = undefined, params = {}) {
        /**
         * @method
         * @name coinbase#withdraw
         * @description make a withdrawal
         * @see https://docs.cloud.coinbase.com/sign-in-with-coinbase/docs/api-transactions#send-money
         * @param {string} code unified currency code
         * @param {float} amount the amount to withdraw
         * @param {string} address the address to withdraw to
         * @param {string} [tag] an optional tag for the withdrawal
         * @param {object} [params] extra parameters specific to the exchange API endpoint
         * @returns {object} a [transaction structure]{@link https://docs.ccxt.com/#/?id=transaction-structure}
         */
        [ tag, params ] = this.handleWithdrawTagAndParams (tag, params);
        this.checkAddress (address);
        await this.loadMarkets ();
        const currency = this.currency (code);
        let accountId = this.safeString2 (params, 'account_id', 'accountId');
        params = this.omit (params, [ 'account_id', 'accountId' ]);
        if (accountId === undefined) {
            if (code === undefined) {
                throw new ArgumentsRequired (this.id + ' withdraw() requires an account_id (or accountId) parameter OR a currency code argument');
            }
            accountId = await this.findAccountId (code);
            if (accountId === undefined) {
                throw new ExchangeError (this.id + ' withdraw() could not find account id for ' + code);
            }
        }
        const request = {
            'account_id': accountId,
            'type': 'send',
            'to': address,
            'amount': amount,
            'currency': currency['id'],
        };
        if (tag !== undefined) {
            request['destination_tag'] = tag;
        }
        const response = await this.v2PrivatePostAccountsAccountIdTransactions (this.extend (request, params));
        //
        //     {
        //         "data": {
        //             "id": "a1794ecf-5693-55fa-70cf-ef731748ed82",
        //             "type": "send",
        //             "status": "pending",
        //             "amount": {
        //                 "amount": "-14.008308",
        //                 "currency": "USDC"
        //             },
        //             "native_amount": {
        //                 "amount": "-18.74",
        //                 "currency": "CAD"
        //             },
        //             "description": null,
        //             "created_at": "2024-01-12T01:27:31Z",
        //             "updated_at": "2024-01-12T01:27:31Z",
        //             "resource": "transaction",
        //             "resource_path": "/v2/accounts/a34bgfad-ed67-538b-bffc-730c98c10da0/transactions/a1794ecf-5693-55fa-70cf-ef731748ed82",
        //             "instant_exchange": false,
        //             "network": {
        //                 "status": "pending",
        //                 "status_description": "Pending (est. less than 10 minutes)",
        //                 "transaction_fee": {
        //                     "amount": "4.008308",
        //                     "currency": "USDC"
        //                 },
        //                 "transaction_amount": {
        //                     "amount": "10.000000",
        //                     "currency": "USDC"
        //                 },
        //                 "confirmations": 0
        //             },
        //             "to": {
        //                 "resource": "ethereum_address",
        //                 "address": "0x9...",
        //                 "currency": "USDC",
        //                 "address_info": {
        //                     "address": "0x9..."
        //                 }
        //             },
        //             "idem": "748d8591-dg9a-7831-a45b-crd61dg78762",
        //             "details": {
        //                 "title": "Sent USDC",
        //                 "subtitle": "To USDC address on Ethereum network",
        //                 "header": "Sent 14.008308 USDC ($18.74)",
        //                 "health": "warning"
        //             },
        //             "hide_native_amount": false
        //         }
        //     }
        //
        const data = this.safeValue (response, 'data', {});
        return this.parseTransaction (data, currency);
    }

    sign (path, api = [], method = 'GET', params = {}, headers = undefined, body = undefined) {
        const version = api[0];
        const signed = api[1] === 'private';
        const pathPart = (version === 'v3') ? 'api/v3' : 'v2';
        let fullPath = '/' + pathPart + '/' + this.implodeParams (path, params);
        const query = this.omit (params, this.extractParams (path));
        const savedPath = fullPath;
        if (method === 'GET') {
            if (Object.keys (query).length) {
                fullPath += '?' + this.urlencode (query);
            }
        }
        const url = this.urls['api']['rest'] + fullPath;
        if (signed) {
            const authorization = this.safeString (this.headers, 'Authorization');
            if (authorization !== undefined) {
                headers = {
                    'Authorization': authorization,
                    'Content-Type': 'application/json',
                };
            } else if (this.token) {
                headers = {
                    'Authorization': 'Bearer ' + this.token,
                    'Content-Type': 'application/json',
                };
            } else {
                this.checkRequiredCredentials ();
                const nonce = this.nonce ().toString ();
                let payload = '';
                if (method !== 'GET') {
                    if (Object.keys (query).length) {
                        body = this.json (query);
                        payload = body;
                    }
                }
                let auth = undefined;
                if (version === 'v3') {
                    auth = nonce + method + savedPath + payload;
                } else {
                    auth = nonce + method + fullPath + payload;
                }
                const signature = this.hmac (this.encode (auth), this.encode (this.secret), sha256);
                headers = {
                    'CB-ACCESS-KEY': this.apiKey,
                    'CB-ACCESS-SIGN': signature,
                    'CB-ACCESS-TIMESTAMP': nonce,
                    'Content-Type': 'application/json',
                };
            }
        }
        return { 'url': url, 'method': method, 'body': body, 'headers': headers };
    }

    handleErrors (code, reason, url, method, headers, body, response, requestHeaders, requestBody) {
        if (response === undefined) {
            return undefined; // fallback to default error handler
        }
        const feedback = this.id + ' ' + body;
        //
        //    {"error": "invalid_request", "error_description": "The request is missing a required parameter, includes an unsupported parameter value, or is otherwise malformed."}
        //
        // or
        //
        //    {
        //      "errors": [
        //        {
        //          "id": "not_found",
        //          "message": "Not found"
        //        }
        //      ]
        //    }
        //
        let errorCode = this.safeString (response, 'error');
        if (errorCode !== undefined) {
            const errorMessage = this.safeString (response, 'error_description');
            this.throwExactlyMatchedException (this.exceptions['exact'], errorCode, feedback);
            this.throwBroadlyMatchedException (this.exceptions['broad'], errorMessage, feedback);
            throw new ExchangeError (feedback);
        }
        const errors = this.safeValue (response, 'errors');
        if (errors !== undefined) {
            if (Array.isArray (errors)) {
                const numErrors = errors.length;
                if (numErrors > 0) {
                    errorCode = this.safeString (errors[0], 'id');
                    const errorMessage = this.safeString (errors[0], 'message');
                    if (errorCode !== undefined) {
                        this.throwExactlyMatchedException (this.exceptions['exact'], errorCode, feedback);
                        this.throwBroadlyMatchedException (this.exceptions['broad'], errorMessage, feedback);
                        throw new ExchangeError (feedback);
                    }
                }
            }
        }
        const advancedTrade = this.options['advanced'];
        const data = this.safeValue (response, 'data');
        if ((data === undefined) && (!advancedTrade)) {
            throw new ExchangeError (this.id + ' failed due to a malformed response ' + this.json (response));
        }
        return undefined;
    }
}<|MERGE_RESOLUTION|>--- conflicted
+++ resolved
@@ -724,7 +724,7 @@
         return this.safeString (statuses, status, status);
     }
 
-    parseTransaction (transaction, currency: Currency = undefined) {
+    parseTransaction (transaction, currency: Currency = undefined): Transaction {
         //
         // fiat deposit
         //
@@ -878,18 +878,12 @@
             'amount': this.safeNumber (amountAndCurrencyObject, 'amount'),
             'currency': this.safeCurrencyCode (currencyId, currency),
             'status': status,
-<<<<<<< HEAD
-            'updated': updated,
-            'fee': fee,
-        } as Transaction;
-=======
             'updated': this.parse8601 (this.safeValue (transaction, 'updated_at')),
             'fee': {
                 'cost': this.safeNumber (feeObject, 'amount'),
                 'currency': this.safeCurrencyCode (feeCurrencyId),
             },
-        };
->>>>>>> 7ef2a1bc
+        } as Transaction;
     }
 
     parseTrade (trade, market: Market = undefined): Trade {
