
// ----------------------------------------------------------------------------

import Exchange from './abstract/coinbase.js';
import { Precise } from './base/Precise.js';
<<<<<<< HEAD
import { ArgumentsRequired, AuthenticationError, BadRequest, ExchangeError, InvalidNonce, InvalidOrder, NotSupported, OrderNotFound, RateLimitExceeded } from './base/errors.js';
import { DECIMAL_PLACES, TICK_SIZE, TRUNCATE } from './base/functions/number.js';
import { Int, OrderSide, OrderType } from './base/types.js';
import { sha256 } from './static_dependencies/noble-hashes/sha256.js';
=======
import { TICK_SIZE } from './base/functions/number.js';
import { sha256 } from './static_dependencies/noble-hashes/sha256.js';
import { Int, OrderSide, OrderType, Order, Trade, OHLCV, Ticker, OrderBook, Str, Transaction, Balances, Tickers, Strings, Market, Currency } from './base/types.js';
>>>>>>> 8f90d05e

// ----------------------------------------------------------------------------

/**
 * @class coinbase
 * @extends Exchange
 */
export default class coinbase extends Exchange {
    describe () {
        return this.deepExtend (super.describe (), {
            'id': 'coinbase',
            'name': 'Coinbase',
            'countries': [ 'US' ],
            'pro': true,
            'rateLimit': 400, // 10k calls per hour
            'version': 'v2',
            'userAgent': this.userAgents['chrome'],
            'headers': {
                'CB-VERSION': '2018-05-30',
            },
            'has': {
                'CORS': true,
                'spot': true,
                'margin': false,
                'swap': false,
                'future': false,
                'option': false,
                'addMargin': false,
                'cancelOrder': true,
                'cancelOrders': true,
                'createDepositAddress': true,
                'createLimitBuyOrder': true,
                'createLimitSellOrder': true,
                'createMarketBuyOrder': true,
                'createMarketSellOrder': true,
                'createOrder': true,
                'createPostOnlyOrder': true,
                'createReduceOnlyOrder': false,
                'createStopLimitOrder': true,
                'createStopMarketOrder': false,
                'createStopOrder': true,
                'editOrder': true,
                'fetchAccounts': true,
                'fetchBalance': true,
                'fetchBidsAsks': true,
                'fetchBorrowRate': false,
                'fetchBorrowRateHistories': false,
                'fetchBorrowRateHistory': false,
                'fetchBorrowRates': false,
                'fetchBorrowRatesPerSymbol': false,
                'fetchCanceledOrders': true,
                'fetchClosedOrders': true,
                'fetchCurrencies': true,
                'fetchDeposits': true,
                'fetchFundingHistory': false,
                'fetchFundingRate': false,
                'fetchFundingRateHistory': false,
                'fetchFundingRates': false,
                'fetchIndexOHLCV': false,
                'fetchL2OrderBook': false,
                'fetchLedger': true,
                'fetchLeverage': false,
                'fetchLeverageTiers': false,
                'fetchMarginMode': false,
                'fetchMarkets': true,
                'fetchMarkOHLCV': false,
                'fetchMyBuys': true,
                'fetchMySells': true,
                'fetchMyTrades': true,
                'fetchOHLCV': true,
                'fetchOpenInterestHistory': false,
                'fetchOpenOrders': true,
                'fetchOrder': true,
                'fetchOrderBook': true,
                'fetchOrders': true,
                'fetchPosition': false,
                'fetchPositionMode': false,
                'fetchPositions': false,
                'fetchPositionsRisk': false,
                'fetchPremiumIndexOHLCV': false,
                'fetchTicker': true,
                'fetchTickers': true,
                'fetchTime': true,
                'fetchTrades': true,
                'fetchTradingFee': false,
                'fetchTradingFees': false,
                'fetchWithdrawals': true,
                'reduceMargin': false,
                'setLeverage': false,
                'setMarginMode': false,
                'setPositionMode': false,
                'withdraw': undefined,
            },
            'urls': {
                'logo': 'https://user-images.githubusercontent.com/1294454/40811661-b6eceae2-653a-11e8-829e-10bfadb078cf.jpg',
                'api': {
                    'rest': 'https://api.coinbase.com',
                },
                'www': 'https://www.coinbase.com',
                'doc': [
                    'https://developers.coinbase.com/api/v2',
                    'https://docs.cloud.coinbase.com/advanced-trade-api/docs/welcome',
                ],
                'fees': [
                    'https://support.coinbase.com/customer/portal/articles/2109597-buy-sell-bank-transfer-fees',
                    'https://www.coinbase.com/advanced-fees',
                ],
                'referral': 'https://www.coinbase.com/join/58cbe25a355148797479dbd2',
            },
            'requiredCredentials': {
                'apiKey': true,
                'secret': true,
            },
            'api': {
                'v2': {
                    'public': {
                        'get': [
                            'currencies',
                            'time',
                            'exchange-rates',
                            'users/{user_id}',
                            'prices/{symbol}/buy',
                            'prices/{symbol}/sell',
                            'prices/{symbol}/spot',
                        ],
                    },
                    'private': {
                        'get': [
                            'accounts',
                            'accounts/{account_id}',
                            'accounts/{account_id}/addresses',
                            'accounts/{account_id}/addresses/{address_id}',
                            'accounts/{account_id}/addresses/{address_id}/transactions',
                            'accounts/{account_id}/transactions',
                            'accounts/{account_id}/transactions/{transaction_id}',
                            'accounts/{account_id}/buys',
                            'accounts/{account_id}/buys/{buy_id}',
                            'accounts/{account_id}/sells',
                            'accounts/{account_id}/sells/{sell_id}',
                            'accounts/{account_id}/deposits',
                            'accounts/{account_id}/deposits/{deposit_id}',
                            'accounts/{account_id}/withdrawals',
                            'accounts/{account_id}/withdrawals/{withdrawal_id}',
                            'payment-methods',
                            'payment-methods/{payment_method_id}',
                            'user',
                            'user/auth',
                        ],
                        'post': [
                            'accounts',
                            'accounts/{account_id}/primary',
                            'accounts/{account_id}/addresses',
                            'accounts/{account_id}/transactions',
                            'accounts/{account_id}/transactions/{transaction_id}/complete',
                            'accounts/{account_id}/transactions/{transaction_id}/resend',
                            'accounts/{account_id}/buys',
                            'accounts/{account_id}/buys/{buy_id}/commit',
                            'accounts/{account_id}/sells',
                            'accounts/{account_id}/sells/{sell_id}/commit',
                            'accounts/{account_id}/deposits',
                            'accounts/{account_id}/deposits/{deposit_id}/commit',
                            'accounts/{account_id}/withdrawals',
                            'accounts/{account_id}/withdrawals/{withdrawal_id}/commit',
                        ],
                        'put': [
                            'accounts/{account_id}',
                            'user',
                        ],
                        'delete': [
                            'accounts/{id}',
                            'accounts/{account_id}/transactions/{transaction_id}',
                        ],
                    },
                },
                'v3': {
                    'private': {
                        'get': [
                            'brokerage/accounts',
                            'brokerage/accounts/{account_uuid}',
                            'brokerage/orders/historical/batch',
                            'brokerage/orders/historical/fills',
                            'brokerage/orders/historical/{order_id}',
                            'brokerage/products',
                            'brokerage/products/{product_id}',
                            'brokerage/products/{product_id}/candles',
                            'brokerage/products/{product_id}/ticker',
                            'brokerage/transaction_summary',
                            'brokerage/product_book',
                            'brokerage/best_bid_ask',
                        ],
                        'post': [
                            'brokerage/orders',
                            'brokerage/orders/batch_cancel',
                            'brokerage/orders/edit',
                            'brokerage/orders/edit_preview',
                        ],
                    },
                },
            },
            'fees': {
                'trading': {
                    'taker': this.parseNumber ('0.006'),
                    'maker': this.parseNumber ('0.004'),
                    'tierBased': true,
                    'percentage': true,
                    'tiers': {
                        'taker': [
                            [ this.parseNumber ('0'), this.parseNumber ('0.006') ],
                            [ this.parseNumber ('10000'), this.parseNumber ('0.004') ],
                            [ this.parseNumber ('50000'), this.parseNumber ('0.0025') ],
                            [ this.parseNumber ('100000'), this.parseNumber ('0.002') ],
                            [ this.parseNumber ('1000000'), this.parseNumber ('0.0018') ],
                            [ this.parseNumber ('15000000'), this.parseNumber ('0.0016') ],
                            [ this.parseNumber ('75000000'), this.parseNumber ('0.0012') ],
                            [ this.parseNumber ('250000000'), this.parseNumber ('0.0008') ],
                            [ this.parseNumber ('400000000'), this.parseNumber ('0.0005') ],
                        ],
                        'maker': [
                            [ this.parseNumber ('0'), this.parseNumber ('0.004') ],
                            [ this.parseNumber ('10000'), this.parseNumber ('0.0025') ],
                            [ this.parseNumber ('50000'), this.parseNumber ('0.0015') ],
                            [ this.parseNumber ('100000'), this.parseNumber ('0.001') ],
                            [ this.parseNumber ('1000000'), this.parseNumber ('0.0008') ],
                            [ this.parseNumber ('15000000'), this.parseNumber ('0.0006') ],
                            [ this.parseNumber ('75000000'), this.parseNumber ('0.0003') ],
                            [ this.parseNumber ('250000000'), this.parseNumber ('0.0') ],
                            [ this.parseNumber ('400000000'), this.parseNumber ('0.0') ],
                        ],
                    },
                },
            },
            'precisionMode': TICK_SIZE,
            'exceptions': {
                'exact': {
                    'two_factor_required': AuthenticationError, // 402 When sending money over 2fa limit
                    'param_required': ExchangeError, // 400 Missing parameter
                    'validation_error': ExchangeError, // 400 Unable to validate POST/PUT
                    'invalid_request': ExchangeError, // 400 Invalid request
                    'personal_details_required': AuthenticationError, // 400 User’s personal detail required to complete this request
                    'identity_verification_required': AuthenticationError, // 400 Identity verification is required to complete this request
                    'jumio_verification_required': AuthenticationError, // 400 Document verification is required to complete this request
                    'jumio_face_match_verification_required': AuthenticationError, // 400 Document verification including face match is required to complete this request
                    'unverified_email': AuthenticationError, // 400 User has not verified their email
                    'authentication_error': AuthenticationError, // 401 Invalid auth (generic)
                    'invalid_authentication_method': AuthenticationError, // 401 API access is blocked for deleted users.
                    'invalid_token': AuthenticationError, // 401 Invalid Oauth token
                    'revoked_token': AuthenticationError, // 401 Revoked Oauth token
                    'expired_token': AuthenticationError, // 401 Expired Oauth token
                    'invalid_scope': AuthenticationError, // 403 User hasn’t authenticated necessary scope
                    'not_found': ExchangeError, // 404 Resource not found
                    'rate_limit_exceeded': RateLimitExceeded, // 429 Rate limit exceeded
                    'internal_server_error': ExchangeError, // 500 Internal server error
                },
                'broad': {
                    'request timestamp expired': InvalidNonce, // {"errors":[{"id":"authentication_error","message":"request timestamp expired"}]}
                    'order with this orderID was not found': OrderNotFound, // {"error":"unknown","error_details":"order with this orderID was not found","message":"order with this orderID was not found"}
                },
            },
            'timeframes': {
                '1m': 'ONE_MINUTE',
                '5m': 'FIVE_MINUTE',
                '15m': 'FIFTEEN_MINUTE',
                '30m': 'THIRTY_MINUTE',
                '1h': 'ONE_HOUR',
                '2h': 'TWO_HOUR',
                '6h': 'SIX_HOUR',
                '1d': 'ONE_DAY',
            },
            'commonCurrencies': {
                'CGLD': 'CELO',
            },
            'options': {
                'stablePairs': [ 'BUSD-USD', 'CBETH-ETH', 'DAI-USD', 'GUSD-USD', 'GYEN-USD', 'PAX-USD', 'PAX-USDT', 'USDC-EUR', 'USDC-GBP', 'USDT-EUR', 'USDT-GBP', 'USDT-USD', 'USDT-USDC', 'WBTC-BTC' ],
                'fetchCurrencies': {
                    'expires': 5000,
                },
                'accounts': [
                    'wallet',
                    'fiat',
                    // 'vault',
                ],
                'createMarketBuyOrderRequiresPrice': true,
                'advanced': true, // set to true if using any v3 endpoints from the advanced trade API
                'fetchMarkets': 'fetchMarketsV3', // 'fetchMarketsV3' or 'fetchMarketsV2'
                'fetchTicker': 'fetchTickerV3', // 'fetchTickerV3' or 'fetchTickerV2'
                'fetchTickers': 'fetchTickersV3', // 'fetchTickersV3' or 'fetchTickersV2'
                'fetchAccounts': 'fetchAccountsV3', // 'fetchAccountsV3' or 'fetchAccountsV2'
                'user_native_currency': 'USD', // needed to get fees for v3
            },
        });
    }

    async fetchTime (params = {}) {
        /**
         * @method
         * @name coinbase#fetchTime
         * @description fetches the current integer timestamp in milliseconds from the exchange server
         * @param {object} [params] extra parameters specific to the coinbase api endpoint
         * @returns {int} the current integer timestamp in milliseconds from the exchange server
         */
        const response = await this.v2PublicGetTime (params);
        //
        //     {
        //         "data": {
        //             "epoch": 1589295679,
        //             "iso": "2020-05-12T15:01:19Z"
        //         }
        //     }
        //
        const data = this.safeValue (response, 'data', {});
        return this.safeTimestamp (data, 'epoch');
    }

    async fetchAccounts (params = {}) {
        /**
         * @method
         * @name coinbase#fetchAccounts
         * @description fetch all the accounts associated with a profile
         * @param {object} [params] extra parameters specific to the coinbase api endpoint
         * @param {boolean} [params.paginate] default false, when true will automatically paginate by calling this endpoint multiple times. See in the docs all the [availble parameters](https://github.com/ccxt/ccxt/wiki/Manual#pagination-params)
         * @returns {object} a dictionary of [account structures]{@link https://github.com/ccxt/ccxt/wiki/Manual#account-structure} indexed by the account type
         */
        const method = this.safeString (this.options, 'fetchAccounts', 'fetchAccountsV3');
        if (method === 'fetchAccountsV3') {
            return await this.fetchAccountsV3 (params);
        }
        return await this.fetchAccountsV2 (params);
    }

    async fetchAccountsV2 (params = {}) {
        await this.loadMarkets ();
        let paginate = false;
        [ paginate, params ] = this.handleOptionAndParams (params, 'fetchAccounts', 'paginate');
        if (paginate) {
            return await this.fetchPaginatedCallCursor ('fetchAccounts', undefined, undefined, undefined, params, 'next_starting_after', 'starting_after', undefined, 100);
        }
        const request = {
            'limit': 250,
        };
        const response = await this.v2PrivateGetAccounts (this.extend (request, params));
        //
        //     {
        //         "pagination": {
        //             "ending_before": null,
        //             "starting_after": null,
        //             "previous_ending_before": null,
        //             "next_starting_after": null,
        //             "limit": 244,
        //             "order": "desc",
        //             "previous_uri": null,
        //             "next_uri": null
        //         },
        //         "data": [
        //             {
        //                 "id": "XLM",
        //                 "name": "XLM Wallet",
        //                 "primary": false,
        //                 "type": "wallet",
        //                 "currency": {
        //                     "code": "XLM",
        //                     "name": "Stellar Lumens",
        //                     "color": "#000000",
        //                     "sort_index": 127,
        //                     "exponent": 7,
        //                     "type": "crypto",
        //                     "address_regex": "^G[A-Z2-7]{55}$",
        //                     "asset_id": "13b83335-5ede-595b-821e-5bcdfa80560f",
        //                     "destination_tag_name": "XLM Memo ID",
        //                     "destination_tag_regex": "^[ -~]{1,28}$"
        //                 },
        //                 "balance": {
        //                     "amount": "0.0000000",
        //                     "currency": "XLM"
        //                 },
        //                 "created_at": null,
        //                 "updated_at": null,
        //                 "resource": "account",
        //                 "resource_path": "/v2/accounts/XLM",
        //                 "allow_deposits": true,
        //                 "allow_withdrawals": true
        //             },
        //         ]
        //     }
        //
        const data = this.safeValue (response, 'data', []);
        const pagination = this.safeValue (response, 'pagination', {});
        const cursor = this.safeString (pagination, 'next_starting_after');
        const accounts = this.safeValue (response, 'data', []);
        const lastIndex = accounts.length - 1;
        const last = this.safeValue (accounts, lastIndex);
        if ((cursor !== undefined) && (cursor !== '')) {
            last['next_starting_after'] = cursor;
            accounts[lastIndex] = last;
        }
        return this.parseAccounts (data, params);
    }

    async fetchAccountsV3 (params = {}) {
        await this.loadMarkets ();
<<<<<<< HEAD
        let hasNext = true;
        let cursor = null;
        let accounts = [];
        while (hasNext) {
            const parameters = {
                'cursor': cursor,
                'limit': 250,
            };
            const accountsResponse = await this.v3PrivateGetBrokerageAccounts (
                this.extend (parameters, params)
            );
            //
            //     {
            //         "accounts": [
            //             {
            //                 "uuid": "11111111-1111-1111-1111-111111111111",
            //                 "name": "USDC Wallet",
            //                 "currency": "USDC",
            //                 "available_balance": {
            //                     "value": "0.0000000000000000",
            //                     "currency": "USDC"
            //                 },
            //                 "default": true,
            //                 "active": true,
            //                 "created_at": "2023-01-04T06:20:06.456Z",
            //                 "updated_at": "2023-01-04T06:20:07.181Z",
            //                 "deleted_at": null,
            //                 "type": "ACCOUNT_TYPE_CRYPTO",
            //                 "ready": false,
            //                 "hold": {
            //                     "value": "0.0000000000000000",
            //                     "currency": "USDC"
            //                 }
            //             },
            //             ...
            //         ],
            //         "has_next": false,
            //         "cursor": "",
            //         "size": 9
            //     }
            //
            hasNext = this.safeValue (accountsResponse, 'has_next');
            cursor = this.safeValue (accountsResponse, 'cursor');
            const result = this.safeValue (accountsResponse, 'accounts', []);
            accounts = accounts.concat (result);
=======
        let paginate = false;
        [ paginate, params ] = this.handleOptionAndParams (params, 'fetchAccounts', 'paginate');
        if (paginate) {
            return await this.fetchPaginatedCallCursor ('fetchAccounts', undefined, undefined, undefined, params, 'cursor', 'cursor', undefined, 100);
        }
        const request = {
            'limit': 100,
        };
        const response = await this.v3PrivateGetBrokerageAccounts (this.extend (request, params));
        //
        //     {
        //         "accounts": [
        //             {
        //                 "uuid": "11111111-1111-1111-1111-111111111111",
        //                 "name": "USDC Wallet",
        //                 "currency": "USDC",
        //                 "available_balance": {
        //                     "value": "0.0000000000000000",
        //                     "currency": "USDC"
        //                 },
        //                 "default": true,
        //                 "active": true,
        //                 "created_at": "2023-01-04T06:20:06.456Z",
        //                 "updated_at": "2023-01-04T06:20:07.181Z",
        //                 "deleted_at": null,
        //                 "type": "ACCOUNT_TYPE_CRYPTO",
        //                 "ready": false,
        //                 "hold": {
        //                     "value": "0.0000000000000000",
        //                     "currency": "USDC"
        //                 }
        //             },
        //             ...
        //         ],
        //         "has_next": false,
        //         "cursor": "",
        //         "size": 9
        //     }
        //
        const accounts = this.safeValue (response, 'accounts', []);
        const lastIndex = accounts.length - 1;
        const last = this.safeValue (accounts, lastIndex);
        const cursor = this.safeString (response, 'cursor');
        if ((cursor !== undefined) && (cursor !== '')) {
            last['cursor'] = cursor;
            accounts[lastIndex] = last;
>>>>>>> 8f90d05e
        }
        return this.parseAccounts (accounts, params);
    }

    parseAccount (account) {
        //
        // fetchAccountsV2
        //
        //     {
        //         "id": "XLM",
        //         "name": "XLM Wallet",
        //         "primary": false,
        //         "type": "wallet",
        //         "currency": {
        //             "code": "XLM",
        //             "name": "Stellar Lumens",
        //             "color": "#000000",
        //             "sort_index": 127,
        //             "exponent": 7,
        //             "type": "crypto",
        //             "address_regex": "^G[A-Z2-7]{55}$",
        //             "asset_id": "13b83335-5ede-595b-821e-5bcdfa80560f",
        //             "destination_tag_name": "XLM Memo ID",
        //             "destination_tag_regex": "^[ -~]{1,28}$"
        //         },
        //         "balance": {
        //             "amount": "0.0000000",
        //             "currency": "XLM"
        //         },
        //         "created_at": null,
        //         "updated_at": null,
        //         "resource": "account",
        //         "resource_path": "/v2/accounts/XLM",
        //         "allow_deposits": true,
        //         "allow_withdrawals": true
        //     }
        //
        // fetchAccountsV3
        //
        //     {
        //         "uuid": "11111111-1111-1111-1111-111111111111",
        //         "name": "USDC Wallet",
        //         "currency": "USDC",
        //         "available_balance": {
        //             "value": "0.0000000000000000",
        //             "currency": "USDC"
        //         },
        //         "default": true,
        //         "active": true,
        //         "created_at": "2023-01-04T06:20:06.456Z",
        //         "updated_at": "2023-01-04T06:20:07.181Z",
        //         "deleted_at": null,
        //         "type": "ACCOUNT_TYPE_CRYPTO",
        //         "ready": false,
        //         "hold": {
        //             "value": "0.0000000000000000",
        //             "currency": "USDC"
        //         }
        //     }
        //
        const active = this.safeValue (account, 'active');
        const currencyIdV3 = this.safeString (account, 'currency');
        const currency = this.safeValue (account, 'currency', {});
        const currencyId = this.safeString (currency, 'code', currencyIdV3);
        const typeV3 = this.safeString (account, 'type'); // ACCOUNT_TYPE_FIAT or ACCOUNT_TYPE_CRYPTO
        const typeV2 = this.safeString (account, 'type');
        return {
            'id': this.safeString2 (account, 'id', 'uuid'),
            'type': (active !== undefined) ? typeV3 : typeV2,
            'code': this.safeCurrencyCode (currencyId),
            'info': account,
            'active': active,
        };
    }

    async createDepositAddress (code: string, params = {}) {
        /**
         * @method
         * @name coinbase#createDepositAddress
         * @description create a currency deposit address
         * @param {string} code unified currency code of the currency for the deposit address
         * @param {object} [params] extra parameters specific to the coinbase api endpoint
         * @returns {object} an [address structure]{@link https://github.com/ccxt/ccxt/wiki/Manual#address-structure}
         */
        let accountId = this.safeString (params, 'account_id');
        params = this.omit (params, 'account_id');
        if (accountId === undefined) {
            await this.loadAccounts ();
            for (let i = 0; i < this.accounts.length; i++) {
                const account = this.accounts[i];
                if (account['code'] === code && account['type'] === 'ACCOUNT_TYPE_CRYPTO') {
                    accountId = account['id'];
                    break;
                }
            }
        }
        if (accountId === undefined) {
            throw new ExchangeError (this.id + ' createDepositAddress() could not find the account with matching currency code, specify an `account_id` extra param');
        }
        const request = {
            'account_id': accountId,
        };
        const response = await this.v2PrivatePostAccountsAccountIdAddresses (this.extend (request, params));
        //
        //     {
        //         "data": {
        //             "id": "05b1ebbf-9438-5dd4-b297-2ddedc98d0e4",
        //             "address": "coinbasebase",
        //             "address_info": {
        //                 "address": "coinbasebase",
        //                 "destination_tag": "287594668"
        //             },
        //             "name": null,
        //             "created_at": "2019-07-01T14:39:29Z",
        //             "updated_at": "2019-07-01T14:39:29Z",
        //             "network": "eosio",
        //             "uri_scheme": "eosio",
        //             "resource": "address",
        //             "resource_path": "/v2/accounts/14cfc769-e852-52f3-b831-711c104d194c/addresses/05b1ebbf-9438-5dd4-b297-2ddedc98d0e4",
        //             "warnings": [
        //                 {
        //                     "title": "Only send EOS (EOS) to this address",
        //                     "details": "Sending any other cryptocurrency will result in permanent loss.",
        //                     "image_url": "https://dynamic-assets.coinbase.com/deaca3d47b10ed4a91a872e9618706eec34081127762d88f2476ac8e99ada4b48525a9565cf2206d18c04053f278f693434af4d4629ca084a9d01b7a286a7e26/asset_icons/1f8489bb280fb0a0fd643c1161312ba49655040e9aaaced5f9ad3eeaf868eadc.png"
        //                 },
        //                 {
        //                     "title": "Both an address and EOS memo are required to receive EOS",
        //                     "details": "If you send funds without an EOS memo or with an incorrect EOS memo, your funds cannot be credited to your account.",
        //                     "image_url": "https://www.coinbase.com/assets/receive-warning-2f3269d83547a7748fb39d6e0c1c393aee26669bfea6b9f12718094a1abff155.png"
        //                 }
        //             ],
        //             "warning_title": "Only send EOS (EOS) to this address",
        //             "warning_details": "Sending any other cryptocurrency will result in permanent loss.",
        //             "destination_tag": "287594668",
        //             "deposit_uri": "eosio:coinbasebase?dt=287594668",
        //             "callback_url": null
        //         }
        //     }
        //
        const data = this.safeValue (response, 'data', {});
        const tag = this.safeString (data, 'destination_tag');
        const address = this.safeString (data, 'address');
        const network = this.safeString (data, 'network');
        return {
            'currency': code,
            'tag': tag,
            'address': address,
            'network': network,
            'info': response,
        };
    }

    async fetchMySells (symbol: Str = undefined, since: Int = undefined, limit: Int = undefined, params = {}) {
        /**
         * @method
         * @name coinbase#fetchMySells
         * @description fetch sells
         * @param {string} symbol not used by coinbase fetchMySells ()
         * @param {int} [since] timestamp in ms of the earliest sell, default is undefined
         * @param {int} [limit] max number of sells to return, default is undefined
         * @param {object} [params] extra parameters specific to the coinbase api endpoint
         * @returns {object} a [list of order structures]{@link https://github.com/ccxt/ccxt/wiki/Manual#order-structure}
         */
        // v2 did't have an endpoint for all historical trades
        const request = this.prepareAccountRequest (limit, params);
        await this.loadMarkets ();
        const query = this.omit (params, [ 'account_id', 'accountId' ]);
        const sells = await this.v2PrivateGetAccountsAccountIdSells (this.extend (request, query));
        return this.parseTrades (sells['data'], undefined, since, limit);
    }

    async fetchMyBuys (symbol: Str = undefined, since: Int = undefined, limit: Int = undefined, params = {}) {
        /**
         * @method
         * @name coinbase#fetchMyBuys
         * @description fetch buys
         * @param {string} symbol not used by coinbase fetchMyBuys ()
         * @param {int} [since] timestamp in ms of the earliest buy, default is undefined
         * @param {int} [limit] max number of buys to return, default is undefined
         * @param {object} [params] extra parameters specific to the coinbase api endpoint
         * @returns {object} a list of  [order structures]{@link https://github.com/ccxt/ccxt/wiki/Manual#order-structure}
         */
        // v2 did't have an endpoint for all historical trades
        const request = this.prepareAccountRequest (limit, params);
        await this.loadMarkets ();
        const query = this.omit (params, [ 'account_id', 'accountId' ]);
        const buys = await this.v2PrivateGetAccountsAccountIdBuys (this.extend (request, query));
        return this.parseTrades (buys['data'], undefined, since, limit);
    }

    async fetchTransactionsWithMethod (method, code: Str = undefined, since: Int = undefined, limit: Int = undefined, params = {}) {
        const request = await this.prepareAccountRequestWithCurrencyCode (code, limit, params);
        await this.loadMarkets ();
        const query = this.omit (params, [ 'account_id', 'accountId' ]);
        const response = await this[method] (this.extend (request, query));
        return this.parseTransactions (response['data'], undefined, since, limit);
    }

    async fetchWithdrawals (code: Str = undefined, since: Int = undefined, limit: Int = undefined, params = {}): Promise<Transaction[]> {
        /**
         * @method
         * @name coinbase#fetchWithdrawals
         * @description fetch all withdrawals made from an account
         * @param {string} code unified currency code
         * @param {int} [since] the earliest time in ms to fetch withdrawals for
         * @param {int} [limit] the maximum number of withdrawals structures to retrieve
         * @param {object} [params] extra parameters specific to the coinbase api endpoint
         * @returns {object[]} a list of [transaction structures]{@link https://github.com/ccxt/ccxt/wiki/Manual#transaction-structure}
         */
        // fiat only, for crypto transactions use fetchLedger
        return await this.fetchTransactionsWithMethod ('v2PrivateGetAccountsAccountIdWithdrawals', code, since, limit, params);
    }

    async fetchDeposits (code: Str = undefined, since: Int = undefined, limit: Int = undefined, params = {}): Promise<Transaction[]> {
        /**
         * @method
         * @name coinbase#fetchDeposits
         * @description fetch all deposits made to an account
         * @param {string} code unified currency code
         * @param {int} [since] the earliest time in ms to fetch deposits for
         * @param {int} [limit] the maximum number of deposits structures to retrieve
         * @param {object} [params] extra parameters specific to the coinbase api endpoint
         * @returns {object[]} a list of [transaction structures]{@link https://github.com/ccxt/ccxt/wiki/Manual#transaction-structure}
         */
        // fiat only, for crypto transactions use fetchLedger
        return await this.fetchTransactionsWithMethod ('v2PrivateGetAccountsAccountIdDeposits', code, since, limit, params);
    }

    parseTransactionStatus (status) {
        const statuses = {
            'created': 'pending',
            'completed': 'ok',
            'canceled': 'canceled',
        };
        return this.safeString (statuses, status, status);
    }

    parseTransaction (transaction, currency: Currency = undefined) {
        //
        // fiat deposit
        //
        //     {
        //         "id": "f34c19f3-b730-5e3d-9f72",
        //         "status": "completed",
        //         "payment_method": {
        //             "id": "a022b31d-f9c7-5043-98f2",
        //             "resource": "payment_method",
        //             "resource_path": "/v2/payment-methods/a022b31d-f9c7-5043-98f2"
        //         },
        //         "transaction": {
        //             "id": "04ed4113-3732-5b0c-af86-b1d2146977d0",
        //             "resource": "transaction",
        //             "resource_path": "/v2/accounts/91cd2d36-3a91-55b6-a5d4-0124cf105483/transactions/04ed4113-3732-5b0c-af86"
        //         },
        //         "user_reference": "2VTYTH",
        //         "created_at": "2017-02-09T07:01:18Z",
        //         "updated_at": "2017-02-09T07:01:26Z",
        //         "resource": "deposit",
        //         "resource_path": "/v2/accounts/91cd2d36-3a91-55b6-a5d4-0124cf105483/deposits/f34c19f3-b730-5e3d-9f72",
        //         "committed": true,
        //         "payout_at": "2017-02-12T07:01:17Z",
        //         "instant": false,
        //         "fee": { "amount": "0.00", "currency": "EUR" },
        //         "amount": { "amount": "114.02", "currency": "EUR" },
        //         "subtotal": { "amount": "114.02", "currency": "EUR" },
        //         "hold_until": null,
        //         "hold_days": 0,
        //         "hold_business_days": 0,
        //         "next_step": null
        //     }
        //
        // fiat_withdrawal
        //
        //     {
        //         "id": "cfcc3b4a-eeb6-5e8c-8058",
        //         "status": "completed",
        //         "payment_method": {
        //             "id": "8b94cfa4-f7fd-5a12-a76a",
        //             "resource": "payment_method",
        //             "resource_path": "/v2/payment-methods/8b94cfa4-f7fd-5a12-a76a"
        //         },
        //         "transaction": {
        //             "id": "fcc2550b-5104-5f83-a444",
        //             "resource": "transaction",
        //             "resource_path": "/v2/accounts/91cd2d36-3a91-55b6-a5d4-0124cf105483/transactions/fcc2550b-5104-5f83-a444"
        //         },
        //         "user_reference": "MEUGK",
        //         "created_at": "2018-07-26T08:55:12Z",
        //         "updated_at": "2018-07-26T08:58:18Z",
        //         "resource": "withdrawal",
        //         "resource_path": "/v2/accounts/91cd2d36-3a91-55b6-a5d4-0124cf105483/withdrawals/cfcc3b4a-eeb6-5e8c-8058",
        //         "committed": true,
        //         "payout_at": "2018-07-31T08:55:12Z",
        //         "instant": false,
        //         "fee": { "amount": "0.15", "currency": "EUR" },
        //         "amount": { "amount": "13130.69", "currency": "EUR" },
        //         "subtotal": { "amount": "13130.84", "currency": "EUR" },
        //         "idem": "e549dee5-63ed-4e79-8a96",
        //         "next_step": null
        //     }
        //
        const subtotalObject = this.safeValue (transaction, 'subtotal', {});
        const feeObject = this.safeValue (transaction, 'fee', {});
        const id = this.safeString (transaction, 'id');
        const timestamp = this.parse8601 (this.safeValue (transaction, 'created_at'));
        const updated = this.parse8601 (this.safeValue (transaction, 'updated_at'));
        const type = this.safeString (transaction, 'resource');
        const amount = this.safeNumber (subtotalObject, 'amount');
        const currencyId = this.safeString (subtotalObject, 'currency');
        const code = this.safeCurrencyCode (currencyId, currency);
        const feeCost = this.safeNumber (feeObject, 'amount');
        const feeCurrencyId = this.safeString (feeObject, 'currency');
        const feeCurrency = this.safeCurrencyCode (feeCurrencyId);
        const fee = {
            'cost': feeCost,
            'currency': feeCurrency,
        };
        let status = this.parseTransactionStatus (this.safeString (transaction, 'status'));
        if (status === undefined) {
            const committed = this.safeValue (transaction, 'committed');
            status = committed ? 'ok' : 'pending';
        }
        return {
            'info': transaction,
            'id': id,
            'txid': id,
            'timestamp': timestamp,
            'datetime': this.iso8601 (timestamp),
            'network': undefined,
            'address': undefined,
            'addressTo': undefined,
            'addressFrom': undefined,
            'tag': undefined,
            'tagTo': undefined,
            'tagFrom': undefined,
            'type': type,
            'amount': amount,
            'currency': code,
            'status': status,
            'updated': updated,
            'fee': fee,
        };
    }

    parseTrade (trade, market: Market = undefined): Trade {
        //
        // fetchMyBuys, fetchMySells
        //
        //     {
        //         "id": "67e0eaec-07d7-54c4-a72c-2e92826897df",
        //         "status": "completed",
        //         "payment_method": {
        //             "id": "83562370-3e5c-51db-87da-752af5ab9559",
        //             "resource": "payment_method",
        //             "resource_path": "/v2/payment-methods/83562370-3e5c-51db-87da-752af5ab9559"
        //         },
        //         "transaction": {
        //             "id": "441b9494-b3f0-5b98-b9b0-4d82c21c252a",
        //             "resource": "transaction",
        //             "resource_path": "/v2/accounts/2bbf394c-193b-5b2a-9155-3b4732659ede/transactions/441b9494-b3f0-5b98-b9b0-4d82c21c252a"
        //         },
        //         "amount": { "amount": "1.00000000", "currency": "BTC" },
        //         "total": { "amount": "10.25", "currency": "USD" },
        //         "subtotal": { "amount": "10.10", "currency": "USD" },
        //         "created_at": "2015-01-31T20:49:02Z",
        //         "updated_at": "2015-02-11T16:54:02-08:00",
        //         "resource": "buy",
        //         "resource_path": "/v2/accounts/2bbf394c-193b-5b2a-9155-3b4732659ede/buys/67e0eaec-07d7-54c4-a72c-2e92826897df",
        //         "committed": true,
        //         "instant": false,
        //         "fee": { "amount": "0.15", "currency": "USD" },
        //         "payout_at": "2015-02-18T16:54:00-08:00"
        //     }
        //
        // fetchTrades
        //
        //     {
        //         "trade_id": "10092327",
        //         "product_id": "BTC-USDT",
        //         "price": "17488.12",
        //         "size": "0.0000623",
        //         "time": "2023-01-11T00:52:37.557001Z",
        //         "side": "BUY",
        //         "bid": "",
        //         "ask": ""
        //     }
        //
        // fetchMyTrades
        //
        //     {
        //         "entry_id": "b88b82cc89e326a2778874795102cbafd08dd979a2a7a3c69603fc4c23c2e010",
        //         "trade_id": "cdc39e45-bbd3-44ec-bf02-61742dfb16a1",
        //         "order_id": "813a53c5-3e39-47bb-863d-2faf685d22d8",
        //         "trade_time": "2023-01-18T01:37:38.091377090Z",
        //         "trade_type": "FILL",
        //         "price": "21220.64",
        //         "size": "0.0046830664333996",
        //         "commission": "0.0000280983986004",
        //         "product_id": "BTC-USDT",
        //         "sequence_timestamp": "2023-01-18T01:37:38.092520Z",
        //         "liquidity_indicator": "UNKNOWN_LIQUIDITY_INDICATOR",
        //         "size_in_quote": true,
        //         "user_id": "1111111-1111-1111-1111-111111111111",
        //         "side": "BUY"
        //     }
        //
        let symbol = undefined;
        const totalObject = this.safeValue (trade, 'total', {});
        const amountObject = this.safeValue (trade, 'amount', {});
        const subtotalObject = this.safeValue (trade, 'subtotal', {});
        const feeObject = this.safeValue (trade, 'fee', {});
        const marketId = this.safeString (trade, 'product_id');
        market = this.safeMarket (marketId, market, '-');
        if (market !== undefined) {
            symbol = market['symbol'];
        } else {
            const baseId = this.safeString (amountObject, 'currency');
            const quoteId = this.safeString (totalObject, 'currency');
            if ((baseId !== undefined) && (quoteId !== undefined)) {
                const base = this.safeCurrencyCode (baseId);
                const quote = this.safeCurrencyCode (quoteId);
                symbol = base + '/' + quote;
            }
        }
        const sizeInQuote = this.safeValue (trade, 'size_in_quote');
        const v3Price = this.safeString (trade, 'price');
        let v3Cost = undefined;
        let v3Amount = this.safeString (trade, 'size');
        if (sizeInQuote) {
            // calculate base size
            v3Cost = v3Amount;
            v3Amount = Precise.stringDiv (v3Amount, v3Price);
        }
        const v3FeeCost = this.safeString (trade, 'commission');
        const amountString = this.safeString (amountObject, 'amount', v3Amount);
        const costString = this.safeString (subtotalObject, 'amount', v3Cost);
        let priceString = undefined;
        let cost = undefined;
        let amount = undefined;
        if ((costString !== undefined) && (amountString !== undefined)) {
            priceString = Precise.stringDiv (costString, amountString);
        } else {
            priceString = v3Price;
        }
        if ((priceString !== undefined) && (amountString !== undefined)) {
            cost = Precise.stringMul (priceString, amountString);
        } else {
            cost = costString;
        }
        if ((costString !== undefined) && (amountString === undefined) && (priceString !== undefined)) {
            amount = Precise.stringDiv (costString, priceString);
        } else {
            amount = amountString;
        }
        const feeCurrencyId = this.safeString (feeObject, 'currency');
        const datetime = this.safeStringN (trade, [ 'created_at', 'trade_time', 'time' ]);
        const side = this.safeStringLower2 (trade, 'resource', 'side');
        const takerOrMaker = this.safeStringLower (trade, 'liquidity_indicator');
        return this.safeTrade ({
            'info': trade,
            'id': this.safeString2 (trade, 'id', 'trade_id'),
            'order': this.safeString (trade, 'order_id'),
            'timestamp': this.parse8601 (datetime),
            'datetime': datetime,
            'symbol': symbol,
            'type': undefined,
            'side': (side === 'unknown_order_side') ? undefined : side,
            'takerOrMaker': (takerOrMaker === 'unknown_liquidity_indicator') ? undefined : takerOrMaker,
            'price': priceString,
            'amount': amount,
            'cost': cost,
            'fee': {
                'cost': this.safeNumber (feeObject, 'amount', this.parseNumber (v3FeeCost)),
                'currency': this.safeCurrencyCode (feeCurrencyId),
            },
        });
    }

    async fetchMarkets (params = {}) {
        /**
         * @method
         * @name coinbase#fetchMarkets
         * @description retrieves data on all markets for coinbase
         * @param {object} [params] extra parameters specific to the exchange api endpoint
         * @returns {object[]} an array of objects representing market data
         */
        const method = this.safeString (this.options, 'fetchMarkets', 'fetchMarketsV3');
        return await this[method] (params);
    }

    async fetchMarketsV2 (params = {}) {
        const response = await this.fetchCurrenciesFromCache (params);
        const currencies = this.safeValue (response, 'currencies', {});
        const exchangeRates = this.safeValue (response, 'exchangeRates', {});
        const data = this.safeValue (currencies, 'data', []);
        const dataById = this.indexBy (data, 'id');
        const rates = this.safeValue (this.safeValue (exchangeRates, 'data', {}), 'rates', {});
        const baseIds = Object.keys (rates);
        const result = [];
        for (let i = 0; i < baseIds.length; i++) {
            const baseId = baseIds[i];
            const base = this.safeCurrencyCode (baseId);
            const type = (baseId in dataById) ? 'fiat' : 'crypto';
            // https://github.com/ccxt/ccxt/issues/6066
            if (type === 'crypto') {
                for (let j = 0; j < data.length; j++) {
                    const quoteCurrency = data[j];
                    const quoteId = this.safeString (quoteCurrency, 'id');
                    const quote = this.safeCurrencyCode (quoteId);
                    result.push ({
                        'id': baseId + '-' + quoteId,
                        'symbol': base + '/' + quote,
                        'base': base,
                        'quote': quote,
                        'settle': undefined,
                        'baseId': baseId,
                        'quoteId': quoteId,
                        'settleId': undefined,
                        'type': 'spot',
                        'spot': true,
                        'margin': false,
                        'swap': false,
                        'future': false,
                        'option': false,
                        'active': undefined,
                        'contract': false,
                        'linear': undefined,
                        'inverse': undefined,
                        'contractSize': undefined,
                        'expiry': undefined,
                        'expiryDatetime': undefined,
                        'strike': undefined,
                        'optionType': undefined,
                        'precision': {
                            'amount': undefined,
                            'price': undefined,
                        },
                        'limits': {
                            'leverage': {
                                'min': undefined,
                                'max': undefined,
                            },
                            'amount': {
                                'min': undefined,
                                'max': undefined,
                            },
                            'price': {
                                'min': undefined,
                                'max': undefined,
                            },
                            'cost': {
                                'min': this.safeNumber (quoteCurrency, 'min_size'),
                                'max': undefined,
                            },
                        },
                        'info': quoteCurrency,
                    });
                }
            }
        }
        return result;
    }

    async fetchMarketsV3 (params = {}) {
        const response = await this.v3PrivateGetBrokerageProducts (params);
        //
        //     [
        //         {
        //             "product_id": "TONE-USD",
        //             "price": "0.01523",
        //             "price_percentage_change_24h": "1.94109772423025",
        //             "volume_24h": "19773129",
        //             "volume_percentage_change_24h": "437.0170530929949",
        //             "base_increment": "1",
        //             "quote_increment": "0.00001",
        //             "quote_min_size": "1",
        //             "quote_max_size": "10000000",
        //             "base_min_size": "26.7187147229469674",
        //             "base_max_size": "267187147.2294696735908216",
        //             "base_name": "TE-FOOD",
        //             "quote_name": "US Dollar",
        //             "watched": false,
        //             "is_disabled": false,
        //             "new": false,
        //             "status": "online",
        //             "cancel_only": false,
        //             "limit_only": false,
        //             "post_only": false,
        //             "trading_disabled": false,
        //             "auction_mode": false,
        //             "product_type": "SPOT",
        //             "quote_currency_id": "USD",
        //             "base_currency_id": "TONE",
        //             "fcm_trading_session_details": null,
        //             "mid_market_price": ""
        //         },
        //         ...
        //     ]
        //
        const fees = await this.v3PrivateGetBrokerageTransactionSummary (params);
        //
        //     {
        //         "total_volume": 0,
        //         "total_fees": 0,
        //         "fee_tier": {
        //             "pricing_tier": "",
        //             "usd_from": "0",
        //             "usd_to": "10000",
        //             "taker_fee_rate": "0.006",
        //             "maker_fee_rate": "0.004"
        //         },
        //         "margin_rate": null,
        //         "goods_and_services_tax": null,
        //         "advanced_trade_only_volume": 0,
        //         "advanced_trade_only_fees": 0,
        //         "coinbase_pro_volume": 0,
        //         "coinbase_pro_fees": 0
        //     }
        //
        const feeTier = this.safeValue (fees, 'fee_tier', {});
        const data = this.safeValue (response, 'products', []);
        const result = [];
        for (let i = 0; i < data.length; i++) {
            const market = data[i];
            const id = this.safeString (market, 'product_id');
            const baseId = this.safeString (market, 'base_currency_id');
            const quoteId = this.safeString (market, 'quote_currency_id');
            const base = this.safeCurrencyCode (baseId);
            const quote = this.safeCurrencyCode (quoteId);
            const marketType = this.safeStringLower (market, 'product_type');
            const tradingDisabled = this.safeValue (market, 'trading_disabled');
            const stablePairs = this.safeValue (this.options, 'stablePairs', []);
            result.push ({
                'id': id,
                'symbol': base + '/' + quote,
                'base': base,
                'quote': quote,
                'settle': undefined,
                'baseId': baseId,
                'quoteId': quoteId,
                'settleId': undefined,
                'type': marketType,
                'spot': (marketType === 'spot'),
                'margin': undefined,
                'swap': false,
                'future': false,
                'option': false,
                'active': !tradingDisabled,
                'contract': false,
                'linear': undefined,
                'inverse': undefined,
                'taker': this.inArray (id, stablePairs) ? 0.00001 : this.safeNumber (feeTier, 'taker_fee_rate'),
                'maker': this.inArray (id, stablePairs) ? 0.0 : this.safeNumber (feeTier, 'maker_fee_rate'),
                'contractSize': undefined,
                'expiry': undefined,
                'expiryDatetime': undefined,
                'strike': undefined,
                'optionType': undefined,
                'precision': {
                    'amount': this.safeNumber (market, 'base_increment'),
                    'price': this.safeNumber (market, 'quote_increment'),
                },
                'limits': {
                    'leverage': {
                        'min': undefined,
                        'max': undefined,
                    },
                    'amount': {
                        'min': this.safeNumber (market, 'base_min_size'),
                        'max': this.safeNumber (market, 'base_max_size'),
                    },
                    'price': {
                        'min': undefined,
                        'max': undefined,
                    },
                    'cost': {
                        'min': this.safeNumber (market, 'quote_min_size'),
                        'max': this.safeNumber (market, 'quote_max_size'),
                    },
                },
                'created': undefined,
                'info': market,
            });
        }
        return result;
    }

    async fetchCurrenciesFromCache (params = {}) {
        const options = this.safeValue (this.options, 'fetchCurrencies', {});
        const timestamp = this.safeInteger (options, 'timestamp');
        const expires = this.safeInteger (options, 'expires', 1000);
        const now = this.milliseconds ();
        if ((timestamp === undefined) || ((now - timestamp) > expires)) {
            const currencies = await this.v2PublicGetCurrencies (params);
            const exchangeRates = await this.v2PublicGetExchangeRates (params);
            this.options['fetchCurrencies'] = this.extend (options, {
                'currencies': currencies,
                'exchangeRates': exchangeRates,
                'timestamp': now,
            });
        }
        return this.safeValue (this.options, 'fetchCurrencies', {});
    }

    async fetchCurrencies (params = {}) {
        /**
         * @method
         * @name coinbase#fetchCurrencies
         * @description fetches all available currencies on an exchange
         * @param {object} [params] extra parameters specific to the coinbase api endpoint
         * @returns {object} an associative dictionary of currencies
         */
        const response = await this.fetchCurrenciesFromCache (params);
        const currencies = this.safeValue (response, 'currencies', {});
        //
        //     {
        //         "data":[
        //             {"id":"AED","name":"United Arab Emirates Dirham","min_size":"0.01000000"},
        //             {"id":"AFN","name":"Afghan Afghani","min_size":"0.01000000"},
        //             {"id":"ALL","name":"Albanian Lek","min_size":"0.01000000"},
        //             {"id":"AMD","name":"Armenian Dram","min_size":"0.01000000"},
        //             {"id":"ANG","name":"Netherlands Antillean Gulden","min_size":"0.01000000"},
        //             ...
        //         ],
        //     }
        //
        const exchangeRates = this.safeValue (response, 'exchangeRates', {});
        //
        //     {
        //         "data":{
        //             "currency":"USD",
        //             "rates":{
        //                 "AED":"3.67",
        //                 "AFN":"78.21",
        //                 "ALL":"110.42",
        //                 "AMD":"474.18",
        //                 "ANG":"1.75",
        //                 ...
        //             },
        //         }
        //     }
        //
        const data = this.safeValue (currencies, 'data', []);
        const dataById = this.indexBy (data, 'id');
        const rates = this.safeValue (this.safeValue (exchangeRates, 'data', {}), 'rates', {});
        const keys = Object.keys (rates);
        const result = {};
        for (let i = 0; i < keys.length; i++) {
            const key = keys[i];
            const type = (key in dataById) ? 'fiat' : 'crypto';
            const currency = this.safeValue (dataById, key, {});
            const id = this.safeString (currency, 'id', key);
            const name = this.safeString (currency, 'name');
            const code = this.safeCurrencyCode (id);
            result[code] = {
                'id': id,
                'code': code,
                'info': currency, // the original payload
                'type': type,
                'name': name,
                'active': true,
                'deposit': undefined,
                'withdraw': undefined,
                'fee': undefined,
                'precision': undefined,
                'limits': {
                    'amount': {
                        'min': this.safeNumber (currency, 'min_size'),
                        'max': undefined,
                    },
                    'withdraw': {
                        'min': undefined,
                        'max': undefined,
                    },
                },
            };
        }
        return result;
    }

    async fetchTickers (symbols: Strings = undefined, params = {}): Promise<Tickers> {
        /**
         * @method
         * @name coinbase#fetchTickers
         * @description fetches price tickers for multiple markets, statistical calculations with the information calculated over the past 24 hours each market
         * @param {string[]|undefined} symbols unified symbols of the markets to fetch the ticker for, all market tickers are returned if not assigned
         * @param {object} [params] extra parameters specific to the coinbase api endpoint
         * @returns {object} a dictionary of [ticker structures]{@link https://github.com/ccxt/ccxt/wiki/Manual#ticker-structure}
         */
        const method = this.safeString (this.options, 'fetchTickers', 'fetchTickersV3');
        if (method === 'fetchTickersV3') {
            return await this.fetchTickersV3 (symbols, params);
        }
        return await this.fetchTickersV2 (symbols, params);
    }

    async fetchTickersV2 (symbols: Strings = undefined, params = {}) {
        await this.loadMarkets ();
        symbols = this.marketSymbols (symbols);
        const request = {
            // 'currency': 'USD',
        };
        const response = await this.v2PublicGetExchangeRates (this.extend (request, params));
        //
        //     {
        //         "data":{
        //             "currency":"USD",
        //             "rates":{
        //                 "AED":"3.6731",
        //                 "AFN":"103.163942",
        //                 "ALL":"106.973038",
        //             }
        //         }
        //     }
        //
        const data = this.safeValue (response, 'data', {});
        const rates = this.safeValue (data, 'rates', {});
        const quoteId = this.safeString (data, 'currency');
        const result = {};
        const baseIds = Object.keys (rates);
        const delimiter = '-';
        for (let i = 0; i < baseIds.length; i++) {
            const baseId = baseIds[i];
            const marketId = baseId + delimiter + quoteId;
            const market = this.safeMarket (marketId, undefined, delimiter);
            const symbol = market['symbol'];
            result[symbol] = this.parseTicker (rates[baseId], market);
        }
        return this.filterByArrayTickers (result, 'symbol', symbols);
    }

    async fetchTickersV3 (symbols: Strings = undefined, params = {}) {
        await this.loadMarkets ();
        symbols = this.marketSymbols (symbols);
        const response = await this.v3PrivateGetBrokerageProducts (params);
        //
        //     {
        //         "products": [
        //             {
        //                 "product_id": "TONE-USD",
        //                 "price": "0.01523",
        //                 "price_percentage_change_24h": "1.94109772423025",
        //                 "volume_24h": "19773129",
        //                 "volume_percentage_change_24h": "437.0170530929949",
        //                 "base_increment": "1",
        //                 "quote_increment": "0.00001",
        //                 "quote_min_size": "1",
        //                 "quote_max_size": "10000000",
        //                 "base_min_size": "26.7187147229469674",
        //                 "base_max_size": "267187147.2294696735908216",
        //                 "base_name": "TE-FOOD",
        //                 "quote_name": "US Dollar",
        //                 "watched": false,
        //                 "is_disabled": false,
        //                 "new": false,
        //                 "status": "online",
        //                 "cancel_only": false,
        //                 "limit_only": false,
        //                 "post_only": false,
        //                 "trading_disabled": false,
        //                 "auction_mode": false,
        //                 "product_type": "SPOT",
        //                 "quote_currency_id": "USD",
        //                 "base_currency_id": "TONE",
        //                 "fcm_trading_session_details": null,
        //                 "mid_market_price": ""
        //             },
        //             ...
        //         ],
        //         "num_products": 549
        //     }
        //
        const data = this.safeValue (response, 'products', []);
        const result = {};
        for (let i = 0; i < data.length; i++) {
            const entry = data[i];
            const marketId = this.safeString (entry, 'product_id');
            const market = this.safeMarket (marketId, undefined, '-');
            const symbol = market['symbol'];
            result[symbol] = this.parseTicker (entry, market);
        }
        return this.filterByArrayTickers (result, 'symbol', symbols);
    }

    async fetchTicker (symbol: string, params = {}): Promise<Ticker> {
        /**
         * @method
         * @name coinbase#fetchTicker
         * @description fetches a price ticker, a statistical calculation with the information calculated over the past 24 hours for a specific market
         * @param {string} symbol unified symbol of the market to fetch the ticker for
         * @param {object} [params] extra parameters specific to the coinbase api endpoint
         * @returns {object} a [ticker structure]{@link https://github.com/ccxt/ccxt/wiki/Manual#ticker-structure}
         */
        const method = this.safeString (this.options, 'fetchTicker', 'fetchTickerV3');
        if (method === 'fetchTickerV3') {
            return await this.fetchTickerV3 (symbol, params);
        }
        return await this.fetchTickerV2 (symbol, params);
    }

    async fetchTickerV2 (symbol: string, params = {}) {
        await this.loadMarkets ();
        const market = this.market (symbol);
        const request = this.extend ({
            'symbol': market['id'],
        }, params);
        const spot = await this.v2PublicGetPricesSymbolSpot (request);
        //
        //     {"data":{"base":"BTC","currency":"USD","amount":"48691.23"}}
        //
        const ask = await this.v2PublicGetPricesSymbolBuy (request);
        //
        //     {"data":{"base":"BTC","currency":"USD","amount":"48691.23"}}
        //
        const bid = await this.v2PublicGetPricesSymbolSell (request);
        //
        //     {"data":{"base":"BTC","currency":"USD","amount":"48691.23"}}
        //
        const spotData = this.safeValue (spot, 'data', {});
        const askData = this.safeValue (ask, 'data', {});
        const bidData = this.safeValue (bid, 'data', {});
        const bidAskLast = {
            'bid': this.safeNumber (bidData, 'amount'),
            'ask': this.safeNumber (askData, 'amount'),
            'price': this.safeNumber (spotData, 'amount'),
        };
        return this.parseTicker (bidAskLast, market);
    }

    async fetchTickerV3 (symbol: string, params = {}) {
        await this.loadMarkets ();
        const market = this.market (symbol);
        const request = {
            'product_id': market['id'],
            'limit': 1,
        };
        const response = await this.v3PrivateGetBrokerageProductsProductIdTicker (this.extend (request, params));
        //
        //     {
        //         "trades": [
        //             {
        //                 "trade_id": "518078013",
        //                 "product_id": "BTC-USD",
        //                 "price": "28208.1",
        //                 "size": "0.00659179",
        //                 "time": "2023-04-04T23:05:34.492746Z",
        //                 "side": "BUY",
        //                 "bid": "",
        //                 "ask": ""
        //             }
        //         ],
        //         "best_bid": "28208.61",
        //         "best_ask": "28208.62"
        //     }
        //
        const data = this.safeValue (response, 'trades', []);
        const ticker = this.parseTicker (data[0], market);
        ticker['bid'] = this.safeNumber (response, 'best_bid');
        ticker['ask'] = this.safeNumber (response, 'best_ask');
        return ticker;
    }

    parseTicker (ticker, market: Market = undefined): Ticker {
        //
        // fetchTickerV2
        //
        //     {
        //         "bid": 20713.37,
        //         "ask": 20924.65,
        //         "price": 20809.83
        //     }
        //
        // fetchTickerV3
        //
        //     {
        //         "trade_id": "10209805",
        //         "product_id": "BTC-USDT",
        //         "price": "19381.27",
        //         "size": "0.1",
        //         "time": "2023-01-13T20:35:41.865970Z",
        //         "side": "BUY",
        //         "bid": "",
        //         "ask": ""
        //     }
        //
        // fetchTickersV2
        //
        //     "48691.23"
        //
        // fetchTickersV3
        //
        //     [
        //         {
        //             "product_id": "TONE-USD",
        //             "price": "0.01523",
        //             "price_percentage_change_24h": "1.94109772423025",
        //             "volume_24h": "19773129",
        //             "volume_percentage_change_24h": "437.0170530929949",
        //             "base_increment": "1",
        //             "quote_increment": "0.00001",
        //             "quote_min_size": "1",
        //             "quote_max_size": "10000000",
        //             "base_min_size": "26.7187147229469674",
        //             "base_max_size": "267187147.2294696735908216",
        //             "base_name": "TE-FOOD",
        //             "quote_name": "US Dollar",
        //             "watched": false,
        //             "is_disabled": false,
        //             "new": false,
        //             "status": "online",
        //             "cancel_only": false,
        //             "limit_only": false,
        //             "post_only": false,
        //             "trading_disabled": false,
        //             "auction_mode": false,
        //             "product_type": "SPOT",
        //             "quote_currency_id": "USD",
        //             "base_currency_id": "TONE",
        //             "fcm_trading_session_details": null,
        //             "mid_market_price": ""
        //         },
        //         ...
        //     ]
        //
        // fetchBidsAsks
        //
        //     {
        //         "product_id": "TRAC-EUR",
        //         "bids": [
        //             {
        //                 "price": "0.2384",
        //                 "size": "386.1"
        //             }
        //         ],
        //         "asks": [
        //             {
        //                 "price": "0.2406",
        //                 "size": "672"
        //             }
        //         ],
        //         "time": "2023-06-30T07:15:24.656044Z"
        //     }
        //
        let bid = this.safeNumber (ticker, 'bid');
        let ask = this.safeNumber (ticker, 'ask');
        let bidVolume = undefined;
        let askVolume = undefined;
        if (('bids' in ticker)) {
            const bids = this.safeValue (ticker, 'bids', []);
            const asks = this.safeValue (ticker, 'asks', []);
            bid = this.safeNumber (bids[0], 'price');
            bidVolume = this.safeNumber (bids[0], 'size');
            ask = this.safeNumber (asks[0], 'price');
            askVolume = this.safeNumber (asks[0], 'size');
        }
        const marketId = this.safeString (ticker, 'product_id');
        const last = this.safeNumber (ticker, 'price');
        const datetime = this.safeString (ticker, 'time');
        return this.safeTicker ({
            'symbol': this.safeSymbol (marketId, market),
            'timestamp': this.parse8601 (datetime),
            'datetime': datetime,
            'bid': bid,
            'ask': ask,
            'last': last,
            'high': undefined,
            'low': undefined,
            'bidVolume': bidVolume,
            'askVolume': askVolume,
            'vwap': undefined,
            'open': undefined,
            'close': last,
            'previousClose': undefined,
            'change': undefined,
            'percentage': this.safeNumber (ticker, 'price_percentage_change_24h'),
            'average': undefined,
            'baseVolume': undefined,
            'quoteVolume': undefined,
            'info': ticker,
        }, market);
    }

    parseBalance (response, params = {}) {
        const balances = response;
        const accounts = this.safeValue (params, 'type', this.options['accounts']);
        const result = { 'info': response };
        for (let b = 0; b < balances.length; b++) {
            const balance = balances[b];
            const type = this.safeString (balance, 'type');
            if (this.inArray (type, accounts)) {
                const value = this.safeValue (balance, 'balance');
                if (value !== undefined) {
                    const currencyId = this.safeString (value, 'currency');
                    const code = this.safeCurrencyCode (currencyId);
                    const total = this.safeString (value, 'amount');
                    const free = total;
                    let account = this.safeValue (result, code);
                    if (account === undefined) {
                        account = this.account ();
                        account['free'] = free;
                        account['total'] = total;
                    } else {
                        account['free'] = Precise.stringAdd (account['free'], total);
                        account['total'] = Precise.stringAdd (account['total'], total);
                    }
                    result[code] = account;
                }
            }
        }
        return this.safeBalance (result);
    }

    async fetchBalance (params = {}): Promise<Balances> {
        /**
         * @method
         * @name coinbase#fetchBalance
         * @description query for balance and get the amount of funds available for trading or funds locked in orders
         * @param {object} [params] extra parameters specific to the coinbase api endpoint
         * @returns {object} a [balance structure]{@link https://github.com/ccxt/ccxt/wiki/Manual#balance-structure}
         */
        await this.loadMarkets ();
        let hasNext = true;
        let starting_after = null;
        let accounts = [];
        while (hasNext) {
            const request: {limit: number; starting_after?: string;} = {
                'limit': 250,
            };
            if (starting_after) {
                request.starting_after = starting_after;
            }
            const accountsResponse = await this.v2PrivateGetAccounts (this.extend (request, params));
            //
            //     {
            //         "pagination":{
            //             "ending_before":null,
            //             "starting_after":null,
            //             "previous_ending_before":null,
            //             "next_starting_after":"6b17acd6-2e68-5eb0-9f45-72d67cef578b",
            //             "limit":100,
            //             "order":"desc",
            //             "previous_uri":null,
            //             "next_uri":"/v2/accounts?limit=100\u0026starting_after=6b17acd6-2e68-5eb0-9f45-72d67cef578b"
            //         },
            //         "data":[
            //             {
            //                 "id":"94ad58bc-0f15-5309-b35a-a4c86d7bad60",
            //                 "name":"MINA Wallet",
            //                 "primary":false,
            //                 "type":"wallet",
            //                 "currency":{
            //                     "code":"MINA",
            //                     "name":"Mina",
            //                     "color":"#EA6B48",
            //                     "sort_index":397,
            //                     "exponent":9,
            //                     "type":"crypto",
            //                     "address_regex":"^(B62)[A-Za-z0-9]{52}$",
            //                     "asset_id":"a4ffc575-942c-5e26-b70c-cb3befdd4229",
            //                     "slug":"mina"
            //                 },
            //                 "balance":{"amount":"0.000000000","currency":"MINA"},
            //                 "created_at":"2022-03-25T00:36:16Z",
            //                 "updated_at":"2022-03-25T00:36:16Z",
            //                 "resource":"account",
            //                 "resource_path":"/v2/accounts/94ad58bc-0f15-5309-b35a-a4c86d7bad60",
            //                 "allow_deposits":true,
            //                 "allow_withdrawals":true
            //             },
            //         ]
            //     }
            //
            hasNext = this.safeValue (accountsResponse.pagination, 'next_uri');
            starting_after = this.safeValue (accountsResponse.pagination, 'next_starting_after');
            const result = this.safeValue (accountsResponse, 'data', []);
            accounts = accounts.concat (result);
        }
        return this.parseBalance (accounts, params);
    }

    async fetchLedger (code: Str = undefined, since: Int = undefined, limit: Int = undefined, params = {}) {
        /**
         * @method
         * @name coinbase#fetchLedger
         * @description fetch the history of changes, actions done by the user or operations that altered balance of the user
         * @param {string} code unified currency code, default is undefined
         * @param {int} [since] timestamp in ms of the earliest ledger entry, default is undefined
         * @param {int} [limit] max number of ledger entrys to return, default is undefined
         * @param {object} [params] extra parameters specific to the coinbase api endpoint
         * @returns {object} a [ledger structure]{@link https://github.com/ccxt/ccxt/wiki/Manual#ledger-structure}
         */
        await this.loadMarkets ();
        let currency = undefined;
        if (code !== undefined) {
            currency = this.currency (code);
        }
        const request = await this.prepareAccountRequestWithCurrencyCode (code, limit, params);
        const query = this.omit (params, [ 'account_id', 'accountId' ]);
        // for pagination use parameter 'starting_after'
        // the value for the next page can be obtained from the result of the previous call in the 'pagination' field
        // eg: instance.last_json_response.pagination.next_starting_after
        const response = await this.v2PrivateGetAccountsAccountIdTransactions (this.extend (request, query));
        return this.parseLedger (response['data'], currency, since, limit);
    }

    parseLedgerEntryStatus (status) {
        const types = {
            'completed': 'ok',
        };
        return this.safeString (types, status, status);
    }

    parseLedgerEntryType (type) {
        const types = {
            'buy': 'trade',
            'sell': 'trade',
            'fiat_deposit': 'transaction',
            'fiat_withdrawal': 'transaction',
            'exchange_deposit': 'transaction', // fiat withdrawal (from coinbase to coinbasepro)
            'exchange_withdrawal': 'transaction', // fiat deposit (to coinbase from coinbasepro)
            'send': 'transaction', // crypto deposit OR withdrawal
            'pro_deposit': 'transaction', // crypto withdrawal (from coinbase to coinbasepro)
            'pro_withdrawal': 'transaction', // crypto deposit (to coinbase from coinbasepro)
        };
        return this.safeString (types, type, type);
    }

    parseLedgerEntry (item, currency: Currency = undefined) {
        //
        // crypto deposit transaction
        //
        //     {
        //         "id": "34e4816b-4c8c-5323-a01c-35a9fa26e490",
        //         "type": "send",
        //         "status": "completed",
        //         "amount": { amount: "28.31976528", currency: "BCH" },
        //         "native_amount": { amount: "2799.65", currency: "GBP" },
        //         "description": null,
        //         "created_at": "2019-02-28T12:35:20Z",
        //         "updated_at": "2019-02-28T12:43:24Z",
        //         "resource": "transaction",
        //         "resource_path": "/v2/accounts/c01d7364-edd7-5f3a-bd1d-de53d4cbb25e/transactions/34e4816b-4c8c-5323-a01c-35a9fa26e490",
        //         "instant_exchange": false,
        //         "network": {
        //             "status": "confirmed",
        //             "hash": "56222d865dae83774fccb2efbd9829cf08c75c94ce135bfe4276f3fb46d49701",
        //             "transaction_url": "https://bch.btc.com/56222d865dae83774fccb2efbd9829cf08c75c94ce135bfe4276f3fb46d49701"
        //         },
        //         "from": { resource: "bitcoin_cash_network", currency: "BCH" },
        //         "details": { title: 'Received Bitcoin Cash', subtitle: "From Bitcoin Cash address" }
        //     }
        //
        // crypto withdrawal transaction
        //
        //     {
        //         "id": "459aad99-2c41-5698-ac71-b6b81a05196c",
        //         "type": "send",
        //         "status": "completed",
        //         "amount": { amount: "-0.36775642", currency: "BTC" },
        //         "native_amount": { amount: "-1111.65", currency: "GBP" },
        //         "description": null,
        //         "created_at": "2019-03-20T08:37:07Z",
        //         "updated_at": "2019-03-20T08:49:33Z",
        //         "resource": "transaction",
        //         "resource_path": "/v2/accounts/c6afbd34-4bd0-501e-8616-4862c193cd84/transactions/459aad99-2c41-5698-ac71-b6b81a05196c",
        //         "instant_exchange": false,
        //         "network": {
        //             "status": "confirmed",
        //             "hash": "2732bbcf35c69217c47b36dce64933d103895277fe25738ffb9284092701e05b",
        //             "transaction_url": "https://blockchain.info/tx/2732bbcf35c69217c47b36dce64933d103895277fe25738ffb9284092701e05b",
        //             "transaction_fee": { amount: "0.00000000", currency: "BTC" },
        //             "transaction_amount": { amount: "0.36775642", currency: "BTC" },
        //             "confirmations": 15682
        //         },
        //         "to": {
        //             "resource": "bitcoin_address",
        //             "address": "1AHnhqbvbYx3rnZx8uC7NbFZaTe4tafFHX",
        //             "currency": "BTC",
        //             "address_info": { address: "1AHnhqbvbYx3rnZx8uC7NbFZaTe4tafFHX" }
        //         },
        //         "idem": "da0a2f14-a2af-4c5a-a37e-d4484caf582bsend",
        //         "application": {
        //             "id": "5756ab6e-836b-553b-8950-5e389451225d",
        //             "resource": "application",
        //             "resource_path": "/v2/applications/5756ab6e-836b-553b-8950-5e389451225d"
        //         },
        //         "details": { title: 'Sent Bitcoin', subtitle: "To Bitcoin address" }
        //     }
        //
        // withdrawal transaction from coinbase to coinbasepro
        //
        //     {
        //         "id": "5b1b9fb8-5007-5393-b923-02903b973fdc",
        //         "type": "pro_deposit",
        //         "status": "completed",
        //         "amount": { amount: "-0.00001111", currency: "BCH" },
        //         "native_amount": { amount: "0.00", currency: "GBP" },
        //         "description": null,
        //         "created_at": "2019-02-28T13:31:58Z",
        //         "updated_at": "2019-02-28T13:31:58Z",
        //         "resource": "transaction",
        //         "resource_path": "/v2/accounts/c01d7364-edd7-5f3a-bd1d-de53d4cbb25e/transactions/5b1b9fb8-5007-5393-b923-02903b973fdc",
        //         "instant_exchange": false,
        //         "application": {
        //             "id": "5756ab6e-836b-553b-8950-5e389451225d",
        //             "resource": "application",
        //             "resource_path": "/v2/applications/5756ab6e-836b-553b-8950-5e389451225d"
        //         },
        //         "details": { title: 'Transferred Bitcoin Cash', subtitle: "To Coinbase Pro" }
        //     }
        //
        // withdrawal transaction from coinbase to gdax
        //
        //     {
        //         "id": "badb7313-a9d3-5c07-abd0-00f8b44199b1",
        //         "type": "exchange_deposit",
        //         "status": "completed",
        //         "amount": { amount: "-0.43704149", currency: "BCH" },
        //         "native_amount": { amount: "-51.90", currency: "GBP" },
        //         "description": null,
        //         "created_at": "2019-03-19T10:30:40Z",
        //         "updated_at": "2019-03-19T10:30:40Z",
        //         "resource": "transaction",
        //         "resource_path": "/v2/accounts/c01d7364-edd7-5f3a-bd1d-de53d4cbb25e/transactions/badb7313-a9d3-5c07-abd0-00f8b44199b1",
        //         "instant_exchange": false,
        //         "details": { title: 'Transferred Bitcoin Cash', subtitle: "To GDAX" }
        //     }
        //
        // deposit transaction from gdax to coinbase
        //
        //     {
        //         "id": "9c4b642c-8688-58bf-8962-13cef64097de",
        //         "type": "exchange_withdrawal",
        //         "status": "completed",
        //         "amount": { amount: "0.57729420", currency: "BTC" },
        //         "native_amount": { amount: "4418.72", currency: "GBP" },
        //         "description": null,
        //         "created_at": "2018-02-17T11:33:33Z",
        //         "updated_at": "2018-02-17T11:33:33Z",
        //         "resource": "transaction",
        //         "resource_path": "/v2/accounts/c6afbd34-4bd0-501e-8616-4862c193cd84/transactions/9c4b642c-8688-58bf-8962-13cef64097de",
        //         "instant_exchange": false,
        //         "details": { title: 'Transferred Bitcoin', subtitle: "From GDAX" }
        //     }
        //
        // deposit transaction from coinbasepro to coinbase
        //
        //     {
        //         "id": "8d6dd0b9-3416-568a-889d-8f112fae9e81",
        //         "type": "pro_withdrawal",
        //         "status": "completed",
        //         "amount": { amount: "0.40555386", currency: "BTC" },
        //         "native_amount": { amount: "1140.27", currency: "GBP" },
        //         "description": null,
        //         "created_at": "2019-03-04T19:41:58Z",
        //         "updated_at": "2019-03-04T19:41:58Z",
        //         "resource": "transaction",
        //         "resource_path": "/v2/accounts/c6afbd34-4bd0-501e-8616-4862c193cd84/transactions/8d6dd0b9-3416-568a-889d-8f112fae9e81",
        //         "instant_exchange": false,
        //         "application": {
        //             "id": "5756ab6e-836b-553b-8950-5e389451225d",
        //             "resource": "application",
        //             "resource_path": "/v2/applications/5756ab6e-836b-553b-8950-5e389451225d"
        //         },
        //         "details": { title: 'Transferred Bitcoin', subtitle: "From Coinbase Pro" }
        //     }
        //
        // sell trade
        //
        //     {
        //         "id": "a9409207-df64-585b-97ab-a50780d2149e",
        //         "type": "sell",
        //         "status": "completed",
        //         "amount": { amount: "-9.09922880", currency: "BTC" },
        //         "native_amount": { amount: "-7285.73", currency: "GBP" },
        //         "description": null,
        //         "created_at": "2017-03-27T15:38:34Z",
        //         "updated_at": "2017-03-27T15:38:34Z",
        //         "resource": "transaction",
        //         "resource_path": "/v2/accounts/c6afbd34-4bd0-501e-8616-4862c193cd84/transactions/a9409207-df64-585b-97ab-a50780d2149e",
        //         "instant_exchange": false,
        //         "sell": {
        //             "id": "e3550b4d-8ae6-5de3-95fe-1fb01ba83051",
        //             "resource": "sell",
        //             "resource_path": "/v2/accounts/c6afbd34-4bd0-501e-8616-4862c193cd84/sells/e3550b4d-8ae6-5de3-95fe-1fb01ba83051"
        //         },
        //         "details": {
        //             "title": "Sold Bitcoin",
        //             "subtitle": "Using EUR Wallet",
        //             "payment_method_name": "EUR Wallet"
        //         }
        //     }
        //
        // buy trade
        //
        //     {
        //         "id": "63eeed67-9396-5912-86e9-73c4f10fe147",
        //         "type": "buy",
        //         "status": "completed",
        //         "amount": { amount: "2.39605772", currency: "ETH" },
        //         "native_amount": { amount: "98.31", currency: "GBP" },
        //         "description": null,
        //         "created_at": "2017-03-27T09:07:56Z",
        //         "updated_at": "2017-03-27T09:07:57Z",
        //         "resource": "transaction",
        //         "resource_path": "/v2/accounts/8902f85d-4a69-5d74-82fe-8e390201bda7/transactions/63eeed67-9396-5912-86e9-73c4f10fe147",
        //         "instant_exchange": false,
        //         "buy": {
        //             "id": "20b25b36-76c6-5353-aa57-b06a29a39d82",
        //             "resource": "buy",
        //             "resource_path": "/v2/accounts/8902f85d-4a69-5d74-82fe-8e390201bda7/buys/20b25b36-76c6-5353-aa57-b06a29a39d82"
        //         },
        //         "details": {
        //             "title": "Bought Ethereum",
        //             "subtitle": "Using EUR Wallet",
        //             "payment_method_name": "EUR Wallet"
        //         }
        //     }
        //
        // fiat deposit transaction
        //
        //     {
        //         "id": "04ed4113-3732-5b0c-af86-b1d2146977d0",
        //         "type": "fiat_deposit",
        //         "status": "completed",
        //         "amount": { amount: "114.02", currency: "EUR" },
        //         "native_amount": { amount: "97.23", currency: "GBP" },
        //         "description": null,
        //         "created_at": "2017-02-09T07:01:21Z",
        //         "updated_at": "2017-02-09T07:01:22Z",
        //         "resource": "transaction",
        //         "resource_path": "/v2/accounts/91cd2d36-3a91-55b6-a5d4-0124cf105483/transactions/04ed4113-3732-5b0c-af86-b1d2146977d0",
        //         "instant_exchange": false,
        //         "fiat_deposit": {
        //             "id": "f34c19f3-b730-5e3d-9f72-96520448677a",
        //             "resource": "fiat_deposit",
        //             "resource_path": "/v2/accounts/91cd2d36-3a91-55b6-a5d4-0124cf105483/deposits/f34c19f3-b730-5e3d-9f72-96520448677a"
        //         },
        //         "details": {
        //             "title": "Deposited funds",
        //             "subtitle": "From SEPA Transfer (GB47 BARC 20..., reference CBADVI)",
        //             "payment_method_name": "SEPA Transfer (GB47 BARC 20..., reference CBADVI)"
        //         }
        //     }
        //
        // fiat withdrawal transaction
        //
        //     {
        //         "id": "957d98e2-f80e-5e2f-a28e-02945aa93079",
        //         "type": "fiat_withdrawal",
        //         "status": "completed",
        //         "amount": { amount: "-11000.00", currency: "EUR" },
        //         "native_amount": { amount: "-9698.22", currency: "GBP" },
        //         "description": null,
        //         "created_at": "2017-12-06T13:19:19Z",
        //         "updated_at": "2017-12-06T13:19:19Z",
        //         "resource": "transaction",
        //         "resource_path": "/v2/accounts/91cd2d36-3a91-55b6-a5d4-0124cf105483/transactions/957d98e2-f80e-5e2f-a28e-02945aa93079",
        //         "instant_exchange": false,
        //         "fiat_withdrawal": {
        //             "id": "f4bf1fd9-ab3b-5de7-906d-ed3e23f7a4e7",
        //             "resource": "fiat_withdrawal",
        //             "resource_path": "/v2/accounts/91cd2d36-3a91-55b6-a5d4-0124cf105483/withdrawals/f4bf1fd9-ab3b-5de7-906d-ed3e23f7a4e7"
        //         },
        //         "details": {
        //             "title": "Withdrew funds",
        //             "subtitle": "To HSBC BANK PLC (GB74 MIDL...)",
        //             "payment_method_name": "HSBC BANK PLC (GB74 MIDL...)"
        //         }
        //     }
        //
        const amountInfo = this.safeValue (item, 'amount', {});
        let amount = this.safeString (amountInfo, 'amount');
        let direction = undefined;
        if (Precise.stringLt (amount, '0')) {
            direction = 'out';
            amount = Precise.stringNeg (amount);
        } else {
            direction = 'in';
        }
        const currencyId = this.safeString (amountInfo, 'currency');
        const code = this.safeCurrencyCode (currencyId, currency);
        //
        // the address and txid do not belong to the unified ledger structure
        //
        //     let address = undefined;
        //     if (item['to']) {
        //         address = this.safeString (item['to'], 'address');
        //     }
        //     let txid = undefined;
        //
        let fee = undefined;
        const networkInfo = this.safeValue (item, 'network', {});
        // txid = network['hash']; // txid does not belong to the unified ledger structure
        const feeInfo = this.safeValue (networkInfo, 'transaction_fee');
        if (feeInfo !== undefined) {
            const feeCurrencyId = this.safeString (feeInfo, 'currency');
            const feeCurrencyCode = this.safeCurrencyCode (feeCurrencyId, currency);
            const feeAmount = this.safeNumber (feeInfo, 'amount');
            fee = {
                'cost': feeAmount,
                'currency': feeCurrencyCode,
            };
        }
        const timestamp = this.parse8601 (this.safeValue (item, 'created_at'));
        const id = this.safeString (item, 'id');
        const type = this.parseLedgerEntryType (this.safeString (item, 'type'));
        const status = this.parseLedgerEntryStatus (this.safeString (item, 'status'));
        const path = this.safeString (item, 'resource_path');
        let accountId = undefined;
        if (path !== undefined) {
            const parts = path.split ('/');
            const numParts = parts.length;
            if (numParts > 3) {
                accountId = parts[3];
            }
        }
        return {
            'info': item,
            'id': id,
            'timestamp': timestamp,
            'datetime': this.iso8601 (timestamp),
            'direction': direction,
            'account': accountId,
            'referenceId': undefined,
            'referenceAccount': undefined,
            'type': type,
            'currency': code,
            'amount': this.parseNumber (amount),
            'before': undefined,
            'after': undefined,
            'status': status,
            'fee': fee,
        };
    }

    async findAccountId (code) {
        await this.loadMarkets ();
        await this.loadAccounts ();
        for (let i = 0; i < this.accounts.length; i++) {
            const account = this.accounts[i];
            if (account['code'] === code) {
                return account['id'];
            }
        }
        return undefined;
    }

    prepareAccountRequest (limit: Int = undefined, params = {}) {
        const accountId = this.safeString2 (params, 'account_id', 'accountId');
        if (accountId === undefined) {
            throw new ArgumentsRequired (this.id + ' prepareAccountRequest() method requires an account_id (or accountId) parameter');
        }
        const request = {
            'account_id': accountId,
        };
        if (limit !== undefined) {
            request['limit'] = limit;
        }
        return request;
    }

    async prepareAccountRequestWithCurrencyCode (code: Str = undefined, limit: Int = undefined, params = {}) {
        let accountId = this.safeString2 (params, 'account_id', 'accountId');
        if (accountId === undefined) {
            if (code === undefined) {
                throw new ArgumentsRequired (this.id + ' prepareAccountRequestWithCurrencyCode() method requires an account_id (or accountId) parameter OR a currency code argument');
            }
            accountId = await this.findAccountId (code);
            if (accountId === undefined) {
                throw new ExchangeError (this.id + ' prepareAccountRequestWithCurrencyCode() could not find account id for ' + code);
            }
        }
        const request = {
            'account_id': accountId,
        };
        if (limit !== undefined) {
            request['limit'] = limit;
        }
        return request;
    }

    async createOrder (symbol: string, type: OrderType, side: OrderSide, amount, price = undefined, params = {}) {
        /**
         * @method
         * @name coinbase#createOrder
         * @description create a trade order
         * @see https://docs.cloud.coinbase.com/advanced-trade-api/reference/retailbrokerageapi_postorder
         * @param {string} symbol unified symbol of the market to create an order in
         * @param {string} type 'market' or 'limit'
         * @param {string} side 'buy' or 'sell'
         * @param {float} amount how much you want to trade in units of the base currency, quote currency for 'market' 'buy' orders
         * @param {float} [price] the price to fulfill the order, in units of the quote currency, ignored in market orders
         * @param {object} [params] extra parameters specific to the coinbase api endpoint
         * @param {float} [params.stopPrice] price to trigger stop orders
         * @param {float} [params.triggerPrice] price to trigger stop orders
         * @param {float} [params.stopLossPrice] price to trigger stop-loss orders
         * @param {float} [params.takeProfitPrice] price to trigger take-profit orders
         * @param {bool} [params.postOnly] true or false
         * @param {string} [params.timeInForce] 'GTC', 'IOC', 'GTD' or 'PO'
         * @param {string} [params.stop_direction] 'UNKNOWN_STOP_DIRECTION', 'STOP_DIRECTION_STOP_UP', 'STOP_DIRECTION_STOP_DOWN' the direction the stopPrice is triggered from
         * @param {string} [params.end_time] '2023-05-25T17:01:05.092Z' for 'GTD' orders
         * @returns {object} an [order structure]{@link https://github.com/ccxt/ccxt/wiki/Manual#order-structure}
         */
        await this.loadMarkets ();
        const market = this.market (symbol);
        const request = {
            'client_order_id': this.uuid (),
            'product_id': market['id'],
            'side': side.toUpperCase (),
        };
        const stopPrice = this.safeNumberN (params, [ 'stopPrice', 'stop_price', 'triggerPrice' ]);
        const stopLossPrice = this.safeNumber (params, 'stopLossPrice');
        const takeProfitPrice = this.safeNumber (params, 'takeProfitPrice');
        const isStop = stopPrice !== undefined;
        const isStopLoss = stopLossPrice !== undefined;
        const isTakeProfit = takeProfitPrice !== undefined;
        const timeInForce = this.safeString (params, 'timeInForce');
        const postOnly = (timeInForce === 'PO') ? true : this.safeValue2 (params, 'postOnly', 'post_only', false);
        const endTime = this.safeString (params, 'end_time');
        let stopDirection = this.safeString (params, 'stop_direction');
        if (type === 'limit') {
            if (isStop) {
                if (stopDirection === undefined) {
                    stopDirection = (side === 'buy') ? 'STOP_DIRECTION_STOP_DOWN' : 'STOP_DIRECTION_STOP_UP';
                }
                if ((timeInForce === 'GTD') || (endTime !== undefined)) {
                    if (endTime === undefined) {
                        throw new ExchangeError (this.id + ' createOrder() requires an end_time parameter for a GTD order');
                    }
                    request['order_configuration'] = {
                        'stop_limit_stop_limit_gtd': {
                            'base_size': this.amountToPrecision (symbol, amount),
                            'limit_price': this.priceToPrecision (symbol, price),
                            'stop_price': this.priceToPrecision (symbol, stopPrice),
                            'stop_direction': stopDirection,
                            'end_time': endTime,
                        },
                    };
                } else {
                    request['order_configuration'] = {
                        'stop_limit_stop_limit_gtc': {
                            'base_size': this.amountToPrecision (symbol, amount),
                            'limit_price': this.priceToPrecision (symbol, price),
                            'stop_price': this.priceToPrecision (symbol, stopPrice),
                            'stop_direction': stopDirection,
                        },
                    };
                }
            } else if (isStopLoss || isTakeProfit) {
                let triggerPrice = undefined;
                if (isStopLoss) {
                    if (stopDirection === undefined) {
                        stopDirection = (side === 'buy') ? 'STOP_DIRECTION_STOP_UP' : 'STOP_DIRECTION_STOP_DOWN';
                    }
                    triggerPrice = this.priceToPrecision (symbol, stopLossPrice);
                } else {
                    if (stopDirection === undefined) {
                        stopDirection = (side === 'buy') ? 'STOP_DIRECTION_STOP_DOWN' : 'STOP_DIRECTION_STOP_UP';
                    }
                    triggerPrice = this.priceToPrecision (symbol, takeProfitPrice);
                }
                request['order_configuration'] = {
                    'stop_limit_stop_limit_gtc': {
                        'base_size': this.amountToPrecision (symbol, amount),
                        'limit_price': this.priceToPrecision (symbol, price),
                        'stop_price': triggerPrice,
                        'stop_direction': stopDirection,
                    },
                };
            } else {
                if ((timeInForce === 'GTD') || (endTime !== undefined)) {
                    if (endTime === undefined) {
                        throw new ExchangeError (this.id + ' createOrder() requires an end_time parameter for a GTD order');
                    }
                    request['order_configuration'] = {
                        'limit_limit_gtd': {
                            'base_size': this.amountToPrecision (symbol, amount),
                            'limit_price': this.priceToPrecision (symbol, price),
                            'end_time': endTime,
                            'post_only': postOnly,
                        },
                    };
                } else {
                    request['order_configuration'] = {
                        'limit_limit_gtc': {
                            'base_size': this.amountToPrecision (symbol, amount),
                            'limit_price': this.priceToPrecision (symbol, price),
                            'post_only': postOnly,
                        },
                    };
                }
            }
        } else {
            if (isStop || isStopLoss || isTakeProfit) {
                throw new NotSupported (this.id + ' createOrder() only stop limit orders are supported');
            }
            if (side === 'buy') {
                const createMarketBuyOrderRequiresPrice = this.safeValue (this.options, 'createMarketBuyOrderRequiresPrice', true);
                let total = undefined;
                if (createMarketBuyOrderRequiresPrice) {
                    if (price === undefined) {
                        throw new InvalidOrder (this.id + ' createOrder() requires a price argument for market buy orders on spot markets to calculate the total amount to spend (amount * price), alternatively set the createMarketBuyOrderRequiresPrice option to false and pass in the cost to spend into the amount parameter');
                    } else {
                        const amountString = this.numberToString (amount);
                        const priceString = this.numberToString (price);
                        const cost = this.parseNumber (Precise.stringMul (amountString, priceString));
                        total = this.priceToPrecision (symbol, cost);
                    }
                } else {
                    total = this.priceToPrecision (symbol, amount);
                }
                request['order_configuration'] = {
                    'market_market_ioc': {
                        'quote_size': total,
                    },
                };
            } else {
                request['order_configuration'] = {
                    'market_market_ioc': {
                        'base_size': this.amountToPrecision (symbol, amount),
                    },
                };
            }
        }
        params = this.omit (params, [ 'timeInForce', 'triggerPrice', 'stopLossPrice', 'takeProfitPrice', 'stopPrice', 'stop_price', 'stopDirection', 'stop_direction', 'clientOrderId', 'postOnly', 'post_only', 'end_time' ]);
        const response = await this.v3PrivatePostBrokerageOrders (this.extend (request, params));
        //
        //     {
        //         "success": true,
        //         "failure_reason": "UNKNOWN_FAILURE_REASON",
        //         "order_id": "52cfe5e2-0b29-4c19-a245-a6a773de5030",
        //         "success_response": {
        //             "order_id": "52cfe5e2-0b29-4c19-a245-a6a773de5030",
        //             "product_id": "LTC-BTC",
        //             "side": "SELL",
        //             "client_order_id": "4d760580-6fca-4094-a70b-ebcca8626288"
        //         },
        //         "order_configuration": null
        //     }
        //
        const success = this.safeValue (response, 'success');
        if (success !== true) {
            throw new BadRequest (this.id + ' createOrder() has failed, check your arguments and parameters');
        }
        const data = this.safeValue (response, 'success_response', {});
        return this.parseOrder (data, market);
    }

    parseOrder (order, market: Market = undefined): Order {
        //
        // createOrder
        //
        //     {
        //         "order_id": "52cfe5e2-0b29-4c19-a245-a6a773de5030",
        //         "product_id": "LTC-BTC",
        //         "side": "SELL",
        //         "client_order_id": "4d760580-6fca-4094-a70b-ebcca8626288"
        //     }
        //
        // cancelOrder, cancelOrders
        //
        //     {
        //         "success": true,
        //         "failure_reason": "UNKNOWN_CANCEL_FAILURE_REASON",
        //         "order_id": "bb8851a3-4fda-4a2c-aa06-9048db0e0f0d"
        //     }
        //
        // fetchOrder, fetchOrders, fetchOpenOrders, fetchClosedOrders, fetchCanceledOrders
        //
        //     {
        //         "order_id": "9bc1eb3b-5b46-4b71-9628-ae2ed0cca75b",
        //         "product_id": "LTC-BTC",
        //         "user_id": "1111111-1111-1111-1111-111111111111",
        //         "order_configuration": {
        //             "limit_limit_gtc": {
        //                 "base_size": "0.2",
        //                 "limit_price": "0.006",
        //                 "post_only": false
        //             }
        //         },
        //         "side": "SELL",
        //         "client_order_id": "e5fe8482-05bb-428f-ad4d-dbc8ce39239c",
        //         "status": "OPEN",
        //         "time_in_force": "GOOD_UNTIL_CANCELLED",
        //         "created_time": "2023-01-16T23:37:23.947030Z",
        //         "completion_percentage": "0",
        //         "filled_size": "0",
        //         "average_filled_price": "0",
        //         "fee": "",
        //         "number_of_fills": "0",
        //         "filled_value": "0",
        //         "pending_cancel": false,
        //         "size_in_quote": false,
        //         "total_fees": "0",
        //         "size_inclusive_of_fees": false,
        //         "total_value_after_fees": "0",
        //         "trigger_status": "INVALID_ORDER_TYPE",
        //         "order_type": "LIMIT",
        //         "reject_reason": "REJECT_REASON_UNSPECIFIED",
        //         "settled": false,
        //         "product_type": "SPOT",
        //         "reject_message": "",
        //         "cancel_message": ""
        //     }
        //
        const marketId = this.safeString (order, 'product_id');
        const symbol = this.safeSymbol (marketId, market, '-');
        if (symbol !== undefined) {
            market = this.market (symbol);
        }
        const orderConfiguration = this.safeValue (order, 'order_configuration', {});
        const limitGTC = this.safeValue (orderConfiguration, 'limit_limit_gtc', {});
        const limitGTD = this.safeValue (orderConfiguration, 'limit_limit_gtd', {});
        const stopLimitGTC = this.safeValue (orderConfiguration, 'stop_limit_stop_limit_gtc', {});
        const stopLimitGTD = this.safeValue (orderConfiguration, 'stop_limit_stop_limit_gtd', {});
        const marketIOC = this.safeValue (orderConfiguration, 'market_market_ioc', {});
        const isLimit = ((limitGTC !== undefined) || (limitGTD !== undefined));
        const isStop = ((stopLimitGTC !== undefined) || (stopLimitGTD !== undefined));
        let price = undefined;
        let amount = undefined;
        let postOnly = undefined;
        let triggerPrice = undefined;
        if (isLimit) {
            const target = (limitGTC !== undefined) ? limitGTC : limitGTD;
            price = this.safeString (target, 'limit_price');
            amount = this.safeString (target, 'base_size');
            postOnly = this.safeValue (target, 'post_only');
        } else if (isStop) {
            const stopTarget = (stopLimitGTC !== undefined) ? stopLimitGTC : stopLimitGTD;
            price = this.safeString (stopTarget, 'limit_price');
            amount = this.safeString (stopTarget, 'base_size');
            postOnly = this.safeValue (stopTarget, 'post_only');
            triggerPrice = this.safeString (stopTarget, 'stop_price');
        } else {
            amount = this.safeString (marketIOC, 'base_size');
        }
        const datetime = this.safeString (order, 'created_time');
        return this.safeOrder ({
            'info': order,
            'id': this.safeString (order, 'order_id'),
            'clientOrderId': this.safeString (order, 'client_order_id'),
            'timestamp': this.parse8601 (datetime),
            'datetime': datetime,
            'lastTradeTimestamp': undefined,
            'symbol': symbol,
            'type': this.parseOrderType (this.safeString (order, 'order_type')),
            'timeInForce': this.parseTimeInForce (this.safeString (order, 'time_in_force')),
            'postOnly': postOnly,
            'side': this.safeStringLower (order, 'side'),
            'price': price,
            'stopPrice': triggerPrice,
            'triggerPrice': triggerPrice,
            'amount': amount,
            'filled': this.safeString (order, 'filled_size'),
            'remaining': undefined,
            'cost': undefined,
            'average': this.safeString (order, 'average_filled_price'),
            'status': this.parseOrderStatus (this.safeString (order, 'status')),
            'fee': {
                'cost': this.safeString (order, 'total_fees'),
                'currency': undefined,
            },
            'trades': undefined,
        }, market);
    }

    parseOrderStatus (status) {
        const statuses = {
            'OPEN': 'open',
            'FILLED': 'closed',
            'CANCELLED': 'canceled',
            'EXPIRED': 'canceled',
            'FAILED': 'canceled',
            'UNKNOWN_ORDER_STATUS': undefined,
        };
        return this.safeString (statuses, status, status);
    }

    parseOrderType (type) {
        if (type === 'UNKNOWN_ORDER_TYPE') {
            return undefined;
        }
        const types = {
            'MARKET': 'market',
            'LIMIT': 'limit',
            'STOP': 'limit',
            'STOP_LIMIT': 'limit',
        };
        return this.safeString (types, type, type);
    }

    parseTimeInForce (timeInForce) {
        const timeInForces = {
            'GOOD_UNTIL_CANCELLED': 'GTC',
            'GOOD_UNTIL_DATE_TIME': 'GTD',
            'IMMEDIATE_OR_CANCEL': 'IOC',
            'FILL_OR_KILL': 'FOK',
            'UNKNOWN_TIME_IN_FORCE': undefined,
        };
        return this.safeString (timeInForces, timeInForce, timeInForce);
    }

    async cancelOrder (id: string, symbol: Str = undefined, params = {}) {
        /**
         * @method
         * @name coinbase#cancelOrder
         * @description cancels an open order
         * @see https://docs.cloud.coinbase.com/advanced-trade-api/reference/retailbrokerageapi_cancelorders
         * @param {string} id order id
         * @param {string} symbol not used by coinbase cancelOrder()
         * @param {object} [params] extra parameters specific to the coinbase api endpoint
         * @returns {object} An [order structure]{@link https://github.com/ccxt/ccxt/wiki/Manual#order-structure}
         */
        await this.loadMarkets ();
        const orders = await this.cancelOrders ([ id ], symbol, params);
        return this.safeValue (orders, 0, {});
    }

    async cancelOrders (ids, symbol: Str = undefined, params = {}) {
        /**
         * @method
         * @name coinbase#cancelOrders
         * @description cancel multiple orders
         * @see https://docs.cloud.coinbase.com/advanced-trade-api/reference/retailbrokerageapi_cancelorders
         * @param {string[]} ids order ids
         * @param {string} symbol not used by coinbase cancelOrders()
         * @param {object} [params] extra parameters specific to the coinbase api endpoint
         * @returns {object} a list of [order structures]{@link https://github.com/ccxt/ccxt/wiki/Manual#order-structure}
         */
        await this.loadMarkets ();
        let market = undefined;
        if (symbol !== undefined) {
            market = this.market (symbol);
        }
        const request = {
            'order_ids': ids,
        };
        const response = await this.v3PrivatePostBrokerageOrdersBatchCancel (this.extend (request, params));
        //
        //     {
        //         "results": [
        //             {
        //                 "success": true,
        //                 "failure_reason": "UNKNOWN_CANCEL_FAILURE_REASON",
        //                 "order_id": "bb8851a3-4fda-4a2c-aa06-9048db0e0f0d"
        //             }
        //         ]
        //     }
        //
        const orders = this.safeValue (response, 'results', []);
        for (let i = 0; i < orders.length; i++) {
            const success = this.safeValue (orders[i], 'success');
            if (success !== true) {
                throw new BadRequest (this.id + ' cancelOrders() has failed, check your arguments and parameters');
            }
        }
        return this.parseOrders (orders, market);
    }

    async editOrder (id: string, symbol, type, side, amount = undefined, price = undefined, params = {}) {
        /**
         * @method
         * @name coinbase#editOrder
         * @description edit a trade order
         * @see https://docs.cloud.coinbase.com/advanced-trade-api/reference/retailbrokerageapi_editorder
         * @param {string} id cancel order id
         * @param {string} symbol unified symbol of the market to create an order in
         * @param {string} type 'market' or 'limit'
         * @param {string} side 'buy' or 'sell'
         * @param {float} amount how much of currency you want to trade in units of base currency
         * @param {float} [price] the price at which the order is to be fullfilled, in units of the base currency, ignored in market orders
         * @param {object} [params] extra parameters specific to the coinbase api endpoint
         * @param {boolean} [params.preview] default to false, wether to use the test/preview endpoint or not
         * @returns {object} an [order structure]{@link https://github.com/ccxt/ccxt/wiki/Manual#order-structure}
         */
        await this.loadMarkets ();
        const market = this.market (symbol);
        const request = {
            'order_id': id,
        };
        if (amount !== undefined) {
            request['size'] = this.amountToPrecision (symbol, amount);
        }
        if (price !== undefined) {
            request['price'] = this.priceToPrecision (symbol, price);
        }
        const preview = this.safeValue2 (params, 'preview', 'test', false);
        let response = undefined;
        if (preview) {
            params = this.omit (params, [ 'preview', 'test' ]);
            response = await this.v3PrivatePostBrokerageOrdersEditPreview (this.extend (request, params));
        } else {
            response = await this.v3PrivatePostBrokerageOrdersEdit (this.extend (request, params));
        }
        //
        //     {
        //         "success": true,
        //         "errors": {
        //           "edit_failure_reason": "UNKNOWN_EDIT_ORDER_FAILURE_REASON",
        //           "preview_failure_reason": "UNKNOWN_PREVIEW_FAILURE_REASON"
        //         }
        //     }
        //
        return this.parseOrder (response, market);
    }

    async fetchOrder (id: string, symbol: Str = undefined, params = {}) {
        /**
         * @method
         * @name coinbase#fetchOrder
         * @description fetches information on an order made by the user
         * @see https://docs.cloud.coinbase.com/advanced-trade-api/reference/retailbrokerageapi_gethistoricalorder
         * @param {string} id the order id
         * @param {string} symbol unified market symbol that the order was made in
         * @param {object} [params] extra parameters specific to the coinbase api endpoint
         * @returns {object} An [order structure]{@link https://github.com/ccxt/ccxt/wiki/Manual#order-structure}
         */
        await this.loadMarkets ();
        let market = undefined;
        if (symbol !== undefined) {
            market = this.market (symbol);
        }
        const request = {
            'order_id': id,
        };
        const response = await this.v3PrivateGetBrokerageOrdersHistoricalOrderId (this.extend (request, params));
        //
        //     {
        //         "order": {
        //             "order_id": "9bc1eb3b-5b46-4b71-9628-ae2ed0cca75b",
        //             "product_id": "LTC-BTC",
        //             "user_id": "1111111-1111-1111-1111-111111111111",
        //             "order_configuration": {
        //                 "limit_limit_gtc": {
        //                     "base_size": "0.2",
        //                     "limit_price": "0.006",
        //                     "post_only": false
        //                 }
        //             },
        //             "side": "SELL",
        //             "client_order_id": "e5fe8482-05bb-428f-ad4d-dbc8ce39239c",
        //             "status": "OPEN",
        //             "time_in_force": "GOOD_UNTIL_CANCELLED",
        //             "created_time": "2023-01-16T23:37:23.947030Z",
        //             "completion_percentage": "0",
        //             "filled_size": "0",
        //             "average_filled_price": "0",
        //             "fee": "",
        //             "number_of_fills": "0",
        //             "filled_value": "0",
        //             "pending_cancel": false,
        //             "size_in_quote": false,
        //             "total_fees": "0",
        //             "size_inclusive_of_fees": false,
        //             "total_value_after_fees": "0",
        //             "trigger_status": "INVALID_ORDER_TYPE",
        //             "order_type": "LIMIT",
        //             "reject_reason": "REJECT_REASON_UNSPECIFIED",
        //             "settled": false,
        //             "product_type": "SPOT",
        //             "reject_message": "",
        //             "cancel_message": ""
        //         }
        //     }
        //
        const order = this.safeValue (response, 'order', {});
        return this.parseOrder (order, market);
    }

    async fetchOrders (symbol: Str = undefined, since: Int = undefined, limit = 100, params = {}): Promise<Order[]> {
        /**
         * @method
         * @name coinbase#fetchOrders
         * @description fetches information on multiple orders made by the user
         * @see https://docs.cloud.coinbase.com/advanced-trade-api/reference/retailbrokerageapi_gethistoricalorders
         * @param {string} symbol unified market symbol that the orders were made in
         * @param {int} [since] the earliest time in ms to fetch orders
         * @param {int} [limit] the maximum number of order structures to retrieve
         * @param {object} [params] extra parameters specific to the coinbase api endpoint
         * @param {int} [params.until] the latest time in ms to fetch trades for
         * @param {boolean} [params.paginate] default false, when true will automatically paginate by calling this endpoint multiple times. See in the docs all the [availble parameters](https://github.com/ccxt/ccxt/wiki/Manual#pagination-params)
         * @returns {Order[]} a list of [order structures]{@link https://github.com/ccxt/ccxt/wiki/Manual#order-structure}
         */
        await this.loadMarkets ();
        let paginate = false;
        [ paginate, params ] = this.handleOptionAndParams (params, 'fetchOrders', 'paginate');
        if (paginate) {
            return await this.fetchPaginatedCallCursor ('fetchOrders', symbol, since, limit, params, 'cursor', 'cursor', undefined, 100) as Order[];
        }
        let market = undefined;
        if (symbol !== undefined) {
            market = this.market (symbol);
        }
        const request = {};
        if (market !== undefined) {
            request['product_id'] = market['id'];
        }
        if (limit !== undefined) {
            request['limit'] = limit;
        }
        if (since !== undefined) {
            request['start_date'] = this.iso8601 (since);
        }
        const until = this.safeValueN (params, [ 'until', 'till' ]);
        if (until !== undefined) {
            params = this.omit (params, [ 'until', 'till' ]);
            request['end_date'] = this.iso8601 (until);
        }
        const response = await this.v3PrivateGetBrokerageOrdersHistoricalBatch (this.extend (request, params));
        //
        //     {
        //         "orders": [
        //             {
        //                 "order_id": "813a53c5-3e39-47bb-863d-2faf685d22d8",
        //                 "product_id": "BTC-USDT",
        //                 "user_id": "1111111-1111-1111-1111-111111111111",
        //                 "order_configuration": {
        //                     "market_market_ioc": {
        //                         "quote_size": "6.36"
        //                     }
        //                 },
        //                 "side": "BUY",
        //                 "client_order_id": "18eb9947-db49-4874-8e7b-39b8fe5f4317",
        //                 "status": "FILLED",
        //                 "time_in_force": "IMMEDIATE_OR_CANCEL",
        //                 "created_time": "2023-01-18T01:37:37.975552Z",
        //                 "completion_percentage": "100",
        //                 "filled_size": "0.000297920684505",
        //                 "average_filled_price": "21220.6399999973697697",
        //                 "fee": "",
        //                 "number_of_fills": "2",
        //                 "filled_value": "6.3220675944333996",
        //                 "pending_cancel": false,
        //                 "size_in_quote": true,
        //                 "total_fees": "0.0379324055666004",
        //                 "size_inclusive_of_fees": true,
        //                 "total_value_after_fees": "6.36",
        //                 "trigger_status": "INVALID_ORDER_TYPE",
        //                 "order_type": "MARKET",
        //                 "reject_reason": "REJECT_REASON_UNSPECIFIED",
        //                 "settled": true,
        //                 "product_type": "SPOT",
        //                 "reject_message": "",
        //                 "cancel_message": "Internal error"
        //             },
        //         ],
        //         "sequence": "0",
        //         "has_next": false,
        //         "cursor": ""
        //     }
        //
        const orders = this.safeValue (response, 'orders', []);
        const first = this.safeValue (orders, 0);
        const cursor = this.safeString (response, 'cursor');
        if ((cursor !== undefined) && (cursor !== '')) {
            first['cursor'] = cursor;
            orders[0] = first;
        }
        return this.parseOrders (orders, market, since, limit);
    }

    async fetchOrdersByStatus (status, symbol: Str = undefined, since: Int = undefined, limit: Int = undefined, params = {}) {
        await this.loadMarkets ();
        let market = undefined;
        if (symbol !== undefined) {
            market = this.market (symbol);
        }
        const request = {
            'order_status': status,
        };
        if (market !== undefined) {
            request['product_id'] = market['id'];
        }
        if (limit === undefined) {
            limit = 100;
        }
        request['limit'] = limit;
        if (since !== undefined) {
            request['start_date'] = this.iso8601 (since);
        }
        const until = this.safeValueN (params, [ 'until', 'till' ]);
        if (until !== undefined) {
            params = this.omit (params, [ 'until', 'till' ]);
            request['end_date'] = this.iso8601 (until);
        }
        const response = await this.v3PrivateGetBrokerageOrdersHistoricalBatch (this.extend (request, params));
        //
        //     {
        //         "orders": [
        //             {
        //                 "order_id": "813a53c5-3e39-47bb-863d-2faf685d22d8",
        //                 "product_id": "BTC-USDT",
        //                 "user_id": "1111111-1111-1111-1111-111111111111",
        //                 "order_configuration": {
        //                     "market_market_ioc": {
        //                         "quote_size": "6.36"
        //                     }
        //                 },
        //                 "side": "BUY",
        //                 "client_order_id": "18eb9947-db49-4874-8e7b-39b8fe5f4317",
        //                 "status": "FILLED",
        //                 "time_in_force": "IMMEDIATE_OR_CANCEL",
        //                 "created_time": "2023-01-18T01:37:37.975552Z",
        //                 "completion_percentage": "100",
        //                 "filled_size": "0.000297920684505",
        //                 "average_filled_price": "21220.6399999973697697",
        //                 "fee": "",
        //                 "number_of_fills": "2",
        //                 "filled_value": "6.3220675944333996",
        //                 "pending_cancel": false,
        //                 "size_in_quote": true,
        //                 "total_fees": "0.0379324055666004",
        //                 "size_inclusive_of_fees": true,
        //                 "total_value_after_fees": "6.36",
        //                 "trigger_status": "INVALID_ORDER_TYPE",
        //                 "order_type": "MARKET",
        //                 "reject_reason": "REJECT_REASON_UNSPECIFIED",
        //                 "settled": true,
        //                 "product_type": "SPOT",
        //                 "reject_message": "",
        //                 "cancel_message": "Internal error"
        //             },
        //         ],
        //         "sequence": "0",
        //         "has_next": false,
        //         "cursor": ""
        //     }
        //
        const orders = this.safeValue (response, 'orders', []);
        const first = this.safeValue (orders, 0);
        const cursor = this.safeString (response, 'cursor');
        if ((cursor !== undefined) && (cursor !== '')) {
            first['cursor'] = cursor;
            orders[0] = first;
        }
        return this.parseOrders (orders, market, since, limit);
    }

    async fetchOpenOrders (symbol: Str = undefined, since: Int = undefined, limit: Int = undefined, params = {}): Promise<Order[]> {
        /**
         * @method
         * @name coinbase#fetchOpenOrders
         * @description fetches information on all currently open orders
         * @see https://docs.cloud.coinbase.com/advanced-trade-api/reference/retailbrokerageapi_gethistoricalorders
         * @param {string} symbol unified market symbol of the orders
         * @param {int} [since] timestamp in ms of the earliest order, default is undefined
         * @param {int} [limit] the maximum number of open order structures to retrieve
         * @param {object} [params] extra parameters specific to the coinbase api endpoint
         * @param {boolean} [params.paginate] default false, when true will automatically paginate by calling this endpoint multiple times. See in the docs all the [availble parameters](https://github.com/ccxt/ccxt/wiki/Manual#pagination-params)
         * @param {int} [params.until] the latest time in ms to fetch trades for
         * @returns {Order[]} a list of [order structures]{@link https://github.com/ccxt/ccxt/wiki/Manual#order-structure}
         */
        await this.loadMarkets ();
        let paginate = false;
        [ paginate, params ] = this.handleOptionAndParams (params, 'fetchOpenOrders', 'paginate');
        if (paginate) {
            return await this.fetchPaginatedCallCursor ('fetchOpenOrders', symbol, since, limit, params, 'cursor', 'cursor', undefined, 100) as Order[];
        }
        return await this.fetchOrdersByStatus ('OPEN', symbol, since, limit, params);
    }

    async fetchClosedOrders (symbol: Str = undefined, since: Int = undefined, limit: Int = undefined, params = {}): Promise<Order[]> {
        /**
         * @method
         * @name coinbase#fetchClosedOrders
         * @description fetches information on multiple closed orders made by the user
         * @see https://docs.cloud.coinbase.com/advanced-trade-api/reference/retailbrokerageapi_gethistoricalorders
         * @param {string} symbol unified market symbol of the orders
         * @param {int} [since] timestamp in ms of the earliest order, default is undefined
         * @param {int} [limit] the maximum number of closed order structures to retrieve
         * @param {object} [params] extra parameters specific to the coinbase api endpoint
         * @param {boolean} [params.paginate] default false, when true will automatically paginate by calling this endpoint multiple times. See in the docs all the [availble parameters](https://github.com/ccxt/ccxt/wiki/Manual#pagination-params)
         * @param {int} [params.until] the latest time in ms to fetch trades for
         * @returns {Order[]} a list of [order structures]{@link https://github.com/ccxt/ccxt/wiki/Manual#order-structure}
         */
        await this.loadMarkets ();
        let paginate = false;
        [ paginate, params ] = this.handleOptionAndParams (params, 'fetchClosedOrders', 'paginate');
        if (paginate) {
            return await this.fetchPaginatedCallCursor ('fetchClosedOrders', symbol, since, limit, params, 'cursor', 'cursor', undefined, 100) as Order[];
        }
        return await this.fetchOrdersByStatus ('FILLED', symbol, since, limit, params);
    }

    async fetchCanceledOrders (symbol: Str = undefined, since: Int = undefined, limit: Int = undefined, params = {}) {
        /**
         * @method
         * @name coinbase#fetchCanceledOrders
         * @description fetches information on multiple canceled orders made by the user
         * @see https://docs.cloud.coinbase.com/advanced-trade-api/reference/retailbrokerageapi_gethistoricalorders
         * @param {string} symbol unified market symbol of the orders
         * @param {int} [since] timestamp in ms of the earliest order, default is undefined
         * @param {int} [limit] the maximum number of canceled order structures to retrieve
         * @param {object} [params] extra parameters specific to the coinbase api endpoint
         * @returns {object} a list of [order structures]{@link https://github.com/ccxt/ccxt/wiki/Manual#order-structure}
         */
        return await this.fetchOrdersByStatus ('CANCELLED', symbol, since, limit, params);
    }

    async fetchOHLCV (symbol: string, timeframe = '1m', since: Int = undefined, limit: Int = undefined, params = {}): Promise<OHLCV[]> {
        /**
         * @method
         * @name coinbase#fetchOHLCV
         * @description fetches historical candlestick data containing the open, high, low, and close price, and the volume of a market
         * @see https://docs.cloud.coinbase.com/advanced-trade-api/reference/retailbrokerageapi_getcandles
         * @param {string} symbol unified symbol of the market to fetch OHLCV data for
         * @param {string} timeframe the length of time each candle represents
         * @param {int} [since] timestamp in ms of the earliest candle to fetch
         * @param {int} [limit] the maximum amount of candles to fetch, not used by coinbase
         * @param {object} [params] extra parameters specific to the coinbase api endpoint
         * @param {int} [params.until] the latest time in ms to fetch trades for
         * @param {boolean} [params.paginate] default false, when true will automatically paginate by calling this endpoint multiple times. See in the docs all the [availble parameters](https://github.com/ccxt/ccxt/wiki/Manual#pagination-params)
         * @returns {int[][]} A list of candles ordered as timestamp, open, high, low, close, volume
         */
        await this.loadMarkets ();
        let paginate = false;
        [ paginate, params ] = this.handleOptionAndParams (params, 'fetchOHLCV', 'paginate', false);
        if (paginate) {
            return await this.fetchPaginatedCallDeterministic ('fetchOHLCV', symbol, since, limit, timeframe, params, 299) as OHLCV[];
        }
        const market = this.market (symbol);
        const request = {
            'product_id': market['id'],
            'granularity': this.safeString (this.timeframes, timeframe, timeframe),
        };
        const until = this.safeValueN (params, [ 'until', 'till', 'end' ]);
        params = this.omit (params, [ 'until', 'till' ]);
        const duration = this.parseTimeframe (timeframe);
        const candles300 = 300 * duration;
        let sinceString = undefined;
        if (since !== undefined) {
            sinceString = this.numberToString (this.parseToInt (since / 1000));
        } else {
            const now = this.seconds ().toString ();
            sinceString = Precise.stringSub (now, candles300.toString ());
        }
        request['start'] = sinceString;
        let endString = this.numberToString (until);
        if (until === undefined) {
            // 300 candles max
            endString = Precise.stringAdd (sinceString, candles300.toString ());
        }
        request['end'] = endString;
        const response = await this.v3PrivateGetBrokerageProductsProductIdCandles (this.extend (request, params));
        //
        //     {
        //         "candles": [
        //             {
        //                 "start": "1673391780",
        //                 "low": "17414.36",
        //                 "high": "17417.99",
        //                 "open": "17417.74",
        //                 "close": "17417.38",
        //                 "volume": "1.87780853"
        //             },
        //         ]
        //     }
        //
        const candles = this.safeValue (response, 'candles', []);
        return this.parseOHLCVs (candles, market, timeframe, since, limit);
    }

    parseOHLCV (ohlcv, market: Market = undefined): OHLCV {
        //
        //     [
        //         {
        //             "start": "1673391780",
        //             "low": "17414.36",
        //             "high": "17417.99",
        //             "open": "17417.74",
        //             "close": "17417.38",
        //             "volume": "1.87780853"
        //         },
        //     ]
        //
        return [
            this.safeTimestamp (ohlcv, 'start'),
            this.safeNumber (ohlcv, 'open'),
            this.safeNumber (ohlcv, 'high'),
            this.safeNumber (ohlcv, 'low'),
            this.safeNumber (ohlcv, 'close'),
            this.safeNumber (ohlcv, 'volume'),
        ];
    }

    async fetchTrades (symbol: string, since: Int = undefined, limit: Int = undefined, params = {}): Promise<Trade[]> {
        /**
         * @method
         * @name coinbase#fetchTrades
         * @description get the list of most recent trades for a particular symbol
         * @see https://docs.cloud.coinbase.com/advanced-trade-api/reference/retailbrokerageapi_getmarkettrades
         * @param {string} symbol unified market symbol of the trades
         * @param {int} [since] not used by coinbase fetchTrades
         * @param {int} [limit] the maximum number of trade structures to fetch
         * @param {object} [params] extra parameters specific to the coinbase api endpoint
         * @returns {Trade[]} a list of [trade structures]{@link https://github.com/ccxt/ccxt/wiki/Manual#public-trades}
         */
        await this.loadMarkets ();
        const market = this.market (symbol);
        const request = {
            'product_id': market['id'],
        };
        if (limit !== undefined) {
            request['limit'] = limit;
        }
        const response = await this.v3PrivateGetBrokerageProductsProductIdTicker (this.extend (request, params));
        //
        //     {
        //         "trades": [
        //             {
        //                 "trade_id": "10092327",
        //                 "product_id": "BTC-USDT",
        //                 "price": "17488.12",
        //                 "size": "0.0000623",
        //                 "time": "2023-01-11T00:52:37.557001Z",
        //                 "side": "BUY",
        //                 "bid": "",
        //                 "ask": ""
        //             },
        //         ]
        //     }
        //
        const trades = this.safeValue (response, 'trades', []);
        return this.parseTrades (trades, market, since, limit);
    }

    async fetchMyTrades (symbol: Str = undefined, since: Int = undefined, limit: Int = undefined, params = {}) {
        /**
         * @method
         * @name coinbase#fetchMyTrades
         * @description fetch all trades made by the user
         * @see https://docs.cloud.coinbase.com/advanced-trade-api/reference/retailbrokerageapi_getfills
         * @param {string} symbol unified market symbol of the trades
         * @param {int} [since] timestamp in ms of the earliest order, default is undefined
         * @param {int} [limit] the maximum number of trade structures to fetch
         * @param {object} [params] extra parameters specific to the coinbase api endpoint
         * @param {int} [params.until] the latest time in ms to fetch trades for
         * @param {boolean} [params.paginate] default false, when true will automatically paginate by calling this endpoint multiple times. See in the docs all the [availble parameters](https://github.com/ccxt/ccxt/wiki/Manual#pagination-params)
         * @returns {Trade[]} a list of [trade structures]{@link https://github.com/ccxt/ccxt/wiki/Manual#trade-structure}
         */
        await this.loadMarkets ();
        let paginate = false;
        [ paginate, params ] = this.handleOptionAndParams (params, 'fetchMyTrades', 'paginate');
        if (paginate) {
            return await this.fetchPaginatedCallCursor ('fetchMyTrades', symbol, since, limit, params, 'cursor', 'cursor', undefined, 100) as Trade[];
        }
        let market = undefined;
        if (symbol !== undefined) {
            market = this.market (symbol);
        }
        const request = {};
        if (market !== undefined) {
            request['product_id'] = market['id'];
        }
        if (limit !== undefined) {
            request['limit'] = limit;
        }
        if (since !== undefined) {
            request['start_sequence_timestamp'] = this.iso8601 (since);
        }
        const until = this.safeValueN (params, [ 'until', 'till' ]);
        if (until !== undefined) {
            params = this.omit (params, [ 'until', 'till' ]);
            request['end_sequence_timestamp'] = this.iso8601 (until);
        }
        const response = await this.v3PrivateGetBrokerageOrdersHistoricalFills (this.extend (request, params));
        //
        //     {
        //         "fills": [
        //             {
        //                 "entry_id": "b88b82cc89e326a2778874795102cbafd08dd979a2a7a3c69603fc4c23c2e010",
        //                 "trade_id": "cdc39e45-bbd3-44ec-bf02-61742dfb16a1",
        //                 "order_id": "813a53c5-3e39-47bb-863d-2faf685d22d8",
        //                 "trade_time": "2023-01-18T01:37:38.091377090Z",
        //                 "trade_type": "FILL",
        //                 "price": "21220.64",
        //                 "size": "0.0046830664333996",
        //                 "commission": "0.0000280983986004",
        //                 "product_id": "BTC-USDT",
        //                 "sequence_timestamp": "2023-01-18T01:37:38.092520Z",
        //                 "liquidity_indicator": "UNKNOWN_LIQUIDITY_INDICATOR",
        //                 "size_in_quote": true,
        //                 "user_id": "1111111-1111-1111-1111-111111111111",
        //                 "side": "BUY"
        //             },
        //         ],
        //         "cursor": ""
        //     }
        //
        const trades = this.safeValue (response, 'fills', []);
        const first = this.safeValue (trades, 0);
        const cursor = this.safeString (response, 'cursor');
        if ((cursor !== undefined) && (cursor !== '')) {
            first['cursor'] = cursor;
            trades[0] = first;
        }
        return this.parseTrades (trades, market, since, limit);
    }

    async fetchOrderBook (symbol: string, limit: Int = undefined, params = {}): Promise<OrderBook> {
        /**
         * @method
         * @name coinbase#fetchOrderBook
         * @description fetches information on open orders with bid (buy) and ask (sell) prices, volumes and other data
         * @see https://docs.cloud.coinbase.com/advanced-trade-api/reference/retailbrokerageapi_getproductbook
         * @param {string} symbol unified symbol of the market to fetch the order book for
         * @param {int} [limit] the maximum amount of order book entries to return
         * @param {object} [params] extra parameters specific to the coinbase api endpoint
         * @returns {object} A dictionary of [order book structures]{@link https://github.com/ccxt/ccxt/wiki/Manual#order-book-structure} indexed by market symbols
         */
        await this.loadMarkets ();
        const market = this.market (symbol);
        const request = {
            'product_id': market['id'],
        };
        if (limit !== undefined) {
            request['limit'] = limit;
        }
        const response = await this.v3PrivateGetBrokerageProductBook (this.extend (request, params));
        //
        //     {
        //         "pricebook": {
        //             "product_id": "BTC-USDT",
        //             "bids": [
        //                 {
        //                     "price": "30757.85",
        //                     "size": "0.115"
        //                 },
        //             ],
        //             "asks": [
        //                 {
        //                     "price": "30759.07",
        //                     "size": "0.04877659"
        //                 },
        //             ],
        //             "time": "2023-06-30T04:02:40.533606Z"
        //         }
        //     }
        //
        const data = this.safeValue (response, 'pricebook', {});
        const time = this.safeString (data, 'time');
        const timestamp = this.parse8601 (time);
        return this.parseOrderBook (data, symbol, timestamp, 'bids', 'asks', 'price', 'size');
    }

    async fetchBidsAsks (symbols: Strings = undefined, params = {}) {
        /**
         * @method
         * @name coinbase#fetchBidsAsks
         * @description fetches the bid and ask price and volume for multiple markets
         * @see https://docs.cloud.coinbase.com/advanced-trade-api/reference/retailbrokerageapi_getbestbidask
         * @param {string[]} [symbols] unified symbols of the markets to fetch the bids and asks for, all markets are returned if not assigned
         * @param {object} [params] extra parameters specific to the coinbase api endpoint
         * @returns {object} a dictionary of [ticker structures]{@link https://github.com/ccxt/ccxt/wiki/Manual#ticker-structure}
         */
        await this.loadMarkets ();
        symbols = this.marketSymbols (symbols);
        // the 'product_ids' param isn't working properly and returns {"pricebooks":[]} when defined
        const response = await this.v3PrivateGetBrokerageBestBidAsk (params);
        //
        //     {
        //         "pricebooks": [
        //             {
        //                 "product_id": "TRAC-EUR",
        //                 "bids": [
        //                     {
        //                         "price": "0.2384",
        //                         "size": "386.1"
        //                     }
        //                 ],
        //                 "asks": [
        //                     {
        //                         "price": "0.2406",
        //                         "size": "672"
        //                     }
        //                 ],
        //                 "time": "2023-06-30T07:15:24.656044Z"
        //             },
        //         ]
        //     }
        //
        const tickers = this.safeValue (response, 'pricebooks', []);
        return this.parseTickers (tickers, symbols);
    }

    sign (path, api = [], method = 'GET', params = {}, headers = undefined, body = undefined) {
        const version = api[0];
        const signed = api[1] === 'private';
        const pathPart = (version === 'v3') ? 'api/v3' : 'v2';
        let fullPath = '/' + pathPart + '/' + this.implodeParams (path, params);
        const query = this.omit (params, this.extractParams (path));
        const savedPath = fullPath;
        if (method === 'GET') {
            if (Object.keys (query).length) {
                fullPath += '?' + this.urlencode (query);
            }
        }
        const url = this.urls['api']['rest'] + fullPath;
        if (signed) {
            const authorization = this.safeString (this.headers, 'Authorization');
            if (authorization !== undefined) {
                headers = {
                    'Authorization': authorization,
                    'Content-Type': 'application/json',
                };
                if (method !== 'GET') {
                    if (Object.keys (query).length) {
                        body = this.json (query);
                    }
                }
            } else if (this.token) {
                headers = {
                    'Authorization': 'Bearer ' + this.token,
                    'Content-Type': 'application/json',
                };
                if (method !== 'GET') {
                    if (Object.keys (query).length) {
                        body = this.json (query);
                    }
                }
            } else {
                this.checkRequiredCredentials ();
                const nonce = this.nonce ().toString ();
                let payload = '';
                if (method !== 'GET') {
                    if (Object.keys (query).length) {
                        body = this.json (query);
                        payload = body;
                    }
                }
                let auth = undefined;
                if (version === 'v3') {
                    auth = nonce + method + savedPath + payload;
                } else {
                    auth = nonce + method + fullPath + payload;
                }
                const signature = this.hmac (this.encode (auth), this.encode (this.secret), sha256);
                headers = {
                    'CB-ACCESS-KEY': this.apiKey,
                    'CB-ACCESS-SIGN': signature,
                    'CB-ACCESS-TIMESTAMP': nonce,
                    'Content-Type': 'application/json',
                };
            }
        }
        return { 'url': url, 'method': method, 'body': body, 'headers': headers };
    }

    handleErrors (code, reason, url, method, headers, body, response, requestHeaders, requestBody) {
        if (response === undefined) {
            return undefined; // fallback to default error handler
        }
        const feedback = this.id + ' ' + body;
        //
        //    {"error": "invalid_request", "error_description": "The request is missing a required parameter, includes an unsupported parameter value, or is otherwise malformed."}
        //
        // or
        //
        //    {
        //      "errors": [
        //        {
        //          "id": "not_found",
        //          "message": "Not found"
        //        }
        //      ]
        //    }
        //
        let errorCode = this.safeString (response, 'error');
        if (errorCode !== undefined) {
            const errorMessage = this.safeString (response, 'error_description');
            this.throwExactlyMatchedException (this.exceptions['exact'], errorCode, feedback);
            this.throwBroadlyMatchedException (this.exceptions['broad'], errorMessage, feedback);
            throw new ExchangeError (feedback);
        }
        const errors = this.safeValue (response, 'errors');
        if (errors !== undefined) {
            if (Array.isArray (errors)) {
                const numErrors = errors.length;
                if (numErrors > 0) {
                    errorCode = this.safeString (errors[0], 'id');
                    const errorMessage = this.safeString (errors[0], 'message');
                    if (errorCode !== undefined) {
                        this.throwExactlyMatchedException (this.exceptions['exact'], errorCode, feedback);
                        this.throwBroadlyMatchedException (this.exceptions['broad'], errorMessage, feedback);
                        throw new ExchangeError (feedback);
                    }
                }
            }
        }
        const advancedTrade = this.options['advanced'];
        const data = this.safeValue (response, 'data');
        if ((data === undefined) && (!advancedTrade)) {
            throw new ExchangeError (this.id + ' failed due to a malformed response ' + this.json (response));
        }
        return undefined;
    }
}<|MERGE_RESOLUTION|>--- conflicted
+++ resolved
@@ -3,16 +3,10 @@
 
 import Exchange from './abstract/coinbase.js';
 import { Precise } from './base/Precise.js';
-<<<<<<< HEAD
-import { ArgumentsRequired, AuthenticationError, BadRequest, ExchangeError, InvalidNonce, InvalidOrder, NotSupported, OrderNotFound, RateLimitExceeded } from './base/errors.js';
-import { DECIMAL_PLACES, TICK_SIZE, TRUNCATE } from './base/functions/number.js';
-import { Int, OrderSide, OrderType } from './base/types.js';
-import { sha256 } from './static_dependencies/noble-hashes/sha256.js';
-=======
 import { TICK_SIZE } from './base/functions/number.js';
 import { sha256 } from './static_dependencies/noble-hashes/sha256.js';
 import { Int, OrderSide, OrderType, Order, Trade, OHLCV, Ticker, OrderBook, Str, Transaction, Balances, Tickers, Strings, Market, Currency } from './base/types.js';
->>>>>>> 8f90d05e
+import { ArgumentsRequired, AuthenticationError, BadRequest, ExchangeError, InvalidNonce, InvalidOrder, NotSupported, OrderNotFound, RateLimitExceeded } from './base/errors.js';
 
 // ----------------------------------------------------------------------------
 
@@ -412,7 +406,6 @@
 
     async fetchAccountsV3 (params = {}) {
         await this.loadMarkets ();
-<<<<<<< HEAD
         let hasNext = true;
         let cursor = null;
         let accounts = [];
@@ -458,54 +451,6 @@
             cursor = this.safeValue (accountsResponse, 'cursor');
             const result = this.safeValue (accountsResponse, 'accounts', []);
             accounts = accounts.concat (result);
-=======
-        let paginate = false;
-        [ paginate, params ] = this.handleOptionAndParams (params, 'fetchAccounts', 'paginate');
-        if (paginate) {
-            return await this.fetchPaginatedCallCursor ('fetchAccounts', undefined, undefined, undefined, params, 'cursor', 'cursor', undefined, 100);
-        }
-        const request = {
-            'limit': 100,
-        };
-        const response = await this.v3PrivateGetBrokerageAccounts (this.extend (request, params));
-        //
-        //     {
-        //         "accounts": [
-        //             {
-        //                 "uuid": "11111111-1111-1111-1111-111111111111",
-        //                 "name": "USDC Wallet",
-        //                 "currency": "USDC",
-        //                 "available_balance": {
-        //                     "value": "0.0000000000000000",
-        //                     "currency": "USDC"
-        //                 },
-        //                 "default": true,
-        //                 "active": true,
-        //                 "created_at": "2023-01-04T06:20:06.456Z",
-        //                 "updated_at": "2023-01-04T06:20:07.181Z",
-        //                 "deleted_at": null,
-        //                 "type": "ACCOUNT_TYPE_CRYPTO",
-        //                 "ready": false,
-        //                 "hold": {
-        //                     "value": "0.0000000000000000",
-        //                     "currency": "USDC"
-        //                 }
-        //             },
-        //             ...
-        //         ],
-        //         "has_next": false,
-        //         "cursor": "",
-        //         "size": 9
-        //     }
-        //
-        const accounts = this.safeValue (response, 'accounts', []);
-        const lastIndex = accounts.length - 1;
-        const last = this.safeValue (accounts, lastIndex);
-        const cursor = this.safeString (response, 'cursor');
-        if ((cursor !== undefined) && (cursor !== '')) {
-            last['cursor'] = cursor;
-            accounts[lastIndex] = last;
->>>>>>> 8f90d05e
         }
         return this.parseAccounts (accounts, params);
     }
