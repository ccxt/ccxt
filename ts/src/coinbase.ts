--- conflicted
+++ resolved
@@ -1197,9 +1197,8 @@
     }
 
     async fetchMarketsV3 (params = {}) {
-        let spotUnresolvedPromises = [
+        const spotUnresolvedPromises = [
             this.v3PublicGetBrokerageMarketProducts (params),
-<<<<<<< HEAD
             //
             //    {
             //        products: [
@@ -1247,10 +1246,7 @@
             //
         ];
         if (this.checkRequiredCredentials (false)) {
-            spotUnresolvedPromises = [
-                spotUnresolvedPromises[0],
-                this.v3PrivateGetBrokerageTransactionSummary (params),
-            ];
+            spotUnresolvedPromises.push (this.v3PrivateGetBrokerageTransactionSummary (params));
         }
         //
         //    {
@@ -1275,12 +1271,6 @@
         //        has_promo_fee: false
         //    }
         //
-=======
-        ];
-        if (this.checkRequiredCredentials (false)) {
-            spotUnresolvedPromises.push (this.v3PrivateGetBrokerageTransactionSummary (params));
-        }
->>>>>>> e19654e0
         let unresolvedContractPromises = [];
         try {
             unresolvedContractPromises = [
@@ -1288,17 +1278,8 @@
                 this.v3PublicGetBrokerageMarketProducts (this.extend (params, { 'product_type': 'FUTURE', 'contract_expiry_type': 'PERPETUAL' })),
             ];
             if (this.checkRequiredCredentials (false)) {
-<<<<<<< HEAD
-                unresolvedContractPromises = [
-                    unresolvedContractPromises[0],
-                    unresolvedContractPromises[1],
-                    this.v3PrivateGetBrokerageTransactionSummary (this.extend (params, { 'product_type': 'FUTURE' })),
-                    this.v3PrivateGetBrokerageTransactionSummary (this.extend (params, { 'product_type': 'FUTURE', 'contract_expiry_type': 'PERPETUAL' })),
-                ];
-=======
                 unresolvedContractPromises.push (this.extend (params, { 'product_type': 'FUTURE' }));
                 unresolvedContractPromises.push (this.extend (params, { 'product_type': 'FUTURE', 'contract_expiry_type': 'PERPETUAL' }));
->>>>>>> e19654e0
             }
         } catch (e) {
             unresolvedContractPromises = []; // the sync version of ccxt won't have the promise.all line so the request is made here. Some users can't access perpetual products
