--- conflicted
+++ resolved
@@ -7,11 +7,7 @@
 import { TICK_SIZE } from './base/functions/number.js';
 import { sha256 } from './static_dependencies/noble-hashes/sha256.js';
 import { jwt } from './base/functions/rsa.js';
-<<<<<<< HEAD
-import type { Int, OrderSide, OrderType, Order, Trade, OHLCV, Ticker, OrderBook, Str, Transaction, Balances, Tickers, Strings, Market, Currency, Num, Account, Currencies, Conversion } from './base/types.js';
-=======
-import type { Int, OrderSide, OrderType, Order, Trade, OHLCV, Ticker, OrderBook, Str, Transaction, Balances, Tickers, Strings, Market, Currency, Num, Account, Currencies, MarketInterface } from './base/types.js';
->>>>>>> d53fbe0e
+import type { Int, OrderSide, OrderType, Order, Trade, OHLCV, Ticker, OrderBook, Str, Transaction, Balances, Tickers, Strings, Market, Currency, Num, Account, Currencies, MarketInterface, Conversion } from './base/types.js';
 
 // ----------------------------------------------------------------------------
 
@@ -49,12 +45,8 @@
                 'cancelOrder': true,
                 'cancelOrders': true,
                 'closeAllPositions': false,
-<<<<<<< HEAD
-                'closePosition': false,
+                'closePosition': true,
                 'createConvertTrade': true,
-=======
-                'closePosition': true,
->>>>>>> d53fbe0e
                 'createDepositAddress': true,
                 'createLimitBuyOrder': true,
                 'createLimitSellOrder': true,
@@ -4087,7 +4079,6 @@
         return this.parseTransaction (data);
     }
 
-<<<<<<< HEAD
     async fetchConvertQuote (fromCode: string, toCode: string, amount: Num = undefined, params = {}): Promise<Conversion> {
         /**
          * @method
@@ -4181,7 +4172,8 @@
             'price': undefined,
             'fee': this.safeNumber (feeAmountStructure, 'value'),
         } as Conversion;
-=======
+    }
+
     async closePosition (symbol: string, side: OrderSide = undefined, params = {}): Promise<Order> {
         /**
          * @method
@@ -4456,7 +4448,6 @@
         }
         const token = jwt (request, this.encode (this.secret), sha256, false, { 'kid': this.apiKey, 'nonce': nonce, 'alg': 'ES256' });
         return token;
->>>>>>> d53fbe0e
     }
 
     sign (path, api = [], method = 'GET', params = {}, headers = undefined, body = undefined) {
