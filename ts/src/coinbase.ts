--- conflicted
+++ resolved
@@ -688,11 +688,7 @@
         return this.safeString (statuses, status, status);
     }
 
-<<<<<<< HEAD
-    parseTransaction (transaction, market = undefined): Transaction {
-=======
     parseTransaction (transaction, currency: Currency = undefined) {
->>>>>>> 055794d8
         //
         // fiat deposit
         //
