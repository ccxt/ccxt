--- conflicted
+++ resolved
@@ -3465,12 +3465,7 @@
             // 300 candles max
             request['end'] = Precise.stringAdd (sinceString, requestedDuration.toString ());
         }
-<<<<<<< HEAD
-        request['end'] = endString;
         const response = await this.v3PublicGetBrokerageMarketProductsProductIdCandles (this.extend (request, params));
-=======
-        const response = await this.v3PrivateGetBrokerageProductsProductIdCandles (this.extend (request, params));
->>>>>>> 9aef10b9
         //
         //     {
         //         "candles": [
