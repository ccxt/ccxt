
//  ---------------------------------------------------------------------------

import Exchange from './abstract/bitmart.js';
import { AuthenticationError, ExchangeNotAvailable, AccountSuspended, PermissionDenied, RateLimitExceeded, InvalidNonce, InvalidAddress, ArgumentsRequired, ExchangeError, InvalidOrder, InsufficientFunds, BadRequest, OrderNotFound, BadSymbol, NotSupported } from './base/errors.js';
import { Precise } from './base/Precise.js';
import { TICK_SIZE, TRUNCATE } from './base/functions/number.js';
import { sha256 } from './static_dependencies/noble-hashes/sha256.js';
import { Int, OrderSide } from './base/types.js';

//  ---------------------------------------------------------------------------

export default class bitmart extends Exchange {
    describe () {
        return this.deepExtend (super.describe (), {
            'id': 'bitmart',
            'name': 'BitMart',
            'countries': [ 'US', 'CN', 'HK', 'KR' ],
            // 150 per 5 seconds = 30 per second
            // rateLimit = 1000ms / 30 ~= 33.334
            'rateLimit': 33.34,
            'version': 'v2',
            'certified': true,
            'pro': true,
            'has': {
                'CORS': undefined,
                'spot': true,
                'margin': true,
                'swap': undefined, // has but unimplemented
                'future': false,
                'option': undefined,
                'borrowMargin': true,
                'cancelAllOrders': true,
                'cancelOrder': true,
                'cancelOrders': false,
                'createOrder': true,
                'createPostOnlyOrder': true,
                'createStopLimitOrder': false,
                'createStopMarketOrder': false,
                'createStopOrder': false,
                'fetchBalance': true,
                'fetchBorrowInterest': true,
                'fetchBorrowRate': true,
                'fetchBorrowRateHistories': false,
                'fetchBorrowRateHistory': false,
                'fetchBorrowRates': true,
                'fetchCanceledOrders': true,
                'fetchClosedOrders': true,
                'fetchCurrencies': true,
                'fetchDeposit': true,
                'fetchDepositAddress': true,
                'fetchDepositAddresses': false,
                'fetchDepositAddressesByNetwork': false,
                'fetchDeposits': true,
                'fetchDepositWithdrawFee': true,
                'fetchDepositWithdrawFees': false,
                'fetchFundingHistory': undefined,
                'fetchMarginMode': false,
                'fetchMarkets': true,
                'fetchMyTrades': true,
                'fetchOHLCV': true,
                'fetchOpenOrders': true,
                'fetchOrder': true,
                'fetchOrderBook': true,
                'fetchOrders': false,
                'fetchOrderTrades': true,
                'fetchPositionMode': false,
                'fetchStatus': true,
                'fetchTicker': true,
                'fetchTickers': true,
                'fetchTime': true,
                'fetchTrades': true,
                'fetchTradingFee': true,
                'fetchTradingFees': false,
                'fetchTransactionFee': true,
                'fetchTransactionFees': false,
                'fetchTransfer': false,
                'fetchTransfers': false,
                'fetchWithdrawAddressesByNetwork': false,
                'fetchWithdrawal': true,
                'fetchWithdrawals': true,
                'reduceMargin': false,
                'repayMargin': true,
                'setLeverage': false,
                'setMarginMode': false,
                'transfer': true,
                'withdraw': true,
            },
            'hostname': 'bitmart.com', // bitmart.info, bitmart.news for Hong Kong users
            'urls': {
                'logo': 'https://user-images.githubusercontent.com/1294454/129991357-8f47464b-d0f4-41d6-8a82-34122f0d1398.jpg',
                'api': {
                    'rest': 'https://api-cloud.{hostname}', // bitmart.info for Hong Kong users
                },
                'www': 'https://www.bitmart.com/',
                'doc': 'https://developer-pro.bitmart.com/',
                'referral': {
                    'url': 'http://www.bitmart.com/?r=rQCFLh',
                    'discount': 0.3,
                },
                'fees': 'https://www.bitmart.com/fee/en',
            },
            'requiredCredentials': {
                'apiKey': true,
                'secret': true,
                'uid': true,
            },
            'api': {
                'public': {
                    'get': {
                        'system/time': 3,
                        'system/service': 3,
                        // spot markets
                        'spot/v1/currencies': 7.5,
                        'spot/v1/symbols': 7.5,
                        'spot/v1/symbols/details': 5,
                        'spot/v1/ticker': 5,
                        'spot/v2/ticker': 5,
                        'spot/v1/steps': 30,
                        'spot/v1/symbols/kline': 5,
                        'spot/v1/symbols/book': 5,
                        'spot/v1/symbols/trades': 5,
                        // contract markets
                        'contract/v1/tickers': 15,
                        'contract/public/details': 5,
                        'contract/public/depth': 5,
                        'contract/public/open-interest': 30,
                        'contract/public/funding-rate': 30,
                        'contract/public/kline': 5,
                        'account/v1/currencies': 30,
                    },
                },
                'private': {
                    'get': {
                        // sub-account
                        'account/sub-account/v1/transfer-list': 7.5,
                        'account/sub-account/v1/transfer-history': 7.5,
                        'account/sub-account/main/v1/wallet': 5,
                        'account/sub-account/main/v1/subaccount-list': 7.5,
                        // account
                        'account/v1/wallet': 5,
                        'account/v1/currencies': 30,
                        'spot/v1/wallet': 5,
                        'account/v1/deposit/address': 30,
                        'account/v1/withdraw/charge': 32, // should be 30 but errors
                        'account/v2/deposit-withdraw/history': 7.5,
                        'account/v1/deposit-withdraw/detail': 7.5,
                        // order
                        'spot/v1/order_detail': 1,
                        'spot/v2/orders': 5,
                        'spot/v1/trades': 5,
                        // newer order endpoint
                        'spot/v2/trades': 5,
                        'spot/v3/orders': 5,
                        'spot/v2/order_detail': 1,
                        // margin
                        'spot/v1/margin/isolated/borrow_record': 1,
                        'spot/v1/margin/isolated/repay_record': 1,
                        'spot/v1/margin/isolated/pairs': 1,
                        'spot/v1/margin/isolated/account': 6,
                        'spot/v1/trade_fee': 6,
                        'spot/v1/user_fee': 6,
                        // contract
                        'contract/private/assets-detail': 5,
                        'contract/private/order': 2,
                        'contract/private/order-history': 10,
                        'contract/private/position': 10,
                    },
                    'post': {
                        // sub-account endpoints
                        'account/sub-account/main/v1/sub-to-main': 30,
                        'account/sub-account/sub/v1/sub-to-main': 30,
                        'account/sub-account/main/v1/main-to-sub': 30,
                        'account/sub-account/sub/v1/sub-to-sub': 30,
                        'account/sub-account/main/v1/sub-to-sub': 30,
                        // account
                        'account/v1/withdraw/apply': 7.5,
                        // transaction and trading
                        'spot/v1/submit_order': 1,
                        'spot/v1/batch_orders': 1,
                        'spot/v2/cancel_order': 1,
                        'spot/v1/cancel_orders': 15,
                        // newer endpoint
                        'spot/v3/cancel_order': 1,
                        'spot/v2/batch_orders': 1,
                        'spot/v2/submit_order': 1,
                        // margin
                        'spot/v1/margin/submit_order': 1,
                        'spot/v1/margin/isolated/borrow': 6,
                        'spot/v1/margin/isolated/repay': 6,
                        'spot/v1/margin/isolated/transfer': 6,
                        // contract
                        'contract/private/trades': 10,
                    },
                },
            },
            'timeframes': {
                '1m': 1,
                '3m': 3,
                '5m': 5,
                '15m': 15,
                '30m': 30,
                '45m': 45,
                '1h': 60,
                '2h': 120,
                '3h': 180,
                '4h': 240,
                '1d': 1440,
                '1w': 10080,
                '1M': 43200,
            },
            'fees': {
                'trading': {
                    'tierBased': true,
                    'percentage': true,
                    'taker': this.parseNumber ('0.0025'),
                    'maker': this.parseNumber ('0.0025'),
                    'tiers': {
                        'taker': [
                            [ this.parseNumber ('0'), this.parseNumber ('0.0020') ],
                            [ this.parseNumber ('10'), this.parseNumber ('0.18') ],
                            [ this.parseNumber ('50'), this.parseNumber ('0.0016') ],
                            [ this.parseNumber ('250'), this.parseNumber ('0.0014') ],
                            [ this.parseNumber ('1000'), this.parseNumber ('0.0012') ],
                            [ this.parseNumber ('5000'), this.parseNumber ('0.0010') ],
                            [ this.parseNumber ('25000'), this.parseNumber ('0.0008') ],
                            [ this.parseNumber ('50000'), this.parseNumber ('0.0006') ],
                        ],
                        'maker': [
                            [ this.parseNumber ('0'), this.parseNumber ('0.001') ],
                            [ this.parseNumber ('10'), this.parseNumber ('0.0009') ],
                            [ this.parseNumber ('50'), this.parseNumber ('0.0008') ],
                            [ this.parseNumber ('250'), this.parseNumber ('0.0007') ],
                            [ this.parseNumber ('1000'), this.parseNumber ('0.0006') ],
                            [ this.parseNumber ('5000'), this.parseNumber ('0.0005') ],
                            [ this.parseNumber ('25000'), this.parseNumber ('0.0004') ],
                            [ this.parseNumber ('50000'), this.parseNumber ('0.0003') ],
                        ],
                    },
                },
            },
            'precisionMode': TICK_SIZE,
            'exceptions': {
                'exact': {
                    // general errors
                    '30000': ExchangeError, // 404, Not found
                    '30001': AuthenticationError, // 401, Header X-BM-KEY is empty
                    '30002': AuthenticationError, // 401, Header X-BM-KEY not found
                    '30003': AccountSuspended, // 401, Header X-BM-KEY has frozen
                    '30004': AuthenticationError, // 401, Header X-BM-SIGN is empty
                    '30005': AuthenticationError, // 401, Header X-BM-SIGN is wrong
                    '30006': AuthenticationError, // 401, Header X-BM-TIMESTAMP is empty
                    '30007': AuthenticationError, // 401, Header X-BM-TIMESTAMP range. Within a minute
                    '30008': AuthenticationError, // 401, Header X-BM-TIMESTAMP invalid format
                    '30010': PermissionDenied, // 403, IP is forbidden. We recommend enabling IP whitelist for API trading. After that reauth your account
                    '30011': AuthenticationError, // 403, Header X-BM-KEY over expire time
                    '30012': AuthenticationError, // 403, Header X-BM-KEY is forbidden to request it
                    '30013': RateLimitExceeded, // 429, Request too many requests
                    '30014': ExchangeNotAvailable, // 503, Service unavailable
                    // funding account errors
                    '60000': BadRequest, // 400, Invalid request (maybe the body is empty, or the int parameter passes string data)
                    '60001': BadRequest, // 400, Asset account type does not exist
                    '60002': BadRequest, // 400, currency does not exist
                    '60003': ExchangeError, // 400, Currency has been closed recharge channel, if there is any problem, please consult customer service
                    '60004': ExchangeError, // 400, Currency has been closed withdraw channel, if there is any problem, please consult customer service
                    '60005': ExchangeError, // 400, Minimum amount is %s
                    '60006': ExchangeError, // 400, Maximum withdraw precision is %d
                    '60007': InvalidAddress, // 400, Only withdrawals from added addresses are allowed
                    '60008': InsufficientFunds, // 400, Balance not enough
                    '60009': ExchangeError, // 400, Beyond the limit
                    '60010': ExchangeError, // 400, Withdraw id or deposit id not found
                    '60011': InvalidAddress, // 400, Address is not valid
                    '60012': ExchangeError, // 400, This action is not supported in this currency(If IOTA, HLX recharge and withdraw calls are prohibited)
                    '60020': PermissionDenied, // 403, Your account is not allowed to recharge
                    '60021': PermissionDenied, // 403, Your account is not allowed to withdraw
                    '60022': PermissionDenied, // 403, No withdrawals for 24 hours
                    '60030': BadRequest, // 405, Method Not Allowed
                    '60031': BadRequest, // 415, Unsupported Media Type
                    '60050': ExchangeError, // 500, User account not found
                    '60051': ExchangeError, // 500, Internal Server Error
                    '61001': InsufficientFunds, // {"message":"Balance not enough","code":61001,"trace":"b85ea1f8-b9af-4001-ac5f-9e061fe93d78","data":{}}
                    '61003': BadRequest, // {"message":"sub-account not found","code":61003,"trace":"b35ec2fd-0bc9-4ef2-a3c0-6f78d4f335a4","data":{}}
                    // spot errors
                    '50000': BadRequest, // 400, Bad Request
                    '50001': BadSymbol, // 400, Symbol not found
                    '50002': BadRequest, // 400, From Or To format error
                    '50003': BadRequest, // 400, Step format error
                    '50004': BadRequest, // 400, Kline size over 500
                    '50005': OrderNotFound, // 400, Order Id not found
                    '50006': InvalidOrder, // 400, Minimum size is %s
                    '50007': InvalidOrder, // 400, Maximum size is %s
                    '50008': InvalidOrder, // 400, Minimum price is %s
                    '50009': InvalidOrder, // 400, Minimum count*price is %s
                    '50010': InvalidOrder, // 400, RequestParam size is required
                    '50011': InvalidOrder, // 400, RequestParam price is required
                    '50012': InvalidOrder, // 400, RequestParam notional is required
                    '50013': InvalidOrder, // 400, Maximum limit*offset is %d
                    '50014': BadRequest, // 400, RequestParam limit is required
                    '50015': BadRequest, // 400, Minimum limit is 1
                    '50016': BadRequest, // 400, Maximum limit is %d
                    '50017': BadRequest, // 400, RequestParam offset is required
                    '50018': BadRequest, // 400, Minimum offset is 1
                    '50019': BadRequest, // 400, Maximum price is %s
                    '51004': InsufficientFunds, // {"message":"Exceed the maximum number of borrows available.","code":51004,"trace":"4030b753-9beb-44e6-8352-1633c5edcd47","data":{}}
                    // '50019': ExchangeError, // 400, Invalid status. validate status is [1=Failed, 2=Success, 3=Frozen Failed, 4=Frozen Success, 5=Partially Filled, 6=Fully Fulled, 7=Canceling, 8=Canceled
                    '50020': InsufficientFunds, // 400, Balance not enough
                    '50021': BadRequest, // 400, Invalid %s
                    '50022': ExchangeNotAvailable, // 400, Service unavailable
                    '50023': BadSymbol, // 400, This Symbol can't place order by api
                    '50029': InvalidOrder, // {"message":"param not match : size * price >=1000","code":50029,"trace":"f931f030-b692-401b-a0c5-65edbeadc598","data":{}}
                    '50030': InvalidOrder, // {"message":"Order is already canceled","code":50030,"trace":"8d6f64ee-ad26-45a4-9efd-1080f9fca1fa","data":{}}
                    '50032': OrderNotFound, // {"message":"Order does not exist","code":50032,"trace":"8d6b482d-4bf2-4e6c-aab2-9dcd22bf2481","data":{}}
                    // below Error codes used interchangeably for both failed postOnly and IOC orders depending on market price and order side
                    '50035': InvalidOrder, // {"message":"The price is low and there is no matching depth","code":50035,"trace":"677f01c7-8b88-4346-b097-b4226c75c90e","data":{}}
                    '50034': InvalidOrder, // {"message":"The price is high and there is no matching depth","code":50034,"trace":"ebfae59a-ba69-4735-86b2-0ed7b9ca14ea","data":{}}
                    '51011': InvalidOrder, // {"message":"param not match : size * price >=5","code":51011,"trace":"525e1d27bfd34d60b2d90ba13a7c0aa9.74.16696421352220797","data":{}}
                    '53000': AccountSuspended, // 403, Your account is frozen due to security policies. Please contact customer service
                    '53001': AccountSuspended, // {"message":"Your kyc country is restricted. Please contact customer service.","code":53001,"trace":"8b445940-c123-4de9-86d7-73c5be2e7a24","data":{}}
                    '57001': BadRequest, // 405, Method Not Allowed
                    '58001': BadRequest, // 415, Unsupported Media Type
                    '59001': ExchangeError, // 500, User account not found
                    '59002': ExchangeError, // 500, Internal Server Error
                    // contract errors
                    '40001': ExchangeError, // 400, Cloud account not found
                    '40002': ExchangeError, // 400, out_trade_no not found
                    '40003': ExchangeError, // 400, out_trade_no already existed
                    '40004': ExchangeError, // 400, Cloud account count limit
                    '40005': ExchangeError, // 400, Transfer vol precision error
                    '40006': PermissionDenied, // 400, Invalid ip error
                    '40007': BadRequest, // 400, Parse parameter error
                    '40008': InvalidNonce, // 400, Check nonce error
                    '40009': BadRequest, // 400, Check ver error
                    '40010': BadRequest, // 400, Not found func error
                    '40011': BadRequest, // 400, Invalid request
                    '40012': ExchangeError, // 500, System error
                    '40013': ExchangeError, // 400, Access too often" CLIENT_TIME_INVALID, "Please check your system time.
                    '40014': BadSymbol, // 400, This contract is offline
                    '40015': BadSymbol, // 400, This contract's exchange has been paused
                    '40016': InvalidOrder, // 400, This order would trigger user position liquidate
                    '40017': InvalidOrder, // 400, It is not possible to open and close simultaneously in the same position
                    '40018': InvalidOrder, // 400, Your position is closed
                    '40019': ExchangeError, // 400, Your position is in liquidation delegating
                    '40020': InvalidOrder, // 400, Your position volume is not enough
                    '40021': ExchangeError, // 400, The position is not exsit
                    '40022': ExchangeError, // 400, The position is not isolated
                    '40023': ExchangeError, // 400, The position would liquidate when sub margin
                    '40024': ExchangeError, // 400, The position would be warnning of liquidation when sub margin
                    '40025': ExchangeError, // 400, The position’s margin shouldn’t be lower than the base limit
                    '40026': ExchangeError, // 400, You cross margin position is in liquidation delegating
                    '40027': InsufficientFunds, // 400, You contract account available balance not enough
                    '40028': PermissionDenied, // 400, Your plan order's count is more than system maximum limit.
                    '40029': InvalidOrder, // 400, The order's leverage is too large.
                    '40030': InvalidOrder, // 400, The order's leverage is too small.
                    '40031': InvalidOrder, // 400, The deviation between current price and trigger price is too large.
                    '40032': InvalidOrder, // 400, The plan order's life cycle is too long.
                    '40033': InvalidOrder, // 400, The plan order's life cycle is too short.
                    '40034': BadSymbol, // 400, This contract is not found
                    '53002': PermissionDenied, // 403, Your account has not yet completed the kyc advanced certification, please complete first
                },
                'broad': {},
            },
            'commonCurrencies': {
                '$GM': 'GOLDMINER',
                '$HERO': 'Step Hero',
                '$PAC': 'PAC',
                'BP': 'BEYOND',
                'GDT': 'Gorilla Diamond',
                'GLD': 'Goldario',
                'MVP': 'MVP Coin',
                'TRU': 'Truebit', // conflict with TrueFi
            },
            'options': {
                'defaultNetwork': 'ERC20',
                'defaultNetworks': {
                    'USDT': 'ERC20',
                },
                'networksAreTitlesInsteadOfIds': true,
                'networksAreIncludedInCurrencyIds': true,
                'networks': {
                    'BTC': 'BTC',
                    'ERC20': [ 'ERC20', 'ERC-20', 'ERC20 ' ],
                    'OMNI': 'OMNI',
                    'STELLAR': 'XLM',
                    'EOS': 'EOS',
                    'NEO': 'NEO',
                    'BYTOM': 'BTM',
                    'BCH': 'BCH',
                    'RIPPLE': 'XRP',
                    'VECHAIN': [ 'VET', 'Vechain' ],
                    'BITCOINHD': 'BHD',
                    'PLEX': 'PLEX',
                    'CHIA': 'XCH',
                    'AVALANCHE_C': [ 'AVAX', 'AVAX-C' ],
                    'NEAR': 'NEAR',
                    'FIO': 'FIO',
                    'SECRET': 'SCRT',
                    'IOTEX': 'IOTX',
                    'POLYGON': [ 'MATIC', 'Polygon', 'POLYGON' ],
                    'HRC20': 'HECO',
                    'XDC': 'XDC',
                    'HARMONY': 'ONE',
                    'SOLANA': 'SOL',
                    'PLATON': 'LAT',
                    'CSPR': 'Casper',
                    'INTERNETCOMPUTER': 'Computer',
                    'LBRY': 'LBC',
                    'TEZOS': 'XTZ',
                    'MINA': 'MINA',
                    'CREDITS': 'CS',
                    'CARDANO': 'ADA',
                    'BEP20': [ 'BEP20', 'BSC_BNB', 'bep20' ],
                    'ERGO': 'ERG',
                    'DOGECOIN': 'DOGE',
                    'THETA': 'THETA',
                    'SYMBOL': 'XYM',
                    'CYPHERIUM': 'CPH',
                    'AKASH': 'AKT',
                    'NEM': 'XEM',
                    'ARWEAVE': 'AR',
                    'CELO': 'CELO',
                    'BITCOINVAULT': 'BTCV',
                    'FILECOIN': 'FIL',
                    'NULS': 'NULS',
                    'ENERGYWEB': 'EWT',
                    'ETHERCOIN': 'ETE',
                    'VEIL': 'VEIL',
                    'ETC': 'ETC',
                    'POLKADOT': 'DOT',
                    'DASH': 'DASH',
                    'DIGIBYTE': 'DGB',
                    'KUSAMA': 'KSM',
                    'BEP2': 'BEP2',
                    'GRIN': 'GRIN',
                    'WAVES': 'WAVES',
                    'ALGORAND': 'ALGO',
                    'COSMOS': 'ATOM',
                    'ABBC': 'ABBC',
                    'ACALA': 'ACA',
                    'LTC': 'LTC',
                    'BSV': 'BSV',
                    'TRX': 'TRX',
                    'QTUM': 'QTUM',
                    'ZCASH': 'ZEC',
                    'NEBULAS': 'NAS',
                    'TRC20': [ 'TRC20', 'trc20', 'TRON' ], // i.e. TRON is returned from fetchDepositAddress
                    'MOBILECOIN': 'MBX',
                    'PAC': 'PAC',
                    // 'TERRACLASSIC': 'LUNC', //TBD
                    // 'TERRA': 'Terra', //TBD
                    'HEDERA': [ 'HBAR', 'Hedera', 'Hedera Mainnet' ],
                    'TELOS': 'TLOS',
                    'KARDIA': 'KardiaChain',
                    'FUSE': 'FUSE',
                    'TRC10': 'TRC10',
                    'FIRO': 'FIRO',
                    'FANTOM': 'Fantom',
                    'KLAYTN': [ 'klaytn', 'KLAY', 'Klaytn' ],
                    'ELROND': [ 'EGLD', 'Elrond eGold', 'MultiversX' ],
                    'EVERSCALE': 'EVER',
                    'KAVA': 'KAVA',
                    'MOONBEAM': 'GLMR',
                    'MOONRIVER': 'MOVR',
                    'HYDRA': 'HYDRA',
                    'PLCULTIMA': 'PLCU',
                    'BITGERT': 'BRISE',
                    'CRC20': [ 'CRO', 'CRO_Chain' ],
                    'CONFLUX': [ 'CFX eSpace', 'CFX' ],
                    'OPTIMISM': 'OPTIMISM',
                    'REEF': 'REEF',
                    'SYSCOIN': 'SYS', // NEVM is different
                    'CADUCEUS': 'CMP',
                    'ZILLIQA': 'ZIL',
                    'VITE': 'VITE',
                    'STACKS': 'STX',
                    'SOLAR': 'SXP',
                    'CRUST': 'CRU',
                    'BITCI': 'BITCI',
                    'ARBITRUM': [ 'ARBI', 'Arbitrum' ],
                    'RADIX': 'XRD',
                    'ASTAR': 'ASTAR',
                    'HORIZEN': 'HORIZEN',
                    'LTO': 'LTO',
                    'ETHW': 'ETHW',
                    'NODLE': 'NODL',
                    'ETHF': 'ETHF',
                    'IOST': 'IOST',
                    'INJECTIVE': 'INJ',
                    'CUBE': 'CUBE',
                    'CHILIZ': [ 'CHZ', 'CHILIZ' ],
                    'APTOS': 'APT',
                    'FLOW': [ 'FLOW', 'Flow' ],
                    'ONTOLOGY': 'ONT',
                    'REBUS': 'REBUS',
                    'FINDORA': 'FRA',
                    'EVMOS': 'EVMOS',
                    'MONERO': 'XMR',
                    'OASYS': 'OAS',
                    'PI': 'PI',
                    'OSMOSIS': 'OSMO',
                    'PROOFOFMEMES': 'POM',
                    'ZENIQ': 'ZENIQ', // "ZEN-20" is different
                    'OMAX': 'OMAX Chain',
                    'PINETWORK': 'PI',
                    'DESO': 'DESO',
                    'XODEX': 'XODEX',
                    'DRAC': 'DRC20',
                    'BFIC': 'BFIC',
                    'QCHAIN': 'QDT',
                    'KINGARU': 'KRU',
                    'QIBLOCKCHAIN': 'QIE',
                    'OHO': 'OHO',
                    'MINTME': 'MINTME',
                    'RAMESTTA': 'RAMA',
                    'BITICA': 'BDCC',
                    'CROWNSOVEREIGN': 'CSOV',
                    'REDLIGHT': 'REDLC',
                    'VERITISE': 'VTS',
                    'XIDEN': 'XDEN',
                    'CHEQD': 'CHEQ',
                    'ULTRONGLOW': 'UTG',
                    'PHAETON': 'PHAE',
                    'ZENITH': 'ZENITH',
                    'VERIBLOCK': 'VBK',
                    // undetermined chains:
                    // LEX (for LexThum), TAYCAN (for TRICE), SFL (probably TAYCAN), OMNIA (for APEX), NAC (for NAC), KAG (Kinesis), CEM (crypto emergency), XVM (for Venidium), NEVM (for NEVM), IGT20 (for IGNITE), FILM (FILMCredits), CC (CloudCoin), MERGE (MERGE), LTNM (Bitcoin latinum), PLUGCN ( PlugChain), DINGO (dingo), LED (LEDGIS), AVAT (AVAT), VSOL (Vsolidus), EPIC (EPIC cash), NFC (netflowcoin), mrx (Metrix Coin), Idena (idena network), PKT (PKT Cash), BondDex (BondDex), XBN (XBN), KALAM (Kalamint), REV (RChain), KRC20 (MyDeFiPet), ARC20 (Hurricane Token), GMD (Coop network), BERS (Berith), ZEBI (Zebi), BRC (Baer Chain), DAPS (DAPS Coin), APL (Gold Secured Currency), NDAU (NDAU), WICC (WICC), UPG (Unipay God), TSL (TreasureSL), MXW (Maxonrow), CLC (Cifculation), SMH (SMH Coin), XIN (CPCoin), RDD (ReddCoin), OK (Okcash), KAR (KAR), CCX (ConcealNetwork),
                },
                'defaultType': 'spot', // 'spot', 'swap'
                'fetchBalance': {
                    'type': 'spot', // 'spot', 'swap', 'account'
                },
                'accountsByType': {
                    'spot': 'spot',
                },
                'createMarketBuyOrderRequiresPrice': true,
            },
        });
    }

    async fetchTime (params = {}) {
        /**
         * @method
         * @name bitmart#fetchTime
         * @description fetches the current integer timestamp in milliseconds from the exchange server
         * @param {object} params extra parameters specific to the bitmart api endpoint
         * @returns {int} the current integer timestamp in milliseconds from the exchange server
         */
        const response = await this.publicGetSystemTime (params);
        //
        //     {
        //         "message":"OK",
        //         "code":1000,
        //         "trace":"c4e5e5b7-fe9f-4191-89f7-53f6c5bf9030",
        //         "data":{
        //             "server_time":1599843709578
        //         }
        //     }
        //
        const data = this.safeValue (response, 'data', {});
        return this.safeInteger (data, 'server_time');
    }

    async fetchStatus (params = {}) {
        /**
         * @method
         * @name bitmart#fetchStatus
         * @description the latest known information on the availability of the exchange API
         * @param {object} params extra parameters specific to the bitmart api endpoint
         * @returns {object} a [status structure]{@link https://docs.ccxt.com/#/?id=exchange-status-structure}
         */
        const options = this.safeValue (this.options, 'fetchStatus', {});
        const defaultType = this.safeString (this.options, 'defaultType');
        let type = this.safeString (options, 'type', defaultType);
        type = this.safeString (params, 'type', type);
        params = this.omit (params, 'type');
        const response = await this.publicGetSystemService (params);
        //
        //     {
        //         "message": "OK",
        //         "code": 1000,
        //         "trace": "1d3f28b0-763e-4f78-90c4-5e3ad19dc595",
        //         "data": {
        //           "service": [
        //             {
        //               "title": "Spot API Stop",
        //               "service_type": "spot",
        //               "status": 2,
        //               "start_time": 1648639069125,
        //               "end_time": 1648639069125
        //             },
        //             {
        //               "title": "Contract API Stop",
        //               "service_type": "contract",
        //               "status": 2,
        //               "start_time": 1648639069125,
        //               "end_time": 1648639069125
        //             }
        //           ]
        //         }
        //     }
        //
        const data = this.safeValue (response, 'data', {});
        const services = this.safeValue (data, 'service', []);
        const servicesByType = this.indexBy (services, 'service_type');
        if (type === 'swap') {
            type = 'contract';
        }
        const service = this.safeValue (servicesByType, type);
        let status = undefined;
        let eta = undefined;
        if (service !== undefined) {
            const statusCode = this.safeInteger (service, 'status');
            if (statusCode === 2) {
                status = 'ok';
            } else {
                status = 'maintenance';
                eta = this.safeInteger (service, 'end_time');
            }
        }
        return {
            'status': status,
            'updated': undefined,
            'eta': eta,
            'url': undefined,
            'info': response,
        };
    }

    async fetchSpotMarkets (params = {}) {
        const response = await this.publicGetSpotV1SymbolsDetails (params);
        //
        //     {
        //         "message":"OK",
        //         "code":1000,
        //         "trace":"a67c9146-086d-4d3f-9897-5636a9bb26e1",
        //         "data":{
        //             "symbols":[
        //               {
        //                  "symbol": "BTC_USDT",
        //                  "symbol_id": 53,
        //                  "base_currency": "BTC",
        //                  "quote_currency": "USDT",
        //                  "base_min_size": "0.000010000000000000000000000000",
        //                  "base_max_size": "100000000.000000000000000000000000000000",
        //                  "price_min_precision": -1,
        //                  "price_max_precision": 2,
        //                  "quote_increment": "0.00001", // Api docs says "The minimum order quantity is also the minimum order quantity increment", however I think they mistakenly use the term 'order quantity'
        //                  "expiration": "NA",
        //                  "min_buy_amount": "5.000000000000000000000000000000",
        //                  "min_sell_amount": "5.000000000000000000000000000000",
        //                  "trade_status": "trading"
        //               },
        //             ]
        //         }
        //     }
        //
        const data = this.safeValue (response, 'data', {});
        const symbols = this.safeValue (data, 'symbols', []);
        const result = [];
        for (let i = 0; i < symbols.length; i++) {
            const market = symbols[i];
            const id = this.safeString (market, 'symbol');
            const numericId = this.safeInteger (market, 'symbol_id');
            const baseId = this.safeString (market, 'base_currency');
            const quoteId = this.safeString (market, 'quote_currency');
            const base = this.safeCurrencyCode (baseId);
            const quote = this.safeCurrencyCode (quoteId);
            const symbol = base + '/' + quote;
            const minBuyCost = this.safeString (market, 'min_buy_amount');
            const minSellCost = this.safeString (market, 'min_sell_amount');
            const minCost = Precise.stringMax (minBuyCost, minSellCost);
            const baseMinSize = this.safeNumber (market, 'base_min_size');
            result.push ({
                'id': id,
                'numericId': numericId,
                'symbol': symbol,
                'base': base,
                'quote': quote,
                'settle': undefined,
                'baseId': baseId,
                'quoteId': quoteId,
                'settleId': undefined,
                'type': 'spot',
                'spot': true,
                'margin': false,
                'swap': false,
                'future': false,
                'option': false,
                'active': true,
                'contract': false,
                'linear': undefined,
                'inverse': undefined,
                'contractSize': undefined,
                'expiry': undefined,
                'expiryDatetime': undefined,
                'strike': undefined,
                'optionType': undefined,
                'precision': {
                    'amount': baseMinSize,
                    'price': this.parseNumber (this.parsePrecision (this.safeString (market, 'price_max_precision'))),
                },
                'limits': {
                    'leverage': {
                        'min': undefined,
                        'max': undefined,
                    },
                    'amount': {
                        'min': baseMinSize,
                        'max': this.safeNumber (market, 'base_max_size'),
                    },
                    'price': {
                        'min': undefined,
                        'max': undefined,
                    },
                    'cost': {
                        'min': this.parseNumber (minCost),
                        'max': undefined,
                    },
                },
                'info': market,
            });
        }
        return result;
    }

    async fetchContractMarkets (params = {}) {
        const response = await this.publicGetContractPublicDetails (params);
        //
        //     {
        //       "code": 1000,
        //       "message": "Ok",
        //       "trace": "9b92a999-9463-4c96-91a4-93ad1cad0d72",
        //       "data": {
        //       "symbols": [{
        //             "symbol": "BTCUSDT",
        //             "product_type": 1,
        //             "open_timestamp": 1594080000,
        //             "expire_timestamp": 0,
        //             "settle_timestamp": 0,
        //             "base_currency": "BTC",
        //             "quote_currency": "USDT",
        //             "last_price": "23920",
        //             "volume_24h": "18969368",
        //             "turnover_24h": "458933659.7858",
        //             "index_price": "23945.25191635",
        //             "index_name": "BTCUSDT",
        //             "contract_size": "0.001",
        //             "min_leverage": "1",
        //             "max_leverage": "100",
        //             "price_precision": "0.1",
        //             "vol_precision": "1",
        //             "max_volume": "500000",
        //             "min_volume": "1"
        //           },
        //           ...
        //         ]
        //       }
        //     }
        //
        const data = this.safeValue (response, 'data', {});
        const symbols = this.safeValue (data, 'symbols', []);
        const result = [];
        for (let i = 0; i < symbols.length; i++) {
            const market = symbols[i];
            const id = this.safeString (market, 'symbol');
            const baseId = this.safeString (market, 'base_currency');
            const quoteId = this.safeString (market, 'quote_currency');
            const base = this.safeCurrencyCode (baseId);
            const quote = this.safeCurrencyCode (quoteId);
            const settleId = 'USDT'; // this is bitmart's ID for usdt
            const settle = this.safeCurrencyCode (settleId);
            const symbol = base + '/' + quote + ':' + settle;
            const productType = this.safeInteger (market, 'product_type');
            const isSwap = (productType === 1);
            const isFutures = (productType === 2);
            let expiry = this.safeInteger (market, 'expire_timestamp');
            if (!isFutures && (expiry === 0)) {
                expiry = undefined;
            }
            result.push ({
                'id': id,
                'numericId': undefined,
                'symbol': symbol,
                'base': base,
                'quote': quote,
                'settle': settle,
                'baseId': baseId,
                'quoteId': quoteId,
                'settleId': settleId,
                'type': isSwap ? 'swap' : 'future',
                'spot': false,
                'margin': false,
                'swap': isSwap,
                'future': isFutures,
                'option': false,
                'active': true,
                'contract': true,
                'linear': true,
                'inverse': false,
                'contractSize': this.safeNumber (market, 'contract_size'),
                'expiry': expiry,
                'expiryDatetime': this.iso8601 (expiry),
                'strike': undefined,
                'optionType': undefined,
                'precision': {
                    'amount': this.safeNumber (market, 'vol_precision'),
                    'price': this.safeNumber (market, 'price_precision'),
                },
                'limits': {
                    'leverage': {
                        'min': this.safeNumber (market, 'min_leverage'),
                        'max': this.safeNumber (market, 'max_leverage'),
                    },
                    'amount': {
                        'min': this.safeNumber (market, 'min_volume'),
                        'max': this.safeNumber (market, 'max_volume'),
                    },
                    'price': {
                        'min': undefined,
                        'max': undefined,
                    },
                    'cost': {
                        'min': undefined,
                        'max': undefined,
                    },
                },
                'info': market,
            });
        }
        return result;
    }

    async fetchMarkets (params = {}) {
        /**
         * @method
         * @name bitmart#fetchMarkets
         * @description retrieves data on all markets for bitmart
         * @param {object} params extra parameters specific to the exchange api endpoint
         * @returns {[object]} an array of objects representing market data
         */
        const spot = await this.fetchSpotMarkets (params);
        const contract = await this.fetchContractMarkets (params);
        return this.arrayConcat (spot, contract);
    }

    async fetchCurrencies (params = {}) {
        /**
         * @method
         * @name bitmart#fetchCurrencies
         * @description fetches all available currencies on an exchange
         * @param {object} params extra parameters specific to the bitmart api endpoint
         * @returns {object} an associative dictionary of currencies
         */
        const response = await this.publicGetAccountV1Currencies (params);
        //
        //     {
        //         "message": "OK",
        //         "code": 1000,
        //         "trace": "c25d91c7-359a-47e4-80c4-4a6a2c19be2f",
        //         "data": {
        //             "currencies": [
        //                  {
        //                     "currency": "USDT",
        //                     "name": "Tether USD",
        //                     "contract_address": null,
        //                     "network": "OMNI",
        //                     "withdraw_enabled": false,
        //                     "deposit_enabled": false,
        //                     "withdraw_minsize": "10",
        //                     "withdraw_minfee": null
        //                  },
        //                  {
        //                     "currency": "USDT-SPL",
        //                     "name": "USDT-SPL",
        //                     "contract_address": "Es9vMFrzaCERmJfrF4H2FYD4KCoNkY11McCe8BenwNYB",
        //                     "network": "SOL",
        //                     "withdraw_enabled": true,
        //                     "deposit_enabled": true,
        //                     "withdraw_minsize": "20",
        //                     "withdraw_minfee": null
        //                  },
        //             ]
        //         }
        //    }
        //
        const data = this.safeValue (response, 'data', {});
        const currencies = this.safeValue (data, 'currencies', []);
        const result = {};
        for (let i = 0; i < currencies.length; i++) {
            const currency = currencies[i];
            const currencyId = this.safeString (currency, 'currency');
            const parts = currencyId.split ('-');
            const currencyPart = parts[0];
            const code = this.safeCurrencyCode (currencyPart);
            if (!(code in result)) {
                result[code] = {
                    'info': {},
                    'id': currencyPart, // not 'currencyId', because it holds `USDT-BEP20, USDT,` etc..
                    'code': code,
                    'name': this.safeString (currency, 'name'),
                    'type': undefined,
                    'margin': undefined,
                    'active': undefined,
                    'deposit': undefined,
                    'withdraw': undefined,
                    'fee': undefined,
                    'precision': undefined,
                    'networks': {},
                    'limits': {
                        'deposit': {
                            'min': undefined,
                            'max': undefined,
                        },
                        'withdraw': {
                            'min': undefined,
                            'max': undefined,
                        },
                    },
                };
            }
            result[code]['info'][currencyId] = currency;
            const networkId = this.safeString (currency, 'network');
            const networkCode = this.networkIdToCode (networkId);
            this.defineNetworkCodeNameIdMappings (code, currencyId, networkCode, networkId);
            const withdraw_enabled = this.safeValue (currency, 'withdraw_enabled');
            const deposit_enabled = this.safeValue (currency, 'deposit_enabled');
            const withdraw_minsize = this.safeString (currency, 'withdraw_minsize');
            const withdraw_minfee = this.safeString (currency, 'withdraw_minfee');
            let minPrecisionSize = undefined;
            let minPrecisionFee = undefined;
            if (withdraw_minsize !== undefined) {
                minPrecisionSize = this.numberToString (this.precisionFromString (withdraw_minsize));
            }
            if (withdraw_minfee !== undefined) {
                minPrecisionFee = this.numberToString (this.precisionFromString (withdraw_minfee));
            }
            let maxScale = undefined;
            if (minPrecisionSize !== undefined && minPrecisionFee !== undefined) {
                maxScale = Precise.stringMax (minPrecisionSize, minPrecisionFee);
            } else if (minPrecisionSize !== undefined) {
                maxScale = minPrecisionSize;
            } else if (minPrecisionFee !== undefined) {
                maxScale = minPrecisionFee;
            }
            result[code]['networks'][networkCode] = {
                'info': currency,
                'id': networkId,
                'network': networkCode,
                'active': (deposit_enabled || withdraw_enabled),
                'deposit': deposit_enabled,
                'withdraw': withdraw_enabled,
                'fee': this.parseNumber (withdraw_minfee),
                'precision': this.parseNumber (this.parsePrecision (maxScale)),
                'limits': {
                    'withdraw': {
                        'min': this.parseNumber (withdraw_minsize),
                        'max': undefined,
                    },
                    'deposit': {
                        'min': undefined,
                        'max': undefined,
                    },
                },
            };
            // currency wide values
            if (withdraw_enabled) {
                result[code]['withdraw'] = true;
            }
            if (deposit_enabled) {
                result[code]['deposit'] = true;
            }
            if (result[code]['withdraw'] && result[code]['deposit']) {
                result[code]['active'] = true;
            }
        }
        return result;
    }

    async fetchTransactionFee (code: string, params = {}) {
        /**
         * @method
         * @name bitmart#fetchTransactionFee
         * @description *DEPRECATED* please use fetchDepositWithdrawFee instead
         * @param {string} code unified currency code
         * @param {object} params extra parameters specific to the bitmart api endpoint
         * @returns {object} a [fee structure]{@link https://docs.ccxt.com/#/?id=fee-structure}
         */
        await this.loadMarkets ();
        const currency = this.currency (code);
        const request = {
            'currency': currency['id'],
        };
        const response = await this.privateGetAccountV1WithdrawCharge (this.extend (request, params));
        //
        //     {
        //         message: 'OK',
        //         code: '1000',
        //         trace: '3ecc0adf-91bd-4de7-aca1-886c1122f54f',
        //         data: {
        //             today_available_withdraw_BTC: '100.0000',
        //             min_withdraw: '0.005',
        //             withdraw_precision: '8',
        //             withdraw_fee: '0.000500000000000000000000000000'
        //         }
        //     }
        //
        const data = response['data'];
        const withdrawFees = {};
        withdrawFees[code] = this.safeNumber (data, 'withdraw_fee');
        return {
            'info': response,
            'withdraw': withdrawFees,
            'deposit': {},
        };
    }

    parseDepositWithdrawFee (fee, currency = undefined) {
        //
        //    {
        //        today_available_withdraw_BTC: '100.0000',
        //        min_withdraw: '0.005',
        //        withdraw_precision: '8',
        //        withdraw_fee: '0.000500000000000000000000000000'
        //    }
        //
        return {
            'info': fee,
            'withdraw': {
                'fee': this.safeNumber (fee, 'withdraw_fee'),
                'percentage': undefined,
            },
            'deposit': {
                'fee': undefined,
                'percentage': undefined,
            },
            'networks': {},
        };
    }

    async fetchDepositWithdrawFee (code: string, params = {}) {
        /**
         * @method
         * @name bitmart#fetchDepositWithdrawFee
         * @description fetch the fee for deposits and withdrawals
         * @param {string} code unified currency code
         * @param {object} params extra parameters specific to the bitmart api endpoint
         * @returns {object} a [fee structure]{@link https://docs.ccxt.com/#/?id=fee-structure}
         */
        await this.loadMarkets ();
        const currency = this.currency (code);
        let networkCode = undefined;
        [ networkCode, params ] = this.handleNetworkCodeAndParams (params);
        if (networkCode === undefined) {
            throw new ArgumentsRequired (this.id + ' fetchDepositWithdrawFee() requires a "network" parameter');
        }
        const currencyIdWithNetwork = this.networkCodeToCurrencyId (networkCode, currency['code']);
        const request = {
            'currency': currencyIdWithNetwork,
        };
        const response = await this.privateGetAccountV1WithdrawCharge (this.extend (request, params));
        //
        //     {
        //         message: 'OK',
        //         code: '1000',
        //         trace: '3ecc0adf-91bd-4de7-aca1-886c1122f54f',
        //         data: {
        //             today_available_withdraw_BTC: '100.0000',
        //             min_withdraw: '0.005',
        //             withdraw_precision: '8',
        //             withdraw_fee: '0.000500000000000000000000000000'
        //         }
        //     }
        //
        const data = response['data'];
        return this.parseDepositWithdrawFee (data);
    }

    parseTicker (ticker, market = undefined) {
        //
        // spot
        //
        //      {
        //          "symbol": "SOLAR_USDT",
        //          "last_price": "0.020342",
        //          "quote_volume_24h": "56817.811802",
        //          "base_volume_24h": "2172060",
        //          "high_24h": "0.256000",
        //          "low_24h": "0.016980",
        //          "open_24h": "0.022309",
        //          "close_24h": "0.020342",
        //          "best_ask": "0.020389",
        //          "best_ask_size": "339.000000000000000000000000000000",
        //          "best_bid": "0.020342",
        //          "best_bid_size": "3369.000000000000000000000000000000",
        //          "fluctuation": "-0.0882",
        //          "url": "https://www.bitmart.com/trade?symbol=SOLAR_USDT",
        //          "timestamp": 1667403439367
        //      }
        //
        // swap
        //
        //      {
        //          "contract_symbol":"DOGEUSDT",
        //          "last_price":"0.130340",
        //          "index_price":"0.13048245",
        //          "last_funding_rate":"0.00002287",
        //          "price_change_percent_24h":"-2.074",
        //          "volume_24h":"113705028.59482228",
        //          "url":"https://futures.bitmart.com/en?symbol=DOGEUSDT",
        //          "high_price":"0.134520",
        //          "low_price":"0.128570",
        //          "legal_coin_price":"0.1302699"
        //      }
        //
        const timestamp = this.safeInteger (ticker, 'timestamp', this.milliseconds ());
        const marketId = this.safeString2 (ticker, 'symbol', 'contract_symbol');
        market = this.safeMarket (marketId, market);
        const symbol = market['symbol'];
        const last = this.safeString2 (ticker, 'close_24h', 'last_price');
        let percentage = this.safeString (ticker, 'price_change_percent_24h');
        if (percentage === undefined) {
            const percentageRaw = this.safeString (ticker, 'fluctuation');
            if ((percentageRaw !== undefined) && (percentageRaw !== '0')) { // a few tickers show strictly '0' in fluctuation field
                const direction = percentageRaw[0];
                percentage = direction + Precise.stringMul (percentageRaw.replace (direction, ''), '100');
            } else if (percentageRaw === '0') {
                percentage = '0';
            }
        }
        const baseVolume = this.safeString (ticker, 'base_volume_24h');
        let quoteVolume = this.safeString (ticker, 'quote_volume_24h');
        quoteVolume = this.safeString (ticker, 'volume_24h', quoteVolume);
        const average = this.safeString2 (ticker, 'avg_price', 'index_price');
        const high = this.safeString2 (ticker, 'high_24h', 'high_price');
        const low = this.safeString2 (ticker, 'low_24h', 'low_price');
        return this.safeTicker ({
            'symbol': symbol,
            'timestamp': timestamp,
            'datetime': this.iso8601 (timestamp),
            'high': high,
            'low': low,
            'bid': this.safeString (ticker, 'best_bid'),
            'bidVolume': this.safeString (ticker, 'best_bid_size'),
            'ask': this.safeString (ticker, 'best_ask'),
            'askVolume': this.safeString (ticker, 'best_ask_size'),
            'vwap': undefined,
            'open': this.safeString (ticker, 'open_24h'),
            'close': last,
            'last': last,
            'previousClose': undefined,
            'change': undefined,
            'percentage': percentage,
            'average': average,
            'baseVolume': baseVolume,
            'quoteVolume': quoteVolume,
            'info': ticker,
        }, market);
    }

    async fetchTicker (symbol: string, params = {}) {
        /**
         * @method
         * @name bitmart#fetchTicker
         * @description fetches a price ticker, a statistical calculation with the information calculated over the past 24 hours for a specific market
         * @param {string} symbol unified symbol of the market to fetch the ticker for
         * @param {object} params extra parameters specific to the bitmart api endpoint
         * @returns {object} a [ticker structure]{@link https://docs.ccxt.com/#/?id=ticker-structure}
         */
        await this.loadMarkets ();
        const market = this.market (symbol);
        const request = {};
        let method = undefined;
        if (market['swap']) {
            method = 'publicGetContractV1Tickers';
            request['contract_symbol'] = market['id'];
        } else if (market['spot']) {
            method = 'publicGetSpotV1Ticker';
            request['symbol'] = market['id'];
        }
        const response = await this[method] (this.extend (request, params));
        //
        // spot
        //
        //     {
        //         "message":"OK",
        //         "code":1000,
        //         "trace":"6aa5b923-2f57-46e3-876d-feca190e0b82",
        //         "data":{
        //             "tickers":[
        //                 {
        //                     "symbol":"ETH_BTC",
        //                     "last_price":"0.036037",
        //                     "quote_volume_24h":"4380.6660000000",
        //                     "base_volume_24h":"159.3582006712",
        //                     "high_24h":"0.036972",
        //                     "low_24h":"0.035524",
        //                     "open_24h":"0.036561",
        //                     "close_24h":"0.036037",
        //                     "best_ask":"0.036077",
        //                     "best_ask_size":"9.9500",
        //                     "best_bid":"0.035983",
        //                     "best_bid_size":"4.2792",
        //                     "fluctuation":"-0.0143",
        //                     "url":"https://www.bitmart.com/trade?symbol=ETH_BTC"
        //                 }
        //             ]
        //         }
        //     }
        //
        // swap
        //
        //      {
        //          "message":"OK",
        //          "code":1000,
        //          "trace":"4a0ebceb-d3f7-45a3-8feb-f61e230e24cd",
        //          "data":{
        //              "tickers":[
        //                  {
        //                      "contract_symbol":"DOGEUSDT",
        //                      "last_price":"0.130180",
        //                      "index_price":"0.13028635",
        //                      "last_funding_rate":"0.00002025",
        //                      "price_change_percent_24h":"-2.326",
        //                      "volume_24h":"116789313.01797258",
        //                      "url":"https://futures.bitmart.com/en?symbol=DOGEUSDT",
        //                      "high_price":"0.134520",
        //                      "low_price":"0.128570",
        //                      "legal_coin_price":"0.13017401"
        //                  }
        //              ]
        //          }
        //      }
        //
        const data = this.safeValue (response, 'data', {});
        const tickers = this.safeValue (data, 'tickers', []);
        // fails in naming for contract tickers 'contract_symbol'
        let tickersById = undefined;
        if (market['spot']) {
            tickersById = this.indexBy (tickers, 'symbol');
        } else if (market['swap']) {
            tickersById = this.indexBy (tickers, 'contract_symbol');
        }
        const ticker = this.safeValue (tickersById, market['id']);
        return this.parseTicker (ticker, market);
    }

    async fetchTickers (symbols: string[] = undefined, params = {}) {
        /**
         * @method
         * @name bitmart#fetchTickers
         * @description fetches price tickers for multiple markets, statistical calculations with the information calculated over the past 24 hours each market
         * @see https://developer-pro.bitmart.com/en/spot/#get-ticker-of-all-pairs-v2
         * @param {[string]|undefined} symbols unified symbols of the markets to fetch the ticker for, all market tickers are returned if not assigned
         * @param {object} params extra parameters specific to the bitmart api endpoint
         * @returns {object} a dictionary of [ticker structures]{@link https://docs.ccxt.com/#/?id=ticker-structure}
         */
        await this.loadMarkets ();
        symbols = this.marketSymbols (symbols);
        let type = undefined;
        let market = undefined;
        if (symbols !== undefined) {
            const symbol = this.safeValue (symbols, 0);
            market = this.market (symbol);
        }
        [ type, params ] = this.handleMarketTypeAndParams ('fetchTickers', market, params);
        const method = this.getSupportedMapping (type, {
            'spot': 'publicGetSpotV2Ticker',
            'swap': 'publicGetContractV1Tickers',
        });
        const response = await this[method] (params);
        const data = this.safeValue (response, 'data', {});
        const tickers = this.safeValue (data, 'tickers', []);
        const result = {};
        for (let i = 0; i < tickers.length; i++) {
            const ticker = this.parseTicker (tickers[i]);
            const symbol = ticker['symbol'];
            result[symbol] = ticker;
        }
        return this.filterByArray (result, 'symbol', symbols);
    }

    async fetchOrderBook (symbol: string, limit: Int = undefined, params = {}) {
        /**
         * @method
         * @name bitmart#fetchOrderBook
         * @description fetches information on open orders with bid (buy) and ask (sell) prices, volumes and other data
         * @param {string} symbol unified symbol of the market to fetch the order book for
         * @param {int|undefined} limit the maximum amount of order book entries to return
         * @param {object} params extra parameters specific to the bitmart api endpoint
         * @returns {object} A dictionary of [order book structures]{@link https://docs.ccxt.com/#/?id=order-book-structure} indexed by market symbols
         */
        await this.loadMarkets ();
        const market = this.market (symbol);
        if (!market['spot']) {
            throw new NotSupported (this.id + ' fetchOrderBook() does not support ' + market['type'] + ' markets, only spot markets are accepted');
        }
        const request = {
            'symbol': market['id'],
        };
        if (limit !== undefined) {
            request['size'] = limit; // default 50, max 200
        }
        // request['precision'] = 4; // optional price precision / depth level whose range is defined in symbol details
        const response = await this.publicGetSpotV1SymbolsBook (this.extend (request, params));
        //
        // spot
        //
        //     {
        //         "message":"OK",
        //         "code":1000,
        //         "trace":"8254f8fc-431d-404f-ad9a-e716339f66c7",
        //         "data":{
        //             "buys":[
        //                 {"amount":"4.7091","total":"4.71","price":"0.034047","count":"1"},
        //                 {"amount":"5.7439","total":"10.45","price":"0.034039","count":"1"},
        //                 {"amount":"2.5249","total":"12.98","price":"0.032937","count":"1"},
        //             ],
        //             "sells":[
        //                 {"amount":"41.4365","total":"41.44","price":"0.034174","count":"1"},
        //                 {"amount":"4.2317","total":"45.67","price":"0.034183","count":"1"},
        //                 {"amount":"0.3000","total":"45.97","price":"0.034240","count":"1"},
        //             ]
        //         }
        //     }
        //
        const data = this.safeValue (response, 'data', {});
        const timestamp = this.safeInteger (data, 'timestamp');
        return this.parseOrderBook (data, symbol, timestamp, 'buys', 'sells', 'price', 'amount');
    }

    parseTrade (trade, market = undefined) {
        //
        // public fetchTrades spot ( amount = count * price )
        //
        //     {
        //          "amount": "818.94",
        //          "order_time": "1637601839035",    // ETH/USDT
        //          "price": "4221.99",
        //          "count": "0.19397",
        //          "type": "buy"
        //      }
        //
        // private fetchMyTrades spot
        //
        //     {
        //         "detail_id":256348632,
        //         "order_id":2147484350,
        //         "symbol":"BTC_USDT",
        //         "create_time":1590462303000,
        //         "side":"buy",
        //         "fees":"0.00001350",
        //         "fee_coin_name":"BTC",
        //         "notional":"88.00000000",
        //         "price_avg":"8800.00",
        //         "size":"0.01000",
        //         "exec_type":"M"
        //     }
        //
        const id = this.safeString (trade, 'detail_id');
        const timestamp = this.safeInteger2 (trade, 'order_time', 'create_time');
        const type = undefined;
        const side = this.safeStringLower2 (trade, 'type', 'side');
        let takerOrMaker = undefined;
        const execType = this.safeString (trade, 'exec_type');
        if (execType !== undefined) {
            takerOrMaker = (execType === 'M') ? 'maker' : 'taker';
        }
        let priceString = this.safeString (trade, 'price');
        priceString = this.safeString (trade, 'price_avg', priceString);
        let amountString = this.safeString (trade, 'count');
        amountString = this.safeString (trade, 'size', amountString);
        const costString = this.safeString2 (trade, 'amount', 'notional');
        const orderId = this.safeString (trade, 'order_id');
        const marketId = this.safeString (trade, 'symbol');
        market = this.safeMarket (marketId, market, '_');
        const feeCostString = this.safeString (trade, 'fees');
        let fee = undefined;
        if (feeCostString !== undefined) {
            const feeCurrencyId = this.safeString (trade, 'fee_coin_name');
            let feeCurrencyCode = this.safeCurrencyCode (feeCurrencyId);
            if (feeCurrencyCode === undefined) {
                feeCurrencyCode = (side === 'buy') ? market['base'] : market['quote'];
            }
            fee = {
                'cost': feeCostString,
                'currency': feeCurrencyCode,
            };
        }
        return this.safeTrade ({
            'info': trade,
            'id': id,
            'order': orderId,
            'timestamp': timestamp,
            'datetime': this.iso8601 (timestamp),
            'symbol': market['symbol'],
            'type': type,
            'side': side,
            'price': priceString,
            'amount': amountString,
            'cost': costString,
            'takerOrMaker': takerOrMaker,
            'fee': fee,
        }, market);
    }

    async fetchTrades (symbol: string, since: Int = undefined, limit: Int = undefined, params = {}) {
        /**
         * @method
         * @name bitmart#fetchTrades
         * @description get the list of most recent trades for a particular symbol
         * @param {string} symbol unified symbol of the market to fetch trades for
         * @param {int|undefined} since timestamp in ms of the earliest trade to fetch
         * @param {int|undefined} limit the maximum amount of trades to fetch
         * @param {object} params extra parameters specific to the bitmart api endpoint
         * @returns {[object]} a list of [trade structures]{@link https://docs.ccxt.com/en/latest/manual.html?#public-trades}
         */
        await this.loadMarkets ();
        const market = this.market (symbol);
        if (!market['spot']) {
            throw new NotSupported (this.id + ' fetchTrades() does not support ' + market['type'] + ' orders, only spot orders are accepted');
        }
        const request = {
            'symbol': market['id'],
        };
        const response = await this.publicGetSpotV1SymbolsTrades (this.extend (request, params));
        //
        // spot
        //
        //     {
        //         "message":"OK",
        //         "code":1000,
        //         "trace":"222d74c0-8f6d-49d9-8e1b-98118c50eeba",
        //         "data":{
        //             "trades":[
        //                 {
        //                     "amount":"0.005703",
        //                     "order_time":1599652045394,
        //                     "price":"0.034029",
        //                     "count":"0.1676",
        //                     "type":"sell"
        //                 },
        //             ]
        //         }
        //     }
        //
        const data = this.safeValue (response, 'data', {});
        const trades = this.safeValue (data, 'trades', []);
        return this.parseTrades (trades, market, since, limit);
    }

    parseOHLCV (ohlcv, market = undefined) {
        //
        // spot
        //
        //     {
        //         "last_price":"0.034987",
        //         "timestamp":1598787420,
        //         "volume":"1.0198",
        //         "open":"0.035007",
        //         "close":"0.034987",
        //         "high":"0.035007",
        //         "low":"0.034986"
        //     }
        //
        // swap
        //
        //     {
        //         "low_price": "20090.3",
        //         "high_price": "20095.5",
        //         "open_price": "20092.6",
        //         "close_price": "20091.4",
        //         "volume": "8748",
        //         "timestamp": 1665002281
        //     }
        //
        // ws
        //
        //     [
        //         1631056350, // timestamp
        //         '46532.83', // oopen
        //         '46555.71', // high
        //         '46511.41', // low
        //         '46555.71', // close
        //         '0.25', // volume
        //     ]
        //
        if (Array.isArray (ohlcv)) {
            return [
                this.safeTimestamp (ohlcv, 0),
                this.safeNumber (ohlcv, 1),
                this.safeNumber (ohlcv, 2),
                this.safeNumber (ohlcv, 3),
                this.safeNumber (ohlcv, 4),
                this.safeNumber (ohlcv, 5),
            ];
        } else {
            return [
                this.safeTimestamp (ohlcv, 'timestamp'),
                this.safeNumber2 (ohlcv, 'open', 'open_price'),
                this.safeNumber2 (ohlcv, 'high', 'high_price'),
                this.safeNumber2 (ohlcv, 'low', 'low_price'),
                this.safeNumber2 (ohlcv, 'close', 'close_price'),
                this.safeNumber (ohlcv, 'volume'),
            ];
        }
    }

    async fetchOHLCV (symbol: string, timeframe = '1m', since: Int = undefined, limit: Int = undefined, params = {}) {
        /**
         * @method
         * @name bitmart#fetchOHLCV
         * @description fetches historical candlestick data containing the open, high, low, and close price, and the volume of a market
         * @see https://developer-pro.bitmart.com/en/spot/#get-k-line
         * @see https://developer-pro.bitmart.com/en/futures/#get-k-line
         * @param {string} symbol unified symbol of the market to fetch OHLCV data for
         * @param {string} timeframe the length of time each candle represents
         * @param {int|undefined} since timestamp in ms of the earliest candle to fetch
         * @param {int|undefined} limit the maximum amount of candles to fetch
         * @param {object} params extra parameters specific to the bitmart api endpoint
         * @returns {[[int]]} A list of candles ordered as timestamp, open, high, low, close, volume
         */
        await this.loadMarkets ();
        const market = this.market (symbol);
        const type = market['type'];
        const duration = this.parseTimeframe (timeframe);
        const parsedTimeframe = this.safeInteger (this.timeframes, timeframe);
        const request = {
            'symbol': market['id'],
        };
        if (parsedTimeframe !== undefined) {
            request['step'] = parsedTimeframe;
        } else {
            request['step'] = timeframe;
        }
        const maxLimit = 500;
        if (limit === undefined) {
            limit = maxLimit;
        }
        limit = Math.min (maxLimit, limit);
        const now = this.parseToInt (this.milliseconds () / 1000);
        const fromRequest = (type === 'spot') ? 'from' : 'start_time';
        const toRequest = (type === 'spot') ? 'to' : 'end_time';
        if (since === undefined) {
            const start = now - limit * duration;
            request[fromRequest] = start;
            request[toRequest] = now;
        } else {
            const start = this.parseToInt ((since / 1000)) - 1;
            const end = this.sum (start, limit * duration);
            request[fromRequest] = start;
            request[toRequest] = Math.min (end, now);
        }
        let method = 'publicGetSpotV1SymbolsKline';
        if (type === 'swap') {
            method = 'publicGetContractPublicKline';
        }
        const response = await this[method] (this.extend (request, params));
        //
        // spot
        //
        //     {
        //         "message":"OK",
        //         "code":1000,
        //         "trace":"80d86378-ab4e-4c70-819e-b42146cf87ad",
        //         "data":{
        //             "klines":[
        //                 {"last_price":"0.034987","timestamp":1598787420,"volume":"1.0198","open":"0.035007","close":"0.034987","high":"0.035007","low":"0.034986"},
        //                 {"last_price":"0.034986","timestamp":1598787480,"volume":"0.3959","open":"0.034982","close":"0.034986","high":"0.034986","low":"0.034980"},
        //                 {"last_price":"0.034978","timestamp":1598787540,"volume":"0.3259","open":"0.034987","close":"0.034978","high":"0.034987","low":"0.034977"},
        //             ]
        //         }
        //     }
        //
        // swap
        //
        //     {
        //         "code": 1000,
        //         "message": "Ok",
        //         "data": [
        //             {
        //                 "low_price": "20090.3",
        //                 "high_price": "20095.5",
        //                 "open_price": "20092.6",
        //                 "close_price": "20091.4",
        //                 "volume": "8748",
        //                 "timestamp": 1665002281
        //             },
        //             ...
        //         ],
        //         "trace": "96c989db-e0f5-46f5-bba6-60cfcbde699b"
        //     }
        //
        const data = this.safeValue (response, 'data', {});
        const klines = this.safeValue (data, 'klines', []);
        const ohlcv = (type === 'spot') ? klines : data;
        return this.parseOHLCVs (ohlcv, market, timeframe, since, limit);
    }

    async fetchMyTrades (symbol: string = undefined, since: Int = undefined, limit: Int = undefined, params = {}) {
        /**
         * @method
         * @name bitmart#fetchMyTrades
         * @description fetch all trades made by the user
         * @param {string} symbol unified market symbol
         * @param {int|undefined} since the earliest time in ms to fetch trades for
         * @param {int|undefined} limit the maximum number of trades structures to retrieve
         * @param {object} params extra parameters specific to the bitmart api endpoint
         * @returns {[object]} a list of [trade structures]{@link https://docs.ccxt.com/#/?id=trade-structure}
         */
        if (symbol === undefined) {
            throw new ArgumentsRequired (this.id + ' fetchMyTrades() requires a symbol argument');
        }
        await this.loadMarkets ();
        const market = this.market (symbol);
        if (!market['spot']) {
            throw new NotSupported (this.id + ' fetchMyTrades() does not support ' + market['type'] + ' orders, only spot orders are accepted');
        }
        const options = this.safeValue (this.options, 'fetchMyTrades', {});
        const defaultLimit = this.safeInteger (options, 'limit', 200);
        if (limit === undefined) {
            limit = defaultLimit;
        }
        const request = {
            'symbol': market['id'],
            'N': limit,
        };
        const response = await this.privateGetSpotV2Trades (this.extend (request, params));
        //
        // spot
        //
        //     {
        //         "message":"OK",
        //         "code":1000,
        //         "trace":"a06a5c53-8e6f-42d6-8082-2ff4718d221c",
        //         "data":{
        //             "current_page":1,
        //             "trades":[
        //                 {
        //                     "detail_id":256348632,
        //                     "order_id":2147484350,
        //                     "symbol":"BTC_USDT",
        //                     "create_time":1590462303000,
        //                     "side":"buy",
        //                     "fees":"0.00001350",
        //                     "fee_coin_name":"BTC",
        //                     "notional":"88.00000000",
        //                     "price_avg":"8800.00",
        //                     "size":"0.01000",
        //                     "exec_type":"M"
        //                 },
        //             ]
        //         }
        //     }
        //
        const data = this.safeValue (response, 'data', {});
        const trades = this.safeValue (data, 'trades', []);
        return this.parseTrades (trades, market, since, limit);
    }

    async fetchOrderTrades (id: string, symbol: string = undefined, since: Int = undefined, limit: Int = undefined, params = {}) {
        /**
         * @method
         * @name bitmart#fetchOrderTrades
         * @description fetch all the trades made from a single order
         * @param {string} id order id
         * @param {string} symbol unified market symbol
         * @param {int|undefined} since the earliest time in ms to fetch trades for
         * @param {int|undefined} limit the maximum number of trades to retrieve
         * @param {object} params extra parameters specific to the bitmart api endpoint
         * @returns {[object]} a list of [trade structures]{@link https://docs.ccxt.com/#/?id=trade-structure}
         */
        if (symbol === undefined) {
            throw new ArgumentsRequired (this.id + ' fetchOrderTrades() requires a symbol argument');
        }
        await this.loadMarkets ();
        const market = this.market (symbol);
        if (!market['spot']) {
            throw new NotSupported (this.id + ' fetchOrderTrades() does not support ' + market['type'] + ' orders, only spot orders are accepted');
        }
        const options = this.safeValue (this.options, 'fetchOrderTrades', {});
        const defaultLimit = this.safeInteger (options, 'limit', 200);
        if (limit === undefined) {
            limit = defaultLimit;
        }
        const request = {
            'symbol': market['id'],
            'order_id': id,
            'N': limit,
        };
        const response = await this.privateGetSpotV2Trades (this.extend (request, params));
        //
        // spot
        //
        //     {
        //         "message":"OK",
        //         "code":1000,
        //         "trace":"a06a5c53-8e6f-42d6-8082-2ff4718d221c",
        //         "data":{
        //             "current_page":1,
        //             "trades":[
        //                 {
        //                     "detail_id":256348632,
        //                     "order_id":2147484350,
        //                     "symbol":"BTC_USDT",
        //                     "create_time":1590462303000,
        //                     "side":"buy",
        //                     "fees":"0.00001350",
        //                     "fee_coin_name":"BTC",
        //                     "notional":"88.00000000",
        //                     "price_avg":"8800.00",
        //                     "size":"0.01000",
        //                     "exec_type":"M"
        //                 },
        //             ]
        //         }
        //     }
        //
        const data = this.safeValue (response, 'data', {});
        const trades = this.safeValue (data, 'trades', []);
        return this.parseTrades (trades, market, since, limit);
    }

    parseBalance (response, marketType) {
        const data = this.safeValue (response, 'data', {});
        let wallet = undefined;
        if (marketType === 'swap') {
            wallet = this.safeValue (response, 'data', []);
        } else if (marketType === 'margin') {
            wallet = this.safeValue (data, 'symbols', []);
        } else {
            wallet = this.safeValue (data, 'wallet', []);
        }
        const result = { 'info': response };
        if (marketType === 'margin') {
            for (let i = 0; i < wallet.length; i++) {
                const entry = wallet[i];
                const marketId = this.safeString (entry, 'symbol');
                const symbol = this.safeSymbol (marketId, undefined, '_');
                const base = this.safeValue (entry, 'base', {});
                const quote = this.safeValue (entry, 'quote', {});
                const baseCode = this.safeCurrencyCode (this.safeString (base, 'currency'));
                const quoteCode = this.safeCurrencyCode (this.safeString (quote, 'currency'));
                const subResult = {};
                subResult[baseCode] = this.parseBalanceHelper (base);
                subResult[quoteCode] = this.parseBalanceHelper (quote);
                result[symbol] = this.safeBalance (subResult);
            }
            return result;
        } else {
            for (let i = 0; i < wallet.length; i++) {
                const balance = wallet[i];
                let currencyId = this.safeString2 (balance, 'id', 'currency');
                currencyId = this.safeString (balance, 'coin_code', currencyId);
                const code = this.safeCurrencyCode (currencyId);
                const account = this.account ();
                account['free'] = this.safeString2 (balance, 'available', 'available_balance');
                account['used'] = this.safeString2 (balance, 'frozen', 'frozen_balance');
                result[code] = account;
            }
            return this.safeBalance (result);
        }
    }

    parseBalanceHelper (entry) {
        const account = this.account ();
        account['used'] = this.safeString (entry, 'frozen');
        account['free'] = this.safeString (entry, 'available');
        account['total'] = this.safeString (entry, 'total_asset');
        const debt = this.safeString (entry, 'borrow_unpaid');
        const interest = this.safeString (entry, 'interest_unpaid');
        account['debt'] = Precise.stringAdd (debt, interest);
        return account;
    }

    async fetchBalance (params = {}) {
        /**
         * @method
         * @name bitmart#fetchBalance
         * @description query for balance and get the amount of funds available for trading or funds locked in orders
         * @see https://developer-pro.bitmart.com/en/spot/#get-spot-wallet-balance
         * @see https://developer-pro.bitmart.com/en/futures/#get-contract-assets-detail
         * @see https://developer-pro.bitmart.com/en/spot/#get-account-balance
         * @see https://developer-pro.bitmart.com/en/spot/#get-margin-account-details-isolated
         * @param {object} params extra parameters specific to the bitmart api endpoint
         * @returns {object} a [balance structure]{@link https://docs.ccxt.com/en/latest/manual.html?#balance-structure}
         */
        await this.loadMarkets ();
        let marketType = undefined;
        [ marketType, params ] = this.handleMarketTypeAndParams ('fetchBalance', undefined, params);
        let method = this.getSupportedMapping (marketType, {
            'spot': 'privateGetSpotV1Wallet',
            'swap': 'privateGetContractPrivateAssetsDetail',
            'account': 'privateGetAccountV1Wallet',
            'margin': 'privateGetSpotV1MarginIsolatedAccount',
        });
        const marginMode = this.safeString (params, 'marginMode');
        const isMargin = this.safeValue (params, 'margin', false);
        params = this.omit (params, [ 'margin', 'marginMode' ]);
        if (marginMode !== undefined || isMargin) {
            method = 'privateGetSpotV1MarginIsolatedAccount';
            marketType = 'margin';
        }
        const response = await this[method] (params);
        //
        // spot
        //
        //     {
        //         "message":"OK",
        //         "code":1000,
        //         "trace":"39069916-72f9-44c7-acde-2ad5afd21cad",
        //         "data":{
        //             "wallet":[
        //                 {"id":"BTC","name":"Bitcoin","available":"0.00000062","frozen":"0.00000000"},
        //                 {"id":"ETH","name":"Ethereum","available":"0.00002277","frozen":"0.00000000"},
        //                 {"id":"BMX","name":"BitMart Token","available":"0.00000000","frozen":"0.00000000"}
        //             ]
        //         }
        //     }
        //
        // account
        //
        //     {
        //         "message":"OK",
        //         "code":1000,
        //         "trace":"5c3b7fc7-93b2-49ef-bb59-7fdc56915b59",
        //         "data":{
        //             "wallet":[
        //                 {"currency":"BTC","name":"Bitcoin","available":"0.00000062","frozen":"0.00000000"},
        //                 {"currency":"ETH","name":"Ethereum","available":"0.00002277","frozen":"0.00000000"}
        //             ]
        //         }
        //     }
        //
        // swap
        //
        //     {
        //         "code": 1000,
        //         "message": "Ok",
        //         "data": [
        //             {
        //                 "currency": "USDT",
        //                 "available_balance": "0",
        //                 "frozen_balance": "0",
        //                 "unrealized": "0",
        //                 "equity": "0",
        //                 "position_deposit": "0"
        //             },
        //             ...
        //         ],
        //         "trace": "f9da3a39-cf45-42e7-914d-294f565dfc33"
        //     }
        //
        // margin
        //
        //     {
        //         "message": "OK",
        //         "code": 1000,
        //         "trace": "61dd6ab265c04064b72d8bc9b205f741.71.16701055600915302",
        //         "data": {
        //             "symbols": [
        //                 {
        //                     "symbol": "BTC_USDT",
        //                     "risk_rate": "999.00",
        //                     "risk_level": "1",
        //                     "buy_enabled": false,
        //                     "sell_enabled": false,
        //                     "liquidate_price": null,
        //                     "liquidate_rate": "1.15",
        //                     "base": {
        //                         "currency": "BTC",
        //                         "borrow_enabled": true,
        //                         "borrowed": "0.00000000",
        //                         "available": "0.00000000",
        //                         "frozen": "0.00000000",
        //                         "net_asset": "0.00000000",
        //                         "net_assetBTC": "0.00000000",
        //                         "total_asset": "0.00000000",
        //                         "borrow_unpaid": "0.00000000",
        //                         "interest_unpaid": "0.00000000"
        //                     },
        //                     "quote": {
        //                         "currency": "USDT",
        //                         "borrow_enabled": true,
        //                         "borrowed": "0.00000000",
        //                         "available": "20.00000000",
        //                         "frozen": "0.00000000",
        //                         "net_asset": "20.00000000",
        //                         "net_assetBTC": "0.00118008",
        //                         "total_asset": "20.00000000",
        //                         "borrow_unpaid": "0.00000000",
        //                         "interest_unpaid": "0.00000000"
        //                     }
        //                 }
        //             ]
        //         }
        //     }
        //
        return this.parseBalance (response, marketType);
    }

    parseTradingFee (fee, market = undefined) {
        //
        //     {
        //         symbol: 'ETH_USDT',
        //         taker_fee_rate: '0.0025',
        //         maker_fee_rate: '0.0025'
        //     }
        //
        const marketId = this.safeString (fee, 'symbol');
        const symbol = this.safeSymbol (marketId);
        return {
            'info': fee,
            'symbol': symbol,
            'maker': this.safeNumber (fee, 'maker_fee_rate'),
            'taker': this.safeNumber (fee, 'taker_fee_rate'),
        };
    }

    async fetchTradingFee (symbol: string, params = {}) {
        /**
         * @method
         * @name bitmart#fetchTradingFee
         * @description fetch the trading fees for a market
         * @param {string} symbol unified market symbol
         * @param {object} params extra parameters specific to the bitmart api endpoint
         * @returns {object} a [fee structure]{@link https://docs.ccxt.com/#/?id=fee-structure}
         */
        await this.loadMarkets ();
        const market = this.market (symbol);
        if (!market['spot']) {
            throw new NotSupported (this.id + ' fetchTradingFee() does not support ' + market['type'] + ' orders, only spot orders are accepted');
        }
        const request = {
            'symbol': market['id'],
        };
        const response = await this.privateGetSpotV1TradeFee (this.extend (request, params));
        //
        //     {
        //         message: 'OK',
        //         code: '1000',
        //         trace: '5a6f1e40-37fe-4849-a494-03279fadcc62',
        //         data: {
        //             symbol: 'ETH_USDT',
        //             taker_fee_rate: '0.0025',
        //             maker_fee_rate: '0.0025'
        //         }
        //     }
        //
        const data = this.safeValue (response, 'data');
        return this.parseTradingFee (data);
    }

    parseOrder (order, market = undefined) {
        //
        // createOrder
        //
        //     {
        //         "order_id": 2707217580
        //     }
        //
        // cancelOrder
        //
        //     '2707217580' // order id
        //
        // spot fetchOrder, fetchOrdersByStatus, fetchOpenOrders, fetchClosedOrders
        //
        //     {
        //         "order_id":1736871726781,
        //         "symbol":"BTC_USDT",
        //         "create_time":1591096004000,
        //         "side":"sell",
        //         "type":"market", // limit, market, limit_maker, ioc
        //         "price":"0.00",
        //         "price_avg":"0.00",
        //         "size":"0.02000",
        //         "notional":"0.00000000",
        //         "filled_notional":"0.00000000",
        //         "filled_size":"0.00000",
        //         "status":"8"
        //     }
        //
        let id = undefined;
        if (typeof order === 'string') {
            id = order;
            order = {};
        }
        id = this.safeString (order, 'order_id', id);
        const timestamp = this.safeInteger (order, 'create_time');
        const marketId = this.safeString (order, 'symbol');
        const symbol = this.safeSymbol (marketId, market, '_');
        let status = undefined;
        if (market !== undefined) {
            status = this.parseOrderStatusByType (market['type'], this.safeString (order, 'status'));
        }
        const amount = this.safeString (order, 'size');
        const filled = this.safeString (order, 'filled_size');
        const average = this.safeString (order, 'price_avg');
        const price = this.safeString (order, 'price');
        const side = this.safeString (order, 'side');
        let type = this.safeString (order, 'type');
        let timeInForce = undefined;
        let postOnly = undefined;
        if (type === 'limit_maker') {
            type = 'limit';
            postOnly = true;
            timeInForce = 'PO';
        }
        if (type === 'ioc') {
            type = 'limit';
            timeInForce = 'IOC';
        }
        return this.safeOrder ({
            'id': id,
            'clientOrderId': undefined,
            'info': order,
            'timestamp': timestamp,
            'datetime': this.iso8601 (timestamp),
            'lastTradeTimestamp': undefined,
            'symbol': symbol,
            'type': type,
            'timeInForce': timeInForce,
            'postOnly': postOnly,
            'side': side,
            'price': price,
            'stopPrice': undefined,
            'triggerPrice': undefined,
            'amount': amount,
            'cost': undefined,
            'average': average,
            'filled': filled,
            'remaining': undefined,
            'status': status,
            'fee': undefined,
            'trades': undefined,
        }, market);
    }

    parseOrderStatusByType (type, status) {
        const statusesByType = {
            'spot': {
                '1': 'failed', // Order failure
                '2': 'open', // Placing order
                '3': 'failed', // Order failure, Freeze failure
                '4': 'open', // Order success, Pending for fulfilment
                '5': 'open', // Partially filled
                '6': 'closed', // Fully filled
                '7': 'canceling', // Canceling
                '8': 'canceled', // Canceled
            },
            'swap': {
                '1': 'open', // Submitting
                '2': 'open', // Commissioned
                '4': 'closed', // Completed
            },
        };
        const statuses = this.safeValue (statusesByType, type, {});
        return this.safeString (statuses, status, status);
    }

    async createOrder (symbol: string, type, side: OrderSide, amount, price = undefined, params = {}) {
        /**
         * @method
         * @name bitmart#createOrder
         * @description create a trade order
         * @see https://developer-pro.bitmart.com/en/spot/#place-spot-order
         * @see https://developer-pro.bitmart.com/en/spot/#place-margin-order
         * @param {string} symbol unified symbol of the market to create an order in
         * @param {string} type 'market' or 'limit'
         * @param {string} side 'buy' or 'sell'
         * @param {float} amount how much of currency you want to trade in units of base currency
         * @param {float|undefined} price the price at which the order is to be fullfilled, in units of the quote currency, ignored in market orders
         * @param {object} params extra parameters specific to the bitmart api endpoint
         * @param {string|undefined} params.marginMode 'cross' or 'isolated'
         * @returns {object} an [order structure]{@link https://docs.ccxt.com/#/?id=order-structure}
         */
        await this.loadMarkets ();
        const market = this.market (symbol);
        const request = {};
        const timeInForce = this.safeString (params, 'timeInForce');
        if (timeInForce === 'FOK') {
            throw new InvalidOrder (this.id + ' createOrder() only accepts timeInForce parameter values of IOC or PO');
        }
        const mode = this.safeInteger (params, 'mode'); // only for swap
        const isMarketOrder = type === 'market';
        let postOnly = undefined;
        const isExchangeSpecificPo = (type === 'limit_maker') || (mode === 4);
        [ postOnly, params ] = this.handlePostOnly (isMarketOrder, isExchangeSpecificPo, params);
        params = this.omit (params, [ 'timeInForce', 'postOnly' ]);
        const ioc = ((timeInForce === 'IOC') || (type === 'ioc'));
        const isLimitOrder = (type === 'limit') || postOnly || ioc;
        let method = undefined;
        if (market['spot']) {
            request['symbol'] = market['id'];
            request['side'] = side;
            request['type'] = type;
            method = 'privatePostSpotV2SubmitOrder';
            if (isLimitOrder) {
                request['size'] = this.amountToPrecision (symbol, amount);
                request['price'] = this.priceToPrecision (symbol, price);
            } else if (isMarketOrder) {
                // for market buy it requires the amount of quote currency to spend
                if (side === 'buy') {
                    let notional = this.safeNumber (params, 'notional');
                    const createMarketBuyOrderRequiresPrice = this.safeValue (this.options, 'createMarketBuyOrderRequiresPrice', true);
                    if (createMarketBuyOrderRequiresPrice) {
                        if (price !== undefined) {
                            if (notional === undefined) {
                                const amountString = this.numberToString (amount);
                                const priceString = this.numberToString (price);
                                notional = this.parseNumber (Precise.stringMul (amountString, priceString));
                            }
                        } else if (notional === undefined) {
                            throw new InvalidOrder (this.id + " createOrder () requires the price argument with market buy orders to calculate total order cost (amount to spend), where cost = amount * price. Supply a price argument to createOrder() call if you want the cost to be calculated for you from price and amount, or, alternatively, add .options['createMarketBuyOrderRequiresPrice'] = false and supply the total cost value in the 'amount' argument or in the 'notional' extra parameter (the exchange-specific behaviour)");
                        }
                    } else {
                        notional = (notional === undefined) ? amount : notional;
                    }
                    request['notional'] = this.decimalToPrecision (notional, TRUNCATE, market['precision']['price'], this.precisionMode);
                } else if (side === 'sell') {
                    request['size'] = this.amountToPrecision (symbol, amount);
                }
            }
        } else if (market['swap']) {
            throw new NotSupported (this.id + ' createOrder() does not accept swap orders, only spot orders are allowed');
        }
        if (postOnly) {
            request['type'] = 'limit_maker';
        }
        if (ioc) {
            request['type'] = 'ioc';
        }
        const [ marginMode, query ] = this.handleMarginModeAndParams ('createOrder', params);
        if (marginMode !== undefined) {
            method = 'privatePostSpotV1MarginSubmitOrder';
        }
        const response = await this[method] (this.extend (request, query));
        //
        // spot and margin
        //
        //     {
        //         "code": 1000,
        //         "trace":"886fb6ae-456b-4654-b4e0-d681ac05cea1",
        //         "message": "OK",
        //         "data": {
        //             "order_id": 2707217580
        //         }
        //     }
        //
        const data = this.safeValue (response, 'data', {});
        const order = this.parseOrder (data, market);
        return this.extend (order, {
            'type': type,
            'side': side,
            'amount': amount,
            'price': price,
        });
    }

    async cancelOrder (id: string, symbol: string = undefined, params = {}) {
        /**
         * @method
         * @name bitmart#cancelOrder
         * @description cancels an open order
         * @param {string} id order id
         * @param {string} symbol unified symbol of the market the order was made in
         * @param {object} params extra parameters specific to the bitmart api endpoint
         * @returns {object} An [order structure]{@link https://docs.ccxt.com/#/?id=order-structure}
         */
        if (symbol === undefined) {
            throw new ArgumentsRequired (this.id + ' cancelOrder() requires a symbol argument');
        }
        await this.loadMarkets ();
        const market = this.market (symbol);
        if (!market['spot']) {
            throw new NotSupported (this.id + ' cancelOrder() does not support ' + market['type'] + ' orders, only spot orders are accepted');
        }
        const request = {
            'order_id': id.toString (),
            'symbol': market['id'],
        };
        const response = await this.privatePostSpotV3CancelOrder (this.extend (request, params));
        //
        // spot
        //
        //     {
        //         "code": 1000,
        //         "trace":"886fb6ae-456b-4654-b4e0-d681ac05cea1",
        //         "message": "OK",
        //         "data": {
        //             "result": true
        //         }
        //     }
        //
        // spot alternative
        //
        //     {
        //         "code": 1000,
        //         "trace":"886fb6ae-456b-4654-b4e0-d681ac05cea1",
        //         "message": "OK",
        //         "data": true
        //     }
        //
        const data = this.safeValue (response, 'data');
        if (data === true) {
            return this.parseOrder (id, market);
        }
        const succeeded = this.safeValue (data, 'succeed');
        if (succeeded !== undefined) {
            id = this.safeString (succeeded, 0);
            if (id === undefined) {
                throw new InvalidOrder (this.id + ' cancelOrder() failed to cancel ' + symbol + ' order id ' + id);
            }
        } else {
            const result = this.safeValue (data, 'result');
            if (!result) {
                throw new InvalidOrder (this.id + ' cancelOrder() ' + symbol + ' order id ' + id + ' is filled or canceled');
            }
        }
        const order = this.parseOrder (id, market);
        return this.extend (order, { 'id': id });
    }

    async cancelAllOrders (symbol: string = undefined, params = {}) {
        /**
         * @method
         * @name bitmart#cancelAllOrders
         * @description cancel all open orders in a market
         * @see https://developer-pro.bitmart.com/en/spot/#cancel-all-orders
         * @param {string} symbol unified market symbol of the market to cancel orders in
         * @param {object} params extra parameters specific to the bitmart api endpoint
         * @returns {[object]} a list of [order structures]{@link https://docs.ccxt.com/#/?id=order-structure}
         */
        await this.loadMarkets ();
        const request = {};
        let market = undefined;
        if (symbol !== undefined) {
            market = this.market (symbol);
            request['symbol'] = market['id'];
        }
        let type = undefined;
        [ type, params ] = this.handleMarketTypeAndParams ('cancelAllOrders', market, params);
        if (type !== 'spot') {
            throw new NotSupported (this.id + ' cancelAllOrders() does not support ' + type + ' orders, only spot orders are accepted');
        }
        const side = this.safeString (params, 'side');
        if (side !== undefined) {
            request['side'] = side;
            params = this.omit (params, 'side');
        }
        const response = await this.privatePostSpotV1CancelOrders (this.extend (request, params));
        //
        //     {
        //         "code": 1000,
        //         "trace":"886fb6ae-456b-4654-b4e0-d681ac05cea1",
        //         "message": "OK",
        //         "data": {}
        //     }
        //
        return response;
    }

    async fetchOrdersByStatus (status, symbol: string = undefined, since: Int = undefined, limit: Int = undefined, params = {}) {
        if (symbol === undefined) {
            throw new ArgumentsRequired (this.id + ' fetchOrdersByStatus() requires a symbol argument');
        }
        await this.loadMarkets ();
        const market = this.market (symbol);
        if (!market['spot']) {
            throw new NotSupported (this.id + ' fetchOrdersByStatus() does not support ' + market['type'] + ' orders, only spot orders are accepted');
        }
        const request = {
            'symbol': market['id'],
            'offset': 1, // max offset * limit < 500
            'N': 100, // max limit is 100
        };
        if (status === 'open') {
            request['status'] = 9;
        } else if (status === 'closed') {
            request['status'] = 6;
        } else if (status === 'canceled') {
            request['status'] = 8;
        } else {
            request['status'] = status;
        }
        const response = await this.privateGetSpotV3Orders (this.extend (request, params));
        //
        // spot
        //
        //     {
        //         "message":"OK",
        //         "code":1000,
        //         "trace":"70e7d427-7436-4fb8-8cdd-97e1f5eadbe9",
        //         "data":{
        //             "current_page":1,
        //             "orders":[
        //                 {
        //                     "order_id":2147601241,
        //                     "symbol":"BTC_USDT",
        //                     "create_time":1591099963000,
        //                     "side":"sell",
        //                     "type":"limit",
        //                     "price":"9000.00",
        //                     "price_avg":"0.00",
        //                     "size":"1.00000",
        //                     "notional":"9000.00000000",
        //                     "filled_notional":"0.00000000",
        //                     "filled_size":"0.00000",
        //                     "status":"4"
        //                 }
        //             ]
        //         }
        //     }
        //
        const data = this.safeValue (response, 'data', {});
        const orders = this.safeValue (data, 'orders', []);
        return this.parseOrders (orders, market, since, limit);
    }

    async fetchOpenOrders (symbol: string = undefined, since: Int = undefined, limit: Int = undefined, params = {}) {
        /**
         * @method
         * @name bitmart#fetchOpenOrders
         * @description fetch all unfilled currently open orders
         * @param {string} symbol unified market symbol
         * @param {int|undefined} since the earliest time in ms to fetch open orders for
         * @param {int|undefined} limit the maximum number of  open orders structures to retrieve
         * @param {object} params extra parameters specific to the bitmart api endpoint
         * @returns {[object]} a list of [order structures]{@link https://docs.ccxt.com/#/?id=order-structure}
         */
        return await this.fetchOrdersByStatus ('open', symbol, since, limit, params);
    }

    async fetchClosedOrders (symbol: string = undefined, since: Int = undefined, limit: Int = undefined, params = {}) {
        /**
         * @method
         * @name bitmart#fetchClosedOrders
         * @description fetches information on multiple closed orders made by the user
         * @param {string} symbol unified market symbol of the market orders were made in
         * @param {int|undefined} since the earliest time in ms to fetch orders for
         * @param {int|undefined} limit the maximum number of  orde structures to retrieve
         * @param {object} params extra parameters specific to the bitmart api endpoint
         * @returns {[object]} a list of [order structures]{@link https://docs.ccxt.com/#/?id=order-structure}
         */
        return await this.fetchOrdersByStatus ('closed', symbol, since, limit, params);
    }

    async fetchCanceledOrders (symbol: string = undefined, since: Int = undefined, limit: Int = undefined, params = {}) {
        /**
         * @method
         * @name bitmart#fetchCanceledOrders
         * @description fetches information on multiple canceled orders made by the user
         * @param {string} symbol unified market symbol of the market orders were made in
         * @param {int|undefined} since timestamp in ms of the earliest order, default is undefined
         * @param {int|undefined} limit max number of orders to return, default is undefined
         * @param {object} params extra parameters specific to the bitmart api endpoint
         * @returns {object} a list of [order structures]{@link https://docs.ccxt.com/#/?id=order-structure}
         */
        return await this.fetchOrdersByStatus ('canceled', symbol, since, limit, params);
    }

    async fetchOrder (id: string, symbol: string = undefined, params = {}) {
        /**
         * @method
         * @name bitmart#fetchOrder
         * @description fetches information on an order made by the user
         * @param {string} symbol unified symbol of the market the order was made in
         * @param {object} params extra parameters specific to the bitmart api endpoint
         * @returns {object} An [order structure]{@link https://docs.ccxt.com/#/?id=order-structure}
         */
        if (symbol === undefined) {
            throw new ArgumentsRequired (this.id + ' fetchOrder() requires a symbol argument');
        }
        await this.loadMarkets ();
        const market = this.market (symbol);
        if (!market['spot']) {
            throw new NotSupported (this.id + ' fetchOrder() does not support ' + market['type'] + ' orders, only spot orders are accepted');
        }
        const request = {
            'symbol': market['id'],
            'order_id': id,
        };
        const response = await this.privateGetSpotV2OrderDetail (this.extend (request, params));
        //
        // spot
        //
        //     {
        //         "message":"OK",
        //         "code":1000,
        //         "trace":"a27c2cb5-ead4-471d-8455-1cfeda054ea6",
        //         "data": {
        //             "order_id":1736871726781,
        //             "symbol":"BTC_USDT",
        //             "create_time":1591096004000,
        //             "side":"sell",
        //             "type":"market",
        //             "price":"0.00",
        //             "price_avg":"0.00",
        //             "size":"0.02000",
        //             "notional":"0.00000000",
        //             "filled_notional":"0.00000000",
        //             "filled_size":"0.00000",
        //             "status":"8"
        //         }
        //     }
        //
        const data = this.safeValue (response, 'data', {});
        return this.parseOrder (data, market);
    }

<<<<<<< HEAD
    getCurrencyPartFromCurrencyJunction (currencyIdWithNetworkId, currencyCode = undefined) {
        const parts = currencyIdWithNetworkId.split ('-');
        let lastPart = undefined;
        const length = parts.length;
        if (length > 1) {
            lastPart = parts[length - 1];
        }
        return lastPart;
    }

    getNetworkPartFromCurrencyJunction (currencyIdWithNetworkId, currencyCode = undefined) {
        const parts = currencyIdWithNetworkId.split ('-');
        return this.safeString (parts, 0, currencyIdWithNetworkId);
    }

    async fetchDepositAddress (code, params = {}) {
=======
    async fetchDepositAddress (code: string, params = {}) {
>>>>>>> 89413379
        /**
         * @method
         * @name bitmart#fetchDepositAddress
         * @description fetch the deposit address for a currency associated with this account
         * @param {string} code unified currency code
         * @param {object} params extra parameters specific to the bitmart api endpoint
         * @returns {object} an [address structure]{@link https://docs.ccxt.com/#/?id=address-structure}
         */
        await this.loadMarkets ();
        const currency = this.currency (code);
        let networkCode = undefined;
        [ networkCode, params ] = this.handleNetworkCodeAndParams (params);
        if (networkCode === undefined) {
            throw new ArgumentsRequired (this.id + ' fetchDepositAddress() requires a "network" parameter');
        }
        const currencyIdWithNetwork = this.networkCodeToCurrencyId (networkCode, currency['code']);
        const request = {
            'currency': currencyIdWithNetwork,
        };
<<<<<<< HEAD
=======
        if (code === 'USDT') {
            const defaultNetworks = this.safeValue (this.options, 'defaultNetworks');
            const defaultNetwork = this.safeStringUpper (defaultNetworks, code);
            const networks = this.safeValue (this.options, 'networks', {});
            let networkInner = this.safeStringUpper (params, 'network', defaultNetwork); // this line allows the user to specify either ERC20 or ETH
            networkInner = this.safeString (networks, networkInner, networkInner); // handle ERC20>ETH alias
            if (networkInner !== undefined) {
                request['currency'] = request['currency'] + '-' + networkInner; // when network the currency need to be changed to currency + '-' + network https://developer-pro.bitmart.com/en/account/withdraw_apply.html on the end of page
                params = this.omit (params, 'network');
            }
        }
>>>>>>> 89413379
        const response = await this.privateGetAccountV1DepositAddress (this.extend (request, params));
        //
        //     {
        //         "message":"OK",
        //         "code":1000,
        //         "trace":"0e6edd79-f77f-4251-abe5-83ba75d06c1a",
        //         "data":{
        //             "currency":"USDT-TRC20",
        //             "chain":"TRON",
        //             "address":"TGR3ghy2b5VLbyAYrmiE15jasR6aPHTvC5",
        //             "address_memo":""
        //         }
        //     }
        //
        const data = this.safeValue (response, 'data', {});
        return this.parseDepositAddress (data, currency);
    }

    parseDepositAddress (depositAddress, currency = undefined) {
        const currencyId = this.safeString (depositAddress, 'currency');
        currency = this.safeCurrency (currencyId, currency);
        const address = this.safeString (depositAddress, 'address');
        const tag = this.safeString (depositAddress, 'address_memo');
        const networkId = this.safeString (depositAddress, 'chain');
        // bitmart has a messy namings/ids from this endpoint, which doesn't match the data from fetchCurrencies, so we need few checks to determine networkCode
        let networkCode = undefined;
        if (this.networkIdIsDefined (networkId)) {
            networkCode = this.networkIdToCode (networkId);
        } else {
            const lastPart = this.getNetworkPartFromCurrencyJunction (currencyId);
            if (this.networkIdIsDefined (lastPart)) {
                networkCode = this.networkIdToCode (lastPart);
            }
        }
        if (networkCode === undefined) {
            networkCode = networkId;
        }
        this.checkAddress (address);
        return {
            'currency': currency,
            'address': address,
            'tag': tag,
            'network': networkCode,
            'info': depositAddress,
        };
    }

<<<<<<< HEAD
    async withdraw (code, amount, address, tag = undefined, params = {}) {
=======
    safeNetwork (networkId) {
        // TODO: parse
        return networkId;
    }

    async withdraw (code: string, amount, address, tag = undefined, params = {}) {
>>>>>>> 89413379
        /**
         * @method
         * @name bitmart#withdraw
         * @description make a withdrawal
         * @param {string} code unified currency code
         * @param {float} amount the amount to withdraw
         * @param {string} address the address to withdraw to
         * @param {string|undefined} tag
         * @param {object} params extra parameters specific to the bitmart api endpoint
         * @returns {object} a [transaction structure]{@link https://docs.ccxt.com/#/?id=transaction-structure}
         */
        [ tag, params ] = this.handleWithdrawTagAndParams (tag, params);
        this.checkAddress (address);
        await this.loadMarkets ();
        const currency = this.currency (code);
        const request = {
            'amount': amount,
            'destination': 'To Digital Address', // To Digital Address, To Binance, To OKEX
            'address': address,
        };
        if (tag !== undefined) {
            request['address_memo'] = tag;
        }
<<<<<<< HEAD
        const [ networkCode, query ] = this.handleNetworkCodeAndParams (params);
        if (networkCode === undefined) {
            throw new ArgumentsRequired (this.id + ' withdraw() requires a "network" parameter');
=======
        if (code === 'USDT') {
            const defaultNetworks = this.safeValue (this.options, 'defaultNetworks');
            const defaultNetwork = this.safeStringUpper (defaultNetworks, code);
            const networks = this.safeValue (this.options, 'networks', {});
            let network = this.safeStringUpper (params, 'network', defaultNetwork); // this line allows the user to specify either ERC20 or ETH
            network = this.safeString (networks, network, network); // handle ERC20>ETH alias
            if (network !== undefined) {
                request['currency'] = request['currency'] + '-' + network; // when network the currency need to be changed to currency + '-' + network https://developer-pro.bitmart.com/en/account/withdraw_apply.html on the end of page
                params = this.omit (params, 'network');
            }
>>>>>>> 89413379
        }
        const currencyIdWithNetwork = this.networkCodeToCurrencyId (networkCode, currency['code']);
        request['currency'] = currencyIdWithNetwork;
        const response = await this.privatePostAccountV1WithdrawApply (this.extend (request, query));
        //
        //     {
        //         "code": 1000,
        //         "trace":"886fb6ae-456b-4654-b4e0-d681ac05cea1",
        //         "message": "OK",
        //         "data": {
        //             "withdraw_id": "121212"
        //         }
        //     }
        //
        const data = this.safeValue (response, 'data');
        return this.extend (this.parseTransaction (data, currency), {
            'code': code,
            'address': address,
            'tag': tag,
        });
    }

    async fetchTransactionsByType (type, code: string = undefined, since: Int = undefined, limit: Int = undefined, params = {}) {
        await this.loadMarkets ();
        if (limit === undefined) {
            limit = 50; // max 50
        }
        const request = {
            'operation_type': type, // deposit or withdraw
            'offset': 1,
            'N': limit,
        };
        let currency = undefined;
        if (code !== undefined) {
            currency = this.currency (code);
            let networkCode = undefined;
            [ networkCode, params ] = this.handleNetworkCodeAndParams (params);
            if (networkCode === undefined) {
                throw new ArgumentsRequired (this.id + ' fetchTransactions() requires a "network" parameter');
            }
            const currencyIdWithNetwork = this.networkCodeToCurrencyId (networkCode, currency['code']);
            request['currency'] = currencyIdWithNetwork;
        }
        const response = await this.privateGetAccountV2DepositWithdrawHistory (this.extend (request, params));
        //
        //    {
        //        "message": "OK",
        //        "code": "1000",
        //        "trace": "1312de55-b73e-43ff-9829-e2b32331301b",
        //        "data": {
        //            "records": [
        //                {
        //                    "withdraw_id": "15152903",
        //                    "deposit_id": "",
        //                    "operation_type": "withdraw",
        //                    "currency": "USDT-TRC20",
        //                    "apply_time": "1673375447000",
        //                    "arrival_amount": "9",
        //                    "fee": "1",
        //                    "status": "2",
        //                    "address": "TBsAAc2wHc1EiRdU2XXxZ5tbmp11pADlop",
        //                    "address_memo": "",
        //                    "tx_id": "42cc9e54a53b1e8ab301fdc2ecd221f35c198f3576eb65ee062f837d8ff97111"
        //                }
        //            ]
        //        }
        //    }
        //
        const data = this.safeValue (response, 'data', {});
        const records = this.safeValue (data, 'records', []);
        return this.parseTransactions (records, currency, since, limit);
    }

    async fetchDeposit (id: string, code: string = undefined, params = {}) {
        /**
         * @method
         * @name bitmart#fetchDeposit
         * @description fetch information on a deposit
         * @param {string} id deposit id
         * @param {string|undefined} code not used by bitmart fetchDeposit ()
         * @param {object} params extra parameters specific to the bitmart api endpoint
         * @returns {object} a [transaction structure]{@link https://docs.ccxt.com/#/?id=transaction-structure}
         */
        await this.loadMarkets ();
        const request = {
            'id': id,
        };
        const response = await this.privateGetAccountV1DepositWithdrawDetail (this.extend (request, params));
        //
        //     {
        //         "message":"OK",
        //         "code":1000,
        //         "trace":"f7f74924-14da-42a6-b7f2-d3799dd9a612",
        //         "data":{
        //             "record":{
        //                 "withdraw_id":"",
        //                 "deposit_id":"1679952",
        //                 "operation_type":"deposit",
        //                 "currency":"BMX",
        //                 "apply_time":1588867374000,
        //                 "arrival_amount":"59.000000000000",
        //                 "fee":"1.000000000000",
        //                 "status":0,
        //                 "address":"0xe57b69a8776b37860407965B73cdFFBDFe668Bb5",
        //                 "address_memo":"",
        //                 "tx_id":""
        //             }
        //         }
        //     }
        //
        const data = this.safeValue (response, 'data', {});
        const record = this.safeValue (data, 'record', {});
        return this.parseTransaction (record);
    }

    async fetchDeposits (code: string = undefined, since: Int = undefined, limit: Int = undefined, params = {}) {
        /**
         * @method
         * @name bitmart#fetchDeposits
         * @description fetch all deposits made to an account
         * @param {string|undefined} code unified currency code
         * @param {int|undefined} since the earliest time in ms to fetch deposits for
         * @param {int|undefined} limit the maximum number of deposits structures to retrieve
         * @param {object} params extra parameters specific to the bitmart api endpoint
         * @returns {[object]} a list of [transaction structures]{@link https://docs.ccxt.com/#/?id=transaction-structure}
         */
        return await this.fetchTransactionsByType ('deposit', code, since, limit, params);
    }

    async fetchWithdrawal (id: string, code: string = undefined, params = {}) {
        /**
         * @method
         * @name bitmart#fetchWithdrawal
         * @description fetch data on a currency withdrawal via the withdrawal id
         * @param {string} id withdrawal id
         * @param {string|undefined} code not used by bitmart.fetchWithdrawal
         * @param {object} params extra parameters specific to the bitmart api endpoint
         * @returns {object} a [transaction structure]{@link https://docs.ccxt.com/#/?id=transaction-structure}
         */
        await this.loadMarkets ();
        const request = {
            'id': id,
        };
        const response = await this.privateGetAccountV1DepositWithdrawDetail (this.extend (request, params));
        //
        //     {
        //         "message":"OK",
        //         "code":1000,
        //         "trace":"f7f74924-14da-42a6-b7f2-d3799dd9a612",
        //         "data":{
        //             "record":{
        //                 "withdraw_id":"1679952",
        //                 "deposit_id":"",
        //                 "operation_type":"withdraw",
        //                 "currency":"BMX",
        //                 "apply_time":1588867374000,
        //                 "arrival_amount":"59.000000000000",
        //                 "fee":"1.000000000000",
        //                 "status":0,
        //                 "address":"0xe57b69a8776b37860407965B73cdFFBDFe668Bb5",
        //                 "address_memo":"",
        //                 "tx_id":""
        //             }
        //         }
        //     }
        //
        const data = this.safeValue (response, 'data', {});
        const record = this.safeValue (data, 'record', {});
        return this.parseTransaction (record);
    }

    async fetchWithdrawals (code: string = undefined, since: Int = undefined, limit: Int = undefined, params = {}) {
        /**
         * @method
         * @name bitmart#fetchWithdrawals
         * @description fetch all withdrawals made from an account
         * @param {string|undefined} code unified currency code
         * @param {int|undefined} since the earliest time in ms to fetch withdrawals for
         * @param {int|undefined} limit the maximum number of withdrawals structures to retrieve
         * @param {object} params extra parameters specific to the bitmart api endpoint
         * @returns {[object]} a list of [transaction structures]{@link https://docs.ccxt.com/#/?id=transaction-structure}
         */
        return await this.fetchTransactionsByType ('withdraw', code, since, limit, params);
    }

    parseTransactionStatus (status) {
        const statuses = {
            '0': 'pending', // Create
            '1': 'pending', // Submitted, waiting for withdrawal
            '2': 'pending', // Processing
            '3': 'ok', // Success
            '4': 'canceled', // Cancel
            '5': 'failed', // Fail
        };
        return this.safeString (statuses, status, status);
    }

    parseTransaction (transaction, currency = undefined) {
        //
        // withdraw
        //
        //     {
        //         "withdraw_id": "121212"
        //     }
        //
        // fetchDeposits, fetchWithdrawals, fetchWithdrawal
        //
        //     {
        //         "withdraw_id": "15152903",
        //         "deposit_id": "",
        //         "operation_type": "withdraw",
        //         "currency": "USDT-TRC20",
        //         "apply_time": "1673375447000",
        //         "arrival_amount": "9",
        //         "fee": "1",
        //         "status": "2",
        //         "address": "TBsAAc2wHc1EiRdU2XXxZ5tbmp11pADlop",
        //         "address_memo": "",
        //         "tx_id": "42cc9e54a53b1e8ab301fdc2ecd221f35c198f3576eb65ee062f837d8ff97111" // might be empty
        //     }
        //
        let id = undefined;
        const withdrawId = this.safeString (transaction, 'withdraw_id');
        const depositId = this.safeString (transaction, 'deposit_id');
        let type = undefined;
        if ((withdrawId !== undefined) && (withdrawId !== '')) {
            type = 'withdraw';
            id = withdrawId;
        } else if ((depositId !== undefined) && (depositId !== '')) {
            type = 'deposit';
            id = depositId;
        }
        const amount = this.safeNumber (transaction, 'arrival_amount');
        const timestamp = this.safeInteger (transaction, 'apply_time');
        const status = this.parseTransactionStatus (this.safeString (transaction, 'status'));
        const feeCost = this.safeNumber (transaction, 'fee');
        const currencyId = this.safeString (transaction, 'currency');
        const currencyCode = this.getCurrencyCodeByCurrencyId (currencyId);
        const lastPart = this.getNetworkPartFromCurrencyJunction (currencyId);
        const networkCode = this.networkIdToCode (lastPart);
        let fee = undefined;
        if (feeCost !== undefined) {
            fee = {
                'cost': feeCost,
                'currency': currencyCode,
            };
        }
        const txid = this.safeString (transaction, 'tx_id');
        const address = this.safeString (transaction, 'address');
        const tag = this.safeString (transaction, 'address_memo');
        return {
            'info': transaction,
            'id': id,
            'currency': currencyCode,
            'amount': amount,
            'network': networkCode,
            'address': address,
            'addressFrom': undefined,
            'addressTo': undefined,
            'tag': tag,
            'tagFrom': undefined,
            'tagTo': undefined,
            'status': status,
            'type': type,
            'updated': undefined,
            'txid': txid,
            'timestamp': (timestamp !== 0) ? timestamp : undefined,
            'datetime': (timestamp !== 0) ? this.iso8601 (timestamp) : undefined,
            'fee': fee,
        };
    }

    async repayMargin (code: string, amount, symbol: string = undefined, params = {}) {
        /**
         * @method
         * @name bitmart#repayMargin
         * @description repay borrowed margin and interest
         * @see https://developer-pro.bitmart.com/en/spot/#margin-repay-isolated
         * @param {string} code unified currency code of the currency to repay
         * @param {string} amount the amount to repay
         * @param {string} symbol unified market symbol
         * @param {object} params extra parameters specific to the bitmart api endpoint
         * @param {string|undefined} params.marginMode 'isolated' is the default and 'cross' is unavailable
         * @returns {object} a [margin loan structure]{@link https://docs.ccxt.com/#/?id=margin-loan-structure}
         */
        await this.loadMarkets ();
        if (symbol === undefined) {
            throw new ArgumentsRequired (this.id + ' repayMargin() requires a symbol argument');
        }
        const market = this.market (symbol);
        const currency = this.currency (code);
        const request = {
            'symbol': market['id'],
            'currency': currency['id'],
            'amount': this.currencyToPrecision (code, amount),
        };
        params = this.omit (params, 'marginMode');
        const response = await this.privatePostSpotV1MarginIsolatedRepay (this.extend (request, params));
        //
        //     {
        //         "message": "OK",
        //         "code": 1000,
        //         "trace": "b0a60b4c-e986-4b54-a190-8f7c05ddf685",
        //         "data": {
        //             "repay_id": "2afcc16d99bd4707818c5a355dc89bed"
        //         }
        //     }
        //
        const data = this.safeValue (response, 'data', {});
        const transaction = this.parseMarginLoan (data, currency);
        return this.extend (transaction, {
            'amount': amount,
            'symbol': symbol,
        });
    }

    async borrowMargin (code: string, amount, symbol: string = undefined, params = {}) {
        /**
         * @method
         * @name bitmart#borrowMargin
         * @description create a loan to borrow margin
         * @see https://developer-pro.bitmart.com/en/spot/#margin-borrow-isolated
         * @param {string} code unified currency code of the currency to borrow
         * @param {string} amount the amount to borrow
         * @param {string} symbol unified market symbol
         * @param {object} params extra parameters specific to the bitmart api endpoint
         * @param {string|undefined} params.marginMode 'isolated' is the default and 'cross' is unavailable
         * @returns {object} a [margin loan structure]{@link https://docs.ccxt.com/#/?id=margin-loan-structure}
         */
        await this.loadMarkets ();
        if (symbol === undefined) {
            throw new ArgumentsRequired (this.id + ' borrowMargin() requires a symbol argument');
        }
        const market = this.market (symbol);
        const currency = this.currency (code);
        const request = {
            'symbol': market['id'],
            'currency': currency['id'],
            'amount': this.currencyToPrecision (code, amount),
        };
        params = this.omit (params, 'marginMode');
        const response = await this.privatePostSpotV1MarginIsolatedBorrow (this.extend (request, params));
        //
        //     {
        //         "message": "OK",
        //         "code": 1000,
        //         "trace": "e6fda683-181e-4e78-ac9c-b27c4c8ba035",
        //         "data": {
        //             "borrow_id": "629a7177a4ed4cf09869c6a4343b788c"
        //         }
        //     }
        //
        const data = this.safeValue (response, 'data', {});
        const transaction = this.parseMarginLoan (data, currency);
        return this.extend (transaction, {
            'amount': amount,
            'symbol': symbol,
        });
    }

    parseMarginLoan (info, currency = undefined) {
        //
        // borrowMargin
        //
        //     {
        //         "borrow_id": "629a7177a4ed4cf09869c6a4343b788c",
        //     }
        //
        // repayMargin
        //
        //     {
        //         "repay_id": "2afcc16d99bd4707818c5a355dc89bed",
        //     }
        //
        const timestamp = this.milliseconds ();
        return {
            'id': this.safeString2 (info, 'borrow_id', 'repay_id'),
            'currency': this.safeCurrencyCode (undefined, currency),
            'amount': undefined,
            'symbol': undefined,
            'timestamp': timestamp,
            'datetime': this.iso8601 (timestamp),
            'info': info,
        };
    }

    async fetchBorrowRate (code: string, params = {}) {
        /**
         * @method
         * @name bitmart#fetchBorrowRate
         * @description fetch the rate of interest to borrow a currency for margin trading
         * @see https://developer-pro.bitmart.com/en/spot/#get-trading-pair-borrowing-rate-and-amount
         * @param {string} code unified currency code
         * @param {object} params extra parameters specific to the bitmart api endpoint
         * @returns {object} a [borrow rate structure]{@link https://docs.ccxt.com/#/?id=borrow-rate-structure}
         */
        await this.loadMarkets ();
        let market = undefined;
        if (code in this.markets) {
            market = this.market (code);
        } else {
            const defaultSettle = this.safeString (this.options, 'defaultSettle', 'USDT');
            if (code === 'USDT') {
                market = this.market ('BTC' + '/' + defaultSettle);
            } else {
                market = this.market (code + '/' + defaultSettle);
            }
        }
        const request = {
            'symbol': market['id'],
        };
        const response = await this.privateGetSpotV1MarginIsolatedPairs (this.extend (request, params));
        //
        //     {
        //         "message": "OK",
        //         "code": 1000,
        //         "trace": "0985a130-a5ae-4fc1-863f-4704e214f585",
        //         "data": {
        //             "symbols": [
        //                 {
        //                     "symbol": "BTC_USDT",
        //                     "max_leverage": "5",
        //                     "symbol_enabled": true,
        //                     "base": {
        //                         "currency": "BTC",
        //                         "daily_interest": "0.00055000",
        //                         "hourly_interest": "0.00002291",
        //                         "max_borrow_amount": "2.00000000",
        //                         "min_borrow_amount": "0.00000001",
        //                         "borrowable_amount": "0.00670810"
        //                     },
        //                     "quote": {
        //                         "currency": "USDT",
        //                         "daily_interest": "0.00055000",
        //                         "hourly_interest": "0.00002291",
        //                         "max_borrow_amount": "50000.00000000",
        //                         "min_borrow_amount": "0.00000001",
        //                         "borrowable_amount": "135.12575038"
        //                     }
        //                 }
        //             ]
        //         }
        //     }
        //
        const data = this.safeValue (response, 'data', {});
        const symbols = this.safeValue (data, 'symbols', []);
        const currency = (code === 'USDT') ? market['quote'] : market['base'];
        return this.parseBorrowRate (symbols, currency);
    }

    parseBorrowRate (info, currency = undefined) {
        //
        //     {
        //         "symbol": "BTC_USDT",
        //         "max_leverage": "5",
        //         "symbol_enabled": true,
        //         "base": {
        //             "currency": "BTC",
        //             "daily_interest": "0.00055000",
        //             "hourly_interest": "0.00002291",
        //             "max_borrow_amount": "2.00000000",
        //             "min_borrow_amount": "0.00000001",
        //             "borrowable_amount": "0.00670810"
        //         },
        //         "quote": {
        //             "currency": "USDT",
        //             "daily_interest": "0.00055000",
        //             "hourly_interest": "0.00002291",
        //             "max_borrow_amount": "50000.00000000",
        //             "min_borrow_amount": "0.00000001",
        //             "borrowable_amount": "135.12575038"
        //         }
        //     }
        //
        const timestamp = this.milliseconds ();
        const currencyData = (currency === 'USDT') ? this.safeValue (info[0], 'quote', {}) : this.safeValue (info[0], 'base', {});
        return {
            'currency': this.safeCurrencyCode (currency),
            'rate': this.safeNumber (currencyData, 'hourly_interest'),
            'period': 3600000, // 1-Hour
            'timestamp': timestamp,
            'datetime': this.iso8601 (timestamp),
            'info': info,
        };
    }

    async fetchBorrowRates (params = {}) {
        /**
         * @method
         * @name bitmart#fetchBorrowRates
         * @description fetch the borrow interest rates of all currencies, currently only works for isolated margin
         * @see https://developer-pro.bitmart.com/en/spot/#get-trading-pair-borrowing-rate-and-amount
         * @param {object} params extra parameters specific to the bitmart api endpoint
         * @returns {object} a list of [borrow rate structures]{@link https://docs.ccxt.com/#/?id=borrow-rate-structure}
         */
        await this.loadMarkets ();
        const response = await this.privateGetSpotV1MarginIsolatedPairs (params);
        //
        //     {
        //         "message": "OK",
        //         "code": 1000,
        //         "trace": "0985a130-a5ae-4fc1-863f-4704e214f585",
        //         "data": {
        //             "symbols": [
        //                 {
        //                     "symbol": "BTC_USDT",
        //                     "max_leverage": "5",
        //                     "symbol_enabled": true,
        //                     "base": {
        //                         "currency": "BTC",
        //                         "daily_interest": "0.00055000",
        //                         "hourly_interest": "0.00002291",
        //                         "max_borrow_amount": "2.00000000",
        //                         "min_borrow_amount": "0.00000001",
        //                         "borrowable_amount": "0.00670810"
        //                     },
        //                     "quote": {
        //                         "currency": "USDT",
        //                         "daily_interest": "0.00055000",
        //                         "hourly_interest": "0.00002291",
        //                         "max_borrow_amount": "50000.00000000",
        //                         "min_borrow_amount": "0.00000001",
        //                         "borrowable_amount": "135.12575038"
        //                     }
        //                 }
        //             ]
        //         }
        //     }
        //
        const data = this.safeValue (response, 'data', {});
        const symbols = this.safeValue (data, 'symbols', []);
        return this.parseBorrowRates (symbols, undefined);
    }

    parseBorrowRates (info, codeKey) {
        //
        //     {
        //         "symbol": "BTC_USDT",
        //         "max_leverage": "5",
        //         "symbol_enabled": true,
        //         "base": {
        //             "currency": "BTC",
        //             "daily_interest": "0.00055000",
        //             "hourly_interest": "0.00002291",
        //             "max_borrow_amount": "2.00000000",
        //             "min_borrow_amount": "0.00000001",
        //             "borrowable_amount": "0.00670810"
        //         },
        //         "quote": {
        //             "currency": "USDT",
        //             "daily_interest": "0.00055000",
        //             "hourly_interest": "0.00002291",
        //             "max_borrow_amount": "50000.00000000",
        //             "min_borrow_amount": "0.00000001",
        //             "borrowable_amount": "135.12575038"
        //         }
        //     }
        //
        const timestamp = this.milliseconds ();
        const rates = [];
        for (let i = 0; i < info.length; i++) {
            const entry = info[i];
            const base = this.safeValue (entry, 'base', {});
            rates.push ({
                'currency': this.safeCurrencyCode (this.safeString (base, 'currency')),
                'rate': this.safeNumber (base, 'hourly_interest'),
                'period': 3600000, // 1-Hour
                'timestamp': timestamp,
                'datetime': this.iso8601 (timestamp),
                'info': entry,
            });
        }
        return rates;
    }

    async transfer (code: string, amount, fromAccount, toAccount, params = {}) {
        /**
         * @method
         * @name bitmart#transfer
         * @description transfer currency internally between wallets on the same account, currently only supports transfer between spot and margin
         * @see https://developer-pro.bitmart.com/en/spot/#margin-asset-transfer
         * @param {string} code unified currency code
         * @param {float} amount amount to transfer
         * @param {string} fromAccount account to transfer from
         * @param {string} toAccount account to transfer to
         * @param {object} params extra parameters specific to the bitmart api endpoint
         * @returns {object} a [transfer structure]{@link https://docs.ccxt.com/#/?id=transfer-structure}
         */
        await this.loadMarkets ();
        const currency = this.currency (code);
        const amountToPrecision = this.currencyToPrecision (code, amount);
        const request = {
            'amount': amountToPrecision,
            'currency': currency['id'],
        };
        const fromId = this.convertTypeToAccount (fromAccount);
        const toId = this.convertTypeToAccount (toAccount);
        if (fromAccount === 'spot') {
            request['side'] = 'in';
            request['symbol'] = toId;
        } else if (toAccount === 'spot') {
            request['side'] = 'out';
            request['symbol'] = fromId;
        } else {
            throw new ArgumentsRequired (this.id + ' transfer() requires either fromAccount or toAccount to be spot');
        }
        const response = await this.privatePostSpotV1MarginIsolatedTransfer (this.extend (request, params));
        //
        //     {
        //         "message": "OK",
        //         "code": 1000,
        //         "trace": "b26cecec-ef5a-47d9-9531-2bd3911d3d55",
        //         "data": {
        //             "transfer_id": "ca90d97a621e47d49774f19af6b029f5"
        //         }
        //     }
        //
        return this.extend (this.parseTransfer (response, currency), {
            'amount': this.parseNumber (amountToPrecision),
            'fromAccount': fromAccount,
            'toAccount': toAccount,
        });
    }

    parseTransferStatus (status) {
        const statuses = {
            '1000': 'ok',
            'OK': 'ok',
        };
        return this.safeString (statuses, status, status);
    }

    parseTransfer (transfer, currency = undefined) {
        //
        //     {
        //         "message": "OK",
        //         "code": 1000,
        //         "trace": "b26cecec-ef5a-47d9-9531-2bd3911d3d55",
        //         "data": {
        //             "transfer_id": "ca90d97a621e47d49774f19af6b029f5"
        //         }
        //     }
        //
        const data = this.safeValue (transfer, 'data', {});
        return {
            'id': this.safeString (data, 'transfer_id'),
            'timestamp': undefined,
            'datetime': undefined,
            'currency': this.safeCurrencyCode (undefined, currency),
            'amount': undefined,
            'fromAccount': undefined,
            'toAccount': undefined,
            'status': this.parseTransferStatus (this.safeString2 (transfer, 'code', 'message')),
        };
    }

    async fetchBorrowInterest (code: string = undefined, symbol: string = undefined, since: Int = undefined, limit: Int = undefined, params = {}) {
        /**
         * @method
         * @name bitmart#fetchBorrowInterest
         * @description fetch the interest owed by the user for borrowing currency for margin trading
         * @see https://developer-pro.bitmart.com/en/spot/#get-borrow-record-isolated
         * @param {string|undefined} code unified currency code
         * @param {string} symbol unified market symbol when fetch interest in isolated markets
         * @param {int|undefined} since the earliest time in ms to fetch borrrow interest for
         * @param {int|undefined} limit the maximum number of structures to retrieve
         * @param {object} params extra parameters specific to the bitmart api endpoint
         * @returns {[object]} a list of [borrow interest structures]{@link https://docs.ccxt.com/#/?id=borrow-interest-structure}
         */
        if (symbol === undefined) {
            throw new ArgumentsRequired (this.id + ' fetchBorrowInterest() requires a symbol argument');
        }
        await this.loadMarkets ();
        const market = this.market (symbol);
        const request = {
            'symbol': market['id'],
        };
        if (limit !== undefined) {
            request['N'] = limit;
        }
        if (since !== undefined) {
            request['start_time'] = since;
        }
        const response = await this.privateGetSpotV1MarginIsolatedBorrowRecord (this.extend (request, params));
        //
        //     {
        //         "message": "OK",
        //         "code": 1000,
        //         "trace": "8ea27a2a-4aba-49fa-961d-43a0137b0ef3",
        //         "data": {
        //             "records": [
        //                 {
        //                     "borrow_id": "1659045283903rNvJnuRTJNL5J53n",
        //                     "symbol": "BTC_USDT",
        //                     "currency": "USDT",
        //                     "borrow_amount": "100.00000000",
        //                     "daily_interest": "0.00055000",
        //                     "hourly_interest": "0.00002291",
        //                     "interest_amount": "0.00229166",
        //                     "create_time": 1659045284000
        //                 },
        //             ]
        //         }
        //     }
        //
        const data = this.safeValue (response, 'data', {});
        const rows = this.safeValue (data, 'records', []);
        const interest = this.parseBorrowInterests (rows, market);
        return this.filterByCurrencySinceLimit (interest, code, since, limit);
    }

    parseBorrowInterest (info, market = undefined) {
        //
        //     {
        //         "borrow_id": "1657664327844Lk5eJJugXmdHHZoe",
        //         "symbol": "BTC_USDT",
        //         "currency": "USDT",
        //         "borrow_amount": "20.00000000",
        //         "daily_interest": "0.00055000",
        //         "hourly_interest": "0.00002291",
        //         "interest_amount": "0.00045833",
        //         "create_time": 1657664329000
        //     }
        //
        const marketId = this.safeString (info, 'symbol');
        market = this.safeMarket (marketId, market);
        const timestamp = this.safeInteger (info, 'create_time');
        return {
            'symbol': this.safeString (market, 'symbol'),
            'marginMode': 'isolated',
            'currency': this.safeCurrencyCode (this.safeString (info, 'currency')),
            'interest': this.safeNumber (info, 'interest_amount'),
            'interestRate': this.safeNumber (info, 'hourly_interest'),
            'amountBorrowed': this.safeNumber (info, 'borrow_amount'),
            'timestamp': timestamp,  // borrow creation time
            'datetime': this.iso8601 (timestamp),
            'info': info,
        };
    }

    handleMarginModeAndParams (methodName, params = {}, defaultValue = undefined) {
        /**
         * @ignore
         * @method
         * @description marginMode specified by params["marginMode"], this.options["marginMode"], this.options["defaultMarginMode"], params["margin"] = true or this.options["defaultType"] = 'margin'
         * @param {object} params extra parameters specific to the exchange api endpoint
         * @returns {[string|undefined, object]} the marginMode in lowercase
         */
        let marginMode = undefined;
        [ marginMode, params ] = super.handleMarginModeAndParams (methodName, params, defaultValue);
        if (marginMode !== undefined) {
            if (marginMode !== 'isolated') {
                throw new NotSupported (this.id + ' only isolated margin is supported');
            }
        }
        return [ marginMode, params ];
    }

    nonce () {
        return this.milliseconds ();
    }

    sign (path, api = 'public', method = 'GET', params = {}, headers = undefined, body = undefined) {
        const baseUrl = this.implodeHostname (this.urls['api']['rest']);
        let url = baseUrl + '/' + this.implodeParams (path, params);
        const query = this.omit (params, this.extractParams (path));
        let queryString = '';
        const getOrDelete = (method === 'GET') || (method === 'DELETE');
        if (getOrDelete) {
            if (Object.keys (query).length) {
                queryString = this.urlencode (query);
                url += '?' + queryString;
            }
        }
        if (api === 'private') {
            this.checkRequiredCredentials ();
            const timestamp = this.milliseconds ().toString ();
            headers = {
                'X-BM-KEY': this.apiKey,
                'X-BM-TIMESTAMP': timestamp,
                'Content-Type': 'application/json',
            };
            if (!getOrDelete) {
                body = this.json (query);
                queryString = body;
            }
            const auth = timestamp + '#' + this.uid + '#' + queryString;
            const signature = this.hmac (this.encode (auth), this.encode (this.secret), sha256);
            headers['X-BM-SIGN'] = signature;
        }
        return { 'url': url, 'method': method, 'body': body, 'headers': headers };
    }

    handleErrors (code, reason, url, method, headers, body, response, requestHeaders, requestBody) {
        if (response === undefined) {
            return undefined;
        }
        //
        // spot
        //
        //     {"message":"Bad Request [to is empty]","code":50000,"trace":"f9d46e1b-4edb-4d07-a06e-4895fb2fc8fc","data":{}}
        //     {"message":"Bad Request [from is empty]","code":50000,"trace":"579986f7-c93a-4559-926b-06ba9fa79d76","data":{}}
        //     {"message":"Kline size over 500","code":50004,"trace":"d625caa8-e8ca-4bd2-b77c-958776965819","data":{}}
        //     {"message":"Balance not enough","code":50020,"trace":"7c709d6a-3292-462c-98c5-32362540aeef","data":{}}
        //
        // contract
        //
        //     {"errno":"OK","message":"INVALID_PARAMETER","code":49998,"trace":"eb5ebb54-23cd-4de2-9064-e090b6c3b2e3","data":null}
        //
        const message = this.safeStringLower (response, 'message');
        const errorCode = this.safeString (response, 'code');
        if (((errorCode !== undefined) && (errorCode !== '1000')) || ((message !== undefined) && (message !== 'ok'))) {
            const feedback = this.id + ' ' + body;
            this.throwExactlyMatchedException (this.exceptions['exact'], errorCode, feedback);
            this.throwBroadlyMatchedException (this.exceptions['broad'], errorCode, feedback);
            this.throwExactlyMatchedException (this.exceptions['exact'], message, feedback);
            this.throwBroadlyMatchedException (this.exceptions['broad'], message, feedback);
            throw new ExchangeError (feedback); // unknown message
        }
        return undefined;
    }
}<|MERGE_RESOLUTION|>--- conflicted
+++ resolved
@@ -2406,7 +2406,6 @@
         return this.parseOrder (data, market);
     }
 
-<<<<<<< HEAD
     getCurrencyPartFromCurrencyJunction (currencyIdWithNetworkId, currencyCode = undefined) {
         const parts = currencyIdWithNetworkId.split ('-');
         let lastPart = undefined;
@@ -2422,10 +2421,7 @@
         return this.safeString (parts, 0, currencyIdWithNetworkId);
     }
 
-    async fetchDepositAddress (code, params = {}) {
-=======
     async fetchDepositAddress (code: string, params = {}) {
->>>>>>> 89413379
         /**
          * @method
          * @name bitmart#fetchDepositAddress
@@ -2445,20 +2441,6 @@
         const request = {
             'currency': currencyIdWithNetwork,
         };
-<<<<<<< HEAD
-=======
-        if (code === 'USDT') {
-            const defaultNetworks = this.safeValue (this.options, 'defaultNetworks');
-            const defaultNetwork = this.safeStringUpper (defaultNetworks, code);
-            const networks = this.safeValue (this.options, 'networks', {});
-            let networkInner = this.safeStringUpper (params, 'network', defaultNetwork); // this line allows the user to specify either ERC20 or ETH
-            networkInner = this.safeString (networks, networkInner, networkInner); // handle ERC20>ETH alias
-            if (networkInner !== undefined) {
-                request['currency'] = request['currency'] + '-' + networkInner; // when network the currency need to be changed to currency + '-' + network https://developer-pro.bitmart.com/en/account/withdraw_apply.html on the end of page
-                params = this.omit (params, 'network');
-            }
-        }
->>>>>>> 89413379
         const response = await this.privateGetAccountV1DepositAddress (this.extend (request, params));
         //
         //     {
@@ -2506,16 +2488,7 @@
         };
     }
 
-<<<<<<< HEAD
-    async withdraw (code, amount, address, tag = undefined, params = {}) {
-=======
-    safeNetwork (networkId) {
-        // TODO: parse
-        return networkId;
-    }
-
     async withdraw (code: string, amount, address, tag = undefined, params = {}) {
->>>>>>> 89413379
         /**
          * @method
          * @name bitmart#withdraw
@@ -2539,22 +2512,9 @@
         if (tag !== undefined) {
             request['address_memo'] = tag;
         }
-<<<<<<< HEAD
         const [ networkCode, query ] = this.handleNetworkCodeAndParams (params);
         if (networkCode === undefined) {
             throw new ArgumentsRequired (this.id + ' withdraw() requires a "network" parameter');
-=======
-        if (code === 'USDT') {
-            const defaultNetworks = this.safeValue (this.options, 'defaultNetworks');
-            const defaultNetwork = this.safeStringUpper (defaultNetworks, code);
-            const networks = this.safeValue (this.options, 'networks', {});
-            let network = this.safeStringUpper (params, 'network', defaultNetwork); // this line allows the user to specify either ERC20 or ETH
-            network = this.safeString (networks, network, network); // handle ERC20>ETH alias
-            if (network !== undefined) {
-                request['currency'] = request['currency'] + '-' + network; // when network the currency need to be changed to currency + '-' + network https://developer-pro.bitmart.com/en/account/withdraw_apply.html on the end of page
-                params = this.omit (params, 'network');
-            }
->>>>>>> 89413379
         }
         const currencyIdWithNetwork = this.networkCodeToCurrencyId (networkCode, currency['code']);
         request['currency'] = currencyIdWithNetwork;
