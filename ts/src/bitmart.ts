--- conflicted
+++ resolved
@@ -4703,14 +4703,7 @@
      * @param {string} [params.marginMode] 'isolated' or 'cross'
      * @returns {object} a [leverage structure]{@link https://docs.ccxt.com/#/?id=leverage-structure}
      */
-<<<<<<< HEAD
     async setLeverage (leverage: int, symbol: Str = undefined, params = {}): Promise<Leverage> {
-=======
-    async setLeverage (leverage: int, symbol: Str = undefined, params = {}) {
->>>>>>> 9b39056e
-        if (symbol === undefined) {
-            throw new ArgumentsRequired (this.id + ' setLeverage() requires a symbol argument');
-        }
         let marginMode = undefined;
         [ marginMode, params ] = this.handleMarginModeAndParams ('setLeverage', params);
         this.checkRequiredArgument ('setLeverage', marginMode, 'marginMode', [ 'isolated', 'cross' ]);
