
//  ---------------------------------------------------------------------------

import Exchange from './abstract/bitmart.js';
import { AuthenticationError, ExchangeNotAvailable, AccountSuspended, PermissionDenied, RateLimitExceeded, InvalidNonce, InvalidAddress, ArgumentsRequired, ExchangeError, InvalidOrder, InsufficientFunds, BadRequest, OrderNotFound, BadSymbol, NotSupported } from './base/errors.js';
import { Precise } from './base/Precise.js';
import { TICK_SIZE, TRUNCATE } from './base/functions/number.js';
import { sha256 } from './static_dependencies/noble-hashes/sha256.js';
import { Int, OrderSide, Balances, OrderType, OHLCV, Order, Str, Trade, Transaction, Ticker, OrderBook, Tickers, Strings, Currency, Market } from './base/types.js';

//  ---------------------------------------------------------------------------

/**
 * @class bitmart
 * @extends Exchange
 */
export default class bitmart extends Exchange {
    describe () {
        return this.deepExtend (super.describe (), {
            'id': 'bitmart',
            'name': 'BitMart',
            'countries': [ 'US', 'CN', 'HK', 'KR' ],
            // 150 per 5 seconds = 30 per second
            // rateLimit = 1000ms / 30 ~= 33.334
            'rateLimit': 33.34,
            'version': 'v2',
            'certified': true,
            'pro': true,
            'has': {
                'CORS': undefined,
                'spot': true,
                'margin': true,
                'swap': true,
                'future': false,
                'option': false,
                'borrowCrossMargin': false,
                'borrowIsolatedMargin': true,
                'cancelAllOrders': true,
                'cancelOrder': true,
                'cancelOrders': false,
                'createOrder': true,
                'createPostOnlyOrder': true,
                'createStopLimitOrder': false,
                'createStopMarketOrder': false,
                'createStopOrder': false,
                'fetchBalance': true,
                'fetchBorrowInterest': true,
                'fetchBorrowRateHistories': false,
                'fetchBorrowRateHistory': false,
                'fetchCanceledOrders': true,
                'fetchClosedOrders': true,
                'fetchCrossBorrowRate': false,
                'fetchCrossBorrowRates': false,
                'fetchCurrencies': true,
                'fetchDeposit': true,
                'fetchDepositAddress': true,
                'fetchDepositAddresses': false,
                'fetchDepositAddressesByNetwork': false,
                'fetchDeposits': true,
                'fetchDepositWithdrawFee': true,
                'fetchDepositWithdrawFees': false,
                'fetchFundingHistory': undefined,
                'fetchFundingRate': true,
                'fetchFundingRateHistory': false,
                'fetchFundingRates': false,
                'fetchIsolatedBorrowRate': true,
                'fetchIsolatedBorrowRates': true,
                'fetchLiquidations': false,
                'fetchMarginMode': false,
                'fetchMarkets': true,
                'fetchMyLiquidations': true,
                'fetchMyTrades': true,
                'fetchOHLCV': true,
                'fetchOpenInterest': true,
                'fetchOpenInterestHistory': false,
                'fetchOpenOrders': true,
                'fetchOrder': true,
                'fetchOrderBook': true,
                'fetchOrders': true,
                'fetchOrderTrades': true,
                'fetchPosition': true,
                'fetchPositionMode': false,
                'fetchPositions': true,
                'fetchStatus': true,
                'fetchTicker': true,
                'fetchTickers': true,
                'fetchTime': true,
                'fetchTrades': true,
                'fetchTradingFee': true,
                'fetchTradingFees': false,
                'fetchTransactionFee': true,
                'fetchTransactionFees': false,
                'fetchTransfer': false,
                'fetchTransfers': true,
                'fetchWithdrawAddressesByNetwork': false,
                'fetchWithdrawal': true,
                'fetchWithdrawals': true,
                'reduceMargin': false,
                'repayCrossMargin': false,
                'repayIsolatedMargin': true,
                'setLeverage': true,
                'setMarginMode': false,
                'transfer': true,
                'withdraw': true,
            },
            'hostname': 'bitmart.com', // bitmart.info, bitmart.news for Hong Kong users
            'urls': {
                'logo': 'https://user-images.githubusercontent.com/1294454/129991357-8f47464b-d0f4-41d6-8a82-34122f0d1398.jpg',
                'api': {
                    'rest': 'https://api-cloud.{hostname}', // bitmart.info for Hong Kong users
                },
                'www': 'https://www.bitmart.com/',
                'doc': 'https://developer-pro.bitmart.com/',
                'referral': {
                    'url': 'http://www.bitmart.com/?r=rQCFLh',
                    'discount': 0.3,
                },
                'fees': 'https://www.bitmart.com/fee/en',
            },
            'requiredCredentials': {
                'apiKey': true,
                'secret': true,
                'uid': true,
            },
            'api': {
                'public': {
                    'get': {
                        'system/time': 3, // 10 times/sec => 30/10 = 3
                        'system/service': 3,
                        // spot markets
                        'spot/v1/currencies': 7.5,
                        'spot/v1/symbols': 7.5,
                        'spot/v1/symbols/details': 5,
                        'spot/quotation/v3/tickers': 6, // 10 times/2 sec = 5/s => 30/5 = 6
                        'spot/quotation/v3/ticker': 4, // 15 times/2 sec = 7.5/s => 30/7.5 = 4
                        'spot/quotation/v3/lite-klines': 5, // should be 4 but errors
                        'spot/quotation/v3/klines': 7, // should be 6 but errors
                        'spot/quotation/v3/books': 4, // 15 times/2 sec = 7.5/s => 30/7.5 = 4
                        'spot/quotation/v3/trades': 4, // 15 times/2 sec = 7.5/s => 30/7.5 = 4
                        'spot/v1/ticker': 5,
                        'spot/v2/ticker': 30,
                        'spot/v1/ticker_detail': 5, // 12 times/2 sec = 6/s => 30/6 = 5
                        'spot/v1/steps': 30,
                        'spot/v1/symbols/kline': 6, // should be 5 but errors
                        'spot/v1/symbols/book': 5,
                        'spot/v1/symbols/trades': 5,
                        // contract markets
                        'contract/v1/tickers': 15,
                        'contract/public/details': 5,
                        'contract/public/depth': 5,
                        'contract/public/open-interest': 30,
                        'contract/public/funding-rate': 30,
                        'contract/public/kline': 6, // should be 5 but errors
                        'account/v1/currencies': 30,
                    },
                },
                'private': {
                    'get': {
                        // sub-account
                        'account/sub-account/v1/transfer-list': 7.5,
                        'account/sub-account/v1/transfer-history': 7.5,
                        'account/sub-account/main/v1/wallet': 5,
                        'account/sub-account/main/v1/subaccount-list': 7.5,
                        'account/contract/sub-account/main/v1/wallet': 5,
                        'account/contract/sub-account/main/v1/transfer-list': 7.5,
                        'account/contract/sub-account/v1/transfer-history': 7.5,
                        // account
                        'account/v1/wallet': 5,
                        'account/v1/currencies': 30,
                        'spot/v1/wallet': 5,
                        'account/v1/deposit/address': 30,
                        'account/v1/withdraw/charge': 32, // should be 30 but errors
                        'account/v2/deposit-withdraw/history': 9,
                        'account/v1/deposit-withdraw/detail': 7.5,
                        // order
                        'spot/v1/order_detail': 1,
                        'spot/v2/orders': 5,
                        'spot/v1/trades': 5,
                        // newer order endpoint
                        'spot/v2/trades': 5,
                        'spot/v3/orders': 5,
                        'spot/v2/order_detail': 1,
                        // margin
                        'spot/v1/margin/isolated/borrow_record': 1,
                        'spot/v1/margin/isolated/repay_record': 1,
                        'spot/v1/margin/isolated/pairs': 30,
                        'spot/v1/margin/isolated/account': 5,
                        'spot/v1/trade_fee': 30,
                        'spot/v1/user_fee': 30,
                        // broker
                        'spot/v1/broker/rebate': 1,
                        // contract
                        'contract/private/assets-detail': 5,
                        'contract/private/order': 1.2,
                        'contract/private/order-history': 10,
                        'contract/private/position': 10,
                        'contract/private/get-open-orders': 1.2,
                        'contract/private/trades': 10,
                    },
                    'post': {
                        // sub-account endpoints
                        'account/sub-account/main/v1/sub-to-main': 30,
                        'account/sub-account/sub/v1/sub-to-main': 30,
                        'account/sub-account/main/v1/main-to-sub': 30,
                        'account/sub-account/sub/v1/sub-to-sub': 30,
                        'account/sub-account/main/v1/sub-to-sub': 30,
                        'account/contract/sub-account/main/v1/sub-to-main': 7.5,
                        'account/contract/sub-account/main/v1/main-to-sub': 7.5,
                        'account/contract/sub-account/sub/v1/sub-to-main': 7.5,
                        // account
                        'account/v1/withdraw/apply': 7.5,
                        // transaction and trading
                        'spot/v1/submit_order': 1,
                        'spot/v1/batch_orders': 1,
                        'spot/v2/cancel_order': 1,
                        'spot/v1/cancel_orders': 15,
                        'spot/v4/query/order': 1, // 60 times/2 sec = 30/s => 30/30 = 1
                        'spot/v4/query/client-order': 1, // 60 times/2 sec = 30/s => 30/30 = 1
                        'spot/v4/query/open-orders': 5, // 12 times/2 sec = 6/s => 30/6 = 5
                        'spot/v4/query/history-orders': 5, // 12 times/2 sec = 6/s => 30/6 = 5
                        'spot/v4/query/trades': 5, // 12 times/2 sec = 6/s => 30/6 = 5
                        'spot/v4/query/order-trades': 5, // 12 times/2 sec = 6/s => 30/6 = 5
                        // newer endpoint
                        'spot/v3/cancel_order': 1,
                        'spot/v2/batch_orders': 1,
                        'spot/v2/submit_order': 1,
                        // margin
                        'spot/v1/margin/submit_order': 1,
                        'spot/v1/margin/isolated/borrow': 30,
                        'spot/v1/margin/isolated/repay': 30,
                        'spot/v1/margin/isolated/transfer': 30,
                        // contract
                        'account/v1/transfer-contract-list': 60,
                        'account/v1/transfer-contract': 60,
                        'contract/private/submit-order': 2.5,
                        'contract/private/cancel-order': 1.5,
                        'contract/private/cancel-orders': 30,
                        'contract/private/submit-plan-order': 2.5,
                        'contract/private/cancel-plan-order': 1.5,
                        'contract/private/submit-leverage': 2.5,
                    },
                },
            },
            'timeframes': {
                '1m': 1,
                '3m': 3,
                '5m': 5,
                '15m': 15,
                '30m': 30,
                '45m': 45,
                '1h': 60,
                '2h': 120,
                '3h': 180,
                '4h': 240,
                '1d': 1440,
                '1w': 10080,
                '1M': 43200,
            },
            'fees': {
                'trading': {
                    'tierBased': true,
                    'percentage': true,
                    'taker': this.parseNumber ('0.0025'),
                    'maker': this.parseNumber ('0.0025'),
                    'tiers': {
                        'taker': [
                            [ this.parseNumber ('0'), this.parseNumber ('0.0020') ],
                            [ this.parseNumber ('10'), this.parseNumber ('0.18') ],
                            [ this.parseNumber ('50'), this.parseNumber ('0.0016') ],
                            [ this.parseNumber ('250'), this.parseNumber ('0.0014') ],
                            [ this.parseNumber ('1000'), this.parseNumber ('0.0012') ],
                            [ this.parseNumber ('5000'), this.parseNumber ('0.0010') ],
                            [ this.parseNumber ('25000'), this.parseNumber ('0.0008') ],
                            [ this.parseNumber ('50000'), this.parseNumber ('0.0006') ],
                        ],
                        'maker': [
                            [ this.parseNumber ('0'), this.parseNumber ('0.001') ],
                            [ this.parseNumber ('10'), this.parseNumber ('0.0009') ],
                            [ this.parseNumber ('50'), this.parseNumber ('0.0008') ],
                            [ this.parseNumber ('250'), this.parseNumber ('0.0007') ],
                            [ this.parseNumber ('1000'), this.parseNumber ('0.0006') ],
                            [ this.parseNumber ('5000'), this.parseNumber ('0.0005') ],
                            [ this.parseNumber ('25000'), this.parseNumber ('0.0004') ],
                            [ this.parseNumber ('50000'), this.parseNumber ('0.0003') ],
                        ],
                    },
                },
            },
            'precisionMode': TICK_SIZE,
            'exceptions': {
                'exact': {
                    // general errors
                    '30000': ExchangeError, // 404, Not found
                    '30001': AuthenticationError, // 401, Header X-BM-KEY is empty
                    '30002': AuthenticationError, // 401, Header X-BM-KEY not found
                    '30003': AccountSuspended, // 401, Header X-BM-KEY has frozen
                    '30004': AuthenticationError, // 401, Header X-BM-SIGN is empty
                    '30005': AuthenticationError, // 401, Header X-BM-SIGN is wrong
                    '30006': AuthenticationError, // 401, Header X-BM-TIMESTAMP is empty
                    '30007': AuthenticationError, // 401, Header X-BM-TIMESTAMP range. Within a minute
                    '30008': AuthenticationError, // 401, Header X-BM-TIMESTAMP invalid format
                    '30010': PermissionDenied, // 403, IP is forbidden. We recommend enabling IP whitelist for API trading. After that reauth your account
                    '30011': AuthenticationError, // 403, Header X-BM-KEY over expire time
                    '30012': AuthenticationError, // 403, Header X-BM-KEY is forbidden to request it
                    '30013': RateLimitExceeded, // 429, Request too many requests
                    '30014': ExchangeNotAvailable, // 503, Service unavailable
                    // funding account errors
                    '60000': BadRequest, // 400, Invalid request (maybe the body is empty, or the int parameter passes string data)
                    '60001': BadRequest, // 400, Asset account type does not exist
                    '60002': BadRequest, // 400, currency does not exist
                    '60003': ExchangeError, // 400, Currency has been closed recharge channel, if there is any problem, please consult customer service
                    '60004': ExchangeError, // 400, Currency has been closed withdraw channel, if there is any problem, please consult customer service
                    '60005': ExchangeError, // 400, Minimum amount is %s
                    '60006': ExchangeError, // 400, Maximum withdraw precision is %d
                    '60007': InvalidAddress, // 400, Only withdrawals from added addresses are allowed
                    '60008': InsufficientFunds, // 400, Balance not enough
                    '60009': ExchangeError, // 400, Beyond the limit
                    '60010': ExchangeError, // 400, Withdraw id or deposit id not found
                    '60011': InvalidAddress, // 400, Address is not valid
                    '60012': ExchangeError, // 400, This action is not supported in this currency(If IOTA, HLX recharge and withdraw calls are prohibited)
                    '60020': PermissionDenied, // 403, Your account is not allowed to recharge
                    '60021': PermissionDenied, // 403, Your account is not allowed to withdraw
                    '60022': PermissionDenied, // 403, No withdrawals for 24 hours
                    '60030': BadRequest, // 405, Method Not Allowed
                    '60031': BadRequest, // 415, Unsupported Media Type
                    '60050': ExchangeError, // 500, User account not found
                    '60051': ExchangeError, // 500, Internal Server Error
                    '61001': InsufficientFunds, // {"message":"Balance not enough","code":61001,"trace":"b85ea1f8-b9af-4001-ac5f-9e061fe93d78","data":{}}
                    '61003': BadRequest, // {"message":"sub-account not found","code":61003,"trace":"b35ec2fd-0bc9-4ef2-a3c0-6f78d4f335a4","data":{}}
                    // spot errors
                    '50000': BadRequest, // 400, Bad Request
                    '50001': BadSymbol, // 400, Symbol not found
                    '50002': BadRequest, // 400, From Or To format error
                    '50003': BadRequest, // 400, Step format error
                    '50004': BadRequest, // 400, Kline size over 500
                    '50005': OrderNotFound, // 400, Order Id not found
                    '50006': InvalidOrder, // 400, Minimum size is %s
                    '50007': InvalidOrder, // 400, Maximum size is %s
                    '50008': InvalidOrder, // 400, Minimum price is %s
                    '50009': InvalidOrder, // 400, Minimum count*price is %s
                    '50010': InvalidOrder, // 400, RequestParam size is required
                    '50011': InvalidOrder, // 400, RequestParam price is required
                    '50012': InvalidOrder, // 400, RequestParam notional is required
                    '50013': InvalidOrder, // 400, Maximum limit*offset is %d
                    '50014': BadRequest, // 400, RequestParam limit is required
                    '50015': BadRequest, // 400, Minimum limit is 1
                    '50016': BadRequest, // 400, Maximum limit is %d
                    '50017': BadRequest, // 400, RequestParam offset is required
                    '50018': BadRequest, // 400, Minimum offset is 1
                    '50019': BadRequest, // 400, Maximum price is %s
                    '51004': InsufficientFunds, // {"message":"Exceed the maximum number of borrows available.","code":51004,"trace":"4030b753-9beb-44e6-8352-1633c5edcd47","data":{}}
                    // '50019': ExchangeError, // 400, Invalid status. validate status is [1=Failed, 2=Success, 3=Frozen Failed, 4=Frozen Success, 5=Partially Filled, 6=Fully Fulled, 7=Canceling, 8=Canceled
                    '50020': InsufficientFunds, // 400, Balance not enough
                    '50021': BadRequest, // 400, Invalid %s
                    '50022': ExchangeNotAvailable, // 400, Service unavailable
                    '50023': BadSymbol, // 400, This Symbol can't place order by api
                    '50029': InvalidOrder, // {"message":"param not match : size * price >=1000","code":50029,"trace":"f931f030-b692-401b-a0c5-65edbeadc598","data":{}}
                    '50030': InvalidOrder, // {"message":"Order is already canceled","code":50030,"trace":"8d6f64ee-ad26-45a4-9efd-1080f9fca1fa","data":{}}
                    '50032': OrderNotFound, // {"message":"Order does not exist","code":50032,"trace":"8d6b482d-4bf2-4e6c-aab2-9dcd22bf2481","data":{}}
                    // below Error codes used interchangeably for both failed postOnly and IOC orders depending on market price and order side
                    '50035': InvalidOrder, // {"message":"The price is low and there is no matching depth","code":50035,"trace":"677f01c7-8b88-4346-b097-b4226c75c90e","data":{}}
                    '50034': InvalidOrder, // {"message":"The price is high and there is no matching depth","code":50034,"trace":"ebfae59a-ba69-4735-86b2-0ed7b9ca14ea","data":{}}
                    '51011': InvalidOrder, // {"message":"param not match : size * price >=5","code":51011,"trace":"525e1d27bfd34d60b2d90ba13a7c0aa9.74.16696421352220797","data":{}}
                    '53000': AccountSuspended, // 403, Your account is frozen due to security policies. Please contact customer service
                    '53001': AccountSuspended, // {"message":"Your kyc country is restricted. Please contact customer service.","code":53001,"trace":"8b445940-c123-4de9-86d7-73c5be2e7a24","data":{}}
                    '57001': BadRequest, // 405, Method Not Allowed
                    '58001': BadRequest, // 415, Unsupported Media Type
                    '59001': ExchangeError, // 500, User account not found
                    '59002': ExchangeError, // 500, Internal Server Error
                    // contract errors
                    '40001': ExchangeError, // 400, Cloud account not found
                    '40002': ExchangeError, // 400, out_trade_no not found
                    '40003': ExchangeError, // 400, out_trade_no already existed
                    '40004': ExchangeError, // 400, Cloud account count limit
                    '40005': ExchangeError, // 400, Transfer vol precision error
                    '40006': PermissionDenied, // 400, Invalid ip error
                    '40007': BadRequest, // 400, Parse parameter error
                    '40008': InvalidNonce, // 400, Check nonce error
                    '40009': BadRequest, // 400, Check ver error
                    '40010': BadRequest, // 400, Not found func error
                    '40011': BadRequest, // 400, Invalid request
                    '40012': ExchangeError, // 500, System error
                    '40013': ExchangeError, // 400, Access too often" CLIENT_TIME_INVALID, "Please check your system time.
                    '40014': BadSymbol, // 400, This contract is offline
                    '40015': BadSymbol, // 400, This contract's exchange has been paused
                    '40016': InvalidOrder, // 400, This order would trigger user position liquidate
                    '40017': InvalidOrder, // 400, It is not possible to open and close simultaneously in the same position
                    '40018': InvalidOrder, // 400, Your position is closed
                    '40019': ExchangeError, // 400, Your position is in liquidation delegating
                    '40020': InvalidOrder, // 400, Your position volume is not enough
                    '40021': ExchangeError, // 400, The position is not exsit
                    '40022': ExchangeError, // 400, The position is not isolated
                    '40023': ExchangeError, // 400, The position would liquidate when sub margin
                    '40024': ExchangeError, // 400, The position would be warnning of liquidation when sub margin
                    '40025': ExchangeError, // 400, The position’s margin shouldn’t be lower than the base limit
                    '40026': ExchangeError, // 400, You cross margin position is in liquidation delegating
                    '40027': InsufficientFunds, // 400, You contract account available balance not enough
                    '40028': PermissionDenied, // 400, Your plan order's count is more than system maximum limit.
                    '40029': InvalidOrder, // 400, The order's leverage is too large.
                    '40030': InvalidOrder, // 400, The order's leverage is too small.
                    '40031': InvalidOrder, // 400, The deviation between current price and trigger price is too large.
                    '40032': InvalidOrder, // 400, The plan order's life cycle is too long.
                    '40033': InvalidOrder, // 400, The plan order's life cycle is too short.
                    '40034': BadSymbol, // 400, This contract is not found
                    '53002': PermissionDenied, // 403, Your account has not yet completed the kyc advanced certification, please complete first
                    '53003': PermissionDenied, // 403 No permission, please contact the main account
                    '53005': PermissionDenied, // 403 Don't have permission to access the interface
                    '53006': PermissionDenied, // 403 Please complete your personal verification(Starter)
                    '53007': PermissionDenied, // 403 Please complete your personal verification(Advanced)
                    '53008': PermissionDenied, // 403 Services is not available in your countries and areas
                    '53009': PermissionDenied, // 403 Your account has not yet completed the qr code certification, please complete first
                    '53010': PermissionDenied, // 403 This account is restricted from borrowing
                },
                'broad': {},
            },
            'commonCurrencies': {
                '$GM': 'GOLDMINER',
                '$HERO': 'Step Hero',
                '$PAC': 'PAC',
                'BP': 'BEYOND',
                'GDT': 'Gorilla Diamond',
                'GLD': 'Goldario',
                'MVP': 'MVP Coin',
                'TRU': 'Truebit', // conflict with TrueFi
            },
            'options': {
                'defaultNetwork': 'ERC20',
                'defaultNetworks': {
                    'USDT': 'ERC20',
                },
                'networksById': {
                    'SOLANA': 'SOL',
                    'MATIC': 'POLYGON',
                    'Polygon': 'POLYGON',
                    'ARB': 'ARBI',
                    'Arbitrum': 'ARBI',
                    'klaytn': 'KLAY',
                    'Klaytn': 'KLAY',
                    'Vechain': 'VET',
                    'OP': 'OPTIMISM',
                    'Zksyncera_eth': 'ZKSYNCERA',
                    'OZO': 'OZONE',
                    'Hedera Mainnet': 'HBAR',
                    'ZEN-20': 'ZENIQ',
                    'Fantom': 'FANTOM',
                    'MultiversX': 'EGLD',
                    'ERC20': 'ETH',
                    'BEP2': 'BSC',
                    'BEP20': 'BSC',
                    'SPL': 'SOL',
                    'BRC20': 'BTC',
                    'ARC20': 'AVAX',
                    'ARBI': 'ARBI',
                    'ARBI(BRIDGED)': 'ARBI',
                    'BSC_BNB': 'BSC',
                },
                'networks': {
                    'ERC20': 'ERC20',
                    'BTC': 'BTC',
                    'TRC20': 'TRC20',
                    // todo: should be TRX after unification
                    // 'TRC20': [ 'TRC20', 'trc20', 'TRON' ], // todo: after unification i.e. TRON is returned from fetchDepositAddress
                    // 'ERC20': [ 'ERC20', 'ERC-20', 'ERC20 ' ], // todo: after unification
                    'OMNI': 'OMNI',
                    'XLM': 'XLM',
                    'EOS': 'EOS',
                    'NEO': 'NEO',
                    'BTM': 'BTM',
                    'BCH': 'BCH',
                    'LTC': 'LTC',
                    'BSV': 'BSV',
                    'XRP': 'XRP',
                    // 'VECHAIN': [ 'VET', 'Vechain' ], // todo: after unification
                    'PLEX': 'PLEX',
                    'XCH': 'XCH',
                    // 'AVALANCHE_C': [ 'AVAX', 'AVAX-C' ], // todo: after unification
                    'NEAR': 'NEAR',
                    'FIO': 'FIO',
                    'SCRT': 'SCRT',
                    'IOTX': 'IOTX',
                    'SOL': 'SPL',
                    'ALGO': 'ALGO',
                    'ATOM': 'ATOM',
                    'DOT': 'DOT',
                    'ADA': 'ADA',
                    'DOGE': 'DOGE',
                    'XYM': 'XYM',
                    'GLMR': 'GLMR',
                    'MOVR': 'MOVR',
                    'ZIL': 'ZIL',
                    'INJ': 'INJ',
                    'KSM': 'KSM',
                    'ZEC': 'ZEC',
                    'NAS': 'NAS',
                    // 'POLYGON': [ 'MATIC', 'Polygon', 'POLYGON' ], // todo: after unification
                    'HRC20': 'HECO',
                    'XDC': 'XDC',
                    'ONE': 'ONE',
                    'LAT': 'LAT',
                    'CSPR': 'Casper',
                    'ICP': 'Computer',
                    'XTZ': 'XTZ',
                    'MINA': 'MINA',
                    'BEP20': 'BSC',
                    'ARBI(BRIDGED)': 'ARBI',
                    // 'BEP20': [ 'BEP20', 'BSC_BNB', 'bep20' ], // todo: after unification
                    'THETA': 'THETA',
                    'AKT': 'AKT',
                    'AR': 'AR',
                    'CELO': 'CELO',
                    'FIL': 'FIL',
                    'NULS': 'NULS',
                    'ETC': 'ETC',
                    'DASH': 'DASH',
                    'DGB': 'DGB',
                    'BEP2': 'BEP2',
                    'GRIN': 'GRIN',
                    'WAVES': 'WAVES',
                    'ABBC': 'ABBC',
                    'ACA': 'ACA',
                    'QTUM': 'QTUM',
                    'PAC': 'PAC',
                    // 'TERRACLASSIC': 'LUNC', // TBD
                    // 'TERRA': 'Terra', // TBD
                    // 'HEDERA': [ 'HBAR', 'Hedera', 'Hedera Mainnet' ], // todo: after unification
                    'TLOS': 'TLOS',
                    'KARDIA': 'KardiaChain',
                    'FUSE': 'FUSE',
                    'TRC10': 'TRC10',
                    'FIRO': 'FIRO',
                    'FTM': 'Fantom',
                    // 'KLAYTN': [ 'klaytn', 'KLAY', 'Klaytn' ], // todo: after unification
                    // 'ELROND': [ 'EGLD', 'Elrond eGold', 'MultiversX' ], // todo: after unification
                    'EVER': 'EVER',
                    'KAVA': 'KAVA',
                    'HYDRA': 'HYDRA',
                    'PLCU': 'PLCU',
                    'BRISE': 'BRISE',
                    // 'CRC20': [ 'CRO', 'CRO_Chain' ], // todo: after unification
                    // 'CONFLUX': [ 'CFX eSpace', 'CFX' ], // todo: after unification
                    'OPTIMISM': 'OPTIMISM',
                    'REEF': 'REEF',
                    'SYS': 'SYS', // NEVM is different
                    'VITE': 'VITE',
                    'STX': 'STX',
                    'SXP': 'SXP',
                    'BITCI': 'BITCI',
                    // 'ARBITRUM': [ 'ARBI', 'Arbitrum' ], // todo: after unification
                    'XRD': 'XRD',
                    'ASTR': 'ASTAR',
                    'ZEN': 'HORIZEN',
                    'LTO': 'LTO',
                    'ETHW': 'ETHW',
                    'ETHF': 'ETHF',
                    'IOST': 'IOST',
                    // 'CHILIZ': [ 'CHZ', 'CHILIZ' ], // todo: after unification
                    'APT': 'APT',
                    // 'FLOW': [ 'FLOW', 'Flow' ], // todo: after unification
                    'ONT': 'ONT',
                    'EVMOS': 'EVMOS',
                    'XMR': 'XMR',
                    'OASYS': 'OAS',
                    'OSMO': 'OSMO',
                    'OMAX': 'OMAX Chain',
                    'DESO': 'DESO',
                    'BFIC': 'BFIC',
                    'OHO': 'OHO',
                    'CS': 'CS',
                    'CHEQ': 'CHEQ',
                    'NODL': 'NODL',
                    'NEM': 'XEM',
                    'FRA': 'FRA',
                    'ERGO': 'ERG',
                    // todo: below will be uncommented after unification
                    // 'BITCOINHD': 'BHD',
                    // 'CRUST': 'CRU',
                    // 'MINTME': 'MINTME',
                    // 'ZENITH': 'ZENITH',
                    // 'ZENIQ': 'ZENIQ', // "ZEN-20" is different
                    // 'BITCOINVAULT': 'BTCV',
                    // 'MOBILECOIN': 'MBX',
                    // 'PINETWORK': 'PI',
                    // 'PI': 'PI',
                    // 'REBUS': 'REBUS',
                    // 'XODEX': 'XODEX',
                    // 'ULTRONGLOW': 'UTG'
                    // 'QIBLOCKCHAIN': 'QIE',
                    // 'XIDEN': 'XDEN',
                    // 'PHAETON': 'PHAE',
                    // 'REDLIGHT': 'REDLC',
                    // 'VERITISE': 'VTS',
                    // 'VERIBLOCK': 'VBK',
                    // 'RAMESTTA': 'RAMA',
                    // 'BITICA': 'BDCC',
                    // 'CROWNSOVEREIGN': 'CSOV',
                    // 'DRAC': 'DRC20',
                    // 'QCHAIN': 'QDT',
                    // 'KINGARU': 'KRU',
                    // 'PROOFOFMEMES': 'POM',
                    // 'CUBE': 'CUBE',
                    // 'CADUCEUS': 'CMP',
                    // 'VEIL': 'VEIL',
                    // 'ENERGYWEB': 'EWT',
                    // 'CYPHERIUM': 'CPH',
                    // 'LBRY': 'LBC',
                    // 'ETHERCOIN': 'ETE',
                    // undetermined chains:
                    // LEX (for LexThum), TAYCAN (for TRICE), SFL (probably TAYCAN), OMNIA (for APEX), NAC (for NAC), KAG (Kinesis), CEM (crypto emergency), XVM (for Venidium), NEVM (for NEVM), IGT20 (for IGNITE), FILM (FILMCredits), CC (CloudCoin), MERGE (MERGE), LTNM (Bitcoin latinum), PLUGCN ( PlugChain), DINGO (dingo), LED (LEDGIS), AVAT (AVAT), VSOL (Vsolidus), EPIC (EPIC cash), NFC (netflowcoin), mrx (Metrix Coin), Idena (idena network), PKT (PKT Cash), BondDex (BondDex), XBN (XBN), KALAM (Kalamint), REV (RChain), KRC20 (MyDeFiPet), ARC20 (Hurricane Token), GMD (Coop network), BERS (Berith), ZEBI (Zebi), BRC (Baer Chain), DAPS (DAPS Coin), APL (Gold Secured Currency), NDAU (NDAU), WICC (WICC), UPG (Unipay God), TSL (TreasureSL), MXW (Maxonrow), CLC (Cifculation), SMH (SMH Coin), XIN (CPCoin), RDD (ReddCoin), OK (Okcash), KAR (KAR), CCX (ConcealNetwork),
                },
                'defaultType': 'spot', // 'spot', 'swap'
                'fetchBalance': {
                    'type': 'spot', // 'spot', 'swap', 'account'
                },
                'accountsByType': {
                    'spot': 'spot',
                    'swap': 'swap',
                },
                'createMarketBuyOrderRequiresPrice': true,
                'brokerId': 'CCXTxBitmart000',
            },
        });
    }

    isUsingForcedProxy (params = {}, api = 'public') {
        if (api === 'private') return true;
        return false;
    }

    async fetchTime (params = {}) {
        /**
         * @method
         * @name bitmart#fetchTime
         * @description fetches the current integer timestamp in milliseconds from the exchange server
         * @param {object} [params] extra parameters specific to the bitmart api endpoint
         * @returns {int} the current integer timestamp in milliseconds from the exchange server
         */
        const response = await this.publicGetSystemTime (params);
        //
        //     {
        //         "message":"OK",
        //         "code":1000,
        //         "trace":"c4e5e5b7-fe9f-4191-89f7-53f6c5bf9030",
        //         "data":{
        //             "server_time":1599843709578
        //         }
        //     }
        //
        const data = this.safeValue (response, 'data', {});
        return this.safeInteger (data, 'server_time');
    }

    async fetchStatus (params = {}) {
        /**
         * @method
         * @name bitmart#fetchStatus
         * @description the latest known information on the availability of the exchange API
         * @param {object} [params] extra parameters specific to the bitmart api endpoint
         * @returns {object} a [status structure]{@link https://docs.ccxt.com/#/?id=exchange-status-structure}
         */
        const options = this.safeValue (this.options, 'fetchStatus', {});
        const defaultType = this.safeString (this.options, 'defaultType');
        let type = this.safeString (options, 'type', defaultType);
        type = this.safeString (params, 'type', type);
        params = this.omit (params, 'type');
        const response = await this.publicGetSystemService (params);
        //
        //     {
        //         "message": "OK",
        //         "code": 1000,
        //         "trace": "1d3f28b0-763e-4f78-90c4-5e3ad19dc595",
        //         "data": {
        //           "service": [
        //             {
        //               "title": "Spot API Stop",
        //               "service_type": "spot",
        //               "status": 2,
        //               "start_time": 1648639069125,
        //               "end_time": 1648639069125
        //             },
        //             {
        //               "title": "Contract API Stop",
        //               "service_type": "contract",
        //               "status": 2,
        //               "start_time": 1648639069125,
        //               "end_time": 1648639069125
        //             }
        //           ]
        //         }
        //     }
        //
        const data = this.safeValue (response, 'data', {});
        const services = this.safeValue (data, 'service', []);
        const servicesByType = this.indexBy (services, 'service_type');
        if (type === 'swap') {
            type = 'contract';
        }
        const service = this.safeValue (servicesByType, type);
        let status = undefined;
        let eta = undefined;
        if (service !== undefined) {
            const statusCode = this.safeInteger (service, 'status');
            if (statusCode === 2) {
                status = 'ok';
            } else {
                status = 'maintenance';
                eta = this.safeInteger (service, 'end_time');
            }
        }
        return {
            'status': status,
            'updated': undefined,
            'eta': eta,
            'url': undefined,
            'info': response,
        };
    }

    async fetchSpotMarkets (params = {}) {
        const response = await this.publicGetSpotV1SymbolsDetails (params);
        //
        //     {
        //         "message":"OK",
        //         "code":1000,
        //         "trace":"a67c9146-086d-4d3f-9897-5636a9bb26e1",
        //         "data":{
        //             "symbols":[
        //               {
        //                  "symbol": "BTC_USDT",
        //                  "symbol_id": 53,
        //                  "base_currency": "BTC",
        //                  "quote_currency": "USDT",
        //                  "base_min_size": "0.000010000000000000000000000000",
        //                  "base_max_size": "100000000.000000000000000000000000000000",
        //                  "price_min_precision": -1,
        //                  "price_max_precision": 2,
        //                  "quote_increment": "0.00001", // Api docs says "The minimum order quantity is also the minimum order quantity increment", however I think they mistakenly use the term 'order quantity'
        //                  "expiration": "NA",
        //                  "min_buy_amount": "5.000000000000000000000000000000",
        //                  "min_sell_amount": "5.000000000000000000000000000000",
        //                  "trade_status": "trading"
        //               },
        //             ]
        //         }
        //     }
        //
        const data = this.safeValue (response, 'data', {});
        const symbols = this.safeValue (data, 'symbols', []);
        const result = [];
        for (let i = 0; i < symbols.length; i++) {
            const market = symbols[i];
            const id = this.safeString (market, 'symbol');
            const numericId = this.safeInteger (market, 'symbol_id');
            const baseId = this.safeString (market, 'base_currency');
            const quoteId = this.safeString (market, 'quote_currency');
            const base = this.safeCurrencyCode (baseId);
            const quote = this.safeCurrencyCode (quoteId);
            const symbol = base + '/' + quote;
            const minBuyCost = this.safeString (market, 'min_buy_amount');
            const minSellCost = this.safeString (market, 'min_sell_amount');
            const minCost = Precise.stringMax (minBuyCost, minSellCost);
            const baseMinSize = this.safeNumber (market, 'base_min_size');
            result.push ({
                'id': id,
                'numericId': numericId,
                'symbol': symbol,
                'base': base,
                'quote': quote,
                'settle': undefined,
                'baseId': baseId,
                'quoteId': quoteId,
                'settleId': undefined,
                'type': 'spot',
                'spot': true,
                'margin': false,
                'swap': false,
                'future': false,
                'option': false,
                'active': true,
                'contract': false,
                'linear': undefined,
                'inverse': undefined,
                'contractSize': undefined,
                'expiry': undefined,
                'expiryDatetime': undefined,
                'strike': undefined,
                'optionType': undefined,
                'precision': {
                    'amount': baseMinSize,
                    'price': this.parseNumber (this.parsePrecision (this.safeString (market, 'price_max_precision'))),
                },
                'limits': {
                    'leverage': {
                        'min': undefined,
                        'max': undefined,
                    },
                    'amount': {
                        'min': baseMinSize,
                        'max': this.safeNumber (market, 'base_max_size'),
                    },
                    'price': {
                        'min': undefined,
                        'max': undefined,
                    },
                    'cost': {
                        'min': this.parseNumber (minCost),
                        'max': undefined,
                    },
                },
                'created': undefined,
                'info': market,
            });
        }
        return result;
    }

    async fetchContractMarkets (params = {}) {
        const response = await this.publicGetContractPublicDetails (params);
        //
        //     {
        //       "code": 1000,
        //       "message": "Ok",
        //       "trace": "9b92a999-9463-4c96-91a4-93ad1cad0d72",
        //       "data": {
        //       "symbols": [{
        //             "symbol": "BTCUSDT",
        //             "product_type": 1,
        //             "open_timestamp": 1594080000,
        //             "expire_timestamp": 0,
        //             "settle_timestamp": 0,
        //             "base_currency": "BTC",
        //             "quote_currency": "USDT",
        //             "last_price": "23920",
        //             "volume_24h": "18969368",
        //             "turnover_24h": "458933659.7858",
        //             "index_price": "23945.25191635",
        //             "index_name": "BTCUSDT",
        //             "contract_size": "0.001",
        //             "min_leverage": "1",
        //             "max_leverage": "100",
        //             "price_precision": "0.1",
        //             "vol_precision": "1",
        //             "max_volume": "500000",
        //             "min_volume": "1"
        //           },
        //           ...
        //         ]
        //       }
        //     }
        //
        const data = this.safeValue (response, 'data', {});
        const symbols = this.safeValue (data, 'symbols', []);
        const result = [];
        for (let i = 0; i < symbols.length; i++) {
            const market = symbols[i];
            const id = this.safeString (market, 'symbol');
            const baseId = this.safeString (market, 'base_currency');
            const quoteId = this.safeString (market, 'quote_currency');
            const base = this.safeCurrencyCode (baseId);
            const quote = this.safeCurrencyCode (quoteId);
            const settleId = 'USDT'; // this is bitmart's ID for usdt
            const settle = this.safeCurrencyCode (settleId);
            const symbol = base + '/' + quote + ':' + settle;
            const productType = this.safeInteger (market, 'product_type');
            const isSwap = (productType === 1);
            const isFutures = (productType === 2);
            let expiry = this.safeInteger (market, 'expire_timestamp');
            if (!isFutures && (expiry === 0)) {
                expiry = undefined;
            }
            result.push ({
                'id': id,
                'numericId': undefined,
                'symbol': symbol,
                'base': base,
                'quote': quote,
                'settle': settle,
                'baseId': baseId,
                'quoteId': quoteId,
                'settleId': settleId,
                'type': isSwap ? 'swap' : 'future',
                'spot': false,
                'margin': false,
                'swap': isSwap,
                'future': isFutures,
                'option': false,
                'active': true,
                'contract': true,
                'linear': true,
                'inverse': false,
                'contractSize': this.safeNumber (market, 'contract_size'),
                'expiry': expiry,
                'expiryDatetime': this.iso8601 (expiry),
                'strike': undefined,
                'optionType': undefined,
                'precision': {
                    'amount': this.safeNumber (market, 'vol_precision'),
                    'price': this.safeNumber (market, 'price_precision'),
                },
                'limits': {
                    'leverage': {
                        'min': this.safeNumber (market, 'min_leverage'),
                        'max': this.safeNumber (market, 'max_leverage'),
                    },
                    'amount': {
                        'min': this.safeNumber (market, 'min_volume'),
                        'max': this.safeNumber (market, 'max_volume'),
                    },
                    'price': {
                        'min': undefined,
                        'max': undefined,
                    },
                    'cost': {
                        'min': undefined,
                        'max': undefined,
                    },
                },
                'created': this.safeInteger (market, 'open_timestamp'),
                'info': market,
            });
        }
        return result;
    }

    async fetchMarkets (params = {}) {
        /**
         * @method
         * @name bitmart#fetchMarkets
         * @description retrieves data on all markets for bitmart
         * @param {object} [params] extra parameters specific to the exchange api endpoint
         * @returns {object[]} an array of objects representing market data
         */
        const spot = await this.fetchSpotMarkets (params);
        const contract = await this.fetchContractMarkets (params);
        return this.arrayConcat (spot, contract);
    }

    safeCurrencyCode (currencyId) {
        const networkRegex = /[-|_][A-Z0-9]+$/;
        return currencyId.replace (networkRegex, ''); // handle USDT-TRC20 or USDT_TRC20 > USDT alias
    }

    safeCurrencyByCode (code) {
        return this.safeValue (this.currencies, code); // in this class, we exceptionnaly use code as an ID
    }

    async fetchCurrencies (params = {}) {
        /**
         * @method
         * @name bitmart#fetchCurrencies
         * @description fetches all available currencies on an exchange
         * @param {object} [params] extra parameters specific to the bitmart api endpoint
         * @returns {object} an associative dictionary of currencies
         */
        const response = await this.publicGetAccountV1Currencies (params);
        //
        // {
        //     "code": 1000,
        //     "trace":"886fb6ae-456b-4654-b4e0-d681ac05cea1",
        //     "message": "OK",
        //     "data": {
        //       "currencies": [
        //         {
        //           "currency": "USDT",
        //           "name": "Tether USD",
        //           "contract_address": null,
        //           "network": "OMNI",
        //           "withdraw_enabled": false,
        //           "deposit_enabled": false,
        //           "withdraw_minsize": null,
        //           "withdraw_minfee": null
        //         },
        //         {
        //           "currency": "USDT-TRC20",
        //           "name": "USDT-TRC20",
        //           "contract_address": "TR7NHqjeKQxGTCi8q8ZY4pL8otSzgjLj6t",
        //           "network": "TRC20",
        //           "withdraw_enabled": true,
        //           "deposit_enabled": true,
        //           "withdraw_minsize": "10",
        //           "withdraw_minfee": "1"
        //         },
        //         {
        //           "currency": "USDT-ERC20",
        //           "name": "USDT-ERC20",
        //           "contract_address": "0xdac17f958d2ee523a2206206994597c13d831ec7",
        //           "network": "ERC20",
        //           "withdraw_enabled": true,
        //           "deposit_enabled": true,
        //           "withdraw_minsize": "26",
        //           "withdraw_minfee": "13"
        //         },
        //         {
        //           "currency": "USDT-BSC",
        //           "name": "USDT-BSC",
        //           "contract_address": "0x55d398326f99059fF775485246999027B3197955",
        //           "network": "BEP20(BSC)",
        //           "withdraw_enabled": true,
        //           "deposit_enabled": true,
        //           "withdraw_minsize": "2",
        //           "withdraw_minfee": "1"
        //         }
        //       ]
        //     }
        //   }
        //
        const data = this.safeValue (response, 'data', {});
        const currencies = this.safeValue (data, 'currencies', []);
        const result = {};
        this.options['currencyIdsByCodeAndNetwork'] = {};
        for (let i = 0; i < currencies.length; i++) {
            const currency = currencies[i];
            const currencyId = this.safeString (currency, 'currency');
            const networkId = this.safeString (currency, 'network');
            const networks = this.safeValue (this.options, 'networksById', {});
            const networkCode = this.safeString (networks, networkId, networkId); // manage duplicates (e.g. MATIC and Polygon)
            const code = this.safeCurrencyCode (currencyId);
            if (this.safeValue (this.options['currencyIdsByCodeAndNetwork'], code) === undefined) {
                this.options['currencyIdsByCodeAndNetwork'][code] = {};
            }
            this.options['currencyIdsByCodeAndNetwork'][code][networkCode] = this.safeString (currency, 'currency'); // add currencyId for specific network
            const isWithdrawalEnabled = this.safeValue (currency, 'withdraw_enabled');
            const isDepositEnabled = this.safeValue (currency, 'deposit_enabled');
            const fee = this.safeNumber (currency, 'withdraw_minfee');
            const minWithdrawAmount = this.safeNumber (currency, 'withdraw_minsize');
            const network = {
                'id': currencyId, // it's important to have currency id here. This exchange uses currencyId to identify networks and currencies
                'network': networkCode,
                'deposit': isDepositEnabled,
                'withdraw': isWithdrawalEnabled,
                'fee': fee,
                'limits': {
                    'amount': { 'min': undefined, 'max': undefined },
                    'withdraw': { 'min': minWithdrawAmount, 'max': undefined },
                },
            };
            if (result[code] === undefined) {
                result[code] = {
                    'id': code,
                    'code': code,
                    'active': isDepositEnabled && isWithdrawalEnabled,
                    'deposit': isDepositEnabled,
                    'withdraw': isWithdrawalEnabled,
                    'networks': [ network ],
                };
            } else {
                result[code].networks.push (network);
                result[code].active = result[code].active || isWithdrawalEnabled || isDepositEnabled;
                result[code].deposit = result[code].deposit || isDepositEnabled;
                result[code].withdraw = result[code].withdraw || isWithdrawalEnabled;
            // const currencyId = this.safeString (currency, 'currency'); // USDC or USDC-ERC20
            // const currencyCode = this.safeCurrencyCode (currencyId);
            // if (this.safeValue (this.options['currencyIdsByCodeAndNetwork'], currencyCode) === undefined) {
            //     this.options['currencyIdsByCodeAndNetwork'][currencyCode] = {};
            // }
            // const networkId = this.safeString (currency, 'network');
            // this.options['currencyIdsByCodeAndNetwork'][currencyCode][networkId] = this.safeString (currency, 'currency'); // add currencyId for specific network
            // const isDepositEnabled = this.safeValue (currency, 'deposit_enabled');
            // const isWithdrawEnabled = this.safeValue (currency, 'withdraw_enabled');
            // const networkCode = networkId;
            // const network = {
            //     'id': networkId,
            //     'network': networkCode,
            //     'active': isDepositEnabled && isWithdrawEnabled,
            //     'deposit': isDepositEnabled,
            //     'withdraw': isWithdrawEnabled,
            //     'fee': this.safeNumber (currency, 'withdraw_minfee'), // may be undefined
            //     'precision': undefined,
            //     'limits': {
            //         'withdraw': {
            //             'min': this.safeNumber (currency, 'withdraw_minsize'), // may be undefined
            //             'max': undefined,
            //         },
            //     },
            // };
            // if (this.safeValue (result, currencyCode) === undefined) {
            //     result[currencyCode] = {
            //         'id': currencyCode, // be careful, it's not the same as currencyId
            //         'code': currencyCode,
            //         'active': isDepositEnabled && isWithdrawEnabled,
            //         'deposit': isDepositEnabled,
            //         'withdraw': isWithdrawEnabled,
            //         'networks': [ network ],
            //     };
            // } else {
            //     const formattedCurrency = result[currencyCode]; // safeValue copies the object
            //     formattedCurrency['active'] = formattedCurrency['active'] || (isDepositEnabled && isWithdrawEnabled);
            //     formattedCurrency['deposit'] = formattedCurrency['deposit'] || isDepositEnabled;
            //     formattedCurrency['withdraw'] = formattedCurrency['withdraw'] || isWithdrawEnabled;
            //     formattedCurrency['networks'].push (network);
            }
        }
        this.currencies = this.deepExtend (this.currencies, result);
        return result;
    }

    async fetchTransactionFee (code: string, params = {}) {
        /**
         * @method
         * @name bitmart#fetchTransactionFee
         * @deprecated
         * @description please use fetchDepositWithdrawFee instead
         * @param {string} code unified currency code
         * @param {object} [params] extra parameters specific to the bitmart api endpoint
         * @returns {object} a [fee structure]{@link https://docs.ccxt.com/#/?id=fee-structure}
         */
        await this.loadMarkets ();
        const currency = this.currency (code);
        const request = {
            'currency': currency['id'],
        };
        const response = await this.privateGetAccountV1WithdrawCharge (this.extend (request, params));
        //
        //     {
        //         "message": "OK",
        //         "code": "1000",
        //         "trace": "3ecc0adf-91bd-4de7-aca1-886c1122f54f",
        //         "data": {
        //             "today_available_withdraw_BTC": "100.0000",
        //             "min_withdraw": "0.005",
        //             "withdraw_precision": "8",
        //             "withdraw_fee": "0.000500000000000000000000000000"
        //         }
        //     }
        //
        const data = response['data'];
        const withdrawFees = {};
        withdrawFees[code] = this.safeNumber (data, 'withdraw_fee');
        return {
            'info': response,
            'withdraw': withdrawFees,
            'deposit': {},
        };
    }

    parseDepositWithdrawFee (fee, currency: Currency = undefined) {
        //
        //    {
        //        "today_available_withdraw_BTC": "100.0000",
        //        "min_withdraw": "0.005",
        //        "withdraw_precision": "8",
        //        "withdraw_fee": "0.000500000000000000000000000000"
        //    }
        //
        return {
            'info': fee,
            'withdraw': {
                'fee': this.safeNumber (fee, 'withdraw_fee'),
                'percentage': undefined,
            },
            'deposit': {
                'fee': undefined,
                'percentage': undefined,
            },
            'networks': {},
        };
    }

    async fetchDepositWithdrawFee (code: string, params = {}) {
        /**
         * @method
         * @name bitmart#fetchDepositWithdrawFee
         * @description fetch the fee for deposits and withdrawals
         * @param {string} code unified currency code
         * @param {object} [params] extra parameters specific to the bitmart api endpoint
         * @returns {object} a [fee structure]{@link https://docs.ccxt.com/#/?id=fee-structure}
         */
        await this.loadMarkets ();
        const currency = this.currency (code);
        const request = {
            'currency': currency['id'],
        };
        const response = await this.privateGetAccountV1WithdrawCharge (this.extend (request, params));
        //
        //     {
        //         "message": "OK",
        //         "code": "1000",
        //         "trace": "3ecc0adf-91bd-4de7-aca1-886c1122f54f",
        //         "data": {
        //             "today_available_withdraw_BTC": "100.0000",
        //             "min_withdraw": "0.005",
        //             "withdraw_precision": "8",
        //             "withdraw_fee": "0.000500000000000000000000000000"
        //         }
        //     }
        //
        const data = response['data'];
        return this.parseDepositWithdrawFee (data);
    }

    parseTicker (ticker, market: Market = undefined): Ticker {
        //
        // spot
        //
        //      {
        //          "symbol": "SOLAR_USDT",
        //          "last_price": "0.020342",
        //          "quote_volume_24h": "56817.811802",
        //          "base_volume_24h": "2172060",
        //          "high_24h": "0.256000",
        //          "low_24h": "0.016980",
        //          "open_24h": "0.022309",
        //          "close_24h": "0.020342",
        //          "best_ask": "0.020389",
        //          "best_ask_size": "339.000000000000000000000000000000",
        //          "best_bid": "0.020342",
        //          "best_bid_size": "3369.000000000000000000000000000000",
        //          "fluctuation": "-0.0882",
        //          "url": "https://www.bitmart.com/trade?symbol=SOLAR_USDT",
        //          "timestamp": 1667403439367
        //      }
        //
        // swap
        //
        //      {
        //          "contract_symbol":"DOGEUSDT",
        //          "last_price":"0.130340",
        //          "index_price":"0.13048245",
        //          "last_funding_rate":"0.00002287",
        //          "price_change_percent_24h":"-2.074",
        //          "volume_24h":"113705028.59482228",
        //          "url":"https://futures.bitmart.com/en?symbol=DOGEUSDT",
        //          "high_price":"0.134520",
        //          "low_price":"0.128570",
        //          "legal_coin_price":"0.1302699"
        //      }
        //
        const timestamp = this.safeInteger (ticker, 'timestamp', this.milliseconds ());
        const marketId = this.safeString2 (ticker, 'symbol', 'contract_symbol');
        market = this.safeMarket (marketId, market);
        const symbol = market['symbol'];
        const last = this.safeString2 (ticker, 'close_24h', 'last_price');
        let percentage = this.safeString (ticker, 'price_change_percent_24h');
        if (percentage === undefined) {
            const percentageRaw = this.safeString (ticker, 'fluctuation');
            if ((percentageRaw !== undefined) && (percentageRaw !== '0')) { // a few tickers show strictly '0' in fluctuation field
                const direction = percentageRaw[0];
                percentage = direction + Precise.stringMul (percentageRaw.replace (direction, ''), '100');
            } else if (percentageRaw === '0') {
                percentage = '0';
            }
        }
        const baseVolume = this.safeString (ticker, 'base_volume_24h');
        let quoteVolume = this.safeString (ticker, 'quote_volume_24h');
        quoteVolume = this.safeString (ticker, 'volume_24h', quoteVolume);
        const average = this.safeString2 (ticker, 'avg_price', 'index_price');
        const high = this.safeString2 (ticker, 'high_24h', 'high_price');
        const low = this.safeString2 (ticker, 'low_24h', 'low_price');
        return this.safeTicker ({
            'symbol': symbol,
            'timestamp': timestamp,
            'datetime': this.iso8601 (timestamp),
            'high': high,
            'low': low,
            'bid': this.safeString (ticker, 'best_bid'),
            'bidVolume': this.safeString (ticker, 'best_bid_size'),
            'ask': this.safeString (ticker, 'best_ask'),
            'askVolume': this.safeString (ticker, 'best_ask_size'),
            'vwap': undefined,
            'open': this.safeString (ticker, 'open_24h'),
            'close': last,
            'last': last,
            'previousClose': undefined,
            'change': undefined,
            'percentage': percentage,
            'average': average,
            'baseVolume': baseVolume,
            'quoteVolume': quoteVolume,
            'info': ticker,
        }, market);
    }

    parseTickerV3 (ticker, market = undefined) {
        //
        // spot
        //
        // {
        //     "symbol": "VINA_USDT",
        //     "last": "0.03410",
        //     "v_24h": "0",
        //     "qv_24h": "0.00000",
        //     "open_24h": "0.03410",
        //     "high_24h": "0.03410",
        //     "low_24h": "0.03410",
        //     "fluctuation": "0.00000",
        //     "bid_px": "0.0341",
        //     "bid_sz": "499",
        //     "ask_px": "0.0343",
        //     "ask_sz": "1752",
        //     "ts": "1699993717363"
        //   }
        const timestamp = this.safeInteger (ticker, 'ts', this.milliseconds ());
        const marketId = this.safeString (ticker, 'symbol');
        market = this.safeMarket (marketId, market);
        const symbol = market['symbol'];
        const last = this.safeString (ticker, 'last');
        let percentage = undefined;
        const percentageRaw = this.safeString (ticker, 'fluctuation');
        if ((percentageRaw !== undefined) && (percentageRaw !== '0')) { // a few tickers show strictly '0' in fluctuation field
            const direction = percentageRaw[0];
            percentage = direction + Precise.stringMul (percentageRaw.replace (direction, ''), '100');
        } else if (percentageRaw === '0') {
            percentage = '0';
        }
        return this.safeTicker ({
            'symbol': symbol,
            'timestamp': timestamp,
            'datetime': this.iso8601 (timestamp),
            'high': this.safeString (ticker, 'high_24h'),
            'low': this.safeString (ticker, 'low_24h'),
            'bid': this.safeString (ticker, 'bid_px'),
            'bidVolume': this.safeString (ticker, 'bid_sz'),
            'ask': this.safeString (ticker, 'ask_px'),
            'askVolume': this.safeString (ticker, 'ask_sz'),
            'vwap': undefined,
            'open': this.safeString (ticker, 'open_24h'),
            'close': last,
            'last': last,
            'previousClose': undefined,
            'change': undefined,
            'percentage': percentage,
            'average': undefined,
            'baseVolume': this.safeString (ticker, 'v_24h'),
            'quoteVolume': this.safeString (ticker, 'qv_24h'),
            'info': ticker,
        }, market);
    }

    async fetchTicker (symbol: string, params = {}): Promise<Ticker> {
        /**
         * @method
         * @name bitmart#fetchTicker
         * @description fetches a price ticker, a statistical calculation with the information calculated over the past 24 hours for a specific market
         * @param {string} symbol unified symbol of the market to fetch the ticker for
         * @param {object} [params] extra parameters specific to the bitmart api endpoint
         * @returns {object} a [ticker structure]{@link https://docs.ccxt.com/#/?id=ticker-structure}
         */
        await this.loadMarkets ();
        const market = this.market (symbol);
        const request = {};
        let method = undefined;
        if (market['swap']) {
            method = 'publicGetContractV1Tickers';
            request['contract_symbol'] = market['id'];
        } else if (market['spot']) {
            method = 'publicGetSpotQuotationV3Ticker';
            request['symbol'] = market['id'];
        }
        const response = await this[method] (this.extend (request, params));
        //
        // spot
        //
        //     {
        //         "message":"OK",
        //         "code":1000,
        //         "trace":"6aa5b923-2f57-46e3-876d-feca190e0b82",
        //         "data":{
        //             "tickers":[
        //                 {
        //                     "symbol":"ETH_BTC",
        //                     "last_price":"0.036037",
        //                     "quote_volume_24h":"4380.6660000000",
        //                     "base_volume_24h":"159.3582006712",
        //                     "high_24h":"0.036972",
        //                     "low_24h":"0.035524",
        //                     "open_24h":"0.036561",
        //                     "close_24h":"0.036037",
        //                     "best_ask":"0.036077",
        //                     "best_ask_size":"9.9500",
        //                     "best_bid":"0.035983",
        //                     "best_bid_size":"4.2792",
        //                     "fluctuation":"-0.0143",
        //                     "url":"https://www.bitmart.com/trade?symbol=ETH_BTC"
        //                 }
        //             ]
        //         }
        //     }
        //
        // swap
        //
        //      {
        //          "message":"OK",
        //          "code":1000,
        //          "trace":"4a0ebceb-d3f7-45a3-8feb-f61e230e24cd",
        //          "data":{
        //              "tickers":[
        //                  {
        //                      "contract_symbol":"DOGEUSDT",
        //                      "last_price":"0.130180",
        //                      "index_price":"0.13028635",
        //                      "last_funding_rate":"0.00002025",
        //                      "price_change_percent_24h":"-2.326",
        //                      "volume_24h":"116789313.01797258",
        //                      "url":"https://futures.bitmart.com/en?symbol=DOGEUSDT",
        //                      "high_price":"0.134520",
        //                      "low_price":"0.128570",
        //                      "legal_coin_price":"0.13017401"
        //                  }
        //              ]
        //          }
        //      }
        //
        const data = this.safeValue (response, 'data', {});
        // fails in naming for contract tickers 'contract_symbol'
        let tickersById = undefined;
        let parsedTicker = undefined;
        if (market['spot']) {
            parsedTicker = this.parseTickerV3 (data, market);
        } else if (market['swap']) {
            const tickers = this.safeValue (data, 'tickers', []);
            tickersById = this.indexBy (tickers, 'contract_symbol');
            const ticker = this.safeValue (tickersById, market['id']);
            parsedTicker = this.parseTicker (ticker, market);
        }
        return parsedTicker;
    }

    async fetchTickers (symbols: Strings = undefined, params = {}): Promise<Tickers> {
        /**
         * @method
         * @name bitmart#fetchTickers
         * @description fetches price tickers for multiple markets, statistical calculations with the information calculated over the past 24 hours each market
         * @see https://developer-pro.bitmart.com/en/spot/#get-ticker-of-all-pairs-v2
         * @param {string[]|undefined} symbols unified symbols of the markets to fetch the ticker for, all market tickers are returned if not assigned
         * @param {object} [params] extra parameters specific to the bitmart api endpoint
         * @returns {object} a dictionary of [ticker structures]{@link https://docs.ccxt.com/#/?id=ticker-structure}
         */
        await this.loadMarkets ();
        symbols = this.marketSymbols (symbols);
        let type = undefined;
        let market = undefined;
        if (symbols !== undefined) {
            const symbol = this.safeValue (symbols, 0);
            market = this.market (symbol);
        }
        [ type, params ] = this.handleMarketTypeAndParams ('fetchTickers', market, params);
        const method = this.getSupportedMapping (type, {
            'spot': 'publicGetSpotV2Ticker',
            'swap': 'publicGetContractV1Tickers',
        });
        const response = await this[method] (params);
        const data = this.safeValue (response, 'data', {});
        const tickers = this.safeValue (data, 'tickers', []);
        const result = {};
        for (let i = 0; i < tickers.length; i++) {
            const ticker = this.parseTicker (tickers[i]);
            const symbol = ticker['symbol'];
            result[symbol] = ticker;
        }
        return this.filterByArrayTickers (result, 'symbol', symbols);
    }

    async fetchOrderBook (symbol: string, limit: Int = undefined, params = {}): Promise<OrderBook> {
        /**
         * @method
         * @name bitmart#fetchOrderBook
         * @description fetches information on open orders with bid (buy) and ask (sell) prices, volumes and other data
         * @see https://developer-pro.bitmart.com/en/spot/#get-depth-v3
         * @see https://developer-pro.bitmart.com/en/futures/#get-market-depth
         * @param {string} symbol unified symbol of the market to fetch the order book for
         * @param {int} [limit] the maximum amount of order book entries to return
         * @param {object} [params] extra parameters specific to the bitmart api endpoint
         * @returns {object} A dictionary of [order book structures]{@link https://docs.ccxt.com/#/?id=order-book-structure} indexed by market symbols
         */
        await this.loadMarkets ();
        const market = this.market (symbol);
        const request = {
            'symbol': market['id'],
        };
        let response = undefined;
        if (market['spot']) {
            if (limit !== undefined) {
                request['limit'] = limit; // default 35, max 50
            }
            response = await this.publicGetSpotQuotationV3Books (this.extend (request, params));
        } else if (market['swap']) {
            response = await this.publicGetContractPublicDepth (this.extend (request, params));
        } else {
            throw new NotSupported (this.id + ' fetchOrderBook() does not support ' + market['type'] + ' markets, only spot and swap markets are accepted');
        }
        //
        // spot
        //
        //     {
        //         "code": 1000,
        //         "message": "success",
        //         "data": {
        //             "ts": "1695264191808",
        //             "symbol": "BTC_USDT",
        //             "asks": [
        //                 ["26942.57","0.06492"],
        //                 ["26942.73","0.05447"],
        //                 ["26943.00","0.07154"]
        //             ],
        //             "bids": [
        //                 ["26942.45","0.00074"],
        //                 ["26941.53","0.00371"],
        //                 ["26940.94","0.08992"]
        //             ]
        //         },
        //         "trace": "430a7f69581d4258a8e4b424dfb10782.73.16952341919017619"
        //     }
        //
        // swap
        //
        //     {
        //         "code": 1000,
        //         "message": "Ok",
        //         "data": {
        //             "asks": [
        //                 ["26938.3","3499","3499"],
        //                 ["26938.5","14702","18201"],
        //                 ["26938.6","20457","38658"]
        //             ],
        //             "bids": [
        //                 ["26938.2","20","20"],
        //                 ["26937.9","1913","1933"],
        //                 ["26937.8","2588","4521"]
        //             ],
        //             "timestamp": 1695264383999,
        //             "symbol": "BTCUSDT"
        //         },
        //         "trace": "4cad855074664097ac6ba5258c47305d.72.16952643834721135"
        //     }
        //
        const data = this.safeValue (response, 'data', {});
        const timestamp = this.safeInteger2 (data, 'ts', 'timestamp');
        return this.parseOrderBook (data, market['symbol'], timestamp);
    }

    parseTrade (trade, market: Market = undefined): Trade {
        //
        // public fetchTrades spot ( amount = count * price )
        //
        //     {
        //          "amount": "818.94",
        //          "order_time": "1637601839035",    // ETH/USDT
        //          "price": "4221.99",
        //          "count": "0.19397",
        //          "type": "buy"
        //      }
        //
        // spot: fetchMyTrades
        //
        //     {
        //         "tradeId":"182342999769370687",
        //         "orderId":"183270218784142990",
        //         "clientOrderId":"183270218784142990",
        //         "symbol":"ADA_USDT",
        //         "side":"buy",
        //         "orderMode":"spot",
        //         "type":"market",
        //         "price":"0.245948",
        //         "size":"20.71",
        //         "notional":"5.09358308",
        //         "fee":"0.00509358",
        //         "feeCoinName":"USDT",
        //         "tradeRole":"taker",
        //         "createTime":1695658457836,
        //     }
        //
        // swap: fetchMyTrades
        //
        //     {
        //         "order_id": "230930336848609",
        //         "trade_id": "6212604014",
        //         "symbol": "BTCUSDT",
        //         "side": 3,
        //         "price": "26910.4",
        //         "vol": "1",
        //         "exec_type": "Taker",
        //         "profit": false,
        //         "create_time": 1695961596692,
        //         "realised_profit": "-0.0003",
        //         "paid_fees": "0.01614624"
        //     }
        //
        const timestamp = this.safeIntegerN (trade, [ 'order_time', 'createTime', 'create_time' ]);
        const isPublicTrade = ('order_time' in trade);
        let amount = undefined;
        let cost = undefined;
        let type = undefined;
        let side = undefined;
        if (isPublicTrade) {
            amount = this.safeString (trade, 'count');
            cost = this.safeString (trade, 'amount');
            side = this.safeString (trade, 'type');
        } else {
            amount = this.safeString2 (trade, 'size', 'vol');
            cost = this.safeString (trade, 'notional');
            type = this.safeString (trade, 'type');
            side = this.parseOrderSide (this.safeString (trade, 'side'));
        }
        const marketId = this.safeString (trade, 'symbol');
        market = this.safeMarket (marketId, market);
        const feeCostString = this.safeString2 (trade, 'fee', 'paid_fees');
        let fee = undefined;
        if (feeCostString !== undefined) {
            const feeCurrencyId = this.safeString (trade, 'feeCoinName');
            let feeCurrencyCode = this.safeCurrencyCode (feeCurrencyId);
            if (feeCurrencyCode === undefined) {
                feeCurrencyCode = (side === 'buy') ? market['base'] : market['quote'];
            }
            fee = {
                'cost': feeCostString,
                'currency': feeCurrencyCode,
            };
        }
        return this.safeTrade ({
            'info': trade,
            'id': this.safeString2 (trade, 'tradeId', 'trade_id'),
            'order': this.safeString2 (trade, 'orderId', 'order_id'),
            'timestamp': timestamp,
            'datetime': this.iso8601 (timestamp),
            'symbol': market['symbol'],
            'type': type,
            'side': side,
            'price': this.safeString (trade, 'price'),
            'amount': amount,
            'cost': cost,
            'takerOrMaker': this.safeStringLower2 (trade, 'tradeRole', 'exec_type'),
            'fee': fee,
        }, market);
    }

    async fetchTrades (symbol: string, since: Int = undefined, limit: Int = undefined, params = {}): Promise<Trade[]> {
        /**
         * @method
         * @name bitmart#fetchTrades
         * @description get the list of most recent trades for a particular symbol
         * @param {string} symbol unified symbol of the market to fetch trades for
         * @param {int} [since] timestamp in ms of the earliest trade to fetch
         * @param {int} [limit] the maximum amount of trades to fetch
         * @param {object} [params] extra parameters specific to the bitmart api endpoint
         * @returns {Trade[]} a list of [trade structures]{@link https://docs.ccxt.com/#/?id=public-trades}
         */
        await this.loadMarkets ();
        const market = this.market (symbol);
        if (!market['spot']) {
            throw new NotSupported (this.id + ' fetchTrades() does not support ' + market['type'] + ' orders, only spot orders are accepted');
        }
        const request = {
            'symbol': market['id'],
        };
        const response = await this.publicGetSpotV1SymbolsTrades (this.extend (request, params));
        //
        // spot
        //
        //     {
        //         "message":"OK",
        //         "code":1000,
        //         "trace":"222d74c0-8f6d-49d9-8e1b-98118c50eeba",
        //         "data":{
        //             "trades":[
        //                 {
        //                     "amount":"0.005703",
        //                     "order_time":1599652045394,
        //                     "price":"0.034029",
        //                     "count":"0.1676",
        //                     "type":"sell"
        //                 },
        //             ]
        //         }
        //     }
        //
        const data = this.safeValue (response, 'data', {});
        const trades = this.safeValue (data, 'trades', []);
        return this.parseTrades (trades, market, since, limit);
    }

    parseOHLCV (ohlcv, market: Market = undefined): OHLCV {
        //
        // spot
        //
        //     [
        //         "1699512060", // timestamp
        //         "36746.49", // open
        //         "36758.71", // high
        //         "36736.13", // low
        //         "36755.99", // close
        //         "2.83965", // base volume
        //         "104353.57" // quote volume
        //     ]
        //
        // swap
        //
        //     {
        //         "low_price": "20090.3",
        //         "high_price": "20095.5",
        //         "open_price": "20092.6",
        //         "close_price": "20091.4",
        //         "volume": "8748",
        //         "timestamp": 1665002281
        //     }
        //
        // ws
        //
        //     [
        //         1631056350, // timestamp
        //         "46532.83", // open
        //         "46555.71", // high
        //         "46511.41", // low
        //         "46555.71", // close
        //         "0.25", // volume
        //     ]
        //
        if (Array.isArray (ohlcv)) {
            return [
                this.safeTimestamp (ohlcv, 0),
                this.safeNumber (ohlcv, 1),
                this.safeNumber (ohlcv, 2),
                this.safeNumber (ohlcv, 3),
                this.safeNumber (ohlcv, 4),
                this.safeNumber (ohlcv, 5),
            ];
        } else {
            return [
                this.safeTimestamp (ohlcv, 'timestamp'),
                this.safeNumber (ohlcv, 'open_price'),
                this.safeNumber (ohlcv, 'high_price'),
                this.safeNumber (ohlcv, 'low_price'),
                this.safeNumber (ohlcv, 'close_price'),
                this.safeNumber (ohlcv, 'volume'),
            ];
        }
    }

    async fetchOHLCV (symbol: string, timeframe = '1m', since: Int = undefined, limit: Int = undefined, params = {}): Promise<OHLCV[]> {
        /**
         * @method
         * @name bitmart#fetchOHLCV
         * @description fetches historical candlestick data containing the open, high, low, and close price, and the volume of a market
         * @see https://developer-pro.bitmart.com/en/spot/#get-history-k-line-v3
         * @see https://developer-pro.bitmart.com/en/futures/#get-k-line
         * @param {string} symbol unified symbol of the market to fetch OHLCV data for
         * @param {string} timeframe the length of time each candle represents
         * @param {int} [since] timestamp in ms of the earliest candle to fetch
         * @param {int} [limit] the maximum amount of candles to fetch
         * @param {object} [params] extra parameters specific to the bitmart api endpoint
         * @param {int} [params.until] timestamp of the latest candle in ms
         * @param {boolean} [params.paginate] *spot only* default false, when true will automatically paginate by calling this endpoint multiple times. See in the docs all the [availble parameters](https://github.com/ccxt/ccxt/wiki/Manual#pagination-params)
         * @returns {int[][]} A list of candles ordered as timestamp, open, high, low, close, volume
         */
        await this.loadMarkets ();
        let paginate = false;
        [ paginate, params ] = this.handleOptionAndParams (params, 'fetchOHLCV', 'paginate', false);
        if (paginate) {
            return await this.fetchPaginatedCallDeterministic ('fetchOHLCV', symbol, since, limit, timeframe, params, 200) as OHLCV[];
        }
        const market = this.market (symbol);
        const duration = this.parseTimeframe (timeframe);
        const parsedTimeframe = this.safeInteger (this.timeframes, timeframe);
        let request = {
            'symbol': market['id'],
        };
        if (parsedTimeframe !== undefined) {
            request['step'] = parsedTimeframe;
        } else {
            request['step'] = timeframe;
        }
        if (market['spot']) {
            [ request, params ] = this.handleUntilOption ('before', request, params, 0.001);
            if (limit !== undefined) {
                request['limit'] = limit;
            }
            if (since !== undefined) {
                request['after'] = this.parseToInt ((since / 1000)) - 1;
            }
        } else {
            const maxLimit = 1200;
            if (limit === undefined) {
                limit = maxLimit;
            }
            limit = Math.min (maxLimit, limit);
            const now = this.parseToInt (this.milliseconds () / 1000);
            if (since === undefined) {
                const start = now - limit * duration;
                request['start_time'] = start;
                request['end_time'] = now;
            } else {
                const start = this.parseToInt ((since / 1000)) - 1;
                const end = this.sum (start, limit * duration);
                request['start_time'] = start;
                request['end_time'] = Math.min (end, now);
            }
            [ request, params ] = this.handleUntilOption ('end_time', request, params, 0.001);
        }
        let response = undefined;
        if (market['swap']) {
            response = await this.publicGetContractPublicKline (this.extend (request, params));
        } else {
            response = await this.publicGetSpotQuotationV3Klines (this.extend (request, params));
        }
        //
        // spot
        //
        //     {
        //         "code": 1000,
        //         "message": "success",
        //         "data": [
        //             ["1699512060","36746.49","36758.71","36736.13","36755.99","2.83965","104353.57"],
        //             ["1699512120","36756.00","36758.70","36737.14","36737.63","1.96070","72047.10"],
        //             ["1699512180","36737.63","36740.45","36737.62","36740.44","0.63194","23217.62"]
        //         ],
        //         "trace": "6591fc7b508845359d5fa442e3b3a4fb.72.16995122398750695"
        //     }
        //
        // swap
        //
        //     {
        //         "code": 1000,
        //         "message": "Ok",
        //         "data": [
        //             {
        //                 "low_price": "20090.3",
        //                 "high_price": "20095.5",
        //                 "open_price": "20092.6",
        //                 "close_price": "20091.4",
        //                 "volume": "8748",
        //                 "timestamp": 1665002281
        //             },
        //             ...
        //         ],
        //         "trace": "96c989db-e0f5-46f5-bba6-60cfcbde699b"
        //     }
        //
        const ohlcv = this.safeValue (response, 'data', []);
        return this.parseOHLCVs (ohlcv, market, timeframe, since, limit);
    }

    async fetchMyTrades (symbol: Str = undefined, since: Int = undefined, limit: Int = undefined, params = {}) {
        /**
         * @method
         * @name bitmart#fetchMyTrades
         * @see https://developer-pro.bitmart.com/en/spot/#account-trade-list-v4-signed
         * @see https://developer-pro.bitmart.com/en/futures/#get-order-trade-keyed
         * @description fetch all trades made by the user
         * @param {string} symbol unified market symbol
         * @param {int} [since] the earliest time in ms to fetch trades for
         * @param {int} [limit] the maximum number of trades structures to retrieve
         * @param {object} [params] extra parameters specific to the bitmart api endpoint
         * @param {int} [params.until] the latest time in ms to fetch trades for
         * @param {boolean} [params.marginMode] *spot* whether to fetch trades for margin orders or spot orders, defaults to spot orders (only isolated margin orders are supported)
         * @returns {Trade[]} a list of [trade structures]{@link https://docs.ccxt.com/#/?id=trade-structure}
         */
        await this.loadMarkets ();
        let market = undefined;
        const request = {};
        if (symbol !== undefined) {
            market = this.market (symbol);
            request['symbol'] = market['id'];
        }
        let type = undefined;
        let response = undefined;
        [ type, params ] = this.handleMarketTypeAndParams ('fetchMyTrades', market, params);
        const until = this.safeIntegerN (params, [ 'until', 'endTime', 'end_time' ]);
        params = this.omit (params, [ 'until' ]);
        if (type === 'spot') {
            let marginMode = undefined;
            [ marginMode, params ] = this.handleMarginModeAndParams ('fetchMyTrades', params);
            if (marginMode === 'isolated') {
                request['orderMode'] = 'iso_margin';
            }
            const options = this.safeValue (this.options, 'fetchMyTrades', {});
            const defaultLimit = this.safeInteger (options, 'limit', 200);
            if (limit === undefined) {
                limit = defaultLimit;
            }
            request['limit'] = limit;
            if (since !== undefined) {
                request['startTime'] = since;
            }
            if (until !== undefined) {
                request['endTime'] = until;
            }
            response = await this.privatePostSpotV4QueryTrades (this.extend (request, params));
        } else if (type === 'swap') {
            if (symbol === undefined) {
                throw new ArgumentsRequired (this.id + ' fetchMyTrades() requires a symbol argument');
            }
            if (since !== undefined) {
                request['start_time'] = since;
            }
            if (until !== undefined) {
                request['end_time'] = until;
            }
            response = await this.privateGetContractPrivateTrades (this.extend (request, params));
        } else {
            throw new NotSupported (this.id + ' fetchMyTrades() does not support ' + type + ' orders, only spot and swap orders are accepted');
        }
        //
        // spot
        //
        //    {
        //        "code":1000,
        //        "message":"success",
        //        "data":[
        //           {
        //              "tradeId":"182342999769370687",
        //              "orderId":"183270218784142990",
        //              "clientOrderId":"183270218784142990",
        //              "symbol":"ADA_USDT",
        //              "side":"buy",
        //              "orderMode":"spot",
        //              "type":"market",
        //              "price":"0.245948",
        //              "size":"20.71",
        //              "notional":"5.09358308",
        //              "fee":"0.00509358",
        //              "feeCoinName":"USDT",
        //              "tradeRole":"taker",
        //              "createTime":1695658457836,
        //              "updateTime":1695658457836
        //           }
        //        ],
        //        "trace":"fbaee9e0e2f5442fba5b3262fc86b0ac.65.16956593456523085"
        //    }
        //
        // swap
        //
        //     {
        //         "code": 1000,
        //         "message": "Ok",
        //         "data": [
        //             {
        //                 "order_id": "230930336848609",
        //                 "trade_id": "6212604014",
        //                 "symbol": "BTCUSDT",
        //                 "side": 3,
        //                 "price": "26910.4",
        //                 "vol": "1",
        //                 "exec_type": "Taker",
        //                 "profit": false,
        //                 "create_time": 1695961596692,
        //                 "realised_profit": "-0.0003",
        //                 "paid_fees": "0.01614624"
        //             },
        //         ],
        //         "trace": "4cad855074634097ac6ba5257c47305d.62.16959616054873723"
        //     }
        //
        const data = this.safeValue (response, 'data', []);
        return this.parseTrades (data, market, since, limit);
    }

    async fetchOrderTrades (id: string, symbol: Str = undefined, since: Int = undefined, limit: Int = undefined, params = {}) {
        /**
         * @method
         * @name bitmart#fetchOrderTrades
         * @see https://developer-pro.bitmart.com/en/spot/#order-trade-list-v4-signed
         * @description fetch all the trades made from a single order
         * @param {string} id order id
         * @param {string} symbol unified market symbol
         * @param {int} [since] the earliest time in ms to fetch trades for
         * @param {int} [limit] the maximum number of trades to retrieve
         * @param {object} [params] extra parameters specific to the bitmart api endpoint
         * @returns {object[]} a list of [trade structures]{@link https://docs.ccxt.com/#/?id=trade-structure}
         */
        await this.loadMarkets ();
        const request = {
            'orderId': id,
        };
        const response = await this.privatePostSpotV4QueryOrderTrades (this.extend (request, params));
        const data = this.safeValue (response, 'data', {});
        return this.parseTrades (data, undefined, since, limit);
    }

    customParseBalance (response, marketType): Balances {
        const data = this.safeValue (response, 'data', {});
        let wallet = undefined;
        if (marketType === 'swap') {
            wallet = this.safeValue (response, 'data', []);
        } else if (marketType === 'margin') {
            wallet = this.safeValue (data, 'symbols', []);
        } else {
            wallet = this.safeValue (data, 'wallet', []);
        }
        const result = { 'info': response };
        if (marketType === 'margin') {
            for (let i = 0; i < wallet.length; i++) {
                const entry = wallet[i];
                const marketId = this.safeString (entry, 'symbol');
                const symbol = this.safeSymbol (marketId, undefined, '_');
                const base = this.safeValue (entry, 'base', {});
                const quote = this.safeValue (entry, 'quote', {});
                const baseCode = this.safeCurrencyCode (this.safeString (base, 'currency'));
                const quoteCode = this.safeCurrencyCode (this.safeString (quote, 'currency'));
                const subResult = {};
                subResult[baseCode] = this.parseBalanceHelper (base);
                subResult[quoteCode] = this.parseBalanceHelper (quote);
                result[symbol] = this.safeBalance (subResult);
            }
            return result;
        } else {
            for (let i = 0; i < wallet.length; i++) {
                const balance = wallet[i];
                let currencyId = this.safeString2 (balance, 'id', 'currency');
                currencyId = this.safeString (balance, 'coin_code', currencyId);
                const code = this.safeCurrencyCode (currencyId);
                const account = this.account ();
                account['free'] = this.safeString2 (balance, 'available', 'available_balance');
                account['used'] = this.safeString2 (balance, 'frozen', 'frozen_balance');
                result[code] = account;
            }
            return this.safeBalance (result);
        }
    }

    parseBalanceHelper (entry) {
        const account = this.account ();
        account['used'] = this.safeString (entry, 'frozen');
        account['free'] = this.safeString (entry, 'available');
        account['total'] = this.safeString (entry, 'total_asset');
        const debt = this.safeString (entry, 'borrow_unpaid');
        const interest = this.safeString (entry, 'interest_unpaid');
        account['debt'] = Precise.stringAdd (debt, interest);
        return account;
    }

    async fetchBalance (params = {}): Promise<Balances> {
        /**
         * @method
         * @name bitmart#fetchBalance
         * @description query for balance and get the amount of funds available for trading or funds locked in orders
         * @see https://developer-pro.bitmart.com/en/spot/#get-spot-wallet-balance
         * @see https://developer-pro.bitmart.com/en/futures/#get-contract-assets-detail
         * @see https://developer-pro.bitmart.com/en/spot/#get-account-balance
         * @see https://developer-pro.bitmart.com/en/spot/#get-margin-account-details-isolated
         * @param {object} [params] extra parameters specific to the bitmart api endpoint
         * @returns {object} a [balance structure]{@link https://docs.ccxt.com/#/?id=balance-structure}
         */
        await this.loadMarkets ();
        let marketType = undefined;
        [ marketType, params ] = this.handleMarketTypeAndParams ('fetchBalance', undefined, params);
        let method = this.getSupportedMapping (marketType, {
            'spot': 'privateGetSpotV1Wallet',
            'swap': 'privateGetContractPrivateAssetsDetail',
            'account': 'privateGetAccountV1Wallet',
            'margin': 'privateGetSpotV1MarginIsolatedAccount',
        });
        const marginMode = this.safeString (params, 'marginMode');
        const isMargin = this.safeValue (params, 'margin', false);
        params = this.omit (params, [ 'margin', 'marginMode' ]);
        if (marginMode !== undefined || isMargin) {
            method = 'privateGetSpotV1MarginIsolatedAccount';
            marketType = 'margin';
        }
        const response = await this[method] (params);
        //
        // spot
        //
        //     {
        //         "message":"OK",
        //         "code":1000,
        //         "trace":"39069916-72f9-44c7-acde-2ad5afd21cad",
        //         "data":{
        //             "wallet":[
        //                 {"id":"BTC","name":"Bitcoin","available":"0.00000062","frozen":"0.00000000"},
        //                 {"id":"ETH","name":"Ethereum","available":"0.00002277","frozen":"0.00000000"},
        //                 {"id":"BMX","name":"BitMart Token","available":"0.00000000","frozen":"0.00000000"}
        //             ]
        //         }
        //     }
        //
        // account
        //
        //     {
        //         "message":"OK",
        //         "code":1000,
        //         "trace":"5c3b7fc7-93b2-49ef-bb59-7fdc56915b59",
        //         "data":{
        //             "wallet":[
        //                 {"currency":"BTC","name":"Bitcoin","available":"0.00000062","frozen":"0.00000000"},
        //                 {"currency":"ETH","name":"Ethereum","available":"0.00002277","frozen":"0.00000000"}
        //             ]
        //         }
        //     }
        //
        // swap
        //
        //     {
        //         "code": 1000,
        //         "message": "Ok",
        //         "data": [
        //             {
        //                 "currency": "USDT",
        //                 "available_balance": "0",
        //                 "frozen_balance": "0",
        //                 "unrealized": "0",
        //                 "equity": "0",
        //                 "position_deposit": "0"
        //             },
        //             ...
        //         ],
        //         "trace": "f9da3a39-cf45-42e7-914d-294f565dfc33"
        //     }
        //
        // margin
        //
        //     {
        //         "message": "OK",
        //         "code": 1000,
        //         "trace": "61dd6ab265c04064b72d8bc9b205f741.71.16701055600915302",
        //         "data": {
        //             "symbols": [
        //                 {
        //                     "symbol": "BTC_USDT",
        //                     "risk_rate": "999.00",
        //                     "risk_level": "1",
        //                     "buy_enabled": false,
        //                     "sell_enabled": false,
        //                     "liquidate_price": null,
        //                     "liquidate_rate": "1.15",
        //                     "base": {
        //                         "currency": "BTC",
        //                         "borrow_enabled": true,
        //                         "borrowed": "0.00000000",
        //                         "available": "0.00000000",
        //                         "frozen": "0.00000000",
        //                         "net_asset": "0.00000000",
        //                         "net_assetBTC": "0.00000000",
        //                         "total_asset": "0.00000000",
        //                         "borrow_unpaid": "0.00000000",
        //                         "interest_unpaid": "0.00000000"
        //                     },
        //                     "quote": {
        //                         "currency": "USDT",
        //                         "borrow_enabled": true,
        //                         "borrowed": "0.00000000",
        //                         "available": "20.00000000",
        //                         "frozen": "0.00000000",
        //                         "net_asset": "20.00000000",
        //                         "net_assetBTC": "0.00118008",
        //                         "total_asset": "20.00000000",
        //                         "borrow_unpaid": "0.00000000",
        //                         "interest_unpaid": "0.00000000"
        //                     }
        //                 }
        //             ]
        //         }
        //     }
        //
        return this.customParseBalance (response, marketType);
    }

    parseTradingFee (fee, market: Market = undefined) {
        //
        //     {
        //         "symbol": "ETH_USDT",
        //         "taker_fee_rate": "0.0025",
        //         "maker_fee_rate": "0.0025"
        //     }
        //
        const marketId = this.safeString (fee, 'symbol');
        const symbol = this.safeSymbol (marketId);
        return {
            'info': fee,
            'symbol': symbol,
            'maker': this.safeNumber (fee, 'maker_fee_rate'),
            'taker': this.safeNumber (fee, 'taker_fee_rate'),
        };
    }

    async fetchTradingFee (symbol: string, params = {}) {
        /**
         * @method
         * @name bitmart#fetchTradingFee
         * @description fetch the trading fees for a market
         * @param {string} symbol unified market symbol
         * @param {object} [params] extra parameters specific to the bitmart api endpoint
         * @returns {object} a [fee structure]{@link https://docs.ccxt.com/#/?id=fee-structure}
         */
        await this.loadMarkets ();
        const market = this.market (symbol);
        if (!market['spot']) {
            throw new NotSupported (this.id + ' fetchTradingFee() does not support ' + market['type'] + ' orders, only spot orders are accepted');
        }
        const request = {
            'symbol': market['id'],
        };
        const response = await this.privateGetSpotV1TradeFee (this.extend (request, params));
        //
        //     {
        //         "message": "OK",
        //         "code": "1000",
        //         "trace": "5a6f1e40-37fe-4849-a494-03279fadcc62",
        //         "data": {
        //             "symbol": "ETH_USDT",
        //             "taker_fee_rate": "0.0025",
        //             "maker_fee_rate": "0.0025"
        //         }
        //     }
        //
        const data = this.safeValue (response, 'data');
        return this.parseTradingFee (data);
    }

    parseOrder (order, market: Market = undefined): Order {
        //
        // createOrder
        //
        //     {
        //         "order_id": 2707217580
        //     }
        //
        // swap
        //   "data": {
        //       "order_id": 231116359426639,
        //       "price": "market price"
        //    },
        //
        // cancelOrder
        //
        //     "2707217580" // order id
        //
        // spot fetchOrder, fetchOrdersByStatus, fetchOpenOrders, fetchClosedOrders
        //
        //     {
        //         "order_id":1736871726781,
        //         "symbol":"BTC_USDT",
        //         "create_time":1591096004000,
        //         "side":"sell",
        //         "type":"market", // limit, market, limit_maker, ioc
        //         "price":"0.00",
        //         "price_avg":"0.00",
        //         "size":"0.02000",
        //         "notional":"0.00000000",
        //         "filled_notional":"0.00000000",
        //         "filled_size":"0.00000",
        //         "status":"8"
        //     }
        //
        // spot v4
        //    {
        //        "orderId" : "118100034543076010",
        //        "clientOrderId" : "118100034543076010",
        //        "symbol" : "BTC_USDT",
        //        "side" : "buy",
        //        "orderMode" : "spot",
        //        "type" : "limit",
        //        "state" : "filled",
        //        "price" : "48800.00",
        //        "priceAvg" : "39999.00",
        //        "size" : "0.10000",
        //        "filledSize" : "0.10000",
        //        "notional" : "4880.00000000",
        //        "filledNotional" : "3999.90000000",
        //        "createTime" : 1681701557927,
        //        "updateTime" : 1681701559408
        //    }
        //
        // swap: fetchOrder, fetchOpenOrders
        //
        //     {
        //         "order_id": "230935812485489",
        //         "client_order_id": "",
        //         "price": "24000",
        //         "size": "1",
        //         "symbol": "BTCUSDT",
        //         "state": 2,
        //         "side": 1,
        //         "type": "limit",
        //         "leverage": "10",
        //         "open_type": "isolated",
        //         "deal_avg_price": "0",
        //         "deal_size": "0",
        //         "create_time": 1695702258629,
        //         "update_time": 1695702258642
        //     }
        //
        let id = undefined;
        if (typeof order === 'string') {
            id = order;
            order = {};
        }
        id = this.safeString2 (order, 'order_id', 'orderId', id);
        const timestamp = this.safeInteger2 (order, 'create_time', 'createTime');
        const marketId = this.safeString (order, 'symbol');
        const symbol = this.safeSymbol (marketId, market);
        market = this.safeMarket (symbol, market);
        const orderType = this.safeString (market, 'type', 'spot');
        let type = this.safeString (order, 'type');
        let timeInForce = undefined;
        let postOnly = undefined;
        if (type === 'limit_maker') {
            type = 'limit';
            postOnly = true;
            timeInForce = 'PO';
        }
        if (type === 'ioc') {
            type = 'limit';
            timeInForce = 'IOC';
        }
        let priceString = this.safeString (order, 'price');
        if (priceString === 'market price') {
            priceString = undefined;
        }
        const amount = this.omitZero (this.safeString (order, 'size'));
        const filled = this.omitZero (this.safeString2 (order, 'filled_size', 'filledSize'));
        const remaining = amount && filled && Precise.stringSub (amount, filled);
        return this.safeOrder ({
            'id': id,
            'clientOrderId': this.safeString2 (order, 'client_order_id', 'clientOrderId'),
            'info': order,
            'timestamp': timestamp,
            'datetime': this.iso8601 (timestamp),
            'lastTradeTimestamp': this.safeInteger (order, 'update_time'),
            'symbol': symbol,
            'type': type,
            'timeInForce': timeInForce,
            'postOnly': postOnly,
            'side': this.parseOrderSide (this.safeString (order, 'side')),
            'price': this.omitZero (priceString),
            'stopPrice': undefined,
            'triggerPrice': undefined,
            'amount': amount,
            'cost': this.safeString2 (order, 'filled_notional', 'filledNotional'),
            'average': this.safeStringN (order, [ 'price_avg', 'priceAvg', 'deal_avg_price' ]),
            'filled': filled,
            'remaining': remaining,
            'status': this.parseOrderStatusByType (orderType, this.safeString2 (order, 'status', 'state')),
            'fee': undefined,
            'trades': undefined,
        }, market);
    }

    parseOrderSide (side) {
        const sides = {
            '1': 'buy',
            '2': 'buy',
            '3': 'sell',
            '4': 'sell',
        };
        return this.safeString (sides, side, side);
    }

    parseOrderStatusByType (type, status) {
        const statusesByType = {
            'spot': {
                '1': 'rejected', // Order failure
                '2': 'open', // Placing order
                '3': 'rejected', // Order failure, Freeze failure
                '4': 'open', // Order success, Pending for fulfilment
                '5': 'open', // Partially filled
                '6': 'closed', // Fully filled
                '7': 'canceled', // Canceling
                '8': 'canceled', // Canceled
                'new': 'open',
                'partially_filled': 'open',
                'filled': 'closed',
                'partially_canceled': 'canceled',
            },
            'swap': {
                '1': 'open', // Submitting
                '2': 'open', // Commissioned
                '4': 'closed', // Completed
            },
        };
        const statuses = this.safeValue (statusesByType, type, {});
        return this.safeString (statuses, status, status);
    }

    async createOrder (symbol: string, type: OrderType, side: OrderSide, amount, price = undefined, params = {}) {
        /**
         * @method
         * @name bitmart#createOrder
         * @description create a trade order
         * @see https://developer-pro.bitmart.com/en/spot/#place-spot-order
         * @see https://developer-pro.bitmart.com/en/spot/#place-margin-order
         * @see https://developer-pro.bitmart.com/en/futures/#submit-order-signed
         * @param {string} symbol unified symbol of the market to create an order in
         * @param {string} type 'market' or 'limit'
         * @param {string} side 'buy' or 'sell'
         * @param {float} amount how much of currency you want to trade in units of base currency
         * @param {float} [price] the price at which the order is to be fullfilled, in units of the quote currency, ignored in market orders
         * @param {object} [params] extra parameters specific to the bitmart api endpoint
         * @param {string} [params.marginMode] 'cross' or 'isolated'
         * @param {string} [params.leverage] *swap only* leverage level
         * @param {string} [params.clientOrderId] client order id of the order
         * @param {boolean} [params.reduceOnly] *swap only* reduce only
         * @param {boolean} [params.postOnly] make sure the order is posted to the order book and not matched immediately
         * @returns {object} an [order structure]{@link https://docs.ccxt.com/#/?id=order-structure}
         */
        await this.loadMarkets ();
        const market = this.market (symbol);
        const result = this.handleMarginModeAndParams ('createOrder', params);
        const marginMode = this.safeString (result, 0);
        let response = undefined;
        if (market['spot']) {
            const spotRequest = this.createSpotOrderRequest (symbol, type, side, amount, price, params);
            if (marginMode === 'isolated') {
                response = await this.privatePostSpotV1MarginSubmitOrder (spotRequest);
            } else {
                response = await this.privatePostSpotV2SubmitOrder (spotRequest);
            }
        } else {
            const swapRequest = this.createSwapOrderRequest (symbol, type, side, amount, price, params);
            response = await this.privatePostContractPrivateSubmitOrder (swapRequest);
        }
        //
        // spot and margin
        //
        //     {
        //         "code": 1000,
        //         "trace":"886fb6ae-456b-4654-b4e0-d681ac05cea1",
        //         "message": "OK",
        //         "data": {
        //             "order_id": 2707217580
        //         }
        //     }
        //
        // swap
        // {"code":1000,"message":"Ok","data":{"order_id":231116359426639,"price":"market price"},"trace":"7f9c94e10f9d4513bc08a7bfc2a5559a.62.16996369620521911"}
        //
        const data = this.safeValue (response, 'data', {});
        const order = this.parseOrder (data, market);
        order['type'] = type;
        order['side'] = side;
        order['amount'] = amount;
        order['price'] = price;
        return order;
    }

    createSwapOrderRequest (symbol: string, type: OrderType, side: OrderSide, amount, price = undefined, params = {}) {
        /**
         * @method
         * @name bitmart#createSwapOrderRequest
         * @description create a trade order
         * @see https://developer-pro.bitmart.com/en/futures/#submit-order-signed
         * @param {string} symbol unified symbol of the market to create an order in
         * @param {string} type 'market' or 'limit'
         * @param {string} side 'buy' or 'sell'
         * @param {float} amount how much of currency you want to trade in units of base currency
         * @param {float} [price] the price at which the order is to be fullfilled, in units of the quote currency, ignored in market orders
         * @param {object} [params] extra parameters specific to the bitmart api endpoint
         * @param {int} [params.leverage] leverage level
         * @param {boolean} [params.reduceOnly] *swap only* reduce only
         * @param {string} [params.marginMode] 'cross' or 'isolated', default is 'cross'
         *  @param {string} [params.clientOrderId] client order id of the order
         * @returns {object} an [order structure]{@link https://docs.ccxt.com/#/?id=order-structure}
         */
        const market = this.market (symbol);
        const request = {
            'symbol': market['id'],
            'type': type,
            'size': parseInt (this.amountToPrecision (symbol, amount)),
        };
        const timeInForce = this.safeString (params, 'timeInForce');
        const mode = this.safeInteger (params, 'mode'); // only for swap
        const isMarketOrder = type === 'market';
        let postOnly = undefined;
        const reduceOnly = this.safeValue (params, 'reduceOnly');
        const isExchangeSpecificPo = (mode === 4);
        [ postOnly, params ] = this.handlePostOnly (isMarketOrder, isExchangeSpecificPo, params);
        params = this.omit (params, [ 'timeInForce', 'postOnly', 'reduceOnly' ]);
        const ioc = ((timeInForce === 'IOC') || (mode === 3));
        const isLimitOrder = (type === 'limit') || postOnly || ioc;
        if (timeInForce === 'GTC') {
            request['mode'] = 1;
        } else if (timeInForce === 'FOK') {
            request['mode'] = 2;
        } else if (timeInForce === 'IOC') {
            request['mode'] = 3;
        }
        if (postOnly) {
            request['mode'] = 4;
        }
        if (isLimitOrder) {
            request['price'] = this.priceToPrecision (symbol, price);
        }
        if (side === 'buy') {
            if (reduceOnly) {
                request['side'] = 2; // sell close long
            } else {
                request['side'] = 1; // buy open long
            }
        } else if (side === 'sell') {
            if (reduceOnly) {
                request['side'] = 3; // sell close long
            } else {
                request['side'] = 4; // sell open short
            }
        }
        let marginMode = undefined;
        [ marginMode, params ] = this.handleMarginModeAndParams ('createOrder', params, 'cross');
        request['open_type'] = marginMode;
        const clientOrderId = this.safeString (params, 'clientOrderId');
        if (clientOrderId !== undefined) {
            params = this.omit (params, 'clientOrderId');
            request['client_order_id'] = clientOrderId;
        }
        const leverage = this.safeInteger (params, 'leverage', 1);
        params = this.omit (params, 'leverage');
        request['leverage'] = this.numberToString (leverage);
        return this.extend (request, params);
    }

    createSpotOrderRequest (symbol: string, type: OrderType, side: OrderSide, amount, price = undefined, params = {}) {
        /**
         * @method
         * @name bitmart#createSpotOrderRequest
         * @description create a spot order request
         * @see https://developer-pro.bitmart.com/en/spot/#place-spot-order
         * @see https://developer-pro.bitmart.com/en/spot/#place-margin-order
         * @param {string} symbol unified symbol of the market to create an order in
         * @param {string} type 'market' or 'limit'
         * @param {string} side 'buy' or 'sell'
         * @param {float} amount how much of currency you want to trade in units of base currency
         * @param {float} [price] the price at which the order is to be fullfilled, in units of the quote currency, ignored in market orders
         * @param {object} [params] extra parameters specific to the bitmart api endpoint
         * @param {string} [params.marginMode] 'cross' or 'isolated'
         * @returns {object} an [order structure]{@link https://docs.ccxt.com/#/?id=order-structure}
         */
        const market = this.market (symbol);
        const request = {
            'symbol': market['id'],
            'side': side,
            'type': type,
        };
        const timeInForce = this.safeString (params, 'timeInForce');
        if (timeInForce === 'FOK') {
            throw new InvalidOrder (this.id + ' createOrder() only accepts timeInForce parameter values of IOC or PO');
        }
        const mode = this.safeInteger (params, 'mode'); // only for swap
        const isMarketOrder = type === 'market';
        let postOnly = undefined;
        const isExchangeSpecificPo = (type === 'limit_maker') || (mode === 4);
        [ postOnly, params ] = this.handlePostOnly (isMarketOrder, isExchangeSpecificPo, params);
        params = this.omit (params, [ 'timeInForce', 'postOnly' ]);
        const ioc = ((timeInForce === 'IOC') || (type === 'ioc'));
        const isLimitOrder = (type === 'limit') || postOnly || ioc;
        // method = 'privatePostSpotV2SubmitOrder';
        if (isLimitOrder) {
            request['size'] = this.amountToPrecision (symbol, amount);
            request['price'] = this.priceToPrecision (symbol, price);
        } else if (isMarketOrder) {
            // for market buy it requires the amount of quote currency to spend
            if (side === 'buy') {
                let notional = this.safeNumber (params, 'notional');
                const createMarketBuyOrderRequiresPrice = this.safeValue (this.options, 'createMarketBuyOrderRequiresPrice', true);
                if (createMarketBuyOrderRequiresPrice) {
                    if (price !== undefined) {
                        if (notional === undefined) {
                            const amountString = this.numberToString (amount);
                            const priceString = this.numberToString (price);
                            notional = this.parseNumber (Precise.stringMul (amountString, priceString));
                        }
                    } else if (notional === undefined) {
                        throw new InvalidOrder (this.id + " createOrder () requires the price argument with market buy orders to calculate total order cost (amount to spend), where cost = amount * price. Supply a price argument to createOrder() call if you want the cost to be calculated for you from price and amount, or, alternatively, add .options['createMarketBuyOrderRequiresPrice'] = false and supply the total cost value in the 'amount' argument or in the 'notional' extra parameter (the exchange-specific behaviour)");
                    }
                } else {
                    notional = (notional === undefined) ? amount : notional;
                }
                request['notional'] = this.decimalToPrecision (notional, TRUNCATE, market['precision']['price'], this.precisionMode);
            } else if (side === 'sell') {
                request['size'] = this.amountToPrecision (symbol, amount);
            }
        }
        if (postOnly) {
            request['type'] = 'limit_maker';
        }
        if (ioc) {
            request['type'] = 'ioc';
        }
        return this.extend (request, params);
    }

    async cancelOrder (id: string, symbol: Str = undefined, params = {}) {
        /**
         * @method
         * @name bitmart#cancelOrder
         * @see https://developer-pro.bitmart.com/en/futures/#cancel-order-signed
         * @see https://developer-pro.bitmart.com/en/spot/#cancel-order-v3-signed
         * @see https://developer-pro.bitmart.com/en/futures/#cancel-plan-order-signed
         * @description cancels an open order
         * @param {string} id order id
         * @param {string} symbol unified symbol of the market the order was made in
         * @param {object} [params] extra parameters specific to the bitmart api endpoint
         * @param {string} [params.clientOrderId] *spot only* the client order id of the order to cancel
         * @param {boolean} [params.stop] *swap only* whether the order is a stop order
         * @returns {object} An [order structure]{@link https://docs.ccxt.com/#/?id=order-structure}
         */
        if (symbol === undefined) {
            throw new ArgumentsRequired (this.id + ' cancelOrder() requires a symbol argument');
        }
        await this.loadMarkets ();
        const market = this.market (symbol);
        const request = {
            'symbol': market['id'],
        };
        const clientOrderId = this.safeString2 (params, 'clientOrderId', 'client_order_id');
        if (clientOrderId !== undefined) {
            request['client_order_id'] = clientOrderId;
        } else {
            request['order_id'] = id.toString ();
        }
        params = this.omit (params, [ 'clientOrderId' ]);
        let response = undefined;
        if (market['spot']) {
            response = await this.privatePostSpotV3CancelOrder (this.extend (request, params));
        } else {
            const stop = this.safeValue (params, 'stop');
            params = this.omit (params, [ 'stop' ]);
            if (!stop) {
                response = await this.privatePostContractPrivateCancelOrder (this.extend (request, params));
            } else {
                response = await this.privatePostContractPrivateCancelPlanOrder (this.extend (request, params));
            }
        }
        // swap
        // {"code":1000,"message":"Ok","trace":"7f9c94e10f9d4513bc08a7bfc2a5559a.55.16959817848001851"}
        //
        // spot
        //
        //     {
        //         "code": 1000,
        //         "trace":"886fb6ae-456b-4654-b4e0-d681ac05cea1",
        //         "message": "OK",
        //         "data": {
        //             "result": true
        //         }
        //     }
        //
        // spot alternative
        //
        //     {
        //         "code": 1000,
        //         "trace":"886fb6ae-456b-4654-b4e0-d681ac05cea1",
        //         "message": "OK",
        //         "data": true
        //     }
        //
        if (market['swap']) {
            return response;
        }
        const data = this.safeValue (response, 'data');
        if (data === true) {
            return this.parseOrder (id, market);
        }
        const succeeded = this.safeValue (data, 'succeed');
        if (succeeded !== undefined) {
            id = this.safeString (succeeded, 0);
            if (id === undefined) {
                throw new InvalidOrder (this.id + ' cancelOrder() failed to cancel ' + symbol + ' order id ' + id);
            }
        } else {
            const result = this.safeValue (data, 'result');
            if (!result) {
                throw new InvalidOrder (this.id + ' cancelOrder() ' + symbol + ' order id ' + id + ' is filled or canceled');
            }
        }
        const order = this.parseOrder (id, market);
        return this.extend (order, { 'id': id });
    }

    async cancelAllOrders (symbol: Str = undefined, params = {}) {
        /**
         * @method
         * @name bitmart#cancelAllOrders
         * @description cancel all open orders in a market
         * @see https://developer-pro.bitmart.com/en/spot/#cancel-all-orders
         * @see https://developer-pro.bitmart.com/en/futures/#cancel-all-orders-signed
         * @param {string} symbol unified market symbol of the market to cancel orders in
         * @param {object} [params] extra parameters specific to the bitmart api endpoint
         * @param {string} [params.side] *spot only* 'buy' or 'sell'
         * @returns {object[]} a list of [order structures]{@link https://docs.ccxt.com/#/?id=order-structure}
         */
        await this.loadMarkets ();
        const request = {};
        let market = undefined;
        if (symbol !== undefined) {
            market = this.market (symbol);
            request['symbol'] = market['id'];
        }
        let response = undefined;
        let type = undefined;
        [ type, params ] = this.handleMarketTypeAndParams ('cancelAllOrders', market, params);
        if (type === 'spot') {
            response = await this.privatePostSpotV1CancelOrders (this.extend (request, params));
        } else if (type === 'swap') {
            if (symbol === undefined) {
                throw new ArgumentsRequired (this.id + ' cancelAllOrders() requires a symbol argument');
            }
            response = await this.privatePostContractPrivateCancelOrders (this.extend (request, params));
        }
        //
        // spot
        //
        //     {
        //         "code": 1000,
        //         "trace":"886fb6ae-456b-4654-b4e0-d681ac05cea1",
        //         "message": "OK",
        //         "data": {}
        //     }
        //
        // swap
        //
        //     {
        //         "code": 1000,
        //         "message": "Ok",
        //         "trace": "7f9c94e10f9d4513bc08a7bfc2a5559a.70.16954131323145323"
        //     }
        //
        return response;
    }

<<<<<<< HEAD
    async fetchOrders (symbol: string = undefined, since: Int = undefined, limit: Int = undefined, params = {}) {
        if (limit) {
            params['limit'] = limit;
        }
        if (since) {
            params['startTime'] = since;
        }
        if (symbol) {
            params['symbol'] = symbol;
        }
        const responseHistoryOrders = await this.privatePostSpotV4QueryHistoryOrders (params);
        const responseOpenOrders = await this.privatePostSpotV4QueryOpenOrders (params);
        // spot / margin
        // {
        //     "code" : 1000,
        //     "message" : "success",
        //     "data" : [ {
        //         "orderId" : "118100034543076010",
        //         "clientOrderId" : "118100034543076010",
        //         "symbol" : "BTC_USDT",
        //         "side" : "buy",
        //         "orderMode" : "spot",
        //         "type" : "limit",
        //         "state" : "filled",
        //         "price" : "48800.00",
        //         "priceAvg" : "39999.00",
        //         "size" : "0.10000",
        //         "filledSize" : "0.10000",
        //         "notional" : "4880.00000000",
        //         "filledNotional" : "3999.90000000",
        //         "createTime" : 1681701557927,
        //         "updateTime" : 1681701559408
        //     } ],
        //     "trace" : "acc282ba9e434cc1a90bf6326de9e119.64.16818913787390001"
        // }
        const historyOrders = this.safeValue (responseHistoryOrders, 'data', []);
        const openOrders = this.safeValue (responseOpenOrders, 'data', []);
        return this.parseOrders ([ ...historyOrders, ...openOrders ], undefined, since, limit);
    }

    async fetchOrdersByStatus (status, symbol: string = undefined, since: Int = undefined, limit: Int = undefined, params = {}) {
        this.checkRequiredSymbol ('fetchOrdersByStatus', symbol);
=======
    async fetchOrdersByStatus (status, symbol: Str = undefined, since: Int = undefined, limit: Int = undefined, params = {}) {
        if (symbol === undefined) {
            throw new ArgumentsRequired (this.id + ' fetchOrdersByStatus() requires a symbol argument');
        }
>>>>>>> 0dc702c5
        await this.loadMarkets ();
        const market = this.market (symbol);
        if (!market['spot']) {
            throw new NotSupported (this.id + ' fetchOrdersByStatus() does not support ' + market['type'] + ' orders, only spot orders are accepted');
        }
        const request = {
            'symbol': market['id'],
            'offset': 1, // max offset * limit < 500
            'N': 100, // max limit is 100
        };
        if (status === 'open') {
            request['status'] = 9;
        } else if (status === 'closed') {
            request['status'] = 6;
        } else if (status === 'canceled') {
            request['status'] = 8;
        } else {
            request['status'] = status;
        }
        const response = await this.privateGetSpotV3Orders (this.extend (request, params));
        //
        // spot
        //
        //     {
        //         "message":"OK",
        //         "code":1000,
        //         "trace":"70e7d427-7436-4fb8-8cdd-97e1f5eadbe9",
        //         "data":{
        //             "current_page":1,
        //             "orders":[
        //                 {
        //                     "order_id":2147601241,
        //                     "symbol":"BTC_USDT",
        //                     "create_time":1591099963000,
        //                     "side":"sell",
        //                     "type":"limit",
        //                     "price":"9000.00",
        //                     "price_avg":"0.00",
        //                     "size":"1.00000",
        //                     "notional":"9000.00000000",
        //                     "filled_notional":"0.00000000",
        //                     "filled_size":"0.00000",
        //                     "status":"4"
        //                 }
        //             ]
        //         }
        //     }
        //
        const data = this.safeValue (response, 'data', {});
        const orders = this.safeValue (data, 'orders', []);
        return this.parseOrders (orders, market, since, limit);
    }

    async fetchOpenOrders (symbol: Str = undefined, since: Int = undefined, limit: Int = undefined, params = {}): Promise<Order[]> {
        /**
         * @method
         * @name bitmart#fetchOpenOrders
         * @see https://developer-pro.bitmart.com/en/spot/#current-open-orders-v4-signed
         * @see https://developer-pro.bitmart.com/en/futures/#get-all-open-orders-keyed
         * @description fetch all unfilled currently open orders
         * @param {string} symbol unified market symbol
         * @param {int} [since] the earliest time in ms to fetch open orders for
         * @param {int} [limit] the maximum number of open order structures to retrieve
         * @param {object} [params] extra parameters specific to the bitmart api endpoint
         * @param {boolean} [params.marginMode] *spot* whether to fetch trades for margin orders or spot orders, defaults to spot orders (only isolated margin orders are supported)
         * @param {int} [params.until] *spot* the latest time in ms to fetch orders for
         * @param {string} [params.type] *swap* order type, 'limit' or 'market'
         * @param {string} [params.order_state] *swap* the order state, 'all' or 'partially_filled', default is 'all'
         * @returns {Order[]} a list of [order structures]{@link https://docs.ccxt.com/#/?id=order-structure}
         */
        await this.loadMarkets ();
        let market = undefined;
        const request = {};
        if (symbol !== undefined) {
            market = this.market (symbol);
            request['symbol'] = market['id'];
        }
        if (limit !== undefined) {
            request['limit'] = limit;
        }
        let type = undefined;
        let response = undefined;
        [ type, params ] = this.handleMarketTypeAndParams ('fetchOpenOrders', market, params);
        if (type === 'spot') {
            let marginMode = undefined;
            [ marginMode, params ] = this.handleMarginModeAndParams ('fetchOpenOrders', params);
            if (marginMode === 'isolated') {
                request['orderMode'] = 'iso_margin';
            }
            if (since !== undefined) {
                request['startTime'] = since;
            }
            const until = this.safeInteger2 (params, 'until', 'endTime');
            if (until !== undefined) {
                params = this.omit (params, [ 'endTime' ]);
                request['endTime'] = until;
            }
            response = await this.privatePostSpotV4QueryOpenOrders (this.extend (request, params));
        } else if (type === 'swap') {
            response = await this.privateGetContractPrivateGetOpenOrders (this.extend (request, params));
        } else {
            throw new NotSupported (this.id + ' fetchOpenOrders() does not support ' + type + ' orders, only spot and swap orders are accepted');
        }
        //
        // spot
        //
        //     {
        //         "code": 1000,
        //         "message": "success",
        //         "data": [
        //             {
        //                 "orderId": "183299373022163211",
        //                 "clientOrderId": "183299373022163211",
        //                 "symbol": "BTC_USDT",
        //                 "side": "buy",
        //                 "orderMode": "spot",
        //                 "type": "limit",
        //                 "state": "new",
        //                 "price": "25000.00",
        //                 "priceAvg": "0.00",
        //                 "size": "0.00020",
        //                 "filledSize": "0.00000",
        //                 "notional": "5.00000000",
        //                 "filledNotional": "0.00000000",
        //                 "createTime": 1695703703338,
        //                 "updateTime": 1695703703359
        //             }
        //         ],
        //         "trace": "15f11d48e3234c81a2e786cr2e7a38e6.71.16957022303515933"
        //     }
        //
        // swap
        //
        //     {
        //         "code": 1000,
        //         "message": "Ok",
        //         "data": [
        //             {
        //                 "order_id": "230935812485489",
        //                 "client_order_id": "",
        //                 "price": "24000",
        //                 "size": "1",
        //                 "symbol": "BTCUSDT",
        //                 "state": 2,
        //                 "side": 1,
        //                 "type": "limit",
        //                 "leverage": "10",
        //                 "open_type": "isolated",
        //                 "deal_avg_price": "0",
        //                 "deal_size": "0",
        //                 "create_time": 1695702258629,
        //                 "update_time": 1695702258642
        //             }
        //         ],
        //         "trace": "7f9d94g10f9d4513bc08a7rfc3a5559a.71.16957022303515933"
        //     }
        //
        const data = this.safeValue (response, 'data', []);
        return this.parseOrders (data, market, since, limit);
    }

    async fetchClosedOrders (symbol: Str = undefined, since: Int = undefined, limit: Int = undefined, params = {}): Promise<Order[]> {
        /**
         * @method
         * @name bitmart#fetchClosedOrders
         * @see https://developer-pro.bitmart.com/en/spot/#account-orders-v4-signed
         * @see https://developer-pro.bitmart.com/en/futures/#get-order-history-keyed
         * @description fetches information on multiple closed orders made by the user
         * @param {string} symbol unified market symbol of the market orders were made in
         * @param {int} [since] the earliest time in ms to fetch orders for
         * @param {int} [limit] the maximum number of  orde structures to retrieve
         * @param {object} [params] extra parameters specific to the bitmart api endpoint
         * @param {int} [params.until] timestamp in ms of the latest entry
         * @param {string} [params.marginMode] *spot only* 'cross' or 'isolated', for margin trading
         * @returns {Order[]} a list of [order structures]{@link https://docs.ccxt.com/#/?id=order-structure}
         */
        await this.loadMarkets ();
        let market = undefined;
        const request = {};
        if (symbol !== undefined) {
            market = this.market (symbol);
            request['symbol'] = market['id'];
        }
        let type = undefined;
        [ type, params ] = this.handleMarketTypeAndParams ('fetchClosedOrders', market, params);
        if (type !== 'spot') {
            if (symbol === undefined) {
                throw new ArgumentsRequired (this.id + ' fetchClosedOrders() requires a symbol argument');
            }
        }
        let marginMode = undefined;
        [ marginMode, params ] = this.handleMarginModeAndParams ('fetchClosedOrders', params);
        if (marginMode === 'isolated') {
            request['orderMode'] = 'iso_margin';
        }
        const startTimeKey = (type === 'spot') ? 'startTime' : 'start_time';
        if (since !== undefined) {
            request[startTimeKey] = since;
        }
        const endTimeKey = (type === 'spot') ? 'endTime' : 'end_time';
        const until = this.safeInteger2 (params, 'until', endTimeKey);
        if (until !== undefined) {
            params = this.omit (params, [ 'until' ]);
            request[endTimeKey] = until;
        }
        let response = undefined;
        if (type === 'spot') {
            response = await this.privatePostSpotV4QueryHistoryOrders (this.extend (request, params));
        } else {
            response = await this.privateGetContractPrivateOrderHistory (this.extend (request, params));
        }
        const data = this.safeValue (response, 'data', []);
        return this.parseOrders (data, market, since, limit);
    }

    async fetchCanceledOrders (symbol: Str = undefined, since: Int = undefined, limit: Int = undefined, params = {}) {
        /**
         * @method
         * @name bitmart#fetchCanceledOrders
         * @description fetches information on multiple canceled orders made by the user
         * @param {string} symbol unified market symbol of the market orders were made in
         * @param {int} [since] timestamp in ms of the earliest order, default is undefined
         * @param {int} [limit] max number of orders to return, default is undefined
         * @param {object} [params] extra parameters specific to the bitmart api endpoint
         * @returns {object} a list of [order structures]{@link https://docs.ccxt.com/#/?id=order-structure}
         */
        return await this.fetchOrdersByStatus ('canceled', symbol, since, limit, params);
    }

    async fetchOrder (id: string, symbol: Str = undefined, params = {}) {
        /**
         * @method
         * @name bitmart#fetchOrder
         * @description fetches information on an order made by the user
         * @see https://developer-pro.bitmart.com/en/spot/#query-order-by-id-v4-signed
         * @see https://developer-pro.bitmart.com/en/spot/#query-order-by-clientorderid-v4-signed
         * @see https://developer-pro.bitmart.com/en/futures/#get-order-detail-keyed
         * @param {string} id the id of the order
         * @param {string} symbol unified symbol of the market the order was made in
         * @param {object} [params] extra parameters specific to the bitmart api endpoint
         * @param {string} [params.clientOrderId] *spot* fetch the order by client order id instead of order id
         * @returns {object} An [order structure]{@link https://docs.ccxt.com/#/?id=order-structure}
         */
        await this.loadMarkets ();
        const request = {};
        let type = undefined;
        let market = undefined;
        let response = undefined;
        if (symbol !== undefined) {
            market = this.market (symbol);
        }
        [ type, params ] = this.handleMarketTypeAndParams ('fetchOrder', market, params);
        if (type === 'spot') {
            const clientOrderId = this.safeString (params, 'clientOrderId');
            if (!clientOrderId) {
                request['orderId'] = id;
            }
            if (clientOrderId !== undefined) {
                response = await this.privatePostSpotV4QueryClientOrder (this.extend (request, params));
            } else {
                response = await this.privatePostSpotV4QueryOrder (this.extend (request, params));
            }
        } else if (type === 'swap') {
            if (symbol === undefined) {
                throw new ArgumentsRequired (this.id + ' fetchOrder() requires a symbol argument');
            }
            request['symbol'] = market['id'];
            request['order_id'] = id;
            response = await this.privateGetContractPrivateOrder (this.extend (request, params));
        }
        //
        // spot
        //
        //     {
        //         "code": 1000,
        //         "message": "success",
        //         "data": {
        //             "orderId": "183347420821295423",
        //             "clientOrderId": "183347420821295423",
        //             "symbol": "BTC_USDT",
        //             "side": "buy",
        //             "orderMode": "spot",
        //             "type": "limit",
        //             "state": "new",
        //             "price": "24000.00",
        //             "priceAvg": "0.00",
        //             "size": "0.00022",
        //             "filledSize": "0.00000",
        //             "notional": "5.28000000",
        //             "filledNotional": "0.00000000",
        //             "createTime": 1695783014734,
        //             "updateTime": 1695783014762
        //         },
        //         "trace": "ce3e6422c8b44d5fag855348a68693ed.63.14957831547451715"
        //     }
        //
        // swap
        //
        //     {
        //         "code": 1000,
        //         "message": "Ok",
        //         "data": {
        //             "order_id": "230927283405028",
        //             "client_order_id": "",
        //             "price": "23000",
        //             "size": "1",
        //             "symbol": "BTCUSDT",
        //             "state": 2,
        //             "side": 1,
        //             "type": "limit",
        //             "leverage": "10",
        //             "open_type": "isolated",
        //             "deal_avg_price": "0",
        //             "deal_size": "0",
        //             "create_time": 1695783433600,
        //             "update_time": 1695783433613
        //         },
        //         "trace": "4cad855075664097af6ba5257c47605d.63.14957831547451715"
        //     }
        //
        const data = this.safeValue (response, 'data', {});
        return this.parseOrder (data, market);
    }

    async fetchDepositAddress (code: string, params = {}) {
        /**
         * @method
         * @name bitmart#fetchDepositAddress
         * @description fetch the deposit address for a currency associated with this account
         * @param {string} code unified currency code
         * @param {object} [params] extra parameters specific to the bitmart api endpoint
         * @returns {object} an [address structure]{@link https://docs.ccxt.com/#/?id=address-structure}
         */
        await this.loadMarkets ();
        const networkCode = this.safeString (params, 'network');
        const currencyId = this.safeValue (this.options['currencyIdsByCodeAndNetwork'][code], networkCode);
        if (currencyId === undefined) {
            throw new NotSupported (this.id + ' fetchDepositAddress() does not support ' + code + ' with network ' + networkCode + ', specify a supported network in params.network');
        }
        const request = {
            'currency': currencyId,
        };
        const response = await this.privateGetAccountV1DepositAddress (this.extend (request, params));
        //
        //     {
        //         "message":"OK",
        //         "code":1000,
        //         "trace":"0e6edd79-f77f-4251-abe5-83ba75d06c1a",
        //         "data":{
        //             "currency":"USDT-TRC20",
        //             "chain":"USDT-TRC20",
        //             "address":"TGR3ghy2b5VLbyAYrmiE15jasR6aPHTvC5",
        //             "address_memo":""
        //         }
        //     }
        //
        const data = this.safeValue (response, 'data', {});
        const address = this.safeString (data, 'address');
        const tag = this.safeString (data, 'address_memo');
        const chain = this.safeString (data, 'chain');
        let network = undefined;
        if (chain !== undefined) {
            const parts = chain.split ('-');
            const networkId = this.safeString (parts, 1);
            network = this.safeNetwork (networkId);
        }
        this.checkAddress (address);
        return {
            'currency': code,
            'address': address,
            'tag': tag,
            'network': network,
            'info': response,
        };
    }

    safeNetwork (networkId) {
        // TODO: parse
        return networkId;
    }

    async withdraw (code: string, amount, address, tag = undefined, params = {}) {
        /**
         * @method
         * @name bitmart#withdraw
         * @description make a withdrawal
         * @param {string} code unified currency code
         * @param {float} amount the amount to withdraw
         * @param {string} address the address to withdraw to
         * @param {string} tag
         * @param {object} [params] extra parameters specific to the bitmart api endpoint
         * @returns {object} a [transaction structure]{@link https://docs.ccxt.com/#/?id=transaction-structure}
         */
        [ tag, params ] = this.handleWithdrawTagAndParams (tag, params);
        this.checkAddress (address);
        await this.loadMarkets ();
        const networkCode = this.safeString (params, 'network');
        const currencyId = this.safeValue (this.options['currencyIdsByCodeAndNetwork'][code], networkCode);
        if (currencyId === undefined) {
            throw new NotSupported (this.id + ' fetchDepositAddress() does not support ' + code + ' with network ' + networkCode + ', specify a supported network in params.network');
        }
        const request = {
            'currency': currencyId,
            'amount': amount,
            'destination': 'To Digital Address', // To Digital Address, To Binance, To OKEX
            'address': address,
        };
        if (tag !== undefined) {
            request['address_memo'] = tag;
        }
        const response = await this.privatePostAccountV1WithdrawApply (this.extend (request, params));
        //
        //     {
        //         "code": 1000,
        //         "trace":"886fb6ae-456b-4654-b4e0-d681ac05cea1",
        //         "message": "OK",
        //         "data": {
        //             "withdraw_id": "121212"
        //         }
        //     }
        //
        const data = this.safeValue (response, 'data');
        const currency = this.safeCurrencyByCode (code);
        const transaction = this.parseTransaction (data, currency);
        return this.extend (transaction, {
            'code': code,
            'address': address,
            'tag': tag,
        });
    }

    async fetchTransactionsByType (type, code: Str = undefined, since: Int = undefined, limit: Int = undefined, params = {}) {
        await this.loadMarkets ();
        if (limit === undefined) {
            limit = 50; // max 50
        }
        const request = {
            'operation_type': type, // deposit or withdraw
            'offset': 1,
            'N': limit,
        };
        if (code !== undefined) {
            const currencyId = code; // every token is present without the network part (for the default network, e.g. BTC)
            request['currency'] = currencyId;
        }
        const response = await this.privateGetAccountV2DepositWithdrawHistory (this.extend (request, params));
        //
        //     {
        //         "message":"OK",
        //         "code":1000,
        //         "trace":"142bf92a-fc50-4689-92b6-590886f90b97",
        //         "data":{
        //             "records":[
        //                 {
        //                     "withdraw_id":"1679952",
        //                     "deposit_id":"",
        //                     "operation_type":"withdraw",
        //                     "currency":"BMX",
        //                     "apply_time":1588867374000,
        //                     "arrival_amount":"59.000000000000",
        //                     "fee":"1.000000000000",
        //                     "status":0,
        //                     "address":"0xe57b69a8776b37860407965B73cdFFBDFe668Bb5",
        //                     "address_memo":"",
        //                     "tx_id":""
        //                 },
        //             ]
        //         }
        //     }
        //
        const data = this.safeValue (response, 'data', {});
        const records = this.safeValue (data, 'records', []);
        const currency = this.safeCurrencyByCode (code);
        return this.parseTransactions (records, currency, since, limit);
    }

    async fetchDeposit (id: string, code: Str = undefined, params = {}) {
        /**
         * @method
         * @name bitmart#fetchDeposit
         * @description fetch information on a deposit
         * @param {string} id deposit id
         * @param {string} code not used by bitmart fetchDeposit ()
         * @param {object} [params] extra parameters specific to the bitmart api endpoint
         * @returns {object} a [transaction structure]{@link https://docs.ccxt.com/#/?id=transaction-structure}
         */
        await this.loadMarkets ();
        const request = {
            'id': id,
        };
        const response = await this.privateGetAccountV1DepositWithdrawDetail (this.extend (request, params));
        //
        //     {
        //         "message":"OK",
        //         "code":1000,
        //         "trace":"f7f74924-14da-42a6-b7f2-d3799dd9a612",
        //         "data":{
        //             "record":{
        //                 "withdraw_id":"",
        //                 "deposit_id":"1679952",
        //                 "operation_type":"deposit",
        //                 "currency":"BMX",
        //                 "apply_time":1588867374000,
        //                 "arrival_amount":"59.000000000000",
        //                 "fee":"1.000000000000",
        //                 "status":0,
        //                 "address":"0xe57b69a8776b37860407965B73cdFFBDFe668Bb5",
        //                 "address_memo":"",
        //                 "tx_id":""
        //             }
        //         }
        //     }
        //
        const data = this.safeValue (response, 'data', {});
        const record = this.safeValue (data, 'record', {});
        return this.parseTransaction (record);
    }

    async fetchDeposits (code: Str = undefined, since: Int = undefined, limit: Int = undefined, params = {}): Promise<Transaction[]> {
        /**
         * @method
         * @name bitmart#fetchDeposits
         * @description fetch all deposits made to an account
         * @param {string} code unified currency code
         * @param {int} [since] the earliest time in ms to fetch deposits for
         * @param {int} [limit] the maximum number of deposits structures to retrieve
         * @param {object} [params] extra parameters specific to the bitmart api endpoint
         * @returns {object[]} a list of [transaction structures]{@link https://docs.ccxt.com/#/?id=transaction-structure}
         */
        return await this.fetchTransactionsByType ('deposit', code, since, limit, params);
    }

    async fetchWithdrawal (id: string, code: Str = undefined, params = {}) {
        /**
         * @method
         * @name bitmart#fetchWithdrawal
         * @description fetch data on a currency withdrawal via the withdrawal id
         * @param {string} id withdrawal id
         * @param {string} code not used by bitmart.fetchWithdrawal
         * @param {object} [params] extra parameters specific to the bitmart api endpoint
         * @returns {object} a [transaction structure]{@link https://docs.ccxt.com/#/?id=transaction-structure}
         */
        await this.loadMarkets ();
        const request = {
            'id': id,
        };
        const response = await this.privateGetAccountV1DepositWithdrawDetail (this.extend (request, params));
        //
        //     {
        //         "message":"OK",
        //         "code":1000,
        //         "trace":"f7f74924-14da-42a6-b7f2-d3799dd9a612",
        //         "data":{
        //             "record":{
        //                 "withdraw_id":"1679952",
        //                 "deposit_id":"",
        //                 "operation_type":"withdraw",
        //                 "currency":"BMX",
        //                 "apply_time":1588867374000,
        //                 "arrival_amount":"59.000000000000",
        //                 "fee":"1.000000000000",
        //                 "status":0,
        //                 "address":"0xe57b69a8776b37860407965B73cdFFBDFe668Bb5",
        //                 "address_memo":"",
        //                 "tx_id":""
        //             }
        //         }
        //     }
        //
        const data = this.safeValue (response, 'data', {});
        const record = this.safeValue (data, 'record', {});
        return this.parseTransaction (record);
    }

    async fetchWithdrawals (code: Str = undefined, since: Int = undefined, limit: Int = undefined, params = {}): Promise<Transaction[]> {
        /**
         * @method
         * @name bitmart#fetchWithdrawals
         * @description fetch all withdrawals made from an account
         * @param {string} code unified currency code
         * @param {int} [since] the earliest time in ms to fetch withdrawals for
         * @param {int} [limit] the maximum number of withdrawals structures to retrieve
         * @param {object} [params] extra parameters specific to the bitmart api endpoint
         * @returns {object[]} a list of [transaction structures]{@link https://docs.ccxt.com/#/?id=transaction-structure}
         */
        return await this.fetchTransactionsByType ('withdraw', code, since, limit, params);
    }

    parseTransactionStatus (status) {
        const statuses = {
            '0': 'pending', // Create
            '1': 'pending', // Submitted, waiting for withdrawal
            '2': 'pending', // Processing
            '3': 'ok', // Success
            '4': 'canceled', // Cancel
            '5': 'failed', // Fail
        };
        return this.safeString (statuses, status, status);
    }

    parseTransaction (transaction, currency: Currency = undefined): Transaction {
        //
        // withdraw
        //
        //     {
        //         "withdraw_id": "121212"
        //     }
        //
        // fetchDeposits, fetchWithdrawals, fetchWithdrawal
        //
        //     {
        //         "withdraw_id":"1679952",
        //         "deposit_id":"",
        //         "operation_type":"withdraw",
        //         "currency":"BMX",
        //         "apply_time":1588867374000,
        //         "arrival_amount":"59.000000000000",
        //         "fee":"1.000000000000",
        //         "status":0,
        //         "address":"0xe57b69a8776b37860407965B73cdFFBDFe668Bb5",
        //         "address_memo":"",
        //         "tx_id":""
        //     }
        //
        let id = undefined;
        const withdrawId = this.safeString (transaction, 'withdraw_id');
        const depositId = this.safeString (transaction, 'deposit_id');
        let type = undefined;
        if ((withdrawId !== undefined) && (withdrawId !== '')) {
            type = 'withdraw';
            id = withdrawId;
        } else if ((depositId !== undefined) && (depositId !== '')) {
            type = 'deposit';
            id = depositId;
        }
        const amount = this.safeNumber (transaction, 'arrival_amount');
        const timestamp = this.safeInteger (transaction, 'apply_time');
        const currencyId = this.safeString (transaction, 'currency');
        let code = this.safeCurrencyCode (currencyId);
        const status = this.parseTransactionStatus (this.safeString (transaction, 'status'));
        const feeCost = this.safeNumber (transaction, 'fee');
        let fee = undefined;
        if (feeCost !== undefined) {
            fee = {
                'cost': feeCost,
                'currency': code,
            };
        }
        const txid = this.safeString (transaction, 'tx_id');
        const address = this.safeString (transaction, 'address');
        const tag = this.safeString (transaction, 'address_memo');
        let network = undefined;
        const NETWORK_SEPARATOR = '-';
        if (code.includes (NETWORK_SEPARATOR)) {
            const parts = code.split (NETWORK_SEPARATOR);
            network = this.safeNetwork (parts[1]);
            code = code.replace ('-' + network.toUpperCase (), '');
            if (fee.currency.includes (NETWORK_SEPARATOR)) {
                fee.currency = fee.currency.split (NETWORK_SEPARATOR)[0];
            }
        }
        return {
            'info': transaction,
            'id': id,
            'currency': code,
            'amount': amount,
            'network': network,
            'address': address,
            'addressFrom': undefined,
            'addressTo': undefined,
            'tag': tag,
            'tagFrom': undefined,
            'tagTo': undefined,
            'status': status,
            'type': type,
            'updated': undefined,
            'txid': txid,
            'internal': undefined,
            'comment': undefined,
            'timestamp': (timestamp !== 0) ? timestamp : undefined,
            'datetime': (timestamp !== 0) ? this.iso8601 (timestamp) : undefined,
            'fee': fee,
        };
    }

    async repayIsolatedMargin (symbol: string, code: string, amount, params = {}) {
        /**
         * @method
         * @name bitmart#repayIsolatedMargin
         * @description repay borrowed margin and interest
         * @see https://developer-pro.bitmart.com/en/spot/#margin-repay-isolated
         * @param {string} symbol unified market symbol
         * @param {string} code unified currency code of the currency to repay
         * @param {string} amount the amount to repay
         * @param {object} [params] extra parameters specific to the bitmart api endpoint
         * @returns {object} a [margin loan structure]{@link https://docs.ccxt.com/#/?id=margin-loan-structure}
         */
        await this.loadMarkets ();
        const market = this.market (symbol);
        const currencyId = code; // every token is present without the network part (for the default network, e.g. BTC)
        const request = {
            'symbol': market['id'],
            'currency': currencyId,
            'amount': this.currencyToPrecision (code, amount),
        };
        const response = await this.privatePostSpotV1MarginIsolatedRepay (this.extend (request, params));
        //
        //     {
        //         "message": "OK",
        //         "code": 1000,
        //         "trace": "b0a60b4c-e986-4b54-a190-8f7c05ddf685",
        //         "data": {
        //             "repay_id": "2afcc16d99bd4707818c5a355dc89bed"
        //         }
        //     }
        //
        const data = this.safeValue (response, 'data', {});
        const currency = this.safeCurrencyByCode (code);
        const transaction = this.parseMarginLoan (data, currency);
        return this.extend (transaction, {
            'amount': amount,
            'symbol': symbol,
        });
    }

    async borrowIsolatedMargin (symbol: string, code: string, amount, params = {}) {
        /**
         * @method
         * @name bitmart#borrowIsolatedMargin
         * @description create a loan to borrow margin
         * @see https://developer-pro.bitmart.com/en/spot/#margin-borrow-isolated
         * @param {string} symbol unified market symbol
         * @param {string} code unified currency code of the currency to borrow
         * @param {string} amount the amount to borrow
         * @param {object} [params] extra parameters specific to the bitmart api endpoint
         * @returns {object} a [margin loan structure]{@link https://docs.ccxt.com/#/?id=margin-loan-structure}
         */
        await this.loadMarkets ();
        const market = this.market (symbol);
        const currencyId = code; // every token is present without the network part (for the default network, e.g. BTC)
        const request = {
            'symbol': market['id'],
            'currency': currencyId,
            'amount': this.currencyToPrecision (code, amount),
        };
        const response = await this.privatePostSpotV1MarginIsolatedBorrow (this.extend (request, params));
        //
        //     {
        //         "message": "OK",
        //         "code": 1000,
        //         "trace": "e6fda683-181e-4e78-ac9c-b27c4c8ba035",
        //         "data": {
        //             "borrow_id": "629a7177a4ed4cf09869c6a4343b788c"
        //         }
        //     }
        //
        const data = this.safeValue (response, 'data', {});
        const currency = this.safeCurrencyByCode (code);
        const transaction = this.parseMarginLoan (data, currency);
        return this.extend (transaction, {
            'amount': amount,
            'symbol': symbol,
        });
    }

    parseMarginLoan (info, currency: Currency = undefined) {
        //
        // borrowMargin
        //
        //     {
        //         "borrow_id": "629a7177a4ed4cf09869c6a4343b788c",
        //     }
        //
        // repayMargin
        //
        //     {
        //         "repay_id": "2afcc16d99bd4707818c5a355dc89bed",
        //     }
        //
        const timestamp = this.milliseconds ();
        return {
            'id': this.safeString2 (info, 'borrow_id', 'repay_id'),
            'currency': this.safeCurrencyCode (this.safeString (currency, 'code')),
            'amount': undefined,
            'symbol': undefined,
            'timestamp': timestamp,
            'datetime': this.iso8601 (timestamp),
            'info': info,
        };
    }

    async fetchIsolatedBorrowRate (symbol: string, params = {}) {
        //
        // @method
        // @name bitmart#fetchIsolatedBorrowRate
        // @description fetch the rate of interest to borrow a currency for margin trading
        // @see https://developer-pro.bitmart.com/en/spot/#get-trading-pair-borrowing-rate-and-amount-keyed
        // @param {string} symbol unified symbol of the market to fetch the borrow rate for
        // @param {object} [params] extra parameters specific to the bitmart api endpoint
        // <<<<<<< HEAD
        // @returns {object} a [borrow rate structure]{@link https://docs.ccxt.com/#/?id=borrow-rate-structure}
        // =======
        // @returns {object} an [isolated borrow rate structure]{@link https://github.com/ccxt/ccxt/wiki/Manual#isolated-borrow-rate-structure}
        // >>>>>>> 3215552206edf1cda1ae63d2063535e19973dbe5
        //
        await this.loadMarkets ();
        const market = this.market (symbol);
        const request = {
            'symbol': market['id'],
        };
        const response = await this.privateGetSpotV1MarginIsolatedPairs (this.extend (request, params));
        //
        //     {
        //         "message": "OK",
        //         "code": 1000,
        //         "trace": "0985a130-a5ae-4fc1-863f-4704e214f585",
        //         "data": {
        //             "symbols": [
        //                 {
        //                     "symbol": "BTC_USDT",
        //                     "max_leverage": "5",
        //                     "symbol_enabled": true,
        //                     "base": {
        //                         "currency": "BTC",
        //                         "daily_interest": "0.00055000",
        //                         "hourly_interest": "0.00002291",
        //                         "max_borrow_amount": "2.00000000",
        //                         "min_borrow_amount": "0.00000001",
        //                         "borrowable_amount": "0.00670810"
        //                     },
        //                     "quote": {
        //                         "currency": "USDT",
        //                         "daily_interest": "0.00055000",
        //                         "hourly_interest": "0.00002291",
        //                         "max_borrow_amount": "50000.00000000",
        //                         "min_borrow_amount": "0.00000001",
        //                         "borrowable_amount": "135.12575038"
        //                     }
        //                 }
        //             ]
        //         }
        //     }
        //
        const data = this.safeValue (response, 'data', {});
        const symbols = this.safeValue (data, 'symbols', []);
        const borrowRate = this.safeValue (symbols, 0);
        return this.parseIsolatedBorrowRate (borrowRate, market);
    }

    parseIsolatedBorrowRate (info, market: Market = undefined) {
        //
        //     {
        //         "symbol": "BTC_USDT",
        //         "max_leverage": "5",
        //         "symbol_enabled": true,
        //         "base": {
        //             "currency": "BTC",
        //             "daily_interest": "0.00055000",
        //             "hourly_interest": "0.00002291",
        //             "max_borrow_amount": "2.00000000",
        //             "min_borrow_amount": "0.00000001",
        //             "borrowable_amount": "0.00670810"
        //         },
        //         "quote": {
        //             "currency": "USDT",
        //             "daily_interest": "0.00055000",
        //             "hourly_interest": "0.00002291",
        //             "max_borrow_amount": "50000.00000000",
        //             "min_borrow_amount": "0.00000001",
        //             "borrowable_amount": "135.12575038"
        //         }
        //     }
        //
        const marketId = this.safeString (info, 'symbol');
        const symbol = this.safeSymbol (marketId, market);
        const baseData = this.safeValue (info, 'base', {});
        const quoteData = this.safeValue (info, 'quote', {});
        const baseId = this.safeString (baseData, 'currency');
        const quoteId = this.safeString (quoteData, 'currency');
        return {
            'symbol': symbol,
            'base': this.safeCurrencyCode (baseId),
            'baseRate': this.safeNumber (baseData, 'hourly_interest'),
            'quote': this.safeCurrencyCode (quoteId),
            'quoteRate': this.safeNumber (quoteData, 'hourly_interest'),
            'period': 3600000, // 1-Hour
            'timestamp': undefined,
            'datetime': undefined,
            'info': info,
        };
    }

    async fetchIsolatedBorrowRates (params = {}) {
        /**
         * @method
         * @name bitmart#fetchIsolatedBorrowRates
         * @description fetch the borrow interest rates of all currencies, currently only works for isolated margin
         * @see https://developer-pro.bitmart.com/en/spot/#get-trading-pair-borrowing-rate-and-amount-keyed
         * @param {object} [params] extra parameters specific to the bitmart api endpoint
         * @returns {object} a list of [isolated borrow rate structures]{@link https://docs.ccxt.com/#/?id=isolated-borrow-rate-structure}
         */
        await this.loadMarkets ();
        const response = await this.privateGetSpotV1MarginIsolatedPairs (params);
        //
        //     {
        //         "message": "OK",
        //         "code": 1000,
        //         "trace": "0985a130-a5ae-4fc1-863f-4704e214f585",
        //         "data": {
        //             "symbols": [
        //                 {
        //                     "symbol": "BTC_USDT",
        //                     "max_leverage": "5",
        //                     "symbol_enabled": true,
        //                     "base": {
        //                         "currency": "BTC",
        //                         "daily_interest": "0.00055000",
        //                         "hourly_interest": "0.00002291",
        //                         "max_borrow_amount": "2.00000000",
        //                         "min_borrow_amount": "0.00000001",
        //                         "borrowable_amount": "0.00670810"
        //                     },
        //                     "quote": {
        //                         "currency": "USDT",
        //                         "daily_interest": "0.00055000",
        //                         "hourly_interest": "0.00002291",
        //                         "max_borrow_amount": "50000.00000000",
        //                         "min_borrow_amount": "0.00000001",
        //                         "borrowable_amount": "135.12575038"
        //                     }
        //                 }
        //             ]
        //         }
        //     }
        //
        const data = this.safeValue (response, 'data', {});
        const symbols = this.safeValue (data, 'symbols', []);
        const result = [];
        for (let i = 0; i < symbols.length; i++) {
            const symbol = this.safeValue (symbols, i);
            result.push (this.parseIsolatedBorrowRate (symbol));
        }
        return result;
    }

    async transfer (code: string, amount, fromAccount, toAccount, params = {}) {
        /**
         * @method
         * @name bitmart#transfer
         * @description transfer currency internally between wallets on the same account, currently only supports transfer between spot and margin
         * @see https://developer-pro.bitmart.com/en/spot/#margin-asset-transfer-signed
         * @see https://developer-pro.bitmart.com/en/futures/#transfer-signed
         * @param {string} code unified currency code
         * @param {float} amount amount to transfer
         * @param {string} fromAccount account to transfer from
         * @param {string} toAccount account to transfer to
         * @param {object} [params] extra parameters specific to the bitmart api endpoint
         * @returns {object} a [transfer structure]{@link https://docs.ccxt.com/#/?id=transfer-structure}
         */
        await this.loadMarkets ();
        const amountToPrecision = this.currencyToPrecision (code, amount);
        const currencyId = code; // every token is present without the network part (for the default network, e.g. BTC)
        const request = {
            'amount': amountToPrecision,
            'currency': currencyId,
        };
        const fromId = this.convertTypeToAccount (fromAccount);
        const toId = this.convertTypeToAccount (toAccount);
        if (fromAccount === 'spot') {
            if (toAccount === 'margin') {
                request['side'] = 'in';
                request['symbol'] = toId;
            } else if (toAccount === 'swap') {
                request['type'] = 'spot_to_contract';
            }
        } else if (toAccount === 'spot') {
            if (fromAccount === 'margin') {
                request['side'] = 'out';
                request['symbol'] = fromId;
            } else if (fromAccount === 'swap') {
                request['type'] = 'contract_to_spot';
            }
        } else {
            throw new ArgumentsRequired (this.id + ' transfer() requires either fromAccount or toAccount to be spot');
        }
        let response = undefined;
        if ((fromAccount === 'margin') || (toAccount === 'margin')) {
            response = await this.privatePostSpotV1MarginIsolatedTransfer (this.extend (request, params));
        } else if ((fromAccount === 'swap') || (toAccount === 'swap')) {
            response = await this.privatePostAccountV1TransferContract (this.extend (request, params));
        }
        //
        // margin
        //
        //     {
        //         "message": "OK",
        //         "code": 1000,
        //         "trace": "b26cecec-ef5a-47d9-9531-2bd3911d3d55",
        //         "data": {
        //             "transfer_id": "ca90d97a621e47d49774f19af6b029f5"
        //         }
        //     }
        //
        // swap
        //
        //     {
        //         "message": "OK",
        //         "code": 1000,
        //         "trace": "4cad858074667097ac6ba5257c57305d.68.16953302431189455",
        //         "data": {
        //             "currency": "USDT",
        //             "amount": "5"
        //         }
        //     }
        //
        const currency = this.safeCurrencyByCode (code);
        const data = this.safeValue (response, 'data', {});
        return this.extend (this.parseTransfer (data, currency), {
            'amount': this.parseNumber (amountToPrecision),
            'fromAccount': fromAccount,
            'toAccount': toAccount,
            'status': this.parseTransferStatus (this.safeString2 (response, 'code', 'message')),
        });
    }

    parseTransferStatus (status) {
        const statuses = {
            '1000': 'ok',
            'OK': 'ok',
            'FINISHED': 'ok',
        };
        return this.safeString (statuses, status, status);
    }

    parseTransferToAccount (type) {
        const types = {
            'contract_to_spot': 'spot',
            'spot_to_contract': 'swap',
        };
        return this.safeString (types, type, type);
    }

    parseTransferFromAccount (type) {
        const types = {
            'contract_to_spot': 'swap',
            'spot_to_contract': 'spot',
        };
        return this.safeString (types, type, type);
    }

    parseTransfer (transfer, currency: Currency = undefined) {
        //
        // margin
        //
        //     {
        //         "transfer_id": "ca90d97a621e47d49774f19af6b029f5"
        //     }
        //
        // swap
        //
        //     {
        //         "currency": "USDT",
        //         "amount": "5"
        //     }
        //
        // fetchTransfers
        //
        //     {
        //         "transfer_id": "902463535961567232",
        //         "currency": "USDT",
        //         "amount": "5",
        //         "type": "contract_to_spot",
        //         "state": "FINISHED",
        //         "timestamp": 1695330539565
        //     }
        //
        const currencyId = this.safeString (transfer, 'currency');
        const timestamp = this.safeInteger (transfer, 'timestamp');
        return {
            'id': this.safeString (transfer, 'transfer_id'),
            'timestamp': timestamp,
            'datetime': this.iso8601 (timestamp),
            'currency': this.safeCurrencyCode (currencyId),
            'amount': this.safeNumber (transfer, 'amount'),
            'fromAccount': this.parseTransferFromAccount (this.safeString (transfer, 'type')),
            'toAccount': this.parseTransferToAccount (this.safeString (transfer, 'type')),
            'status': this.parseTransferStatus (this.safeString (transfer, 'state')),
        };
    }

    async fetchTransfers (code: Str = undefined, since: Int = undefined, limit: Int = undefined, params = {}) {
        /**
         * @method
         * @name bitmart#fetchTransfers
         * @description fetch a history of internal transfers made on an account, only transfers between spot and swap are supported
         * @see https://developer-pro.bitmart.com/en/futures/#get-transfer-list-signed
         * @param {string} code unified currency code of the currency transferred
         * @param {int} [since] the earliest time in ms to fetch transfers for
         * @param {int} [limit] the maximum number of transfer structures to retrieve
         * @param {object} [params] extra parameters specific to the bitmart api endpoint
         * @param {int} [params.page] the required number of pages, default is 1, max is 1000
         * @param {int} [params.until] the latest time in ms to fetch transfers for
         * @returns {object[]} a list of [transfer structures]{@link https://docs.ccxt.com/#/?id=transfer-structure}
         */
        await this.loadMarkets ();
        if (limit === undefined) {
            limit = 10;
        }
        const request = {
            'page': this.safeInteger (params, 'page', 1), // default is 1, max is 1000
            'limit': limit, // default is 10, max is 100
        };
        let currency = undefined;
        if (code !== undefined) {
            currency = this.currency (code);
            request['currency'] = currency['id'];
        }
        if (since !== undefined) {
            request['time_start'] = since;
        }
        if (limit !== undefined) {
            request['limit'] = limit;
        }
        const until = this.safeInteger2 (params, 'until', 'till'); // unified in milliseconds
        const endTime = this.safeInteger (params, 'time_end', until); // exchange-specific in milliseconds
        params = this.omit (params, [ 'till', 'until' ]);
        if (endTime !== undefined) {
            request['time_end'] = endTime;
        }
        const response = await this.privatePostAccountV1TransferContractList (this.extend (request, params));
        //
        //     {
        //         "message": "OK",
        //         "code": 1000,
        //         "trace": "7f9d93e10f9g4513bc08a7btc2a5559a.69.16953325693032193",
        //         "data": {
        //             "records": [
        //                 {
        //                     "transfer_id": "902463535961567232",
        //                     "currency": "USDT",
        //                     "amount": "5",
        //                     "type": "contract_to_spot",
        //                     "state": "FINISHED",
        //                     "timestamp": 1695330539565
        //                 },
        //             ]
        //         }
        //     }
        //
        const data = this.safeValue (response, 'data', {});
        const records = this.safeValue (data, 'records', []);
        return this.parseTransfers (records, currency, since, limit);
    }

    async fetchBorrowInterest (code: Str = undefined, symbol: Str = undefined, since: Int = undefined, limit: Int = undefined, params = {}) {
        /**
         * @method
         * @name bitmart#fetchBorrowInterest
         * @description fetch the interest owed by the user for borrowing currency for margin trading
         * @see https://developer-pro.bitmart.com/en/spot/#get-borrow-record-isolated
         * @param {string} code unified currency code
         * @param {string} symbol unified market symbol when fetch interest in isolated markets
         * @param {int} [since] the earliest time in ms to fetch borrrow interest for
         * @param {int} [limit] the maximum number of structures to retrieve
         * @param {object} [params] extra parameters specific to the bitmart api endpoint
         * @returns {object[]} a list of [borrow interest structures]{@link https://docs.ccxt.com/#/?id=borrow-interest-structure}
         */
        if (symbol === undefined) {
            throw new ArgumentsRequired (this.id + ' fetchBorrowInterest() requires a symbol argument');
        }
        await this.loadMarkets ();
        const market = this.market (symbol);
        const request = {
            'symbol': market['id'],
        };
        if (limit !== undefined) {
            request['N'] = limit;
        }
        if (since !== undefined) {
            request['start_time'] = since;
        }
        const response = await this.privateGetSpotV1MarginIsolatedBorrowRecord (this.extend (request, params));
        //
        //     {
        //         "message": "OK",
        //         "code": 1000,
        //         "trace": "8ea27a2a-4aba-49fa-961d-43a0137b0ef3",
        //         "data": {
        //             "records": [
        //                 {
        //                     "borrow_id": "1659045283903rNvJnuRTJNL5J53n",
        //                     "symbol": "BTC_USDT",
        //                     "currency": "USDT",
        //                     "borrow_amount": "100.00000000",
        //                     "daily_interest": "0.00055000",
        //                     "hourly_interest": "0.00002291",
        //                     "interest_amount": "0.00229166",
        //                     "create_time": 1659045284000
        //                 },
        //             ]
        //         }
        //     }
        //
        const data = this.safeValue (response, 'data', {});
        const rows = this.safeValue (data, 'records', []);
        const interest = this.parseBorrowInterests (rows, market);
        return this.filterByCurrencySinceLimit (interest, code, since, limit);
    }

    parseBorrowInterest (info, market: Market = undefined) {
        //
        //     {
        //         "borrow_id": "1657664327844Lk5eJJugXmdHHZoe",
        //         "symbol": "BTC_USDT",
        //         "currency": "USDT",
        //         "borrow_amount": "20.00000000",
        //         "daily_interest": "0.00055000",
        //         "hourly_interest": "0.00002291",
        //         "interest_amount": "0.00045833",
        //         "create_time": 1657664329000
        //     }
        //
        const marketId = this.safeString (info, 'symbol');
        market = this.safeMarket (marketId, market);
        const timestamp = this.safeInteger (info, 'create_time');
        return {
            'symbol': this.safeString (market, 'symbol'),
            'marginMode': 'isolated',
            'currency': this.safeCurrencyCode (this.safeString (info, 'currency')),
            'interest': this.safeNumber (info, 'interest_amount'),
            'interestRate': this.safeNumber (info, 'hourly_interest'),
            'amountBorrowed': this.safeNumber (info, 'borrow_amount'),
            'timestamp': timestamp,  // borrow creation time
            'datetime': this.iso8601 (timestamp),
            'info': info,
        };
    }

    async fetchOpenInterest (symbol: string, params = {}) {
        /**
         * @method
         * @name bitmart#fetchOpenInterest
         * @description Retrieves the open interest of a currency
         * @see https://developer-pro.bitmart.com/en/futures/#get-futures-openinterest
         * @param {string} symbol Unified CCXT market symbol
         * @param {object} [params] exchange specific parameters
         * @returns {object} an open interest structure{@link https://docs.ccxt.com/#/?id=open-interest-structure}
         */
        await this.loadMarkets ();
        const market = this.market (symbol);
        if (!market['contract']) {
            throw new BadRequest (this.id + ' fetchOpenInterest() supports contract markets only');
        }
        const request = {
            'symbol': market['id'],
        };
        const response = await this.publicGetContractPublicOpenInterest (this.extend (request, params));
        //
        //     {
        //         "code": 1000,
        //         "message": "Ok",
        //         "data": {
        //             "timestamp": 1694657502415,
        //             "symbol": "BTCUSDT",
        //             "open_interest": "265231.721368593081729069",
        //             "open_interest_value": "7006353.83988919"
        //         },
        //         "trace": "7f9c94e10f9d4513bc08a7bfc2a5559a.72.16946575108274991"
        //     }
        //
        const data = this.safeValue (response, 'data', {});
        return this.parseOpenInterest (data, market);
    }

    parseOpenInterest (interest, market: Market = undefined) {
        //
        //     {
        //         "timestamp": 1694657502415,
        //         "symbol": "BTCUSDT",
        //         "open_interest": "265231.721368593081729069",
        //         "open_interest_value": "7006353.83988919"
        //     }
        //
        const timestamp = this.safeInteger (interest, 'timestamp');
        const id = this.safeString (interest, 'symbol');
        return this.safeOpenInterest ({
            'symbol': this.safeSymbol (id, market),
            'openInterestAmount': this.safeNumber (interest, 'open_interest'),
            'openInterestValue': this.safeNumber (interest, 'open_interest_value'),
            'timestamp': timestamp,
            'datetime': this.iso8601 (timestamp),
            'info': interest,
        }, market);
    }

    async setLeverage (leverage, symbol: Str = undefined, params = {}) {
        /**
         * @method
         * @name bitmart#setLeverage
         * @description set the level of leverage for a market
         * @see https://developer-pro.bitmart.com/en/futures/#submit-leverage-signed
         * @param {float} leverage the rate of leverage
         * @param {string} symbol unified market symbol
         * @param {object} [params] extra parameters specific to the bitmart api endpoint
         * @param {string} [params.marginMode] 'isolated' or 'cross'
         * @returns {object} response from the exchange
         */
        if (symbol === undefined) {
            throw new ArgumentsRequired (this.id + ' setLeverage() requires a symbol argument');
        }
        let marginMode = undefined;
        [ marginMode, params ] = this.handleMarginModeAndParams ('setLeverage', params);
        this.checkRequiredArgument ('setLeverage', marginMode, 'marginMode', [ 'isolated', 'cross' ]);
        await this.loadMarkets ();
        const market = this.market (symbol);
        if (!market['swap']) {
            throw new BadSymbol (this.id + ' setLeverage() supports swap contracts only');
        }
        const request = {
            'symbol': market['id'],
            'leverage': leverage.toString (),
            'open_type': marginMode,
        };
        return await this.privatePostContractPrivateSubmitLeverage (this.extend (request, params));
    }

    async fetchFundingRate (symbol: string, params = {}) {
        /**
         * @method
         * @name bitmart#fetchFundingRate
         * @description fetch the current funding rate
         * @see https://developer-pro.bitmart.com/en/futures/#get-current-funding-rate
         * @param {string} symbol unified market symbol
         * @param {object} [params] extra parameters specific to the bitmart api endpoint
         * @returns {object} a [funding rate structure]{@link https://docs.ccxt.com/#/?id=funding-rate-structure}
         */
        await this.loadMarkets ();
        const market = this.market (symbol);
        if (!market['swap']) {
            throw new BadSymbol (this.id + ' fetchFundingRate() supports swap contracts only');
        }
        const request = {
            'symbol': market['id'],
        };
        const response = await this.publicGetContractPublicFundingRate (this.extend (request, params));
        //
        //     {
        //         "code": 1000,
        //         "message": "Ok",
        //         "data": {
        //             "timestamp": 1695184410697,
        //             "symbol": "BTCUSDT",
        //             "rate_value": "-0.00002614",
        //             "expected_rate": "-0.00002"
        //         },
        //         "trace": "4cad855074654097ac7ba5257c47305d.54.16951844206655589"
        //     }
        //
        const data = this.safeValue (response, 'data', {});
        return this.parseFundingRate (data, market);
    }

    parseFundingRate (contract, market: Market = undefined) {
        //
        //     {
        //         "timestamp": 1695184410697,
        //         "symbol": "BTCUSDT",
        //         "rate_value": "-0.00002614",
        //         "expected_rate": "-0.00002"
        //     }
        //
        const marketId = this.safeString (contract, 'symbol');
        const timestamp = this.safeInteger (contract, 'timestamp');
        return {
            'info': contract,
            'symbol': this.safeSymbol (marketId, market),
            'markPrice': undefined,
            'indexPrice': undefined,
            'interestRate': undefined,
            'estimatedSettlePrice': undefined,
            'timestamp': timestamp,
            'datetime': this.iso8601 (timestamp),
            'fundingRate': this.safeNumber (contract, 'expected_rate'),
            'fundingTimestamp': undefined,
            'fundingDatetime': undefined,
            'nextFundingRate': undefined,
            'nextFundingTimestamp': undefined,
            'nextFundingDatetime': undefined,
            'previousFundingRate': this.safeNumber (contract, 'rate_value'),
            'previousFundingTimestamp': undefined,
            'previousFundingDatetime': undefined,
        };
    }

    async fetchPosition (symbol: string, params = {}) {
        /**
         * @method
         * @name bitmart#fetchPosition
         * @description fetch data on a single open contract trade position
         * @see https://developer-pro.bitmart.com/en/futures/#get-current-position-keyed
         * @param {string} symbol unified market symbol of the market the position is held in
         * @param {object} [params] extra parameters specific to the bitmart api endpoint
         * @returns {object} a [position structure]{@link https://docs.ccxt.com/#/?id=position-structure}
         */
        await this.loadMarkets ();
        const market = this.market (symbol);
        const request = {
            'symbol': market['id'],
        };
        const response = await this.privateGetContractPrivatePosition (this.extend (request, params));
        //
        //     {
        //         "code": 1000,
        //         "message": "Ok",
        //         "data": [
        //             {
        //                 "symbol": "BTCUSDT",
        //                 "leverage": "10",
        //                 "timestamp": 1696392515269,
        //                 "current_fee": "0.0014250028",
        //                 "open_timestamp": 1696392256998,
        //                 "current_value": "27.4039",
        //                 "mark_price": "27.4039",
        //                 "position_value": "27.4079",
        //                 "position_cross": "3.75723474",
        //                 "maintenance_margin": "0.1370395",
        //                 "close_vol": "0",
        //                 "close_avg_price": "0",
        //                 "open_avg_price": "27407.9",
        //                 "entry_price": "27407.9",
        //                 "current_amount": "1",
        //                 "unrealized_value": "-0.004",
        //                 "realized_value": "-0.01644474",
        //                 "position_type": 1
        //             }
        //         ],
        //         "trace":"4cad855074664097ac5ba5257c47305d.67.16963925142065945"
        //     }
        //
        const data = this.safeValue (response, 'data', []);
        const first = this.safeValue (data, 0, {});
        return this.parsePosition (first, market);
    }

    async fetchPositions (symbols: Strings = undefined, params = {}) {
        /**
         * @method
         * @name bitmart#fetchPositions
         * @description fetch all open contract positions
         * @see https://developer-pro.bitmart.com/en/futures/#get-current-position-keyed
         * @param {string[]|undefined} symbols list of unified market symbols
         * @param {object} [params] extra parameters specific to the bitmart api endpoint
         * @returns {object[]} a list of [position structures]{@link https://docs.ccxt.com/#/?id=position-structure}
         */
        await this.loadMarkets ();
        let market = undefined;
        let symbolsLength = undefined;
        if (symbols !== undefined) {
            symbolsLength = symbols.length;
            const first = this.safeString (symbols, 0);
            market = this.market (first);
        }
        const request = {};
        if (symbolsLength === 1) {
            // only supports symbols as undefined or sending one symbol
            request['symbol'] = market['id'];
        }
        const response = await this.privateGetContractPrivatePosition (this.extend (request, params));
        //
        //     {
        //         "code": 1000,
        //         "message": "Ok",
        //         "data": [
        //             {
        //                 "symbol": "BTCUSDT",
        //                 "leverage": "10",
        //                 "timestamp": 1696392515269,
        //                 "current_fee": "0.0014250028",
        //                 "open_timestamp": 1696392256998,
        //                 "current_value": "27.4039",
        //                 "mark_price": "27.4039",
        //                 "position_value": "27.4079",
        //                 "position_cross": "3.75723474",
        //                 "maintenance_margin": "0.1370395",
        //                 "close_vol": "0",
        //                 "close_avg_price": "0",
        //                 "open_avg_price": "27407.9",
        //                 "entry_price": "27407.9",
        //                 "current_amount": "1",
        //                 "unrealized_value": "-0.004",
        //                 "realized_value": "-0.01644474",
        //                 "position_type": 1
        //             },
        //         ],
        //         "trace":"4cad855074664097ac5ba5257c47305d.67.16963925142065945"
        //     }
        //
        const positions = this.safeValue (response, 'data', []);
        const result = [];
        for (let i = 0; i < positions.length; i++) {
            result.push (this.parsePosition (positions[i]));
        }
        symbols = this.marketSymbols (symbols);
        return this.filterByArrayPositions (result, 'symbol', symbols, false);
    }

    parsePosition (position, market: Market = undefined) {
        //
        //     {
        //         "symbol": "BTCUSDT",
        //         "leverage": "10",
        //         "timestamp": 1696392515269,
        //         "current_fee": "0.0014250028",
        //         "open_timestamp": 1696392256998,
        //         "current_value": "27.4039",
        //         "mark_price": "27.4039",
        //         "position_value": "27.4079",
        //         "position_cross": "3.75723474",
        //         "maintenance_margin": "0.1370395",
        //         "close_vol": "0",
        //         "close_avg_price": "0",
        //         "open_avg_price": "27407.9",
        //         "entry_price": "27407.9",
        //         "current_amount": "1",
        //         "unrealized_value": "-0.004",
        //         "realized_value": "-0.01644474",
        //         "position_type": 1
        //     }
        //
        const marketId = this.safeString (position, 'symbol');
        market = this.safeMarket (marketId, market);
        const symbol = market['symbol'];
        const timestamp = this.safeInteger (position, 'timestamp');
        const side = this.safeInteger (position, 'position_type');
        const maintenanceMargin = this.safeString (position, 'maintenance_margin');
        const notional = this.safeString (position, 'current_value');
        const collateral = this.safeString (position, 'position_cross');
        const maintenanceMarginPercentage = Precise.stringDiv (maintenanceMargin, notional);
        const marginRatio = Precise.stringDiv (maintenanceMargin, collateral);
        return this.safePosition ({
            'info': position,
            'id': undefined,
            'symbol': symbol,
            'timestamp': timestamp,
            'datetime': this.iso8601 (timestamp),
            'lastUpdateTimestamp': undefined,
            'hedged': undefined,
            'side': (side === 1) ? 'long' : 'short',
            'contracts': this.safeNumber (position, 'current_amount'),
            'contractSize': this.safeNumber (market, 'contractSize'),
            'entryPrice': this.safeNumber (position, 'entry_price'),
            'markPrice': this.safeNumber (position, 'mark_price'),
            'lastPrice': undefined,
            'notional': this.parseNumber (notional),
            'leverage': this.safeNumber (position, 'leverage'),
            'collateral': this.parseNumber (collateral),
            'initialMargin': undefined,
            'initialMarginPercentage': undefined,
            'maintenanceMargin': this.parseNumber (maintenanceMargin),
            'maintenanceMarginPercentage': this.parseNumber (maintenanceMarginPercentage),
            'unrealizedPnl': this.safeNumber (position, 'unrealized_value'),
            'realizedPnl': this.safeNumber (position, 'realized_value'),
            'liquidationPrice': undefined,
            'marginMode': undefined,
            'percentage': undefined,
            'marginRatio': this.parseNumber (marginRatio),
            'stopLossPrice': undefined,
            'takeProfitPrice': undefined,
        });
    }

    async fetchMyLiquidations (symbol: Str = undefined, since: Int = undefined, limit: Int = undefined, params = {}) {
        /**
         * @method
         * @name bitmart#fetchMyLiquidations
         * @description retrieves the users liquidated positions
         * @see https://developer-pro.bitmart.com/en/futures/#get-order-history-keyed
         * @param {string} symbol unified CCXT market symbol
         * @param {int} [since] the earliest time in ms to fetch liquidations for
         * @param {int} [limit] the maximum number of liquidation structures to retrieve
         * @param {object} [params] exchange specific parameters for the bitmart api endpoint
         * @param {int} [params.until] timestamp in ms of the latest liquidation
         * @returns {object} an array of [liquidation structures]{@link https://docs.ccxt.com/#/?id=liquidation-structure}
         */
        if (symbol === undefined) {
            throw new ArgumentsRequired (this.id + ' fetchMyLiquidations() requires a symbol argument');
        }
        await this.loadMarkets ();
        const market = this.market (symbol);
        if (!market['swap']) {
            throw new NotSupported (this.id + ' fetchMyLiquidations() supports swap markets only');
        }
        let request = {
            'symbol': market['id'],
        };
        if (since !== undefined) {
            request['start_time'] = since;
        }
        [ request, params ] = this.handleUntilOption ('end_time', request, params);
        const response = await this.privateGetContractPrivateOrderHistory (this.extend (request, params));
        //
        //     {
        //         "code": 1000,
        //         "message": "Ok",
        //         "data": [
        //             {
        //                 "order_id": "231007865458273",
        //                 "client_order_id": "",
        //                 "price": "27407.9",
        //                 "size": "1",
        //                 "symbol": "BTCUSDT",
        //                 "state": 4,
        //                 "side": 3,
        //                 "type": "liquidate",
        //                 "leverage": "10",
        //                 "open_type": "isolated",
        //                 "deal_avg_price": "27422.6",
        //                 "deal_size": "1",
        //                 "create_time": 1696405864011,
        //                 "update_time": 1696405864045
        //             },
        //         ],
        //         "trace": "4cad855074664097ac6ba4257c47305d.71.16965658195443021"
        //     }
        //
        const data = this.safeValue (response, 'data', []);
        const result = [];
        for (let i = 0; i < data.length; i++) {
            const entry = data[i];
            const checkLiquidation = this.safeString (entry, 'type');
            if (checkLiquidation === 'liquidate') {
                result.push (entry);
            }
        }
        return this.parseLiquidations (result, market, since, limit);
    }

    parseLiquidation (liquidation, market: Market = undefined) {
        //
        //     {
        //         "order_id": "231007865458273",
        //         "client_order_id": "",
        //         "price": "27407.9",
        //         "size": "1",
        //         "symbol": "BTCUSDT",
        //         "state": 4,
        //         "side": 3,
        //         "type": "market",
        //         "leverage": "10",
        //         "open_type": "isolated",
        //         "deal_avg_price": "27422.6",
        //         "deal_size": "1",
        //         "create_time": 1696405864011,
        //         "update_time": 1696405864045
        //     }
        //
        const marketId = this.safeString (liquidation, 'symbol');
        const timestamp = this.safeInteger (liquidation, 'update_time');
        const contractsString = this.safeString (liquidation, 'deal_size');
        const contractSizeString = this.safeString (market, 'contractSize');
        const priceString = this.safeString (liquidation, 'deal_avg_price');
        const baseValueString = Precise.stringMul (contractsString, contractSizeString);
        const quoteValueString = Precise.stringMul (baseValueString, priceString);
        return this.safeLiquidation ({
            'info': liquidation,
            'symbol': this.safeSymbol (marketId, market),
            'contracts': this.parseNumber (contractsString),
            'contractSize': this.parseNumber (contractSizeString),
            'price': this.parseNumber (priceString),
            'baseValue': this.parseNumber (baseValueString),
            'quoteValue': this.parseNumber (quoteValueString),
            'timestamp': timestamp,
            'datetime': this.iso8601 (timestamp),
        });
    }

    nonce () {
        return this.milliseconds ();
    }

    sign (path, api = 'public', method = 'GET', params = {}, headers = undefined, body = undefined) {
        const baseUrl = this.implodeHostname (this.urls['api']['rest']);
        let url = baseUrl + '/' + this.implodeParams (path, params);
        const query = this.omit (params, this.extractParams (path));
        let queryString = '';
        const getOrDelete = (method === 'GET') || (method === 'DELETE');
        if (getOrDelete) {
            if (Object.keys (query).length) {
                queryString = this.urlencode (query);
                url += '?' + queryString;
            }
        }
        if (api === 'private') {
            this.checkRequiredCredentials ();
            const timestamp = this.milliseconds ().toString ();
            const brokerId = this.safeString (this.options, 'brokerId', 'CCXTxBitmart000');
            headers = {
                'X-BM-KEY': this.apiKey,
                'X-BM-TIMESTAMP': timestamp,
                'X-BM-BROKER-ID': brokerId,
                'Content-Type': 'application/json',
            };
            if (!getOrDelete) {
                body = this.json (query);
                queryString = body;
            }
            const auth = timestamp + '#' + this.uid + '#' + queryString;
            const signature = this.hmac (this.encode (auth), this.encode (this.secret), sha256);
            headers['X-BM-SIGN'] = signature;
        }
        return { 'url': url, 'method': method, 'body': body, 'headers': headers };
    }

    handleErrors (code, reason, url, method, headers, body, response, requestHeaders, requestBody) {
        if (response === undefined) {
            return undefined;
        }
        //
        // spot
        //
        //     {"message":"Bad Request [to is empty]","code":50000,"trace":"f9d46e1b-4edb-4d07-a06e-4895fb2fc8fc","data":{}}
        //     {"message":"Bad Request [from is empty]","code":50000,"trace":"579986f7-c93a-4559-926b-06ba9fa79d76","data":{}}
        //     {"message":"Kline size over 500","code":50004,"trace":"d625caa8-e8ca-4bd2-b77c-958776965819","data":{}}
        //     {"message":"Balance not enough","code":50020,"trace":"7c709d6a-3292-462c-98c5-32362540aeef","data":{}}
        //
        // contract
        //
        //     {"errno":"OK","message":"INVALID_PARAMETER","code":49998,"trace":"eb5ebb54-23cd-4de2-9064-e090b6c3b2e3","data":null}
        //
        const message = this.safeStringLower (response, 'message');
        const isErrorMessage = (message !== undefined) && (message !== 'ok') && (message !== 'success');
        const errorCode = this.safeString (response, 'code');
        const isErrorCode = (errorCode !== undefined) && (errorCode !== '1000');
        if (isErrorCode || isErrorMessage) {
            const feedback = this.id + ' ' + body;
            this.throwExactlyMatchedException (this.exceptions['exact'], errorCode, feedback);
            this.throwBroadlyMatchedException (this.exceptions['broad'], errorCode, feedback);
            this.throwExactlyMatchedException (this.exceptions['exact'], message, feedback);
            this.throwBroadlyMatchedException (this.exceptions['broad'], message, feedback);
            throw new ExchangeError (feedback); // unknown message
        }
        return undefined;
    }
}<|MERGE_RESOLUTION|>--- conflicted
+++ resolved
@@ -2703,7 +2703,6 @@
         return response;
     }
 
-<<<<<<< HEAD
     async fetchOrders (symbol: string = undefined, since: Int = undefined, limit: Int = undefined, params = {}) {
         if (limit) {
             params['limit'] = limit;
@@ -2744,14 +2743,10 @@
         return this.parseOrders ([ ...historyOrders, ...openOrders ], undefined, since, limit);
     }
 
-    async fetchOrdersByStatus (status, symbol: string = undefined, since: Int = undefined, limit: Int = undefined, params = {}) {
-        this.checkRequiredSymbol ('fetchOrdersByStatus', symbol);
-=======
     async fetchOrdersByStatus (status, symbol: Str = undefined, since: Int = undefined, limit: Int = undefined, params = {}) {
         if (symbol === undefined) {
             throw new ArgumentsRequired (this.id + ' fetchOrdersByStatus() requires a symbol argument');
         }
->>>>>>> 0dc702c5
         await this.loadMarkets ();
         const market = this.market (symbol);
         if (!market['spot']) {
@@ -3544,19 +3539,15 @@
     }
 
     async fetchIsolatedBorrowRate (symbol: string, params = {}) {
-        //
-        // @method
-        // @name bitmart#fetchIsolatedBorrowRate
-        // @description fetch the rate of interest to borrow a currency for margin trading
-        // @see https://developer-pro.bitmart.com/en/spot/#get-trading-pair-borrowing-rate-and-amount-keyed
-        // @param {string} symbol unified symbol of the market to fetch the borrow rate for
-        // @param {object} [params] extra parameters specific to the bitmart api endpoint
-        // <<<<<<< HEAD
-        // @returns {object} a [borrow rate structure]{@link https://docs.ccxt.com/#/?id=borrow-rate-structure}
-        // =======
-        // @returns {object} an [isolated borrow rate structure]{@link https://github.com/ccxt/ccxt/wiki/Manual#isolated-borrow-rate-structure}
-        // >>>>>>> 3215552206edf1cda1ae63d2063535e19973dbe5
-        //
+        /**
+         * @method
+         * @name bitmart#fetchBorrowRate
+         * @description fetch the rate of interest to borrow a currency for margin trading
+         * @see https://developer-pro.bitmart.com/en/spot/#get-trading-pair-borrowing-rate-and-amount
+         * @param {string} code unified currency code
+         * @param {object} [params] extra parameters specific to the bitmart api endpoint
+         * @returns {object} a [borrow rate structure]{@link https://github.com/ccxt/ccxt/wiki/Manual#borrow-rate-structure}
+         */
         await this.loadMarkets ();
         const market = this.market (symbol);
         const request = {
