--- conflicted
+++ resolved
@@ -1209,18 +1209,11 @@
         const marketId = this.safeStringN (ticker, [ 'symbol', 'contract_symbol', 0 ]);
         market = this.safeMarket (marketId, market);
         const symbol = market['symbol'];
-<<<<<<< HEAD
         const last = this.safeStringN (ticker, [ 'last_price', 'last', 1 ]);
-        let percentage = Precise.stringAbs (this.safeString (ticker, 'price_change_percent_24h'));
+        let percentage = this.safeString (ticker, 'price_change_percent_24h');
         const change = this.safeString2 (ticker, 'fluctuation', 7);
         if (percentage === undefined) {
-            percentage = Precise.stringAbs (Precise.stringMul (change, '100'));
-=======
-        const last = this.safeString2 (ticker, 'close_24h', 'last_price');
-        let percentage = this.safeString (ticker, 'price_change_percent_24h');
-        if (percentage === undefined) {
-            percentage = Precise.stringMul (this.safeString (ticker, 'fluctuation'), '100');
->>>>>>> 06a611bf
+            percentage = Precise.stringMul (change, '100');
         }
         let baseVolume = this.safeStringN (ticker, [ 'base_volume_24h', 'v_24h', 2 ]);
         let quoteVolume = this.safeStringLowerN (ticker, [ 'quote_volume_24h', 'qv_24h', 3 ]);
