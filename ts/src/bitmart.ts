
//  ---------------------------------------------------------------------------

import Exchange from './abstract/bitmart.js';
import { AuthenticationError, ExchangeNotAvailable, AccountSuspended, PermissionDenied, RateLimitExceeded, InvalidNonce, InvalidAddress, ArgumentsRequired, ExchangeError, InvalidOrder, InsufficientFunds, BadRequest, OrderNotFound, BadSymbol, NotSupported } from './base/errors.js';
import { Precise } from './base/Precise.js';
import { TICK_SIZE, TRUNCATE } from './base/functions/number.js';
import { sha256 } from './static_dependencies/noble-hashes/sha256.js';
<<<<<<< HEAD
import { Int, OrderSide, Balances, OrderType, OHLCV, Order, Str, Trade, Transaction, Ticker, OrderBook, Tickers, Strings, Currency, Market, TransferEntry } from './base/types.js';
=======
import type { Int, OrderSide, Balances, OrderType, OHLCV, Order, Str, Trade, Transaction, Ticker, OrderBook, Tickers, Strings, Currency, Market } from './base/types.js';
>>>>>>> cb9c8417

//  ---------------------------------------------------------------------------

/**
 * @class bitmart
 * @augments Exchange
 */
export default class bitmart extends Exchange {
    describe () {
        return this.deepExtend (super.describe (), {
            'id': 'bitmart',
            'name': 'BitMart',
            'countries': [ 'US', 'CN', 'HK', 'KR' ],
            // 150 per 5 seconds = 30 per second
            // rateLimit = 1000ms / 30 ~= 33.334
            'rateLimit': 33.34,
            'version': 'v2',
            'certified': true,
            'pro': true,
            'has': {
                'CORS': undefined,
                'spot': true,
                'margin': true,
                'swap': true,
                'future': false,
                'option': false,
                'borrowCrossMargin': false,
                'borrowIsolatedMargin': true,
                'cancelAllOrders': true,
                'cancelOrder': true,
                'cancelOrders': false,
                'createMarketBuyOrderWithCost': true,
                'createMarketOrderWithCost': false,
                'createMarketSellOrderWithCost': false,
                'createOrder': true,
                'createPostOnlyOrder': true,
                'createStopLimitOrder': false,
                'createStopMarketOrder': false,
                'createStopOrder': false,
                'fetchBalance': true,
                'fetchBorrowInterest': true,
                'fetchBorrowRateHistories': false,
                'fetchBorrowRateHistory': false,
                'fetchCanceledOrders': true,
                'fetchClosedOrders': true,
                'fetchCrossBorrowRate': false,
                'fetchCrossBorrowRates': false,
                'fetchCurrencies': true,
                'fetchDeposit': true,
                'fetchDepositAddress': true,
                'fetchDepositAddresses': false,
                'fetchDepositAddressesByNetwork': false,
                'fetchDeposits': true,
                'fetchDepositWithdrawFee': true,
                'fetchDepositWithdrawFees': false,
                'fetchFundingHistory': undefined,
                'fetchFundingRate': true,
                'fetchFundingRateHistory': false,
                'fetchFundingRates': false,
                'fetchIsolatedBorrowRate': true,
                'fetchIsolatedBorrowRates': true,
                'fetchLiquidations': false,
                'fetchMarginMode': false,
                'fetchMarkets': true,
                'fetchMyLiquidations': true,
                'fetchMyTrades': true,
                'fetchOHLCV': true,
                'fetchOpenInterest': true,
                'fetchOpenInterestHistory': false,
                'fetchOpenOrders': true,
                'fetchOrder': true,
                'fetchOrderBook': true,
                'fetchOrders': false,
                'fetchOrderTrades': true,
                'fetchPosition': true,
                'fetchPositionMode': false,
                'fetchPositions': true,
                'fetchStatus': true,
                'fetchTicker': true,
                'fetchTickers': true,
                'fetchTime': true,
                'fetchTrades': true,
                'fetchTradingFee': true,
                'fetchTradingFees': false,
                'fetchTransactionFee': true,
                'fetchTransactionFees': false,
                'fetchTransfer': false,
                'fetchTransfers': true,
                'fetchWithdrawAddressesByNetwork': false,
                'fetchWithdrawal': true,
                'fetchWithdrawals': true,
                'reduceMargin': false,
                'repayCrossMargin': false,
                'repayIsolatedMargin': true,
                'setLeverage': true,
                'setMarginMode': false,
                'transfer': true,
                'withdraw': true,
            },
            'hostname': 'bitmart.com', // bitmart.info, bitmart.news for Hong Kong users
            'urls': {
                'logo': 'https://user-images.githubusercontent.com/1294454/129991357-8f47464b-d0f4-41d6-8a82-34122f0d1398.jpg',
                'api': {
                    'rest': 'https://api-cloud.{hostname}', // bitmart.info for Hong Kong users
                },
                'www': 'https://www.bitmart.com/',
                'doc': 'https://developer-pro.bitmart.com/',
                'referral': {
                    'url': 'http://www.bitmart.com/?r=rQCFLh',
                    'discount': 0.3,
                },
                'fees': 'https://www.bitmart.com/fee/en',
            },
            'requiredCredentials': {
                'apiKey': true,
                'secret': true,
                'uid': true,
            },
            'api': {
                'public': {
                    'get': {
                        'system/time': 3, // 10 times/sec => 30/10 = 3
                        'system/service': 3,
                        // spot markets
                        'spot/v1/currencies': 7.5,
                        'spot/v1/symbols': 7.5,
                        'spot/v1/symbols/details': 5,
                        'spot/quotation/v3/tickers': 6, // 10 times/2 sec = 5/s => 30/5 = 6
                        'spot/quotation/v3/ticker': 4, // 15 times/2 sec = 7.5/s => 30/7.5 = 4
                        'spot/quotation/v3/lite-klines': 5, // should be 4 but errors
                        'spot/quotation/v3/klines': 7, // should be 6 but errors
                        'spot/quotation/v3/books': 4, // 15 times/2 sec = 7.5/s => 30/7.5 = 4
                        'spot/quotation/v3/trades': 4, // 15 times/2 sec = 7.5/s => 30/7.5 = 4
                        'spot/v1/ticker': 5,
                        'spot/v2/ticker': 30,
                        'spot/v1/ticker_detail': 5, // 12 times/2 sec = 6/s => 30/6 = 5
                        'spot/v1/steps': 30,
                        'spot/v1/symbols/kline': 6, // should be 5 but errors
                        'spot/v1/symbols/book': 5,
                        'spot/v1/symbols/trades': 5,
                        // contract markets
                        'contract/v1/tickers': 15,
                        'contract/public/details': 5,
                        'contract/public/depth': 5,
                        'contract/public/open-interest': 30,
                        'contract/public/funding-rate': 30,
                        'contract/public/kline': 6, // should be 5 but errors
                        'account/v1/currencies': 30,
                    },
                },
                'private': {
                    'get': {
                        // sub-account
                        'account/sub-account/v1/transfer-list': 7.5,
                        'account/sub-account/v1/transfer-history': 7.5,
                        'account/sub-account/main/v1/wallet': 5,
                        'account/sub-account/main/v1/subaccount-list': 7.5,
                        'account/contract/sub-account/main/v1/wallet': 5,
                        'account/contract/sub-account/main/v1/transfer-list': 7.5,
                        'account/contract/sub-account/v1/transfer-history': 7.5,
                        // account
                        'account/v1/wallet': 5,
                        'account/v1/currencies': 30,
                        'spot/v1/wallet': 5,
                        'account/v1/deposit/address': 30,
                        'account/v1/withdraw/charge': 32, // should be 30 but errors
                        'account/v2/deposit-withdraw/history': 7.5,
                        'account/v1/deposit-withdraw/detail': 7.5,
                        // order
                        'spot/v1/order_detail': 1,
                        'spot/v2/orders': 5,
                        'spot/v1/trades': 5,
                        // newer order endpoint
                        'spot/v2/trades': 5,
                        'spot/v3/orders': 5,
                        'spot/v2/order_detail': 1,
                        // margin
                        'spot/v1/margin/isolated/borrow_record': 1,
                        'spot/v1/margin/isolated/repay_record': 1,
                        'spot/v1/margin/isolated/pairs': 30,
                        'spot/v1/margin/isolated/account': 5,
                        'spot/v1/trade_fee': 30,
                        'spot/v1/user_fee': 30,
                        // broker
                        'spot/v1/broker/rebate': 1,
                        // contract
                        'contract/private/assets-detail': 5,
                        'contract/private/order': 1.2,
                        'contract/private/order-history': 10,
                        'contract/private/position': 10,
                        'contract/private/get-open-orders': 1.2,
                        'contract/private/trades': 10,
                    },
                    'post': {
                        // sub-account endpoints
                        'account/sub-account/main/v1/sub-to-main': 30,
                        'account/sub-account/sub/v1/sub-to-main': 30,
                        'account/sub-account/main/v1/main-to-sub': 30,
                        'account/sub-account/sub/v1/sub-to-sub': 30,
                        'account/sub-account/main/v1/sub-to-sub': 30,
                        'account/contract/sub-account/main/v1/sub-to-main': 7.5,
                        'account/contract/sub-account/main/v1/main-to-sub': 7.5,
                        'account/contract/sub-account/sub/v1/sub-to-main': 7.5,
                        // account
                        'account/v1/withdraw/apply': 7.5,
                        // transaction and trading
                        'spot/v1/submit_order': 1,
                        'spot/v1/batch_orders': 1,
                        'spot/v2/cancel_order': 1,
                        'spot/v1/cancel_orders': 15,
                        'spot/v4/query/order': 1, // 60 times/2 sec = 30/s => 30/30 = 1
                        'spot/v4/query/client-order': 1, // 60 times/2 sec = 30/s => 30/30 = 1
                        'spot/v4/query/open-orders': 5, // 12 times/2 sec = 6/s => 30/6 = 5
                        'spot/v4/query/history-orders': 5, // 12 times/2 sec = 6/s => 30/6 = 5
                        'spot/v4/query/trades': 5, // 12 times/2 sec = 6/s => 30/6 = 5
                        'spot/v4/query/order-trades': 5, // 12 times/2 sec = 6/s => 30/6 = 5
                        // newer endpoint
                        'spot/v3/cancel_order': 1,
                        'spot/v2/batch_orders': 1,
                        'spot/v2/submit_order': 1,
                        // margin
                        'spot/v1/margin/submit_order': 1,
                        'spot/v1/margin/isolated/borrow': 30,
                        'spot/v1/margin/isolated/repay': 30,
                        'spot/v1/margin/isolated/transfer': 30,
                        // contract
                        'account/v1/transfer-contract-list': 60,
                        'account/v1/transfer-contract': 60,
                        'contract/private/submit-order': 2.5,
                        'contract/private/cancel-order': 1.5,
                        'contract/private/cancel-orders': 30,
                        'contract/private/submit-plan-order': 2.5,
                        'contract/private/cancel-plan-order': 1.5,
                        'contract/private/submit-leverage': 2.5,
                    },
                },
            },
            'timeframes': {
                '1m': 1,
                '3m': 3,
                '5m': 5,
                '15m': 15,
                '30m': 30,
                '45m': 45,
                '1h': 60,
                '2h': 120,
                '3h': 180,
                '4h': 240,
                '1d': 1440,
                '1w': 10080,
                '1M': 43200,
            },
            'fees': {
                'trading': {
                    'tierBased': true,
                    'percentage': true,
                    'taker': this.parseNumber ('0.0025'),
                    'maker': this.parseNumber ('0.0025'),
                    'tiers': {
                        'taker': [
                            [ this.parseNumber ('0'), this.parseNumber ('0.0020') ],
                            [ this.parseNumber ('10'), this.parseNumber ('0.18') ],
                            [ this.parseNumber ('50'), this.parseNumber ('0.0016') ],
                            [ this.parseNumber ('250'), this.parseNumber ('0.0014') ],
                            [ this.parseNumber ('1000'), this.parseNumber ('0.0012') ],
                            [ this.parseNumber ('5000'), this.parseNumber ('0.0010') ],
                            [ this.parseNumber ('25000'), this.parseNumber ('0.0008') ],
                            [ this.parseNumber ('50000'), this.parseNumber ('0.0006') ],
                        ],
                        'maker': [
                            [ this.parseNumber ('0'), this.parseNumber ('0.001') ],
                            [ this.parseNumber ('10'), this.parseNumber ('0.0009') ],
                            [ this.parseNumber ('50'), this.parseNumber ('0.0008') ],
                            [ this.parseNumber ('250'), this.parseNumber ('0.0007') ],
                            [ this.parseNumber ('1000'), this.parseNumber ('0.0006') ],
                            [ this.parseNumber ('5000'), this.parseNumber ('0.0005') ],
                            [ this.parseNumber ('25000'), this.parseNumber ('0.0004') ],
                            [ this.parseNumber ('50000'), this.parseNumber ('0.0003') ],
                        ],
                    },
                },
            },
            'precisionMode': TICK_SIZE,
            'exceptions': {
                'exact': {
                    // general errors
                    '30000': ExchangeError, // 404, Not found
                    '30001': AuthenticationError, // 401, Header X-BM-KEY is empty
                    '30002': AuthenticationError, // 401, Header X-BM-KEY not found
                    '30003': AccountSuspended, // 401, Header X-BM-KEY has frozen
                    '30004': AuthenticationError, // 401, Header X-BM-SIGN is empty
                    '30005': AuthenticationError, // 401, Header X-BM-SIGN is wrong
                    '30006': AuthenticationError, // 401, Header X-BM-TIMESTAMP is empty
                    '30007': AuthenticationError, // 401, Header X-BM-TIMESTAMP range. Within a minute
                    '30008': AuthenticationError, // 401, Header X-BM-TIMESTAMP invalid format
                    '30010': PermissionDenied, // 403, IP is forbidden. We recommend enabling IP whitelist for API trading. After that reauth your account
                    '30011': AuthenticationError, // 403, Header X-BM-KEY over expire time
                    '30012': AuthenticationError, // 403, Header X-BM-KEY is forbidden to request it
                    '30013': RateLimitExceeded, // 429, Request too many requests
                    '30014': ExchangeNotAvailable, // 503, Service unavailable
                    // funding account errors
                    '60000': BadRequest, // 400, Invalid request (maybe the body is empty, or the int parameter passes string data)
                    '60001': BadRequest, // 400, Asset account type does not exist
                    '60002': BadRequest, // 400, currency does not exist
                    '60003': ExchangeError, // 400, Currency has been closed recharge channel, if there is any problem, please consult customer service
                    '60004': ExchangeError, // 400, Currency has been closed withdraw channel, if there is any problem, please consult customer service
                    '60005': ExchangeError, // 400, Minimum amount is %s
                    '60006': ExchangeError, // 400, Maximum withdraw precision is %d
                    '60007': InvalidAddress, // 400, Only withdrawals from added addresses are allowed
                    '60008': InsufficientFunds, // 400, Balance not enough
                    '60009': ExchangeError, // 400, Beyond the limit
                    '60010': ExchangeError, // 400, Withdraw id or deposit id not found
                    '60011': InvalidAddress, // 400, Address is not valid
                    '60012': ExchangeError, // 400, This action is not supported in this currency(If IOTA, HLX recharge and withdraw calls are prohibited)
                    '60020': PermissionDenied, // 403, Your account is not allowed to recharge
                    '60021': PermissionDenied, // 403, Your account is not allowed to withdraw
                    '60022': PermissionDenied, // 403, No withdrawals for 24 hours
                    '60030': BadRequest, // 405, Method Not Allowed
                    '60031': BadRequest, // 415, Unsupported Media Type
                    '60050': ExchangeError, // 500, User account not found
                    '60051': ExchangeError, // 500, Internal Server Error
                    '61001': InsufficientFunds, // {"message":"Balance not enough","code":61001,"trace":"b85ea1f8-b9af-4001-ac5f-9e061fe93d78","data":{}}
                    '61003': BadRequest, // {"message":"sub-account not found","code":61003,"trace":"b35ec2fd-0bc9-4ef2-a3c0-6f78d4f335a4","data":{}}
                    // spot errors
                    '50000': BadRequest, // 400, Bad Request
                    '50001': BadSymbol, // 400, Symbol not found
                    '50002': BadRequest, // 400, From Or To format error
                    '50003': BadRequest, // 400, Step format error
                    '50004': BadRequest, // 400, Kline size over 500
                    '50005': OrderNotFound, // 400, Order Id not found
                    '50006': InvalidOrder, // 400, Minimum size is %s
                    '50007': InvalidOrder, // 400, Maximum size is %s
                    '50008': InvalidOrder, // 400, Minimum price is %s
                    '50009': InvalidOrder, // 400, Minimum count*price is %s
                    '50010': InvalidOrder, // 400, RequestParam size is required
                    '50011': InvalidOrder, // 400, RequestParam price is required
                    '50012': InvalidOrder, // 400, RequestParam notional is required
                    '50013': InvalidOrder, // 400, Maximum limit*offset is %d
                    '50014': BadRequest, // 400, RequestParam limit is required
                    '50015': BadRequest, // 400, Minimum limit is 1
                    '50016': BadRequest, // 400, Maximum limit is %d
                    '50017': BadRequest, // 400, RequestParam offset is required
                    '50018': BadRequest, // 400, Minimum offset is 1
                    '50019': BadRequest, // 400, Maximum price is %s
                    '51004': InsufficientFunds, // {"message":"Exceed the maximum number of borrows available.","code":51004,"trace":"4030b753-9beb-44e6-8352-1633c5edcd47","data":{}}
                    // '50019': ExchangeError, // 400, Invalid status. validate status is [1=Failed, 2=Success, 3=Frozen Failed, 4=Frozen Success, 5=Partially Filled, 6=Fully Fulled, 7=Canceling, 8=Canceled
                    '50020': InsufficientFunds, // 400, Balance not enough
                    '50021': BadRequest, // 400, Invalid %s
                    '50022': ExchangeNotAvailable, // 400, Service unavailable
                    '50023': BadSymbol, // 400, This Symbol can't place order by api
                    '50029': InvalidOrder, // {"message":"param not match : size * price >=1000","code":50029,"trace":"f931f030-b692-401b-a0c5-65edbeadc598","data":{}}
                    '50030': InvalidOrder, // {"message":"Order is already canceled","code":50030,"trace":"8d6f64ee-ad26-45a4-9efd-1080f9fca1fa","data":{}}
                    '50032': OrderNotFound, // {"message":"Order does not exist","code":50032,"trace":"8d6b482d-4bf2-4e6c-aab2-9dcd22bf2481","data":{}}
                    // below Error codes used interchangeably for both failed postOnly and IOC orders depending on market price and order side
                    '50035': InvalidOrder, // {"message":"The price is low and there is no matching depth","code":50035,"trace":"677f01c7-8b88-4346-b097-b4226c75c90e","data":{}}
                    '50034': InvalidOrder, // {"message":"The price is high and there is no matching depth","code":50034,"trace":"ebfae59a-ba69-4735-86b2-0ed7b9ca14ea","data":{}}
                    '51011': InvalidOrder, // {"message":"param not match : size * price >=5","code":51011,"trace":"525e1d27bfd34d60b2d90ba13a7c0aa9.74.16696421352220797","data":{}}
                    '53000': AccountSuspended, // 403, Your account is frozen due to security policies. Please contact customer service
                    '53001': AccountSuspended, // {"message":"Your kyc country is restricted. Please contact customer service.","code":53001,"trace":"8b445940-c123-4de9-86d7-73c5be2e7a24","data":{}}
                    '57001': BadRequest, // 405, Method Not Allowed
                    '58001': BadRequest, // 415, Unsupported Media Type
                    '59001': ExchangeError, // 500, User account not found
                    '59002': ExchangeError, // 500, Internal Server Error
                    // contract errors
                    '40001': ExchangeError, // 400, Cloud account not found
                    '40002': ExchangeError, // 400, out_trade_no not found
                    '40003': ExchangeError, // 400, out_trade_no already existed
                    '40004': ExchangeError, // 400, Cloud account count limit
                    '40005': ExchangeError, // 400, Transfer vol precision error
                    '40006': PermissionDenied, // 400, Invalid ip error
                    '40007': BadRequest, // 400, Parse parameter error
                    '40008': InvalidNonce, // 400, Check nonce error
                    '40009': BadRequest, // 400, Check ver error
                    '40010': BadRequest, // 400, Not found func error
                    '40011': BadRequest, // 400, Invalid request
                    '40012': ExchangeError, // 500, System error
                    '40013': ExchangeError, // 400, Access too often" CLIENT_TIME_INVALID, "Please check your system time.
                    '40014': BadSymbol, // 400, This contract is offline
                    '40015': BadSymbol, // 400, This contract's exchange has been paused
                    '40016': InvalidOrder, // 400, This order would trigger user position liquidate
                    '40017': InvalidOrder, // 400, It is not possible to open and close simultaneously in the same position
                    '40018': InvalidOrder, // 400, Your position is closed
                    '40019': ExchangeError, // 400, Your position is in liquidation delegating
                    '40020': InvalidOrder, // 400, Your position volume is not enough
                    '40021': ExchangeError, // 400, The position is not exsit
                    '40022': ExchangeError, // 400, The position is not isolated
                    '40023': ExchangeError, // 400, The position would liquidate when sub margin
                    '40024': ExchangeError, // 400, The position would be warnning of liquidation when sub margin
                    '40025': ExchangeError, // 400, The position’s margin shouldn’t be lower than the base limit
                    '40026': ExchangeError, // 400, You cross margin position is in liquidation delegating
                    '40027': InsufficientFunds, // 400, You contract account available balance not enough
                    '40028': PermissionDenied, // 400, Your plan order's count is more than system maximum limit.
                    '40029': InvalidOrder, // 400, The order's leverage is too large.
                    '40030': InvalidOrder, // 400, The order's leverage is too small.
                    '40031': InvalidOrder, // 400, The deviation between current price and trigger price is too large.
                    '40032': InvalidOrder, // 400, The plan order's life cycle is too long.
                    '40033': InvalidOrder, // 400, The plan order's life cycle is too short.
                    '40034': BadSymbol, // 400, This contract is not found
                    '53002': PermissionDenied, // 403, Your account has not yet completed the kyc advanced certification, please complete first
                    '53003': PermissionDenied, // 403 No permission, please contact the main account
                    '53005': PermissionDenied, // 403 Don't have permission to access the interface
                    '53006': PermissionDenied, // 403 Please complete your personal verification(Starter)
                    '53007': PermissionDenied, // 403 Please complete your personal verification(Advanced)
                    '53008': PermissionDenied, // 403 Services is not available in your countries and areas
                    '53009': PermissionDenied, // 403 Your account has not yet completed the qr code certification, please complete first
                    '53010': PermissionDenied, // 403 This account is restricted from borrowing
                },
                'broad': {},
            },
            'commonCurrencies': {
                '$GM': 'GOLDMINER',
                '$HERO': 'Step Hero',
                '$PAC': 'PAC',
                'BP': 'BEYOND',
                'GDT': 'Gorilla Diamond',
                'GLD': 'Goldario',
                'MVP': 'MVP Coin',
                'TRU': 'Truebit', // conflict with TrueFi
            },
            'options': {
                'defaultNetwork': 'ERC20',
                'defaultNetworks': {
                    'USDT': 'ERC20',
                },
                'networks': {
                    'ERC20': 'ERC20',
                    'BTC': 'BTC',
                    'TRC20': 'TRC20',
                    // todo: should be TRX after unification
                    // 'TRC20': [ 'TRC20', 'trc20', 'TRON' ], // todo: after unification i.e. TRON is returned from fetchDepositAddress
                    // 'ERC20': [ 'ERC20', 'ERC-20', 'ERC20 ' ], // todo: after unification
                    'OMNI': 'OMNI',
                    'XLM': 'XLM',
                    'EOS': 'EOS',
                    'NEO': 'NEO',
                    'BTM': 'BTM',
                    'BCH': 'BCH',
                    'LTC': 'LTC',
                    'BSV': 'BSV',
                    'XRP': 'XRP',
                    // 'VECHAIN': [ 'VET', 'Vechain' ], // todo: after unification
                    'PLEX': 'PLEX',
                    'XCH': 'XCH',
                    // 'AVALANCHE_C': [ 'AVAX', 'AVAX-C' ], // todo: after unification
                    'NEAR': 'NEAR',
                    'FIO': 'FIO',
                    'SCRT': 'SCRT',
                    'IOTX': 'IOTX',
                    'SOL': 'SOL',
                    'ALGO': 'ALGO',
                    'ATOM': 'ATOM',
                    'DOT': 'DOT',
                    'ADA': 'ADA',
                    'DOGE': 'DOGE',
                    'XYM': 'XYM',
                    'GLMR': 'GLMR',
                    'MOVR': 'MOVR',
                    'ZIL': 'ZIL',
                    'INJ': 'INJ',
                    'KSM': 'KSM',
                    'ZEC': 'ZEC',
                    'NAS': 'NAS',
                    // 'POLYGON': [ 'MATIC', 'Polygon', 'POLYGON' ], // todo: after unification
                    'HRC20': 'HECO',
                    'XDC': 'XDC',
                    'ONE': 'ONE',
                    'LAT': 'LAT',
                    'CSPR': 'Casper',
                    'ICP': 'Computer',
                    'XTZ': 'XTZ',
                    'MINA': 'MINA',
                    // 'BEP20': [ 'BEP20', 'BSC_BNB', 'bep20' ], // todo: after unification
                    'THETA': 'THETA',
                    'AKT': 'AKT',
                    'AR': 'AR',
                    'CELO': 'CELO',
                    'FIL': 'FIL',
                    'NULS': 'NULS',
                    'ETC': 'ETC',
                    'DASH': 'DASH',
                    'DGB': 'DGB',
                    'BEP2': 'BEP2',
                    'GRIN': 'GRIN',
                    'WAVES': 'WAVES',
                    'ABBC': 'ABBC',
                    'ACA': 'ACA',
                    'QTUM': 'QTUM',
                    'PAC': 'PAC',
                    // 'TERRACLASSIC': 'LUNC', // TBD
                    // 'TERRA': 'Terra', // TBD
                    // 'HEDERA': [ 'HBAR', 'Hedera', 'Hedera Mainnet' ], // todo: after unification
                    'TLOS': 'TLOS',
                    'KARDIA': 'KardiaChain',
                    'FUSE': 'FUSE',
                    'TRC10': 'TRC10',
                    'FIRO': 'FIRO',
                    'FTM': 'Fantom',
                    // 'KLAYTN': [ 'klaytn', 'KLAY', 'Klaytn' ], // todo: after unification
                    // 'ELROND': [ 'EGLD', 'Elrond eGold', 'MultiversX' ], // todo: after unification
                    'EVER': 'EVER',
                    'KAVA': 'KAVA',
                    'HYDRA': 'HYDRA',
                    'PLCU': 'PLCU',
                    'BRISE': 'BRISE',
                    // 'CRC20': [ 'CRO', 'CRO_Chain' ], // todo: after unification
                    // 'CONFLUX': [ 'CFX eSpace', 'CFX' ], // todo: after unification
                    'OPTIMISM': 'OPTIMISM',
                    'REEF': 'REEF',
                    'SYS': 'SYS', // NEVM is different
                    'VITE': 'VITE',
                    'STX': 'STX',
                    'SXP': 'SXP',
                    'BITCI': 'BITCI',
                    // 'ARBITRUM': [ 'ARBI', 'Arbitrum' ], // todo: after unification
                    'XRD': 'XRD',
                    'ASTR': 'ASTAR',
                    'ZEN': 'HORIZEN',
                    'LTO': 'LTO',
                    'ETHW': 'ETHW',
                    'ETHF': 'ETHF',
                    'IOST': 'IOST',
                    // 'CHILIZ': [ 'CHZ', 'CHILIZ' ], // todo: after unification
                    'APT': 'APT',
                    // 'FLOW': [ 'FLOW', 'Flow' ], // todo: after unification
                    'ONT': 'ONT',
                    'EVMOS': 'EVMOS',
                    'XMR': 'XMR',
                    'OASYS': 'OAS',
                    'OSMO': 'OSMO',
                    'OMAX': 'OMAX Chain',
                    'DESO': 'DESO',
                    'BFIC': 'BFIC',
                    'OHO': 'OHO',
                    'CS': 'CS',
                    'CHEQ': 'CHEQ',
                    'NODL': 'NODL',
                    'NEM': 'XEM',
                    'FRA': 'FRA',
                    'ERGO': 'ERG',
                    // todo: below will be uncommented after unification
                    // 'BITCOINHD': 'BHD',
                    // 'CRUST': 'CRU',
                    // 'MINTME': 'MINTME',
                    // 'ZENITH': 'ZENITH',
                    // 'ZENIQ': 'ZENIQ', // "ZEN-20" is different
                    // 'BITCOINVAULT': 'BTCV',
                    // 'MOBILECOIN': 'MBX',
                    // 'PINETWORK': 'PI',
                    // 'PI': 'PI',
                    // 'REBUS': 'REBUS',
                    // 'XODEX': 'XODEX',
                    // 'ULTRONGLOW': 'UTG'
                    // 'QIBLOCKCHAIN': 'QIE',
                    // 'XIDEN': 'XDEN',
                    // 'PHAETON': 'PHAE',
                    // 'REDLIGHT': 'REDLC',
                    // 'VERITISE': 'VTS',
                    // 'VERIBLOCK': 'VBK',
                    // 'RAMESTTA': 'RAMA',
                    // 'BITICA': 'BDCC',
                    // 'CROWNSOVEREIGN': 'CSOV',
                    // 'DRAC': 'DRC20',
                    // 'QCHAIN': 'QDT',
                    // 'KINGARU': 'KRU',
                    // 'PROOFOFMEMES': 'POM',
                    // 'CUBE': 'CUBE',
                    // 'CADUCEUS': 'CMP',
                    // 'VEIL': 'VEIL',
                    // 'ENERGYWEB': 'EWT',
                    // 'CYPHERIUM': 'CPH',
                    // 'LBRY': 'LBC',
                    // 'ETHERCOIN': 'ETE',
                    // undetermined chains:
                    // LEX (for LexThum), TAYCAN (for TRICE), SFL (probably TAYCAN), OMNIA (for APEX), NAC (for NAC), KAG (Kinesis), CEM (crypto emergency), XVM (for Venidium), NEVM (for NEVM), IGT20 (for IGNITE), FILM (FILMCredits), CC (CloudCoin), MERGE (MERGE), LTNM (Bitcoin latinum), PLUGCN ( PlugChain), DINGO (dingo), LED (LEDGIS), AVAT (AVAT), VSOL (Vsolidus), EPIC (EPIC cash), NFC (netflowcoin), mrx (Metrix Coin), Idena (idena network), PKT (PKT Cash), BondDex (BondDex), XBN (XBN), KALAM (Kalamint), REV (RChain), KRC20 (MyDeFiPet), ARC20 (Hurricane Token), GMD (Coop network), BERS (Berith), ZEBI (Zebi), BRC (Baer Chain), DAPS (DAPS Coin), APL (Gold Secured Currency), NDAU (NDAU), WICC (WICC), UPG (Unipay God), TSL (TreasureSL), MXW (Maxonrow), CLC (Cifculation), SMH (SMH Coin), XIN (CPCoin), RDD (ReddCoin), OK (Okcash), KAR (KAR), CCX (ConcealNetwork),
                },
                'defaultType': 'spot', // 'spot', 'swap'
                'fetchBalance': {
                    'type': 'spot', // 'spot', 'swap', 'account'
                },
                'accountsByType': {
                    'spot': 'spot',
                    'swap': 'swap',
                },
                'createMarketBuyOrderRequiresPrice': true,
                'brokerId': 'CCXTxBitmart000',
            },
        });
    }

    async fetchTime (params = {}) {
        /**
         * @method
         * @name bitmart#fetchTime
         * @description fetches the current integer timestamp in milliseconds from the exchange server
         * @param {object} [params] extra parameters specific to the exchange API endpoint
         * @returns {int} the current integer timestamp in milliseconds from the exchange server
         */
        const response = await this.publicGetSystemTime (params);
        //
        //     {
        //         "message":"OK",
        //         "code":1000,
        //         "trace":"c4e5e5b7-fe9f-4191-89f7-53f6c5bf9030",
        //         "data":{
        //             "server_time":1599843709578
        //         }
        //     }
        //
        const data = this.safeValue (response, 'data', {});
        return this.safeInteger (data, 'server_time');
    }

    async fetchStatus (params = {}) {
        /**
         * @method
         * @name bitmart#fetchStatus
         * @description the latest known information on the availability of the exchange API
         * @param {object} [params] extra parameters specific to the exchange API endpoint
         * @returns {object} a [status structure]{@link https://docs.ccxt.com/#/?id=exchange-status-structure}
         */
        const options = this.safeValue (this.options, 'fetchStatus', {});
        const defaultType = this.safeString (this.options, 'defaultType');
        let type = this.safeString (options, 'type', defaultType);
        type = this.safeString (params, 'type', type);
        params = this.omit (params, 'type');
        const response = await this.publicGetSystemService (params);
        //
        //     {
        //         "message": "OK",
        //         "code": 1000,
        //         "trace": "1d3f28b0-763e-4f78-90c4-5e3ad19dc595",
        //         "data": {
        //           "service": [
        //             {
        //               "title": "Spot API Stop",
        //               "service_type": "spot",
        //               "status": 2,
        //               "start_time": 1648639069125,
        //               "end_time": 1648639069125
        //             },
        //             {
        //               "title": "Contract API Stop",
        //               "service_type": "contract",
        //               "status": 2,
        //               "start_time": 1648639069125,
        //               "end_time": 1648639069125
        //             }
        //           ]
        //         }
        //     }
        //
        const data = this.safeValue (response, 'data', {});
        const services = this.safeValue (data, 'service', []);
        const servicesByType = this.indexBy (services, 'service_type');
        if (type === 'swap') {
            type = 'contract';
        }
        const service = this.safeValue (servicesByType, type);
        let status = undefined;
        let eta = undefined;
        if (service !== undefined) {
            const statusCode = this.safeInteger (service, 'status');
            if (statusCode === 2) {
                status = 'ok';
            } else {
                status = 'maintenance';
                eta = this.safeInteger (service, 'end_time');
            }
        }
        return {
            'status': status,
            'updated': undefined,
            'eta': eta,
            'url': undefined,
            'info': response,
        };
    }

    async fetchSpotMarkets (params = {}) {
        const response = await this.publicGetSpotV1SymbolsDetails (params);
        //
        //     {
        //         "message":"OK",
        //         "code":1000,
        //         "trace":"a67c9146-086d-4d3f-9897-5636a9bb26e1",
        //         "data":{
        //             "symbols":[
        //               {
        //                  "symbol": "BTC_USDT",
        //                  "symbol_id": 53,
        //                  "base_currency": "BTC",
        //                  "quote_currency": "USDT",
        //                  "base_min_size": "0.000010000000000000000000000000",
        //                  "base_max_size": "100000000.000000000000000000000000000000",
        //                  "price_min_precision": -1,
        //                  "price_max_precision": 2,
        //                  "quote_increment": "0.00001", // Api docs says "The minimum order quantity is also the minimum order quantity increment", however I think they mistakenly use the term 'order quantity'
        //                  "expiration": "NA",
        //                  "min_buy_amount": "5.000000000000000000000000000000",
        //                  "min_sell_amount": "5.000000000000000000000000000000",
        //                  "trade_status": "trading"
        //               },
        //             ]
        //         }
        //     }
        //
        const data = this.safeValue (response, 'data', {});
        const symbols = this.safeValue (data, 'symbols', []);
        const result = [];
        for (let i = 0; i < symbols.length; i++) {
            const market = symbols[i];
            const id = this.safeString (market, 'symbol');
            const numericId = this.safeInteger (market, 'symbol_id');
            const baseId = this.safeString (market, 'base_currency');
            const quoteId = this.safeString (market, 'quote_currency');
            const base = this.safeCurrencyCode (baseId);
            const quote = this.safeCurrencyCode (quoteId);
            const symbol = base + '/' + quote;
            const minBuyCost = this.safeString (market, 'min_buy_amount');
            const minSellCost = this.safeString (market, 'min_sell_amount');
            const minCost = Precise.stringMax (minBuyCost, minSellCost);
            const baseMinSize = this.safeNumber (market, 'base_min_size');
            result.push ({
                'id': id,
                'numericId': numericId,
                'symbol': symbol,
                'base': base,
                'quote': quote,
                'settle': undefined,
                'baseId': baseId,
                'quoteId': quoteId,
                'settleId': undefined,
                'type': 'spot',
                'spot': true,
                'margin': false,
                'swap': false,
                'future': false,
                'option': false,
                'active': true,
                'contract': false,
                'linear': undefined,
                'inverse': undefined,
                'contractSize': undefined,
                'expiry': undefined,
                'expiryDatetime': undefined,
                'strike': undefined,
                'optionType': undefined,
                'precision': {
                    'amount': baseMinSize,
                    'price': this.parseNumber (this.parsePrecision (this.safeString (market, 'price_max_precision'))),
                },
                'limits': {
                    'leverage': {
                        'min': undefined,
                        'max': undefined,
                    },
                    'amount': {
                        'min': baseMinSize,
                        'max': this.safeNumber (market, 'base_max_size'),
                    },
                    'price': {
                        'min': undefined,
                        'max': undefined,
                    },
                    'cost': {
                        'min': this.parseNumber (minCost),
                        'max': undefined,
                    },
                },
                'created': undefined,
                'info': market,
            });
        }
        return result;
    }

    async fetchContractMarkets (params = {}) {
        const response = await this.publicGetContractPublicDetails (params);
        //
        //     {
        //       "code": 1000,
        //       "message": "Ok",
        //       "trace": "9b92a999-9463-4c96-91a4-93ad1cad0d72",
        //       "data": {
        //       "symbols": [{
        //             "symbol": "BTCUSDT",
        //             "product_type": 1,
        //             "open_timestamp": 1594080000,
        //             "expire_timestamp": 0,
        //             "settle_timestamp": 0,
        //             "base_currency": "BTC",
        //             "quote_currency": "USDT",
        //             "last_price": "23920",
        //             "volume_24h": "18969368",
        //             "turnover_24h": "458933659.7858",
        //             "index_price": "23945.25191635",
        //             "index_name": "BTCUSDT",
        //             "contract_size": "0.001",
        //             "min_leverage": "1",
        //             "max_leverage": "100",
        //             "price_precision": "0.1",
        //             "vol_precision": "1",
        //             "max_volume": "500000",
        //             "min_volume": "1"
        //           },
        //           ...
        //         ]
        //       }
        //     }
        //
        const data = this.safeValue (response, 'data', {});
        const symbols = this.safeValue (data, 'symbols', []);
        const result = [];
        for (let i = 0; i < symbols.length; i++) {
            const market = symbols[i];
            const id = this.safeString (market, 'symbol');
            const baseId = this.safeString (market, 'base_currency');
            const quoteId = this.safeString (market, 'quote_currency');
            const base = this.safeCurrencyCode (baseId);
            const quote = this.safeCurrencyCode (quoteId);
            const settleId = 'USDT'; // this is bitmart's ID for usdt
            const settle = this.safeCurrencyCode (settleId);
            const symbol = base + '/' + quote + ':' + settle;
            const productType = this.safeInteger (market, 'product_type');
            const isSwap = (productType === 1);
            const isFutures = (productType === 2);
            let expiry = this.safeInteger (market, 'expire_timestamp');
            if (!isFutures && (expiry === 0)) {
                expiry = undefined;
            }
            result.push ({
                'id': id,
                'numericId': undefined,
                'symbol': symbol,
                'base': base,
                'quote': quote,
                'settle': settle,
                'baseId': baseId,
                'quoteId': quoteId,
                'settleId': settleId,
                'type': isSwap ? 'swap' : 'future',
                'spot': false,
                'margin': false,
                'swap': isSwap,
                'future': isFutures,
                'option': false,
                'active': true,
                'contract': true,
                'linear': true,
                'inverse': false,
                'contractSize': this.safeNumber (market, 'contract_size'),
                'expiry': expiry,
                'expiryDatetime': this.iso8601 (expiry),
                'strike': undefined,
                'optionType': undefined,
                'precision': {
                    'amount': this.safeNumber (market, 'vol_precision'),
                    'price': this.safeNumber (market, 'price_precision'),
                },
                'limits': {
                    'leverage': {
                        'min': this.safeNumber (market, 'min_leverage'),
                        'max': this.safeNumber (market, 'max_leverage'),
                    },
                    'amount': {
                        'min': this.safeNumber (market, 'min_volume'),
                        'max': this.safeNumber (market, 'max_volume'),
                    },
                    'price': {
                        'min': undefined,
                        'max': undefined,
                    },
                    'cost': {
                        'min': undefined,
                        'max': undefined,
                    },
                },
                'created': this.safeInteger (market, 'open_timestamp'),
                'info': market,
            });
        }
        return result;
    }

    async fetchMarkets (params = {}) {
        /**
         * @method
         * @name bitmart#fetchMarkets
         * @description retrieves data on all markets for bitmart
         * @param {object} [params] extra parameters specific to the exchange API endpoint
         * @returns {object[]} an array of objects representing market data
         */
        const spot = await this.fetchSpotMarkets (params);
        const contract = await this.fetchContractMarkets (params);
        return this.arrayConcat (spot, contract);
    }

    async fetchCurrencies (params = {}) {
        /**
         * @method
         * @name bitmart#fetchCurrencies
         * @description fetches all available currencies on an exchange
         * @param {object} [params] extra parameters specific to the exchange API endpoint
         * @returns {object} an associative dictionary of currencies
         */
        const response = await this.publicGetSpotV1Currencies (params);
        //
        //     {
        //         "message":"OK",
        //         "code":1000,
        //         "trace":"8c768b3c-025f-413f-bec5-6d6411d46883",
        //         "data":{
        //             "currencies":[
        //                 {"currency":"MATIC","name":"Matic Network","withdraw_enabled":true,"deposit_enabled":true},
        //                 {"currency":"KTN","name":"Kasoutuuka News","withdraw_enabled":true,"deposit_enabled":false},
        //                 {"currency":"BRT","name":"Berith","withdraw_enabled":true,"deposit_enabled":true},
        //             ]
        //         }
        //     }
        //
        const data = this.safeValue (response, 'data', {});
        const currencies = this.safeValue (data, 'currencies', []);
        const result = {};
        for (let i = 0; i < currencies.length; i++) {
            const currency = currencies[i];
            const id = this.safeString (currency, 'id');
            const code = this.safeCurrencyCode (id);
            const name = this.safeString (currency, 'name');
            const withdrawEnabled = this.safeValue (currency, 'withdraw_enabled');
            const depositEnabled = this.safeValue (currency, 'deposit_enabled');
            const active = withdrawEnabled && depositEnabled;
            result[code] = {
                'id': id,
                'code': code,
                'name': name,
                'info': currency, // the original payload
                'active': active,
                'deposit': depositEnabled,
                'withdraw': withdrawEnabled,
                'fee': undefined,
                'precision': undefined,
                'limits': {
                    'amount': { 'min': undefined, 'max': undefined },
                    'withdraw': { 'min': undefined, 'max': undefined },
                },
            };
        }
        return result;
    }

    async fetchTransactionFee (code: string, params = {}) {
        /**
         * @method
         * @name bitmart#fetchTransactionFee
         * @deprecated
         * @description please use fetchDepositWithdrawFee instead
         * @param {string} code unified currency code
         * @param {object} [params] extra parameters specific to the exchange API endpoint
         * @returns {object} a [fee structure]{@link https://docs.ccxt.com/#/?id=fee-structure}
         */
        await this.loadMarkets ();
        const currency = this.currency (code);
        const request = {
            'currency': currency['id'],
        };
        const response = await this.privateGetAccountV1WithdrawCharge (this.extend (request, params));
        //
        //     {
        //         "message": "OK",
        //         "code": "1000",
        //         "trace": "3ecc0adf-91bd-4de7-aca1-886c1122f54f",
        //         "data": {
        //             "today_available_withdraw_BTC": "100.0000",
        //             "min_withdraw": "0.005",
        //             "withdraw_precision": "8",
        //             "withdraw_fee": "0.000500000000000000000000000000"
        //         }
        //     }
        //
        const data = response['data'];
        const withdrawFees = {};
        withdrawFees[code] = this.safeNumber (data, 'withdraw_fee');
        return {
            'info': response,
            'withdraw': withdrawFees,
            'deposit': {},
        };
    }

    parseDepositWithdrawFee (fee, currency: Currency = undefined) {
        //
        //    {
        //        "today_available_withdraw_BTC": "100.0000",
        //        "min_withdraw": "0.005",
        //        "withdraw_precision": "8",
        //        "withdraw_fee": "0.000500000000000000000000000000"
        //    }
        //
        return {
            'info': fee,
            'withdraw': {
                'fee': this.safeNumber (fee, 'withdraw_fee'),
                'percentage': undefined,
            },
            'deposit': {
                'fee': undefined,
                'percentage': undefined,
            },
            'networks': {},
        };
    }

    async fetchDepositWithdrawFee (code: string, params = {}) {
        /**
         * @method
         * @name bitmart#fetchDepositWithdrawFee
         * @description fetch the fee for deposits and withdrawals
         * @param {string} code unified currency code
         * @param {object} [params] extra parameters specific to the exchange API endpoint
         * @returns {object} a [fee structure]{@link https://docs.ccxt.com/#/?id=fee-structure}
         */
        await this.loadMarkets ();
        const currency = this.currency (code);
        const request = {
            'currency': currency['id'],
        };
        const response = await this.privateGetAccountV1WithdrawCharge (this.extend (request, params));
        //
        //     {
        //         "message": "OK",
        //         "code": "1000",
        //         "trace": "3ecc0adf-91bd-4de7-aca1-886c1122f54f",
        //         "data": {
        //             "today_available_withdraw_BTC": "100.0000",
        //             "min_withdraw": "0.005",
        //             "withdraw_precision": "8",
        //             "withdraw_fee": "0.000500000000000000000000000000"
        //         }
        //     }
        //
        const data = response['data'];
        return this.parseDepositWithdrawFee (data) as any;
    }

    parseTicker (ticker, market: Market = undefined): Ticker {
        //
        // spot
        //
        //      {
        //          "symbol": "SOLAR_USDT",
        //          "last_price": "0.020342",
        //          "quote_volume_24h": "56817.811802",
        //          "base_volume_24h": "2172060",
        //          "high_24h": "0.256000",
        //          "low_24h": "0.016980",
        //          "open_24h": "0.022309",
        //          "close_24h": "0.020342",
        //          "best_ask": "0.020389",
        //          "best_ask_size": "339.000000000000000000000000000000",
        //          "best_bid": "0.020342",
        //          "best_bid_size": "3369.000000000000000000000000000000",
        //          "fluctuation": "-0.0882",
        //          "url": "https://www.bitmart.com/trade?symbol=SOLAR_USDT",
        //          "timestamp": 1667403439367
        //      }
        //
        // swap
        //
        //      {
        //          "contract_symbol":"DOGEUSDT",
        //          "last_price":"0.130340",
        //          "index_price":"0.13048245",
        //          "last_funding_rate":"0.00002287",
        //          "price_change_percent_24h":"-2.074",
        //          "volume_24h":"113705028.59482228",
        //          "url":"https://futures.bitmart.com/en?symbol=DOGEUSDT",
        //          "high_price":"0.134520",
        //          "low_price":"0.128570",
        //          "legal_coin_price":"0.1302699"
        //      }
        //
        const timestamp = this.safeInteger (ticker, 'timestamp', this.milliseconds ());
        const marketId = this.safeString2 (ticker, 'symbol', 'contract_symbol');
        market = this.safeMarket (marketId, market);
        const symbol = market['symbol'];
        const last = this.safeString2 (ticker, 'close_24h', 'last_price');
        let percentage = this.safeString (ticker, 'price_change_percent_24h');
        if (percentage === undefined) {
            const percentageRaw = this.safeString (ticker, 'fluctuation');
            if ((percentageRaw !== undefined) && (percentageRaw !== '0')) { // a few tickers show strictly '0' in fluctuation field
                const direction = percentageRaw[0];
                percentage = direction + Precise.stringMul (percentageRaw.replace (direction, ''), '100');
            } else if (percentageRaw === '0') {
                percentage = '0';
            }
        }
        const baseVolume = this.safeString (ticker, 'base_volume_24h');
        let quoteVolume = this.safeString (ticker, 'quote_volume_24h');
        quoteVolume = this.safeString (ticker, 'volume_24h', quoteVolume);
        const average = this.safeString2 (ticker, 'avg_price', 'index_price');
        const high = this.safeString2 (ticker, 'high_24h', 'high_price');
        const low = this.safeString2 (ticker, 'low_24h', 'low_price');
        return this.safeTicker ({
            'symbol': symbol,
            'timestamp': timestamp,
            'datetime': this.iso8601 (timestamp),
            'high': high,
            'low': low,
            'bid': this.safeString (ticker, 'best_bid'),
            'bidVolume': this.safeString (ticker, 'best_bid_size'),
            'ask': this.safeString (ticker, 'best_ask'),
            'askVolume': this.safeString (ticker, 'best_ask_size'),
            'vwap': undefined,
            'open': this.safeString (ticker, 'open_24h'),
            'close': last,
            'last': last,
            'previousClose': undefined,
            'change': undefined,
            'percentage': percentage,
            'average': average,
            'baseVolume': baseVolume,
            'quoteVolume': quoteVolume,
            'info': ticker,
        }, market);
    }

    async fetchTicker (symbol: string, params = {}): Promise<Ticker> {
        /**
         * @method
         * @name bitmart#fetchTicker
         * @description fetches a price ticker, a statistical calculation with the information calculated over the past 24 hours for a specific market
         * @param {string} symbol unified symbol of the market to fetch the ticker for
         * @param {object} [params] extra parameters specific to the exchange API endpoint
         * @returns {object} a [ticker structure]{@link https://docs.ccxt.com/#/?id=ticker-structure}
         */
        await this.loadMarkets ();
        const market = this.market (symbol);
        const request = {};
        let response = undefined;
        if (market['swap']) {
            request['contract_symbol'] = market['id'];
            response = await this.publicGetContractV1Tickers (this.extend (request, params));
        } else if (market['spot']) {
            request['symbol'] = market['id'];
            response = await this.publicGetSpotV1Ticker (this.extend (request, params));
        } else {
            throw new NotSupported (this.id + ' fetchTicker() does not support ' + market['type'] + ' markets, only spot and swap markets are accepted');
        }
        //
        // spot
        //
        //     {
        //         "message":"OK",
        //         "code":1000,
        //         "trace":"6aa5b923-2f57-46e3-876d-feca190e0b82",
        //         "data":{
        //             "tickers":[
        //                 {
        //                     "symbol":"ETH_BTC",
        //                     "last_price":"0.036037",
        //                     "quote_volume_24h":"4380.6660000000",
        //                     "base_volume_24h":"159.3582006712",
        //                     "high_24h":"0.036972",
        //                     "low_24h":"0.035524",
        //                     "open_24h":"0.036561",
        //                     "close_24h":"0.036037",
        //                     "best_ask":"0.036077",
        //                     "best_ask_size":"9.9500",
        //                     "best_bid":"0.035983",
        //                     "best_bid_size":"4.2792",
        //                     "fluctuation":"-0.0143",
        //                     "url":"https://www.bitmart.com/trade?symbol=ETH_BTC"
        //                 }
        //             ]
        //         }
        //     }
        //
        // swap
        //
        //      {
        //          "message":"OK",
        //          "code":1000,
        //          "trace":"4a0ebceb-d3f7-45a3-8feb-f61e230e24cd",
        //          "data":{
        //              "tickers":[
        //                  {
        //                      "contract_symbol":"DOGEUSDT",
        //                      "last_price":"0.130180",
        //                      "index_price":"0.13028635",
        //                      "last_funding_rate":"0.00002025",
        //                      "price_change_percent_24h":"-2.326",
        //                      "volume_24h":"116789313.01797258",
        //                      "url":"https://futures.bitmart.com/en?symbol=DOGEUSDT",
        //                      "high_price":"0.134520",
        //                      "low_price":"0.128570",
        //                      "legal_coin_price":"0.13017401"
        //                  }
        //              ]
        //          }
        //      }
        //
        const data = this.safeValue (response, 'data', {});
        const tickers = this.safeValue (data, 'tickers', []);
        // fails in naming for contract tickers 'contract_symbol'
        let tickersById = undefined;
        if (market['spot']) {
            tickersById = this.indexBy (tickers, 'symbol');
        } else if (market['swap']) {
            tickersById = this.indexBy (tickers, 'contract_symbol');
        }
        const ticker = this.safeValue (tickersById, market['id']);
        return this.parseTicker (ticker, market);
    }

    async fetchTickers (symbols: Strings = undefined, params = {}): Promise<Tickers> {
        /**
         * @method
         * @name bitmart#fetchTickers
         * @description fetches price tickers for multiple markets, statistical information calculated over the past 24 hours for each market
         * @see https://developer-pro.bitmart.com/en/spot/#get-ticker-of-all-pairs-v2
         * @param {string[]|undefined} symbols unified symbols of the markets to fetch the ticker for, all market tickers are returned if not assigned
         * @param {object} [params] extra parameters specific to the exchange API endpoint
         * @returns {object} a dictionary of [ticker structures]{@link https://docs.ccxt.com/#/?id=ticker-structure}
         */
        await this.loadMarkets ();
        symbols = this.marketSymbols (symbols);
        let type = undefined;
        let market = undefined;
        if (symbols !== undefined) {
            const symbol = this.safeValue (symbols, 0);
            market = this.market (symbol);
        }
        [ type, params ] = this.handleMarketTypeAndParams ('fetchTickers', market, params);
        let response = undefined;
        if (type === 'spot') {
            response = await this.publicGetSpotV2Ticker (params);
        } else if (type === 'swap') {
            response = await this.publicGetContractV1Tickers (params);
        } else {
            throw new NotSupported (this.id + ' fetchTickers() does not support ' + type + ' markets, only spot and swap markets are accepted');
        }
        const data = this.safeValue (response, 'data', {});
        const tickers = this.safeValue (data, 'tickers', []);
        const result = {};
        for (let i = 0; i < tickers.length; i++) {
            const ticker = this.parseTicker (tickers[i]);
            const symbol = ticker['symbol'];
            result[symbol] = ticker;
        }
        return this.filterByArrayTickers (result, 'symbol', symbols);
    }

    async fetchOrderBook (symbol: string, limit: Int = undefined, params = {}): Promise<OrderBook> {
        /**
         * @method
         * @name bitmart#fetchOrderBook
         * @description fetches information on open orders with bid (buy) and ask (sell) prices, volumes and other data
         * @see https://developer-pro.bitmart.com/en/spot/#get-depth-v3
         * @see https://developer-pro.bitmart.com/en/futures/#get-market-depth
         * @param {string} symbol unified symbol of the market to fetch the order book for
         * @param {int} [limit] the maximum amount of order book entries to return
         * @param {object} [params] extra parameters specific to the exchange API endpoint
         * @returns {object} A dictionary of [order book structures]{@link https://docs.ccxt.com/#/?id=order-book-structure} indexed by market symbols
         */
        await this.loadMarkets ();
        const market = this.market (symbol);
        const request = {
            'symbol': market['id'],
        };
        let response = undefined;
        if (market['spot']) {
            if (limit !== undefined) {
                request['limit'] = limit; // default 35, max 50
            }
            response = await this.publicGetSpotQuotationV3Books (this.extend (request, params));
        } else if (market['swap']) {
            response = await this.publicGetContractPublicDepth (this.extend (request, params));
        } else {
            throw new NotSupported (this.id + ' fetchOrderBook() does not support ' + market['type'] + ' markets, only spot and swap markets are accepted');
        }
        //
        // spot
        //
        //     {
        //         "code": 1000,
        //         "message": "success",
        //         "data": {
        //             "ts": "1695264191808",
        //             "symbol": "BTC_USDT",
        //             "asks": [
        //                 ["26942.57","0.06492"],
        //                 ["26942.73","0.05447"],
        //                 ["26943.00","0.07154"]
        //             ],
        //             "bids": [
        //                 ["26942.45","0.00074"],
        //                 ["26941.53","0.00371"],
        //                 ["26940.94","0.08992"]
        //             ]
        //         },
        //         "trace": "430a7f69581d4258a8e4b424dfb10782.73.16952341919017619"
        //     }
        //
        // swap
        //
        //     {
        //         "code": 1000,
        //         "message": "Ok",
        //         "data": {
        //             "asks": [
        //                 ["26938.3","3499","3499"],
        //                 ["26938.5","14702","18201"],
        //                 ["26938.6","20457","38658"]
        //             ],
        //             "bids": [
        //                 ["26938.2","20","20"],
        //                 ["26937.9","1913","1933"],
        //                 ["26937.8","2588","4521"]
        //             ],
        //             "timestamp": 1695264383999,
        //             "symbol": "BTCUSDT"
        //         },
        //         "trace": "4cad855074664097ac6ba5258c47305d.72.16952643834721135"
        //     }
        //
        const data = this.safeValue (response, 'data', {});
        const timestamp = this.safeInteger2 (data, 'ts', 'timestamp');
        return this.parseOrderBook (data, market['symbol'], timestamp);
    }

    parseTrade (trade, market: Market = undefined): Trade {
        //
        // public fetchTrades spot ( amount = count * price )
        //
        //    {
        //        "amount": "818.94",
        //        "order_time": "1637601839035",    // ETH/USDT
        //        "price": "4221.99",
        //        "count": "0.19397",
        //        "type": "buy"
        //    }
        //
        // spot: fetchMyTrades
        //
        //    {
        //        "tradeId":"182342999769370687",
        //        "orderId":"183270218784142990",
        //        "clientOrderId":"183270218784142990",
        //        "symbol":"ADA_USDT",
        //        "side":"buy",
        //        "orderMode":"spot",
        //        "type":"market",
        //        "price":"0.245948",
        //        "size":"20.71",
        //        "notional":"5.09358308",
        //        "fee":"0.00509358",
        //        "feeCoinName":"USDT",
        //        "tradeRole":"taker",
        //        "createTime":1695658457836,
        //    }
        //
        // swap: fetchMyTrades
        //
        //    {
        //        "order_id": "230930336848609",
        //        "trade_id": "6212604014",
        //        "symbol": "BTCUSDT",
        //        "side": 3,
        //        "price": "26910.4",
        //        "vol": "1",
        //        "exec_type": "Taker",
        //        "profit": false,
        //        "create_time": 1695961596692,
        //        "realised_profit": "-0.0003",
        //        "paid_fees": "0.01614624"
        //    }
        //
        // ws swap
        //
        //    {
        //        'fee': '-0.000044502',
        //        'feeCcy': 'USDT',
        //        'fillPrice': '74.17',
        //        'fillQty': '1',
        //        'lastTradeID': 6802340762
        //    }
        //
        const timestamp = this.safeIntegerN (trade, [ 'order_time', 'createTime', 'create_time' ]);
        const isPublicTrade = ('order_time' in trade);
        let amount = undefined;
        let cost = undefined;
        let type = undefined;
        let side = undefined;
        if (isPublicTrade) {
            amount = this.safeString (trade, 'count');
            cost = this.safeString (trade, 'amount');
            side = this.safeString (trade, 'type');
        } else {
            amount = this.safeStringN (trade, [ 'size', 'vol', 'fillQty' ]);
            cost = this.safeString (trade, 'notional');
            type = this.safeString (trade, 'type');
            side = this.parseOrderSide (this.safeString (trade, 'side'));
        }
        const marketId = this.safeString (trade, 'symbol');
        market = this.safeMarket (marketId, market);
        const feeCostString = this.safeString2 (trade, 'fee', 'paid_fees');
        let fee = undefined;
        if (feeCostString !== undefined) {
            const feeCurrencyId = this.safeString (trade, 'feeCoinName');
            let feeCurrencyCode = this.safeCurrencyCode (feeCurrencyId);
            if (feeCurrencyCode === undefined) {
                feeCurrencyCode = (side === 'buy') ? market['base'] : market['quote'];
            }
            fee = {
                'cost': feeCostString,
                'currency': feeCurrencyCode,
            };
        }
        return this.safeTrade ({
            'info': trade,
            'id': this.safeStringN (trade, [ 'tradeId', 'trade_id', 'lastTradeID' ]),
            'order': this.safeString2 (trade, 'orderId', 'order_id'),
            'timestamp': timestamp,
            'datetime': this.iso8601 (timestamp),
            'symbol': market['symbol'],
            'type': type,
            'side': side,
            'price': this.safeString2 (trade, 'price', 'fillPrice'),
            'amount': amount,
            'cost': cost,
            'takerOrMaker': this.safeStringLower2 (trade, 'tradeRole', 'exec_type'),
            'fee': fee,
        }, market);
    }

    async fetchTrades (symbol: string, since: Int = undefined, limit: Int = undefined, params = {}): Promise<Trade[]> {
        /**
         * @method
         * @name bitmart#fetchTrades
         * @description get the list of most recent trades for a particular symbol
         * @param {string} symbol unified symbol of the market to fetch trades for
         * @param {int} [since] timestamp in ms of the earliest trade to fetch
         * @param {int} [limit] the maximum amount of trades to fetch
         * @param {object} [params] extra parameters specific to the exchange API endpoint
         * @returns {Trade[]} a list of [trade structures]{@link https://docs.ccxt.com/#/?id=public-trades}
         */
        await this.loadMarkets ();
        const market = this.market (symbol);
        if (!market['spot']) {
            throw new NotSupported (this.id + ' fetchTrades() does not support ' + market['type'] + ' orders, only spot orders are accepted');
        }
        const request = {
            'symbol': market['id'],
        };
        const response = await this.publicGetSpotV1SymbolsTrades (this.extend (request, params));
        //
        // spot
        //
        //     {
        //         "message":"OK",
        //         "code":1000,
        //         "trace":"222d74c0-8f6d-49d9-8e1b-98118c50eeba",
        //         "data":{
        //             "trades":[
        //                 {
        //                     "amount":"0.005703",
        //                     "order_time":1599652045394,
        //                     "price":"0.034029",
        //                     "count":"0.1676",
        //                     "type":"sell"
        //                 },
        //             ]
        //         }
        //     }
        //
        const data = this.safeValue (response, 'data', {});
        const trades = this.safeValue (data, 'trades', []);
        return this.parseTrades (trades, market, since, limit);
    }

    parseOHLCV (ohlcv, market: Market = undefined): OHLCV {
        //
        // spot
        //    [
        //        "1699512060", // timestamp
        //        "36746.49", // open
        //        "36758.71", // high
        //        "36736.13", // low
        //        "36755.99", // close
        //        "2.83965", // base volume
        //        "104353.57" // quote volume
        //    ]
        //
        // swap
        //    {
        //        "low_price": "20090.3",
        //        "high_price": "20095.5",
        //        "open_price": "20092.6",
        //        "close_price": "20091.4",
        //        "volume": "8748",
        //        "timestamp": 1665002281
        //    }
        //
        // ws
        //    [
        //        1631056350, // timestamp
        //        "46532.83", // open
        //        "46555.71", // high
        //        "46511.41", // low
        //        "46555.71", // close
        //        "0.25", // volume
        //    ]
        //
        // ws swap
        //    {
        //        "symbol":"BTCUSDT",
        //        "o":"146.24",
        //        "h":"146.24",
        //        "l":"146.24",
        //        "c":"146.24",
        //        "v":"146"
        //    }
        //
        if (Array.isArray (ohlcv)) {
            return [
                this.safeTimestamp (ohlcv, 0),
                this.safeNumber (ohlcv, 1),
                this.safeNumber (ohlcv, 2),
                this.safeNumber (ohlcv, 3),
                this.safeNumber (ohlcv, 4),
                this.safeNumber (ohlcv, 5),
            ];
        } else {
            return [
                this.safeTimestamp2 (ohlcv, 'timestamp', 'ts'),
                this.safeNumber2 (ohlcv, 'open_price', 'o'),
                this.safeNumber2 (ohlcv, 'high_price', 'h'),
                this.safeNumber2 (ohlcv, 'low_price', 'l'),
                this.safeNumber2 (ohlcv, 'close_price', 'c'),
                this.safeNumber2 (ohlcv, 'volume', 'v'),
            ];
        }
    }

    async fetchOHLCV (symbol: string, timeframe = '1m', since: Int = undefined, limit: Int = undefined, params = {}): Promise<OHLCV[]> {
        /**
         * @method
         * @name bitmart#fetchOHLCV
         * @description fetches historical candlestick data containing the open, high, low, and close price, and the volume of a market
         * @see https://developer-pro.bitmart.com/en/spot/#get-history-k-line-v3
         * @see https://developer-pro.bitmart.com/en/futures/#get-k-line
         * @param {string} symbol unified symbol of the market to fetch OHLCV data for
         * @param {string} timeframe the length of time each candle represents
         * @param {int} [since] timestamp in ms of the earliest candle to fetch
         * @param {int} [limit] the maximum amount of candles to fetch
         * @param {object} [params] extra parameters specific to the exchange API endpoint
         * @param {int} [params.until] timestamp of the latest candle in ms
         * @param {boolean} [params.paginate] *spot only* default false, when true will automatically paginate by calling this endpoint multiple times. See in the docs all the [availble parameters](https://github.com/ccxt/ccxt/wiki/Manual#pagination-params)
         * @returns {int[][]} A list of candles ordered as timestamp, open, high, low, close, volume
         */
        await this.loadMarkets ();
        let paginate = false;
        [ paginate, params ] = this.handleOptionAndParams (params, 'fetchOHLCV', 'paginate', false);
        if (paginate) {
            return await this.fetchPaginatedCallDeterministic ('fetchOHLCV', symbol, since, limit, timeframe, params, 200) as OHLCV[];
        }
        const market = this.market (symbol);
        const duration = this.parseTimeframe (timeframe);
        const parsedTimeframe = this.safeInteger (this.timeframes, timeframe);
        let request = {
            'symbol': market['id'],
        };
        if (parsedTimeframe !== undefined) {
            request['step'] = parsedTimeframe;
        } else {
            request['step'] = timeframe;
        }
        if (market['spot']) {
            [ request, params ] = this.handleUntilOption ('before', request, params, 0.001);
            if (limit !== undefined) {
                request['limit'] = limit;
            }
            if (since !== undefined) {
                request['after'] = this.parseToInt ((since / 1000)) - 1;
            }
        } else {
            const maxLimit = 1200;
            if (limit === undefined) {
                limit = maxLimit;
            }
            limit = Math.min (maxLimit, limit);
            const now = this.parseToInt (this.milliseconds () / 1000);
            if (since === undefined) {
                const start = now - limit * duration;
                request['start_time'] = start;
                request['end_time'] = now;
            } else {
                const start = this.parseToInt ((since / 1000)) - 1;
                const end = this.sum (start, limit * duration);
                request['start_time'] = start;
                request['end_time'] = Math.min (end, now);
            }
            [ request, params ] = this.handleUntilOption ('end_time', request, params, 0.001);
        }
        let response = undefined;
        if (market['swap']) {
            response = await this.publicGetContractPublicKline (this.extend (request, params));
        } else {
            response = await this.publicGetSpotQuotationV3Klines (this.extend (request, params));
        }
        //
        // spot
        //
        //     {
        //         "code": 1000,
        //         "message": "success",
        //         "data": [
        //             ["1699512060","36746.49","36758.71","36736.13","36755.99","2.83965","104353.57"],
        //             ["1699512120","36756.00","36758.70","36737.14","36737.63","1.96070","72047.10"],
        //             ["1699512180","36737.63","36740.45","36737.62","36740.44","0.63194","23217.62"]
        //         ],
        //         "trace": "6591fc7b508845359d5fa442e3b3a4fb.72.16995122398750695"
        //     }
        //
        // swap
        //
        //     {
        //         "code": 1000,
        //         "message": "Ok",
        //         "data": [
        //             {
        //                 "low_price": "20090.3",
        //                 "high_price": "20095.5",
        //                 "open_price": "20092.6",
        //                 "close_price": "20091.4",
        //                 "volume": "8748",
        //                 "timestamp": 1665002281
        //             },
        //             ...
        //         ],
        //         "trace": "96c989db-e0f5-46f5-bba6-60cfcbde699b"
        //     }
        //
        const ohlcv = this.safeValue (response, 'data', []);
        return this.parseOHLCVs (ohlcv, market, timeframe, since, limit);
    }

    async fetchMyTrades (symbol: Str = undefined, since: Int = undefined, limit: Int = undefined, params = {}) {
        /**
         * @method
         * @name bitmart#fetchMyTrades
         * @see https://developer-pro.bitmart.com/en/spot/#account-trade-list-v4-signed
         * @see https://developer-pro.bitmart.com/en/futures/#get-order-trade-keyed
         * @description fetch all trades made by the user
         * @param {string} symbol unified market symbol
         * @param {int} [since] the earliest time in ms to fetch trades for
         * @param {int} [limit] the maximum number of trades structures to retrieve
         * @param {object} [params] extra parameters specific to the exchange API endpoint
         * @param {int} [params.until] the latest time in ms to fetch trades for
         * @param {boolean} [params.marginMode] *spot* whether to fetch trades for margin orders or spot orders, defaults to spot orders (only isolated margin orders are supported)
         * @returns {Trade[]} a list of [trade structures]{@link https://docs.ccxt.com/#/?id=trade-structure}
         */
        await this.loadMarkets ();
        let market = undefined;
        const request = {};
        if (symbol !== undefined) {
            market = this.market (symbol);
            request['symbol'] = market['id'];
        }
        let type = undefined;
        let response = undefined;
        [ type, params ] = this.handleMarketTypeAndParams ('fetchMyTrades', market, params);
        const until = this.safeIntegerN (params, [ 'until', 'endTime', 'end_time' ]);
        params = this.omit (params, [ 'until' ]);
        if (type === 'spot') {
            let marginMode = undefined;
            [ marginMode, params ] = this.handleMarginModeAndParams ('fetchMyTrades', params);
            if (marginMode === 'isolated') {
                request['orderMode'] = 'iso_margin';
            }
            const options = this.safeValue (this.options, 'fetchMyTrades', {});
            const defaultLimit = this.safeInteger (options, 'limit', 200);
            if (limit === undefined) {
                limit = defaultLimit;
            }
            request['limit'] = limit;
            if (since !== undefined) {
                request['startTime'] = since;
            }
            if (until !== undefined) {
                request['endTime'] = until;
            }
            response = await this.privatePostSpotV4QueryTrades (this.extend (request, params));
        } else if (type === 'swap') {
            if (symbol === undefined) {
                throw new ArgumentsRequired (this.id + ' fetchMyTrades() requires a symbol argument');
            }
            if (since !== undefined) {
                request['start_time'] = since;
            }
            if (until !== undefined) {
                request['end_time'] = until;
            }
            response = await this.privateGetContractPrivateTrades (this.extend (request, params));
        } else {
            throw new NotSupported (this.id + ' fetchMyTrades() does not support ' + type + ' orders, only spot and swap orders are accepted');
        }
        //
        // spot
        //
        //    {
        //        "code":1000,
        //        "message":"success",
        //        "data":[
        //           {
        //              "tradeId":"182342999769370687",
        //              "orderId":"183270218784142990",
        //              "clientOrderId":"183270218784142990",
        //              "symbol":"ADA_USDT",
        //              "side":"buy",
        //              "orderMode":"spot",
        //              "type":"market",
        //              "price":"0.245948",
        //              "size":"20.71",
        //              "notional":"5.09358308",
        //              "fee":"0.00509358",
        //              "feeCoinName":"USDT",
        //              "tradeRole":"taker",
        //              "createTime":1695658457836,
        //              "updateTime":1695658457836
        //           }
        //        ],
        //        "trace":"fbaee9e0e2f5442fba5b3262fc86b0ac.65.16956593456523085"
        //    }
        //
        // swap
        //
        //     {
        //         "code": 1000,
        //         "message": "Ok",
        //         "data": [
        //             {
        //                 "order_id": "230930336848609",
        //                 "trade_id": "6212604014",
        //                 "symbol": "BTCUSDT",
        //                 "side": 3,
        //                 "price": "26910.4",
        //                 "vol": "1",
        //                 "exec_type": "Taker",
        //                 "profit": false,
        //                 "create_time": 1695961596692,
        //                 "realised_profit": "-0.0003",
        //                 "paid_fees": "0.01614624"
        //             },
        //         ],
        //         "trace": "4cad855074634097ac6ba5257c47305d.62.16959616054873723"
        //     }
        //
        const data = this.safeValue (response, 'data', []);
        return this.parseTrades (data, market, since, limit);
    }

    async fetchOrderTrades (id: string, symbol: Str = undefined, since: Int = undefined, limit: Int = undefined, params = {}) {
        /**
         * @method
         * @name bitmart#fetchOrderTrades
         * @see https://developer-pro.bitmart.com/en/spot/#order-trade-list-v4-signed
         * @description fetch all the trades made from a single order
         * @param {string} id order id
         * @param {string} symbol unified market symbol
         * @param {int} [since] the earliest time in ms to fetch trades for
         * @param {int} [limit] the maximum number of trades to retrieve
         * @param {object} [params] extra parameters specific to the exchange API endpoint
         * @returns {object[]} a list of [trade structures]{@link https://docs.ccxt.com/#/?id=trade-structure}
         */
        await this.loadMarkets ();
        const request = {
            'orderId': id,
        };
        const response = await this.privatePostSpotV4QueryOrderTrades (this.extend (request, params));
        const data = this.safeValue (response, 'data', {});
        return this.parseTrades (data, undefined, since, limit);
    }

    customParseBalance (response, marketType): Balances {
        const data = this.safeValue (response, 'data', {});
        let wallet = undefined;
        if (marketType === 'swap') {
            wallet = this.safeValue (response, 'data', []);
        } else if (marketType === 'margin') {
            wallet = this.safeValue (data, 'symbols', []);
        } else {
            wallet = this.safeValue (data, 'wallet', []);
        }
        const result = { 'info': response };
        if (marketType === 'margin') {
            for (let i = 0; i < wallet.length; i++) {
                const entry = wallet[i];
                const marketId = this.safeString (entry, 'symbol');
                const symbol = this.safeSymbol (marketId, undefined, '_');
                const base = this.safeValue (entry, 'base', {});
                const quote = this.safeValue (entry, 'quote', {});
                const baseCode = this.safeCurrencyCode (this.safeString (base, 'currency'));
                const quoteCode = this.safeCurrencyCode (this.safeString (quote, 'currency'));
                const subResult = {};
                subResult[baseCode] = this.parseBalanceHelper (base);
                subResult[quoteCode] = this.parseBalanceHelper (quote);
                result[symbol] = this.safeBalance (subResult);
            }
            return result;
        } else {
            for (let i = 0; i < wallet.length; i++) {
                const balance = wallet[i];
                let currencyId = this.safeString2 (balance, 'id', 'currency');
                currencyId = this.safeString (balance, 'coin_code', currencyId);
                const code = this.safeCurrencyCode (currencyId);
                const account = this.account ();
                account['free'] = this.safeString2 (balance, 'available', 'available_balance');
                account['used'] = this.safeString2 (balance, 'frozen', 'frozen_balance');
                result[code] = account;
            }
            return this.safeBalance (result);
        }
    }

    parseBalanceHelper (entry) {
        const account = this.account ();
        account['used'] = this.safeString (entry, 'frozen');
        account['free'] = this.safeString (entry, 'available');
        account['total'] = this.safeString (entry, 'total_asset');
        const debt = this.safeString (entry, 'borrow_unpaid');
        const interest = this.safeString (entry, 'interest_unpaid');
        account['debt'] = Precise.stringAdd (debt, interest);
        return account;
    }

    async fetchBalance (params = {}): Promise<Balances> {
        /**
         * @method
         * @name bitmart#fetchBalance
         * @description query for balance and get the amount of funds available for trading or funds locked in orders
         * @see https://developer-pro.bitmart.com/en/spot/#get-spot-wallet-balance
         * @see https://developer-pro.bitmart.com/en/futures/#get-contract-assets-detail
         * @see https://developer-pro.bitmart.com/en/spot/#get-account-balance
         * @see https://developer-pro.bitmart.com/en/spot/#get-margin-account-details-isolated
         * @param {object} [params] extra parameters specific to the exchange API endpoint
         * @returns {object} a [balance structure]{@link https://docs.ccxt.com/#/?id=balance-structure}
         */
        await this.loadMarkets ();
        let marketType = undefined;
        [ marketType, params ] = this.handleMarketTypeAndParams ('fetchBalance', undefined, params);
        const marginMode = this.safeString (params, 'marginMode');
        const isMargin = this.safeValue (params, 'margin', false);
        params = this.omit (params, [ 'margin', 'marginMode' ]);
        if (marginMode !== undefined || isMargin) {
            marketType = 'margin';
        }
        let response = undefined;
        if (marketType === 'spot') {
            response = await this.privateGetSpotV1Wallet (params);
        } else if (marketType === 'swap') {
            response = await this.privateGetContractPrivateAssetsDetail (params);
        } else if (marketType === 'account') {
            response = await this.privateGetAccountV1Wallet (params);
        } else if (marketType === 'margin') {
            response = await this.privateGetSpotV1MarginIsolatedAccount (params);
        } else {
            throw new NotSupported (this.id + ' fetchBalance() does not support ' + marketType + ' markets, only spot, swap and account and margin markets are accepted');
        }
        //
        // spot
        //
        //     {
        //         "message":"OK",
        //         "code":1000,
        //         "trace":"39069916-72f9-44c7-acde-2ad5afd21cad",
        //         "data":{
        //             "wallet":[
        //                 {"id":"BTC","name":"Bitcoin","available":"0.00000062","frozen":"0.00000000"},
        //                 {"id":"ETH","name":"Ethereum","available":"0.00002277","frozen":"0.00000000"},
        //                 {"id":"BMX","name":"BitMart Token","available":"0.00000000","frozen":"0.00000000"}
        //             ]
        //         }
        //     }
        //
        // account
        //
        //     {
        //         "message":"OK",
        //         "code":1000,
        //         "trace":"5c3b7fc7-93b2-49ef-bb59-7fdc56915b59",
        //         "data":{
        //             "wallet":[
        //                 {"currency":"BTC","name":"Bitcoin","available":"0.00000062","frozen":"0.00000000"},
        //                 {"currency":"ETH","name":"Ethereum","available":"0.00002277","frozen":"0.00000000"}
        //             ]
        //         }
        //     }
        //
        // swap
        //
        //     {
        //         "code": 1000,
        //         "message": "Ok",
        //         "data": [
        //             {
        //                 "currency": "USDT",
        //                 "available_balance": "0",
        //                 "frozen_balance": "0",
        //                 "unrealized": "0",
        //                 "equity": "0",
        //                 "position_deposit": "0"
        //             },
        //             ...
        //         ],
        //         "trace": "f9da3a39-cf45-42e7-914d-294f565dfc33"
        //     }
        //
        // margin
        //
        //     {
        //         "message": "OK",
        //         "code": 1000,
        //         "trace": "61dd6ab265c04064b72d8bc9b205f741.71.16701055600915302",
        //         "data": {
        //             "symbols": [
        //                 {
        //                     "symbol": "BTC_USDT",
        //                     "risk_rate": "999.00",
        //                     "risk_level": "1",
        //                     "buy_enabled": false,
        //                     "sell_enabled": false,
        //                     "liquidate_price": null,
        //                     "liquidate_rate": "1.15",
        //                     "base": {
        //                         "currency": "BTC",
        //                         "borrow_enabled": true,
        //                         "borrowed": "0.00000000",
        //                         "available": "0.00000000",
        //                         "frozen": "0.00000000",
        //                         "net_asset": "0.00000000",
        //                         "net_assetBTC": "0.00000000",
        //                         "total_asset": "0.00000000",
        //                         "borrow_unpaid": "0.00000000",
        //                         "interest_unpaid": "0.00000000"
        //                     },
        //                     "quote": {
        //                         "currency": "USDT",
        //                         "borrow_enabled": true,
        //                         "borrowed": "0.00000000",
        //                         "available": "20.00000000",
        //                         "frozen": "0.00000000",
        //                         "net_asset": "20.00000000",
        //                         "net_assetBTC": "0.00118008",
        //                         "total_asset": "20.00000000",
        //                         "borrow_unpaid": "0.00000000",
        //                         "interest_unpaid": "0.00000000"
        //                     }
        //                 }
        //             ]
        //         }
        //     }
        //
        return this.customParseBalance (response, marketType);
    }

    parseTradingFee (fee, market: Market = undefined) {
        //
        //     {
        //         "symbol": "ETH_USDT",
        //         "taker_fee_rate": "0.0025",
        //         "maker_fee_rate": "0.0025"
        //     }
        //
        const marketId = this.safeString (fee, 'symbol');
        const symbol = this.safeSymbol (marketId);
        return {
            'info': fee,
            'symbol': symbol,
            'maker': this.safeNumber (fee, 'maker_fee_rate'),
            'taker': this.safeNumber (fee, 'taker_fee_rate'),
        };
    }

    async fetchTradingFee (symbol: string, params = {}) {
        /**
         * @method
         * @name bitmart#fetchTradingFee
         * @description fetch the trading fees for a market
         * @param {string} symbol unified market symbol
         * @param {object} [params] extra parameters specific to the exchange API endpoint
         * @returns {object} a [fee structure]{@link https://docs.ccxt.com/#/?id=fee-structure}
         */
        await this.loadMarkets ();
        const market = this.market (symbol);
        if (!market['spot']) {
            throw new NotSupported (this.id + ' fetchTradingFee() does not support ' + market['type'] + ' orders, only spot orders are accepted');
        }
        const request = {
            'symbol': market['id'],
        };
        const response = await this.privateGetSpotV1TradeFee (this.extend (request, params));
        //
        //     {
        //         "message": "OK",
        //         "code": "1000",
        //         "trace": "5a6f1e40-37fe-4849-a494-03279fadcc62",
        //         "data": {
        //             "symbol": "ETH_USDT",
        //             "taker_fee_rate": "0.0025",
        //             "maker_fee_rate": "0.0025"
        //         }
        //     }
        //
        const data = this.safeValue (response, 'data');
        return this.parseTradingFee (data);
    }

    parseOrder (order, market: Market = undefined): Order {
        //
        // createOrder
        //
        //     {
        //         "order_id": 2707217580
        //     }
        //
        // swap
        //   "data": {
        //       "order_id": 231116359426639,
        //       "price": "market price"
        //    },
        //
        // cancelOrder
        //
        //     "2707217580" // order id
        //
        // spot fetchOrder, fetchOrdersByStatus, fetchOpenOrders, fetchClosedOrders
        //
        //     {
        //         "order_id":1736871726781,
        //         "symbol":"BTC_USDT",
        //         "create_time":1591096004000,
        //         "side":"sell",
        //         "type":"market", // limit, market, limit_maker, ioc
        //         "price":"0.00",
        //         "price_avg":"0.00",
        //         "size":"0.02000",
        //         "notional":"0.00000000",
        //         "filled_notional":"0.00000000",
        //         "filled_size":"0.00000",
        //         "status":"8"
        //     }
        //
        // spot v4
        //    {
        //        "orderId" : "118100034543076010",
        //        "clientOrderId" : "118100034543076010",
        //        "symbol" : "BTC_USDT",
        //        "side" : "buy",
        //        "orderMode" : "spot",
        //        "type" : "limit",
        //        "state" : "filled",
        //        "price" : "48800.00",
        //        "priceAvg" : "39999.00",
        //        "size" : "0.10000",
        //        "filledSize" : "0.10000",
        //        "notional" : "4880.00000000",
        //        "filledNotional" : "3999.90000000",
        //        "createTime" : 1681701557927,
        //        "updateTime" : 1681701559408
        //    }
        //
        // swap: fetchOrder, fetchOpenOrders
        //
        //     {
        //         "order_id": "230935812485489",
        //         "client_order_id": "",
        //         "price": "24000",
        //         "size": "1",
        //         "symbol": "BTCUSDT",
        //         "state": 2,
        //         "side": 1,
        //         "type": "limit",
        //         "leverage": "10",
        //         "open_type": "isolated",
        //         "deal_avg_price": "0",
        //         "deal_size": "0",
        //         "create_time": 1695702258629,
        //         "update_time": 1695702258642
        //     }
        //
        let id = undefined;
        if (typeof order === 'string') {
            id = order;
            order = {};
        }
        id = this.safeString2 (order, 'order_id', 'orderId', id);
        const timestamp = this.safeInteger2 (order, 'create_time', 'createTime');
        const marketId = this.safeString (order, 'symbol');
        const symbol = this.safeSymbol (marketId, market);
        market = this.safeMarket (symbol, market);
        const orderType = this.safeString (market, 'type', 'spot');
        let type = this.safeString (order, 'type');
        let timeInForce = undefined;
        let postOnly = undefined;
        if (type === 'limit_maker') {
            type = 'limit';
            postOnly = true;
            timeInForce = 'PO';
        }
        if (type === 'ioc') {
            type = 'limit';
            timeInForce = 'IOC';
        }
        let priceString = this.safeString (order, 'price');
        if (priceString === 'market price') {
            priceString = undefined;
        }
        return this.safeOrder ({
            'id': id,
            'clientOrderId': this.safeString (order, 'client_order_id'),
            'info': order,
            'timestamp': timestamp,
            'datetime': this.iso8601 (timestamp),
            'lastTradeTimestamp': this.safeInteger (order, 'update_time'),
            'symbol': symbol,
            'type': type,
            'timeInForce': timeInForce,
            'postOnly': postOnly,
            'side': this.parseOrderSide (this.safeString (order, 'side')),
            'price': this.omitZero (priceString),
            'stopPrice': undefined,
            'triggerPrice': undefined,
            'amount': this.omitZero (this.safeString (order, 'size')),
            'cost': this.safeString2 (order, 'filled_notional', 'filledNotional'),
            'average': this.safeStringN (order, [ 'price_avg', 'priceAvg', 'deal_avg_price' ]),
            'filled': this.safeStringN (order, [ 'filled_size', 'filledSize', 'deal_size' ]),
            'remaining': undefined,
            'status': this.parseOrderStatusByType (orderType, this.safeString2 (order, 'status', 'state')),
            'fee': undefined,
            'trades': undefined,
        }, market);
    }

    parseOrderSide (side) {
        const sides = {
            '1': 'buy',
            '2': 'buy',
            '3': 'sell',
            '4': 'sell',
        };
        return this.safeString (sides, side, side);
    }

    parseOrderStatusByType (type, status) {
        const statusesByType = {
            'spot': {
                '1': 'rejected', // Order failure
                '2': 'open', // Placing order
                '3': 'rejected', // Order failure, Freeze failure
                '4': 'open', // Order success, Pending for fulfilment
                '5': 'open', // Partially filled
                '6': 'closed', // Fully filled
                '7': 'canceled', // Canceling
                '8': 'canceled', // Canceled
                'new': 'open',
                'partially_filled': 'open',
                'filled': 'closed',
                'partially_canceled': 'canceled',
            },
            'swap': {
                '1': 'open', // Submitting
                '2': 'open', // Commissioned
                '4': 'closed', // Completed
            },
        };
        const statuses = this.safeValue (statusesByType, type, {});
        return this.safeString (statuses, status, status);
    }

    async createMarketBuyOrderWithCost (symbol: string, cost, params = {}) {
        /**
         * @method
         * @name bitmart#createMarketBuyOrderWithCost
         * @description create a market buy order by providing the symbol and cost
         * @see https://developer-pro.bitmart.com/en/spot/#new-order-v2-signed
         * @param {string} symbol unified symbol of the market to create an order in
         * @param {float} cost how much you want to trade in units of the quote currency
         * @param {object} [params] extra parameters specific to the exchange API endpoint
         * @returns {object} an [order structure]{@link https://docs.ccxt.com/#/?id=order-structure}
         */
        await this.loadMarkets ();
        const market = this.market (symbol);
        if (!market['spot']) {
            throw new NotSupported (this.id + ' createMarketBuyOrderWithCost() supports spot orders only');
        }
        params['createMarketBuyOrderRequiresPrice'] = false;
        return await this.createOrder (symbol, 'market', 'buy', cost, undefined, params);
    }

    async createOrder (symbol: string, type: OrderType, side: OrderSide, amount, price = undefined, params = {}) {
        /**
         * @method
         * @name bitmart#createOrder
         * @description create a trade order
         * @see https://developer-pro.bitmart.com/en/spot/#new-order-v2-signed
         * @see https://developer-pro.bitmart.com/en/spot/#place-margin-order
         * @see https://developer-pro.bitmart.com/en/futures/#submit-order-signed
         * @param {string} symbol unified symbol of the market to create an order in
         * @param {string} type 'market' or 'limit'
         * @param {string} side 'buy' or 'sell'
         * @param {float} amount how much of currency you want to trade in units of base currency
         * @param {float} [price] the price at which the order is to be fullfilled, in units of the quote currency, ignored in market orders
         * @param {object} [params] extra parameters specific to the exchange API endpoint
         * @param {string} [params.marginMode] 'cross' or 'isolated'
         * @param {string} [params.leverage] *swap only* leverage level
         * @param {string} [params.clientOrderId] client order id of the order
         * @param {boolean} [params.reduceOnly] *swap only* reduce only
         * @param {boolean} [params.postOnly] make sure the order is posted to the order book and not matched immediately
         * @returns {object} an [order structure]{@link https://docs.ccxt.com/#/?id=order-structure}
         */
        await this.loadMarkets ();
        const market = this.market (symbol);
        const result = this.handleMarginModeAndParams ('createOrder', params);
        const marginMode = this.safeString (result, 0);
        let response = undefined;
        if (market['spot']) {
            const spotRequest = this.createSpotOrderRequest (symbol, type, side, amount, price, params);
            if (marginMode === 'isolated') {
                response = await this.privatePostSpotV1MarginSubmitOrder (spotRequest);
            } else {
                response = await this.privatePostSpotV2SubmitOrder (spotRequest);
            }
        } else {
            const swapRequest = this.createSwapOrderRequest (symbol, type, side, amount, price, params);
            response = await this.privatePostContractPrivateSubmitOrder (swapRequest);
        }
        //
        // spot and margin
        //
        //     {
        //         "code": 1000,
        //         "trace":"886fb6ae-456b-4654-b4e0-d681ac05cea1",
        //         "message": "OK",
        //         "data": {
        //             "order_id": 2707217580
        //         }
        //     }
        //
        // swap
        // {"code":1000,"message":"Ok","data":{"order_id":231116359426639,"price":"market price"},"trace":"7f9c94e10f9d4513bc08a7bfc2a5559a.62.16996369620521911"}
        //
        const data = this.safeValue (response, 'data', {});
        const order = this.parseOrder (data, market);
        order['type'] = type;
        order['side'] = side;
        order['amount'] = amount;
        order['price'] = price;
        return order;
    }

    createSwapOrderRequest (symbol: string, type: OrderType, side: OrderSide, amount, price = undefined, params = {}) {
        /**
         * @method
         * @name bitmart#createSwapOrderRequest
         * @description create a trade order
         * @see https://developer-pro.bitmart.com/en/futures/#submit-order-signed
         * @param {string} symbol unified symbol of the market to create an order in
         * @param {string} type 'market' or 'limit'
         * @param {string} side 'buy' or 'sell'
         * @param {float} amount how much of currency you want to trade in units of base currency
         * @param {float} [price] the price at which the order is to be fullfilled, in units of the quote currency, ignored in market orders
         * @param {object} [params] extra parameters specific to the exchange API endpoint
         * @param {int} [params.leverage] leverage level
         * @param {boolean} [params.reduceOnly] *swap only* reduce only
         * @param {string} [params.marginMode] 'cross' or 'isolated', default is 'cross'
         *  @param {string} [params.clientOrderId] client order id of the order
         * @returns {object} an [order structure]{@link https://docs.ccxt.com/#/?id=order-structure}
         */
        const market = this.market (symbol);
        const request = {
            'symbol': market['id'],
            'type': type,
            'size': parseInt (this.amountToPrecision (symbol, amount)),
        };
        const timeInForce = this.safeString (params, 'timeInForce');
        const mode = this.safeInteger (params, 'mode'); // only for swap
        const isMarketOrder = type === 'market';
        let postOnly = undefined;
        const reduceOnly = this.safeValue (params, 'reduceOnly');
        const isExchangeSpecificPo = (mode === 4);
        [ postOnly, params ] = this.handlePostOnly (isMarketOrder, isExchangeSpecificPo, params);
        params = this.omit (params, [ 'timeInForce', 'postOnly', 'reduceOnly' ]);
        const ioc = ((timeInForce === 'IOC') || (mode === 3));
        const isLimitOrder = (type === 'limit') || postOnly || ioc;
        if (timeInForce === 'GTC') {
            request['mode'] = 1;
        } else if (timeInForce === 'FOK') {
            request['mode'] = 2;
        } else if (timeInForce === 'IOC') {
            request['mode'] = 3;
        }
        if (postOnly) {
            request['mode'] = 4;
        }
        if (isLimitOrder) {
            request['price'] = this.priceToPrecision (symbol, price);
        }
        if (side === 'buy') {
            if (reduceOnly) {
                request['side'] = 2; // sell close long
            } else {
                request['side'] = 1; // buy open long
            }
        } else if (side === 'sell') {
            if (reduceOnly) {
                request['side'] = 3; // sell close long
            } else {
                request['side'] = 4; // sell open short
            }
        }
        let marginMode = undefined;
        [ marginMode, params ] = this.handleMarginModeAndParams ('createOrder', params, 'cross');
        request['open_type'] = marginMode;
        const clientOrderId = this.safeString (params, 'clientOrderId');
        if (clientOrderId !== undefined) {
            params = this.omit (params, 'clientOrderId');
            request['client_order_id'] = clientOrderId;
        }
        const leverage = this.safeInteger (params, 'leverage', 1);
        params = this.omit (params, 'leverage');
        request['leverage'] = this.numberToString (leverage);
        return this.extend (request, params);
    }

    createSpotOrderRequest (symbol: string, type: OrderType, side: OrderSide, amount, price = undefined, params = {}) {
        /**
         * @method
         * @name bitmart#createSpotOrderRequest
         * @description create a spot order request
         * @see https://developer-pro.bitmart.com/en/spot/#place-spot-order
         * @see https://developer-pro.bitmart.com/en/spot/#place-margin-order
         * @param {string} symbol unified symbol of the market to create an order in
         * @param {string} type 'market' or 'limit'
         * @param {string} side 'buy' or 'sell'
         * @param {float} amount how much of currency you want to trade in units of base currency
         * @param {float} [price] the price at which the order is to be fullfilled, in units of the quote currency, ignored in market orders
         * @param {object} [params] extra parameters specific to the exchange API endpoint
         * @param {string} [params.marginMode] 'cross' or 'isolated'
         * @returns {object} an [order structure]{@link https://docs.ccxt.com/#/?id=order-structure}
         */
        const market = this.market (symbol);
        const request = {
            'symbol': market['id'],
            'side': side,
            'type': type,
        };
        const timeInForce = this.safeString (params, 'timeInForce');
        if (timeInForce === 'FOK') {
            throw new InvalidOrder (this.id + ' createOrder() only accepts timeInForce parameter values of IOC or PO');
        }
        const mode = this.safeInteger (params, 'mode'); // only for swap
        const isMarketOrder = type === 'market';
        let postOnly = undefined;
        const isExchangeSpecificPo = (type === 'limit_maker') || (mode === 4);
        [ postOnly, params ] = this.handlePostOnly (isMarketOrder, isExchangeSpecificPo, params);
        params = this.omit (params, [ 'timeInForce', 'postOnly' ]);
        const ioc = ((timeInForce === 'IOC') || (type === 'ioc'));
        const isLimitOrder = (type === 'limit') || postOnly || ioc;
        // method = 'privatePostSpotV2SubmitOrder';
        if (isLimitOrder) {
            request['size'] = this.amountToPrecision (symbol, amount);
            request['price'] = this.priceToPrecision (symbol, price);
        } else if (isMarketOrder) {
            // for market buy it requires the amount of quote currency to spend
            if (side === 'buy') {
                let notional = this.safeNumber2 (params, 'cost', 'notional');
                params = this.omit (params, 'cost');
                let createMarketBuyOrderRequiresPrice = true;
                [ createMarketBuyOrderRequiresPrice, params ] = this.handleOptionAndParams (params, 'createOrder', 'createMarketBuyOrderRequiresPrice', true);
                if (createMarketBuyOrderRequiresPrice) {
                    if ((price === undefined) && (notional === undefined)) {
                        throw new InvalidOrder (this.id + ' createOrder() requires the price argument for market buy orders to calculate the total cost to spend (amount * price), alternatively set the createMarketBuyOrderRequiresPrice option or param to false and pass the cost to spend in the amount argument or in the "notional" extra parameter (the exchange-specific behaviour)');
                    } else {
                        const amountString = this.numberToString (amount);
                        const priceString = this.numberToString (price);
                        notional = this.parseNumber (Precise.stringMul (amountString, priceString));
                    }
                } else {
                    notional = (notional === undefined) ? amount : notional;
                }
                request['notional'] = this.decimalToPrecision (notional, TRUNCATE, market['precision']['price'], this.precisionMode);
            } else if (side === 'sell') {
                request['size'] = this.amountToPrecision (symbol, amount);
            }
        }
        if (postOnly) {
            request['type'] = 'limit_maker';
        }
        if (ioc) {
            request['type'] = 'ioc';
        }
        return this.extend (request, params);
    }

    async cancelOrder (id: string, symbol: Str = undefined, params = {}) {
        /**
         * @method
         * @name bitmart#cancelOrder
         * @see https://developer-pro.bitmart.com/en/futures/#cancel-order-signed
         * @see https://developer-pro.bitmart.com/en/spot/#cancel-order-v3-signed
         * @see https://developer-pro.bitmart.com/en/futures/#cancel-plan-order-signed
         * @description cancels an open order
         * @param {string} id order id
         * @param {string} symbol unified symbol of the market the order was made in
         * @param {object} [params] extra parameters specific to the exchange API endpoint
         * @param {string} [params.clientOrderId] *spot only* the client order id of the order to cancel
         * @param {boolean} [params.stop] *swap only* whether the order is a stop order
         * @returns {object} An [order structure]{@link https://docs.ccxt.com/#/?id=order-structure}
         */
        if (symbol === undefined) {
            throw new ArgumentsRequired (this.id + ' cancelOrder() requires a symbol argument');
        }
        await this.loadMarkets ();
        const market = this.market (symbol);
        const request = {
            'symbol': market['id'],
        };
        const clientOrderId = this.safeString2 (params, 'clientOrderId', 'client_order_id');
        if (clientOrderId !== undefined) {
            request['client_order_id'] = clientOrderId;
        } else {
            request['order_id'] = id.toString ();
        }
        params = this.omit (params, [ 'clientOrderId' ]);
        let response = undefined;
        if (market['spot']) {
            response = await this.privatePostSpotV3CancelOrder (this.extend (request, params));
        } else {
            const stop = this.safeValue (params, 'stop');
            params = this.omit (params, [ 'stop' ]);
            if (!stop) {
                response = await this.privatePostContractPrivateCancelOrder (this.extend (request, params));
            } else {
                response = await this.privatePostContractPrivateCancelPlanOrder (this.extend (request, params));
            }
        }
        // swap
        // {"code":1000,"message":"Ok","trace":"7f9c94e10f9d4513bc08a7bfc2a5559a.55.16959817848001851"}
        //
        // spot
        //
        //     {
        //         "code": 1000,
        //         "trace":"886fb6ae-456b-4654-b4e0-d681ac05cea1",
        //         "message": "OK",
        //         "data": {
        //             "result": true
        //         }
        //     }
        //
        // spot alternative
        //
        //     {
        //         "code": 1000,
        //         "trace":"886fb6ae-456b-4654-b4e0-d681ac05cea1",
        //         "message": "OK",
        //         "data": true
        //     }
        //
        if (market['swap']) {
            return response;
        }
        const data = this.safeValue (response, 'data');
        if (data === true) {
            return this.parseOrder (id, market);
        }
        const succeeded = this.safeValue (data, 'succeed');
        if (succeeded !== undefined) {
            id = this.safeString (succeeded, 0);
            if (id === undefined) {
                throw new InvalidOrder (this.id + ' cancelOrder() failed to cancel ' + symbol + ' order id ' + id);
            }
        } else {
            const result = this.safeValue (data, 'result');
            if (!result) {
                throw new InvalidOrder (this.id + ' cancelOrder() ' + symbol + ' order id ' + id + ' is filled or canceled');
            }
        }
        const order = this.parseOrder (id, market);
        return this.extend (order, { 'id': id });
    }

    async cancelAllOrders (symbol: Str = undefined, params = {}) {
        /**
         * @method
         * @name bitmart#cancelAllOrders
         * @description cancel all open orders in a market
         * @see https://developer-pro.bitmart.com/en/spot/#cancel-all-orders
         * @see https://developer-pro.bitmart.com/en/futures/#cancel-all-orders-signed
         * @param {string} symbol unified market symbol of the market to cancel orders in
         * @param {object} [params] extra parameters specific to the exchange API endpoint
         * @param {string} [params.side] *spot only* 'buy' or 'sell'
         * @returns {object[]} a list of [order structures]{@link https://docs.ccxt.com/#/?id=order-structure}
         */
        await this.loadMarkets ();
        const request = {};
        let market = undefined;
        if (symbol !== undefined) {
            market = this.market (symbol);
            request['symbol'] = market['id'];
        }
        let response = undefined;
        let type = undefined;
        [ type, params ] = this.handleMarketTypeAndParams ('cancelAllOrders', market, params);
        if (type === 'spot') {
            response = await this.privatePostSpotV1CancelOrders (this.extend (request, params));
        } else if (type === 'swap') {
            if (symbol === undefined) {
                throw new ArgumentsRequired (this.id + ' cancelAllOrders() requires a symbol argument');
            }
            response = await this.privatePostContractPrivateCancelOrders (this.extend (request, params));
        }
        //
        // spot
        //
        //     {
        //         "code": 1000,
        //         "trace":"886fb6ae-456b-4654-b4e0-d681ac05cea1",
        //         "message": "OK",
        //         "data": {}
        //     }
        //
        // swap
        //
        //     {
        //         "code": 1000,
        //         "message": "Ok",
        //         "trace": "7f9c94e10f9d4513bc08a7bfc2a5559a.70.16954131323145323"
        //     }
        //
        return response;
    }

    async fetchOrdersByStatus (status, symbol: Str = undefined, since: Int = undefined, limit: Int = undefined, params = {}) {
        if (symbol === undefined) {
            throw new ArgumentsRequired (this.id + ' fetchOrdersByStatus() requires a symbol argument');
        }
        await this.loadMarkets ();
        const market = this.market (symbol);
        if (!market['spot']) {
            throw new NotSupported (this.id + ' fetchOrdersByStatus() does not support ' + market['type'] + ' orders, only spot orders are accepted');
        }
        const request = {
            'symbol': market['id'],
            'offset': 1, // max offset * limit < 500
            'N': 100, // max limit is 100
        };
        if (status === 'open') {
            request['status'] = 9;
        } else if (status === 'closed') {
            request['status'] = 6;
        } else if (status === 'canceled') {
            request['status'] = 8;
        } else {
            request['status'] = status;
        }
        const response = await this.privateGetSpotV3Orders (this.extend (request, params));
        //
        // spot
        //
        //     {
        //         "message":"OK",
        //         "code":1000,
        //         "trace":"70e7d427-7436-4fb8-8cdd-97e1f5eadbe9",
        //         "data":{
        //             "current_page":1,
        //             "orders":[
        //                 {
        //                     "order_id":2147601241,
        //                     "symbol":"BTC_USDT",
        //                     "create_time":1591099963000,
        //                     "side":"sell",
        //                     "type":"limit",
        //                     "price":"9000.00",
        //                     "price_avg":"0.00",
        //                     "size":"1.00000",
        //                     "notional":"9000.00000000",
        //                     "filled_notional":"0.00000000",
        //                     "filled_size":"0.00000",
        //                     "status":"4"
        //                 }
        //             ]
        //         }
        //     }
        //
        const data = this.safeValue (response, 'data', {});
        const orders = this.safeValue (data, 'orders', []);
        return this.parseOrders (orders, market, since, limit);
    }

    async fetchOpenOrders (symbol: Str = undefined, since: Int = undefined, limit: Int = undefined, params = {}): Promise<Order[]> {
        /**
         * @method
         * @name bitmart#fetchOpenOrders
         * @see https://developer-pro.bitmart.com/en/spot/#current-open-orders-v4-signed
         * @see https://developer-pro.bitmart.com/en/futures/#get-all-open-orders-keyed
         * @description fetch all unfilled currently open orders
         * @param {string} symbol unified market symbol
         * @param {int} [since] the earliest time in ms to fetch open orders for
         * @param {int} [limit] the maximum number of open order structures to retrieve
         * @param {object} [params] extra parameters specific to the exchange API endpoint
         * @param {boolean} [params.marginMode] *spot* whether to fetch trades for margin orders or spot orders, defaults to spot orders (only isolated margin orders are supported)
         * @param {int} [params.until] *spot* the latest time in ms to fetch orders for
         * @param {string} [params.type] *swap* order type, 'limit' or 'market'
         * @param {string} [params.order_state] *swap* the order state, 'all' or 'partially_filled', default is 'all'
         * @returns {Order[]} a list of [order structures]{@link https://docs.ccxt.com/#/?id=order-structure}
         */
        await this.loadMarkets ();
        let market = undefined;
        const request = {};
        if (symbol !== undefined) {
            market = this.market (symbol);
            request['symbol'] = market['id'];
        }
        if (limit !== undefined) {
            request['limit'] = limit;
        }
        let type = undefined;
        let response = undefined;
        [ type, params ] = this.handleMarketTypeAndParams ('fetchOpenOrders', market, params);
        if (type === 'spot') {
            let marginMode = undefined;
            [ marginMode, params ] = this.handleMarginModeAndParams ('fetchOpenOrders', params);
            if (marginMode === 'isolated') {
                request['orderMode'] = 'iso_margin';
            }
            if (since !== undefined) {
                request['startTime'] = since;
            }
            const until = this.safeInteger2 (params, 'until', 'endTime');
            if (until !== undefined) {
                params = this.omit (params, [ 'endTime' ]);
                request['endTime'] = until;
            }
            response = await this.privatePostSpotV4QueryOpenOrders (this.extend (request, params));
        } else if (type === 'swap') {
            response = await this.privateGetContractPrivateGetOpenOrders (this.extend (request, params));
        } else {
            throw new NotSupported (this.id + ' fetchOpenOrders() does not support ' + type + ' orders, only spot and swap orders are accepted');
        }
        //
        // spot
        //
        //     {
        //         "code": 1000,
        //         "message": "success",
        //         "data": [
        //             {
        //                 "orderId": "183299373022163211",
        //                 "clientOrderId": "183299373022163211",
        //                 "symbol": "BTC_USDT",
        //                 "side": "buy",
        //                 "orderMode": "spot",
        //                 "type": "limit",
        //                 "state": "new",
        //                 "price": "25000.00",
        //                 "priceAvg": "0.00",
        //                 "size": "0.00020",
        //                 "filledSize": "0.00000",
        //                 "notional": "5.00000000",
        //                 "filledNotional": "0.00000000",
        //                 "createTime": 1695703703338,
        //                 "updateTime": 1695703703359
        //             }
        //         ],
        //         "trace": "15f11d48e3234c81a2e786cr2e7a38e6.71.16957022303515933"
        //     }
        //
        // swap
        //
        //     {
        //         "code": 1000,
        //         "message": "Ok",
        //         "data": [
        //             {
        //                 "order_id": "230935812485489",
        //                 "client_order_id": "",
        //                 "price": "24000",
        //                 "size": "1",
        //                 "symbol": "BTCUSDT",
        //                 "state": 2,
        //                 "side": 1,
        //                 "type": "limit",
        //                 "leverage": "10",
        //                 "open_type": "isolated",
        //                 "deal_avg_price": "0",
        //                 "deal_size": "0",
        //                 "create_time": 1695702258629,
        //                 "update_time": 1695702258642
        //             }
        //         ],
        //         "trace": "7f9d94g10f9d4513bc08a7rfc3a5559a.71.16957022303515933"
        //     }
        //
        const data = this.safeValue (response, 'data', []);
        return this.parseOrders (data, market, since, limit);
    }

    async fetchClosedOrders (symbol: Str = undefined, since: Int = undefined, limit: Int = undefined, params = {}): Promise<Order[]> {
        /**
         * @method
         * @name bitmart#fetchClosedOrders
         * @see https://developer-pro.bitmart.com/en/spot/#account-orders-v4-signed
         * @see https://developer-pro.bitmart.com/en/futures/#get-order-history-keyed
         * @description fetches information on multiple closed orders made by the user
         * @param {string} symbol unified market symbol of the market orders were made in
         * @param {int} [since] the earliest time in ms to fetch orders for
         * @param {int} [limit] the maximum number of  orde structures to retrieve
         * @param {object} [params] extra parameters specific to the exchange API endpoint
         * @param {int} [params.until] timestamp in ms of the latest entry
         * @param {string} [params.marginMode] *spot only* 'cross' or 'isolated', for margin trading
         * @returns {Order[]} a list of [order structures]{@link https://docs.ccxt.com/#/?id=order-structure}
         */
        await this.loadMarkets ();
        let market = undefined;
        const request = {};
        if (symbol !== undefined) {
            market = this.market (symbol);
            request['symbol'] = market['id'];
        }
        let type = undefined;
        [ type, params ] = this.handleMarketTypeAndParams ('fetchClosedOrders', market, params);
        if (type !== 'spot') {
            if (symbol === undefined) {
                throw new ArgumentsRequired (this.id + ' fetchClosedOrders() requires a symbol argument');
            }
        }
        let marginMode = undefined;
        [ marginMode, params ] = this.handleMarginModeAndParams ('fetchClosedOrders', params);
        if (marginMode === 'isolated') {
            request['orderMode'] = 'iso_margin';
        }
        const startTimeKey = (type === 'spot') ? 'startTime' : 'start_time';
        if (since !== undefined) {
            request[startTimeKey] = since;
        }
        const endTimeKey = (type === 'spot') ? 'endTime' : 'end_time';
        const until = this.safeInteger2 (params, 'until', endTimeKey);
        if (until !== undefined) {
            params = this.omit (params, [ 'until' ]);
            request[endTimeKey] = until;
        }
        let response = undefined;
        if (type === 'spot') {
            response = await this.privatePostSpotV4QueryHistoryOrders (this.extend (request, params));
        } else {
            response = await this.privateGetContractPrivateOrderHistory (this.extend (request, params));
        }
        const data = this.safeValue (response, 'data', []);
        return this.parseOrders (data, market, since, limit);
    }

    async fetchCanceledOrders (symbol: Str = undefined, since: Int = undefined, limit: Int = undefined, params = {}) {
        /**
         * @method
         * @name bitmart#fetchCanceledOrders
         * @description fetches information on multiple canceled orders made by the user
         * @param {string} symbol unified market symbol of the market orders were made in
         * @param {int} [since] timestamp in ms of the earliest order, default is undefined
         * @param {int} [limit] max number of orders to return, default is undefined
         * @param {object} [params] extra parameters specific to the exchange API endpoint
         * @returns {object} a list of [order structures]{@link https://docs.ccxt.com/#/?id=order-structure}
         */
        return await this.fetchOrdersByStatus ('canceled', symbol, since, limit, params);
    }

    async fetchOrder (id: string, symbol: Str = undefined, params = {}) {
        /**
         * @method
         * @name bitmart#fetchOrder
         * @description fetches information on an order made by the user
         * @see https://developer-pro.bitmart.com/en/spot/#query-order-by-id-v4-signed
         * @see https://developer-pro.bitmart.com/en/spot/#query-order-by-clientorderid-v4-signed
         * @see https://developer-pro.bitmart.com/en/futures/#get-order-detail-keyed
         * @param {string} id the id of the order
         * @param {string} symbol unified symbol of the market the order was made in
         * @param {object} [params] extra parameters specific to the exchange API endpoint
         * @param {string} [params.clientOrderId] *spot* fetch the order by client order id instead of order id
         * @returns {object} An [order structure]{@link https://docs.ccxt.com/#/?id=order-structure}
         */
        await this.loadMarkets ();
        const request = {};
        let type = undefined;
        let market = undefined;
        let response = undefined;
        if (symbol !== undefined) {
            market = this.market (symbol);
        }
        [ type, params ] = this.handleMarketTypeAndParams ('fetchOrder', market, params);
        if (type === 'spot') {
            const clientOrderId = this.safeString (params, 'clientOrderId');
            if (!clientOrderId) {
                request['orderId'] = id;
            }
            if (clientOrderId !== undefined) {
                response = await this.privatePostSpotV4QueryClientOrder (this.extend (request, params));
            } else {
                response = await this.privatePostSpotV4QueryOrder (this.extend (request, params));
            }
        } else if (type === 'swap') {
            if (symbol === undefined) {
                throw new ArgumentsRequired (this.id + ' fetchOrder() requires a symbol argument');
            }
            request['symbol'] = market['id'];
            request['order_id'] = id;
            response = await this.privateGetContractPrivateOrder (this.extend (request, params));
        }
        //
        // spot
        //
        //     {
        //         "code": 1000,
        //         "message": "success",
        //         "data": {
        //             "orderId": "183347420821295423",
        //             "clientOrderId": "183347420821295423",
        //             "symbol": "BTC_USDT",
        //             "side": "buy",
        //             "orderMode": "spot",
        //             "type": "limit",
        //             "state": "new",
        //             "price": "24000.00",
        //             "priceAvg": "0.00",
        //             "size": "0.00022",
        //             "filledSize": "0.00000",
        //             "notional": "5.28000000",
        //             "filledNotional": "0.00000000",
        //             "createTime": 1695783014734,
        //             "updateTime": 1695783014762
        //         },
        //         "trace": "ce3e6422c8b44d5fag855348a68693ed.63.14957831547451715"
        //     }
        //
        // swap
        //
        //     {
        //         "code": 1000,
        //         "message": "Ok",
        //         "data": {
        //             "order_id": "230927283405028",
        //             "client_order_id": "",
        //             "price": "23000",
        //             "size": "1",
        //             "symbol": "BTCUSDT",
        //             "state": 2,
        //             "side": 1,
        //             "type": "limit",
        //             "leverage": "10",
        //             "open_type": "isolated",
        //             "deal_avg_price": "0",
        //             "deal_size": "0",
        //             "create_time": 1695783433600,
        //             "update_time": 1695783433613
        //         },
        //         "trace": "4cad855075664097af6ba5257c47605d.63.14957831547451715"
        //     }
        //
        const data = this.safeValue (response, 'data', {});
        return this.parseOrder (data, market);
    }

    async fetchDepositAddress (code: string, params = {}) {
        /**
         * @method
         * @name bitmart#fetchDepositAddress
         * @description fetch the deposit address for a currency associated with this account
         * @param {string} code unified currency code
         * @param {object} [params] extra parameters specific to the exchange API endpoint
         * @returns {object} an [address structure]{@link https://docs.ccxt.com/#/?id=address-structure}
         */
        await this.loadMarkets ();
        const currency = this.currency (code);
        const request = {
            'currency': currency['id'],
        };
        if (code === 'USDT') {
            const defaultNetworks = this.safeValue (this.options, 'defaultNetworks');
            const defaultNetwork = this.safeStringUpper (defaultNetworks, code);
            const networks = this.safeValue (this.options, 'networks', {});
            let networkInner = this.safeStringUpper (params, 'network', defaultNetwork); // this line allows the user to specify either ERC20 or ETH
            networkInner = this.safeString (networks, networkInner, networkInner); // handle ERC20>ETH alias
            if (networkInner !== undefined) {
                request['currency'] = request['currency'] + '-' + networkInner; // when network the currency need to be changed to currency + '-' + network https://developer-pro.bitmart.com/en/account/withdraw_apply.html on the end of page
                params = this.omit (params, 'network');
            }
        }
        const response = await this.privateGetAccountV1DepositAddress (this.extend (request, params));
        //
        //     {
        //         "message":"OK",
        //         "code":1000,
        //         "trace":"0e6edd79-f77f-4251-abe5-83ba75d06c1a",
        //         "data":{
        //             "currency":"USDT-TRC20",
        //             "chain":"USDT-TRC20",
        //             "address":"TGR3ghy2b5VLbyAYrmiE15jasR6aPHTvC5",
        //             "address_memo":""
        //         }
        //     }
        //
        const data = this.safeValue (response, 'data', {});
        const address = this.safeString (data, 'address');
        const tag = this.safeString (data, 'address_memo');
        const chain = this.safeString (data, 'chain');
        let network = undefined;
        if (chain !== undefined) {
            const parts = chain.split ('-');
            const networkId = this.safeString (parts, 1);
            network = this.safeNetwork (networkId);
        }
        this.checkAddress (address);
        return {
            'currency': code,
            'address': address,
            'tag': tag,
            'network': network,
            'info': response,
        };
    }

    safeNetwork (networkId) {
        // TODO: parse
        return networkId;
    }

    async withdraw (code: string, amount, address, tag = undefined, params = {}) {
        /**
         * @method
         * @name bitmart#withdraw
         * @description make a withdrawal
         * @param {string} code unified currency code
         * @param {float} amount the amount to withdraw
         * @param {string} address the address to withdraw to
         * @param {string} tag
         * @param {object} [params] extra parameters specific to the exchange API endpoint
         * @returns {object} a [transaction structure]{@link https://docs.ccxt.com/#/?id=transaction-structure}
         */
        [ tag, params ] = this.handleWithdrawTagAndParams (tag, params);
        this.checkAddress (address);
        await this.loadMarkets ();
        const currency = this.currency (code);
        const request = {
            'currency': currency['id'],
            'amount': amount,
            'destination': 'To Digital Address', // To Digital Address, To Binance, To OKEX
            'address': address,
        };
        if (tag !== undefined) {
            request['address_memo'] = tag;
        }
        if (code === 'USDT') {
            const defaultNetworks = this.safeValue (this.options, 'defaultNetworks');
            const defaultNetwork = this.safeStringUpper (defaultNetworks, code);
            const networks = this.safeValue (this.options, 'networks', {});
            let network = this.safeStringUpper (params, 'network', defaultNetwork); // this line allows the user to specify either ERC20 or ETH
            network = this.safeString (networks, network, network); // handle ERC20>ETH alias
            if (network !== undefined) {
                request['currency'] = request['currency'] + '-' + network; // when network the currency need to be changed to currency + '-' + network https://developer-pro.bitmart.com/en/account/withdraw_apply.html on the end of page
                params = this.omit (params, 'network');
            }
        }
        const response = await this.privatePostAccountV1WithdrawApply (this.extend (request, params));
        //
        //     {
        //         "code": 1000,
        //         "trace":"886fb6ae-456b-4654-b4e0-d681ac05cea1",
        //         "message": "OK",
        //         "data": {
        //             "withdraw_id": "121212"
        //         }
        //     }
        //
        const data = this.safeValue (response, 'data');
        const transaction = this.parseTransaction (data, currency);
        return this.extend (transaction, {
            'code': code,
            'address': address,
            'tag': tag,
        });
    }

    async fetchTransactionsByType (type, code: Str = undefined, since: Int = undefined, limit: Int = undefined, params = {}) {
        await this.loadMarkets ();
        if (limit === undefined) {
            limit = 50; // max 50
        }
        const request = {
            'operation_type': type, // deposit or withdraw
            'offset': 1,
            'N': limit,
        };
        let currency = undefined;
        if (code !== undefined) {
            currency = this.currency (code);
            request['currency'] = currency['id'];
        }
        if (code === 'USDT') {
            const defaultNetworks = this.safeValue (this.options, 'defaultNetworks');
            const defaultNetwork = this.safeStringUpper (defaultNetworks, code);
            const networks = this.safeValue (this.options, 'networks', {});
            let network = this.safeStringUpper (params, 'network', defaultNetwork); // this line allows the user to specify either ERC20 or ETH
            network = this.safeString (networks, network, network); // handle ERC20>ETH alias
            if (network !== undefined) {
                request['currency'] += '-' + network; // when network the currency need to be changed to currency + '-' + network https://developer-pro.bitmart.com/en/account/withdraw_apply.html on the end of page
                currency['code'] = request['currency']; // update currency code to filter
                params = this.omit (params, 'network');
            }
        }
        const response = await this.privateGetAccountV2DepositWithdrawHistory (this.extend (request, params));
        //
        //     {
        //         "message":"OK",
        //         "code":1000,
        //         "trace":"142bf92a-fc50-4689-92b6-590886f90b97",
        //         "data":{
        //             "records":[
        //                 {
        //                     "withdraw_id":"1679952",
        //                     "deposit_id":"",
        //                     "operation_type":"withdraw",
        //                     "currency":"BMX",
        //                     "apply_time":1588867374000,
        //                     "arrival_amount":"59.000000000000",
        //                     "fee":"1.000000000000",
        //                     "status":0,
        //                     "address":"0xe57b69a8776b37860407965B73cdFFBDFe668Bb5",
        //                     "address_memo":"",
        //                     "tx_id":""
        //                 },
        //             ]
        //         }
        //     }
        //
        const data = this.safeValue (response, 'data', {});
        const records = this.safeValue (data, 'records', []);
        return this.parseTransactions (records, currency, since, limit);
    }

    async fetchDeposit (id: string, code: Str = undefined, params = {}) {
        /**
         * @method
         * @name bitmart#fetchDeposit
         * @description fetch information on a deposit
         * @param {string} id deposit id
         * @param {string} code not used by bitmart fetchDeposit ()
         * @param {object} [params] extra parameters specific to the exchange API endpoint
         * @returns {object} a [transaction structure]{@link https://docs.ccxt.com/#/?id=transaction-structure}
         */
        await this.loadMarkets ();
        const request = {
            'id': id,
        };
        const response = await this.privateGetAccountV1DepositWithdrawDetail (this.extend (request, params));
        //
        //     {
        //         "message":"OK",
        //         "code":1000,
        //         "trace":"f7f74924-14da-42a6-b7f2-d3799dd9a612",
        //         "data":{
        //             "record":{
        //                 "withdraw_id":"",
        //                 "deposit_id":"1679952",
        //                 "operation_type":"deposit",
        //                 "currency":"BMX",
        //                 "apply_time":1588867374000,
        //                 "arrival_amount":"59.000000000000",
        //                 "fee":"1.000000000000",
        //                 "status":0,
        //                 "address":"0xe57b69a8776b37860407965B73cdFFBDFe668Bb5",
        //                 "address_memo":"",
        //                 "tx_id":""
        //             }
        //         }
        //     }
        //
        const data = this.safeValue (response, 'data', {});
        const record = this.safeValue (data, 'record', {});
        return this.parseTransaction (record);
    }

    async fetchDeposits (code: Str = undefined, since: Int = undefined, limit: Int = undefined, params = {}): Promise<Transaction[]> {
        /**
         * @method
         * @name bitmart#fetchDeposits
         * @description fetch all deposits made to an account
         * @param {string} code unified currency code
         * @param {int} [since] the earliest time in ms to fetch deposits for
         * @param {int} [limit] the maximum number of deposits structures to retrieve
         * @param {object} [params] extra parameters specific to the exchange API endpoint
         * @returns {object[]} a list of [transaction structures]{@link https://docs.ccxt.com/#/?id=transaction-structure}
         */
        return await this.fetchTransactionsByType ('deposit', code, since, limit, params);
    }

    async fetchWithdrawal (id: string, code: Str = undefined, params = {}) {
        /**
         * @method
         * @name bitmart#fetchWithdrawal
         * @description fetch data on a currency withdrawal via the withdrawal id
         * @param {string} id withdrawal id
         * @param {string} code not used by bitmart.fetchWithdrawal
         * @param {object} [params] extra parameters specific to the exchange API endpoint
         * @returns {object} a [transaction structure]{@link https://docs.ccxt.com/#/?id=transaction-structure}
         */
        await this.loadMarkets ();
        const request = {
            'id': id,
        };
        const response = await this.privateGetAccountV1DepositWithdrawDetail (this.extend (request, params));
        //
        //     {
        //         "message":"OK",
        //         "code":1000,
        //         "trace":"f7f74924-14da-42a6-b7f2-d3799dd9a612",
        //         "data":{
        //             "record":{
        //                 "withdraw_id":"1679952",
        //                 "deposit_id":"",
        //                 "operation_type":"withdraw",
        //                 "currency":"BMX",
        //                 "apply_time":1588867374000,
        //                 "arrival_amount":"59.000000000000",
        //                 "fee":"1.000000000000",
        //                 "status":0,
        //                 "address":"0xe57b69a8776b37860407965B73cdFFBDFe668Bb5",
        //                 "address_memo":"",
        //                 "tx_id":""
        //             }
        //         }
        //     }
        //
        const data = this.safeValue (response, 'data', {});
        const record = this.safeValue (data, 'record', {});
        return this.parseTransaction (record);
    }

    async fetchWithdrawals (code: Str = undefined, since: Int = undefined, limit: Int = undefined, params = {}): Promise<Transaction[]> {
        /**
         * @method
         * @name bitmart#fetchWithdrawals
         * @description fetch all withdrawals made from an account
         * @param {string} code unified currency code
         * @param {int} [since] the earliest time in ms to fetch withdrawals for
         * @param {int} [limit] the maximum number of withdrawals structures to retrieve
         * @param {object} [params] extra parameters specific to the exchange API endpoint
         * @returns {object[]} a list of [transaction structures]{@link https://docs.ccxt.com/#/?id=transaction-structure}
         */
        return await this.fetchTransactionsByType ('withdraw', code, since, limit, params);
    }

    parseTransactionStatus (status) {
        const statuses = {
            '0': 'pending', // Create
            '1': 'pending', // Submitted, waiting for withdrawal
            '2': 'pending', // Processing
            '3': 'ok', // Success
            '4': 'canceled', // Cancel
            '5': 'failed', // Fail
        };
        return this.safeString (statuses, status, status);
    }

    parseTransaction (transaction, currency: Currency = undefined): Transaction {
        //
        // withdraw
        //
        //     {
        //         "withdraw_id": "121212"
        //     }
        //
        // fetchDeposits, fetchWithdrawals, fetchWithdrawal
        //
        //     {
        //         "withdraw_id":"1679952",
        //         "deposit_id":"",
        //         "operation_type":"withdraw",
        //         "currency":"BMX",
        //         "apply_time":1588867374000,
        //         "arrival_amount":"59.000000000000",
        //         "fee":"1.000000000000",
        //         "status":0,
        //         "address":"0xe57b69a8776b37860407965B73cdFFBDFe668Bb5",
        //         "address_memo":"",
        //         "tx_id":""
        //     }
        //
        let id = undefined;
        const withdrawId = this.safeString (transaction, 'withdraw_id');
        const depositId = this.safeString (transaction, 'deposit_id');
        let type = undefined;
        if ((withdrawId !== undefined) && (withdrawId !== '')) {
            type = 'withdraw';
            id = withdrawId;
        } else if ((depositId !== undefined) && (depositId !== '')) {
            type = 'deposit';
            id = depositId;
        }
        const amount = this.safeNumber (transaction, 'arrival_amount');
        const timestamp = this.safeInteger (transaction, 'apply_time');
        const currencyId = this.safeString (transaction, 'currency');
        const code = this.safeCurrencyCode (currencyId, currency);
        const status = this.parseTransactionStatus (this.safeString (transaction, 'status'));
        const feeCost = this.safeNumber (transaction, 'fee');
        let fee = undefined;
        if (feeCost !== undefined) {
            fee = {
                'cost': feeCost,
                'currency': code,
            };
        }
        const txid = this.safeString (transaction, 'tx_id');
        const address = this.safeString (transaction, 'address');
        const tag = this.safeString (transaction, 'address_memo');
        return {
            'info': transaction,
            'id': id,
            'currency': code,
            'amount': amount,
            'network': undefined,
            'address': address,
            'addressFrom': undefined,
            'addressTo': undefined,
            'tag': tag,
            'tagFrom': undefined,
            'tagTo': undefined,
            'status': status,
            'type': type,
            'updated': undefined,
            'txid': txid,
            'internal': undefined,
            'comment': undefined,
            'timestamp': (timestamp !== 0) ? timestamp : undefined,
            'datetime': (timestamp !== 0) ? this.iso8601 (timestamp) : undefined,
            'fee': fee,
        };
    }

    async repayIsolatedMargin (symbol: string, code: string, amount, params = {}) {
        /**
         * @method
         * @name bitmart#repayIsolatedMargin
         * @description repay borrowed margin and interest
         * @see https://developer-pro.bitmart.com/en/spot/#margin-repay-isolated
         * @param {string} symbol unified market symbol
         * @param {string} code unified currency code of the currency to repay
         * @param {string} amount the amount to repay
         * @param {object} [params] extra parameters specific to the exchange API endpoint
         * @returns {object} a [margin loan structure]{@link https://docs.ccxt.com/#/?id=margin-loan-structure}
         */
        await this.loadMarkets ();
        const market = this.market (symbol);
        const currency = this.currency (code);
        const request = {
            'symbol': market['id'],
            'currency': currency['id'],
            'amount': this.currencyToPrecision (code, amount),
        };
        const response = await this.privatePostSpotV1MarginIsolatedRepay (this.extend (request, params));
        //
        //     {
        //         "message": "OK",
        //         "code": 1000,
        //         "trace": "b0a60b4c-e986-4b54-a190-8f7c05ddf685",
        //         "data": {
        //             "repay_id": "2afcc16d99bd4707818c5a355dc89bed"
        //         }
        //     }
        //
        const data = this.safeValue (response, 'data', {});
        const transaction = this.parseMarginLoan (data, currency);
        return this.extend (transaction, {
            'amount': amount,
            'symbol': symbol,
        });
    }

    async borrowIsolatedMargin (symbol: string, code: string, amount, params = {}) {
        /**
         * @method
         * @name bitmart#borrowIsolatedMargin
         * @description create a loan to borrow margin
         * @see https://developer-pro.bitmart.com/en/spot/#margin-borrow-isolated
         * @param {string} symbol unified market symbol
         * @param {string} code unified currency code of the currency to borrow
         * @param {string} amount the amount to borrow
         * @param {object} [params] extra parameters specific to the exchange API endpoint
         * @returns {object} a [margin loan structure]{@link https://docs.ccxt.com/#/?id=margin-loan-structure}
         */
        await this.loadMarkets ();
        const market = this.market (symbol);
        const currency = this.currency (code);
        const request = {
            'symbol': market['id'],
            'currency': currency['id'],
            'amount': this.currencyToPrecision (code, amount),
        };
        const response = await this.privatePostSpotV1MarginIsolatedBorrow (this.extend (request, params));
        //
        //     {
        //         "message": "OK",
        //         "code": 1000,
        //         "trace": "e6fda683-181e-4e78-ac9c-b27c4c8ba035",
        //         "data": {
        //             "borrow_id": "629a7177a4ed4cf09869c6a4343b788c"
        //         }
        //     }
        //
        const data = this.safeValue (response, 'data', {});
        const transaction = this.parseMarginLoan (data, currency);
        return this.extend (transaction, {
            'amount': amount,
            'symbol': symbol,
        });
    }

    parseMarginLoan (info, currency: Currency = undefined) {
        //
        // borrowMargin
        //
        //     {
        //         "borrow_id": "629a7177a4ed4cf09869c6a4343b788c",
        //     }
        //
        // repayMargin
        //
        //     {
        //         "repay_id": "2afcc16d99bd4707818c5a355dc89bed",
        //     }
        //
        const timestamp = this.milliseconds ();
        return {
            'id': this.safeString2 (info, 'borrow_id', 'repay_id'),
            'currency': this.safeCurrencyCode (undefined, currency),
            'amount': undefined,
            'symbol': undefined,
            'timestamp': timestamp,
            'datetime': this.iso8601 (timestamp),
            'info': info,
        };
    }

    async fetchIsolatedBorrowRate (symbol: string, params = {}) {
        /**
         * @method
         * @name bitmart#fetchIsolatedBorrowRate
         * @description fetch the rate of interest to borrow a currency for margin trading
         * @see https://developer-pro.bitmart.com/en/spot/#get-trading-pair-borrowing-rate-and-amount-keyed
         * @param {string} symbol unified symbol of the market to fetch the borrow rate for
         * @param {object} [params] extra parameters specific to the exchange API endpoint
         * @returns {object} an [isolated borrow rate structure]{@link https://github.com/ccxt/ccxt/wiki/Manual#isolated-borrow-rate-structure}
         */
        await this.loadMarkets ();
        const market = this.market (symbol);
        const request = {
            'symbol': market['id'],
        };
        const response = await this.privateGetSpotV1MarginIsolatedPairs (this.extend (request, params));
        //
        //     {
        //         "message": "OK",
        //         "code": 1000,
        //         "trace": "0985a130-a5ae-4fc1-863f-4704e214f585",
        //         "data": {
        //             "symbols": [
        //                 {
        //                     "symbol": "BTC_USDT",
        //                     "max_leverage": "5",
        //                     "symbol_enabled": true,
        //                     "base": {
        //                         "currency": "BTC",
        //                         "daily_interest": "0.00055000",
        //                         "hourly_interest": "0.00002291",
        //                         "max_borrow_amount": "2.00000000",
        //                         "min_borrow_amount": "0.00000001",
        //                         "borrowable_amount": "0.00670810"
        //                     },
        //                     "quote": {
        //                         "currency": "USDT",
        //                         "daily_interest": "0.00055000",
        //                         "hourly_interest": "0.00002291",
        //                         "max_borrow_amount": "50000.00000000",
        //                         "min_borrow_amount": "0.00000001",
        //                         "borrowable_amount": "135.12575038"
        //                     }
        //                 }
        //             ]
        //         }
        //     }
        //
        const data = this.safeValue (response, 'data', {});
        const symbols = this.safeValue (data, 'symbols', []);
        const borrowRate = this.safeValue (symbols, 0);
        return this.parseIsolatedBorrowRate (borrowRate, market);
    }

    parseIsolatedBorrowRate (info, market: Market = undefined) {
        //
        //     {
        //         "symbol": "BTC_USDT",
        //         "max_leverage": "5",
        //         "symbol_enabled": true,
        //         "base": {
        //             "currency": "BTC",
        //             "daily_interest": "0.00055000",
        //             "hourly_interest": "0.00002291",
        //             "max_borrow_amount": "2.00000000",
        //             "min_borrow_amount": "0.00000001",
        //             "borrowable_amount": "0.00670810"
        //         },
        //         "quote": {
        //             "currency": "USDT",
        //             "daily_interest": "0.00055000",
        //             "hourly_interest": "0.00002291",
        //             "max_borrow_amount": "50000.00000000",
        //             "min_borrow_amount": "0.00000001",
        //             "borrowable_amount": "135.12575038"
        //         }
        //     }
        //
        const marketId = this.safeString (info, 'symbol');
        const symbol = this.safeSymbol (marketId, market);
        const baseData = this.safeValue (info, 'base', {});
        const quoteData = this.safeValue (info, 'quote', {});
        const baseId = this.safeString (baseData, 'currency');
        const quoteId = this.safeString (quoteData, 'currency');
        return {
            'symbol': symbol,
            'base': this.safeCurrencyCode (baseId),
            'baseRate': this.safeNumber (baseData, 'hourly_interest'),
            'quote': this.safeCurrencyCode (quoteId),
            'quoteRate': this.safeNumber (quoteData, 'hourly_interest'),
            'period': 3600000, // 1-Hour
            'timestamp': undefined,
            'datetime': undefined,
            'info': info,
        };
    }

    async fetchIsolatedBorrowRates (params = {}) {
        /**
         * @method
         * @name bitmart#fetchIsolatedBorrowRates
         * @description fetch the borrow interest rates of all currencies, currently only works for isolated margin
         * @see https://developer-pro.bitmart.com/en/spot/#get-trading-pair-borrowing-rate-and-amount-keyed
         * @param {object} [params] extra parameters specific to the exchange API endpoint
         * @returns {object} a list of [isolated borrow rate structures]{@link https://docs.ccxt.com/#/?id=isolated-borrow-rate-structure}
         */
        await this.loadMarkets ();
        const response = await this.privateGetSpotV1MarginIsolatedPairs (params);
        //
        //     {
        //         "message": "OK",
        //         "code": 1000,
        //         "trace": "0985a130-a5ae-4fc1-863f-4704e214f585",
        //         "data": {
        //             "symbols": [
        //                 {
        //                     "symbol": "BTC_USDT",
        //                     "max_leverage": "5",
        //                     "symbol_enabled": true,
        //                     "base": {
        //                         "currency": "BTC",
        //                         "daily_interest": "0.00055000",
        //                         "hourly_interest": "0.00002291",
        //                         "max_borrow_amount": "2.00000000",
        //                         "min_borrow_amount": "0.00000001",
        //                         "borrowable_amount": "0.00670810"
        //                     },
        //                     "quote": {
        //                         "currency": "USDT",
        //                         "daily_interest": "0.00055000",
        //                         "hourly_interest": "0.00002291",
        //                         "max_borrow_amount": "50000.00000000",
        //                         "min_borrow_amount": "0.00000001",
        //                         "borrowable_amount": "135.12575038"
        //                     }
        //                 }
        //             ]
        //         }
        //     }
        //
        const data = this.safeValue (response, 'data', {});
        const symbols = this.safeValue (data, 'symbols', []);
        const result = [];
        for (let i = 0; i < symbols.length; i++) {
            const symbol = this.safeValue (symbols, i);
            result.push (this.parseIsolatedBorrowRate (symbol));
        }
        return result;
    }

    async transfer (code: string, amount, fromAccount, toAccount, params = {}): Promise<TransferEntry> {
        /**
         * @method
         * @name bitmart#transfer
         * @description transfer currency internally between wallets on the same account, currently only supports transfer between spot and margin
         * @see https://developer-pro.bitmart.com/en/spot/#margin-asset-transfer-signed
         * @see https://developer-pro.bitmart.com/en/futures/#transfer-signed
         * @param {string} code unified currency code
         * @param {float} amount amount to transfer
         * @param {string} fromAccount account to transfer from
         * @param {string} toAccount account to transfer to
         * @param {object} [params] extra parameters specific to the exchange API endpoint
         * @returns {object} a [transfer structure]{@link https://docs.ccxt.com/#/?id=transfer-structure}
         */
        await this.loadMarkets ();
        const currency = this.currency (code);
        const amountToPrecision = this.currencyToPrecision (code, amount);
        const request = {
            'amount': amountToPrecision,
            'currency': currency['id'],
        };
        const fromId = this.convertTypeToAccount (fromAccount);
        const toId = this.convertTypeToAccount (toAccount);
        if (fromAccount === 'spot') {
            if (toAccount === 'margin') {
                request['side'] = 'in';
                request['symbol'] = toId;
            } else if (toAccount === 'swap') {
                request['type'] = 'spot_to_contract';
            }
        } else if (toAccount === 'spot') {
            if (fromAccount === 'margin') {
                request['side'] = 'out';
                request['symbol'] = fromId;
            } else if (fromAccount === 'swap') {
                request['type'] = 'contract_to_spot';
            }
        } else {
            throw new ArgumentsRequired (this.id + ' transfer() requires either fromAccount or toAccount to be spot');
        }
        let response = undefined;
        if ((fromAccount === 'margin') || (toAccount === 'margin')) {
            response = await this.privatePostSpotV1MarginIsolatedTransfer (this.extend (request, params));
        } else if ((fromAccount === 'swap') || (toAccount === 'swap')) {
            response = await this.privatePostAccountV1TransferContract (this.extend (request, params));
        }
        //
        // margin
        //
        //     {
        //         "message": "OK",
        //         "code": 1000,
        //         "trace": "b26cecec-ef5a-47d9-9531-2bd3911d3d55",
        //         "data": {
        //             "transfer_id": "ca90d97a621e47d49774f19af6b029f5"
        //         }
        //     }
        //
        // swap
        //
        //     {
        //         "message": "OK",
        //         "code": 1000,
        //         "trace": "4cad858074667097ac6ba5257c57305d.68.16953302431189455",
        //         "data": {
        //             "currency": "USDT",
        //             "amount": "5"
        //         }
        //     }
        //
        const data = this.safeValue (response, 'data', {});
        return this.extend (this.parseTransfer (data, currency), {
            'status': this.parseTransferStatus (this.safeString2 (response, 'code', 'message')),
        });
    }

    parseTransferStatus (status) {
        const statuses = {
            '1000': 'ok',
            'OK': 'ok',
            'FINISHED': 'ok',
        };
        return this.safeString (statuses, status, status);
    }

    parseTransferToAccount (type) {
        const types = {
            'contract_to_spot': 'spot',
            'spot_to_contract': 'swap',
        };
        return this.safeString (types, type, type);
    }

    parseTransferFromAccount (type) {
        const types = {
            'contract_to_spot': 'swap',
            'spot_to_contract': 'spot',
        };
        return this.safeString (types, type, type);
    }

    parseTransfer (transfer, currency: Currency = undefined) {
        //
        // margin
        //
        //     {
        //         "transfer_id": "ca90d97a621e47d49774f19af6b029f5"
        //     }
        //
        // swap
        //
        //     {
        //         "currency": "USDT",
        //         "amount": "5"
        //     }
        //
        // fetchTransfers
        //
        //     {
        //         "transfer_id": "902463535961567232",
        //         "currency": "USDT",
        //         "amount": "5",
        //         "type": "contract_to_spot",
        //         "state": "FINISHED",
        //         "timestamp": 1695330539565
        //     }
        //
        const currencyId = this.safeString (transfer, 'currency');
        const timestamp = this.safeInteger (transfer, 'timestamp');
        return {
            'id': this.safeString (transfer, 'transfer_id'),
            'timestamp': timestamp,
            'datetime': this.iso8601 (timestamp),
            'currency': this.safeCurrencyCode (currencyId, currency),
            'amount': this.safeNumber (transfer, 'amount'),
            'fromAccount': this.parseTransferFromAccount (this.safeString (transfer, 'type')),
            'toAccount': this.parseTransferToAccount (this.safeString (transfer, 'type')),
            'status': this.parseTransferStatus (this.safeString (transfer, 'state')),
        };
    }

    async fetchTransfers (code: Str = undefined, since: Int = undefined, limit: Int = undefined, params = {}) {
        /**
         * @method
         * @name bitmart#fetchTransfers
         * @description fetch a history of internal transfers made on an account, only transfers between spot and swap are supported
         * @see https://developer-pro.bitmart.com/en/futures/#get-transfer-list-signed
         * @param {string} code unified currency code of the currency transferred
         * @param {int} [since] the earliest time in ms to fetch transfers for
         * @param {int} [limit] the maximum number of transfer structures to retrieve
         * @param {object} [params] extra parameters specific to the exchange API endpoint
         * @param {int} [params.page] the required number of pages, default is 1, max is 1000
         * @param {int} [params.until] the latest time in ms to fetch transfers for
         * @returns {object[]} a list of [transfer structures]{@link https://docs.ccxt.com/#/?id=transfer-structure}
         */
        await this.loadMarkets ();
        if (limit === undefined) {
            limit = 10;
        }
        const request = {
            'page': this.safeInteger (params, 'page', 1), // default is 1, max is 1000
            'limit': limit, // default is 10, max is 100
        };
        let currency = undefined;
        if (code !== undefined) {
            currency = this.currency (code);
            request['currency'] = currency['id'];
        }
        if (since !== undefined) {
            request['time_start'] = since;
        }
        if (limit !== undefined) {
            request['limit'] = limit;
        }
        const until = this.safeInteger2 (params, 'until', 'till'); // unified in milliseconds
        const endTime = this.safeInteger (params, 'time_end', until); // exchange-specific in milliseconds
        params = this.omit (params, [ 'till', 'until' ]);
        if (endTime !== undefined) {
            request['time_end'] = endTime;
        }
        const response = await this.privatePostAccountV1TransferContractList (this.extend (request, params));
        //
        //     {
        //         "message": "OK",
        //         "code": 1000,
        //         "trace": "7f9d93e10f9g4513bc08a7btc2a5559a.69.16953325693032193",
        //         "data": {
        //             "records": [
        //                 {
        //                     "transfer_id": "902463535961567232",
        //                     "currency": "USDT",
        //                     "amount": "5",
        //                     "type": "contract_to_spot",
        //                     "state": "FINISHED",
        //                     "timestamp": 1695330539565
        //                 },
        //             ]
        //         }
        //     }
        //
        const data = this.safeValue (response, 'data', {});
        const records = this.safeValue (data, 'records', []);
        return this.parseTransfers (records, currency, since, limit);
    }

    async fetchBorrowInterest (code: Str = undefined, symbol: Str = undefined, since: Int = undefined, limit: Int = undefined, params = {}) {
        /**
         * @method
         * @name bitmart#fetchBorrowInterest
         * @description fetch the interest owed by the user for borrowing currency for margin trading
         * @see https://developer-pro.bitmart.com/en/spot/#get-borrow-record-isolated
         * @param {string} code unified currency code
         * @param {string} symbol unified market symbol when fetch interest in isolated markets
         * @param {int} [since] the earliest time in ms to fetch borrrow interest for
         * @param {int} [limit] the maximum number of structures to retrieve
         * @param {object} [params] extra parameters specific to the exchange API endpoint
         * @returns {object[]} a list of [borrow interest structures]{@link https://docs.ccxt.com/#/?id=borrow-interest-structure}
         */
        if (symbol === undefined) {
            throw new ArgumentsRequired (this.id + ' fetchBorrowInterest() requires a symbol argument');
        }
        await this.loadMarkets ();
        const market = this.market (symbol);
        const request = {
            'symbol': market['id'],
        };
        if (limit !== undefined) {
            request['N'] = limit;
        }
        if (since !== undefined) {
            request['start_time'] = since;
        }
        const response = await this.privateGetSpotV1MarginIsolatedBorrowRecord (this.extend (request, params));
        //
        //     {
        //         "message": "OK",
        //         "code": 1000,
        //         "trace": "8ea27a2a-4aba-49fa-961d-43a0137b0ef3",
        //         "data": {
        //             "records": [
        //                 {
        //                     "borrow_id": "1659045283903rNvJnuRTJNL5J53n",
        //                     "symbol": "BTC_USDT",
        //                     "currency": "USDT",
        //                     "borrow_amount": "100.00000000",
        //                     "daily_interest": "0.00055000",
        //                     "hourly_interest": "0.00002291",
        //                     "interest_amount": "0.00229166",
        //                     "create_time": 1659045284000
        //                 },
        //             ]
        //         }
        //     }
        //
        const data = this.safeValue (response, 'data', {});
        const rows = this.safeValue (data, 'records', []);
        const interest = this.parseBorrowInterests (rows, market);
        return this.filterByCurrencySinceLimit (interest, code, since, limit);
    }

    parseBorrowInterest (info, market: Market = undefined) {
        //
        //     {
        //         "borrow_id": "1657664327844Lk5eJJugXmdHHZoe",
        //         "symbol": "BTC_USDT",
        //         "currency": "USDT",
        //         "borrow_amount": "20.00000000",
        //         "daily_interest": "0.00055000",
        //         "hourly_interest": "0.00002291",
        //         "interest_amount": "0.00045833",
        //         "create_time": 1657664329000
        //     }
        //
        const marketId = this.safeString (info, 'symbol');
        market = this.safeMarket (marketId, market);
        const timestamp = this.safeInteger (info, 'create_time');
        return {
            'symbol': this.safeString (market, 'symbol'),
            'marginMode': 'isolated',
            'currency': this.safeCurrencyCode (this.safeString (info, 'currency')),
            'interest': this.safeNumber (info, 'interest_amount'),
            'interestRate': this.safeNumber (info, 'hourly_interest'),
            'amountBorrowed': this.safeNumber (info, 'borrow_amount'),
            'timestamp': timestamp,  // borrow creation time
            'datetime': this.iso8601 (timestamp),
            'info': info,
        };
    }

    async fetchOpenInterest (symbol: string, params = {}) {
        /**
         * @method
         * @name bitmart#fetchOpenInterest
         * @description Retrieves the open interest of a currency
         * @see https://developer-pro.bitmart.com/en/futures/#get-futures-openinterest
         * @param {string} symbol Unified CCXT market symbol
         * @param {object} [params] exchange specific parameters
         * @returns {object} an open interest structure{@link https://docs.ccxt.com/#/?id=open-interest-structure}
         */
        await this.loadMarkets ();
        const market = this.market (symbol);
        if (!market['contract']) {
            throw new BadRequest (this.id + ' fetchOpenInterest() supports contract markets only');
        }
        const request = {
            'symbol': market['id'],
        };
        const response = await this.publicGetContractPublicOpenInterest (this.extend (request, params));
        //
        //     {
        //         "code": 1000,
        //         "message": "Ok",
        //         "data": {
        //             "timestamp": 1694657502415,
        //             "symbol": "BTCUSDT",
        //             "open_interest": "265231.721368593081729069",
        //             "open_interest_value": "7006353.83988919"
        //         },
        //         "trace": "7f9c94e10f9d4513bc08a7bfc2a5559a.72.16946575108274991"
        //     }
        //
        const data = this.safeValue (response, 'data', {});
        return this.parseOpenInterest (data, market);
    }

    parseOpenInterest (interest, market: Market = undefined) {
        //
        //     {
        //         "timestamp": 1694657502415,
        //         "symbol": "BTCUSDT",
        //         "open_interest": "265231.721368593081729069",
        //         "open_interest_value": "7006353.83988919"
        //     }
        //
        const timestamp = this.safeInteger (interest, 'timestamp');
        const id = this.safeString (interest, 'symbol');
        return this.safeOpenInterest ({
            'symbol': this.safeSymbol (id, market),
            'openInterestAmount': this.safeNumber (interest, 'open_interest'),
            'openInterestValue': this.safeNumber (interest, 'open_interest_value'),
            'timestamp': timestamp,
            'datetime': this.iso8601 (timestamp),
            'info': interest,
        }, market);
    }

    async setLeverage (leverage, symbol: Str = undefined, params = {}) {
        /**
         * @method
         * @name bitmart#setLeverage
         * @description set the level of leverage for a market
         * @see https://developer-pro.bitmart.com/en/futures/#submit-leverage-signed
         * @param {float} leverage the rate of leverage
         * @param {string} symbol unified market symbol
         * @param {object} [params] extra parameters specific to the exchange API endpoint
         * @param {string} [params.marginMode] 'isolated' or 'cross'
         * @returns {object} response from the exchange
         */
        if (symbol === undefined) {
            throw new ArgumentsRequired (this.id + ' setLeverage() requires a symbol argument');
        }
        let marginMode = undefined;
        [ marginMode, params ] = this.handleMarginModeAndParams ('setLeverage', params);
        this.checkRequiredArgument ('setLeverage', marginMode, 'marginMode', [ 'isolated', 'cross' ]);
        await this.loadMarkets ();
        const market = this.market (symbol);
        if (!market['swap']) {
            throw new BadSymbol (this.id + ' setLeverage() supports swap contracts only');
        }
        const request = {
            'symbol': market['id'],
            'leverage': leverage.toString (),
            'open_type': marginMode,
        };
        return await this.privatePostContractPrivateSubmitLeverage (this.extend (request, params));
    }

    async fetchFundingRate (symbol: string, params = {}) {
        /**
         * @method
         * @name bitmart#fetchFundingRate
         * @description fetch the current funding rate
         * @see https://developer-pro.bitmart.com/en/futures/#get-current-funding-rate
         * @param {string} symbol unified market symbol
         * @param {object} [params] extra parameters specific to the exchange API endpoint
         * @returns {object} a [funding rate structure]{@link https://docs.ccxt.com/#/?id=funding-rate-structure}
         */
        await this.loadMarkets ();
        const market = this.market (symbol);
        if (!market['swap']) {
            throw new BadSymbol (this.id + ' fetchFundingRate() supports swap contracts only');
        }
        const request = {
            'symbol': market['id'],
        };
        const response = await this.publicGetContractPublicFundingRate (this.extend (request, params));
        //
        //     {
        //         "code": 1000,
        //         "message": "Ok",
        //         "data": {
        //             "timestamp": 1695184410697,
        //             "symbol": "BTCUSDT",
        //             "rate_value": "-0.00002614",
        //             "expected_rate": "-0.00002"
        //         },
        //         "trace": "4cad855074654097ac7ba5257c47305d.54.16951844206655589"
        //     }
        //
        const data = this.safeValue (response, 'data', {});
        return this.parseFundingRate (data, market);
    }

    parseFundingRate (contract, market: Market = undefined) {
        //
        //     {
        //         "timestamp": 1695184410697,
        //         "symbol": "BTCUSDT",
        //         "rate_value": "-0.00002614",
        //         "expected_rate": "-0.00002"
        //     }
        //
        const marketId = this.safeString (contract, 'symbol');
        const timestamp = this.safeInteger (contract, 'timestamp');
        return {
            'info': contract,
            'symbol': this.safeSymbol (marketId, market),
            'markPrice': undefined,
            'indexPrice': undefined,
            'interestRate': undefined,
            'estimatedSettlePrice': undefined,
            'timestamp': timestamp,
            'datetime': this.iso8601 (timestamp),
            'fundingRate': this.safeNumber (contract, 'expected_rate'),
            'fundingTimestamp': undefined,
            'fundingDatetime': undefined,
            'nextFundingRate': undefined,
            'nextFundingTimestamp': undefined,
            'nextFundingDatetime': undefined,
            'previousFundingRate': this.safeNumber (contract, 'rate_value'),
            'previousFundingTimestamp': undefined,
            'previousFundingDatetime': undefined,
        };
    }

    async fetchPosition (symbol: string, params = {}) {
        /**
         * @method
         * @name bitmart#fetchPosition
         * @description fetch data on a single open contract trade position
         * @see https://developer-pro.bitmart.com/en/futures/#get-current-position-keyed
         * @param {string} symbol unified market symbol of the market the position is held in
         * @param {object} [params] extra parameters specific to the exchange API endpoint
         * @returns {object} a [position structure]{@link https://docs.ccxt.com/#/?id=position-structure}
         */
        await this.loadMarkets ();
        const market = this.market (symbol);
        const request = {
            'symbol': market['id'],
        };
        const response = await this.privateGetContractPrivatePosition (this.extend (request, params));
        //
        //     {
        //         "code": 1000,
        //         "message": "Ok",
        //         "data": [
        //             {
        //                 "symbol": "BTCUSDT",
        //                 "leverage": "10",
        //                 "timestamp": 1696392515269,
        //                 "current_fee": "0.0014250028",
        //                 "open_timestamp": 1696392256998,
        //                 "current_value": "27.4039",
        //                 "mark_price": "27.4039",
        //                 "position_value": "27.4079",
        //                 "position_cross": "3.75723474",
        //                 "maintenance_margin": "0.1370395",
        //                 "close_vol": "0",
        //                 "close_avg_price": "0",
        //                 "open_avg_price": "27407.9",
        //                 "entry_price": "27407.9",
        //                 "current_amount": "1",
        //                 "unrealized_value": "-0.004",
        //                 "realized_value": "-0.01644474",
        //                 "position_type": 1
        //             }
        //         ],
        //         "trace":"4cad855074664097ac5ba5257c47305d.67.16963925142065945"
        //     }
        //
        const data = this.safeValue (response, 'data', []);
        const first = this.safeValue (data, 0, {});
        return this.parsePosition (first, market);
    }

    async fetchPositions (symbols: Strings = undefined, params = {}) {
        /**
         * @method
         * @name bitmart#fetchPositions
         * @description fetch all open contract positions
         * @see https://developer-pro.bitmart.com/en/futures/#get-current-position-keyed
         * @param {string[]|undefined} symbols list of unified market symbols
         * @param {object} [params] extra parameters specific to the exchange API endpoint
         * @returns {object[]} a list of [position structures]{@link https://docs.ccxt.com/#/?id=position-structure}
         */
        await this.loadMarkets ();
        let market = undefined;
        let symbolsLength = undefined;
        if (symbols !== undefined) {
            symbolsLength = symbols.length;
            const first = this.safeString (symbols, 0);
            market = this.market (first);
        }
        const request = {};
        if (symbolsLength === 1) {
            // only supports symbols as undefined or sending one symbol
            request['symbol'] = market['id'];
        }
        const response = await this.privateGetContractPrivatePosition (this.extend (request, params));
        //
        //     {
        //         "code": 1000,
        //         "message": "Ok",
        //         "data": [
        //             {
        //                 "symbol": "BTCUSDT",
        //                 "leverage": "10",
        //                 "timestamp": 1696392515269,
        //                 "current_fee": "0.0014250028",
        //                 "open_timestamp": 1696392256998,
        //                 "current_value": "27.4039",
        //                 "mark_price": "27.4039",
        //                 "position_value": "27.4079",
        //                 "position_cross": "3.75723474",
        //                 "maintenance_margin": "0.1370395",
        //                 "close_vol": "0",
        //                 "close_avg_price": "0",
        //                 "open_avg_price": "27407.9",
        //                 "entry_price": "27407.9",
        //                 "current_amount": "1",
        //                 "unrealized_value": "-0.004",
        //                 "realized_value": "-0.01644474",
        //                 "position_type": 1
        //             },
        //         ],
        //         "trace":"4cad855074664097ac5ba5257c47305d.67.16963925142065945"
        //     }
        //
        const positions = this.safeValue (response, 'data', []);
        const result = [];
        for (let i = 0; i < positions.length; i++) {
            result.push (this.parsePosition (positions[i]));
        }
        symbols = this.marketSymbols (symbols);
        return this.filterByArrayPositions (result, 'symbol', symbols, false);
    }

    parsePosition (position, market: Market = undefined) {
        //
        //     {
        //         "symbol": "BTCUSDT",
        //         "leverage": "10",
        //         "timestamp": 1696392515269,
        //         "current_fee": "0.0014250028",
        //         "open_timestamp": 1696392256998,
        //         "current_value": "27.4039",
        //         "mark_price": "27.4039",
        //         "position_value": "27.4079",
        //         "position_cross": "3.75723474",
        //         "maintenance_margin": "0.1370395",
        //         "close_vol": "0",
        //         "close_avg_price": "0",
        //         "open_avg_price": "27407.9",
        //         "entry_price": "27407.9",
        //         "current_amount": "1",
        //         "unrealized_value": "-0.004",
        //         "realized_value": "-0.01644474",
        //         "position_type": 1
        //     }
        //
        const marketId = this.safeString (position, 'symbol');
        market = this.safeMarket (marketId, market);
        const symbol = market['symbol'];
        const timestamp = this.safeInteger (position, 'timestamp');
        const side = this.safeInteger (position, 'position_type');
        const maintenanceMargin = this.safeString (position, 'maintenance_margin');
        const notional = this.safeString (position, 'current_value');
        const collateral = this.safeString (position, 'position_cross');
        const maintenanceMarginPercentage = Precise.stringDiv (maintenanceMargin, notional);
        const marginRatio = Precise.stringDiv (maintenanceMargin, collateral);
        return this.safePosition ({
            'info': position,
            'id': undefined,
            'symbol': symbol,
            'timestamp': timestamp,
            'datetime': this.iso8601 (timestamp),
            'lastUpdateTimestamp': undefined,
            'hedged': undefined,
            'side': (side === 1) ? 'long' : 'short',
            'contracts': this.safeNumber (position, 'current_amount'),
            'contractSize': this.safeNumber (market, 'contractSize'),
            'entryPrice': this.safeNumber (position, 'entry_price'),
            'markPrice': this.safeNumber (position, 'mark_price'),
            'lastPrice': undefined,
            'notional': this.parseNumber (notional),
            'leverage': this.safeNumber (position, 'leverage'),
            'collateral': this.parseNumber (collateral),
            'initialMargin': undefined,
            'initialMarginPercentage': undefined,
            'maintenanceMargin': this.parseNumber (maintenanceMargin),
            'maintenanceMarginPercentage': this.parseNumber (maintenanceMarginPercentage),
            'unrealizedPnl': this.safeNumber (position, 'unrealized_value'),
            'realizedPnl': this.safeNumber (position, 'realized_value'),
            'liquidationPrice': undefined,
            'marginMode': undefined,
            'percentage': undefined,
            'marginRatio': this.parseNumber (marginRatio),
            'stopLossPrice': undefined,
            'takeProfitPrice': undefined,
        });
    }

    async fetchMyLiquidations (symbol: Str = undefined, since: Int = undefined, limit: Int = undefined, params = {}) {
        /**
         * @method
         * @name bitmart#fetchMyLiquidations
         * @description retrieves the users liquidated positions
         * @see https://developer-pro.bitmart.com/en/futures/#get-order-history-keyed
         * @param {string} symbol unified CCXT market symbol
         * @param {int} [since] the earliest time in ms to fetch liquidations for
         * @param {int} [limit] the maximum number of liquidation structures to retrieve
         * @param {object} [params] exchange specific parameters for the bitmart api endpoint
         * @param {int} [params.until] timestamp in ms of the latest liquidation
         * @returns {object} an array of [liquidation structures]{@link https://docs.ccxt.com/#/?id=liquidation-structure}
         */
        if (symbol === undefined) {
            throw new ArgumentsRequired (this.id + ' fetchMyLiquidations() requires a symbol argument');
        }
        await this.loadMarkets ();
        const market = this.market (symbol);
        if (!market['swap']) {
            throw new NotSupported (this.id + ' fetchMyLiquidations() supports swap markets only');
        }
        let request = {
            'symbol': market['id'],
        };
        if (since !== undefined) {
            request['start_time'] = since;
        }
        [ request, params ] = this.handleUntilOption ('end_time', request, params);
        const response = await this.privateGetContractPrivateOrderHistory (this.extend (request, params));
        //
        //     {
        //         "code": 1000,
        //         "message": "Ok",
        //         "data": [
        //             {
        //                 "order_id": "231007865458273",
        //                 "client_order_id": "",
        //                 "price": "27407.9",
        //                 "size": "1",
        //                 "symbol": "BTCUSDT",
        //                 "state": 4,
        //                 "side": 3,
        //                 "type": "liquidate",
        //                 "leverage": "10",
        //                 "open_type": "isolated",
        //                 "deal_avg_price": "27422.6",
        //                 "deal_size": "1",
        //                 "create_time": 1696405864011,
        //                 "update_time": 1696405864045
        //             },
        //         ],
        //         "trace": "4cad855074664097ac6ba4257c47305d.71.16965658195443021"
        //     }
        //
        const data = this.safeValue (response, 'data', []);
        const result = [];
        for (let i = 0; i < data.length; i++) {
            const entry = data[i];
            const checkLiquidation = this.safeString (entry, 'type');
            if (checkLiquidation === 'liquidate') {
                result.push (entry);
            }
        }
        return this.parseLiquidations (result, market, since, limit);
    }

    parseLiquidation (liquidation, market: Market = undefined) {
        //
        //     {
        //         "order_id": "231007865458273",
        //         "client_order_id": "",
        //         "price": "27407.9",
        //         "size": "1",
        //         "symbol": "BTCUSDT",
        //         "state": 4,
        //         "side": 3,
        //         "type": "market",
        //         "leverage": "10",
        //         "open_type": "isolated",
        //         "deal_avg_price": "27422.6",
        //         "deal_size": "1",
        //         "create_time": 1696405864011,
        //         "update_time": 1696405864045
        //     }
        //
        const marketId = this.safeString (liquidation, 'symbol');
        const timestamp = this.safeInteger (liquidation, 'update_time');
        const contractsString = this.safeString (liquidation, 'deal_size');
        const contractSizeString = this.safeString (market, 'contractSize');
        const priceString = this.safeString (liquidation, 'deal_avg_price');
        const baseValueString = Precise.stringMul (contractsString, contractSizeString);
        const quoteValueString = Precise.stringMul (baseValueString, priceString);
        return this.safeLiquidation ({
            'info': liquidation,
            'symbol': this.safeSymbol (marketId, market),
            'contracts': this.parseNumber (contractsString),
            'contractSize': this.parseNumber (contractSizeString),
            'price': this.parseNumber (priceString),
            'baseValue': this.parseNumber (baseValueString),
            'quoteValue': this.parseNumber (quoteValueString),
            'timestamp': timestamp,
            'datetime': this.iso8601 (timestamp),
        });
    }

    nonce () {
        return this.milliseconds ();
    }

    sign (path, api = 'public', method = 'GET', params = {}, headers = undefined, body = undefined) {
        const baseUrl = this.implodeHostname (this.urls['api']['rest']);
        let url = baseUrl + '/' + this.implodeParams (path, params);
        const query = this.omit (params, this.extractParams (path));
        let queryString = '';
        const getOrDelete = (method === 'GET') || (method === 'DELETE');
        if (getOrDelete) {
            if (Object.keys (query).length) {
                queryString = this.urlencode (query);
                url += '?' + queryString;
            }
        }
        if (api === 'private') {
            this.checkRequiredCredentials ();
            const timestamp = this.milliseconds ().toString ();
            const brokerId = this.safeString (this.options, 'brokerId', 'CCXTxBitmart000');
            headers = {
                'X-BM-KEY': this.apiKey,
                'X-BM-TIMESTAMP': timestamp,
                'X-BM-BROKER-ID': brokerId,
                'Content-Type': 'application/json',
            };
            if (!getOrDelete) {
                body = this.json (query);
                queryString = body;
            }
            const auth = timestamp + '#' + this.uid + '#' + queryString;
            const signature = this.hmac (this.encode (auth), this.encode (this.secret), sha256);
            headers['X-BM-SIGN'] = signature;
        }
        return { 'url': url, 'method': method, 'body': body, 'headers': headers };
    }

    handleErrors (code, reason, url, method, headers, body, response, requestHeaders, requestBody) {
        if (response === undefined) {
            return undefined;
        }
        //
        // spot
        //
        //     {"message":"Bad Request [to is empty]","code":50000,"trace":"f9d46e1b-4edb-4d07-a06e-4895fb2fc8fc","data":{}}
        //     {"message":"Bad Request [from is empty]","code":50000,"trace":"579986f7-c93a-4559-926b-06ba9fa79d76","data":{}}
        //     {"message":"Kline size over 500","code":50004,"trace":"d625caa8-e8ca-4bd2-b77c-958776965819","data":{}}
        //     {"message":"Balance not enough","code":50020,"trace":"7c709d6a-3292-462c-98c5-32362540aeef","data":{}}
        //
        // contract
        //
        //     {"errno":"OK","message":"INVALID_PARAMETER","code":49998,"trace":"eb5ebb54-23cd-4de2-9064-e090b6c3b2e3","data":null}
        //
        const message = this.safeStringLower (response, 'message');
        const isErrorMessage = (message !== undefined) && (message !== 'ok') && (message !== 'success');
        const errorCode = this.safeString (response, 'code');
        const isErrorCode = (errorCode !== undefined) && (errorCode !== '1000');
        if (isErrorCode || isErrorMessage) {
            const feedback = this.id + ' ' + body;
            this.throwExactlyMatchedException (this.exceptions['exact'], errorCode, feedback);
            this.throwBroadlyMatchedException (this.exceptions['broad'], errorCode, feedback);
            this.throwExactlyMatchedException (this.exceptions['exact'], message, feedback);
            this.throwBroadlyMatchedException (this.exceptions['broad'], message, feedback);
            throw new ExchangeError (feedback); // unknown message
        }
        return undefined;
    }
}<|MERGE_RESOLUTION|>--- conflicted
+++ resolved
@@ -6,11 +6,7 @@
 import { Precise } from './base/Precise.js';
 import { TICK_SIZE, TRUNCATE } from './base/functions/number.js';
 import { sha256 } from './static_dependencies/noble-hashes/sha256.js';
-<<<<<<< HEAD
-import { Int, OrderSide, Balances, OrderType, OHLCV, Order, Str, Trade, Transaction, Ticker, OrderBook, Tickers, Strings, Currency, Market, TransferEntry } from './base/types.js';
-=======
-import type { Int, OrderSide, Balances, OrderType, OHLCV, Order, Str, Trade, Transaction, Ticker, OrderBook, Tickers, Strings, Currency, Market } from './base/types.js';
->>>>>>> cb9c8417
+import type { Int, OrderSide, Balances, OrderType, OHLCV, Order, Str, Trade, Transaction, Ticker, OrderBook, Tickers, Strings, Currency, Market, TransferEntry } from './base/types.js';
 
 //  ---------------------------------------------------------------------------
 
