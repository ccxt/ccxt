--- conflicted
+++ resolved
@@ -1345,12 +1345,8 @@
             request['contract_symbol'] = market['id'];
             response = await this.publicGetContractV1Tickers (this.extend (request, params));
         } else if (market['spot']) {
-<<<<<<< HEAD
-            method = 'publicGetSpotQuotationV3Ticker';
-=======
->>>>>>> 29094333
             request['symbol'] = market['id'];
-            response = await this.publicGetSpotV1Ticker (this.extend (request, params));
+            response = await this.publicGetSpotQuotationV3Ticker (this.extend (request, params));
         } else {
             throw new NotSupported (this.id + ' fetchTicker() does not support ' + market['type'] + ' markets, only spot and swap markets are accepted');
         }
@@ -3576,21 +3572,12 @@
     async fetchIsolatedBorrowRate (symbol: string, params = {}) {
         /**
          * @method
-<<<<<<< HEAD
-         * @name bitmart#fetchBorrowRate
-         * @description fetch the rate of interest to borrow a currency for margin trading
-         * @see https://developer-pro.bitmart.com/en/spot/#get-trading-pair-borrowing-rate-and-amount
-         * @param {string} code unified currency code
-         * @param {object} [params] extra parameters specific to the bitmart api endpoint
-         * @returns {object} a [borrow rate structure]{@link https://github.com/ccxt/ccxt/wiki/Manual#borrow-rate-structure}
-=======
          * @name bitmart#fetchIsolatedBorrowRate
          * @description fetch the rate of interest to borrow a currency for margin trading
          * @see https://developer-pro.bitmart.com/en/spot/#get-trading-pair-borrowing-rate-and-amount-keyed
          * @param {string} symbol unified symbol of the market to fetch the borrow rate for
          * @param {object} [params] extra parameters specific to the exchange API endpoint
          * @returns {object} an [isolated borrow rate structure]{@link https://github.com/ccxt/ccxt/wiki/Manual#isolated-borrow-rate-structure}
->>>>>>> 29094333
          */
         await this.loadMarkets ();
         const market = this.market (symbol);
