--- conflicted
+++ resolved
@@ -880,16 +880,11 @@
         const sequence = this.safeInteger (delta, 'sequence');
         const lastSequence = this.safeInteger (delta, 'lastSequence');
         const nonce = this.safeInteger (orderbook, 'nonce');
-<<<<<<< HEAD
-        if (nonce !== sequence - 1) {
-            // todo: client.reject from handleOrderBookMessage properly
-            this.orderBookSequenceErrorThrow (orderbook['symbol'], nonce, sequence);
-=======
         if (nonce > sequence) {
             return;
         }
         if (nonce !== lastSequence) {
-            throw new InvalidNonce (this.id + ' watchOrderBook received an out-of-order nonce');
+            this.orderBookSequenceErrorThrow (orderbook['symbol'], nonce, lastSequence);
         }
         const changes = this.safeList (delta, 'changes');
         for (let i = 0; i < changes.length; i++) {
@@ -900,7 +895,6 @@
             const size = this.safeNumber (splitChange, 2);
             const orderBookSide = (side === 'buy') ? orderbook['bids'] : orderbook['asks'];
             orderBookSide.store (price, size);
->>>>>>> d8afbf21
         }
         const timestamp = this.safeInteger (delta, 'timestamp');
         orderbook['timestamp'] = timestamp;
