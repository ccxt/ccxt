
// ----------------------------------------------------------------------------

import binanceRest from '../binance.js';
import { Precise } from '../base/Precise.js';
import { ChecksumError, ArgumentsRequired, BadRequest, NotSupported } from '../base/errors.js';
import { ArrayCache, ArrayCacheByTimestamp, ArrayCacheBySymbolById, ArrayCacheBySymbolBySide } from '../base/ws/Cache.js';
import type { Int, OrderSide, OrderType, Str, Strings, Trade, OrderBook, Order, Ticker, Tickers, OHLCV, Position, Balances, Num, Dict, Liquidation } from '../base/types.js';
import { sha256 } from '../static_dependencies/noble-hashes/sha256.js';
import { rsa } from '../base/functions/rsa.js';
import { eddsa } from '../base/functions/crypto.js';
import { ed25519 } from '../static_dependencies/noble-curves/ed25519.js';
import Client from '../base/ws/Client.js';

// -----------------------------------------------------------------------------

export default class binance extends binanceRest {
    describe (): any {
        const superDescribe = super.describe ();
        return this.deepExtend (superDescribe, this.describeData ());
    }

    describeData () {
        return {
            'has': {
                'ws': true,
                'watchBalance': true,
                'watchLiquidations': true,
                'watchLiquidationsForSymbols': true,
                'watchMyLiquidations': true,
                'watchMyLiquidationsForSymbols': true,
                'watchBidsAsks': true,
                'watchMyTrades': true,
                'watchOHLCV': true,
                'watchOHLCVForSymbols': true,
                'watchOrderBook': true,
                'watchOrderBookForSymbols': true,
                'watchOrders': true,
                'watchOrdersForSymbols': true,
                'watchPositions': true,
                'watchTicker': true,
                'watchTickers': true,
                'watchMarkPrices': true,
                'watchMarkPrice': true,
                'watchTrades': true,
                'watchTradesForSymbols': true,
                'createOrderWs': true,
                'editOrderWs': true,
                'cancelOrderWs': true,
                'cancelOrdersWs': false,
                'cancelAllOrdersWs': true,
                'fetchBalanceWs': true,
                'fetchDepositsWs': false,
                'fetchMarketsWs': false,
                'fetchMyTradesWs': true,
                'fetchOHLCVWs': true,
                'fetchOrderBookWs': true,
                'fetchOpenOrdersWs': true,
                'fetchOrderWs': true,
                'fetchOrdersWs': true,
                'fetchPositionWs': true,
                'fetchPositionForSymbolWs': true,
                'fetchPositionsWs': true,
                'fetchTickerWs': true,
                'fetchTradesWs': true,
                'fetchTradingFeesWs': false,
                'fetchWithdrawalsWs': false,
            },
            'urls': {
                'test': {
                    'ws': {
                        'spot': 'wss://stream.testnet.binance.vision/ws',
                        'margin': 'wss://stream.testnet.binance.vision/ws',
                        'future': 'wss://fstream.binancefuture.com/ws',
                        'delivery': 'wss://dstream.binancefuture.com/ws',
                        'ws-api': {
                            'spot': 'wss://ws-api.testnet.binance.vision/ws-api/v3',
                            'future': 'wss://testnet.binancefuture.com/ws-fapi/v1',
                            'delivery': 'wss://testnet.binancefuture.com/ws-dapi/v1',
                        },
                    },
                },
                'demo': {
                    'ws': {
                        'spot': 'wss://demo-stream.binance.com/ws',
                        'margin': 'wss://demo-stream.binance.com/ws',
                        'future': 'wss://fstream.binancefuture.com/ws',
                        'delivery': 'wss://dstream.binancefuture.com/ws',
                        'ws-api': {
                            'spot': 'wss://demo-ws-api.binance.com/ws-api/v3',
                            'future': 'wss://testnet.binancefuture.com/ws-fapi/v1',
                            'delivery': 'wss://testnet.binancefuture.com/ws-dapi/v1',
                        },
                    },
                },
                'api': {
                    'ws': {
                        'spot': 'wss://stream.binance.com:9443/ws',
                        'margin': 'wss://stream.binance.com:9443/ws',
                        'future': 'wss://fstream.binance.com/ws',
                        'delivery': 'wss://dstream.binance.com/ws',
                        'ws-api': {
                            'spot': 'wss://ws-api.binance.com:443/ws-api/v3',
                            'future': 'wss://ws-fapi.binance.com/ws-fapi/v1',
                            'delivery': 'wss://ws-dapi.binance.com/ws-dapi/v1',
                        },
                        'papi': 'wss://fstream.binance.com/pm/ws',
                    },
                },
                'doc': 'https://developers.binance.com/en',
            },
            'streaming': {
                'keepAlive': 180000,
            },
            'options': {
                'returnRateLimits': false,
                'streamLimits': {
                    'spot': 50, // max 1024
                    'margin': 50, // max 1024
                    'future': 50, // max 200
                    'delivery': 50, // max 200
                },
                'subscriptionLimitByStream': {
                    'spot': 200,
                    'margin': 200,
                    'future': 200,
                    'delivery': 200,
                },
                'streamBySubscriptionsHash': this.createSafeDictionary (),
                'streamIndex': -1,
                // get updates every 1000ms or 100ms
                // or every 0ms in real-time for futures
                'watchOrderBookRate': 100,
                'liquidationsLimit': 1000,
                'myLiquidationsLimit': 1000,
                'tradesLimit': 1000,
                'ordersLimit': 1000,
                'OHLCVLimit': 1000,
                'requestId': this.createSafeDictionary (),
                'watchOrderBookLimit': 1000, // default limit
                'watchTrades': {
                    'name': 'trade', // 'trade' or 'aggTrade'
                },
                'watchTicker': {
                    'name': 'ticker', // ticker or miniTicker or ticker_<window_size>
                },
                'watchTickers': {
                    'name': 'ticker', // ticker or miniTicker or ticker_<window_size>
                },
                'watchOHLCV': {
                    'name': 'kline', // or indexPriceKline or markPriceKline (coin-m futures)
                },
                'watchOrderBook': {
                    'maxRetries': 3,
                    'checksum': true,
                },
                'watchBalance': {
                    'fetchBalanceSnapshot': false, // or true
                    'awaitBalanceSnapshot': true, // whether to wait for the balance snapshot before providing updates
                },
                'watchLiquidationsForSymbols': {
                    'defaultType': 'swap',
                },
                'watchPositions': {
                    'fetchPositionsSnapshot': true, // or false
                    'awaitPositionsSnapshot': true, // whether to wait for the positions snapshot before providing updates
                },
                'wallet': 'wb', // wb = wallet balance, cw = cross balance
                'listenKeyRefreshRate': 1200000, // 20 mins
                'ws': {
                    'cost': 5,
                },
                'tickerChannelsMap': {
                    '24hrTicker': 'ticker',
                    '24hrMiniTicker': 'miniTicker',
                    'markPriceUpdate': 'markPrice',
                    // rolling window tickers
                    '1hTicker': 'ticker_1h',
                    '4hTicker': 'ticker_4h',
                    '1dTicker': 'ticker_1d',
                    'bookTicker': 'bookTicker',
                },
            },
        };
    }

    requestId (url) {
        const options = this.safeDict (this.options, 'requestId', this.createSafeDictionary ());
        const previousValue = this.safeInteger (options, url, 0);
        const newValue = this.sum (previousValue, 1);
        this.options['requestId'][url] = newValue;
        return newValue;
    }

    isSpotUrl (client: Client) {
        return (client.url.indexOf ('/stream') > -1) || (client.url.indexOf ('demo-stream') > -1);
    }

    stream (type: Str, subscriptionHash: Str, numSubscriptions = 1) {
        const streamBySubscriptionsHash = this.safeDict (this.options, 'streamBySubscriptionsHash', this.createSafeDictionary ());
        let stream = this.safeString (streamBySubscriptionsHash, subscriptionHash);
        if (stream === undefined) {
            let streamIndex = this.safeInteger (this.options, 'streamIndex', -1);
            const streamLimits = this.safeValue (this.options, 'streamLimits');
            const streamLimit = this.safeInteger (streamLimits, type);
            streamIndex = streamIndex + 1;
            const normalizedIndex = streamIndex % streamLimit;
            this.options['streamIndex'] = streamIndex;
            stream = this.numberToString (normalizedIndex);
            this.options['streamBySubscriptionsHash'][subscriptionHash] = stream;
            const subscriptionsByStreams = this.safeValue (this.options, 'numSubscriptionsByStream');
            if (subscriptionsByStreams === undefined) {
                this.options['numSubscriptionsByStream'] = this.createSafeDictionary ();
            }
            const subscriptionsByStream = this.safeInteger (this.options['numSubscriptionsByStream'], stream, 0);
            const newNumSubscriptions = subscriptionsByStream + numSubscriptions;
            const subscriptionLimitByStream = this.safeInteger (this.options['subscriptionLimitByStream'], type, 200);
            if (newNumSubscriptions > subscriptionLimitByStream) {
                throw new BadRequest (this.id + ' reached the limit of subscriptions by stream. Increase the number of streams, or increase the stream limit or subscription limit by stream if the exchange allows.');
            }
            this.options['numSubscriptionsByStream'][stream] = subscriptionsByStream + numSubscriptions;
        }
        return stream;
    }

    /**
     * @method
     * @name binance#watchLiquidations
     * @description watch the public liquidations of a trading pair
     * @see https://developers.binance.com/docs/derivatives/usds-margined-futures/websocket-market-streams/Liquidation-Order-Streams
     * @see https://developers.binance.com/docs/derivatives/coin-margined-futures/websocket-market-streams/Liquidation-Order-Streams
     * @param {string} symbol unified CCXT market symbol
     * @param {int} [since] the earliest time in ms to fetch liquidations for
     * @param {int} [limit] the maximum number of liquidation structures to retrieve
     * @param {object} [params] exchange specific parameters for the bitmex api endpoint
     * @returns {object} an array of [liquidation structures]{@link https://github.com/ccxt/ccxt/wiki/Manual#liquidation-structure}
     */
    async watchLiquidations (symbol: string, since: Int = undefined, limit: Int = undefined, params = {}): Promise<Liquidation[]> {
        return await this.watchLiquidationsForSymbols ([ symbol ], since, limit, params);
    }

    /**
     * @method
     * @name binance#watchLiquidationsForSymbols
     * @description watch the public liquidations of a trading pair
     * @see https://developers.binance.com/docs/derivatives/usds-margined-futures/websocket-market-streams/All-Market-Liquidation-Order-Streams
     * @see https://developers.binance.com/docs/derivatives/coin-margined-futures/websocket-market-streams/All-Market-Liquidation-Order-Streams
     * @param {string[]} symbols list of unified market symbols
     * @param {int} [since] the earliest time in ms to fetch liquidations for
     * @param {int} [limit] the maximum number of liquidation structures to retrieve
     * @param {object} [params] exchange specific parameters for the bitmex api endpoint
     * @returns {object} an array of [liquidation structures]{@link https://github.com/ccxt/ccxt/wiki/Manual#liquidation-structure}
     */
    async watchLiquidationsForSymbols (symbols: string[], since: Int = undefined, limit: Int = undefined, params = {}): Promise<Liquidation[]> {
        await this.loadMarkets ();
        const subscriptionHashes = [];
        const messageHashes = [];
        let streamHash = 'liquidations';
        symbols = this.marketSymbols (symbols, undefined, true, true);
        if (this.isEmpty (symbols)) {
            subscriptionHashes.push ('!' + 'forceOrder@arr');
            messageHashes.push ('liquidations');
        } else {
            for (let i = 0; i < symbols.length; i++) {
                const market = this.market (symbols[i]);
                subscriptionHashes.push (market['lowercaseId'] + '@forceOrder');
                messageHashes.push ('liquidations::' + symbols[i]);
            }
            streamHash += '::' + symbols.join (',');
        }
        const firstMarket = this.getMarketFromSymbols (symbols);
        let type = undefined;
        [ type, params ] = this.handleMarketTypeAndParams ('watchLiquidationsForSymbols', firstMarket, params);
        if (type === 'spot') {
            throw new BadRequest (this.id + ' watchLiquidationsForSymbols is not supported for spot symbols');
        }
        let subType = undefined;
        [ subType, params ] = this.handleSubTypeAndParams ('watchLiquidationsForSymbols', firstMarket, params);
        if (this.isLinear (type, subType)) {
            type = 'future';
        } else if (this.isInverse (type, subType)) {
            type = 'delivery';
        }
        const numSubscriptions = subscriptionHashes.length;
        const url = this.urls['api']['ws'][type] + '/' + this.stream (type, streamHash, numSubscriptions);
        const requestId = this.requestId (url);
        const request = {
            'method': 'SUBSCRIBE',
            'params': subscriptionHashes,
            'id': requestId,
        };
        const subscribe = {
            'id': requestId,
        };
        const newLiquidations = await this.watchMultiple (url, messageHashes, this.extend (request, params), subscriptionHashes, subscribe);
        if (this.newUpdates) {
            return newLiquidations;
        }
        return this.filterBySymbolsSinceLimit (this.liquidations, symbols, since, limit, true);
    }

    handleLiquidation (client: Client, message) {
        //
        // future
        //    {
        //        "e":"forceOrder",
        //        "E":1698871323061,
        //        "o":{
        //           "s":"BTCUSDT",
        //           "S":"BUY",
        //           "o":"LIMIT",
        //           "f":"IOC",
        //           "q":"1.437",
        //           "p":"35100.81",
        //           "ap":"34959.70",
        //           "X":"FILLED",
        //           "l":"1.437",
        //           "z":"1.437",
        //           "T":1698871323059
        //        }
        //    }
        // delivery
        //    {
        //        "e":"forceOrder",              // Event Type
        //        "E": 1591154240950,            // Event Time
        //        "o":{
        //            "s":"BTCUSD_200925",       // Symbol
        //            "ps": "BTCUSD",            // Pair
        //            "S":"SELL",                // Side
        //            "o":"LIMIT",               // Order Type
        //            "f":"IOC",                 // Time in Force
        //            "q":"1",                   // Original Quantity
        //            "p":"9425.5",              // Price
        //            "ap":"9496.5",             // Average Price
        //            "X":"FILLED",              // Order Status
        //            "l":"1",                   // Order Last Filled Quantity
        //            "z":"1",                   // Order Filled Accumulated Quantity
        //            "T": 1591154240949,        // Order Trade Time
        //        }
        //    }
        //
        const rawLiquidation = this.safeValue (message, 'o', {});
        const marketId = this.safeString (rawLiquidation, 's');
        const market = this.safeMarket (marketId, undefined, '', 'contract');
        const symbol = market['symbol'];
        const liquidation = this.parseWsLiquidation (rawLiquidation, market);
        let liquidations = this.safeValue (this.liquidations, symbol);
        if (liquidations === undefined) {
            const limit = this.safeInteger (this.options, 'liquidationsLimit', 1000);
            liquidations = new ArrayCache (limit);
        }
        liquidations.append (liquidation);
        this.liquidations[symbol] = liquidations;
        client.resolve ([ liquidation ], 'liquidations');
        client.resolve ([ liquidation ], 'liquidations::' + symbol);
    }

    parseWsLiquidation (liquidation, market = undefined) {
        //
        // future
        //    {
        //        "s":"BTCUSDT",
        //        "S":"BUY",
        //        "o":"LIMIT",
        //        "f":"IOC",
        //        "q":"1.437",
        //        "p":"35100.81",
        //        "ap":"34959.70",
        //        "X":"FILLED",
        //        "l":"1.437",
        //        "z":"1.437",
        //        "T":1698871323059
        //    }
        // delivery
        //    {
        //        "s":"BTCUSD_200925",       // Symbol
        //        "ps": "BTCUSD",            // Pair
        //        "S":"SELL",                // Side
        //        "o":"LIMIT",               // Order Type
        //        "f":"IOC",                 // Time in Force
        //        "q":"1",                   // Original Quantity
        //        "p":"9425.5",              // Price
        //        "ap":"9496.5",             // Average Price
        //        "X":"FILLED",              // Order Status
        //        "l":"1",                   // Order Last Filled Quantity
        //        "z":"1",                   // Order Filled Accumulated Quantity
        //        "T": 1591154240949,        // Order Trade Time
        //    }
        // myLiquidation
        //    {
        //        "s":"BTCUSDT",              // Symbol
        //        "c":"TEST",                 // Client Order Id
        //          // special client order id:
        //          // starts with "autoclose-": liquidation order
        //          // "adl_autoclose": ADL auto close order
        //          // "settlement_autoclose-": settlement order for delisting or delivery
        //        "S":"SELL",                 // Side
        //        "o":"TRAILING_STOP_MARKET", // Order Type
        //        "f":"GTC",                  // Time in Force
        //        "q":"0.001",                // Original Quantity
        //        "p":"0",                    // Original Price
        //        "ap":"0",                   // Average Price
        //        "sp":"7103.04",             // Stop Price. Please ignore with TRAILING_STOP_MARKET order
        //        "x":"NEW",                  // Execution Type
        //        "X":"NEW",                  // Order Status
        //        "i":8886774,                // Order Id
        //        "l":"0",                    // Order Last Filled Quantity
        //        "z":"0",                    // Order Filled Accumulated Quantity
        //        "L":"0",                    // Last Filled Price
        //        "N":"USDT",                 // Commission Asset, will not push if no commission
        //        "n":"0",                    // Commission, will not push if no commission
        //        "T":1568879465650,          // Order Trade Time
        //        "t":0,                      // Trade Id
        //        "b":"0",                    // Bids Notional
        //        "a":"9.91",                 // Ask Notional
        //        "m":false,                  // Is this trade the maker side?
        //        "R":false,                  // Is this reduce only
        //        "wt":"CONTRACT_PRICE",      // Stop Price Working Type
        //        "ot":"TRAILING_STOP_MARKET",// Original Order Type
        //        "ps":"LONG",                // Position Side
        //        "cp":false,                 // If Close-All, pushed with conditional order
        //        "AP":"7476.89",             // Activation Price, only puhed with TRAILING_STOP_MARKET order
        //        "cr":"5.0",                 // Callback Rate, only puhed with TRAILING_STOP_MARKET order
        //        "pP": false,                // If price protection is turned on
        //        "si": 0,                    // ignore
        //        "ss": 0,                    // ignore
        //        "rp":"0",                   // Realized Profit of the trade
        //        "V":"EXPIRE_TAKER",         // STP mode
        //        "pm":"OPPONENT",            // Price match mode
        //        "gtd":0                     // TIF GTD order auto cancel time
        //    }
        //
        const marketId = this.safeString (liquidation, 's');
        market = this.safeMarket (marketId, market, undefined, 'swap');
        const timestamp = this.safeInteger (liquidation, 'T');
        return this.safeLiquidation ({
            'info': liquidation,
            'symbol': this.safeSymbol (marketId, market),
            'contracts': this.safeNumber (liquidation, 'l'),
            'contractSize': this.safeNumber (market, 'contractSize'),
            'price': this.safeNumber (liquidation, 'ap'),
            'side': this.safeStringLower (liquidation, 'S'),
            'baseValue': undefined,
            'quoteValue': undefined,
            'timestamp': timestamp,
            'datetime': this.iso8601 (timestamp),
        });
    }

    /**
     * @method
     * @name binance#watchMyLiquidations
     * @description watch the private liquidations of a trading pair
     * @see https://developers.binance.com/docs/derivatives/usds-margined-futures/user-data-streams/Event-Order-Update
     * @see https://developers.binance.com/docs/derivatives/coin-margined-futures/user-data-streams/Event-Order-Update
     * @param {string} symbol unified CCXT market symbol
     * @param {int} [since] the earliest time in ms to fetch liquidations for
     * @param {int} [limit] the maximum number of liquidation structures to retrieve
     * @param {object} [params] exchange specific parameters for the bitmex api endpoint
     * @returns {object} an array of [liquidation structures]{@link https://github.com/ccxt/ccxt/wiki/Manual#liquidation-structure}
     */
    async watchMyLiquidations (symbol: string, since: Int = undefined, limit: Int = undefined, params = {}): Promise<Liquidation[]> {
        return this.watchMyLiquidationsForSymbols ([ symbol ], since, limit, params);
    }

    /**
     * @method
     * @name binance#watchMyLiquidationsForSymbols
     * @description watch the private liquidations of a trading pair
     * @see https://developers.binance.com/docs/derivatives/usds-margined-futures/user-data-streams/Event-Order-Update
     * @see https://developers.binance.com/docs/derivatives/coin-margined-futures/user-data-streams/Event-Order-Update
     * @param {string[]} symbols list of unified market symbols
     * @param {int} [since] the earliest time in ms to fetch liquidations for
     * @param {int} [limit] the maximum number of liquidation structures to retrieve
     * @param {object} [params] exchange specific parameters for the bitmex api endpoint
     * @returns {object} an array of [liquidation structures]{@link https://github.com/ccxt/ccxt/wiki/Manual#liquidation-structure}
     */
    async watchMyLiquidationsForSymbols (symbols: string[], since: Int = undefined, limit: Int = undefined, params = {}): Promise<Liquidation[]> {
        await this.loadMarkets ();
        symbols = this.marketSymbols (symbols, undefined, true, true, true);
        const market = this.getMarketFromSymbols (symbols);
        const messageHashes = [ 'myLiquidations' ];
        if (!this.isEmpty (symbols)) {
            for (let i = 0; i < symbols.length; i++) {
                const symbol = symbols[i];
                messageHashes.push ('myLiquidations::' + symbol);
            }
        }
        let type = undefined;
        [ type, params ] = this.handleMarketTypeAndParams ('watchMyLiquidationsForSymbols', market, params);
        let subType = undefined;
        [ subType, params ] = this.handleSubTypeAndParams ('watchMyLiquidationsForSymbols', market, params);
        if (this.isLinear (type, subType)) {
            type = 'future';
        } else if (this.isInverse (type, subType)) {
            type = 'delivery';
        }
        await this.authenticate (params);
        const url = this.urls['api']['ws'][type] + '/' + this.options[type]['listenKey'];
        const message = undefined;
        const newLiquidations = await this.watchMultiple (url, messageHashes, message, [ type ]);
        if (this.newUpdates) {
            return newLiquidations;
        }
        return this.filterBySymbolsSinceLimit (this.liquidations, symbols, since, limit);
    }

    handleMyLiquidation (client: Client, message) {
        //
        //    {
        //        "s":"BTCUSDT",              // Symbol
        //        "c":"TEST",                 // Client Order Id
        //          // special client order id:
        //          // starts with "autoclose-": liquidation order
        //          // "adl_autoclose": ADL auto close order
        //          // "settlement_autoclose-": settlement order for delisting or delivery
        //        "S":"SELL",                 // Side
        //        "o":"TRAILING_STOP_MARKET", // Order Type
        //        "f":"GTC",                  // Time in Force
        //        "q":"0.001",                // Original Quantity
        //        "p":"0",                    // Original Price
        //        "ap":"0",                   // Average Price
        //        "sp":"7103.04",             // Stop Price. Please ignore with TRAILING_STOP_MARKET order
        //        "x":"NEW",                  // Execution Type
        //        "X":"NEW",                  // Order Status
        //        "i":8886774,                // Order Id
        //        "l":"0",                    // Order Last Filled Quantity
        //        "z":"0",                    // Order Filled Accumulated Quantity
        //        "L":"0",                    // Last Filled Price
        //        "N":"USDT",                 // Commission Asset, will not push if no commission
        //        "n":"0",                    // Commission, will not push if no commission
        //        "T":1568879465650,          // Order Trade Time
        //        "t":0,                      // Trade Id
        //        "b":"0",                    // Bids Notional
        //        "a":"9.91",                 // Ask Notional
        //        "m":false,                  // Is this trade the maker side?
        //        "R":false,                  // Is this reduce only
        //        "wt":"CONTRACT_PRICE",      // Stop Price Working Type
        //        "ot":"TRAILING_STOP_MARKET",// Original Order Type
        //        "ps":"LONG",                // Position Side
        //        "cp":false,                 // If Close-All, pushed with conditional order
        //        "AP":"7476.89",             // Activation Price, only puhed with TRAILING_STOP_MARKET order
        //        "cr":"5.0",                 // Callback Rate, only puhed with TRAILING_STOP_MARKET order
        //        "pP": false,                // If price protection is turned on
        //        "si": 0,                    // ignore
        //        "ss": 0,                    // ignore
        //        "rp":"0",                   // Realized Profit of the trade
        //        "V":"EXPIRE_TAKER",         // STP mode
        //        "pm":"OPPONENT",            // Price match mode
        //        "gtd":0                     // TIF GTD order auto cancel time
        //    }
        //
        const orderType = this.safeString (message, 'o');
        if (orderType !== 'LIQUIDATION') {
            return;
        }
        const marketId = this.safeString (message, 's');
        const market = this.safeMarket (marketId, undefined, undefined, 'swap');
        const symbol = this.safeSymbol (marketId, market);
        const liquidation = this.parseWsLiquidation (message, market);
        let myLiquidations = this.safeValue (this.myLiquidations, symbol);
        if (myLiquidations === undefined) {
            const limit = this.safeInteger (this.options, 'myLiquidationsLimit', 1000);
            myLiquidations = new ArrayCache (limit);
        }
        myLiquidations.append (liquidation);
        this.myLiquidations[symbol] = myLiquidations;
        client.resolve ([ liquidation ], 'myLiquidations');
        client.resolve ([ liquidation ], 'myLiquidations::' + symbol);
    }

    /**
     * @method
     * @name binance#watchOrderBook
     * @description watches information on open orders with bid (buy) and ask (sell) prices, volumes and other data
     * @see https://developers.binance.com/docs/binance-spot-api-docs/web-socket-streams#partial-book-depth-streams
     * @see https://developers.binance.com/docs/binance-spot-api-docs/web-socket-streams#diff-depth-stream
     * @see https://developers.binance.com/docs/derivatives/usds-margined-futures/websocket-market-streams/Partial-Book-Depth-Streams
     * @see https://developers.binance.com/docs/derivatives/usds-margined-futures/websocket-market-streams/Diff-Book-Depth-Streams
     * @see https://developers.binance.com/docs/derivatives/coin-margined-futures/websocket-market-streams/Partial-Book-Depth-Streams
     * @see https://developers.binance.com/docs/derivatives/coin-margined-futures/websocket-market-streams/Diff-Book-Depth-Streams
     * @param {string} symbol unified symbol of the market to fetch the order book for
     * @param {int} [limit] the maximum amount of order book entries to return
     * @param {object} [params] extra parameters specific to the exchange API endpoint
     * @returns {object} A dictionary of [order book structures]{@link https://docs.ccxt.com/#/?id=order-book-structure} indexed by market symbols
     */
    async watchOrderBook (symbol: string, limit: Int = undefined, params = {}): Promise<OrderBook> {
        //
        // todo add support for <levels>-snapshots (depth)
        // https://github.com/binance-exchange/binance-official-api-docs/blob/master/web-socket-streams.md#partial-book-depth-streams        // <symbol>@depth<levels>@100ms or <symbol>@depth<levels> (1000ms)
        // valid <levels> are 5, 10, or 20
        //
        // default 100, max 1000, valid limits 5, 10, 20, 50, 100, 500, 1000
        //
        // notice the differences between trading futures and spot trading
        // the algorithms use different urls in step 1
        // delta caching and merging also differs in steps 4, 5, 6
        //
        // spot/margin
        // https://binance-docs.github.io/apidocs/spot/en/#how-to-manage-a-local-order-book-correctly
        //
        // 1. Open a stream to wss://stream.binance.com:9443/ws/bnbbtc@depth.
        // 2. Buffer the events you receive from the stream.
        // 3. Get a depth snapshot from https://www.binance.com/api/v1/depth?symbol=BNBBTC&limit=1000 .
        // 4. Drop any event where u is <= lastUpdateId in the snapshot.
        // 5. The first processed event should have U <= lastUpdateId+1 AND u >= lastUpdateId+1.
        // 6. While listening to the stream, each new event's U should be equal to the previous event's u+1.
        // 7. The data in each event is the absolute quantity for a price level.
        // 8. If the quantity is 0, remove the price level.
        // 9. Receiving an event that removes a price level that is not in your local order book can happen and is normal.
        //
        // futures
        // https://binance-docs.github.io/apidocs/futures/en/#how-to-manage-a-local-order-book-correctly
        //
        // 1. Open a stream to wss://fstream.binance.com/stream?streams=btcusdt@depth.
        // 2. Buffer the events you receive from the stream. For same price, latest received update covers the previous one.
        // 3. Get a depth snapshot from https://fapi.binance.com/fapi/v1/depth?symbol=BTCUSDT&limit=1000 .
        // 4. Drop any event where u is < lastUpdateId in the snapshot.
        // 5. The first processed event should have U <= lastUpdateId AND u >= lastUpdateId
        // 6. While listening to the stream, each new event's pu should be equal to the previous event's u, otherwise initialize the process from step 3.
        // 7. The data in each event is the absolute quantity for a price level.
        // 8. If the quantity is 0, remove the price level.
        // 9. Receiving an event that removes a price level that is not in your local order book can happen and is normal.
        //
        return await this.watchOrderBookForSymbols ([ symbol ], limit, params);
    }

    /**
     * @method
     * @name binance#watchOrderBookForSymbols
     * @description watches information on open orders with bid (buy) and ask (sell) prices, volumes and other data
     * @see https://developers.binance.com/docs/binance-spot-api-docs/web-socket-streams#partial-book-depth-streams
     * @see https://developers.binance.com/docs/binance-spot-api-docs/web-socket-streams#diff-depth-stream
     * @see https://developers.binance.com/docs/derivatives/usds-margined-futures/websocket-market-streams/Partial-Book-Depth-Streams
     * @see https://developers.binance.com/docs/derivatives/usds-margined-futures/websocket-market-streams/Diff-Book-Depth-Streams
     * @see https://developers.binance.com/docs/derivatives/coin-margined-futures/websocket-market-streams/Partial-Book-Depth-Streams
     * @see https://developers.binance.com/docs/derivatives/coin-margined-futures/websocket-market-streams/Diff-Book-Depth-Streams
     * @param {string[]} symbols unified array of symbols
     * @param {int} [limit] the maximum amount of order book entries to return
     * @param {object} [params] extra parameters specific to the exchange API endpoint
     * @returns {object} A dictionary of [order book structures]{@link https://docs.ccxt.com/#/?id=order-book-structure} indexed by market symbols
     */
    async watchOrderBookForSymbols (symbols: string[], limit: Int = undefined, params = {}): Promise<OrderBook> {
        await this.loadMarkets ();
        symbols = this.marketSymbols (symbols, undefined, false, true, true);
        const firstMarket = this.market (symbols[0]);
        let type = firstMarket['type'];
        if (firstMarket['contract']) {
            type = firstMarket['linear'] ? 'future' : 'delivery';
        }
        const name = 'depth';
        let streamHash = 'multipleOrderbook';
        if (symbols !== undefined) {
            const symbolsLength = symbols.length;
            if (symbolsLength > 200) {
                throw new BadRequest (this.id + ' watchOrderBookForSymbols() accepts 200 symbols at most. To watch more symbols call watchOrderBookForSymbols() multiple times');
            }
            streamHash += '::' + symbols.join (',');
        }
        const watchOrderBookRate = this.safeString (this.options, 'watchOrderBookRate', '100');
        const subParams = [];
        const messageHashes = [];
        for (let i = 0; i < symbols.length; i++) {
            const symbol = symbols[i];
            const market = this.market (symbol);
            messageHashes.push ('orderbook::' + symbol);
            const subscriptionHash = market['lowercaseId'] + '@' + name;
            const symbolHash = subscriptionHash + '@' + watchOrderBookRate + 'ms';
            subParams.push (symbolHash);
        }
        const messageHashesLength = messageHashes.length;
        const url = this.urls['api']['ws'][type] + '/' + this.stream (type, streamHash, messageHashesLength);
        const requestId = this.requestId (url);
        const request: Dict = {
            'method': 'SUBSCRIBE',
            'params': subParams,
            'id': requestId,
        };
        const subscription: Dict = {
            'id': requestId.toString (),
            'name': name,
            'symbols': symbols,
            'method': this.handleOrderBookSubscription,
            'limit': limit,
            'type': type,
            'params': params,
        };
        const orderbook = await this.watchMultiple (url, messageHashes, this.extend (request, params), messageHashes, subscription);
        return orderbook.limit ();
    }

    /**
     * @method
     * @name binance#unWatchOrderBookForSymbols
     * @description unWatches information on open orders with bid (buy) and ask (sell) prices, volumes and other data
     * @see https://developers.binance.com/docs/binance-spot-api-docs/web-socket-streams#partial-book-depth-streams
     * @see https://developers.binance.com/docs/binance-spot-api-docs/web-socket-streams#diff-depth-stream
     * @see https://developers.binance.com/docs/derivatives/usds-margined-futures/websocket-market-streams/Partial-Book-Depth-Streams
     * @see https://developers.binance.com/docs/derivatives/usds-margined-futures/websocket-market-streams/Diff-Book-Depth-Streams
     * @see https://developers.binance.com/docs/derivatives/coin-margined-futures/websocket-market-streams/Partial-Book-Depth-Streams
     * @see https://developers.binance.com/docs/derivatives/coin-margined-futures/websocket-market-streams/Diff-Book-Depth-Streams
     * @param {string[]} symbols unified array of symbols
     * @param {object} [params] extra parameters specific to the exchange API endpoint
     * @returns {object} A dictionary of [order book structures]{@link https://docs.ccxt.com/#/?id=order-book-structure} indexed by market symbols
     */
    async unWatchOrderBookForSymbols (symbols: string[], params = {}): Promise<any> {
        await this.loadMarkets ();
        symbols = this.marketSymbols (symbols, undefined, false, true, true);
        const firstMarket = this.market (symbols[0]);
        let type = firstMarket['type'];
        if (firstMarket['contract']) {
            type = firstMarket['linear'] ? 'future' : 'delivery';
        }
        const name = 'depth';
        let streamHash = 'multipleOrderbook';
        if (symbols !== undefined) {
            streamHash += '::' + symbols.join (',');
        }
        const watchOrderBookRate = this.safeString (this.options, 'watchOrderBookRate', '100');
        const subParams = [];
        const subMessageHashes = [];
        const messageHashes = [];
        for (let i = 0; i < symbols.length; i++) {
            const symbol = symbols[i];
            const market = this.market (symbol);
            subMessageHashes.push ('orderbook::' + symbol);
            messageHashes.push ('unsubscribe:orderbook:' + symbol);
            const subscriptionHash = market['lowercaseId'] + '@' + name;
            const symbolHash = subscriptionHash + '@' + watchOrderBookRate + 'ms';
            subParams.push (symbolHash);
        }
        const messageHashesLength = subMessageHashes.length;
        const url = this.urls['api']['ws'][type] + '/' + this.stream (type, streamHash, messageHashesLength);
        const requestId = this.requestId (url);
        const request: Dict = {
            'method': 'UNSUBSCRIBE',
            'params': subParams,
            'id': requestId,
        };
        const subscription: Dict = {
            'unsubscribe': true,
            'id': requestId.toString (),
            'symbols': symbols,
            'subMessageHashes': subMessageHashes,
            'messageHashes': messageHashes,
            'topic': 'orderbook',
        };
        return await this.watchMultiple (url, messageHashes, this.extend (request, params), messageHashes, subscription);
    }

    /**
     * @method
     * @name binance#unWatchOrderBook
     * @description unWatches information on open orders with bid (buy) and ask (sell) prices, volumes and other data
     * @see https://developers.binance.com/docs/binance-spot-api-docs/web-socket-streams#partial-book-depth-streams
     * @see https://developers.binance.com/docs/binance-spot-api-docs/web-socket-streams#diff-depth-stream
     * @see https://developers.binance.com/docs/derivatives/usds-margined-futures/websocket-market-streams/Partial-Book-Depth-Streams
     * @see https://developers.binance.com/docs/derivatives/usds-margined-futures/websocket-market-streams/Diff-Book-Depth-Streams
     * @see https://developers.binance.com/docs/derivatives/coin-margined-futures/websocket-market-streams/Partial-Book-Depth-Streams
     * @see https://developers.binance.com/docs/derivatives/coin-margined-futures/websocket-market-streams/Diff-Book-Depth-Streams
     * @param {string} symbol unified array of symbols
     * @param {object} [params] extra parameters specific to the exchange API endpoint
     * @returns {object} A dictionary of [order book structures]{@link https://docs.ccxt.com/#/?id=order-book-structure} indexed by market symbols
     */
    async unWatchOrderBook (symbol: string, params = {}): Promise<any> {
        return await this.unWatchOrderBookForSymbols ([ symbol ], params);
    }

    /**
     * @method
     * @name binance#fetchOrderBookWs
     * @description fetches information on open orders with bid (buy) and ask (sell) prices, volumes and other data
     * @see https://developers.binance.com/docs/binance-spot-api-docs/websocket-api/market-data-requests#order-book
     * @see https://developers.binance.com/docs/derivatives/usds-margined-futures/market-data/websocket-api/Order-Book
     * @param {string} symbol unified symbol of the market to fetch the order book for
     * @param {int} [limit] the maximum amount of order book entries to return
     * @param {object} [params] extra parameters specific to the exchange API endpoint
     * @returns {object} A dictionary of [order book structures]{@link https://docs.ccxt.com/#/?id=order-book-structure} indexed by market symbols
     */
    async fetchOrderBookWs (symbol: string, limit: Int = undefined, params = {}): Promise<OrderBook> {
        await this.loadMarkets ();
        const market = this.market (symbol);
        const payload: Dict = {
            'symbol': market['id'],
        };
        if (limit !== undefined) {
            payload['limit'] = limit;
        }
        const marketType = this.getMarketType ('fetchOrderBookWs', market, params);
        if (marketType !== 'future') {
            throw new BadRequest (this.id + ' fetchOrderBookWs only supports swap markets');
        }
        const url = this.urls['api']['ws']['ws-api'][marketType];
        const requestId = this.requestId (url);
        const messageHash = requestId.toString ();
        let returnRateLimits = false;
        [ returnRateLimits, params ] = this.handleOptionAndParams (params, 'createOrderWs', 'returnRateLimits', false);
        payload['returnRateLimits'] = returnRateLimits;
        params = this.omit (params, 'test');
        const message: Dict = {
            'id': messageHash,
            'method': 'depth',
            'params': this.signParams (this.extend (payload, params)),
        };
        const subscription: Dict = {
            'method': this.handleFetchOrderBook,
        };
        const orderbook = await this.watch (url, messageHash, message, messageHash, subscription);
        orderbook['symbol'] = market['symbol'];
        return orderbook;
    }

    handleFetchOrderBook (client: Client, message) {
        //
        //    {
        //        "id":"51e2affb-0aba-4821-ba75-f2625006eb43",
        //        "status":200,
        //        "result":{
        //            "lastUpdateId":1027024,
        //            "E":1589436922972,
        //            "T":1589436922959,
        //            "bids":[
        //               [
        //                  "4.00000000",
        //                  "431.00000000"
        //               ]
        //            ],
        //            "asks":[
        //               [
        //                  "4.00000200",
        //                  "12.00000000"
        //               ]
        //            ]
        //        }
        //    }
        //
        const messageHash = this.safeString (message, 'id');
        const result = this.safeDict (message, 'result');
        const timestamp = this.safeInteger (result, 'T');
        const orderbook = this.parseOrderBook (result, undefined, timestamp);
        orderbook['nonce'] = this.safeInteger2 (result, 'lastUpdateId', 'u');
        client.resolve (orderbook, messageHash);
    }

    async fetchOrderBookSnapshot (client, message, subscription) {
        const symbol = this.safeString (subscription, 'symbol');
        const messageHash = 'orderbook::' + symbol;
        try {
            const defaultLimit = this.safeInteger (this.options, 'watchOrderBookLimit', 1000);
            const type = this.safeValue (subscription, 'type');
            const limit = this.safeInteger (subscription, 'limit', defaultLimit);
            const params = this.safeValue (subscription, 'params');
            // 3. Get a depth snapshot from https://www.binance.com/api/v1/depth?symbol=BNBBTC&limit=1000 .
            // todo: this is a synch blocking call - make it async
            // default 100, max 1000, valid limits 5, 10, 20, 50, 100, 500, 1000
            const snapshot = await this.fetchRestOrderBookSafe (symbol, limit, params);
            if (this.safeValue (this.orderbooks, symbol) === undefined) {
                // if the orderbook is dropped before the snapshot is received
                return;
            }
            const orderbook = this.orderbooks[symbol];
            orderbook.reset (snapshot);
            // unroll the accumulated deltas
            const messages = orderbook.cache;
            orderbook.cache = [];
            for (let i = 0; i < messages.length; i++) {
                const messageItem = messages[i];
                const U = this.safeInteger (messageItem, 'U');
                const u = this.safeInteger (messageItem, 'u');
                const pu = this.safeInteger (messageItem, 'pu');
                if (type === 'future') {
                    // 4. Drop any event where u is < lastUpdateId in the snapshot
                    if (u < orderbook['nonce']) {
                        continue;
                    }
                    // 5. The first processed event should have U <= lastUpdateId AND u >= lastUpdateId
                    if ((U <= orderbook['nonce']) && (u >= orderbook['nonce']) || (pu === orderbook['nonce'])) {
                        this.handleOrderBookMessage (client, messageItem, orderbook);
                    }
                } else {
                    // 4. Drop any event where u is <= lastUpdateId in the snapshot
                    if (u <= orderbook['nonce']) {
                        continue;
                    }
                    // 5. The first processed event should have U <= lastUpdateId+1 AND u >= lastUpdateId+1
                    if (((U - 1) <= orderbook['nonce']) && ((u - 1) >= orderbook['nonce'])) {
                        this.handleOrderBookMessage (client, messageItem, orderbook);
                    }
                }
            }
            this.orderbooks[symbol] = orderbook;
            client.resolve (orderbook, messageHash);
        } catch (e) {
            delete client.subscriptions[messageHash];
            client.reject (e, messageHash);
        }
    }

    handleDelta (bookside, delta) {
        const price = this.safeFloat (delta, 0);
        const amount = this.safeFloat (delta, 1);
        bookside.store (price, amount);
    }

    handleDeltas (bookside, deltas) {
        for (let i = 0; i < deltas.length; i++) {
            this.handleDelta (bookside, deltas[i]);
        }
    }

    handleOrderBookMessage (client: Client, message, orderbook) {
        const u = this.safeInteger (message, 'u');
        this.handleDeltas (orderbook['asks'], this.safeValue (message, 'a', []));
        this.handleDeltas (orderbook['bids'], this.safeValue (message, 'b', []));
        orderbook['nonce'] = u;
        const timestamp = this.safeInteger (message, 'E');
        orderbook['timestamp'] = timestamp;
        orderbook['datetime'] = this.iso8601 (timestamp);
        return orderbook;
    }

    handleOrderBook (client: Client, message) {
        //
        // initial snapshot is fetched with ccxt's fetchOrderBook
        // the feed does not include a snapshot, just the deltas
        //
        //     {
        //         "e": "depthUpdate", // Event type
        //         "E": 1577554482280, // Event time
        //         "s": "BNBBTC", // Symbol
        //         "U": 157, // First update ID in event
        //         "u": 160, // Final update ID in event
        //         "b": [ // bids
        //             [ "0.0024", "10" ], // price, size
        //         ],
        //         "a": [ // asks
        //             [ "0.0026", "100" ], // price, size
        //         ]
        //     }
        //
        const isSpot = this.isSpotUrl (client);
        const marketType = (isSpot) ? 'spot' : 'swap';
        const marketId = this.safeString (message, 's');
        const market = this.safeMarket (marketId, undefined, undefined, marketType);
        const symbol = market['symbol'];
        const messageHash = 'orderbook::' + symbol;
        if (!(symbol in this.orderbooks)) {
            //
            // https://github.com/ccxt/ccxt/issues/6672
            //
            // Sometimes Binance sends the first delta before the subscription
            // confirmation arrives. At that point the orderbook is not
            // initialized yet and the snapshot has not been requested yet
            // therefore it is safe to drop these premature messages.
            //
            return;
        }
        const orderbook = this.orderbooks[symbol];
        const nonce = this.safeInteger (orderbook, 'nonce');
        if (nonce === undefined) {
            // 2. Buffer the events you receive from the stream.
            orderbook.cache.push (message);
        } else {
            try {
                const U = this.safeInteger (message, 'U');
                const u = this.safeInteger (message, 'u');
                const pu = this.safeInteger (message, 'pu');
                if (pu === undefined) {
                    // spot
                    // 4. Drop any event where u is <= lastUpdateId in the snapshot
                    if (u > orderbook['nonce']) {
                        const timestamp = this.safeInteger (orderbook, 'timestamp');
                        let conditional = undefined;
                        if (timestamp === undefined) {
                            // 5. The first processed event should have U <= lastUpdateId+1 AND u >= lastUpdateId+1
                            conditional = ((U - 1) <= orderbook['nonce']) && ((u - 1) >= orderbook['nonce']);
                        } else {
                            // 6. While listening to the stream, each new event's U should be equal to the previous event's u+1.
                            conditional = ((U - 1) === orderbook['nonce']);
                        }
                        if (conditional) {
                            this.handleOrderBookMessage (client, message, orderbook);
                            if (nonce < orderbook['nonce']) {
                                client.resolve (orderbook, messageHash);
                            }
                        } else {
                            const checksum = this.handleOption ('watchOrderBook', 'checksum', true);
                            if (checksum) {
                                // todo: client.reject from handleOrderBookMessage properly
                                throw new ChecksumError (this.id + ' ' + this.orderbookChecksumMessage (symbol));
                            }
                        }
                    }
                } else {
                    // future
                    // 4. Drop any event where u is < lastUpdateId in the snapshot
                    if (u >= orderbook['nonce']) {
                        // 5. The first processed event should have U <= lastUpdateId AND u >= lastUpdateId
                        // 6. While listening to the stream, each new event's pu should be equal to the previous event's u, otherwise initialize the process from step 3
                        if ((U <= orderbook['nonce']) || (pu === orderbook['nonce'])) {
                            this.handleOrderBookMessage (client, message, orderbook);
                            if (nonce <= orderbook['nonce']) {
                                client.resolve (orderbook, messageHash);
                            }
                        } else {
                            const checksum = this.handleOption ('watchOrderBook', 'checksum', true);
                            if (checksum) {
                                // todo: client.reject from handleOrderBookMessage properly
                                throw new ChecksumError (this.id + ' ' + this.orderbookChecksumMessage (symbol));
                            }
                        }
                    }
                }
            } catch (e) {
                delete this.orderbooks[symbol];
                delete client.subscriptions[messageHash];
                client.reject (e, messageHash);
            }
        }
    }

    handleOrderBookSubscription (client: Client, message, subscription) {
        const defaultLimit = this.safeInteger (this.options, 'watchOrderBookLimit', 1000);
        // const messageHash = this.safeString (subscription, 'messageHash');
        const symbolOfSubscription = this.safeString (subscription, 'symbol'); // watchOrderBook
        const symbols = this.safeValue (subscription, 'symbols', [ symbolOfSubscription ]); // watchOrderBookForSymbols
        const limit = this.safeInteger (subscription, 'limit', defaultLimit);
        // handle list of symbols
        for (let i = 0; i < symbols.length; i++) {
            const symbol = symbols[i];
            if (symbol in this.orderbooks) {
                delete this.orderbooks[symbol];
            }
            this.orderbooks[symbol] = this.orderBook ({}, limit);
            subscription = this.extend (subscription, { 'symbol': symbol });
            // fetch the snapshot in a separate async call
            this.spawn (this.fetchOrderBookSnapshot, client, message, subscription);
        }
    }

    handleSubscriptionStatus (client: Client, message) {
        //
        //     {
        //         "result": null,
        //         "id": 1574649734450
        //     }
        //
        const id = this.safeString (message, 'id');
        const subscriptionsById = this.indexBy (client.subscriptions, 'id');
        const subscription = this.safeValue (subscriptionsById, id, {});
        const method = this.safeValue (subscription, 'method');
        if (method !== undefined) {
            method.call (this, client, message, subscription);
        }
        const isUnSubMessage = this.safeBool (subscription, 'unsubscribe', false);
        if (isUnSubMessage) {
            this.handleUnSubscription (client, subscription);
        }
        return message;
    }

    handleUnSubscription (client: Client, subscription: Dict) {
        const messageHashes = this.safeList (subscription, 'messageHashes', []);
        const subMessageHashes = this.safeList (subscription, 'subMessageHashes', []);
        for (let j = 0; j < messageHashes.length; j++) {
            const unsubHash = messageHashes[j];
            const subHash = subMessageHashes[j];
            this.cleanUnsubscription (client, subHash, unsubHash);
        }
        this.cleanCache (subscription);
    }

    /**
     * @method
     * @name binance#watchTradesForSymbols
     * @description get the list of most recent trades for a list of symbols
     * @see https://developers.binance.com/docs/binance-spot-api-docs/websocket-api/market-data-requests#aggregate-trades
     * @see https://developers.binance.com/docs/binance-spot-api-docs/websocket-api/market-data-requests#recent-trades
     * @see https://developers.binance.com/docs/derivatives/usds-margined-futures/websocket-market-streams/Aggregate-Trade-Streams
     * @see https://developers.binance.com/docs/derivatives/coin-margined-futures/websocket-market-streams/Aggregate-Trade-Streams
     * @param {string[]} symbols unified symbol of the market to fetch trades for
     * @param {int} [since] timestamp in ms of the earliest trade to fetch
     * @param {int} [limit] the maximum amount of trades to fetch
     * @param {object} [params] extra parameters specific to the exchange API endpoint
     * @param {string} [params.name] the name of the method to call, 'trade' or 'aggTrade', default is 'trade'
     * @returns {object[]} a list of [trade structures]{@link https://docs.ccxt.com/#/?id=public-trades}
     */
    async watchTradesForSymbols (symbols: string[], since: Int = undefined, limit: Int = undefined, params = {}): Promise<Trade[]> {
        await this.loadMarkets ();
        symbols = this.marketSymbols (symbols, undefined, false, true, true);
        let streamHash = 'multipleTrades';
        if (symbols !== undefined) {
            const symbolsLength = symbols.length;
            if (symbolsLength > 200) {
                throw new BadRequest (this.id + ' watchTradesForSymbols() accepts 200 symbols at most. To watch more symbols call watchTradesForSymbols() multiple times');
            }
            streamHash += '::' + symbols.join (',');
        }
        let name = undefined;
        [ name, params ] = this.handleOptionAndParams (params, 'watchTradesForSymbols', 'name', 'trade');
        params = this.omit (params, 'callerMethodName');
        const firstMarket = this.market (symbols[0]);
        let type = firstMarket['type'];
        if (firstMarket['contract']) {
            type = firstMarket['linear'] ? 'future' : 'delivery';
        }
        const messageHashes = [];
        const subParams = [];
        for (let i = 0; i < symbols.length; i++) {
            const symbol = symbols[i];
            const market = this.market (symbol);
            messageHashes.push ('trade::' + symbol);
            const rawHash = market['lowercaseId'] + '@' + name;
            subParams.push (rawHash);
        }
        const query = this.omit (params, 'type');
        const subParamsLength = subParams.length;
        const url = this.urls['api']['ws'][type] + '/' + this.stream (type, streamHash, subParamsLength);
        const requestId = this.requestId (url);
        const request: Dict = {
            'method': 'SUBSCRIBE',
            'params': subParams,
            'id': requestId,
        };
        const subscribe: Dict = {
            'id': requestId,
        };
        const trades = await this.watchMultiple (url, messageHashes, this.extend (request, query), messageHashes, subscribe);
        if (this.newUpdates) {
            const first = this.safeValue (trades, 0);
            const tradeSymbol = this.safeString (first, 'symbol');
            limit = trades.getLimit (tradeSymbol, limit);
        }
        return this.filterBySinceLimit (trades, since, limit, 'timestamp', true);
    }

    /**
     * @method
     * @name binance#unWatchTradesForSymbols
     * @description unsubscribes from the trades channel
     * @see https://developers.binance.com/docs/binance-spot-api-docs/websocket-api/market-data-requests#aggregate-trades
     * @see https://developers.binance.com/docs/binance-spot-api-docs/websocket-api/market-data-requests#recent-trades
     * @see https://developers.binance.com/docs/derivatives/usds-margined-futures/websocket-market-streams/Aggregate-Trade-Streams
     * @see https://developers.binance.com/docs/derivatives/coin-margined-futures/websocket-market-streams/Aggregate-Trade-Streams
     * @param {string[]} symbols unified symbol of the market to fetch trades for
     * @param {object} [params] extra parameters specific to the exchange API endpoint
     * @param {string} [params.name] the name of the method to call, 'trade' or 'aggTrade', default is 'trade'
     * @returns {object[]} a list of [trade structures]{@link https://docs.ccxt.com/#/?id=public-trades}
     */
    async unWatchTradesForSymbols (symbols: string[], params = {}): Promise<any> {
        await this.loadMarkets ();
        symbols = this.marketSymbols (symbols, undefined, false, true, true);
        let streamHash = 'multipleTrades';
        if (symbols !== undefined) {
            const symbolsLength = symbols.length;
            if (symbolsLength > 200) {
                throw new BadRequest (this.id + ' watchTradesForSymbols() accepts 200 symbols at most. To watch more symbols call watchTradesForSymbols() multiple times');
            }
            streamHash += '::' + symbols.join (',');
        }
        let name = undefined;
        [ name, params ] = this.handleOptionAndParams (params, 'watchTradesForSymbols', 'name', 'trade');
        params = this.omit (params, 'callerMethodName');
        const firstMarket = this.market (symbols[0]);
        let type = firstMarket['type'];
        if (firstMarket['contract']) {
            type = firstMarket['linear'] ? 'future' : 'delivery';
        }
        const subMessageHashes = [];
        const subParams = [];
        const messageHashes = [];
        for (let i = 0; i < symbols.length; i++) {
            const symbol = symbols[i];
            const market = this.market (symbol);
            subMessageHashes.push ('trade::' + symbol);
            messageHashes.push ('unsubscribe:trade:' + symbol);
            const rawHash = market['lowercaseId'] + '@' + name;
            subParams.push (rawHash);
        }
        const query = this.omit (params, 'type');
        const subParamsLength = subParams.length;
        const url = this.urls['api']['ws'][type] + '/' + this.stream (type, streamHash, subParamsLength);
        const requestId = this.requestId (url);
        const request: Dict = {
            'method': 'UNSUBSCRIBE',
            'params': subParams,
            'id': requestId,
        };
        const subscription: Dict = {
            'unsubscribe': true,
            'id': requestId.toString (),
            'subMessageHashes': subMessageHashes,
            'messageHashes': messageHashes,
            'symbols': symbols,
            'topic': 'trades',
        };
        return await this.watchMultiple (url, messageHashes, this.extend (request, query), messageHashes, subscription);
    }

    /**
     * @method
     * @name binance#unWatchTrades
     * @description unsubscribes from the trades channel
     * @see https://developers.binance.com/docs/binance-spot-api-docs/websocket-api/market-data-requests#aggregate-trades
     * @see https://developers.binance.com/docs/binance-spot-api-docs/websocket-api/market-data-requests#recent-trades
     * @see https://developers.binance.com/docs/derivatives/usds-margined-futures/websocket-market-streams/Aggregate-Trade-Streams
     * @see https://developers.binance.com/docs/derivatives/coin-margined-futures/websocket-market-streams/Aggregate-Trade-Streams
     * @param {string} symbol unified symbol of the market to fetch trades for
     * @param {object} [params] extra parameters specific to the exchange API endpoint
     * @param {string} [params.name] the name of the method to call, 'trade' or 'aggTrade', default is 'trade'
     * @returns {object[]} a list of [trade structures]{@link https://docs.ccxt.com/#/?id=public-trades}
     */
    async unWatchTrades (symbol: string, params = {}): Promise<any> {
        await this.loadMarkets ();
        return await this.unWatchTradesForSymbols ([ symbol ], params);
    }

    /**
     * @method
     * @name binance#watchTrades
     * @description get the list of most recent trades for a particular symbol
     * @see https://developers.binance.com/docs/binance-spot-api-docs/websocket-api/market-data-requests#aggregate-trades
     * @see https://developers.binance.com/docs/binance-spot-api-docs/websocket-api/market-data-requests#recent-trades
     * @see https://developers.binance.com/docs/derivatives/usds-margined-futures/websocket-market-streams/Aggregate-Trade-Streams
     * @see https://developers.binance.com/docs/derivatives/coin-margined-futures/websocket-market-streams/Aggregate-Trade-Streams
     * @param {string} symbol unified symbol of the market to fetch trades for
     * @param {int} [since] timestamp in ms of the earliest trade to fetch
     * @param {int} [limit] the maximum amount of trades to fetch
     * @param {object} [params] extra parameters specific to the exchange API endpoint
     * @param {string} [params.name] the name of the method to call, 'trade' or 'aggTrade', default is 'trade'
     * @returns {object[]} a list of [trade structures]{@link https://docs.ccxt.com/#/?id=public-trades}
     */
    async watchTrades (symbol: string, since: Int = undefined, limit: Int = undefined, params = {}): Promise<Trade[]> {
        params['callerMethodName'] = 'watchTrades';
        return await this.watchTradesForSymbols ([ symbol ], since, limit, params);
    }

    parseWsTrade (trade, market = undefined): Trade {
        //
        // public watchTrades
        //
        //     {
        //         "e": "trade",       // event type
        //         "E": 1579481530911, // event time
        //         "s": "ETHBTC",      // symbol
        //         "t": 158410082,     // trade id
        //         "p": "0.01914100",  // price
        //         "q": "0.00700000",  // quantity
        //         "b": 586187049,     // buyer order id
        //         "a": 586186710,     // seller order id
        //         "T": 1579481530910, // trade time
        //         "m": false,         // is the buyer the market maker
        //         "M": true           // binance docs say it should be ignored
        //     }
        //
        //     {
        //        "e": "aggTrade",  // Event type
        //        "E": 123456789,   // Event time
        //        "s": "BNBBTC",    // Symbol
        //        "a": 12345,       // Aggregate trade ID
        //        "p": "0.001",     // Price
        //        "q": "100",       // Quantity
        //        "f": 100,         // First trade ID
        //        "l": 105,         // Last trade ID
        //        "T": 123456785,   // Trade time
        //        "m": true,        // Is the buyer the market maker?
        //        "M": true         // Ignore
        //     }
        //
        // private watchMyTrades spot
        //
        //     {
        //         "e": "executionReport",
        //         "E": 1611063861489,
        //         "s": "BNBUSDT",
        //         "c": "m4M6AD5MF3b1ERe65l4SPq",
        //         "S": "BUY",
        //         "o": "MARKET",
        //         "f": "GTC",
        //         "q": "2.00000000",
        //         "p": "0.00000000",
        //         "P": "0.00000000",
        //         "F": "0.00000000",
        //         "g": -1,
        //         "C": '',
        //         "x": "TRADE",
        //         "X": "PARTIALLY_FILLED",
        //         "r": "NONE",
        //         "i": 1296882607,
        //         "l": "0.33200000",
        //         "z": "0.33200000",
        //         "L": "46.86600000",
        //         "n": "0.00033200",
        //         "N": "BNB",
        //         "T": 1611063861488,
        //         "t": 109747654,
        //         "I": 2696953381,
        //         "w": false,
        //         "m": false,
        //         "M": true,
        //         "O": 1611063861488,
        //         "Z": "15.55951200",
        //         "Y": "15.55951200",
        //         "Q": "0.00000000"
        //     }
        //
        // private watchMyTrades future/delivery
        //
        //     {
        //         "s": "BTCUSDT",
        //         "c": "pb2jD6ZQHpfzSdUac8VqMK",
        //         "S": "SELL",
        //         "o": "MARKET",
        //         "f": "GTC",
        //         "q": "0.001",
        //         "p": "0",
        //         "ap": "33468.46000",
        //         "sp": "0",
        //         "x": "TRADE",
        //         "X": "FILLED",
        //         "i": 13351197194,
        //         "l": "0.001",
        //         "z": "0.001",
        //         "L": "33468.46",
        //         "n": "0.00027086",
        //         "N": "BNB",
        //         "T": 1612095165362,
        //         "t": 458032604,
        //         "b": "0",
        //         "a": "0",
        //         "m": false,
        //         "R": false,
        //         "wt": "CONTRACT_PRICE",
        //         "ot": "MARKET",
        //         "ps": "BOTH",
        //         "cp": false,
        //         "rp": "0.00335000",
        //         "pP": false,
        //         "si": 0,
        //         "ss": 0
        //     }
        //
        const executionType = this.safeString (trade, 'x');
        const isTradeExecution = (executionType === 'TRADE');
        if (!isTradeExecution) {
            return this.parseTrade (trade, market);
        }
        const id = this.safeString2 (trade, 't', 'a');
        const timestamp = this.safeInteger (trade, 'T');
        const price = this.safeString2 (trade, 'L', 'p');
        let amount = this.safeString (trade, 'q');
        if (isTradeExecution) {
            amount = this.safeString (trade, 'l', amount);
        }
        let cost = this.safeString (trade, 'Y');
        if (cost === undefined) {
            if ((price !== undefined) && (amount !== undefined)) {
                cost = Precise.stringMul (price, amount);
            }
        }
        const marketId = this.safeString (trade, 's');
        const marketType = ('ps' in trade) ? 'contract' : 'spot';
        const symbol = this.safeSymbol (marketId, undefined, undefined, marketType);
        let side = this.safeStringLower (trade, 'S');
        let takerOrMaker = undefined;
        const orderId = this.safeString (trade, 'i');
        if ('m' in trade) {
            if (side === undefined) {
                side = trade['m'] ? 'sell' : 'buy'; // this is reversed intentionally
            }
            takerOrMaker = trade['m'] ? 'maker' : 'taker';
        }
        let fee = undefined;
        const feeCost = this.safeString (trade, 'n');
        if (feeCost !== undefined) {
            const feeCurrencyId = this.safeString (trade, 'N');
            const feeCurrencyCode = this.safeCurrencyCode (feeCurrencyId);
            fee = {
                'cost': feeCost,
                'currency': feeCurrencyCode,
            };
        }
        const type = this.safeStringLower (trade, 'o');
        return this.safeTrade ({
            'info': trade,
            'timestamp': timestamp,
            'datetime': this.iso8601 (timestamp),
            'symbol': symbol,
            'id': id,
            'order': orderId,
            'type': type,
            'takerOrMaker': takerOrMaker,
            'side': side,
            'price': price,
            'amount': amount,
            'cost': cost,
            'fee': fee,
        });
    }

    handleTrade (client: Client, message) {
        // the trade streams push raw trade information in real-time
        // each trade has a unique buyer and seller
        const isSpot = this.isSpotUrl (client);
        const marketType = (isSpot) ? 'spot' : 'contract';
        const marketId = this.safeString (message, 's');
        const market = this.safeMarket (marketId, undefined, undefined, marketType);
        const symbol = market['symbol'];
        const messageHash = 'trade::' + symbol;
        const trade = this.parseWsTrade (message, market);
        let tradesArray = this.safeValue (this.trades, symbol);
        if (tradesArray === undefined) {
            const limit = this.safeInteger (this.options, 'tradesLimit', 1000);
            tradesArray = new ArrayCache (limit);
        }
        tradesArray.append (trade);
        this.trades[symbol] = tradesArray;
        client.resolve (tradesArray, messageHash);
    }

    /**
     * @method
     * @name binance#watchOHLCV
     * @description watches historical candlestick data containing the open, high, low, and close price, and the volume of a market
     * @see https://developers.binance.com/docs/binance-spot-api-docs/websocket-api/market-data-requests#klines
     * @see https://developers.binance.com/docs/derivatives/coin-margined-futures/websocket-market-streams/Kline-Candlestick-Streams
     * @see https://developers.binance.com/docs/derivatives/usds-margined-futures/websocket-market-streams/Kline-Candlestick-Streams
     * @param {string} symbol unified symbol of the market to fetch OHLCV data for
     * @param {string} timeframe the length of time each candle represents
     * @param {int} [since] timestamp in ms of the earliest candle to fetch
     * @param {int} [limit] the maximum amount of candles to fetch
     * @param {object} [params] extra parameters specific to the exchange API endpoint
     * @param {object} [params.timezone] if provided, kline intervals are interpreted in that timezone instead of UTC, example '+08:00'
     * @returns {int[][]} A list of candles ordered as timestamp, open, high, low, close, volume
     */
    async watchOHLCV (symbol: string, timeframe: string = '1m', since: Int = undefined, limit: Int = undefined, params = {}): Promise<OHLCV[]> {
        await this.loadMarkets ();
        const market = this.market (symbol);
        symbol = market['symbol'];
        params['callerMethodName'] = 'watchOHLCV';
        const result = await this.watchOHLCVForSymbols ([ [ symbol, timeframe ] ], since, limit, params);
        return result[symbol][timeframe];
    }

    /**
     * @method
     * @name binance#watchOHLCVForSymbols
     * @description watches historical candlestick data containing the open, high, low, and close price, and the volume of a market
     * @see https://developers.binance.com/docs/binance-spot-api-docs/websocket-api/market-data-requests#klines
     * @see https://developers.binance.com/docs/derivatives/coin-margined-futures/websocket-market-streams/Kline-Candlestick-Streams
     * @see https://developers.binance.com/docs/derivatives/usds-margined-futures/websocket-market-streams/Kline-Candlestick-Streams
     * @param {string[][]} symbolsAndTimeframes array of arrays containing unified symbols and timeframes to fetch OHLCV data for, example [['BTC/USDT', '1m'], ['LTC/USDT', '5m']]
     * @param {int} [since] timestamp in ms of the earliest candle to fetch
     * @param {int} [limit] the maximum amount of candles to fetch
     * @param {object} [params] extra parameters specific to the exchange API endpoint
     * @param {object} [params.timezone] if provided, kline intervals are interpreted in that timezone instead of UTC, example '+08:00'
     * @returns {int[][]} A list of candles ordered as timestamp, open, high, low, close, volume
     */
    async watchOHLCVForSymbols (symbolsAndTimeframes: string[][], since: Int = undefined, limit: Int = undefined, params = {}) {
        await this.loadMarkets ();
        let klineType = undefined;
        [ klineType, params ] = this.handleParamString2 (params, 'channel', 'name', 'kline');
        const symbols = this.getListFromObjectValues (symbolsAndTimeframes, 0);
        const marketSymbols = this.marketSymbols (symbols, undefined, false, false, true);
        const firstMarket = this.market (marketSymbols[0]);
        let type = firstMarket['type'];
        if (firstMarket['contract']) {
            type = firstMarket['linear'] ? 'future' : 'delivery';
        }
        const isSpot = (type === 'spot');
        let timezone = undefined;
        [ timezone, params ] = this.handleParamString (params, 'timezone', undefined);
        const isUtc8 = (timezone !== undefined) && ((timezone === '+08:00') || Precise.stringEq (timezone, '8'));
        const rawHashes = [];
        const messageHashes = [];
        for (let i = 0; i < symbolsAndTimeframes.length; i++) {
            const symAndTf = symbolsAndTimeframes[i];
            const symbolString = symAndTf[0];
            const timeframeString = symAndTf[1];
            const interval = this.safeString (this.timeframes, timeframeString, timeframeString);
            const market = this.market (symbolString);
            let marketId = market['lowercaseId'];
            if (klineType === 'indexPriceKline') {
                // weird behavior for index price kline we can't use the perp suffix
                marketId = marketId.replace ('_perp', '');
            }
            const shouldUseUTC8 = (isUtc8 && isSpot);
            const suffix = '@+08:00';
            const utcSuffix = shouldUseUTC8 ? suffix : '';
            rawHashes.push (marketId + '@' + klineType + '_' + interval + utcSuffix);
            messageHashes.push ('ohlcv::' + market['symbol'] + '::' + timeframeString);
        }
        const url = this.urls['api']['ws'][type] + '/' + this.stream (type, 'multipleOHLCV');
        const requestId = this.requestId (url);
        const request = {
            'method': 'SUBSCRIBE',
            'params': rawHashes,
            'id': requestId,
        };
        const subscribe = {
            'id': requestId,
        };
        params = this.omit (params, 'callerMethodName');
        const res = await this.watchMultiple (url, messageHashes, this.extend (request, params), messageHashes, subscribe);
        const [ symbol, timeframe, candles ] = res;
        if (this.newUpdates) {
            limit = candles.getLimit (symbol, limit);
        }
        const filtered = this.filterBySinceLimit (candles, since, limit, 0, true);
        return this.createOHLCVObject (symbol, timeframe, filtered);
    }

    /**
     * @method
     * @name binance#unWatchOHLCVForSymbols
     * @description unWatches historical candlestick data containing the open, high, low, and close price, and the volume of a market
     * @see https://developers.binance.com/docs/binance-spot-api-docs/websocket-api/market-data-requests#klines
     * @see https://developers.binance.com/docs/derivatives/coin-margined-futures/websocket-market-streams/Kline-Candlestick-Streams
     * @see https://developers.binance.com/docs/derivatives/usds-margined-futures/websocket-market-streams/Kline-Candlestick-Streams
     * @param {string[][]} symbolsAndTimeframes array of arrays containing unified symbols and timeframes to fetch OHLCV data for, example [['BTC/USDT', '1m'], ['LTC/USDT', '5m']]
     * @param {object} [params] extra parameters specific to the exchange API endpoint
     * @param {object} [params.timezone] if provided, kline intervals are interpreted in that timezone instead of UTC, example '+08:00'
     * @returns {int[][]} A list of candles ordered as timestamp, open, high, low, close, volume
     */
    async unWatchOHLCVForSymbols (symbolsAndTimeframes: string[][], params = {}): Promise<any> {
        await this.loadMarkets ();
        let klineType = undefined;
        [ klineType, params ] = this.handleParamString2 (params, 'channel', 'name', 'kline');
        const symbols = this.getListFromObjectValues (symbolsAndTimeframes, 0);
        const marketSymbols = this.marketSymbols (symbols, undefined, false, false, true);
        const firstMarket = this.market (marketSymbols[0]);
        let type = firstMarket['type'];
        if (firstMarket['contract']) {
            type = firstMarket['linear'] ? 'future' : 'delivery';
        }
        const isSpot = (type === 'spot');
        let timezone = undefined;
        [ timezone, params ] = this.handleParamString (params, 'timezone', undefined);
        const isUtc8 = (timezone !== undefined) && ((timezone === '+08:00') || Precise.stringEq (timezone, '8'));
        const rawHashes = [];
        const subMessageHashes = [];
        const messageHashes = [];
        for (let i = 0; i < symbolsAndTimeframes.length; i++) {
            const symAndTf = symbolsAndTimeframes[i];
            const symbolString = symAndTf[0];
            const timeframeString = symAndTf[1];
            const interval = this.safeString (this.timeframes, timeframeString, timeframeString);
            const market = this.market (symbolString);
            let marketId = market['lowercaseId'];
            if (klineType === 'indexPriceKline') {
                // weird behavior for index price kline we can't use the perp suffix
                marketId = marketId.replace ('_perp', '');
            }
            const shouldUseUTC8 = (isUtc8 && isSpot);
            const suffix = '@+08:00';
            const utcSuffix = shouldUseUTC8 ? suffix : '';
            rawHashes.push (marketId + '@' + klineType + '_' + interval + utcSuffix);
            subMessageHashes.push ('ohlcv::' + market['symbol'] + '::' + timeframeString);
            messageHashes.push ('unsubscribe::ohlcv::' + market['symbol'] + '::' + timeframeString);
        }
        const url = this.urls['api']['ws'][type] + '/' + this.stream (type, 'multipleOHLCV');
        const requestId = this.requestId (url);
        const request = {
            'method': 'UNSUBSCRIBE',
            'params': rawHashes,
            'id': requestId,
        };
        const subscribe = {
            'unsubscribe': true,
            'id': requestId.toString (),
            'symbols': symbols,
            'symbolsAndTimeframes': symbolsAndTimeframes,
            'subMessageHashes': subMessageHashes,
            'messageHashes': messageHashes,
            'topic': 'ohlcv',
        };
        params = this.omit (params, 'callerMethodName');
        return await this.watchMultiple (url, messageHashes, this.extend (request, params), messageHashes, subscribe);
    }

    /**
     * @method
     * @name binance#unWatchOHLCV
     * @description unWatches historical candlestick data containing the open, high, low, and close price, and the volume of a market
     * @see https://developers.binance.com/docs/binance-spot-api-docs/websocket-api/market-data-requests#klines
     * @see https://developers.binance.com/docs/derivatives/coin-margined-futures/websocket-market-streams/Kline-Candlestick-Streams
     * @see https://developers.binance.com/docs/derivatives/usds-margined-futures/websocket-market-streams/Kline-Candlestick-Streams
     * @param {string} symbol unified symbol of the market to fetch OHLCV data for
     * @param {string} timeframe the length of time each candle represents
     * @param {object} [params] extra parameters specific to the exchange API endpoint
     * @param {object} [params.timezone] if provided, kline intervals are interpreted in that timezone instead of UTC, example '+08:00'
     * @returns {int[][]} A list of candles ordered as timestamp, open, high, low, close, volume
     */
    async unWatchOHLCV (symbol: string, timeframe: string = '1m', params = {}): Promise<any> {
        await this.loadMarkets ();
        const market = this.market (symbol);
        symbol = market['symbol'];
        params['callerMethodName'] = 'watchOHLCV';
        return await this.unWatchOHLCVForSymbols ([ [ symbol, timeframe ] ], params);
    }

    handleOHLCV (client: Client, message) {
        //
        //     {
        //         "e": "kline",
        //         "E": 1579482921215,
        //         "s": "ETHBTC",
        //         "k": {
        //             "t": 1579482900000,
        //             "T": 1579482959999,
        //             "s": "ETHBTC",
        //             "i": "1m",
        //             "f": 158411535,
        //             "L": 158411550,
        //             "o": "0.01913200",
        //             "c": "0.01913500",
        //             "h": "0.01913700",
        //             "l": "0.01913200",
        //             "v": "5.08400000",
        //             "n": 16,
        //             "x": false,
        //             "q": "0.09728060",
        //             "V": "3.30200000",
        //             "Q": "0.06318500",
        //             "B": "0"
        //         }
        //     }
        //
        let event = this.safeString (message, 'e');
        const eventMap: Dict = {
            'indexPrice_kline': 'indexPriceKline',
            'markPrice_kline': 'markPriceKline',
        };
        event = this.safeString (eventMap, event, event);
        const kline = this.safeValue (message, 'k');
        let marketId = this.safeString2 (kline, 's', 'ps');
        if (event === 'indexPriceKline') {
            // indexPriceKline doesn't have the _PERP suffix
            marketId = this.safeString (message, 'ps');
        }
        const interval = this.safeString (kline, 'i');
        // use a reverse lookup in a static map instead
        const unifiedTimeframe = this.findTimeframe (interval);
        const parsed = [
            this.safeInteger (kline, 't'),
            this.safeFloat (kline, 'o'),
            this.safeFloat (kline, 'h'),
            this.safeFloat (kline, 'l'),
            this.safeFloat (kline, 'c'),
            this.safeFloat (kline, 'v'),
        ];
        const isSpot = this.isSpotUrl (client);
        const marketType = (isSpot) ? 'spot' : 'contract';
        const symbol = this.safeSymbol (marketId, undefined, undefined, marketType);
        const messageHash = 'ohlcv::' + symbol + '::' + unifiedTimeframe;
        this.ohlcvs[symbol] = this.safeValue (this.ohlcvs, symbol, {});
        let stored = this.safeValue (this.ohlcvs[symbol], unifiedTimeframe);
        if (stored === undefined) {
            const limit = this.safeInteger (this.options, 'OHLCVLimit', 1000);
            stored = new ArrayCacheByTimestamp (limit);
            this.ohlcvs[symbol][unifiedTimeframe] = stored;
        }
        stored.append (parsed);
        const resolveData = [ symbol, unifiedTimeframe, stored ];
        client.resolve (resolveData, messageHash);
    }

    /**
     * @method
     * @name binance#fetchTickerWs
     * @description fetches a price ticker, a statistical calculation with the information calculated over the past 24 hours for a specific market
     * @param {string} symbol unified symbol of the market to fetch the ticker for
     * @param {object} [params] extra parameters specific to the exchange API endpoint
     * @param {string} [params.method] method to use can be ticker.price or ticker.book
     * @param {boolean} [params.returnRateLimits] return the rate limits for the exchange
     * @returns {object} a [ticker structure]{@link https://docs.ccxt.com/#/?id=ticker-structure}
     */
    async fetchTickerWs (symbol: string, params = {}): Promise<Ticker> {
        await this.loadMarkets ();
        const market = this.market (symbol);
        const payload: Dict = {
            'symbol': market['id'],
        };
        const type = this.getMarketType ('fetchTickerWs', market, params);
        if (type !== 'future') {
            throw new BadRequest (this.id + ' fetchTickerWs only supports swap markets');
        }
        const url = this.urls['api']['ws']['ws-api'][type];
        const requestId = this.requestId (url);
        const messageHash = requestId.toString ();
        const subscription: Dict = {
            'method': this.handleTickerWs,
        };
        let returnRateLimits = false;
        [ returnRateLimits, params ] = this.handleOptionAndParams (params, 'fetchTickerWs', 'returnRateLimits', false);
        payload['returnRateLimits'] = returnRateLimits;
        params = this.omit (params, 'test');
        let method = undefined;
        [ method, params ] = this.handleOptionAndParams (params, 'fetchTickerWs', 'method', 'ticker.book');
        const message: Dict = {
            'id': messageHash,
            'method': method,
            'params': this.signParams (this.extend (payload, params)),
        };
        const ticker = await this.watch (url, messageHash, message, messageHash, subscription);
        return ticker as Ticker;
    }

    /**
     * @method
     * @name binance#fetchOHLCVWs
     * @description query historical candlestick data containing the open, high, low, and close price, and the volume of a market
     * @see https://developers.binance.com/docs/binance-spot-api-docs/websocket-api/market-data-requests#klines
     * @param {string} symbol unified symbol of the market to query OHLCV data for
     * @param {string} timeframe the length of time each candle represents
     * @param {int} since timestamp in ms of the earliest candle to fetch
     * @param {int} limit the maximum amount of candles to fetch
     * @param {object} params extra parameters specific to the exchange API endpoint
     * @param {int} params.until timestamp in ms of the earliest candle to fetch
     *
     * EXCHANGE SPECIFIC PARAMETERS
     * @param {string} params.timeZone default=0 (UTC)
     * @returns {int[][]} A list of candles ordered as timestamp, open, high, low, close, volume
     */
    async fetchOHLCVWs (symbol: string, timeframe: string = '1m', since: Int = undefined, limit: Int = undefined, params = {}): Promise<OHLCV[]> {
        await this.loadMarkets ();
        const market = this.market (symbol);
        const marketType = this.getMarketType ('fetchOHLCVWs', market, params);
        if (marketType !== 'spot' && marketType !== 'future') {
            throw new BadRequest (this.id + ' fetchOHLCVWs only supports spot or swap markets');
        }
        const url = this.urls['api']['ws']['ws-api'][marketType];
        const requestId = this.requestId (url);
        const messageHash = requestId.toString ();
        let returnRateLimits = false;
        [ returnRateLimits, params ] = this.handleOptionAndParams (params, 'fetchOHLCVWs', 'returnRateLimits', false);
        const payload: Dict = {
            'symbol': this.marketId (symbol),
            'returnRateLimits': returnRateLimits,
            'interval': this.timeframes[timeframe],
        };
        const until = this.safeInteger (params, 'until');
        params = this.omit (params, 'until');
        if (since !== undefined) {
            payload['startTime'] = since;
        }
        if (limit !== undefined) {
            payload['limit'] = limit;
        }
        if (until !== undefined) {
            payload['endTime'] = until;
        }
        const message: Dict = {
            'id': messageHash,
            'method': 'klines',
            'params': this.extend (payload, params),
        };
        const subscription: Dict = {
            'method': this.handleFetchOHLCV,
        };
        return await this.watch (url, messageHash, message, messageHash, subscription);
    }

    handleFetchOHLCV (client: Client, message) {
        //
        //    {
        //        "id": "1dbbeb56-8eea-466a-8f6e-86bdcfa2fc0b",
        //        "status": 200,
        //        "result": [
        //            [
        //                1655971200000,      // Kline open time
        //                "0.01086000",       // Open price
        //                "0.01086600",       // High price
        //                "0.01083600",       // Low price
        //                "0.01083800",       // Close price
        //                "2290.53800000",    // Volume
        //                1655974799999,      // Kline close time
        //                "24.85074442",      // Quote asset volume
        //                2283,               // Number of trades
        //                "1171.64000000",    // Taker buy base asset volume
        //                "12.71225884",      // Taker buy quote asset volume
        //                "0"                 // Unused field, ignore
        //            ]
        //        ],
        //        "rateLimits": [
        //            {
        //                "rateLimitType": "REQUEST_WEIGHT",
        //                "interval": "MINUTE",
        //                "intervalNum": 1,
        //                "limit": 6000,
        //                "count": 2
        //            }
        //        ]
        //    }
        //
        const result = this.safeList (message, 'result');
        const parsed = this.parseOHLCVs (result);
        // use a reverse lookup in a static map instead
        const messageHash = this.safeString (message, 'id');
        client.resolve (parsed, messageHash);
    }

    /**
     * @method
     * @name binance#watchTicker
     * @description watches a price ticker, a statistical calculation with the information calculated over the past 24 hours for a specific market
     * @see https://developers.binance.com/docs/binance-spot-api-docs/web-socket-streams#individual-symbol-mini-ticker-stream
     * @see https://developers.binance.com/docs/binance-spot-api-docs/web-socket-streams#all-market-mini-tickers-stream
     * @see https://developers.binance.com/docs/derivatives/usds-margined-futures/websocket-market-streams/Individual-Symbol-Ticker-Streams
     * @see https://developers.binance.com/docs/derivatives/usds-margined-futures/websocket-market-streams/All-Market-Mini-Tickers-Stream
     * @see https://developers.binance.com/docs/derivatives/coin-margined-futures/websocket-market-streams/All-Market-Mini-Tickers-Stream
     * @see https://developers.binance.com/docs/derivatives/coin-margined-futures/websocket-market-streams/Individual-Symbol-Ticker-Streams
     * @param {string} symbol unified symbol of the market to fetch the ticker for
     * @param {object} [params] extra parameters specific to the exchange API endpoint
     * @param {string} [params.name] stream to use can be ticker or miniTicker
     * @returns {object} a [ticker structure]{@link https://docs.ccxt.com/#/?id=ticker-structure}
     */
    async watchTicker (symbol: string, params = {}): Promise<Ticker> {
        await this.loadMarkets ();
        symbol = this.symbol (symbol);
        const tickers = await this.watchTickers ([ symbol ], this.extend (params, { 'callerMethodName': 'watchTicker' }));
        return tickers[symbol];
    }

    /**
     * @method
     * @name binance#watchMarkPrice
     * @description watches a mark price for a specific market
     * @see https://developers.binance.com/docs/derivatives/usds-margined-futures/websocket-market-streams/Mark-Price-Stream
     * @param {string} symbol unified symbol of the market to fetch the ticker for
     * @param {object} [params] extra parameters specific to the exchange API endpoint
     * @param {boolean} [params.use1sFreq] *default is true* if set to true, the mark price will be updated every second, otherwise every 3 seconds
     * @returns {object} a [ticker structure]{@link https://docs.ccxt.com/#/?id=ticker-structure}
     */
    async watchMarkPrice (symbol: string, params = {}): Promise<Ticker> {
        await this.loadMarkets ();
        symbol = this.symbol (symbol);
        const tickers = await this.watchMarkPrices ([ symbol ], this.extend (params, { 'callerMethodName': 'watchMarkPrice' }));
        return tickers[symbol];
    }

    /**
     * @method
     * @name binance#watchMarkPrices
     * @description watches the mark price for all markets
     * @see https://developers.binance.com/docs/derivatives/usds-margined-futures/websocket-market-streams/Mark-Price-Stream-for-All-market
     * @param {string[]} symbols unified symbol of the market to fetch the ticker for
     * @param {object} [params] extra parameters specific to the exchange API endpoint
     * @param {boolean} [params.use1sFreq] *default is true* if set to true, the mark price will be updated every second, otherwise every 3 seconds
     * @returns {object} a [ticker structure]{@link https://docs.ccxt.com/#/?id=ticker-structure}
     */
    async watchMarkPrices (symbols: Strings = undefined, params = {}): Promise<Tickers> {
        let channelName = undefined;
        // for now watchmarkPrice uses the same messageHash as watchTicker
        // so it's impossible to watch both at the same time
        // refactor this to use different messageHashes
        [ channelName, params ] = this.handleOptionAndParams (params, 'watchMarkPrices', 'name', 'markPrice');
        const newTickers = await this.watchMultiTickerHelper ('watchMarkPrices', channelName, symbols, params);
        if (this.newUpdates) {
            return newTickers;
        }
        return this.filterByArray (this.tickers, 'symbol', symbols);
    }

    /**
     * @method
     * @name binance#watchTickers
     * @description watches a price ticker, a statistical calculation with the information calculated over the past 24 hours for all markets of a specific list
     * @see https://developers.binance.com/docs/binance-spot-api-docs/web-socket-streams#individual-symbol-mini-ticker-stream
     * @see https://developers.binance.com/docs/binance-spot-api-docs/web-socket-streams#all-market-mini-tickers-stream
     * @see https://developers.binance.com/docs/derivatives/usds-margined-futures/websocket-market-streams/Individual-Symbol-Ticker-Streams
     * @see https://developers.binance.com/docs/derivatives/usds-margined-futures/websocket-market-streams/All-Market-Mini-Tickers-Stream
     * @see https://developers.binance.com/docs/derivatives/coin-margined-futures/websocket-market-streams/All-Market-Mini-Tickers-Stream
     * @see https://developers.binance.com/docs/derivatives/coin-margined-futures/websocket-market-streams/Individual-Symbol-Ticker-Streams
     * @param {string[]} symbols unified symbol of the market to fetch the ticker for
     * @param {object} [params] extra parameters specific to the exchange API endpoint
     * @returns {object} a [ticker structure]{@link https://docs.ccxt.com/#/?id=ticker-structure}
     */
    async watchTickers (symbols: Strings = undefined, params = {}): Promise<Tickers> {
        let channelName = undefined;
        [ channelName, params ] = this.handleOptionAndParams (params, 'watchTickers', 'name', 'ticker');
        if (channelName === 'bookTicker') {
            throw new BadRequest (this.id + ' deprecation notice - to subscribe for bids-asks, use watch_bids_asks() method instead');
        }
        const newTickers = await this.watchMultiTickerHelper ('watchTickers', channelName, symbols, params);
        if (this.newUpdates) {
            return newTickers;
        }
        return this.filterByArray (this.tickers, 'symbol', symbols);
    }

    /**
     * @method
     * @name binance#unWatchTickers
     * @description unWatches a price ticker, a statistical calculation with the information calculated over the past 24 hours for all markets of a specific list
     * @see https://developers.binance.com/docs/binance-spot-api-docs/web-socket-streams#individual-symbol-mini-ticker-stream
     * @see https://developers.binance.com/docs/binance-spot-api-docs/web-socket-streams#all-market-mini-tickers-stream
     * @see https://developers.binance.com/docs/derivatives/usds-margined-futures/websocket-market-streams/Individual-Symbol-Ticker-Streams
     * @see https://developers.binance.com/docs/derivatives/usds-margined-futures/websocket-market-streams/All-Market-Mini-Tickers-Stream
     * @see https://developers.binance.com/docs/derivatives/coin-margined-futures/websocket-market-streams/All-Market-Mini-Tickers-Stream
     * @see https://developers.binance.com/docs/derivatives/coin-margined-futures/websocket-market-streams/Individual-Symbol-Ticker-Streams
     * @param {string[]} symbols unified symbol of the market to fetch the ticker for
     * @param {object} [params] extra parameters specific to the exchange API endpoint
     * @returns {object} a [ticker structure]{@link https://docs.ccxt.com/#/?id=ticker-structure}
     */
    async unWatchTickers (symbols: Strings = undefined, params = {}): Promise<any> {
        let channelName = undefined;
        [ channelName, params ] = this.handleOptionAndParams (params, 'watchTickers', 'name', 'ticker');
        if (channelName === 'bookTicker') {
            throw new BadRequest (this.id + ' deprecation notice - to subscribe for bids-asks, use watch_bids_asks() method instead');
        }
        await this.loadMarkets ();
        const methodName = 'watchTickers';
        symbols = this.marketSymbols (symbols, undefined, true, false, true);
        let firstMarket = undefined;
        let marketType = undefined;
        const symbolsDefined = (symbols !== undefined);
        if (symbolsDefined) {
            firstMarket = this.market (symbols[0]);
        }
        [ marketType, params ] = this.handleMarketTypeAndParams (methodName, firstMarket, params);
        let subType = undefined;
        [ subType, params ] = this.handleSubTypeAndParams (methodName, firstMarket, params);
        let rawMarketType = undefined;
        if (this.isLinear (marketType, subType)) {
            rawMarketType = 'future';
        } else if (this.isInverse (marketType, subType)) {
            rawMarketType = 'delivery';
        } else if (marketType === 'spot') {
            rawMarketType = marketType;
        } else {
            throw new NotSupported (this.id + ' ' + methodName + '() does not support options markets');
        }
        const isBidAsk = (channelName === 'bookTicker');
        const subscriptionArgs = [];
        const subMessageHashes = [];
        const messageHashes = [];
        if (symbolsDefined) {
            for (let i = 0; i < symbols.length; i++) {
                const symbol = symbols[i];
                const market = this.market (symbol);
                subscriptionArgs.push (market['lowercaseId'] + '@' + channelName);
                subMessageHashes.push (this.getMessageHash (channelName, market['symbol'], isBidAsk));
                messageHashes.push ('unsubscribe:ticker:' + symbol);
            }
        } else {
            if (isBidAsk) {
                if (marketType === 'spot') {
                    throw new ArgumentsRequired (this.id + ' ' + methodName + '() requires symbols for this channel for spot markets');
                }
                subscriptionArgs.push ('!' + channelName);
            } else {
                subscriptionArgs.push ('!' + channelName + '@arr');
            }
            subMessageHashes.push (this.getMessageHash (channelName, undefined, isBidAsk));
            messageHashes.push ('unsubscribe:ticker');
        }
        let streamHash = channelName;
        if (symbolsDefined) {
            streamHash = channelName + '::' + symbols.join (',');
        }
        const url = this.urls['api']['ws'][rawMarketType] + '/' + this.stream (rawMarketType, streamHash);
        const requestId = this.requestId (url);
        const request: Dict = {
            'method': 'UNSUBSCRIBE',
            'params': subscriptionArgs,
            'id': requestId,
        };
        const subscription: Dict = {
            'unsubscribe': true,
            'id': requestId.toString (),
            'subMessageHashes': subMessageHashes,
            'messageHashes': subMessageHashes,
            'symbols': symbols,
            'topic': 'ticker',
        };
        return await this.watchMultiple (url, subMessageHashes, this.extend (request, params), subMessageHashes, subscription);
    }

    /**
     * @method
     * @name binance#unWatchTicker
     * @description unWatches a price ticker, a statistical calculation with the information calculated over the past 24 hours for all markets of a specific list
     * @see https://developers.binance.com/docs/binance-spot-api-docs/web-socket-streams#individual-symbol-mini-ticker-stream
     * @see https://developers.binance.com/docs/binance-spot-api-docs/web-socket-streams#all-market-mini-tickers-stream
     * @see https://developers.binance.com/docs/derivatives/usds-margined-futures/websocket-market-streams/Individual-Symbol-Ticker-Streams
     * @see https://developers.binance.com/docs/derivatives/usds-margined-futures/websocket-market-streams/All-Market-Mini-Tickers-Stream
     * @see https://developers.binance.com/docs/derivatives/coin-margined-futures/websocket-market-streams/All-Market-Mini-Tickers-Stream
     * @see https://developers.binance.com/docs/derivatives/coin-margined-futures/websocket-market-streams/Individual-Symbol-Ticker-Streams
     * @param {string} symbol unified symbol of the market to fetch the ticker for
     * @param {object} [params] extra parameters specific to the exchange API endpoint
     * @returns {object} a [ticker structure]{@link https://docs.ccxt.com/#/?id=ticker-structure}
     */
    async unWatchTicker (symbol: string, params = {}): Promise<any> {
        return await this.unWatchTickers ([ symbol ], params);
    }

    /**
     * @method
     * @name binance#watchBidsAsks
     * @description watches best bid & ask for symbols
     * @see https://developers.binance.com/docs/binance-spot-api-docs/websocket-api/market-data-requests#symbol-order-book-ticker
     * @see https://developers.binance.com/docs/derivatives/coin-margined-futures/websocket-market-streams/All-Book-Tickers-Stream
     * @see https://developers.binance.com/docs/derivatives/usds-margined-futures/websocket-market-streams/All-Book-Tickers-Stream
     * @param {string[]} symbols unified symbol of the market to fetch the ticker for
     * @param {object} [params] extra parameters specific to the exchange API endpoint
     * @returns {object} a [ticker structure]{@link https://docs.ccxt.com/#/?id=ticker-structure}
     */
    async watchBidsAsks (symbols: Strings = undefined, params = {}): Promise<Tickers> {
        await this.loadMarkets ();
        symbols = this.marketSymbols (symbols, undefined, true, false, true);
        const result = await this.watchMultiTickerHelper ('watchBidsAsks', 'bookTicker', symbols, params);
        if (this.newUpdates) {
            return result;
        }
        return this.filterByArray (this.bidsasks, 'symbol', symbols);
    }

    async watchMultiTickerHelper (methodName, channelName: string, symbols: Strings = undefined, params = {}) {
        await this.loadMarkets ();
        symbols = this.marketSymbols (symbols, undefined, true, false, true);
        const isBidAsk = (channelName === 'bookTicker');
        const isMarkPrice = (channelName === 'markPrice');
        const use1sFreq = this.safeBool (params, 'use1sFreq', true);
        let firstMarket = undefined;
        let marketType = undefined;
        const symbolsDefined = (symbols !== undefined);
        if (symbolsDefined) {
            firstMarket = this.market (symbols[0]);
        }
        const defaultMarket = (isMarkPrice) ? 'swap' : undefined;
        [ marketType, params ] = this.handleMarketTypeAndParams (methodName, firstMarket, params, defaultMarket);
        let subType = undefined;
        [ subType, params ] = this.handleSubTypeAndParams (methodName, firstMarket, params);
        let rawMarketType = undefined;
        if (this.isLinear (marketType, subType)) {
            rawMarketType = 'future';
        } else if (this.isInverse (marketType, subType)) {
            rawMarketType = 'delivery';
        } else if (marketType === 'spot') {
            rawMarketType = marketType;
        } else {
            throw new NotSupported (this.id + ' ' + methodName + '() does not support options markets');
        }
        const subscriptionArgs = [];
        const messageHashes = [];
        let suffix = '';
        if (isMarkPrice) {
            suffix = (use1sFreq) ? '@1s' : '';
        }
        if (symbolsDefined) {
            for (let i = 0; i < symbols.length; i++) {
                const symbol = symbols[i];
                const market = this.market (symbol);
                subscriptionArgs.push (market['lowercaseId'] + '@' + channelName + suffix);
                messageHashes.push (this.getMessageHash (channelName, market['symbol'], isBidAsk));
            }
        } else {
            if (isBidAsk) {
                if (marketType === 'spot') {
                    throw new ArgumentsRequired (this.id + ' ' + methodName + '() requires symbols for this channel for spot markets');
                }
                subscriptionArgs.push ('!' + channelName);
            } else if (isMarkPrice) {
                subscriptionArgs.push ('!' + channelName + '@arr' + suffix);
            } else {
                subscriptionArgs.push ('!' + channelName + '@arr');
            }
            messageHashes.push (this.getMessageHash (channelName, undefined, isBidAsk));
        }
        let streamHash = channelName;
        if (symbolsDefined) {
            streamHash = channelName + '::' + symbols.join (',');
        }
        const url = this.urls['api']['ws'][rawMarketType] + '/' + this.stream (rawMarketType, streamHash);
        const requestId = this.requestId (url);
        const request: Dict = {
            'method': 'SUBSCRIBE',
            'params': subscriptionArgs,
            'id': requestId,
        };
        const subscribe: Dict = {
            'id': requestId,
        };
        const result = await this.watchMultiple (url, messageHashes, this.deepExtend (request, params), subscriptionArgs, subscribe);
        // for efficiency, we have two type of returned structure here - if symbols array was provided, then individual
        // ticker dict comes in, otherwise all-tickers dict comes in
        if (!symbolsDefined) {
            return result;
        } else {
            const newDict: Dict = {};
            newDict[result['symbol']] = result;
            return newDict;
        }
    }

    parseWsTicker (message, marketType) {
        // markPrice
        //   {
        //       "e": "markPriceUpdate",   // Event type
        //       "E": 1562305380000,       // Event time
        //       "s": "BTCUSDT",           // Symbol
        //       "p": "11794.15000000",    // Mark price
        //       "i": "11784.62659091",    // Index price
        //       "P": "11784.25641265",    // Estimated Settle Price, only useful in the last hour before the settlement starts
        //       "r": "0.00038167",        // Funding rate
        //       "T": 1562306400000        // Next funding time
        //   }
        //
        // ticker
        //     {
        //         "e": "24hrTicker",      // event type
        //         "E": 1579485598569,     // event time
        //         "s": "ETHBTC",          // symbol
        //         "p": "-0.00004000",     // price change
        //         "P": "-0.209",          // price change percent
        //         "w": "0.01920495",      // weighted average price
        //         "x": "0.01916500",      // the price of the first trade before the 24hr rolling window
        //         "c": "0.01912500",      // last (closing) price
        //         "Q": "0.10400000",      // last quantity
        //         "b": "0.01912200",      // best bid
        //         "B": "4.10400000",      // best bid quantity
        //         "a": "0.01912500",      // best ask
        //         "A": "0.00100000",      // best ask quantity
        //         "o": "0.01916500",      // open price
        //         "h": "0.01956500",      // high price
        //         "l": "0.01887700",      // low price
        //         "v": "173518.11900000", // base volume
        //         "q": "3332.40703994",   // quote volume
        //         "O": 1579399197842,     // open time
        //         "C": 1579485597842,     // close time
        //         "F": 158251292,         // first trade id
        //         "L": 158414513,         // last trade id
        //         "n": 163222,            // total number of trades
        //     }
        //
        // miniTicker
        //     {
        //         "e": "24hrMiniTicker",
        //         "E": 1671617114585,
        //         "s": "MOBBUSD",
        //         "c": "0.95900000",
        //         "o": "0.91200000",
        //         "h": "1.04000000",
        //         "l": "0.89400000",
        //         "v": "2109995.32000000",
        //         "q": "2019254.05788000"
        //     }
        // fetchTickerWs
        //     {
        //         "symbol":"BTCUSDT",
        //         "price":"72606.70",
        //         "time":1712526204284
        //     }
        // fetchTickerWs - ticker.book
        //     {
        //         "lastUpdateId":1027024,
        //         "symbol":"BTCUSDT",
        //         "bidPrice":"4.00000000",
        //         "bidQty":"431.00000000",
        //         "askPrice":"4.00000200",
        //         "askQty":"9.00000000",
        //         "time":1589437530011,
        //      }
        //
        const marketId = this.safeString2 (message, 's', 'symbol');
        const symbol = this.safeSymbol (marketId, undefined, undefined, marketType);
        let event = this.safeString (message, 'e', 'bookTicker');
        if (event === '24hrTicker') {
            event = 'ticker';
        }
        if (event === 'markPriceUpdate') {
            // handle this separately because some fields clash with the ticker fields
            return this.safeTicker ({
                'symbol': symbol,
                'timestamp': this.safeInteger (message, 'E'),
                'datetime': this.iso8601 (this.safeInteger (message, 'E')),
                'info': message,
                'markPrice': this.safeString (message, 'p'),
                'indexPrice': this.safeString (message, 'i'),
            });
        }
        let timestamp = undefined;
        if (event === 'bookTicker') {
            // take the event timestamp, if available, for spot tickers it is not
            timestamp = this.safeInteger2 (message, 'E', 'time');
        } else {
            // take the timestamp of the closing price for candlestick streams
            timestamp = this.safeIntegerN (message, [ 'C', 'E', 'time' ]);
        }
        const market = this.safeMarket (marketId, undefined, undefined, marketType);
        const last = this.safeString2 (message, 'c', 'price');
        return this.safeTicker ({
            'symbol': symbol,
            'timestamp': timestamp,
            'datetime': this.iso8601 (timestamp),
            'high': this.safeString (message, 'h'),
            'low': this.safeString (message, 'l'),
            'bid': this.safeString2 (message, 'b', 'bidPrice'),
            'bidVolume': this.safeString2 (message, 'B', 'bidQty'),
            'ask': this.safeString2 (message, 'a', 'askPrice'),
            'askVolume': this.safeString2 (message, 'A', 'askQty'),
            'vwap': this.safeString (message, 'w'),
            'open': this.safeString (message, 'o'),
            'close': last,
            'last': last,
            'previousClose': this.safeString (message, 'x'), // previous day close
            'change': this.safeString (message, 'p'),
            'percentage': this.safeString (message, 'P'),
            'average': undefined,
            'baseVolume': this.safeString (message, 'v'),
            'quoteVolume': this.safeString (message, 'q'),
            'info': message,
        }, market);
    }

    handleTickerWs (client: Client, message) {
        //
        // ticker.price
        //    {
        //        "id":"1",
        //        "status":200,
        //        "result":{
        //            "symbol":"BTCUSDT",
        //            "price":"73178.50",
        //            "time":1712527052374
        //        }
        //    }
        // ticker.book
        //    {
        //        "id":"9d32157c-a556-4d27-9866-66760a174b57",
        //        "status":200,
        //        "result":{
        //            "lastUpdateId":1027024,
        //            "symbol":"BTCUSDT",
        //            "bidPrice":"4.00000000",
        //            "bidQty":"431.00000000",
        //            "askPrice":"4.00000200",
        //            "askQty":"9.00000000",
        //            "time":1589437530011   // Transaction time
        //        }
        //    }
        //
        const messageHash = this.safeString (message, 'id');
        const result = this.safeValue (message, 'result', {});
        const ticker = this.parseWsTicker (result, 'future');
        client.resolve (ticker, messageHash);
    }

    handleBidsAsks (client: Client, message) {
        //
        // arrives one symbol dict or array of symbol dicts
        //
        //     {
        //         "u": 7488717758,
        //         "s": "BTCUSDT",
        //         "b": "28621.74000000",
        //         "B": "1.43278800",
        //         "a": "28621.75000000",
        //         "A": "2.52500800"
        //     }
        //
        this.handleTickersAndBidsAsks (client, message, 'bidasks');
    }

    handleTickers (client: Client, message) {
        //
        // arrives one symbol dict or array of symbol dicts
        //
        //     {
        //         "e": "24hrTicker",      // event type
        //         "E": 1579485598569,     // event time
        //         "s": "ETHBTC",          // symbol
        //         "p": "-0.00004000",     // price change
        //         "P": "-0.209",          // price change percent
        //         "w": "0.01920495",      // weighted average price
        //         "x": "0.01916500",      // the price of the first trade before the 24hr rolling window
        //         "c": "0.01912500",      // last (closing) price
        //         "Q": "0.10400000",      // last quantity
        //         "b": "0.01912200",      // best bid
        //         "B": "4.10400000",      // best bid quantity
        //         "a": "0.01912500",      // best ask
        //         "A": "0.00100000",      // best ask quantity
        //         "o": "0.01916500",      // open price
        //         "h": "0.01956500",      // high price
        //         "l": "0.01887700",      // low price
        //         "v": "173518.11900000", // base volume
        //         "q": "3332.40703994",   // quote volume
        //         "O": 1579399197842,     // open time
        //         "C": 1579485597842,     // close time
        //         "F": 158251292,         // first trade id
        //         "L": 158414513,         // last trade id
        //         "n": 163222,            // total number of trades
        //     }
        //
        this.handleTickersAndBidsAsks (client, message, 'tickers');
    }

    handleTickersAndBidsAsks (client: Client, message, methodType) {
        const isSpot = this.isSpotUrl (client);
        const marketType = (isSpot) ? 'spot' : 'contract';
        const isBidAsk = (methodType === 'bidasks');
        let channelName = undefined;
        const resolvedMessageHashes = [];
        let rawTickers = [];
        const newTickers: Dict = {};
        if (Array.isArray (message)) {
            rawTickers = message;
        } else {
            rawTickers.push (message);
        }
        for (let i = 0; i < rawTickers.length; i++) {
            const ticker = rawTickers[i];
            let event = this.safeString (ticker, 'e');
            if (isBidAsk) {
                event = 'bookTicker'; // as noted in `handleMessage`, bookTicker doesn't have identifier, so manually set here
            }
            channelName = this.safeString (this.options['tickerChannelsMap'], event, event);
            if (channelName === undefined) {
                continue;
            }
            const parsedTicker = this.parseWsTicker (ticker, marketType);
            const symbol = parsedTicker['symbol'];
            newTickers[symbol] = parsedTicker;
            if (isBidAsk) {
                this.bidsasks[symbol] = parsedTicker;
            } else {
                this.tickers[symbol] = parsedTicker;
            }
            const messageHash = this.getMessageHash (channelName, symbol, isBidAsk);
            resolvedMessageHashes.push (messageHash);
            client.resolve (parsedTicker, messageHash);
        }
        // resolve batch endpoint
        const length = resolvedMessageHashes.length;
        if (length > 0) {
            const batchMessageHash = this.getMessageHash (channelName, undefined, isBidAsk);
            client.resolve (newTickers, batchMessageHash);
        }
    }

    getMessageHash (channelName: string, symbol: Str, isBidAsk: boolean) {
        const prefix = isBidAsk ? 'bidask' : 'ticker';
        if (symbol !== undefined) {
            return prefix + ':' + channelName + '@' + symbol;
        } else {
            return prefix + 's' + ':' + channelName;
        }
    }

    signParams (params = {}) {
        this.checkRequiredCredentials ();
        const defaultRecvWindow = this.safeInteger (this.options, 'recvWindow');
        if (defaultRecvWindow !== undefined) {
            params['recvWindow'] = defaultRecvWindow;
        }
        const recvWindow = this.safeInteger (params, 'recvWindow');
        if (recvWindow !== undefined) {
            params['recvWindow'] = recvWindow;
        }
        let extendedParams = this.extend ({
            'timestamp': this.nonce (),
            'apiKey': this.apiKey,
        }, params);
        extendedParams = this.keysort (extendedParams);
        const query = this.rawencode (extendedParams);
        let signature = undefined;
        if (this.secret.indexOf ('PRIVATE KEY') > -1) {
            if (this.secret.length > 120) {
                signature = rsa (query, this.secret, sha256);
            } else {
                signature = eddsa (this.encode (query), this.secret, ed25519);
            }
        } else {
            signature = this.hmac (this.encode (query), this.encode (this.secret), sha256);
        }
        extendedParams['signature'] = signature;
        return extendedParams;
    }

    /**
     * Ensures a User Data Stream WebSocket subscription is active for the specified scope
     * @param marketType {string} only support on 'spot'
     * @see {@link https://developers.binance.com/docs/binance-spot-api-docs/websocket-api/user-data-stream-requests#subscribe-to-user-data-stream-through-signature-subscription-user_data Binance User Data Stream Documentation}
     * @returns Promise<number> The subscription ID for the user data stream
     */
    async ensureUserDataStreamWsSubscribeSignature (marketType: string = 'spot') {
        const url = this.urls['api']['ws']['ws-api'][marketType];
        const client = this.client (url);
        const subscriptions = client.subscriptions;
        const subscriptionsKeys = Object.keys (subscriptions);
        const accountType = this.getAccountTypeFromSubscriptions (subscriptionsKeys);
        if (accountType === marketType) {
            return;
        }
        client.subscriptions[marketType] = true;
        const requestId = this.requestId (url);
        const messageHash = requestId.toString ();
        const message: Dict = {
            'id': messageHash,
            'method': 'userDataStream.subscribe.signature',
            'params': this.signParams ({}),
        };
        const subscription: Dict = {
            'id': messageHash,
            'method': this.handleUserDataStreamSubscribe,
            'subscription': marketType,
        };
        await this.watch (url, messageHash, message, messageHash, subscription);
    }

    handleUserDataStreamSubscribe (client: Client, message) {
        //
        //   {
        //     "id": 1,
        //     "status": 200,
        //     "result": {
        //         "subscriptionId": 0
        //     }
        //   }
        //
        const messageHash = this.safeString (message, 'id');
        const subscriptions = client.subscriptions;
        const subscriptionsKeys = Object.keys (subscriptions);
        const accountType = this.getAccountTypeFromSubscriptions (subscriptionsKeys);
        const result = this.safeDict (message, 'result', {});
        const subscriptionId = this.safeInteger (result, 'subscriptionId');
        if (subscriptionId === undefined) {
            delete client.subscriptions[accountType];
            client.reject (message, accountType);
        }
        client.resolve (message, messageHash);
    }

    async authenticate (params = {}) {
        this.checkRequiredCredentials ();
        const time = this.milliseconds ();
        let type = undefined;
        [ type, params ] = this.handleMarketTypeAndParams ('authenticate', undefined, params);
        let subType = undefined;
        [ subType, params ] = this.handleSubTypeAndParams ('authenticate', undefined, params);
        let isPortfolioMargin = undefined;
        [ isPortfolioMargin, params ] = this.handleOptionAndParams2 (params, 'authenticate', 'papi', 'portfolioMargin', false);
        if (this.isLinear (type, subType)) {
            type = 'future';
        } else if (this.isInverse (type, subType)) {
            type = 'delivery';
        }
        // For spot use WebSocket API signature subscription
        if (type === 'spot') {
            await this.ensureUserDataStreamWsSubscribeSignature ('spot');
            return;
        }
        let marginMode = undefined;
        [ marginMode, params ] = this.handleMarginModeAndParams ('authenticate', params);
        const isIsolatedMargin = (marginMode === 'isolated');
        const isCrossMargin = (marginMode === 'cross') || (marginMode === undefined);
        const symbol = this.safeString (params, 'symbol');
        params = this.omit (params, 'symbol');
        const options = this.safeValue (this.options, type, {});
        if (this.useLogon (type, isPortfolioMargin)) {
            await this.loginSession (type, isPortfolioMargin, params);
            return;
        }
        const lastAuthenticatedTime = this.safeInteger (options, 'lastAuthenticatedTime', 0);
        const listenKeyRefreshRate = this.safeInteger (this.options, 'listenKeyRefreshRate', 1200000);
        const delay = this.sum (listenKeyRefreshRate, 10000);
        if (time - lastAuthenticatedTime > delay) {
            let response = undefined;
            if (isPortfolioMargin) {
                response = await this.papiPostListenKey (params);
                params = this.extend (params, { 'portfolioMargin': true });
            } else if (type === 'future') {
                response = await this.startUserDataStream (params);
            } else if (type === 'delivery') {
                response = await this.startUserDataStream (params);
            } else if (type === 'margin' && isCrossMargin) {
                response = await this.sapiPostUserDataStream (params);
            } else if (isIsolatedMargin) {
                if (symbol === undefined) {
                    throw new ArgumentsRequired (this.id + ' authenticate() requires a symbol argument for isolated margin mode');
                }
                const marketId = this.marketId (symbol);
                params = this.extend (params, { 'symbol': marketId });
                response = await this.sapiPostUserDataStreamIsolated (params);
            } else {
                this.log ('[DEPRECATION WARNING]: binance is deprecating use of normal keys of websocket user data stream, please switch to use and Ed25519 key. See more: https://developers.binance.com/docs/binance-spot-api-docs#user-data-streams');
                response = await this.startUserDataStream (params);
            }
            this.options[type] = this.extend (options, {
                'listenKey': this.safeString (response, 'listenKey'),
                'lastAuthenticatedTime': time,
            });
            this.delay (listenKeyRefreshRate, this.keepAliveListenKey, params);
        }
    }

    async keepAliveListenKey (params = {}) {
        // https://binance-docs.github.io/apidocs/spot/en/#listen-key-spot
        let type = this.safeString2 (this.options, 'defaultType', 'authenticate', 'spot');
        type = this.safeString (params, 'type', type);
        let isPortfolioMargin = undefined;
        [ isPortfolioMargin, params ] = this.handleOptionAndParams2 (params, 'keepAliveListenKey', 'papi', 'portfolioMargin', false);
        const subTypeInfo = this.handleSubTypeAndParams ('keepAliveListenKey', undefined, params);
        const subType = subTypeInfo[0];
        if (this.isLinear (type, subType)) {
            type = 'future';
        } else if (this.isInverse (type, subType)) {
            type = 'delivery';
        }
        const options = this.safeValue (this.options, type, {});
        const listenKey = this.safeString (options, 'listenKey');
        if (listenKey === undefined) {
            // A network error happened: we can't renew a listen key that does not exist.
            return;
        }
        const request: Dict = {};
        const symbol = this.safeString (params, 'symbol');
        params = this.omit (params, [ 'type', 'symbol' ]);
        const time = this.milliseconds ();
        try {
            if (isPortfolioMargin) {
                await this.papiPutListenKey (this.extend (request, params));
                params = this.extend (params, { 'portfolioMargin': true });
            } else if (type === 'future') {
                await this.fapiPrivatePutListenKey (this.extend (request, params));
            } else if (type === 'delivery') {
                await this.dapiPrivatePutListenKey (this.extend (request, params));
            } else {
                request['listenKey'] = listenKey;
                if (type === 'margin') {
                    request['symbol'] = symbol;
                    await this.sapiPutUserDataStream (this.extend (request, params));
                } else {
                    await this.publicPutUserDataStream (this.extend (request, params));
                }
            }
        } catch (error) {
            let urlType = type;
            if (isPortfolioMargin) {
                urlType = 'papi';
            }
            const url = this.urls['api']['ws'][urlType] + '/' + this.options[type]['listenKey'];
            const client = this.client (url);
            const messageHashes = Object.keys (client.futures);
            for (let i = 0; i < messageHashes.length; i++) {
                const messageHash = messageHashes[i];
                client.reject (error, messageHash);
            }
            this.options[type] = this.extend (options, {
                'listenKey': undefined,
                'lastAuthenticatedTime': 0,
            });
            return;
        }
        this.options[type] = this.extend (options, {
            'listenKey': listenKey,
            'lastAuthenticatedTime': time,
        });
        // whether or not to schedule another listenKey keepAlive request
        const clients = Object.values (this.clients);
        const listenKeyRefreshRate = this.safeInteger (this.options, 'listenKeyRefreshRate', 1200000);
        for (let i = 0; i < clients.length; i++) {
            const client = clients[i];
            const subscriptionKeys = Object.keys ((client as any).subscriptions);
            for (let j = 0; j < subscriptionKeys.length; j++) {
                const subscribeType = subscriptionKeys[j];
                if (subscribeType === type) {
                    this.delay (listenKeyRefreshRate, this.keepAliveListenKey, params);
                    return;
                }
            }
        }
    }

    setBalanceCache (client: Client, type, isPortfolioMargin = false) {
        if ((type in client.subscriptions) && (type in this.balance)) {
            return;
        }
        const options = this.safeValue (this.options, 'watchBalance');
        const fetchBalanceSnapshot = this.safeBool (options, 'fetchBalanceSnapshot', false);
        if (fetchBalanceSnapshot) {
            const messageHash = type + ':fetchBalanceSnapshot';
            if (!(messageHash in client.futures)) {
                client.future (messageHash);
                this.spawn (this.loadBalanceSnapshot, client, messageHash, type, isPortfolioMargin);
            }
        } else {
            this.balance[type] = {};
        }
    }

    async loadBalanceSnapshot (client, messageHash, type, isPortfolioMargin) {
        const params: Dict = {
            'type': type,
        };
        if (isPortfolioMargin) {
            params['portfolioMargin'] = true;
        }
        const response = await this.fetchBalance (params);
        this.balance[type] = this.extend (response, this.safeValue (this.balance, type, {}));
        // don't remove the future from the .futures cache
        const future = client.futures[messageHash];
        future.resolve ();
        client.resolve (this.balance[type], type + ':balance');
    }

    /**
     * @method
     * @name binance#fetchBalanceWs
     * @description fetch balance and get the amount of funds available for trading or funds locked in orders
     * @see https://developers.binance.com/docs/derivatives/usds-margined-futures/account/websocket-api/Futures-Account-Balance
     * @see https://developers.binance.com/docs/binance-spot-api-docs/websocket-api/account-requests#account-information-user_data
     * @see https://developers.binance.com/docs/derivatives/coin-margined-futures/account/websocket-api
     * @param {object} [params] extra parameters specific to the exchange API endpoint
     * @param {string|undefined} [params.type] 'future', 'delivery', 'savings', 'funding', or 'spot'
     * @param {string|undefined} [params.marginMode] 'cross' or 'isolated', for margin trading, uses this.options.defaultMarginMode if not passed, defaults to undefined/None/null
     * @param {string[]|undefined} [params.symbols] unified market symbols, only used in isolated margin mode
     * @param {string|undefined} [params.method] method to use. Can be account.balance, account.status, v2/account.balance or v2/account.status
     * @returns {object} a [balance structure]{@link https://docs.ccxt.com/#/?id=balance-structure}
     */
    async fetchBalanceWs (params = {}): Promise<Balances> {
        await this.loadMarkets ();
        const type = this.getMarketType ('fetchBalanceWs', undefined, params);
        if (type !== 'spot' && type !== 'future' && type !== 'delivery') {
            throw new BadRequest (this.id + ' fetchBalanceWs only supports spot or swap markets');
        }
        const url = this.urls['api']['ws']['ws-api'][type];
        const requestId = this.requestId (url);
        const messageHash = requestId.toString ();
        let returnRateLimits = false;
        [ returnRateLimits, params ] = this.handleOptionAndParams (params, 'fetchBalanceWs', 'returnRateLimits', false);
        const payload: Dict = {
            'returnRateLimits': returnRateLimits,
        };
        let method = undefined;
        [ method, params ] = this.handleOptionAndParams (params, 'fetchBalanceWs', 'method', 'account.status');
        const message: Dict = {
            'id': messageHash,
            'method': method,
            'params': this.signParams (this.extend (payload, params)),
        };
        const subscription: Dict = {
            'method': (method === 'account.status') ? this.handleAccountStatusWs : this.handleBalanceWs,
        };
        return await this.watch (url, messageHash, message, messageHash, subscription);
    }

    handleBalanceWs (client: Client, message) {
        //
        //
        const messageHash = this.safeString (message, 'id');
        let rawBalance = undefined;
        if (Array.isArray (message['result'])) {
            // account.balance
            rawBalance = this.safeList (message, 'result', []);
        } else {
            // account.status
            const result = this.safeDict (message, 'result', {});
            rawBalance = this.safeList (result, 'assets', []);
        }
        const parsedBalances = this.parseBalanceCustom (rawBalance);
        client.resolve (parsedBalances, messageHash);
    }

    handleAccountStatusWs (client: Client, message) {
        //
        // spot
        //    {
        //        "id": "605a6d20-6588-4cb9-afa0-b0ab087507ba",
        //        "status": 200,
        //        "result": {
        //            "makerCommission": 15,
        //            "takerCommission": 15,
        //            "buyerCommission": 0,
        //            "sellerCommission": 0,
        //            "canTrade": true,
        //            "canWithdraw": true,
        //            "canDeposit": true,
        //            "commissionRates": {
        //                "maker": "0.00150000",
        //                "taker": "0.00150000",
        //                "buyer": "0.00000000",
        //                "seller": "0.00000000"
        //            },
        //            "brokered": false,
        //            "requireSelfTradePrevention": false,
        //            "updateTime": 1660801833000,
        //            "accountType": "SPOT",
        //            "balances": [{
        //                    "asset": "BNB",
        //                    "free": "0.00000000",
        //                    "locked": "0.00000000"
        //                },
        //                {
        //                    "asset": "BTC",
        //                    "free": "1.3447112",
        //                    "locked": "0.08600000"
        //                },
        //                {
        //                    "asset": "USDT",
        //                    "free": "1021.21000000",
        //                    "locked": "0.00000000"
        //                }
        //            ],
        //            "permissions": [
        //                "SPOT"
        //            ]
        //        }
        //    }
        // swap
        //
        const messageHash = this.safeString (message, 'id');
        const result = this.safeDict (message, 'result', {});
        const parsedBalances = this.parseBalanceCustom (result);
        client.resolve (parsedBalances, messageHash);
    }

    /**
     * @method
     * @name binance#fetchPositionWs
     * @description fetch data on an open position
     * @see https://developers.binance.com/docs/derivatives/usds-margined-futures/trade/websocket-api/Position-Information
     * @param {string} symbol unified market symbol of the market the position is held in
     * @param {object} [params] extra parameters specific to the exchange API endpoint
     * @returns {object} a [position structure]{@link https://docs.ccxt.com/#/?id=position-structure}
     */
    async fetchPositionWs (symbol: string, params = {}): Promise<Position[]> {
        return await this.fetchPositionsWs ([ symbol ], params);
    }

    /**
     * @method
     * @name binance#fetchPositionsWs
     * @description fetch all open positions
     * @see https://developers.binance.com/docs/derivatives/usds-margined-futures/trade/websocket-api/Position-Information
     * @see https://developers.binance.com/docs/derivatives/coin-margined-futures/trade/websocket-api/Position-Information
     * @param {string[]} [symbols] list of unified market symbols
     * @param {object} [params] extra parameters specific to the exchange API endpoint
     * @param {boolean} [params.returnRateLimits] set to true to return rate limit informations, defaults to false.
     * @param {string|undefined} [params.method] method to use. Can be account.position or v2/account.position
     * @returns {object[]} a list of [position structure]{@link https://docs.ccxt.com/#/?id=position-structure}
     */
    async fetchPositionsWs (symbols: Strings = undefined, params = {}): Promise<Position[]> {
        await this.loadMarkets ();
        const payload: Dict = {};
        let market = undefined;
        symbols = this.marketSymbols (symbols, 'swap', true, true, true);
        if (symbols !== undefined) {
            const symbolsLength = symbols.length;
            if (symbolsLength === 1) {
                market = this.market (symbols[0]);
                payload['symbol'] = market['id'];
            }
        }
        const type = this.getMarketType ('fetchPositionsWs', market, params);
        if (type !== 'future' && type !== 'delivery') {
            throw new BadRequest (this.id + ' fetchPositionsWs only supports swap markets');
        }
        const url = this.urls['api']['ws']['ws-api'][type];
        const requestId = this.requestId (url);
        const messageHash = requestId.toString ();
        let returnRateLimits = false;
        [ returnRateLimits, params ] = this.handleOptionAndParams (params, 'fetchPositionsWs', 'returnRateLimits', false);
        payload['returnRateLimits'] = returnRateLimits;
        let method = undefined;
        [ method, params ] = this.handleOptionAndParams (params, 'fetchPositionsWs', 'method', 'account.position');
        const message: Dict = {
            'id': messageHash,
            'method': method,
            'params': this.signParams (this.extend (payload, params)),
        };
        const subscription: Dict = {
            'method': this.handlePositionsWs,
        };
        const result = await this.watch (url, messageHash, message, messageHash, subscription);
        return this.filterByArrayPositions (result, 'symbol', symbols, false);
    }

    handlePositionsWs (client: Client, message) {
        //
        //    {
        //        id: '1',
        //        status: 200,
        //        result: [
        //            {
        //                symbol: 'BTCUSDT',
        //                positionAmt: '-0.014',
        //                entryPrice: '42901.1',
        //                breakEvenPrice: '30138.83333142',
        //                markPrice: '71055.98470333',
        //                unRealizedProfit: '-394.16838584',
        //                liquidationPrice: '137032.02272908',
        //                leverage: '123',
        //                maxNotionalValue: '50000',
        //                marginType: 'cross',
        //                isolatedMargin: '0.00000000',
        //                isAutoAddMargin: 'false',
        //                positionSide: 'BOTH',
        //                notional: '-994.78378584',
        //                isolatedWallet: '0',
        //                updateTime: 1708906343111,
        //                isolated: false,
        //                adlQuantile: 2
        //            },
        //            ...
        //        ]
        //    }
        //
        //
        const messageHash = this.safeString (message, 'id');
        const result = this.safeList (message, 'result', []);
        const positions = [];
        for (let i = 0; i < result.length; i++) {
            const parsed = this.parsePositionRisk (result[i]);
            const entryPrice = this.safeString (parsed, 'entryPrice');
            if ((entryPrice !== '0') && (entryPrice !== '0.0') && (entryPrice !== '0.00000000')) {
                positions.push (parsed);
            }
        }
        client.resolve (positions, messageHash);
    }

    isEd25519 (): boolean {
        const secret = this.secret;
        return secret.indexOf ('PRIVATE KEY') !== -1;
    }

    useLogon (type: string, portfolioMargin: boolean): boolean {
        const isEd25519 = this.isEd25519 ();
        if (isEd25519 && !portfolioMargin && (type === 'spot' || type === 'margin')) {
            return true;
        }
        return false;
    }

    getUrl (type: string, isPortfolioMargin: boolean): string {
        if (type === 'margin') {
            type = 'spot';
        }
        if (this.useLogon (type, isPortfolioMargin)) {
            return this.urls['api']['ws']['ws-api'][type];
        }
        const urlType = isPortfolioMargin ? 'papi' : type;
        return this.urls['api']['ws'][urlType] + '/' + this.options[type]['listenKey'];
    }

    /**
     * @method
     * @name binance#watchBalance
     * @description watch balance and get the amount of funds available for trading or funds locked in orders
     * @param {object} [params] extra parameters specific to the exchange API endpoint
     * @param {boolean} [params.portfolioMargin] set to true if you would like to watch the balance of a portfolio margin account
     * @returns {object} a [balance structure]{@link https://docs.ccxt.com/#/?id=balance-structure}
     */
    async watchBalance (params = {}): Promise<Balances> {
        await this.loadMarkets ();
        const defaultType = this.safeString (this.options, 'defaultType', 'spot');
        let type = this.safeString (params, 'type', defaultType);
        let subType = undefined;
        [ subType, params ] = this.handleSubTypeAndParams ('watchBalance', undefined, params);
        let isPortfolioMargin = undefined;
        [ isPortfolioMargin, params ] = this.handleOptionAndParams2 (params, 'watchBalance', 'papi', 'portfolioMargin', false);
        if (this.isLinear (type, subType)) {
            type = 'future';
        } else if (this.isInverse (type, subType)) {
            type = 'delivery';
        }
<<<<<<< HEAD
        await this.authenticate (params);
        const url = this.getUrl (type, isPortfolioMargin);
=======
        let url = '';
        let urlType = type;
        if (type === 'spot') {
            // route to WebSocket API connection where the user data stream is subscribed
            url = this.urls['api']['ws']['ws-api'][type];
        } else {
            if (isPortfolioMargin) {
                urlType = 'papi';
            }
            url = this.urls['api']['ws'][urlType] + '/' + this.options[type]['listenKey'];
        }
>>>>>>> a0e80999
        const client = this.client (url);
        this.setBalanceCache (client, type, isPortfolioMargin);
        this.setPositionsCache (client, type, undefined, isPortfolioMargin);
        const options = this.safeDict (this.options, 'watchBalance');
        const fetchBalanceSnapshot = this.safeBool (options, 'fetchBalanceSnapshot', false);
        const awaitBalanceSnapshot = this.safeBool (options, 'awaitBalanceSnapshot', true);
        if (fetchBalanceSnapshot && awaitBalanceSnapshot) {
            await client.future (type + ':fetchBalanceSnapshot');
        }
        const messageHash = type + ':balance';
        const message = undefined;
        if (this.useLogon (type, isPortfolioMargin)) {
            await this.subscribeUserDataStream (params);
            return await this.watch (url, messageHash, message, 'userDataStream');
        }
        return await this.watch (url, messageHash, message, type);
    }

    handleBalance (client: Client, message) {
        //
        // sent upon a balance update not related to orders
        //
        //     {
        //         "e": "balanceUpdate",
        //         "E": 1629352505586,
        //         "a": "IOTX",
        //         "d": "0.43750000",
        //         "T": 1629352505585
        //     }
        //
        // sent upon creating or filling an order
        //
        //     {
        //         "e": "outboundAccountPosition", // Event type
        //         "E": 1564034571105,             // Event Time
        //         "u": 1564034571073,             // Time of last account update
        //         "B": [                          // Balances Array
        //             {
        //                 "a": "ETH",                 // Asset
        //                 "f": "10000.000000",        // Free
        //                 "l": "0.000000"             // Locked
        //             }
        //         ]
        //     }
        //
        // future/delivery
        //
        //     {
        //         "e": "ACCOUNT_UPDATE",            // Event Type
        //         "E": 1564745798939,               // Event Time
        //         "T": 1564745798938 ,              // Transaction
        //         "i": "SfsR",                      // Account Alias
        //         "a": {                            // Update Data
        //             "m":"ORDER",                  // Event reason type
        //             "B":[                         // Balances
        //                 {
        //                     "a":"BTC",                // Asset
        //                     "wb":"122624.12345678",   // Wallet Balance
        //                     "cw":"100.12345678"       // Cross Wallet Balance
        //                 },
        //             ],
        //             "P":[
        //                 {
        //                     "s":"BTCUSD_200925",      // Symbol
        //                     "pa":"0",                 // Position Amount
        //                     "ep":"0.0",               // Entry Price
        //                     "cr":"200",               // (Pre-fee) Accumulated Realized
        //                     "up":"0",                 // Unrealized PnL
        //                     "mt":"isolated",          // Margin Type
        //                     "iw":"0.00000000",        // Isolated Wallet (if isolated position)
        //                     "ps":"BOTH"               // Position Side
        //                 },
        //             ]
        //         }
        //     }
        // externalLockUpdate
        //    {
        //        "e": "externalLockUpdate",  // Event Type
        //        "E": 1581557507324,         // Event Time
        //        "a": "NEO",                 // Asset
        //        "d": "10.00000000",         // Delta
        //        "T": 1581557507268          // Transaction Time
        //    }
        //
        const wallet = this.safeString (this.options, 'wallet', 'wb'); // cw for cross wallet
<<<<<<< HEAD
        const subscriptions = Object.keys (client.subscriptions);
        const isSpot = this.inArray ('spot', subscriptions);
        const isFuture = this.inArray ('future', subscriptions);
        const isDelivery = this.inArray ('delivery', subscriptions);
        const isOptions = this.inArray ('options', subscriptions);
        const isMargin = this.inArray ('margin', subscriptions);
        const isFutures = this.inArray ('futures', subscriptions);
        let accountType = 'spot';
        if (isSpot) {
            accountType = 'spot';
        } else if (isFuture) {
            accountType = 'future';
        } else if (isDelivery) {
            accountType = 'delivery';
        } else if (isOptions) {
            accountType = 'options';
        } else if (isMargin) {
            accountType = 'margin';
        } else if (isFutures) {
            accountType = 'futures';
        }
=======
        // each account is connected to a different endpoint
        const subscriptions = client.subscriptions;
        const subscriptionsKeys = Object.keys (subscriptions);
        const accountType = this.getAccountTypeFromSubscriptions (subscriptionsKeys);
>>>>>>> a0e80999
        const messageHash = accountType + ':balance';
        if (this.balance[accountType] === undefined) {
            this.balance[accountType] = {};
        }
        this.balance[accountType]['info'] = message;
        const event = this.safeString (message, 'e');
        if (event === 'balanceUpdate') {
            const currencyId = this.safeString (message, 'a');
            const code = this.safeCurrencyCode (currencyId);
            const account = this.account ();
            const delta = this.safeString (message, 'd');
            if (code in this.balance[accountType]) {
                let previousValue = this.balance[accountType][code]['free'];
                if (typeof previousValue !== 'string') {
                    previousValue = this.numberToString (previousValue);
                }
                account['free'] = Precise.stringAdd (previousValue, delta);
            } else {
                account['free'] = delta;
            }
            this.balance[accountType][code] = account;
        } else {
            message = this.safeDict (message, 'a', message);
            const B = this.safeList (message, 'B');
            for (let i = 0; i < B.length; i++) {
                const entry = B[i];
                const currencyId = this.safeString (entry, 'a');
                const code = this.safeCurrencyCode (currencyId);
                const account = this.account ();
                account['free'] = this.safeString (entry, 'f');
                account['used'] = this.safeString (entry, 'l');
                account['total'] = this.safeString (entry, wallet);
                this.balance[accountType][code] = account;
            }
        }
        const timestamp = this.safeInteger (message, 'E');
        this.balance[accountType]['timestamp'] = timestamp;
        this.balance[accountType]['datetime'] = this.iso8601 (timestamp);
        this.balance[accountType] = this.safeBalance (this.balance[accountType]);
        client.resolve (this.balance[accountType], messageHash);
    }

    getAccountTypeFromSubscriptions (subscriptions: string[]): string {
        let accountType = '';
        for (let i = 0; i < subscriptions.length; i++) {
            const subscription = subscriptions[i];
            if ((subscription === 'spot') || (subscription === 'margin') || (subscription === 'future') || (subscription === 'delivery')) {
                accountType = subscription;
                break;
            }
        }
        return accountType;
    }

    getMarketType (method, market, params = {}) {
        let type = undefined;
        [ type, params ] = this.handleMarketTypeAndParams (method, market, params);
        let subType = undefined;
        [ subType, params ] = this.handleSubTypeAndParams (method, market, params);
        if (this.isLinear (type, subType)) {
            type = 'future';
        } else if (this.isInverse (type, subType)) {
            type = 'delivery';
        }
        return type;
    }

    /**
     * @method
     * @name binance#createOrderWs
     * @description create a trade order
     * @see https://developers.binance.com/docs/binance-spot-api-docs/websocket-api/trading-requests#place-new-order-trade
     * @see https://developers.binance.com/docs/derivatives/usds-margined-futures/trade/websocket-api/New-Order
     * @see https://developers.binance.com/docs/derivatives/coin-margined-futures/trade/websocket-api
     * @param {string} symbol unified symbol of the market to create an order in
     * @param {string} type 'market' or 'limit'
     * @param {string} side 'buy' or 'sell'
     * @param {float} amount how much of currency you want to trade in units of base currency
     * @param {float|undefined} [price] the price at which the order is to be fulfilled, in units of the quote currency, ignored in market orders
     * @param {object} [params] extra parameters specific to the exchange API endpoint
     * @param {boolean} params.test test order, default false
     * @param {boolean} params.returnRateLimits set to true to return rate limit information, default false
     * @returns {object} an [order structure]{@link https://docs.ccxt.com/#/?id=order-structure}
     */
    async createOrderWs (symbol: string, type: OrderType, side: OrderSide, amount: number, price: Num = undefined, params = {}): Promise<Order> {
        await this.loadMarkets ();
        const market = this.market (symbol);
        const marketType = this.getMarketType ('createOrderWs', market, params);
        if (marketType !== 'spot' && marketType !== 'future' && marketType !== 'delivery') {
            throw new BadRequest (this.id + ' createOrderWs only supports spot or swap markets');
        }
        const url = this.urls['api']['ws']['ws-api'][marketType];
        const requestId = this.requestId (url);
        const messageHash = requestId.toString ();
        const sor = this.safeBool2 (params, 'sor', 'SOR', false);
        params = this.omit (params, 'sor', 'SOR');
        const payload = this.createOrderRequest (symbol, type, side, amount, price, params);
        let returnRateLimits = false;
        [ returnRateLimits, params ] = this.handleOptionAndParams (params, 'createOrderWs', 'returnRateLimits', false);
        payload['returnRateLimits'] = returnRateLimits;
        const test = this.safeBool (params, 'test', false);
        params = this.omit (params, 'test');
        const message: Dict = {
            'id': messageHash,
            'method': 'order.place',
            'params': this.signParams (this.extend (payload, params)),
        };
        if (test) {
            if (sor) {
                message['method'] = 'sor.order.test';
            } else {
                message['method'] = 'order.test';
            }
        }
        const subscription: Dict = {
            'method': this.handleOrderWs,
        };
        return await this.watch (url, messageHash, message, messageHash, subscription);
    }

    handleOrderWs (client: Client, message) {
        //
        //    {
        //        "id": 1,
        //        "status": 200,
        //        "result": {
        //          "symbol": "BTCUSDT",
        //          "orderId": 7663053,
        //          "orderListId": -1,
        //          "clientOrderId": "x-R4BD3S82d8959d0f5114499487a614",
        //          "transactTime": 1687642291434,
        //          "price": "25000.00000000",
        //          "origQty": "0.00100000",
        //          "executedQty": "0.00000000",
        //          "cummulativeQuoteQty": "0.00000000",
        //          "status": "NEW",
        //          "timeInForce": "GTC",
        //          "type": "LIMIT",
        //          "side": "BUY",
        //          "workingTime": 1687642291434,
        //          "fills": [],
        //          "selfTradePreventionMode": "NONE"
        //        },
        //        "rateLimits": [
        //          {
        //            "rateLimitType": "ORDERS",
        //            "interval": "SECOND",
        //            "intervalNum": 10,
        //            "limit": 50,
        //            "count": 1
        //          },
        //          {
        //            "rateLimitType": "ORDERS",
        //            "interval": "DAY",
        //            "intervalNum": 1,
        //            "limit": 160000,
        //            "count": 1
        //          },
        //          {
        //            "rateLimitType": "REQUEST_WEIGHT",
        //            "interval": "MINUTE",
        //            "intervalNum": 1,
        //            "limit": 1200,
        //            "count": 12
        //          }
        //        ]
        //    }
        //
        const messageHash = this.safeString (message, 'id');
        const result = this.safeDict (message, 'result', {});
        const order = this.parseOrder (result);
        client.resolve (order, messageHash);
    }

    handleOrdersWs (client: Client, message) {
        //
        //    {
        //        "id": 1,
        //        "status": 200,
        //        "result": [{
        //            "symbol": "BTCUSDT",
        //            "orderId": 7665584,
        //            "orderListId": -1,
        //            "clientOrderId": "x-R4BD3S82b54769abdd3e4b57874c52",
        //            "price": "26000.00000000",
        //            "origQty": "0.00100000",
        //            "executedQty": "0.00000000",
        //            "cummulativeQuoteQty": "0.00000000",
        //            "status": "NEW",
        //            "timeInForce": "GTC",
        //            "type": "LIMIT",
        //            "side": "BUY",
        //            "stopPrice": "0.00000000",
        //            "icebergQty": "0.00000000",
        //            "time": 1687642884646,
        //            "updateTime": 1687642884646,
        //            "isWorking": true,
        //            "workingTime": 1687642884646,
        //            "origQuoteOrderQty": "0.00000000",
        //            "selfTradePreventionMode": "NONE"
        //        },
        //        ...
        //        ],
        //        "rateLimits": [{
        //            "rateLimitType": "REQUEST_WEIGHT",
        //            "interval": "MINUTE",
        //            "intervalNum": 1,
        //            "limit": 1200,
        //            "count": 14
        //        }]
        //    }
        //
        const messageHash = this.safeString (message, 'id');
        const result = this.safeList (message, 'result', []);
        const orders = this.parseOrders (result);
        client.resolve (orders, messageHash);
    }

    /**
     * @method
     * @name binance#editOrderWs
     * @description edit a trade order
     * @see https://developers.binance.com/docs/binance-spot-api-docs/websocket-api/trading-requests#cancel-and-replace-order-trade
     * @see https://developers.binance.com/docs/derivatives/usds-margined-futures/trade/websocket-api/Modify-Order
     * @see https://developers.binance.com/docs/derivatives/coin-margined-futures/trade/websocket-api/Modify-Order
     * @param {string} id order id
     * @param {string} symbol unified symbol of the market to create an order in
     * @param {string} type 'market' or 'limit'
     * @param {string} side 'buy' or 'sell'
     * @param {float} amount how much of the currency you want to trade in units of the base currency
     * @param {float|undefined} [price] the price at which the order is to be fulfilled, in units of the quote currency, ignored in market orders
     * @param {object} [params] extra parameters specific to the exchange API endpoint
     * @returns {object} an [order structure]{@link https://docs.ccxt.com/#/?id=order-structure}
     */
    async editOrderWs (id: string, symbol: string, type: OrderType, side: OrderSide, amount: Num = undefined, price: Num = undefined, params = {}): Promise<Order> {
        await this.loadMarkets ();
        const market = this.market (symbol);
        const marketType = this.getMarketType ('editOrderWs', market, params);
        if (marketType !== 'spot' && marketType !== 'future' && marketType !== 'delivery') {
            throw new BadRequest (this.id + ' editOrderWs only supports spot or swap markets');
        }
        const url = this.urls['api']['ws']['ws-api'][marketType];
        const requestId = this.requestId (url);
        const messageHash = requestId.toString ();
        const isSwap = (marketType === 'future' || marketType === 'delivery');
        let payload = undefined;
        if (marketType === 'spot') {
            payload = this.editSpotOrderRequest (id, symbol, type, side, amount, price, params);
        } else if (isSwap) {
            payload = this.editContractOrderRequest (id, symbol, type, side, amount, price, params);
        }
        let returnRateLimits = false;
        [ returnRateLimits, params ] = this.handleOptionAndParams (params, 'editOrderWs', 'returnRateLimits', false);
        payload['returnRateLimits'] = returnRateLimits;
        const message: Dict = {
            'id': messageHash,
            'method': (isSwap) ? 'order.modify' : 'order.cancelReplace',
            'params': this.signParams (this.extend (payload, params)),
        };
        const subscription: Dict = {
            'method': this.handleEditOrderWs,
        };
        return await this.watch (url, messageHash, message, messageHash, subscription);
    }

    handleEditOrderWs (client: Client, message) {
        //
        // spot
        //    {
        //        "id": 1,
        //        "status": 200,
        //        "result": {
        //            "cancelResult": "SUCCESS",
        //            "newOrderResult": "SUCCESS",
        //            "cancelResponse": {
        //                "symbol": "BTCUSDT",
        //                "origClientOrderId": "x-R4BD3S82813c5d7ffa594104917de2",
        //                "orderId": 7665177,
        //                "orderListId": -1,
        //                "clientOrderId": "mbrnbQsQhtCXCLY45d5q7S",
        //                "price": "26000.00000000",
        //                "origQty": "0.00100000",
        //                "executedQty": "0.00000000",
        //                "cummulativeQuoteQty": "0.00000000",
        //                "status": "CANCELED",
        //                "timeInForce": "GTC",
        //                "type": "LIMIT",
        //                "side": "BUY",
        //                "selfTradePreventionMode": "NONE"
        //            },
        //            "newOrderResponse": {
        //                "symbol": "BTCUSDT",
        //                "orderId": 7665584,
        //                "orderListId": -1,
        //                "clientOrderId": "x-R4BD3S82b54769abdd3e4b57874c52",
        //                "transactTime": 1687642884646,
        //                "price": "26000.00000000",
        //                "origQty": "0.00100000",
        //                "executedQty": "0.00000000",
        //                "cummulativeQuoteQty": "0.00000000",
        //                "status": "NEW",
        //                "timeInForce": "GTC",
        //                "type": "LIMIT",
        //                "side": "BUY",
        //                "workingTime": 1687642884646,
        //                "fills": [],
        //                "selfTradePreventionMode": "NONE"
        //            }
        //        },
        //        "rateLimits": [{
        //                "rateLimitType": "ORDERS",
        //                "interval": "SECOND",
        //                "intervalNum": 10,
        //                "limit": 50,
        //                "count": 1
        //            },
        //            {
        //                "rateLimitType": "ORDERS",
        //                "interval": "DAY",
        //                "intervalNum": 1,
        //                "limit": 160000,
        //                "count": 3
        //            },
        //            {
        //                "rateLimitType": "REQUEST_WEIGHT",
        //                "interval": "MINUTE",
        //                "intervalNum": 1,
        //                "limit": 1200,
        //                "count": 12
        //            }
        //        ]
        //    }
        // swap
        //    {
        //        "id":"1",
        //        "status":200,
        //        "result":{
        //            "orderId":667061487,
        //            "symbol":"LTCUSDT",
        //            "status":"NEW",
        //            "clientOrderId":"x-xcKtGhcu91a74c818749ee42c0f70",
        //            "price":"82.00",
        //            "avgPrice":"0.00",
        //            "origQty":"1.000",
        //            "executedQty":"0.000",
        //            "cumQty":"0.000",
        //            "cumQuote":"0.00000",
        //            "timeInForce":"GTC",
        //            "type":"LIMIT",
        //            "reduceOnly":false,
        //            "closePosition":false,
        //            "side":"BUY",
        //            "positionSide":"BOTH",
        //            "stopPrice":"0.00",
        //            "workingType":"CONTRACT_PRICE",
        //            "priceProtect":false,
        //            "origType":"LIMIT",
        //            "priceMatch":"NONE",
        //            "selfTradePreventionMode":"NONE",
        //            "goodTillDate":0,
        //            "updateTime":1712918927511
        //        }
        //    }
        //
        const messageHash = this.safeString (message, 'id');
        const result = this.safeDict (message, 'result', {});
        const newSpotOrder = this.safeDict (result, 'newOrderResponse');
        let order = undefined;
        if (newSpotOrder !== undefined) {
            order = this.parseOrder (newSpotOrder);
        } else {
            order = this.parseOrder (result);
        }
        client.resolve (order, messageHash);
    }

    /**
     * @method
     * @name binance#cancelOrderWs
     * @description cancel multiple orders
     * @see https://developers.binance.com/docs/binance-spot-api-docs/websocket-api/trading-requests#cancel-order-trade
     * @see https://developers.binance.com/docs/derivatives/usds-margined-futures/trade/websocket-api/Cancel-Order
     * @see https://developers.binance.com/docs/derivatives/coin-margined-futures/trade/websocket-api/Cancel-Order
     * @param {string} id order id
     * @param {string} [symbol] unified market symbol, default is undefined
     * @param {object} [params] extra parameters specific to the exchange API endpoint
     * @param {string|undefined} [params.cancelRestrictions] Supported values: ONLY_NEW - Cancel will succeed if the order status is NEW. ONLY_PARTIALLY_FILLED - Cancel will succeed if order status is PARTIALLY_FILLED.
     * @returns {object} an list of [order structures]{@link https://docs.ccxt.com/#/?id=order-structure}
     */
    async cancelOrderWs (id: string, symbol: Str = undefined, params = {}): Promise<Order> {
        await this.loadMarkets ();
        if (symbol === undefined) {
            throw new BadRequest (this.id + ' cancelOrderWs requires a symbol');
        }
        const market = this.market (symbol);
        const type = this.getMarketType ('cancelOrderWs', market, params);
        const url = this.urls['api']['ws']['ws-api'][type];
        const requestId = this.requestId (url);
        const messageHash = requestId.toString ();
        let returnRateLimits = false;
        [ returnRateLimits, params ] = this.handleOptionAndParams (params, 'cancelOrderWs', 'returnRateLimits', false);
        const payload: Dict = {
            'symbol': this.marketId (symbol),
            'returnRateLimits': returnRateLimits,
        };
        const clientOrderId = this.safeString2 (params, 'origClientOrderId', 'clientOrderId');
        if (clientOrderId !== undefined) {
            payload['origClientOrderId'] = clientOrderId;
        } else {
            payload['orderId'] = this.parseToInt (id);
        }
        params = this.omit (params, [ 'origClientOrderId', 'clientOrderId' ]);
        const message: Dict = {
            'id': messageHash,
            'method': 'order.cancel',
            'params': this.signParams (this.extend (payload, params)),
        };
        const subscription: Dict = {
            'method': this.handleOrderWs,
        };
        return await this.watch (url, messageHash, message, messageHash, subscription);
    }

    /**
     * @method
     * @name binance#cancelAllOrdersWs
     * @description cancel all open orders in a market
     * @see https://developers.binance.com/docs/binance-spot-api-docs/websocket-api/trading-requests#cancel-open-orders-trade
     * @param {string} [symbol] unified market symbol of the market to cancel orders in
     * @param {object} [params] extra parameters specific to the exchange API endpoint
     * @returns {object[]} a list of [order structures]{@link https://docs.ccxt.com/#/?id=order-structure}
     */
    async cancelAllOrdersWs (symbol: Str = undefined, params = {}) {
        await this.loadMarkets ();
        const market = this.market (symbol);
        const type = this.getMarketType ('cancelAllOrdersWs', market, params);
        if (type !== 'spot') {
            throw new BadRequest (this.id + ' cancelAllOrdersWs only supports spot markets');
        }
        const url = this.urls['api']['ws']['ws-api'][type];
        const requestId = this.requestId (url);
        const messageHash = requestId.toString ();
        let returnRateLimits = false;
        [ returnRateLimits, params ] = this.handleOptionAndParams (params, 'cancelAllOrdersWs', 'returnRateLimits', false);
        const payload: Dict = {
            'symbol': this.marketId (symbol),
            'returnRateLimits': returnRateLimits,
        };
        const message: Dict = {
            'id': messageHash,
            'method': 'openOrders.cancelAll',
            'params': this.signParams (this.extend (payload, params)),
        };
        const subscription: Dict = {
            'method': this.handleOrdersWs,
        };
        return await this.watch (url, messageHash, message, messageHash, subscription) as Order[];
    }

    /**
     * @method
     * @name binance#fetchOrderWs
     * @description fetches information on an order made by the user
     * @see https://developers.binance.com/docs/binance-spot-api-docs/websocket-api/trading-requests#query-order-user_data
     * @see https://developers.binance.com/docs/derivatives/usds-margined-futures/trade/websocket-api/Query-Order
     * @see https://developers.binance.com/docs/derivatives/coin-margined-futures/trade/websocket-api/Query-Order
     * @param {string} id order id
     * @param {string} [symbol] unified symbol of the market the order was made in
     * @param {object} [params] extra parameters specific to the exchange API endpoint
     * @returns {object} An [order structure]{@link https://docs.ccxt.com/#/?id=order-structure}
     */
    async fetchOrderWs (id: string, symbol: Str = undefined, params = {}): Promise<Order> {
        await this.loadMarkets ();
        if (symbol === undefined) {
            throw new BadRequest (this.id + ' cancelOrderWs requires a symbol');
        }
        const market = this.market (symbol);
        const type = this.getMarketType ('fetchOrderWs', market, params);
        if (type !== 'spot' && type !== 'future' && type !== 'delivery') {
            throw new BadRequest (this.id + ' fetchOrderWs only supports spot or swap markets');
        }
        const url = this.urls['api']['ws']['ws-api'][type];
        const requestId = this.requestId (url);
        const messageHash = requestId.toString ();
        let returnRateLimits = false;
        [ returnRateLimits, params ] = this.handleOptionAndParams (params, 'fetchOrderWs', 'returnRateLimits', false);
        const payload: Dict = {
            'symbol': this.marketId (symbol),
            'returnRateLimits': returnRateLimits,
        };
        const clientOrderId = this.safeString2 (params, 'origClientOrderId', 'clientOrderId');
        if (clientOrderId !== undefined) {
            payload['origClientOrderId'] = clientOrderId;
        } else {
            payload['orderId'] = this.parseToInt (id);
        }
        const message: Dict = {
            'id': messageHash,
            'method': 'order.status',
            'params': this.signParams (this.extend (payload, params)),
        };
        const subscription: Dict = {
            'method': this.handleOrderWs,
        };
        return await this.watch (url, messageHash, message, messageHash, subscription);
    }

    /**
     * @method
     * @name binance#fetchOrdersWs
     * @description fetches information on multiple orders made by the user
     * @see https://developers.binance.com/docs/binance-spot-api-docs/websocket-api/trading-requests#order-lists
     * @param {string} symbol unified market symbol of the market orders were made in
     * @param {int|undefined} [since] the earliest time in ms to fetch orders for
     * @param {int|undefined} [limit] the maximum number of order structures to retrieve
     * @param {object} [params] extra parameters specific to the exchange API endpoint
     * @param {int} [params.orderId] order id to begin at
     * @param {int} [params.startTime] earliest time in ms to retrieve orders for
     * @param {int} [params.endTime] latest time in ms to retrieve orders for
     * @param {int} [params.limit] the maximum number of order structures to retrieve
     * @returns {object[]} a list of [order structures]{@link https://docs.ccxt.com/#/?id=order-structure}
     */
    async fetchOrdersWs (symbol: Str = undefined, since: Int = undefined, limit: Int = undefined, params = {}): Promise<Order[]> {
        await this.loadMarkets ();
        if (symbol === undefined) {
            throw new BadRequest (this.id + ' fetchOrdersWs requires a symbol');
        }
        const market = this.market (symbol);
        const type = this.getMarketType ('fetchOrdersWs', market, params);
        if (type !== 'spot') {
            throw new BadRequest (this.id + ' fetchOrdersWs only supports spot markets');
        }
        const url = this.urls['api']['ws']['ws-api'][type];
        const requestId = this.requestId (url);
        const messageHash = requestId.toString ();
        let returnRateLimits = false;
        [ returnRateLimits, params ] = this.handleOptionAndParams (params, 'fetchOrderWs', 'returnRateLimits', false);
        const payload: Dict = {
            'symbol': this.marketId (symbol),
            'returnRateLimits': returnRateLimits,
        };
        const message: Dict = {
            'id': messageHash,
            'method': 'allOrders',
            'params': this.signParams (this.extend (payload, params)),
        };
        const subscription: Dict = {
            'method': this.handleOrdersWs,
        };
        const orders = await this.watch (url, messageHash, message, messageHash, subscription);
        return this.filterBySymbolSinceLimit (orders, symbol, since, limit);
    }

    /**
     * @method
     * @name binance#fetchClosedOrdersWs
     * @description fetch closed orders
     * @see https://developers.binance.com/docs/binance-spot-api-docs/websocket-api/trading-requests#order-lists
     * @param {string} symbol unified market symbol
     * @param {int} [since] the earliest time in ms to fetch open orders for
     * @param {int} [limit] the maximum number of open orders structures to retrieve
     * @param {object} [params] extra parameters specific to the exchange API endpoint
     * @returns {object[]} a list of [order structures]{@link https://docs.ccxt.com/#/?id=order-structure}
     */
    async fetchClosedOrdersWs (symbol: Str = undefined, since: Int = undefined, limit: Int = undefined, params = {}): Promise<Order[]> {
        const orders = await this.fetchOrdersWs (symbol, since, limit, params);
        const closedOrders = [];
        for (let i = 0; i < orders.length; i++) {
            const order = orders[i];
            if (order['status'] === 'closed') {
                closedOrders.push (order);
            }
        }
        return closedOrders;
    }

    /**
     * @method
     * @name binance#fetchOpenOrdersWs
     * @description fetch all unfilled currently open orders
     * @see https://developers.binance.com/docs/binance-spot-api-docs/websocket-api/trading-requests#current-open-orders-user_data
     * @param {string} symbol unified market symbol
     * @param {int|undefined} [since] the earliest time in ms to fetch open orders for
     * @param {int|undefined} [limit] the maximum number of open orders structures to retrieve
     * @param {object} [params] extra parameters specific to the exchange API endpoint
     * @returns {object[]} a list of [order structures]{@link https://docs.ccxt.com/#/?id=order-structure}
     */
    async fetchOpenOrdersWs (symbol: Str = undefined, since: Int = undefined, limit: Int = undefined, params = {}): Promise<Order[]> {
        await this.loadMarkets ();
        const market = this.market (symbol);
        const type = this.getMarketType ('fetchOpenOrdersWs', market, params);
        if (type !== 'spot' && type !== 'future') {
            throw new BadRequest (this.id + ' fetchOpenOrdersWs only supports spot or swap markets');
        }
        const url = this.urls['api']['ws']['ws-api'][type];
        const requestId = this.requestId (url);
        const messageHash = requestId.toString ();
        let returnRateLimits = false;
        [ returnRateLimits, params ] = this.handleOptionAndParams (params, 'fetchOrderWs', 'returnRateLimits', false);
        const payload: Dict = {
            'returnRateLimits': returnRateLimits,
        };
        if (symbol !== undefined) {
            payload['symbol'] = this.marketId (symbol);
        }
        const message: Dict = {
            'id': messageHash,
            'method': 'openOrders.status',
            'params': this.signParams (this.extend (payload, params)),
        };
        const subscription: Dict = {
            'method': this.handleOrdersWs,
        };
        const orders = await this.watch (url, messageHash, message, messageHash, subscription);
        return this.filterBySymbolSinceLimit (orders, symbol, since, limit);
    }

    /**
     * @method
     * @name binance#watchOrders
     * @description watches information on multiple orders made by the user
     * @see https://developers.binance.com/docs/binance-spot-api-docs/user-data-stream#order-update
     * @see https://developers.binance.com/docs/margin_trading/trade-data-stream/Event-Order-Update
     * @see https://developers.binance.com/docs/derivatives/usds-margined-futures/user-data-streams/Event-Order-Update
     * @param {string} symbol unified market symbol of the market the orders were made in
     * @param {int} [since] the earliest time in ms to fetch orders for
     * @param {int} [limit] the maximum number of order structures to retrieve
     * @param {object} [params] extra parameters specific to the exchange API endpoint
     * @param {string|undefined} [params.marginMode] 'cross' or 'isolated', for spot margin
     * @param {boolean} [params.portfolioMargin] set to true if you would like to watch portfolio margin account orders
     * @returns {object[]} a list of [order structures]{@link https://docs.ccxt.com/#/?id=order-structure}
     */
    async watchOrders (symbol: Str = undefined, since: Int = undefined, limit: Int = undefined, params = {}): Promise<Order[]> {
        await this.loadMarkets ();
        let messageHash = 'orders';
        let market = undefined;
        if (symbol !== undefined) {
            market = this.market (symbol);
            symbol = market['symbol'];
            messageHash += ':' + symbol;
        }
        let type = undefined;
        [ type, params ] = this.handleMarketTypeAndParams ('watchOrders', market, params);
        let subType = undefined;
        [ subType, params ] = this.handleSubTypeAndParams ('watchOrders', market, params);
        if (this.isLinear (type, subType)) {
            type = 'future';
        } else if (this.isInverse (type, subType)) {
            type = 'delivery';
        }
        params = this.extend (params, { 'type': type, 'symbol': symbol, 'subType': subType }); // needed inside authenticate for isolated margin
        await this.authenticate (params);
        let isPortfolioMargin = undefined;
        [ isPortfolioMargin, params ] = this.handleOptionAndParams2 (params, 'watchOrders', 'papi', 'portfolioMargin', false);
<<<<<<< HEAD
        const url = this.getUrl (type, isPortfolioMargin);
=======
        let url = '';
        if (type === 'spot') {
            // route orders to ws-api user data stream
            url = this.urls['api']['ws']['ws-api'][type];
        } else {
            if (isPortfolioMargin) {
                urlType = 'papi';
            }
            url = this.urls['api']['ws'][urlType] + '/' + this.options[type]['listenKey'];
        }
>>>>>>> a0e80999
        const client = this.client (url);
        this.setBalanceCache (client, type, isPortfolioMargin);
        this.setPositionsCache (client, type, undefined, isPortfolioMargin);
        const message = undefined;
        let orders = undefined;
        if (this.useLogon (type, isPortfolioMargin)) {
            await this.subscribeUserDataStream (params);
            orders = await this.watch (url, messageHash, message, 'userDataStream');
        } else {
            orders = await this.watch (url, messageHash, message, type);
        }
        if (this.newUpdates) {
            limit = orders.getLimit (symbol, limit);
        }
        return this.filterBySymbolSinceLimit (orders, symbol, since, limit, true);
    }

    parseWsOrder (order, market = undefined) {
        //
        // spot
        //
        //     {
        //         "e": "executionReport",        // Event type
        //         "E": 1499405658658,            // Event time
        //         "s": "ETHBTC",                 // Symbol
        //         "c": "mUvoqJxFIILMdfAW5iGSOW", // Client order ID
        //         "S": "BUY",                    // Side
        //         "o": "LIMIT",                  // Order type
        //         "f": "GTC",                    // Time in force
        //         "q": "1.00000000",             // Order quantity
        //         "p": "0.10264410",             // Order price
        //         "P": "0.00000000",             // Stop price
        //         "F": "0.00000000",             // Iceberg quantity
        //         "g": -1,                       // OrderListId
        //         "C": null,                     // Original client order ID; This is the ID of the order being canceled
        //         "x": "NEW",                    // Current execution type
        //         "X": "NEW",                    // Current order status
        //         "r": "NONE",                   // Order reject reason; will be an error code.
        //         "i": 4293153,                  // Order ID
        //         "l": "0.00000000",             // Last executed quantity
        //         "z": "0.00000000",             // Cumulative filled quantity
        //         "L": "0.00000000",             // Last executed price
        //         "n": "0",                      // Commission amount
        //         "N": null,                     // Commission asset
        //         "T": 1499405658657,            // Transaction time
        //         "t": -1,                       // Trade ID
        //         "I": 8641984,                  // Ignore
        //         "w": true,                     // Is the order on the book?
        //         "m": false,                    // Is this trade the maker side?
        //         "M": false,                    // Ignore
        //         "O": 1499405658657,            // Order creation time
        //         "Z": "0.00000000",             // Cumulative quote asset transacted quantity
        //         "Y": "0.00000000"              // Last quote asset transacted quantity (i.e. lastPrice * lastQty),
        //         "Q": "0.00000000"              // Quote Order Qty
        //     }
        //
        // future
        //
        //     {
        //         "s":"BTCUSDT",                 // Symbol
        //         "c":"TEST",                    // Client Order Id
        //                                        // special client order id:
        //                                        // starts with "autoclose-": liquidation order
        //                                        // "adl_autoclose": ADL auto close order
        //         "S":"SELL",                    // Side
        //         "o":"TRAILING_STOP_MARKET",    // Order Type
        //         "f":"GTC",                     // Time in Force
        //         "q":"0.001",                   // Original Quantity
        //         "p":"0",                       // Original Price
        //         "ap":"0",                      // Average Price
        //         "sp":"7103.04",                // Stop Price. Please ignore with TRAILING_STOP_MARKET order
        //         "x":"NEW",                     // Execution Type
        //         "X":"NEW",                     // Order Status
        //         "i":8886774,                   // Order Id
        //         "l":"0",                       // Order Last Filled Quantity
        //         "z":"0",                       // Order Filled Accumulated Quantity
        //         "L":"0",                       // Last Filled Price
        //         "N":"USDT",                    // Commission Asset, will not push if no commission
        //         "n":"0",                       // Commission, will not push if no commission
        //         "T":1568879465651,             // Order Trade Time
        //         "t":0,                         // Trade Id
        //         "b":"0",                       // Bids Notional
        //         "a":"9.91",                    // Ask Notional
        //         "m":false,                     // Is this trade the maker side?
        //         "R":false,                     // Is this reduce only
        //         "wt":"CONTRACT_PRICE",         // Stop Price Working Type
        //         "ot":"TRAILING_STOP_MARKET",   // Original Order Type
        //         "ps":"LONG",                   // Position Side
        //         "cp":false,                    // If Close-All, pushed with conditional order
        //         "AP":"7476.89",                // Activation Price, only puhed with TRAILING_STOP_MARKET order
        //         "cr":"5.0",                    // Callback Rate, only puhed with TRAILING_STOP_MARKET order
        //         "rp":"0"                       // Realized Profit of the trade
        //     }
        //
        const executionType = this.safeString (order, 'x');
        const orderId = this.safeString (order, 'i');
        const marketId = this.safeString (order, 's');
        const marketType = ('ps' in order) ? 'contract' : 'spot';
        const symbol = this.safeSymbol (marketId, undefined, undefined, marketType);
        let timestamp = this.safeInteger (order, 'O');
        const T = this.safeInteger (order, 'T');
        let lastTradeTimestamp = undefined;
        if (executionType === 'NEW' || executionType === 'AMENDMENT' || executionType === 'CANCELED') {
            if (timestamp === undefined) {
                timestamp = T;
            }
        } else if (executionType === 'TRADE') {
            lastTradeTimestamp = T;
        }
        const lastUpdateTimestamp = T;
        let fee = undefined;
        const feeCost = this.safeString (order, 'n');
        if ((feeCost !== undefined) && (Precise.stringGt (feeCost, '0'))) {
            const feeCurrencyId = this.safeString (order, 'N');
            const feeCurrency = this.safeCurrencyCode (feeCurrencyId);
            fee = {
                'cost': feeCost,
                'currency': feeCurrency,
            };
        }
        const price = this.safeString (order, 'p');
        const amount = this.safeString (order, 'q');
        const side = this.safeStringLower (order, 'S');
        const type = this.safeStringLower (order, 'o');
        const filled = this.safeString (order, 'z');
        const cost = this.safeString (order, 'Z');
        const average = this.safeString (order, 'ap');
        const rawStatus = this.safeString (order, 'X');
        const status = this.parseOrderStatus (rawStatus);
        const trades = undefined;
        let clientOrderId = this.safeString (order, 'C');
        if ((clientOrderId === undefined) || (clientOrderId.length === 0)) {
            clientOrderId = this.safeString (order, 'c');
        }
        const stopPrice = this.safeString2 (order, 'P', 'sp');
        let timeInForce = this.safeString (order, 'f');
        if (timeInForce === 'GTX') {
            // GTX means "Good Till Crossing" and is an equivalent way of saying Post Only
            timeInForce = 'PO';
        }
        return this.safeOrder ({
            'info': order,
            'symbol': symbol,
            'id': orderId,
            'clientOrderId': clientOrderId,
            'timestamp': timestamp,
            'datetime': this.iso8601 (timestamp),
            'lastTradeTimestamp': lastTradeTimestamp,
            'lastUpdateTimestamp': lastUpdateTimestamp,
            'type': type,
            'timeInForce': timeInForce,
            'postOnly': undefined,
            'reduceOnly': this.safeBool (order, 'R'),
            'side': side,
            'price': price,
            'stopPrice': stopPrice,
            'triggerPrice': stopPrice,
            'amount': amount,
            'cost': cost,
            'average': average,
            'filled': filled,
            'remaining': undefined,
            'status': status,
            'fee': fee,
            'trades': trades,
        });
    }

    handleOrderUpdate (client: Client, message) {
        //
        // spot
        //
        //     {
        //         "e": "executionReport",        // Event type
        //         "E": 1499405658658,            // Event time
        //         "s": "ETHBTC",                 // Symbol
        //         "c": "mUvoqJxFIILMdfAW5iGSOW", // Client order ID
        //         "S": "BUY",                    // Side
        //         "o": "LIMIT",                  // Order type
        //         "f": "GTC",                    // Time in force
        //         "q": "1.00000000",             // Order quantity
        //         "p": "0.10264410",             // Order price
        //         "P": "0.00000000",             // Stop price
        //         "F": "0.00000000",             // Iceberg quantity
        //         "g": -1,                       // OrderListId
        //         "C": null,                     // Original client order ID; This is the ID of the order being canceled
        //         "x": "NEW",                    // Current execution type
        //         "X": "NEW",                    // Current order status
        //         "r": "NONE",                   // Order reject reason; will be an error code.
        //         "i": 4293153,                  // Order ID
        //         "l": "0.00000000",             // Last executed quantity
        //         "z": "0.00000000",             // Cumulative filled quantity
        //         "L": "0.00000000",             // Last executed price
        //         "n": "0",                      // Commission amount
        //         "N": null,                     // Commission asset
        //         "T": 1499405658657,            // Transaction time
        //         "t": -1,                       // Trade ID
        //         "I": 8641984,                  // Ignore
        //         "w": true,                     // Is the order on the book?
        //         "m": false,                    // Is this trade the maker side?
        //         "M": false,                    // Ignore
        //         "O": 1499405658657,            // Order creation time
        //         "Z": "0.00000000",             // Cumulative quote asset transacted quantity
        //         "Y": "0.00000000"              // Last quote asset transacted quantity (i.e. lastPrice * lastQty),
        //         "Q": "0.00000000"              // Quote Order Qty
        //     }
        //
        // future
        //
        //     {
        //         "e":"ORDER_TRADE_UPDATE",           // Event Type
        //         "E":1568879465651,                  // Event Time
        //         "T":1568879465650,                  // Trasaction Time
        //         "o": {
        //             "s":"BTCUSDT",                  // Symbol
        //             "c":"TEST",                     // Client Order Id
        //                                             // special client order id:
        //                                             // starts with "autoclose-": liquidation order
        //                                             // "adl_autoclose": ADL auto close order
        //             "S":"SELL",                     // Side
        //             "o":"TRAILING_STOP_MARKET",     // Order Type
        //             "f":"GTC",                      // Time in Force
        //             "q":"0.001",                    // Original Quantity
        //             "p":"0",                        // Original Price
        //             "ap":"0",                       // Average Price
        //             "sp":"7103.04",                 // Stop Price. Please ignore with TRAILING_STOP_MARKET order
        //             "x":"NEW",                      // Execution Type
        //             "X":"NEW",                      // Order Status
        //             "i":8886774,                    // Order Id
        //             "l":"0",                        // Order Last Filled Quantity
        //             "z":"0",                        // Order Filled Accumulated Quantity
        //             "L":"0",                        // Last Filled Price
        //             "N":"USDT",                     // Commission Asset, will not push if no commission
        //             "n":"0",                        // Commission, will not push if no commission
        //             "T":1568879465651,              // Order Trade Time
        //             "t":0,                          // Trade Id
        //             "b":"0",                        // Bids Notional
        //             "a":"9.91",                     // Ask Notional
        //             "m":false,                      // Is this trade the maker side?
        //             "R":false,                      // Is this reduce only
        //             "wt":"CONTRACT_PRICE",          // Stop Price Working Type
        //             "ot":"TRAILING_STOP_MARKET",    // Original Order Type
        //             "ps":"LONG",                    // Position Side
        //             "cp":false,                     // If Close-All, pushed with conditional order
        //             "AP":"7476.89",                 // Activation Price, only puhed with TRAILING_STOP_MARKET order
        //             "cr":"5.0",                     // Callback Rate, only puhed with TRAILING_STOP_MARKET order
        //             "rp":"0"                        // Realized Profit of the trade
        //         }
        //     }
        //
        const e = this.safeString (message, 'e');
        if (e === 'ORDER_TRADE_UPDATE') {
            message = this.safeDict (message, 'o', message);
        }
        this.handleMyTrade (client, message);
        this.handleOrder (client, message);
        this.handleMyLiquidation (client, message);
    }

    /**
     * @method
     * @name binance#watchPositions
     * @description watch all open positions
     * @param {string[]|undefined} symbols list of unified market symbols
     * @param {number} [since] since timestamp
     * @param {number} [limit] limit
     * @param {object} params extra parameters specific to the exchange API endpoint
     * @param {boolean} [params.portfolioMargin] set to true if you would like to watch positions in a portfolio margin account
     * @returns {object[]} a list of [position structure]{@link https://docs.ccxt.com/en/latest/manual.html#position-structure}
     */
    async watchPositions (symbols: Strings = undefined, since: Int = undefined, limit: Int = undefined, params = {}): Promise<Position[]> {
        await this.loadMarkets ();
        let market = undefined;
        let messageHash = '';
        symbols = this.marketSymbols (symbols);
        if (!this.isEmpty (symbols)) {
            market = this.getMarketFromSymbols (symbols);
            messageHash = '::' + symbols.join (',');
        }
        let type = undefined;
        [ type, params ] = this.handleMarketTypeAndParams ('watchPositions', market, params);
        if (type === 'spot' || type === 'margin') {
            type = 'future';
        }
        let subType = undefined;
        [ subType, params ] = this.handleSubTypeAndParams ('watchPositions', market, params);
        if (this.isLinear (type, subType)) {
            type = 'future';
        } else if (this.isInverse (type, subType)) {
            type = 'delivery';
        }
        const marketTypeObject: Dict = {};
        marketTypeObject['type'] = type;
        marketTypeObject['subType'] = subType;
        await this.authenticate (this.extend (marketTypeObject, params));
        messageHash = type + ':positions' + messageHash;
        let isPortfolioMargin = undefined;
        [ isPortfolioMargin, params ] = this.handleOptionAndParams2 (params, 'watchPositions', 'papi', 'portfolioMargin', false);
        const url = this.getUrl (type, isPortfolioMargin);
        const client = this.client (url);
        this.setBalanceCache (client, type, isPortfolioMargin);
        this.setPositionsCache (client, type, symbols, isPortfolioMargin);
        const fetchPositionsSnapshot = this.handleOption ('watchPositions', 'fetchPositionsSnapshot', true);
        const awaitPositionsSnapshot = this.handleOption ('watchPositions', 'awaitPositionsSnapshot', true);
        const cache = this.safeValue (this.positions, type);
        if (fetchPositionsSnapshot && awaitPositionsSnapshot && cache === undefined) {
            const snapshot = await client.future (type + ':fetchPositionsSnapshot');
            return this.filterBySymbolsSinceLimit (snapshot, symbols, since, limit, true);
        }
        let newPositions = undefined;
        if (this.useLogon (type, isPortfolioMargin)) {
            await this.subscribeUserDataStream (params);
            newPositions = await this.watch (url, messageHash, undefined, 'userDataStream');
        } else {
            newPositions = await this.watch (url, messageHash, undefined, type);
        }
        if (this.newUpdates) {
            return newPositions;
        }
        return this.filterBySymbolsSinceLimit (cache, symbols, since, limit, true);
    }

    setPositionsCache (client: Client, type, symbols: Strings = undefined, isPortfolioMargin = false) {
        if (type === 'spot') {
            return;
        }
        if (this.positions === undefined) {
            this.positions = {};
        }
        if (type in this.positions) {
            return;
        }
        const fetchPositionsSnapshot = this.handleOption ('watchPositions', 'fetchPositionsSnapshot', false);
        if (fetchPositionsSnapshot) {
            const messageHash = type + ':fetchPositionsSnapshot';
            if (!(messageHash in client.futures)) {
                client.future (messageHash);
                this.spawn (this.loadPositionsSnapshot, client, messageHash, type, isPortfolioMargin);
            }
        } else {
            this.positions[type] = new ArrayCacheBySymbolBySide ();
        }
    }

    async loadPositionsSnapshot (client, messageHash, type, isPortfolioMargin) {
        const params: Dict = {
            'type': type,
        };
        if (isPortfolioMargin) {
            params['portfolioMargin'] = true;
        }
        const positions = await this.fetchPositions (undefined, params);
        this.positions[type] = new ArrayCacheBySymbolBySide ();
        const cache = this.positions[type];
        for (let i = 0; i < positions.length; i++) {
            const position = positions[i];
            const contracts = this.safeNumber (position, 'contracts', 0);
            if (contracts > 0) {
                cache.append (position);
            }
        }
        // don't remove the future from the .futures cache
        const future = client.futures[messageHash];
        future.resolve (cache);
        client.resolve (cache, type + ':position');
    }

    handlePositions (client, message) {
        //
        //     {
        //         e: 'ACCOUNT_UPDATE',
        //         T: 1667881353112,
        //         E: 1667881353115,
        //         a: {
        //             B: [{
        //                 a: 'USDT',
        //                 wb: '1127.95750089',
        //                 cw: '1040.82091149',
        //                 bc: '0'
        //             }],
        //             P: [{
        //                 s: 'BTCUSDT',
        //                 pa: '-0.089',
        //                 ep: '19700.03933',
        //                 cr: '-1260.24809979',
        //                 up: '1.53058860',
        //                 mt: 'isolated',
        //                 iw: '87.13658940',
        //                 ps: 'BOTH',
        //                 ma: 'USDT'
        //             }],
        //             m: 'ORDER'
        //         }
        //     }
        //
        // each account is connected to a different endpoint
        // and has exactly one subscriptionhash which is the account type
        const subscriptions = client.subscriptions;
        const subscriptionsKeys = Object.keys (subscriptions);
        const accountType = this.getAccountTypeFromSubscriptions (subscriptionsKeys);
        if (this.positions === undefined) {
            this.positions = {};
        }
        if (!(accountType in this.positions)) {
            this.positions[accountType] = new ArrayCacheBySymbolBySide ();
        }
        const cache = this.positions[accountType];
        const data = this.safeDict (message, 'a', {});
        const rawPositions = this.safeList (data, 'P', []);
        const newPositions = [];
        for (let i = 0; i < rawPositions.length; i++) {
            const rawPosition = rawPositions[i];
            const position = this.parseWsPosition (rawPosition);
            const timestamp = this.safeInteger (message, 'E');
            position['timestamp'] = timestamp;
            position['datetime'] = this.iso8601 (timestamp);
            newPositions.push (position);
            cache.append (position);
        }
        const messageHashes = this.findMessageHashes (client, accountType + ':positions::');
        for (let i = 0; i < messageHashes.length; i++) {
            const messageHash = messageHashes[i];
            const parts = messageHash.split ('::');
            const symbolsString = parts[1];
            const symbols = symbolsString.split (',');
            const positions = this.filterByArray (newPositions, 'symbol', symbols, false);
            if (!this.isEmpty (positions)) {
                client.resolve (positions, messageHash);
            }
        }
        client.resolve (newPositions, accountType + ':positions');
    }

    parseWsPosition (position, market = undefined) {
        //
        //     {
        //         "s": "BTCUSDT", // Symbol
        //         "pa": "0", // Position Amount
        //         "ep": "0.00000", // Entry Price
        //         "cr": "200", // (Pre-fee) Accumulated Realized
        //         "up": "0", // Unrealized PnL
        //         "mt": "isolated", // Margin Type
        //         "iw": "0.00000000", // Isolated Wallet (if isolated position)
        //         "ps": "BOTH" // Position Side
        //     }
        //
        const marketId = this.safeString (position, 's');
        const contracts = this.safeString (position, 'pa');
        const contractsAbs = Precise.stringAbs (this.safeString (position, 'pa'));
        let positionSide = this.safeStringLower (position, 'ps');
        let hedged = true;
        if (positionSide === 'both') {
            hedged = false;
            if (!Precise.stringEq (contracts, '0')) {
                if (Precise.stringLt (contracts, '0')) {
                    positionSide = 'short';
                } else {
                    positionSide = 'long';
                }
            }
        }
        return this.safePosition ({
            'info': position,
            'id': undefined,
            'symbol': this.safeSymbol (marketId, undefined, undefined, 'swap'),
            'notional': undefined,
            'marginMode': this.safeString (position, 'mt'),
            'liquidationPrice': undefined,
            'entryPrice': this.safeNumber (position, 'ep'),
            'unrealizedPnl': this.safeNumber (position, 'up'),
            'percentage': undefined,
            'contracts': this.parseNumber (contractsAbs),
            'contractSize': undefined,
            'markPrice': undefined,
            'side': positionSide,
            'hedged': hedged,
            'timestamp': undefined,
            'datetime': undefined,
            'maintenanceMargin': undefined,
            'maintenanceMarginPercentage': undefined,
            'collateral': undefined,
            'initialMargin': undefined,
            'initialMarginPercentage': undefined,
            'leverage': undefined,
            'marginRatio': undefined,
        });
    }

    /**
     * @method
     * @name binance#fetchMyTradesWs
     * @description fetch all trades made by the user
     * @see https://developers.binance.com/docs/binance-spot-api-docs/websocket-api/account-requests#account-trade-history-user_data
     * @param {string} symbol unified market symbol
     * @param {int|undefined} [since] the earliest time in ms to fetch trades for
     * @param {int|undefined} [limit] the maximum number of trades structures to retrieve
     * @param {object} [params] extra parameters specific to the exchange API endpoint
     * @param {int} [params.endTime] the latest time in ms to fetch trades for
     * @param {int} [params.fromId] first trade Id to fetch
     * @returns {object[]} a list of [trade structures]{@link https://docs.ccxt.com/#/?id=trade-structure}
     */
    async fetchMyTradesWs (symbol: Str = undefined, since: Int = undefined, limit: Int = undefined, params = {}): Promise<Trade[]> {
        await this.loadMarkets ();
        if (symbol === undefined) {
            throw new BadRequest (this.id + ' fetchMyTradesWs requires a symbol');
        }
        const market = this.market (symbol);
        const type = this.getMarketType ('fetchMyTradesWs', market, params);
        if (type !== 'spot' && type !== 'future') {
            throw new BadRequest (this.id + ' fetchMyTradesWs does not support ' + type + ' markets');
        }
        const url = this.urls['api']['ws']['ws-api'][type];
        const requestId = this.requestId (url);
        const messageHash = requestId.toString ();
        let returnRateLimits = false;
        [ returnRateLimits, params ] = this.handleOptionAndParams (params, 'fetchMyTradesWs', 'returnRateLimits', false);
        const payload: Dict = {
            'symbol': this.marketId (symbol),
            'returnRateLimits': returnRateLimits,
        };
        if (since !== undefined) {
            payload['startTime'] = since;
        }
        if (limit !== undefined) {
            payload['limit'] = limit;
        }
        const fromId = this.safeInteger (params, 'fromId');
        if (fromId !== undefined && since !== undefined) {
            throw new BadRequest (this.id + ' fetchMyTradesWs does not support fetching by both fromId and since parameters at the same time');
        }
        const message: Dict = {
            'id': messageHash,
            'method': 'myTrades',
            'params': this.signParams (this.extend (payload, params)),
        };
        const subscription: Dict = {
            'method': this.handleTradesWs,
        };
        const trades = await this.watch (url, messageHash, message, messageHash, subscription);
        return this.filterBySymbolSinceLimit (trades, symbol, since, limit);
    }

    /**
     * @method
     * @name binance#fetchTradesWs
     * @description fetch all trades made by the user
     * @see https://developers.binance.com/docs/binance-spot-api-docs/websocket-api/market-data-requests#recent-trades
     * @param {string} symbol unified market symbol
     * @param {int} [since] the earliest time in ms to fetch trades for
     * @param {int} [limit] the maximum number of trades structures to retrieve, default=500, max=1000
     * @param {object} [params] extra parameters specific to the exchange API endpoint
     *
     * EXCHANGE SPECIFIC PARAMETERS
     * @param {int} [params.fromId] trade ID to begin at
     * @returns {object[]} a list of [trade structures]{@link https://docs.ccxt.com/#/?id=trade-structure}
     */
    async fetchTradesWs (symbol: string, since: Int = undefined, limit: Int = undefined, params = {}): Promise<Trade[]> {
        await this.loadMarkets ();
        const market = this.market (symbol);
        const type = this.getMarketType ('fetchTradesWs', market, params);
        if (type !== 'spot' && type !== 'future') {
            throw new BadRequest (this.id + ' fetchTradesWs does not support ' + type + ' markets');
        }
        const url = this.urls['api']['ws']['ws-api'][type];
        const requestId = this.requestId (url);
        const messageHash = requestId.toString ();
        let returnRateLimits = false;
        [ returnRateLimits, params ] = this.handleOptionAndParams (params, 'fetchTradesWs', 'returnRateLimits', false);
        const payload: Dict = {
            'symbol': this.marketId (symbol),
            'returnRateLimits': returnRateLimits,
        };
        if (limit !== undefined) {
            payload['limit'] = limit;
        }
        const message: Dict = {
            'id': messageHash,
            'method': 'trades.historical',
            'params': this.extend (payload, params),
        };
        const subscription: Dict = {
            'method': this.handleTradesWs,
        };
        const trades = await this.watch (url, messageHash, message, messageHash, subscription);
        return this.filterBySinceLimit (trades, since, limit);
    }

    handleTradesWs (client: Client, message) {
        //
        // fetchMyTradesWs
        //
        //    {
        //        "id": "f4ce6a53-a29d-4f70-823b-4ab59391d6e8",
        //        "status": 200,
        //        "result": [
        //            {
        //                "symbol": "BTCUSDT",
        //                "id": 1650422481,
        //                "orderId": 12569099453,
        //                "orderListId": -1,
        //                "price": "23416.10000000",
        //                "qty": "0.00635000",
        //                "quoteQty": "148.69223500",
        //                "commission": "0.00000000",
        //                "commissionAsset": "BNB",
        //                "time": 1660801715793,
        //                "isBuyer": false,
        //                "isMaker": true,
        //                "isBestMatch": true
        //            },
        //            ...
        //        ],
        //    }
        //
        // fetchTradesWs
        //
        //    {
        //        "id": "f4ce6a53-a29d-4f70-823b-4ab59391d6e8",
        //        "status": 200,
        //        "result": [
        //            {
        //                "id": 0,
        //                "price": "0.00005000",
        //                "qty": "40.00000000",
        //                "quoteQty": "0.00200000",
        //                "time": 1500004800376,
        //                "isBuyerMaker": true,
        //                "isBestMatch": true
        //            }
        //            ...
        //        ],
        //    }
        //
        const messageHash = this.safeString (message, 'id');
        const result = this.safeList (message, 'result', []);
        const trades = this.parseTrades (result);
        client.resolve (trades, messageHash);
    }

    /**
     * @method
     * @name binance#watchMyTrades
     * @description watches information on multiple trades made by the user
     * @param {string} symbol unified market symbol of the market orders were made in
     * @param {int} [since] the earliest time in ms to fetch orders for
     * @param {int} [limit] the maximum number of order structures to retrieve
     * @param {object} [params] extra parameters specific to the exchange API endpoint
     * @param {boolean} [params.portfolioMargin] set to true if you would like to watch trades in a portfolio margin account
     * @returns {object[]} a list of [trade structures]{@link https://docs.ccxt.com/#/?id=trade-structure}
     */
    async watchMyTrades (symbol: Str = undefined, since: Int = undefined, limit: Int = undefined, params = {}): Promise<Trade[]> {
        await this.loadMarkets ();
        let type = undefined;
        let market = undefined;
        if (symbol !== undefined) {
            market = this.market (symbol);
            symbol = market['symbol'];
        }
        [ type, params ] = this.handleMarketTypeAndParams ('watchMyTrades', market, params);
        let subType = undefined;
        [ subType, params ] = this.handleSubTypeAndParams ('watchMyTrades', market, params);
        if (this.isLinear (type, subType)) {
            type = 'future';
        } else if (this.isInverse (type, subType)) {
            type = 'delivery';
        }
        let messageHash = 'myTrades';
        if (symbol !== undefined) {
            symbol = this.symbol (symbol);
            messageHash += ':' + symbol;
            params = this.extend (params, { 'type': market['type'], 'symbol': symbol });
        }
<<<<<<< HEAD
        await this.authenticate (params);
        let isPortfolioMargin = undefined;
        [ isPortfolioMargin, params ] = this.handleOptionAndParams2 (params, 'watchMyTrades', 'papi', 'portfolioMargin', false);
        const url = this.getUrl (type, isPortfolioMargin);
=======
        await this.authenticate (this.extend ({ 'type': type, 'subType': subType }, params));
        let urlType = type; // we don't change type because the listening key is different
        if (type === 'margin') {
            urlType = 'spot'; // spot-margin shares the same stream as regular spot
        }
        let isPortfolioMargin = undefined;
        [ isPortfolioMargin, params ] = this.handleOptionAndParams2 (params, 'watchMyTrades', 'papi', 'portfolioMargin', false);
        let url = '';
        if (type === 'spot') {
            url = this.urls['api']['ws']['ws-api'][type];
        } else {
            if (isPortfolioMargin) {
                urlType = 'papi';
            }
            url = this.urls['api']['ws'][urlType] + '/' + this.options[type]['listenKey'];
        }
>>>>>>> a0e80999
        const client = this.client (url);
        this.setBalanceCache (client, type, isPortfolioMargin);
        this.setPositionsCache (client, type, undefined, isPortfolioMargin);
        const message = undefined;
        let trades = undefined;
        if (this.useLogon (type, isPortfolioMargin)) {
            await this.subscribeUserDataStream (params);
            trades = await this.watch (url, messageHash, message, 'userDataStream');
        } else {
            trades = await this.watch (url, messageHash, message, type);
        }
        if (this.newUpdates) {
            limit = trades.getLimit (symbol, limit);
        }
        return this.filterBySymbolSinceLimit (trades, symbol, since, limit, true);
    }

    handleMyTrade (client: Client, message) {
        const messageHash = 'myTrades';
        const executionType = this.safeString (message, 'x');
        if (executionType === 'TRADE') {
            const trade = this.parseWsTrade (message);
            const orderId = this.safeString (trade, 'order');
            let tradeFee = this.safeDict (trade, 'fee', {});
            tradeFee = this.extend ({}, tradeFee);
            const symbol = this.safeString (trade, 'symbol');
            if (orderId !== undefined && tradeFee !== undefined && symbol !== undefined) {
                const cachedOrders = this.orders;
                if (cachedOrders !== undefined) {
                    const orders = this.safeValue (cachedOrders.hashmap, symbol, {});
                    const order = this.safeValue (orders, orderId);
                    if (order !== undefined) {
                        // accumulate order fees
                        const fees = this.safeValue (order, 'fees');
                        const fee = this.safeValue (order, 'fee');
                        if (!this.isEmpty (fees)) {
                            let insertNewFeeCurrency = true;
                            for (let i = 0; i < fees.length; i++) {
                                const orderFee = fees[i];
                                if (orderFee['currency'] === tradeFee['currency']) {
                                    const feeCost = this.sum (tradeFee['cost'], orderFee['cost']);
                                    order['fees'][i]['cost'] = parseFloat (this.currencyToPrecision (tradeFee['currency'], feeCost));
                                    insertNewFeeCurrency = false;
                                    break;
                                }
                            }
                            if (insertNewFeeCurrency) {
                                order['fees'].push (tradeFee);
                            }
                        } else if (fee !== undefined) {
                            if (fee['currency'] === tradeFee['currency']) {
                                const feeCost = this.sum (fee['cost'], tradeFee['cost']);
                                order['fee']['cost'] = parseFloat (this.currencyToPrecision (tradeFee['currency'], feeCost));
                            } else if (fee['currency'] === undefined) {
                                order['fee'] = tradeFee;
                            } else {
                                order['fees'] = [ fee, tradeFee ];
                                order['fee'] = undefined;
                            }
                        } else {
                            order['fee'] = tradeFee;
                        }
                        // save this trade in the order
                        const orderTrades = this.safeList (order, 'trades', []);
                        orderTrades.push (trade);
                        order['trades'] = orderTrades;
                        // don't append twice cause it breaks newUpdates mode
                        // this order already exists in the cache
                    }
                }
            }
            if (this.myTrades === undefined) {
                const limit = this.safeInteger (this.options, 'tradesLimit', 1000);
                this.myTrades = new ArrayCacheBySymbolById (limit);
            }
            const myTrades = this.myTrades;
            myTrades.append (trade);
            client.resolve (this.myTrades, messageHash);
            const messageHashSymbol = messageHash + ':' + symbol;
            client.resolve (this.myTrades, messageHashSymbol);
        }
    }

    handleOrder (client: Client, message) {
        const parsed = this.parseWsOrder (message);
        const symbol = this.safeString (parsed, 'symbol');
        const orderId = this.safeString (parsed, 'id');
        if (symbol !== undefined) {
            if (this.orders === undefined) {
                const limit = this.safeInteger (this.options, 'ordersLimit', 1000);
                this.orders = new ArrayCacheBySymbolById (limit);
            }
            const cachedOrders = this.orders;
            const orders = this.safeValue (cachedOrders.hashmap, symbol, {});
            const order = this.safeValue (orders, orderId);
            if (order !== undefined) {
                const fee = this.safeValue (order, 'fee');
                if (fee !== undefined) {
                    parsed['fee'] = fee;
                }
                const fees = this.safeValue (order, 'fees');
                if (fees !== undefined) {
                    parsed['fees'] = fees;
                }
                parsed['trades'] = this.safeValue (order, 'trades');
                const timestamp = this.safeInteger (parsed, 'timestamp');
                if (timestamp === undefined) {
                    parsed['timestamp'] = this.safeInteger (order, 'timestamp');
                    parsed['datetime'] = this.safeString (order, 'datetime');
                }
            }
            cachedOrders.append (parsed);
            const messageHash = 'orders';
            const symbolSpecificMessageHash = 'orders:' + symbol;
            client.resolve (cachedOrders, messageHash);
            client.resolve (cachedOrders, symbolSpecificMessageHash);
        }
    }

    handleAcountUpdate (client, message) {
        this.handleBalance (client, message);
        this.handlePositions (client, message);
    }

    handleWsError (client: Client, message) {
        //
        //    {
        //        "error": {
        //            "code": 2,
        //            "msg": "Invalid request: invalid stream"
        //        },
        //        "id": 1
        //    }
        //
        const id = this.safeString (message, 'id');
        let rejected = false;
        const error = this.safeDict (message, 'error', {});
        const code = this.safeInteger (error, 'code');
        const msg = this.safeString (error, 'msg');
        try {
<<<<<<< HEAD
            this.handleErrors (code, msg, client.url, '', undefined, this.json (error), error, undefined, undefined);
=======
            this.handleErrors (code, msg, client.url, '', {}, this.json (error), error, {}, {});
>>>>>>> a0e80999
        } catch (e) {
            rejected = true;
            // private endpoint uses id as messageHash
            client.reject (e, id);
            // public endpoint stores messageHash in subscriptions
            const subscriptionKeys = Object.keys (client.subscriptions);
            for (let i = 0; i < subscriptionKeys.length; i++) {
                const subscriptionHash = subscriptionKeys[i];
                const subscriptionId = this.safeString (client.subscriptions[subscriptionHash], 'id');
                const subscription = this.safeString (client.subscriptions[subscriptionHash], 'subscription');
                if (id === subscriptionId) {
                    client.reject (e, subscriptionHash);
                    if (subscription !== undefined) {
                        delete client.subscriptions[subscription];
                    }
                }
            }
        }
        if (!rejected) {
            client.reject (message, id);
        }
        // reset connection if 5xx error
        const codeString = this.safeString (error, 'code');
        if ((codeString !== undefined) && (codeString[0] === '5')) {
            client.reset (message);
        }
    }

    handleEventStreamTerminated (client: Client, message) {
        //
        //    {
        //        e: 'eventStreamTerminated',
        //        E: 1757896885229
        //    }
        //
        const event = this.safeString (message, 'e');
        const subscriptions = client.subscriptions;
        const subscriptionsKeys = Object.keys (subscriptions);
        const accountType = this.getAccountTypeFromSubscriptions (subscriptionsKeys);
        if (event === 'eventStreamTerminated') {
            delete client.subscriptions[accountType];
            client.reject (message, accountType);
        }
    }

    handleMessage (client: Client, message) {
        // handle WebSocketAPI
        const eventMsg = this.safeDict (message, 'event');
        if (eventMsg !== undefined) {
            message = eventMsg;
        }
        const status = this.safeString (message, 'status');
        const error = this.safeValue (message, 'error');
        if ((error !== undefined) || (status !== undefined && status !== '200')) {
            this.handleWsError (client, message);
            return;
        }
        // user subscription wraps message in subscriptionId and event
        const id = this.safeString (message, 'id');
        const subscriptions = this.safeValue (client.subscriptions, id);
        let method = this.safeValue (subscriptions, 'method');
        if (method !== undefined) {
            method.call (this, client, message);
            return;
        }
        // handle other APIs
        const methods: Dict = {
            'depthUpdate': this.handleOrderBook,
            'trade': this.handleTrade,
            'aggTrade': this.handleTrade,
            'kline': this.handleOHLCV,
            'markPrice_kline': this.handleOHLCV,
            'indexPrice_kline': this.handleOHLCV,
            '1hTicker@arr': this.handleTickers,
            '4hTicker@arr': this.handleTickers,
            '1dTicker@arr': this.handleTickers,
            '24hrTicker@arr': this.handleTickers,
            '24hrMiniTicker@arr': this.handleTickers,
            '1hTicker': this.handleTickers,
            '4hTicker': this.handleTickers,
            '1dTicker': this.handleTickers,
            '24hrTicker': this.handleTickers,
            '24hrMiniTicker': this.handleTickers,
            'markPriceUpdate': this.handleTickers,
            'markPriceUpdate@arr': this.handleTickers,
            'bookTicker': this.handleBidsAsks, // there is no "bookTicker@arr" endpoint
            'outboundAccountPosition': this.handleBalance,
            'balanceUpdate': this.handleBalance,
            'ACCOUNT_UPDATE': this.handleAcountUpdate,
            'executionReport': this.handleOrderUpdate,
            'ORDER_TRADE_UPDATE': this.handleOrderUpdate,
            'forceOrder': this.handleLiquidation,
            'eventStreamTerminated': this.handleEventStreamTerminated,
            'externalLockUpdate': this.handleBalance,
        };
        message = this.safeDict (message, 'event', message);
        let event = this.safeString (message, 'e');
        if (Array.isArray (message)) {
            const data = message[0];
            event = this.safeString (data, 'e') + '@arr';
        }
        method = this.safeValue (methods, event);
        if (method === undefined) {
            const requestId = this.safeString (message, 'id');
            if (requestId !== undefined) {
                this.handleSubscriptionStatus (client, message);
                return;
            }
            // special case for the real-time bookTicker, since it comes without an event identifier
            //
            //     {
            //         "u": 7488717758,
            //         "s": "BTCUSDT",
            //         "b": "28621.74000000",
            //         "B": "1.43278800",
            //         "a": "28621.75000000",
            //         "A": "2.52500800"
            //     }
            //
            if (event === undefined && ('a' in message) && ('b' in message)) {
                this.handleBidsAsks (client, message);
            }
        } else {
            method.call (this, client, message);
        }
    }

    /**
     * @method
     * @name binance#startUserDataStream
     * @description starts a user data stream
     * @see https://developers.binance.com/docs/binance-spot-api-docs/web-socket-api/user-data-stream-requests#start-user-data-stream-user_stream
     * @see https://developers.binance.com/docs/derivatives/usds-margined-futures/user-data-streams/Start-User-Data-Stream-Wsp
     * @see https://developers.binance.com/docs/derivatives/coin-margined-futures/user-data-streams/Start-User-Data-Stream-Wsp
     * @param {object} [params] extra parameters specific to the exchange API endpoint
     * @returns {object} response from the exchange
     */
    async startUserDataStream (params = {}) {
        await this.loadMarkets ();
        const marketType = this.getMarketType ('startUserDataStream', undefined, params);
        if (marketType !== 'spot' && marketType !== 'future' && marketType !== 'delivery') {
            throw new BadRequest (this.id + ' createOrderWs only supports spot or swap markets');
        }
        const url = this.urls['api']['ws']['ws-api'][marketType];
        const requestId = this.requestId (url);
        const messageHash = requestId.toString ();
        const payload = {
            'apiKey': this.apiKey,
        };
        const message: Dict = {
            'id': messageHash,
            'method': 'userDataStream.start',
            'params': this.signParams (this.extend (payload, params)),
        };
        const subscription: Dict = {
            'method': this.handleStartUserDataStream,
        };
        return await this.watch (url, messageHash, message, messageHash, subscription);
    }

    handleStartUserDataStream (client: Client, message) {
        //
        //    {
        //        "id": "d3df8a61-98ea-4fe0-8f4e-0fcea5d418b0",
        //        "status": 200,
        //        "result": {
        //          "listenKey": "xs0mRXdAKlIPDRFrlPcw0qI41Eh3ixNntmymGyhrhgqo7L6FuLaWArTD7RLP"
        //        },
        //        "rateLimits": [
        //          {
        //            "rateLimitType": "REQUEST_WEIGHT",
        //            "interval": "MINUTE",
        //            "intervalNum": 1,
        //            "limit": 6000,
        //            "count": 2
        //          }
        //        ]
        //    }
        //
        const id = this.safeString (message, 'id');
        const result = this.safeDict (message, 'result');
        client.resolve (result, id);
    }

    /**
     * @method
     * @name binance#pingUserDataStream
     * @description pings a user data stream to keep it alive
     * @see https://developers.binance.com/docs/binance-spot-api-docs/web-socket-api/user-data-stream-requests#ping-user-data-stream-user_stream
     * @see https://developers.binance.com/docs/derivatives/usds-margined-futures/user-data-streams/Ping-User-Data-Stream-Wsp
     * @see https://developers.binance.com/docs/derivatives/coin-margined-futures/user-data-streams/Keepalive-User-Data-Stream-Wsp
     * @param {string} listenKey the listen key to keep alive
     * @param {object} [params] extra parameters specific to the exchange API endpoint
     * @returns {object} response from the exchange
     */
    async pingUserDataStream (listenKey: string, params = {}) {
        await this.loadMarkets ();
        const marketType = this.getMarketType ('pingUserDataStream', undefined, params);
        if (marketType !== 'spot' && marketType !== 'future' && marketType !== 'delivery') {
            throw new BadRequest (this.id + ' pingUserDataStream only supports spot or swap markets');
        }
        const url = this.urls['api']['ws']['ws-api'][marketType];
        const requestId = this.requestId (url);
        const messageHash = requestId.toString ();
        let returnRateLimits = false;
        [ returnRateLimits, params ] = this.handleOptionAndParams (params, '', 'returnRateLimits', false);
        const payload = {
            'apiKey': this.apiKey,
            'listenKey': listenKey,
        };
        payload['returnRateLimits'] = returnRateLimits;
        const message: Dict = {
            'id': messageHash,
            'method': 'userDataStream.ping',
            'params': this.signParams (this.extend (payload, params)),
        };
        const subscription: Dict = {
            'method': this.handleUserDataStream,
        };
        return await this.watch (url, messageHash, message, messageHash, subscription);
    }

    handleSubscribeUserDataStream (client: Client, message) {
        //
        //    {
        // .      id: '2',
        //        status: 200,
        //        result: {},
        //        rateLimits: [
        //          {
        //            rateLimitType: 'REQUEST_WEIGHT',
        //            interval: 'MINUTE',
        //            intervalNum: 1,
        //            limit: 6000,
        //            count: 26
        //          }
        //        ]
        //    }
        //
        const id = this.safeString (message, 'id');
        client.subscriptions['userDataStream'] = true;
        client.resolve (undefined, id);
    }

    handleUserDataStream (client: Client, message) {
        //
        //    {
        //        "id": "815d5fce-0880-4287-a567-80badf004c74",
        //        "status": 200,
        //        "response": {},
        //        "rateLimits": [
        //          {
        //            "rateLimitType": "REQUEST_WEIGHT",
        //            "interval": "MINUTE",
        //            "intervalNum": 1,
        //            "limit": 6000,
        //            "count": 2
        //          }
        //        ]
        //    }
        //
        const id = this.safeString (message, 'id');
        client.resolve (undefined, id);
    }

    /**
     * @method
     * @name binance#stopUserDataStream
     * @description stops a user data stream
     * @see https://developers.binance.com/docs/binance-spot-api-docs/web-socket-api/user-data-stream-requests#stop-user-data-stream-user_stream
     * @see https://developers.binance.com/docs/derivatives/usds-margined-futures/user-data-streams/Close-User-Data-Stream-Wsp
     * @see https://developers.binance.com/docs/derivatives/coin-margined-futures/user-data-streams/Close-User-Data-Stream-Wsp
     * @param {string} listenKey the listen key to stop
     * @param {object} [params] extra parameters specific to the exchange API endpoint
     * @returns {object} response from the exchange
     */
    async stopUserDataStream (listenKey: string, params = {}) {
        await this.loadMarkets ();
        const marketType = this.getMarketType ('stopUserDataStream', undefined, params);
        if (marketType !== 'spot' && marketType !== 'future' && marketType !== 'delivery') {
            throw new BadRequest (this.id + ' stopUserDataStream only supports spot or swap markets');
        }
        const url = this.urls['api']['ws']['ws-api'][marketType];
        const requestId = this.requestId (url);
        const messageHash = requestId.toString ();
        let returnRateLimits = false;
        [ returnRateLimits, params ] = this.handleOptionAndParams (params, '', 'returnRateLimits', false);
        const payload = {
            'apiKey': this.apiKey,
            'listenKey': listenKey,
        };
        payload['returnRateLimits'] = returnRateLimits;
        const message: Dict = {
            'id': messageHash,
            'method': 'userDataStream.stop',
            'params': this.signParams (this.extend (payload, params)),
        };
        const subscription: Dict = {
            'method': this.handleUserDataStream,
        };
        return await this.watch (url, messageHash, message, messageHash, subscription);
    }

    /**
     * @method
     * @name binance#subscribeUserDataStream
     * @description Subscribe to the User Data Stream in the current WebSocket connection
     * @see https://developers.binance.com/docs/binance-spot-api-docs/web-socket-api/user-data-stream-requests#subscribe-to-user-data-stream-user_stream
     * @param {object} [params] extra parameters specific to the exchange API endpoint
     * @returns {object} response from the exchange
     */
    async subscribeUserDataStream (params = {}) {
        await this.loadMarkets ();
        await this.authenticate (params);
        const marketType = this.getMarketType ('subscribeUserDataStream', undefined, params);
        if (marketType !== 'spot' && marketType !== 'future' && marketType !== 'delivery' && marketType !== 'margin') {
            throw new BadRequest (this.id + ' subscribeUserDataStream only supports spot or swap markets');
        }
        let urlType = marketType;
        if (marketType === 'margin') {
            urlType = 'spot';
        }
        const url = this.urls['api']['ws']['ws-api'][urlType];
        const client = this.client (url);
        const isSubscribed = this.safeBool (client.subscriptions, 'userDataStream', false);
        if (isSubscribed === true) {
            return true;
        }
        const requestId = this.requestId (url);
        const messageHash = requestId.toString ();
        const message: Dict = {
            'id': messageHash,
            'method': 'userDataStream.subscribe',
        };
        const subscription: Dict = {
            'method': this.handleSubscribeUserDataStream,
        };
        return await this.watch (url, messageHash, message, messageHash, subscription);
    }

    /**
     * @method
     * @name binance#loginSession
     * @description Authenticate WebSocket connection using the provided API key
     * @see https://developers.binance.com/docs/binance-spot-api-docs/web-socket-api/authentication-requests#log-in-with-api-key-signed
     * @param {string} type The type of market to login to
     * @param {boolean} isPortfolioMargin Whether the market is portfolio margin
     * @param {object} [params] extra parameters specific to the exchange API endpoint
     * @param {number} [params.recvWindow] The value cannot be greater than 60000
     * @returns {object} response from the exchange containing session information
     */
    async loginSession (type:string, isPortfolioMargin = false, params = {}) {
        await this.loadMarkets ();
        const url = this.getUrl (type, isPortfolioMargin);
        const client = this.client (url);
        const isLoggedIn = this.safeBool (client.subscriptions, 'logon', false);
        if (isLoggedIn === true) {
            return true;
        }
        const requestId = this.requestId (url);
        const messageHash = requestId.toString ();
        const timestamp = this.milliseconds ();
        let recvWindow = this.safeInteger (params, 'recvWindow');
        if (recvWindow === undefined) {
            recvWindow = this.safeInteger (this.options, 'recvWindow');
        }
        const payload = {
            'apiKey': this.apiKey,
            'timestamp': timestamp,
        };
        if (recvWindow !== undefined) {
            payload['recvWindow'] = recvWindow;
        }
        const signature = this.signParams (payload);
        payload['signature'] = signature;
        const message: Dict = {
            'id': messageHash,
            'method': 'session.logon',
            'params': signature,
        };
        const subscription: Dict = {
            'method': this.handleSessionLogin,
        };
        return await this.watch (url, messageHash, message, messageHash, subscription);
    }

    /**
     * @method
     * @name binance#querySessionStatus
     * @description Query the status of the WebSocket connection and API key authorization
     * @see https://developers.binance.com/docs/binance-spot-api-docs/web-socket-api/authentication-requests#query-session-status
     * @param {object} [params] extra parameters specific to the exchange API endpoint
     * @returns {object} response from the exchange containing session status
     */
    async querySessionStatus (params = {}) {
        await this.loadMarkets ();
        const marketType = this.getMarketType ('querySessionStatus', undefined, params);
        if (marketType !== 'spot' && marketType !== 'future' && marketType !== 'delivery') {
            throw new BadRequest (this.id + ' querySessionStatus only supports spot or swap markets');
        }
        const url = this.urls['api']['ws']['ws-api'][marketType];
        const requestId = this.requestId (url);
        const messageHash = requestId.toString ();
        const message: Dict = {
            'id': messageHash,
            'method': 'session.status',
        };
        const subscription: Dict = {
            'method': this.handleSessionStatus,
        };
        return await this.watch (url, messageHash, message, messageHash, subscription);
    }

    /**
     * @method
     * @name binance#logoutSession
     * @description Log out and forget the API key previously authenticated
     * @see https://developers.binance.com/docs/binance-spot-api-docs/web-socket-api/authentication-requests#log-out-of-the-session
     * @param {object} [params] extra parameters specific to the exchange API endpoint
     * @returns {object} response from the exchange containing session status after logout
     */
    async logoutSession (params = {}) {
        await this.loadMarkets ();
        const marketType = this.getMarketType ('logoutSession', undefined, params);
        if (marketType !== 'spot' && marketType !== 'future' && marketType !== 'delivery') {
            throw new BadRequest (this.id + ' logoutSession only supports spot or swap markets');
        }
        const url = this.urls['api']['ws']['ws-api'][marketType];
        const requestId = this.requestId (url);
        const messageHash = requestId.toString ();
        const message: Dict = {
            'id': messageHash,
            'method': 'session.logout',
        };
        const subscription: Dict = {
            'method': this.handleSessionLogout,
        };
        return await this.watch (url, messageHash, message, messageHash, subscription);
    }

    handleSessionLogin (client: Client, message) {
        //
        //    {
        //        "id": "c174a2b1-3f51-4580-b200-8528bd237cb7",
        //        "status": 200,
        //        "result": {
        //            "apiKey": "vmPUZE6mv9SD5VNHk4HlWFsOr6aKE2zvsw0MuIgwCIPy6utIco14y7Ju91duEh8A",
        //            "authorizedSince": 1649729878532,
        //            "connectedSince": 1649729873021,
        //            "returnRateLimits": false,
        //            "serverTime": 1649729878630,
        //            "userDataStream": true
        //        }
        //    }
        //
        const id = this.safeString (message, 'id');
        client.subscriptions['logon'] = true;
        client.resolve (message, id);
    }

    handleSessionStatus (client: Client, message) {
        //
        //    {
        //        "id": "b50c16cd-62c9-4e29-89e4-37f10111f5bf",
        //        "status": 200,
        //        "result": {
        //            "apiKey": "vmPUZE6mv9SD5VNHk4HlWFsOr6aKE2zvsw0MuIgwCIPy6utIco14y7Ju91duEh8A",
        //            "authorizedSince": 1649729878532,
        //            "connectedSince": 1649729873021,
        //            "returnRateLimits": false,
        //            "serverTime": 1649730611671,
        //            "userDataStream": true
        //        }
        //    }
        //
        const id = this.safeString (message, 'id');
        client.resolve (message, id);
    }

    handleSessionLogout (client: Client, message) {
        //
        //    {
        //        "id": "c174a2b1-3f51-4580-b200-8528bd237cb7",
        //        "status": 200,
        //        "result": {
        //            "apiKey": null,
        //            "authorizedSince": null,
        //            "connectedSince": 1649729873021,
        //            "returnRateLimits": false,
        //            "serverTime": 1649730611671,
        //            "userDataStream": true
        //        }
        //    }
        //
        const id = this.safeString (message, 'id');
        client.subscriptions['logon'] = false;
        client.resolve (message, id);
    }
}<|MERGE_RESOLUTION|>--- conflicted
+++ resolved
@@ -2866,22 +2866,8 @@
         } else if (this.isInverse (type, subType)) {
             type = 'delivery';
         }
-<<<<<<< HEAD
         await this.authenticate (params);
         const url = this.getUrl (type, isPortfolioMargin);
-=======
-        let url = '';
-        let urlType = type;
-        if (type === 'spot') {
-            // route to WebSocket API connection where the user data stream is subscribed
-            url = this.urls['api']['ws']['ws-api'][type];
-        } else {
-            if (isPortfolioMargin) {
-                urlType = 'papi';
-            }
-            url = this.urls['api']['ws'][urlType] + '/' + this.options[type]['listenKey'];
-        }
->>>>>>> a0e80999
         const client = this.client (url);
         this.setBalanceCache (client, type, isPortfolioMargin);
         this.setPositionsCache (client, type, undefined, isPortfolioMargin);
@@ -2967,34 +2953,10 @@
         //    }
         //
         const wallet = this.safeString (this.options, 'wallet', 'wb'); // cw for cross wallet
-<<<<<<< HEAD
-        const subscriptions = Object.keys (client.subscriptions);
-        const isSpot = this.inArray ('spot', subscriptions);
-        const isFuture = this.inArray ('future', subscriptions);
-        const isDelivery = this.inArray ('delivery', subscriptions);
-        const isOptions = this.inArray ('options', subscriptions);
-        const isMargin = this.inArray ('margin', subscriptions);
-        const isFutures = this.inArray ('futures', subscriptions);
-        let accountType = 'spot';
-        if (isSpot) {
-            accountType = 'spot';
-        } else if (isFuture) {
-            accountType = 'future';
-        } else if (isDelivery) {
-            accountType = 'delivery';
-        } else if (isOptions) {
-            accountType = 'options';
-        } else if (isMargin) {
-            accountType = 'margin';
-        } else if (isFutures) {
-            accountType = 'futures';
-        }
-=======
         // each account is connected to a different endpoint
         const subscriptions = client.subscriptions;
         const subscriptionsKeys = Object.keys (subscriptions);
         const accountType = this.getAccountTypeFromSubscriptions (subscriptionsKeys);
->>>>>>> a0e80999
         const messageHash = accountType + ':balance';
         if (this.balance[accountType] === undefined) {
             this.balance[accountType] = {};
@@ -3649,20 +3611,7 @@
         await this.authenticate (params);
         let isPortfolioMargin = undefined;
         [ isPortfolioMargin, params ] = this.handleOptionAndParams2 (params, 'watchOrders', 'papi', 'portfolioMargin', false);
-<<<<<<< HEAD
         const url = this.getUrl (type, isPortfolioMargin);
-=======
-        let url = '';
-        if (type === 'spot') {
-            // route orders to ws-api user data stream
-            url = this.urls['api']['ws']['ws-api'][type];
-        } else {
-            if (isPortfolioMargin) {
-                urlType = 'papi';
-            }
-            url = this.urls['api']['ws'][urlType] + '/' + this.options[type]['listenKey'];
-        }
->>>>>>> a0e80999
         const client = this.client (url);
         this.setBalanceCache (client, type, isPortfolioMargin);
         this.setPositionsCache (client, type, undefined, isPortfolioMargin);
@@ -4335,29 +4284,10 @@
             messageHash += ':' + symbol;
             params = this.extend (params, { 'type': market['type'], 'symbol': symbol });
         }
-<<<<<<< HEAD
         await this.authenticate (params);
         let isPortfolioMargin = undefined;
         [ isPortfolioMargin, params ] = this.handleOptionAndParams2 (params, 'watchMyTrades', 'papi', 'portfolioMargin', false);
         const url = this.getUrl (type, isPortfolioMargin);
-=======
-        await this.authenticate (this.extend ({ 'type': type, 'subType': subType }, params));
-        let urlType = type; // we don't change type because the listening key is different
-        if (type === 'margin') {
-            urlType = 'spot'; // spot-margin shares the same stream as regular spot
-        }
-        let isPortfolioMargin = undefined;
-        [ isPortfolioMargin, params ] = this.handleOptionAndParams2 (params, 'watchMyTrades', 'papi', 'portfolioMargin', false);
-        let url = '';
-        if (type === 'spot') {
-            url = this.urls['api']['ws']['ws-api'][type];
-        } else {
-            if (isPortfolioMargin) {
-                urlType = 'papi';
-            }
-            url = this.urls['api']['ws'][urlType] + '/' + this.options[type]['listenKey'];
-        }
->>>>>>> a0e80999
         const client = this.client (url);
         this.setBalanceCache (client, type, isPortfolioMargin);
         this.setPositionsCache (client, type, undefined, isPortfolioMargin);
@@ -4498,11 +4428,7 @@
         const code = this.safeInteger (error, 'code');
         const msg = this.safeString (error, 'msg');
         try {
-<<<<<<< HEAD
-            this.handleErrors (code, msg, client.url, '', undefined, this.json (error), error, undefined, undefined);
-=======
             this.handleErrors (code, msg, client.url, '', {}, this.json (error), error, {}, {});
->>>>>>> a0e80999
         } catch (e) {
             rejected = true;
             // private endpoint uses id as messageHash
