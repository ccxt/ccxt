--- conflicted
+++ resolved
@@ -169,11 +169,7 @@
         return newValue;
     }
 
-<<<<<<< HEAD
-    streamId (type, subscriptionHash, numSubscriptions = 1) {
-=======
-    stream (type: Str, subscriptionHash: Str, numSubscriptions = 1) {
->>>>>>> f68b08aa
+    streamId (type: Str, subscriptionHash: Str, numSubscriptions = 1) {
         const streamBySubscriptionsHash = this.safeDict (this.options, 'streamBySubscriptionsHash', this.createSafeDictionary ());
         let stream = this.safeString (streamBySubscriptionsHash, subscriptionHash);
         if (stream === undefined) {
@@ -1266,25 +1262,6 @@
          * @returns {int[][]} A list of candles ordered as timestamp, open, high, low, close, volume
          */
         await this.loadMarkets ();
-<<<<<<< HEAD
-        const market = this.market (symbol);
-        let marketId = market['lowercaseId'];
-        const interval = this.safeString (this.timeframes, timeframe, timeframe);
-        const options = this.safeValue (this.options, 'watchOHLCV', {});
-        const nameOption = this.safeString (options, 'name', 'kline');
-        const name = this.safeString (params, 'name', nameOption);
-        if (name === 'indexPriceKline') {
-            marketId = marketId.replace ('_perp', '');
-            // weird behavior for index price kline we can't use the perp suffix
-        }
-        params = this.omit (params, 'name');
-        const messageHash = marketId + '@' + name + '_' + interval;
-        let type = market['type'];
-        if (market['contract']) {
-            type = market['linear'] ? 'future' : 'delivery';
-        }
-        const url = this.urls['api']['ws'][type] + '/' + this.streamId (type, messageHash);
-=======
         let klineType = undefined;
         [ klineType, params ] = this.handleParamString2 (params, 'channel', 'name', 'kline');
         const symbols = this.getListFromObjectValues (symbolsAndTimeframes, 0);
@@ -1317,9 +1294,7 @@
             rawHashes.push (marketId + '@' + klineType + '_' + interval + utcSuffix);
             messageHashes.push ('ohlcv::' + symbolString + '::' + timeframeString);
         }
-        const url = this.urls['api']['ws'][type] + '/' + this.stream (type, 'multipleOHLCV');
->>>>>>> f68b08aa
-        const requestId = this.requestId (url);
+        const url = this.urls['api']['ws'][type] + '/' + this.streamId (type, 'multipleOHLCV');
         const request = {
             'method': 'SUBSCRIBE',
             'params': rawHashes,
@@ -1399,14 +1374,9 @@
             this.ohlcvs[symbol][unifiedTimeframe] = stored;
         }
         stored.append (parsed);
-<<<<<<< HEAD
-        this.streamProduce ('ohlcv', parsed);
-        this.streamProduce ('ohlcv::' + symbol + '::' + timeframe, parsed);
-        client.resolve (stored, messageHash);
-=======
         const resolveData = [ symbol, unifiedTimeframe, stored ];
+        this.streamProduce (messageHash, parsed);
         client.resolve (resolveData, messageHash);
->>>>>>> f68b08aa
     }
 
     async fetchTickerWs (symbol: string, params = {}): Promise<Ticker> {
@@ -3880,12 +3850,8 @@
             rejected = true;
             // private endpoint uses id as messageHash
             client.reject (e, id);
-<<<<<<< HEAD
             this.streamProduce ('errors', undefined, error);
-            // public endpoint stores messageHash in subscriptios
-=======
             // public endpoint stores messageHash in subscriptions
->>>>>>> f68b08aa
             const subscriptionKeys = Object.keys (client.subscriptions);
             for (let i = 0; i < subscriptionKeys.length; i++) {
                 const subscriptionHash = subscriptionKeys[i];
