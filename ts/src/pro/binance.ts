--- conflicted
+++ resolved
@@ -2517,13 +2517,9 @@
          * @description watches information on multiple trades made by the user
          * @param {string} symbol unified market symbol of the market orders were made in
          * @param {int} [since] the earliest time in ms to fetch orders for
-<<<<<<< HEAD
-         * @param {int} [limit] the maximum number of  orde structures to retrieve
-=======
          * @param {int} [limit] the maximum number of order structures to retrieve
          * @param {object} [params] extra parameters specific to the exchange API endpoint
          * @returns {object[]} a list of [trade structures]{@link https://docs.ccxt.com/#/?id=trade-structure
->>>>>>> 026ba574
          */
         await this.loadMarkets ();
         let type = undefined;
