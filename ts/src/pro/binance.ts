
// ----------------------------------------------------------------------------

import binanceRest from '../binance.js';
import { Precise } from '../base/Precise.js';
import { ChecksumError, ArgumentsRequired, BadRequest, NotSupported } from '../base/errors.js';
import { ArrayCache, ArrayCacheByTimestamp, ArrayCacheBySymbolById, ArrayCacheBySymbolBySide } from '../base/ws/Cache.js';
import type { Int, OrderSide, OrderType, Str, Strings, Trade, OrderBook, Order, Ticker, Tickers, OHLCV, Position, Balances, Num, Dict, Liquidation } from '../base/types.js';
import { sha256 } from '../static_dependencies/noble-hashes/sha256.js';
import { rsa } from '../base/functions/rsa.js';
import { eddsa } from '../base/functions/crypto.js';
import { ed25519 } from '../static_dependencies/noble-curves/ed25519.js';
import Client from '../base/ws/Client.js';

// -----------------------------------------------------------------------------

export default class binance extends binanceRest {
    describe (): any {
        const superDescribe = super.describe ();
        return this.deepExtend (superDescribe, this.describeData ());
    }

    describeData () {
        return {
            'has': {
                'ws': true,
                'watchBalance': true,
                'watchLiquidations': true,
                'watchLiquidationsForSymbols': true,
                'watchMyLiquidations': true,
                'watchMyLiquidationsForSymbols': true,
                'watchBidsAsks': true,
                'watchMyTrades': true,
                'watchOHLCV': true,
                'watchOHLCVForSymbols': true,
                'watchOrderBook': true,
                'watchOrderBookForSymbols': true,
                'watchOrders': true,
                'watchOrdersForSymbols': true,
                'watchPositions': true,
                'watchTicker': true,
                'watchTickers': true,
                'watchMarkPrices': true,
                'watchMarkPrice': true,
                'watchTrades': true,
                'watchTradesForSymbols': true,
                'createOrderWs': true,
                'editOrderWs': true,
                'cancelOrderWs': true,
                'cancelOrdersWs': false,
                'cancelAllOrdersWs': true,
                'fetchBalanceWs': true,
                'fetchDepositsWs': false,
                'fetchMarketsWs': false,
                'fetchMyTradesWs': true,
                'fetchOHLCVWs': true,
                'fetchOrderBookWs': true,
                'fetchOpenOrdersWs': true,
                'fetchOrderWs': true,
                'fetchOrdersWs': true,
                'fetchPositionWs': true,
                'fetchPositionForSymbolWs': true,
                'fetchPositionsWs': true,
                'fetchTickerWs': true,
                'fetchTradesWs': true,
                'fetchTradingFeesWs': false,
                'fetchWithdrawalsWs': false,
            },
            'urls': {
                'test': {
                    'ws': {
                        'spot': 'wss://stream.testnet.binance.vision/ws',
                        'margin': 'wss://stream.testnet.binance.vision/ws',
                        'future': 'wss://fstream.binancefuture.com/ws',
                        'delivery': 'wss://dstream.binancefuture.com/ws',
                        'ws-api': {
                            'spot': 'wss://ws-api.testnet.binance.vision/ws-api/v3',
                            'future': 'wss://testnet.binancefuture.com/ws-fapi/v1',
                            'delivery': 'wss://testnet.binancefuture.com/ws-dapi/v1',
                        },
                    },
                },
                'api': {
                    'ws': {
                        'spot': 'wss://stream.binance.com:9443/ws',
                        'margin': 'wss://stream.binance.com:9443/ws',
                        'future': 'wss://fstream.binance.com/ws',
                        'delivery': 'wss://dstream.binance.com/ws',
                        'ws-api': {
                            'spot': 'wss://ws-api.binance.com:443/ws-api/v3',
                            'future': 'wss://ws-fapi.binance.com/ws-fapi/v1',
                            'delivery': 'wss://ws-dapi.binance.com/ws-dapi/v1',
                        },
                        'papi': 'wss://fstream.binance.com/pm/ws',
                    },
                },
                'doc': 'https://developers.binance.com/en',
            },
            'streaming': {
                'keepAlive': 180000,
            },
            'options': {
                'returnRateLimits': false,
                'streamLimits': {
                    'spot': 50, // max 1024
                    'margin': 50, // max 1024
                    'future': 50, // max 200
                    'delivery': 50, // max 200
                },
                'subscriptionLimitByStream': {
                    'spot': 200,
                    'margin': 200,
                    'future': 200,
                    'delivery': 200,
                },
                'streamBySubscriptionsHash': this.createSafeDictionary (),
                'streamIndex': -1,
                // get updates every 1000ms or 100ms
                // or every 0ms in real-time for futures
                'watchOrderBookRate': 100,
                'liquidationsLimit': 1000,
                'myLiquidationsLimit': 1000,
                'tradesLimit': 1000,
                'ordersLimit': 1000,
                'OHLCVLimit': 1000,
                'requestId': this.createSafeDictionary (),
                'watchOrderBookLimit': 1000, // default limit
                'watchTrades': {
                    'name': 'trade', // 'trade' or 'aggTrade'
                },
                'watchTicker': {
                    'name': 'ticker', // ticker or miniTicker or ticker_<window_size>
                },
                'watchTickers': {
                    'name': 'ticker', // ticker or miniTicker or ticker_<window_size>
                },
                'watchOHLCV': {
                    'name': 'kline', // or indexPriceKline or markPriceKline (coin-m futures)
                },
                'watchOrderBook': {
                    'maxRetries': 3,
                    'checksum': true,
                },
                'watchBalance': {
                    'fetchBalanceSnapshot': false, // or true
                    'awaitBalanceSnapshot': true, // whether to wait for the balance snapshot before providing updates
                },
                'watchLiquidationsForSymbols': {
                    'defaultType': 'swap',
                },
                'watchPositions': {
                    'fetchPositionsSnapshot': true, // or false
                    'awaitPositionsSnapshot': true, // whether to wait for the positions snapshot before providing updates
                },
                'wallet': 'wb', // wb = wallet balance, cw = cross balance
                'listenKeyRefreshRate': 1200000, // 20 mins
                'ws': {
                    'cost': 5,
                },
                'tickerChannelsMap': {
                    '24hrTicker': 'ticker',
                    '24hrMiniTicker': 'miniTicker',
                    'markPriceUpdate': 'markPrice',
                    // rolling window tickers
                    '1hTicker': 'ticker_1h',
                    '4hTicker': 'ticker_4h',
                    '1dTicker': 'ticker_1d',
                    'bookTicker': 'bookTicker',
                },
            },
        };
    }

    requestId (url) {
        const options = this.safeDict (this.options, 'requestId', this.createSafeDictionary ());
        const previousValue = this.safeInteger (options, url, 0);
        const newValue = this.sum (previousValue, 1);
        this.options['requestId'][url] = newValue;
        return newValue;
    }

    stream (type: Str, subscriptionHash: Str, numSubscriptions = 1) {
        const streamBySubscriptionsHash = this.safeDict (this.options, 'streamBySubscriptionsHash', this.createSafeDictionary ());
        let stream = this.safeString (streamBySubscriptionsHash, subscriptionHash);
        if (stream === undefined) {
            let streamIndex = this.safeInteger (this.options, 'streamIndex', -1);
            const streamLimits = this.safeValue (this.options, 'streamLimits');
            const streamLimit = this.safeInteger (streamLimits, type);
            streamIndex = streamIndex + 1;
            const normalizedIndex = streamIndex % streamLimit;
            this.options['streamIndex'] = streamIndex;
            stream = this.numberToString (normalizedIndex);
            this.options['streamBySubscriptionsHash'][subscriptionHash] = stream;
            const subscriptionsByStreams = this.safeValue (this.options, 'numSubscriptionsByStream');
            if (subscriptionsByStreams === undefined) {
                this.options['numSubscriptionsByStream'] = this.createSafeDictionary ();
            }
            const subscriptionsByStream = this.safeInteger (this.options['numSubscriptionsByStream'], stream, 0);
            const newNumSubscriptions = subscriptionsByStream + numSubscriptions;
            const subscriptionLimitByStream = this.safeInteger (this.options['subscriptionLimitByStream'], type, 200);
            if (newNumSubscriptions > subscriptionLimitByStream) {
                throw new BadRequest (this.id + ' reached the limit of subscriptions by stream. Increase the number of streams, or increase the stream limit or subscription limit by stream if the exchange allows.');
            }
            this.options['numSubscriptionsByStream'][stream] = subscriptionsByStream + numSubscriptions;
        }
        return stream;
    }

    /**
     * @method
     * @name binance#watchLiquidations
     * @description watch the public liquidations of a trading pair
     * @see https://developers.binance.com/docs/derivatives/usds-margined-futures/websocket-market-streams/Liquidation-Order-Streams
     * @see https://developers.binance.com/docs/derivatives/coin-margined-futures/websocket-market-streams/Liquidation-Order-Streams
     * @param {string} symbol unified CCXT market symbol
     * @param {int} [since] the earliest time in ms to fetch liquidations for
     * @param {int} [limit] the maximum number of liquidation structures to retrieve
     * @param {object} [params] exchange specific parameters for the bitmex api endpoint
     * @returns {object} an array of [liquidation structures]{@link https://github.com/ccxt/ccxt/wiki/Manual#liquidation-structure}
     */
    async watchLiquidations (symbol: string, since: Int = undefined, limit: Int = undefined, params = {}): Promise<Liquidation[]> {
        return await this.watchLiquidationsForSymbols ([ symbol ], since, limit, params);
    }

    /**
     * @method
     * @name binance#watchLiquidationsForSymbols
     * @description watch the public liquidations of a trading pair
     * @see https://developers.binance.com/docs/derivatives/usds-margined-futures/websocket-market-streams/All-Market-Liquidation-Order-Streams
     * @see https://developers.binance.com/docs/derivatives/coin-margined-futures/websocket-market-streams/All-Market-Liquidation-Order-Streams
     * @param {string[]} symbols list of unified market symbols
     * @param {int} [since] the earliest time in ms to fetch liquidations for
     * @param {int} [limit] the maximum number of liquidation structures to retrieve
     * @param {object} [params] exchange specific parameters for the bitmex api endpoint
     * @returns {object} an array of [liquidation structures]{@link https://github.com/ccxt/ccxt/wiki/Manual#liquidation-structure}
     */
    async watchLiquidationsForSymbols (symbols: string[], since: Int = undefined, limit: Int = undefined, params = {}): Promise<Liquidation[]> {
        await this.loadMarkets ();
        const subscriptionHashes = [];
        const messageHashes = [];
        let streamHash = 'liquidations';
        symbols = this.marketSymbols (symbols, undefined, true, true);
        if (this.isEmpty (symbols)) {
            subscriptionHashes.push ('!' + 'forceOrder@arr');
            messageHashes.push ('liquidations');
        } else {
            for (let i = 0; i < symbols.length; i++) {
                const market = this.market (symbols[i]);
                subscriptionHashes.push (market['lowercaseId'] + '@forceOrder');
                messageHashes.push ('liquidations::' + symbols[i]);
            }
            streamHash += '::' + symbols.join (',');
        }
        const firstMarket = this.getMarketFromSymbols (symbols);
        let type = undefined;
        [ type, params ] = this.handleMarketTypeAndParams ('watchLiquidationsForSymbols', firstMarket, params);
        if (type === 'spot') {
            throw new BadRequest (this.id + ' watchLiquidationsForSymbols is not supported for spot symbols');
        }
        let subType = undefined;
        [ subType, params ] = this.handleSubTypeAndParams ('watchLiquidationsForSymbols', firstMarket, params);
        if (this.isLinear (type, subType)) {
            type = 'future';
        } else if (this.isInverse (type, subType)) {
            type = 'delivery';
        }
        const numSubscriptions = subscriptionHashes.length;
        const url = this.urls['api']['ws'][type] + '/' + this.stream (type, streamHash, numSubscriptions);
        const requestId = this.requestId (url);
        const request = {
            'method': 'SUBSCRIBE',
            'params': subscriptionHashes,
            'id': requestId,
        };
        const subscribe = {
            'id': requestId,
        };
        const newLiquidations = await this.watchMultiple (url, messageHashes, this.extend (request, params), subscriptionHashes, subscribe);
        if (this.newUpdates) {
            return newLiquidations;
        }
        return this.filterBySymbolsSinceLimit (this.liquidations, symbols, since, limit, true);
    }

    handleLiquidation (client: Client, message) {
        //
        // future
        //    {
        //        "e":"forceOrder",
        //        "E":1698871323061,
        //        "o":{
        //           "s":"BTCUSDT",
        //           "S":"BUY",
        //           "o":"LIMIT",
        //           "f":"IOC",
        //           "q":"1.437",
        //           "p":"35100.81",
        //           "ap":"34959.70",
        //           "X":"FILLED",
        //           "l":"1.437",
        //           "z":"1.437",
        //           "T":1698871323059
        //        }
        //    }
        // delivery
        //    {
        //        "e":"forceOrder",              // Event Type
        //        "E": 1591154240950,            // Event Time
        //        "o":{
        //            "s":"BTCUSD_200925",       // Symbol
        //            "ps": "BTCUSD",            // Pair
        //            "S":"SELL",                // Side
        //            "o":"LIMIT",               // Order Type
        //            "f":"IOC",                 // Time in Force
        //            "q":"1",                   // Original Quantity
        //            "p":"9425.5",              // Price
        //            "ap":"9496.5",             // Average Price
        //            "X":"FILLED",              // Order Status
        //            "l":"1",                   // Order Last Filled Quantity
        //            "z":"1",                   // Order Filled Accumulated Quantity
        //            "T": 1591154240949,        // Order Trade Time
        //        }
        //    }
        //
        const rawLiquidation = this.safeValue (message, 'o', {});
        const marketId = this.safeString (rawLiquidation, 's');
        const market = this.safeMarket (marketId, undefined, '', 'contract');
        const symbol = market['symbol'];
        const liquidation = this.parseWsLiquidation (rawLiquidation, market);
        let liquidations = this.safeValue (this.liquidations, symbol);
        if (liquidations === undefined) {
            const limit = this.safeInteger (this.options, 'liquidationsLimit', 1000);
            liquidations = new ArrayCache (limit);
        }
        liquidations.append (liquidation);
        this.liquidations[symbol] = liquidations;
        client.resolve ([ liquidation ], 'liquidations');
        client.resolve ([ liquidation ], 'liquidations::' + symbol);
    }

    parseWsLiquidation (liquidation, market = undefined) {
        //
        // future
        //    {
        //        "s":"BTCUSDT",
        //        "S":"BUY",
        //        "o":"LIMIT",
        //        "f":"IOC",
        //        "q":"1.437",
        //        "p":"35100.81",
        //        "ap":"34959.70",
        //        "X":"FILLED",
        //        "l":"1.437",
        //        "z":"1.437",
        //        "T":1698871323059
        //    }
        // delivery
        //    {
        //        "s":"BTCUSD_200925",       // Symbol
        //        "ps": "BTCUSD",            // Pair
        //        "S":"SELL",                // Side
        //        "o":"LIMIT",               // Order Type
        //        "f":"IOC",                 // Time in Force
        //        "q":"1",                   // Original Quantity
        //        "p":"9425.5",              // Price
        //        "ap":"9496.5",             // Average Price
        //        "X":"FILLED",              // Order Status
        //        "l":"1",                   // Order Last Filled Quantity
        //        "z":"1",                   // Order Filled Accumulated Quantity
        //        "T": 1591154240949,        // Order Trade Time
        //    }
        // myLiquidation
        //    {
        //        "s":"BTCUSDT",              // Symbol
        //        "c":"TEST",                 // Client Order Id
        //          // special client order id:
        //          // starts with "autoclose-": liquidation order
        //          // "adl_autoclose": ADL auto close order
        //          // "settlement_autoclose-": settlement order for delisting or delivery
        //        "S":"SELL",                 // Side
        //        "o":"TRAILING_STOP_MARKET", // Order Type
        //        "f":"GTC",                  // Time in Force
        //        "q":"0.001",                // Original Quantity
        //        "p":"0",                    // Original Price
        //        "ap":"0",                   // Average Price
        //        "sp":"7103.04",             // Stop Price. Please ignore with TRAILING_STOP_MARKET order
        //        "x":"NEW",                  // Execution Type
        //        "X":"NEW",                  // Order Status
        //        "i":8886774,                // Order Id
        //        "l":"0",                    // Order Last Filled Quantity
        //        "z":"0",                    // Order Filled Accumulated Quantity
        //        "L":"0",                    // Last Filled Price
        //        "N":"USDT",                 // Commission Asset, will not push if no commission
        //        "n":"0",                    // Commission, will not push if no commission
        //        "T":1568879465650,          // Order Trade Time
        //        "t":0,                      // Trade Id
        //        "b":"0",                    // Bids Notional
        //        "a":"9.91",                 // Ask Notional
        //        "m":false,                  // Is this trade the maker side?
        //        "R":false,                  // Is this reduce only
        //        "wt":"CONTRACT_PRICE",      // Stop Price Working Type
        //        "ot":"TRAILING_STOP_MARKET",// Original Order Type
        //        "ps":"LONG",                // Position Side
        //        "cp":false,                 // If Close-All, pushed with conditional order
        //        "AP":"7476.89",             // Activation Price, only puhed with TRAILING_STOP_MARKET order
        //        "cr":"5.0",                 // Callback Rate, only puhed with TRAILING_STOP_MARKET order
        //        "pP": false,                // If price protection is turned on
        //        "si": 0,                    // ignore
        //        "ss": 0,                    // ignore
        //        "rp":"0",                   // Realized Profit of the trade
        //        "V":"EXPIRE_TAKER",         // STP mode
        //        "pm":"OPPONENT",            // Price match mode
        //        "gtd":0                     // TIF GTD order auto cancel time
        //    }
        //
        const marketId = this.safeString (liquidation, 's');
        market = this.safeMarket (marketId, market);
        const timestamp = this.safeInteger (liquidation, 'T');
        return this.safeLiquidation ({
            'info': liquidation,
            'symbol': this.safeSymbol (marketId, market),
            'contracts': this.safeNumber (liquidation, 'l'),
            'contractSize': this.safeNumber (market, 'contractSize'),
            'price': this.safeNumber (liquidation, 'ap'),
            'side': this.safeStringLower (liquidation, 'S'),
            'baseValue': undefined,
            'quoteValue': undefined,
            'timestamp': timestamp,
            'datetime': this.iso8601 (timestamp),
        });
    }

    /**
     * @method
     * @name binance#watchMyLiquidations
     * @description watch the private liquidations of a trading pair
     * @see https://developers.binance.com/docs/derivatives/usds-margined-futures/user-data-streams/Event-Order-Update
     * @see https://developers.binance.com/docs/derivatives/coin-margined-futures/user-data-streams/Event-Order-Update
     * @param {string} symbol unified CCXT market symbol
     * @param {int} [since] the earliest time in ms to fetch liquidations for
     * @param {int} [limit] the maximum number of liquidation structures to retrieve
     * @param {object} [params] exchange specific parameters for the bitmex api endpoint
     * @returns {object} an array of [liquidation structures]{@link https://github.com/ccxt/ccxt/wiki/Manual#liquidation-structure}
     */
    async watchMyLiquidations (symbol: string, since: Int = undefined, limit: Int = undefined, params = {}): Promise<Liquidation[]> {
        return this.watchMyLiquidationsForSymbols ([ symbol ], since, limit, params);
    }

    /**
     * @method
     * @name binance#watchMyLiquidationsForSymbols
     * @description watch the private liquidations of a trading pair
     * @see https://developers.binance.com/docs/derivatives/usds-margined-futures/user-data-streams/Event-Order-Update
     * @see https://developers.binance.com/docs/derivatives/coin-margined-futures/user-data-streams/Event-Order-Update
     * @param {string[]} symbols list of unified market symbols
     * @param {int} [since] the earliest time in ms to fetch liquidations for
     * @param {int} [limit] the maximum number of liquidation structures to retrieve
     * @param {object} [params] exchange specific parameters for the bitmex api endpoint
     * @returns {object} an array of [liquidation structures]{@link https://github.com/ccxt/ccxt/wiki/Manual#liquidation-structure}
     */
    async watchMyLiquidationsForSymbols (symbols: string[], since: Int = undefined, limit: Int = undefined, params = {}): Promise<Liquidation[]> {
        await this.loadMarkets ();
        symbols = this.marketSymbols (symbols, undefined, true, true, true);
        const market = this.getMarketFromSymbols (symbols);
        const messageHashes = [ 'myLiquidations' ];
        if (!this.isEmpty (symbols)) {
            for (let i = 0; i < symbols.length; i++) {
                const symbol = symbols[i];
                messageHashes.push ('myLiquidations::' + symbol);
            }
        }
        let type = undefined;
        [ type, params ] = this.handleMarketTypeAndParams ('watchMyLiquidationsForSymbols', market, params);
        let subType = undefined;
        [ subType, params ] = this.handleSubTypeAndParams ('watchMyLiquidationsForSymbols', market, params);
        if (this.isLinear (type, subType)) {
            type = 'future';
        } else if (this.isInverse (type, subType)) {
            type = 'delivery';
        }
        await this.authenticate (params);
        const url = this.urls['api']['ws'][type] + '/' + this.options[type]['listenKey'];
        const message = undefined;
        const newLiquidations = await this.watchMultiple (url, messageHashes, message, [ type ]);
        if (this.newUpdates) {
            return newLiquidations;
        }
        return this.filterBySymbolsSinceLimit (this.liquidations, symbols, since, limit);
    }

    handleMyLiquidation (client: Client, message) {
        //
        //    {
        //        "s":"BTCUSDT",              // Symbol
        //        "c":"TEST",                 // Client Order Id
        //          // special client order id:
        //          // starts with "autoclose-": liquidation order
        //          // "adl_autoclose": ADL auto close order
        //          // "settlement_autoclose-": settlement order for delisting or delivery
        //        "S":"SELL",                 // Side
        //        "o":"TRAILING_STOP_MARKET", // Order Type
        //        "f":"GTC",                  // Time in Force
        //        "q":"0.001",                // Original Quantity
        //        "p":"0",                    // Original Price
        //        "ap":"0",                   // Average Price
        //        "sp":"7103.04",             // Stop Price. Please ignore with TRAILING_STOP_MARKET order
        //        "x":"NEW",                  // Execution Type
        //        "X":"NEW",                  // Order Status
        //        "i":8886774,                // Order Id
        //        "l":"0",                    // Order Last Filled Quantity
        //        "z":"0",                    // Order Filled Accumulated Quantity
        //        "L":"0",                    // Last Filled Price
        //        "N":"USDT",                 // Commission Asset, will not push if no commission
        //        "n":"0",                    // Commission, will not push if no commission
        //        "T":1568879465650,          // Order Trade Time
        //        "t":0,                      // Trade Id
        //        "b":"0",                    // Bids Notional
        //        "a":"9.91",                 // Ask Notional
        //        "m":false,                  // Is this trade the maker side?
        //        "R":false,                  // Is this reduce only
        //        "wt":"CONTRACT_PRICE",      // Stop Price Working Type
        //        "ot":"TRAILING_STOP_MARKET",// Original Order Type
        //        "ps":"LONG",                // Position Side
        //        "cp":false,                 // If Close-All, pushed with conditional order
        //        "AP":"7476.89",             // Activation Price, only puhed with TRAILING_STOP_MARKET order
        //        "cr":"5.0",                 // Callback Rate, only puhed with TRAILING_STOP_MARKET order
        //        "pP": false,                // If price protection is turned on
        //        "si": 0,                    // ignore
        //        "ss": 0,                    // ignore
        //        "rp":"0",                   // Realized Profit of the trade
        //        "V":"EXPIRE_TAKER",         // STP mode
        //        "pm":"OPPONENT",            // Price match mode
        //        "gtd":0                     // TIF GTD order auto cancel time
        //    }
        //
        const orderType = this.safeString (message, 'o');
        if (orderType !== 'LIQUIDATION') {
            return;
        }
        const marketId = this.safeString (message, 's');
        const market = this.safeMarket (marketId);
        const symbol = this.safeSymbol (marketId);
        const liquidation = this.parseWsLiquidation (message, market);
        let myLiquidations = this.safeValue (this.myLiquidations, symbol);
        if (myLiquidations === undefined) {
            const limit = this.safeInteger (this.options, 'myLiquidationsLimit', 1000);
            myLiquidations = new ArrayCache (limit);
        }
        myLiquidations.append (liquidation);
        this.myLiquidations[symbol] = myLiquidations;
        client.resolve ([ liquidation ], 'myLiquidations');
        client.resolve ([ liquidation ], 'myLiquidations::' + symbol);
    }

    /**
     * @method
     * @name binance#watchOrderBook
     * @description watches information on open orders with bid (buy) and ask (sell) prices, volumes and other data
     * @see https://developers.binance.com/docs/binance-spot-api-docs/web-socket-streams#partial-book-depth-streams
     * @see https://developers.binance.com/docs/binance-spot-api-docs/web-socket-streams#diff-depth-stream
     * @see https://developers.binance.com/docs/derivatives/usds-margined-futures/websocket-market-streams/Partial-Book-Depth-Streams
     * @see https://developers.binance.com/docs/derivatives/usds-margined-futures/websocket-market-streams/Diff-Book-Depth-Streams
     * @see https://developers.binance.com/docs/derivatives/coin-margined-futures/websocket-market-streams/Partial-Book-Depth-Streams
     * @see https://developers.binance.com/docs/derivatives/coin-margined-futures/websocket-market-streams/Diff-Book-Depth-Streams
     * @param {string} symbol unified symbol of the market to fetch the order book for
     * @param {int} [limit] the maximum amount of order book entries to return
     * @param {object} [params] extra parameters specific to the exchange API endpoint
     * @returns {object} A dictionary of [order book structures]{@link https://docs.ccxt.com/#/?id=order-book-structure} indexed by market symbols
     */
    async watchOrderBook (symbol: string, limit: Int = undefined, params = {}): Promise<OrderBook> {
        //
        // todo add support for <levels>-snapshots (depth)
        // https://github.com/binance-exchange/binance-official-api-docs/blob/master/web-socket-streams.md#partial-book-depth-streams        // <symbol>@depth<levels>@100ms or <symbol>@depth<levels> (1000ms)
        // valid <levels> are 5, 10, or 20
        //
        // default 100, max 1000, valid limits 5, 10, 20, 50, 100, 500, 1000
        //
        // notice the differences between trading futures and spot trading
        // the algorithms use different urls in step 1
        // delta caching and merging also differs in steps 4, 5, 6
        //
        // spot/margin
        // https://binance-docs.github.io/apidocs/spot/en/#how-to-manage-a-local-order-book-correctly
        //
        // 1. Open a stream to wss://stream.binance.com:9443/ws/bnbbtc@depth.
        // 2. Buffer the events you receive from the stream.
        // 3. Get a depth snapshot from https://www.binance.com/api/v1/depth?symbol=BNBBTC&limit=1000 .
        // 4. Drop any event where u is <= lastUpdateId in the snapshot.
        // 5. The first processed event should have U <= lastUpdateId+1 AND u >= lastUpdateId+1.
        // 6. While listening to the stream, each new event's U should be equal to the previous event's u+1.
        // 7. The data in each event is the absolute quantity for a price level.
        // 8. If the quantity is 0, remove the price level.
        // 9. Receiving an event that removes a price level that is not in your local order book can happen and is normal.
        //
        // futures
        // https://binance-docs.github.io/apidocs/futures/en/#how-to-manage-a-local-order-book-correctly
        //
        // 1. Open a stream to wss://fstream.binance.com/stream?streams=btcusdt@depth.
        // 2. Buffer the events you receive from the stream. For same price, latest received update covers the previous one.
        // 3. Get a depth snapshot from https://fapi.binance.com/fapi/v1/depth?symbol=BTCUSDT&limit=1000 .
        // 4. Drop any event where u is < lastUpdateId in the snapshot.
        // 5. The first processed event should have U <= lastUpdateId AND u >= lastUpdateId
        // 6. While listening to the stream, each new event's pu should be equal to the previous event's u, otherwise initialize the process from step 3.
        // 7. The data in each event is the absolute quantity for a price level.
        // 8. If the quantity is 0, remove the price level.
        // 9. Receiving an event that removes a price level that is not in your local order book can happen and is normal.
        //
        return await this.watchOrderBookForSymbols ([ symbol ], limit, params);
    }

    /**
     * @method
     * @name binance#watchOrderBookForSymbols
     * @description watches information on open orders with bid (buy) and ask (sell) prices, volumes and other data
     * @see https://developers.binance.com/docs/binance-spot-api-docs/web-socket-streams#partial-book-depth-streams
     * @see https://developers.binance.com/docs/binance-spot-api-docs/web-socket-streams#diff-depth-stream
     * @see https://developers.binance.com/docs/derivatives/usds-margined-futures/websocket-market-streams/Partial-Book-Depth-Streams
     * @see https://developers.binance.com/docs/derivatives/usds-margined-futures/websocket-market-streams/Diff-Book-Depth-Streams
     * @see https://developers.binance.com/docs/derivatives/coin-margined-futures/websocket-market-streams/Partial-Book-Depth-Streams
     * @see https://developers.binance.com/docs/derivatives/coin-margined-futures/websocket-market-streams/Diff-Book-Depth-Streams
     * @param {string[]} symbols unified array of symbols
     * @param {int} [limit] the maximum amount of order book entries to return
     * @param {object} [params] extra parameters specific to the exchange API endpoint
     * @returns {object} A dictionary of [order book structures]{@link https://docs.ccxt.com/#/?id=order-book-structure} indexed by market symbols
     */
    async watchOrderBookForSymbols (symbols: string[], limit: Int = undefined, params = {}): Promise<OrderBook> {
        await this.loadMarkets ();
        symbols = this.marketSymbols (symbols, undefined, false, true, true);
        const firstMarket = this.market (symbols[0]);
        let type = firstMarket['type'];
        if (firstMarket['contract']) {
            type = firstMarket['linear'] ? 'future' : 'delivery';
        }
        const name = 'depth';
        let streamHash = 'multipleOrderbook';
        if (symbols !== undefined) {
            const symbolsLength = symbols.length;
            if (symbolsLength > 200) {
                throw new BadRequest (this.id + ' watchOrderBookForSymbols() accepts 200 symbols at most. To watch more symbols call watchOrderBookForSymbols() multiple times');
            }
            streamHash += '::' + symbols.join (',');
        }
        const watchOrderBookRate = this.safeString (this.options, 'watchOrderBookRate', '100');
        const subParams = [];
        const messageHashes = [];
        for (let i = 0; i < symbols.length; i++) {
            const symbol = symbols[i];
            const market = this.market (symbol);
            messageHashes.push ('orderbook::' + symbol);
            const subscriptionHash = market['lowercaseId'] + '@' + name;
            const symbolHash = subscriptionHash + '@' + watchOrderBookRate + 'ms';
            subParams.push (symbolHash);
        }
        const messageHashesLength = messageHashes.length;
        const url = this.urls['api']['ws'][type] + '/' + this.stream (type, streamHash, messageHashesLength);
        const requestId = this.requestId (url);
        const request: Dict = {
            'method': 'SUBSCRIBE',
            'params': subParams,
            'id': requestId,
        };
        const subscription: Dict = {
            'id': requestId.toString (),
            'name': name,
            'symbols': symbols,
            'method': this.handleOrderBookSubscription,
            'limit': limit,
            'type': type,
            'params': params,
        };
        const orderbook = await this.watchMultiple (url, messageHashes, this.extend (request, params), messageHashes, subscription);
        return orderbook.limit ();
    }

    /**
     * @method
     * @name binance#unWatchOrderBookForSymbols
     * @description unWatches information on open orders with bid (buy) and ask (sell) prices, volumes and other data
     * @see https://developers.binance.com/docs/binance-spot-api-docs/web-socket-streams#partial-book-depth-streams
     * @see https://developers.binance.com/docs/binance-spot-api-docs/web-socket-streams#diff-depth-stream
     * @see https://developers.binance.com/docs/derivatives/usds-margined-futures/websocket-market-streams/Partial-Book-Depth-Streams
     * @see https://developers.binance.com/docs/derivatives/usds-margined-futures/websocket-market-streams/Diff-Book-Depth-Streams
     * @see https://developers.binance.com/docs/derivatives/coin-margined-futures/websocket-market-streams/Partial-Book-Depth-Streams
     * @see https://developers.binance.com/docs/derivatives/coin-margined-futures/websocket-market-streams/Diff-Book-Depth-Streams
     * @param {string[]} symbols unified array of symbols
     * @param {object} [params] extra parameters specific to the exchange API endpoint
     * @returns {object} A dictionary of [order book structures]{@link https://docs.ccxt.com/#/?id=order-book-structure} indexed by market symbols
     */
    async unWatchOrderBookForSymbols (symbols: string[], params = {}): Promise<any> {
        await this.loadMarkets ();
        symbols = this.marketSymbols (symbols, undefined, false, true, true);
        const firstMarket = this.market (symbols[0]);
        let type = firstMarket['type'];
        if (firstMarket['contract']) {
            type = firstMarket['linear'] ? 'future' : 'delivery';
        }
        const name = 'depth';
        let streamHash = 'multipleOrderbook';
        if (symbols !== undefined) {
            streamHash += '::' + symbols.join (',');
        }
        const watchOrderBookRate = this.safeString (this.options, 'watchOrderBookRate', '100');
        const subParams = [];
        const subMessageHashes = [];
        const messageHashes = [];
        for (let i = 0; i < symbols.length; i++) {
            const symbol = symbols[i];
            const market = this.market (symbol);
            subMessageHashes.push ('orderbook::' + symbol);
            messageHashes.push ('unsubscribe:orderbook:' + symbol);
            const subscriptionHash = market['lowercaseId'] + '@' + name;
            const symbolHash = subscriptionHash + '@' + watchOrderBookRate + 'ms';
            subParams.push (symbolHash);
        }
        const messageHashesLength = subMessageHashes.length;
        const url = this.urls['api']['ws'][type] + '/' + this.stream (type, streamHash, messageHashesLength);
        const requestId = this.requestId (url);
        const request: Dict = {
            'method': 'UNSUBSCRIBE',
            'params': subParams,
            'id': requestId,
        };
        const subscription: Dict = {
            'unsubscribe': true,
            'id': requestId.toString (),
            'symbols': symbols,
            'subMessageHashes': subMessageHashes,
            'messageHashes': messageHashes,
            'topic': 'orderbook',
        };
        return await this.watchMultiple (url, messageHashes, this.extend (request, params), messageHashes, subscription);
    }

    /**
     * @method
     * @name binance#unWatchOrderBook
     * @description unWatches information on open orders with bid (buy) and ask (sell) prices, volumes and other data
     * @see https://developers.binance.com/docs/binance-spot-api-docs/web-socket-streams#partial-book-depth-streams
     * @see https://developers.binance.com/docs/binance-spot-api-docs/web-socket-streams#diff-depth-stream
     * @see https://developers.binance.com/docs/derivatives/usds-margined-futures/websocket-market-streams/Partial-Book-Depth-Streams
     * @see https://developers.binance.com/docs/derivatives/usds-margined-futures/websocket-market-streams/Diff-Book-Depth-Streams
     * @see https://developers.binance.com/docs/derivatives/coin-margined-futures/websocket-market-streams/Partial-Book-Depth-Streams
     * @see https://developers.binance.com/docs/derivatives/coin-margined-futures/websocket-market-streams/Diff-Book-Depth-Streams
     * @param {string} symbol unified array of symbols
     * @param {object} [params] extra parameters specific to the exchange API endpoint
     * @returns {object} A dictionary of [order book structures]{@link https://docs.ccxt.com/#/?id=order-book-structure} indexed by market symbols
     */
    async unWatchOrderBook (symbol: string, params = {}): Promise<any> {
        return await this.unWatchOrderBookForSymbols ([ symbol ], params);
    }

    /**
     * @method
     * @name binance#fetchOrderBookWs
     * @description fetches information on open orders with bid (buy) and ask (sell) prices, volumes and other data
     * @see https://developers.binance.com/docs/binance-spot-api-docs/websocket-api/market-data-requests#order-book
     * @see https://developers.binance.com/docs/derivatives/usds-margined-futures/market-data/websocket-api/Order-Book
     * @param {string} symbol unified symbol of the market to fetch the order book for
     * @param {int} [limit] the maximum amount of order book entries to return
     * @param {object} [params] extra parameters specific to the exchange API endpoint
     * @returns {object} A dictionary of [order book structures]{@link https://docs.ccxt.com/#/?id=order-book-structure} indexed by market symbols
     */
    async fetchOrderBookWs (symbol: string, limit: Int = undefined, params = {}): Promise<OrderBook> {
        await this.loadMarkets ();
        const market = this.market (symbol);
        const payload: Dict = {
            'symbol': market['id'],
        };
        if (limit !== undefined) {
            payload['limit'] = limit;
        }
        const marketType = this.getMarketType ('fetchOrderBookWs', market, params);
        if (marketType !== 'future') {
            throw new BadRequest (this.id + ' fetchOrderBookWs only supports swap markets');
        }
        const url = this.urls['api']['ws']['ws-api'][marketType];
        const requestId = this.requestId (url);
        const messageHash = requestId.toString ();
        let returnRateLimits = false;
        [ returnRateLimits, params ] = this.handleOptionAndParams (params, 'createOrderWs', 'returnRateLimits', false);
        payload['returnRateLimits'] = returnRateLimits;
        params = this.omit (params, 'test');
        const message: Dict = {
            'id': messageHash,
            'method': 'depth',
            'params': this.signParams (this.extend (payload, params)),
        };
        const subscription: Dict = {
            'method': this.handleFetchOrderBook,
        };
        const orderbook = await this.watch (url, messageHash, message, messageHash, subscription);
        orderbook['symbol'] = market['symbol'];
        return orderbook;
    }

    handleFetchOrderBook (client: Client, message) {
        //
        //    {
        //        "id":"51e2affb-0aba-4821-ba75-f2625006eb43",
        //        "status":200,
        //        "result":{
        //            "lastUpdateId":1027024,
        //            "E":1589436922972,
        //            "T":1589436922959,
        //            "bids":[
        //               [
        //                  "4.00000000",
        //                  "431.00000000"
        //               ]
        //            ],
        //            "asks":[
        //               [
        //                  "4.00000200",
        //                  "12.00000000"
        //               ]
        //            ]
        //        }
        //    }
        //
        const messageHash = this.safeString (message, 'id');
        const result = this.safeDict (message, 'result');
        const timestamp = this.safeInteger (result, 'T');
        const orderbook = this.parseOrderBook (result, undefined, timestamp);
        orderbook['nonce'] = this.safeInteger2 (result, 'lastUpdateId', 'u');
        client.resolve (orderbook, messageHash);
    }

    async fetchOrderBookSnapshot (client, message, subscription) {
        const symbol = this.safeString (subscription, 'symbol');
        const messageHash = 'orderbook::' + symbol;
        try {
            const defaultLimit = this.safeInteger (this.options, 'watchOrderBookLimit', 1000);
            const type = this.safeValue (subscription, 'type');
            const limit = this.safeInteger (subscription, 'limit', defaultLimit);
            const params = this.safeValue (subscription, 'params');
            // 3. Get a depth snapshot from https://www.binance.com/api/v1/depth?symbol=BNBBTC&limit=1000 .
            // todo: this is a synch blocking call - make it async
            // default 100, max 1000, valid limits 5, 10, 20, 50, 100, 500, 1000
            const snapshot = await this.fetchRestOrderBookSafe (symbol, limit, params);
            if (this.safeValue (this.orderbooks, symbol) === undefined) {
                // if the orderbook is dropped before the snapshot is received
                return;
            }
            const orderbook = this.orderbooks[symbol];
            orderbook.reset (snapshot);
            // unroll the accumulated deltas
            const messages = orderbook.cache;
            orderbook.cache = [];
            for (let i = 0; i < messages.length; i++) {
                const messageItem = messages[i];
                const U = this.safeInteger (messageItem, 'U');
                const u = this.safeInteger (messageItem, 'u');
                const pu = this.safeInteger (messageItem, 'pu');
                if (type === 'future') {
                    // 4. Drop any event where u is < lastUpdateId in the snapshot
                    if (u < orderbook['nonce']) {
                        continue;
                    }
                    // 5. The first processed event should have U <= lastUpdateId AND u >= lastUpdateId
                    if ((U <= orderbook['nonce']) && (u >= orderbook['nonce']) || (pu === orderbook['nonce'])) {
                        this.handleOrderBookMessage (client, messageItem, orderbook);
                    }
                } else {
                    // 4. Drop any event where u is <= lastUpdateId in the snapshot
                    if (u <= orderbook['nonce']) {
                        continue;
                    }
                    // 5. The first processed event should have U <= lastUpdateId+1 AND u >= lastUpdateId+1
                    if (((U - 1) <= orderbook['nonce']) && ((u - 1) >= orderbook['nonce'])) {
                        this.handleOrderBookMessage (client, messageItem, orderbook);
                    }
                }
            }
            this.orderbooks[symbol] = orderbook;
            client.resolve (orderbook, messageHash);
        } catch (e) {
            delete client.subscriptions[messageHash];
            client.reject (e, messageHash);
        }
    }

    handleDelta (bookside, delta) {
        const price = this.safeFloat (delta, 0);
        const amount = this.safeFloat (delta, 1);
        bookside.store (price, amount);
    }

    handleDeltas (bookside, deltas) {
        for (let i = 0; i < deltas.length; i++) {
            this.handleDelta (bookside, deltas[i]);
        }
    }

    handleOrderBookMessage (client: Client, message, orderbook) {
        const u = this.safeInteger (message, 'u');
        this.handleDeltas (orderbook['asks'], this.safeValue (message, 'a', []));
        this.handleDeltas (orderbook['bids'], this.safeValue (message, 'b', []));
        orderbook['nonce'] = u;
        const timestamp = this.safeInteger (message, 'E');
        orderbook['timestamp'] = timestamp;
        orderbook['datetime'] = this.iso8601 (timestamp);
        return orderbook;
    }

    handleOrderBook (client: Client, message) {
        //
        // initial snapshot is fetched with ccxt's fetchOrderBook
        // the feed does not include a snapshot, just the deltas
        //
        //     {
        //         "e": "depthUpdate", // Event type
        //         "E": 1577554482280, // Event time
        //         "s": "BNBBTC", // Symbol
        //         "U": 157, // First update ID in event
        //         "u": 160, // Final update ID in event
        //         "b": [ // bids
        //             [ "0.0024", "10" ], // price, size
        //         ],
        //         "a": [ // asks
        //             [ "0.0026", "100" ], // price, size
        //         ]
        //     }
        //
        const isSpot = (client.url.indexOf ('/stream') > -1);
        const marketType = (isSpot) ? 'spot' : 'contract';
        const marketId = this.safeString (message, 's');
        const market = this.safeMarket (marketId, undefined, undefined, marketType);
        const symbol = market['symbol'];
        const messageHash = 'orderbook::' + symbol;
        if (!(symbol in this.orderbooks)) {
            //
            // https://github.com/ccxt/ccxt/issues/6672
            //
            // Sometimes Binance sends the first delta before the subscription
            // confirmation arrives. At that point the orderbook is not
            // initialized yet and the snapshot has not been requested yet
            // therefore it is safe to drop these premature messages.
            //
            return;
        }
        const orderbook = this.orderbooks[symbol];
        const nonce = this.safeInteger (orderbook, 'nonce');
        if (nonce === undefined) {
            // 2. Buffer the events you receive from the stream.
            orderbook.cache.push (message);
        } else {
            try {
                const U = this.safeInteger (message, 'U');
                const u = this.safeInteger (message, 'u');
                const pu = this.safeInteger (message, 'pu');
                if (pu === undefined) {
                    // spot
                    // 4. Drop any event where u is <= lastUpdateId in the snapshot
                    if (u > orderbook['nonce']) {
                        const timestamp = this.safeInteger (orderbook, 'timestamp');
                        let conditional = undefined;
                        if (timestamp === undefined) {
                            // 5. The first processed event should have U <= lastUpdateId+1 AND u >= lastUpdateId+1
                            conditional = ((U - 1) <= orderbook['nonce']) && ((u - 1) >= orderbook['nonce']);
                        } else {
                            // 6. While listening to the stream, each new event's U should be equal to the previous event's u+1.
                            conditional = ((U - 1) === orderbook['nonce']);
                        }
                        if (conditional) {
                            this.handleOrderBookMessage (client, message, orderbook);
                            if (nonce < orderbook['nonce']) {
                                client.resolve (orderbook, messageHash);
                            }
                        } else {
                            const checksum = this.handleOption ('watchOrderBook', 'checksum', true);
                            if (checksum) {
                                // todo: client.reject from handleOrderBookMessage properly
                                throw new ChecksumError (this.id + ' ' + this.orderbookChecksumMessage (symbol));
                            }
                        }
                    }
                } else {
                    // future
                    // 4. Drop any event where u is < lastUpdateId in the snapshot
                    if (u >= orderbook['nonce']) {
                        // 5. The first processed event should have U <= lastUpdateId AND u >= lastUpdateId
                        // 6. While listening to the stream, each new event's pu should be equal to the previous event's u, otherwise initialize the process from step 3
                        if ((U <= orderbook['nonce']) || (pu === orderbook['nonce'])) {
                            this.handleOrderBookMessage (client, message, orderbook);
                            if (nonce <= orderbook['nonce']) {
                                client.resolve (orderbook, messageHash);
                            }
                        } else {
                            const checksum = this.handleOption ('watchOrderBook', 'checksum', true);
                            if (checksum) {
                                // todo: client.reject from handleOrderBookMessage properly
                                throw new ChecksumError (this.id + ' ' + this.orderbookChecksumMessage (symbol));
                            }
                        }
                    }
                }
            } catch (e) {
                delete this.orderbooks[symbol];
                delete client.subscriptions[messageHash];
                client.reject (e, messageHash);
            }
        }
    }

    handleOrderBookSubscription (client: Client, message, subscription) {
        const defaultLimit = this.safeInteger (this.options, 'watchOrderBookLimit', 1000);
        // const messageHash = this.safeString (subscription, 'messageHash');
        const symbolOfSubscription = this.safeString (subscription, 'symbol'); // watchOrderBook
        const symbols = this.safeValue (subscription, 'symbols', [ symbolOfSubscription ]); // watchOrderBookForSymbols
        const limit = this.safeInteger (subscription, 'limit', defaultLimit);
        // handle list of symbols
        for (let i = 0; i < symbols.length; i++) {
            const symbol = symbols[i];
            if (symbol in this.orderbooks) {
                delete this.orderbooks[symbol];
            }
            this.orderbooks[symbol] = this.orderBook ({}, limit);
            subscription = this.extend (subscription, { 'symbol': symbol });
            // fetch the snapshot in a separate async call
            this.spawn (this.fetchOrderBookSnapshot, client, message, subscription);
        }
    }

    handleSubscriptionStatus (client: Client, message) {
        //
        //     {
        //         "result": null,
        //         "id": 1574649734450
        //     }
        //
        const id = this.safeString (message, 'id');
        const subscriptionsById = this.indexBy (client.subscriptions, 'id');
        const subscription = this.safeValue (subscriptionsById, id, {});
        const method = this.safeValue (subscription, 'method');
        if (method !== undefined) {
            method.call (this, client, message, subscription);
        }
        const isUnSubMessage = this.safeBool (subscription, 'unsubscribe', false);
        if (isUnSubMessage) {
            this.handleUnSubscription (client, subscription);
        }
        return message;
    }

    handleUnSubscription (client: Client, subscription: Dict) {
        const messageHashes = this.safeList (subscription, 'messageHashes', []);
        const subMessageHashes = this.safeList (subscription, 'subMessageHashes', []);
        for (let j = 0; j < messageHashes.length; j++) {
            const unsubHash = messageHashes[j];
            const subHash = subMessageHashes[j];
            this.cleanUnsubscription (client, subHash, unsubHash);
        }
        this.cleanCache (subscription);
    }

    /**
     * @method
     * @name binance#watchTradesForSymbols
     * @description get the list of most recent trades for a list of symbols
     * @see https://developers.binance.com/docs/binance-spot-api-docs/websocket-api/market-data-requests#aggregate-trades
     * @see https://developers.binance.com/docs/binance-spot-api-docs/websocket-api/market-data-requests#recent-trades
     * @see https://developers.binance.com/docs/derivatives/usds-margined-futures/websocket-market-streams/Aggregate-Trade-Streams
     * @see https://developers.binance.com/docs/derivatives/coin-margined-futures/websocket-market-streams/Aggregate-Trade-Streams
     * @param {string[]} symbols unified symbol of the market to fetch trades for
     * @param {int} [since] timestamp in ms of the earliest trade to fetch
     * @param {int} [limit] the maximum amount of trades to fetch
     * @param {object} [params] extra parameters specific to the exchange API endpoint
     * @param {string} [params.name] the name of the method to call, 'trade' or 'aggTrade', default is 'trade'
     * @returns {object[]} a list of [trade structures]{@link https://docs.ccxt.com/#/?id=public-trades}
     */
    async watchTradesForSymbols (symbols: string[], since: Int = undefined, limit: Int = undefined, params = {}): Promise<Trade[]> {
        await this.loadMarkets ();
        symbols = this.marketSymbols (symbols, undefined, false, true, true);
        let streamHash = 'multipleTrades';
        if (symbols !== undefined) {
            const symbolsLength = symbols.length;
            if (symbolsLength > 200) {
                throw new BadRequest (this.id + ' watchTradesForSymbols() accepts 200 symbols at most. To watch more symbols call watchTradesForSymbols() multiple times');
            }
            streamHash += '::' + symbols.join (',');
        }
        let name = undefined;
        [ name, params ] = this.handleOptionAndParams (params, 'watchTradesForSymbols', 'name', 'trade');
        params = this.omit (params, 'callerMethodName');
        const firstMarket = this.market (symbols[0]);
        let type = firstMarket['type'];
        if (firstMarket['contract']) {
            type = firstMarket['linear'] ? 'future' : 'delivery';
        }
        const messageHashes = [];
        const subParams = [];
        for (let i = 0; i < symbols.length; i++) {
            const symbol = symbols[i];
            const market = this.market (symbol);
            messageHashes.push ('trade::' + symbol);
            const rawHash = market['lowercaseId'] + '@' + name;
            subParams.push (rawHash);
        }
        const query = this.omit (params, 'type');
        const subParamsLength = subParams.length;
        const url = this.urls['api']['ws'][type] + '/' + this.stream (type, streamHash, subParamsLength);
        const requestId = this.requestId (url);
        const request: Dict = {
            'method': 'SUBSCRIBE',
            'params': subParams,
            'id': requestId,
        };
        const subscribe: Dict = {
            'id': requestId,
        };
        const trades = await this.watchMultiple (url, messageHashes, this.extend (request, query), messageHashes, subscribe);
        if (this.newUpdates) {
            const first = this.safeValue (trades, 0);
            const tradeSymbol = this.safeString (first, 'symbol');
            limit = trades.getLimit (tradeSymbol, limit);
        }
        return this.filterBySinceLimit (trades, since, limit, 'timestamp', true);
    }

    /**
     * @method
     * @name binance#unWatchTradesForSymbols
     * @description unsubscribes from the trades channel
     * @see https://developers.binance.com/docs/binance-spot-api-docs/websocket-api/market-data-requests#aggregate-trades
     * @see https://developers.binance.com/docs/binance-spot-api-docs/websocket-api/market-data-requests#recent-trades
     * @see https://developers.binance.com/docs/derivatives/usds-margined-futures/websocket-market-streams/Aggregate-Trade-Streams
     * @see https://developers.binance.com/docs/derivatives/coin-margined-futures/websocket-market-streams/Aggregate-Trade-Streams
     * @param {string[]} symbols unified symbol of the market to fetch trades for
     * @param {object} [params] extra parameters specific to the exchange API endpoint
     * @param {string} [params.name] the name of the method to call, 'trade' or 'aggTrade', default is 'trade'
     * @returns {object[]} a list of [trade structures]{@link https://docs.ccxt.com/#/?id=public-trades}
     */
    async unWatchTradesForSymbols (symbols: string[], params = {}): Promise<any> {
        await this.loadMarkets ();
        symbols = this.marketSymbols (symbols, undefined, false, true, true);
        let streamHash = 'multipleTrades';
        if (symbols !== undefined) {
            const symbolsLength = symbols.length;
            if (symbolsLength > 200) {
                throw new BadRequest (this.id + ' watchTradesForSymbols() accepts 200 symbols at most. To watch more symbols call watchTradesForSymbols() multiple times');
            }
            streamHash += '::' + symbols.join (',');
        }
        let name = undefined;
        [ name, params ] = this.handleOptionAndParams (params, 'watchTradesForSymbols', 'name', 'trade');
        params = this.omit (params, 'callerMethodName');
        const firstMarket = this.market (symbols[0]);
        let type = firstMarket['type'];
        if (firstMarket['contract']) {
            type = firstMarket['linear'] ? 'future' : 'delivery';
        }
        const subMessageHashes = [];
        const subParams = [];
        const messageHashes = [];
        for (let i = 0; i < symbols.length; i++) {
            const symbol = symbols[i];
            const market = this.market (symbol);
            subMessageHashes.push ('trade::' + symbol);
            messageHashes.push ('unsubscribe:trade:' + symbol);
            const rawHash = market['lowercaseId'] + '@' + name;
            subParams.push (rawHash);
        }
        const query = this.omit (params, 'type');
        const subParamsLength = subParams.length;
        const url = this.urls['api']['ws'][type] + '/' + this.stream (type, streamHash, subParamsLength);
        const requestId = this.requestId (url);
        const request: Dict = {
            'method': 'UNSUBSCRIBE',
            'params': subParams,
            'id': requestId,
        };
        const subscription: Dict = {
            'unsubscribe': true,
            'id': requestId.toString (),
            'subMessageHashes': subMessageHashes,
            'messageHashes': messageHashes,
            'symbols': symbols,
            'topic': 'trades',
        };
        return await this.watchMultiple (url, messageHashes, this.extend (request, query), messageHashes, subscription);
    }

    /**
     * @method
     * @name binance#unWatchTrades
     * @description unsubscribes from the trades channel
     * @see https://developers.binance.com/docs/binance-spot-api-docs/websocket-api/market-data-requests#aggregate-trades
     * @see https://developers.binance.com/docs/binance-spot-api-docs/websocket-api/market-data-requests#recent-trades
     * @see https://developers.binance.com/docs/derivatives/usds-margined-futures/websocket-market-streams/Aggregate-Trade-Streams
     * @see https://developers.binance.com/docs/derivatives/coin-margined-futures/websocket-market-streams/Aggregate-Trade-Streams
     * @param {string} symbol unified symbol of the market to fetch trades for
     * @param {object} [params] extra parameters specific to the exchange API endpoint
     * @param {string} [params.name] the name of the method to call, 'trade' or 'aggTrade', default is 'trade'
     * @returns {object[]} a list of [trade structures]{@link https://docs.ccxt.com/#/?id=public-trades}
     */
    async unWatchTrades (symbol: string, params = {}): Promise<any> {
        await this.loadMarkets ();
        return await this.unWatchTradesForSymbols ([ symbol ], params);
    }

    /**
     * @method
     * @name binance#watchTrades
     * @description get the list of most recent trades for a particular symbol
     * @see https://developers.binance.com/docs/binance-spot-api-docs/websocket-api/market-data-requests#aggregate-trades
     * @see https://developers.binance.com/docs/binance-spot-api-docs/websocket-api/market-data-requests#recent-trades
     * @see https://developers.binance.com/docs/derivatives/usds-margined-futures/websocket-market-streams/Aggregate-Trade-Streams
     * @see https://developers.binance.com/docs/derivatives/coin-margined-futures/websocket-market-streams/Aggregate-Trade-Streams
     * @param {string} symbol unified symbol of the market to fetch trades for
     * @param {int} [since] timestamp in ms of the earliest trade to fetch
     * @param {int} [limit] the maximum amount of trades to fetch
     * @param {object} [params] extra parameters specific to the exchange API endpoint
     * @param {string} [params.name] the name of the method to call, 'trade' or 'aggTrade', default is 'trade'
     * @returns {object[]} a list of [trade structures]{@link https://docs.ccxt.com/#/?id=public-trades}
     */
    async watchTrades (symbol: string, since: Int = undefined, limit: Int = undefined, params = {}): Promise<Trade[]> {
        params['callerMethodName'] = 'watchTrades';
        return await this.watchTradesForSymbols ([ symbol ], since, limit, params);
    }

    parseWsTrade (trade, market = undefined): Trade {
        //
        // public watchTrades
        //
        //     {
        //         "e": "trade",       // event type
        //         "E": 1579481530911, // event time
        //         "s": "ETHBTC",      // symbol
        //         "t": 158410082,     // trade id
        //         "p": "0.01914100",  // price
        //         "q": "0.00700000",  // quantity
        //         "b": 586187049,     // buyer order id
        //         "a": 586186710,     // seller order id
        //         "T": 1579481530910, // trade time
        //         "m": false,         // is the buyer the market maker
        //         "M": true           // binance docs say it should be ignored
        //     }
        //
        //     {
        //        "e": "aggTrade",  // Event type
        //        "E": 123456789,   // Event time
        //        "s": "BNBBTC",    // Symbol
        //        "a": 12345,       // Aggregate trade ID
        //        "p": "0.001",     // Price
        //        "q": "100",       // Quantity
        //        "f": 100,         // First trade ID
        //        "l": 105,         // Last trade ID
        //        "T": 123456785,   // Trade time
        //        "m": true,        // Is the buyer the market maker?
        //        "M": true         // Ignore
        //     }
        //
        // private watchMyTrades spot
        //
        //     {
        //         "e": "executionReport",
        //         "E": 1611063861489,
        //         "s": "BNBUSDT",
        //         "c": "m4M6AD5MF3b1ERe65l4SPq",
        //         "S": "BUY",
        //         "o": "MARKET",
        //         "f": "GTC",
        //         "q": "2.00000000",
        //         "p": "0.00000000",
        //         "P": "0.00000000",
        //         "F": "0.00000000",
        //         "g": -1,
        //         "C": '',
        //         "x": "TRADE",
        //         "X": "PARTIALLY_FILLED",
        //         "r": "NONE",
        //         "i": 1296882607,
        //         "l": "0.33200000",
        //         "z": "0.33200000",
        //         "L": "46.86600000",
        //         "n": "0.00033200",
        //         "N": "BNB",
        //         "T": 1611063861488,
        //         "t": 109747654,
        //         "I": 2696953381,
        //         "w": false,
        //         "m": false,
        //         "M": true,
        //         "O": 1611063861488,
        //         "Z": "15.55951200",
        //         "Y": "15.55951200",
        //         "Q": "0.00000000"
        //     }
        //
        // private watchMyTrades future/delivery
        //
        //     {
        //         "s": "BTCUSDT",
        //         "c": "pb2jD6ZQHpfzSdUac8VqMK",
        //         "S": "SELL",
        //         "o": "MARKET",
        //         "f": "GTC",
        //         "q": "0.001",
        //         "p": "0",
        //         "ap": "33468.46000",
        //         "sp": "0",
        //         "x": "TRADE",
        //         "X": "FILLED",
        //         "i": 13351197194,
        //         "l": "0.001",
        //         "z": "0.001",
        //         "L": "33468.46",
        //         "n": "0.00027086",
        //         "N": "BNB",
        //         "T": 1612095165362,
        //         "t": 458032604,
        //         "b": "0",
        //         "a": "0",
        //         "m": false,
        //         "R": false,
        //         "wt": "CONTRACT_PRICE",
        //         "ot": "MARKET",
        //         "ps": "BOTH",
        //         "cp": false,
        //         "rp": "0.00335000",
        //         "pP": false,
        //         "si": 0,
        //         "ss": 0
        //     }
        //
        const executionType = this.safeString (trade, 'x');
        const isTradeExecution = (executionType === 'TRADE');
        if (!isTradeExecution) {
            return this.parseTrade (trade, market);
        }
        const id = this.safeString2 (trade, 't', 'a');
        const timestamp = this.safeInteger (trade, 'T');
        const price = this.safeString2 (trade, 'L', 'p');
        let amount = this.safeString (trade, 'q');
        if (isTradeExecution) {
            amount = this.safeString (trade, 'l', amount);
        }
        let cost = this.safeString (trade, 'Y');
        if (cost === undefined) {
            if ((price !== undefined) && (amount !== undefined)) {
                cost = Precise.stringMul (price, amount);
            }
        }
        const marketId = this.safeString (trade, 's');
        const marketType = ('ps' in trade) ? 'contract' : 'spot';
        const symbol = this.safeSymbol (marketId, undefined, undefined, marketType);
        let side = this.safeStringLower (trade, 'S');
        let takerOrMaker = undefined;
        const orderId = this.safeString (trade, 'i');
        if ('m' in trade) {
            if (side === undefined) {
                side = trade['m'] ? 'sell' : 'buy'; // this is reversed intentionally
            }
            takerOrMaker = trade['m'] ? 'maker' : 'taker';
        }
        let fee = undefined;
        const feeCost = this.safeString (trade, 'n');
        if (feeCost !== undefined) {
            const feeCurrencyId = this.safeString (trade, 'N');
            const feeCurrencyCode = this.safeCurrencyCode (feeCurrencyId);
            fee = {
                'cost': feeCost,
                'currency': feeCurrencyCode,
            };
        }
        const type = this.safeStringLower (trade, 'o');
        return this.safeTrade ({
            'info': trade,
            'timestamp': timestamp,
            'datetime': this.iso8601 (timestamp),
            'symbol': symbol,
            'id': id,
            'order': orderId,
            'type': type,
            'takerOrMaker': takerOrMaker,
            'side': side,
            'price': price,
            'amount': amount,
            'cost': cost,
            'fee': fee,
        });
    }

    handleTrade (client: Client, message) {
        // the trade streams push raw trade information in real-time
        // each trade has a unique buyer and seller
        const isSpot = (client.url.indexOf ('/stream') > -1);
        const marketType = (isSpot) ? 'spot' : 'contract';
        const marketId = this.safeString (message, 's');
        const market = this.safeMarket (marketId, undefined, undefined, marketType);
        const symbol = market['symbol'];
        const messageHash = 'trade::' + symbol;
        const trade = this.parseWsTrade (message, market);
        let tradesArray = this.safeValue (this.trades, symbol);
        if (tradesArray === undefined) {
            const limit = this.safeInteger (this.options, 'tradesLimit', 1000);
            tradesArray = new ArrayCache (limit);
        }
        tradesArray.append (trade);
        this.trades[symbol] = tradesArray;
        client.resolve (tradesArray, messageHash);
    }

    /**
     * @method
     * @name binance#watchOHLCV
     * @description watches historical candlestick data containing the open, high, low, and close price, and the volume of a market
     * @see https://developers.binance.com/docs/binance-spot-api-docs/websocket-api/market-data-requests#klines
     * @see https://developers.binance.com/docs/derivatives/coin-margined-futures/websocket-market-streams/Kline-Candlestick-Streams
     * @see https://developers.binance.com/docs/derivatives/usds-margined-futures/websocket-market-streams/Kline-Candlestick-Streams
     * @param {string} symbol unified symbol of the market to fetch OHLCV data for
     * @param {string} timeframe the length of time each candle represents
     * @param {int} [since] timestamp in ms of the earliest candle to fetch
     * @param {int} [limit] the maximum amount of candles to fetch
     * @param {object} [params] extra parameters specific to the exchange API endpoint
     * @param {object} [params.timezone] if provided, kline intervals are interpreted in that timezone instead of UTC, example '+08:00'
     * @returns {int[][]} A list of candles ordered as timestamp, open, high, low, close, volume
     */
    async watchOHLCV (symbol: string, timeframe = '1m', since: Int = undefined, limit: Int = undefined, params = {}): Promise<OHLCV[]> {
        await this.loadMarkets ();
        const market = this.market (symbol);
        symbol = market['symbol'];
        params['callerMethodName'] = 'watchOHLCV';
        const result = await this.watchOHLCVForSymbols ([ [ symbol, timeframe ] ], since, limit, params);
        return result[symbol][timeframe];
    }

    /**
     * @method
     * @name binance#watchOHLCVForSymbols
     * @description watches historical candlestick data containing the open, high, low, and close price, and the volume of a market
     * @see https://developers.binance.com/docs/binance-spot-api-docs/websocket-api/market-data-requests#klines
     * @see https://developers.binance.com/docs/derivatives/coin-margined-futures/websocket-market-streams/Kline-Candlestick-Streams
     * @see https://developers.binance.com/docs/derivatives/usds-margined-futures/websocket-market-streams/Kline-Candlestick-Streams
     * @param {string[][]} symbolsAndTimeframes array of arrays containing unified symbols and timeframes to fetch OHLCV data for, example [['BTC/USDT', '1m'], ['LTC/USDT', '5m']]
     * @param {int} [since] timestamp in ms of the earliest candle to fetch
     * @param {int} [limit] the maximum amount of candles to fetch
     * @param {object} [params] extra parameters specific to the exchange API endpoint
     * @param {object} [params.timezone] if provided, kline intervals are interpreted in that timezone instead of UTC, example '+08:00'
     * @returns {int[][]} A list of candles ordered as timestamp, open, high, low, close, volume
     */
    async watchOHLCVForSymbols (symbolsAndTimeframes: string[][], since: Int = undefined, limit: Int = undefined, params = {}) {
        await this.loadMarkets ();
        let klineType = undefined;
        [ klineType, params ] = this.handleParamString2 (params, 'channel', 'name', 'kline');
        const symbols = this.getListFromObjectValues (symbolsAndTimeframes, 0);
        const marketSymbols = this.marketSymbols (symbols, undefined, false, false, true);
        const firstMarket = this.market (marketSymbols[0]);
        let type = firstMarket['type'];
        if (firstMarket['contract']) {
            type = firstMarket['linear'] ? 'future' : 'delivery';
        }
        const isSpot = (type === 'spot');
        let timezone = undefined;
        [ timezone, params ] = this.handleParamString (params, 'timezone', undefined);
        const isUtc8 = (timezone !== undefined) && ((timezone === '+08:00') || Precise.stringEq (timezone, '8'));
        const rawHashes = [];
        const messageHashes = [];
        for (let i = 0; i < symbolsAndTimeframes.length; i++) {
            const symAndTf = symbolsAndTimeframes[i];
            const symbolString = symAndTf[0];
            const timeframeString = symAndTf[1];
            const interval = this.safeString (this.timeframes, timeframeString, timeframeString);
            const market = this.market (symbolString);
            let marketId = market['lowercaseId'];
            if (klineType === 'indexPriceKline') {
                // weird behavior for index price kline we can't use the perp suffix
                marketId = marketId.replace ('_perp', '');
            }
            const shouldUseUTC8 = (isUtc8 && isSpot);
            const suffix = '@+08:00';
            const utcSuffix = shouldUseUTC8 ? suffix : '';
            rawHashes.push (marketId + '@' + klineType + '_' + interval + utcSuffix);
            messageHashes.push ('ohlcv::' + market['symbol'] + '::' + timeframeString);
        }
        const url = this.urls['api']['ws'][type] + '/' + this.stream (type, 'multipleOHLCV');
        const requestId = this.requestId (url);
        const request = {
            'method': 'SUBSCRIBE',
            'params': rawHashes,
            'id': requestId,
        };
        const subscribe = {
            'id': requestId,
        };
        params = this.omit (params, 'callerMethodName');
        const [ symbol, timeframe, candles ] = await this.watchMultiple (url, messageHashes, this.extend (request, params), messageHashes, subscribe);
        if (this.newUpdates) {
            limit = candles.getLimit (symbol, limit);
        }
        const filtered = this.filterBySinceLimit (candles, since, limit, 0, true);
        return this.createOHLCVObject (symbol, timeframe, filtered);
    }

    /**
     * @method
     * @name binance#unWatchOHLCVForSymbols
     * @description unWatches historical candlestick data containing the open, high, low, and close price, and the volume of a market
     * @see https://developers.binance.com/docs/binance-spot-api-docs/websocket-api/market-data-requests#klines
     * @see https://developers.binance.com/docs/derivatives/coin-margined-futures/websocket-market-streams/Kline-Candlestick-Streams
     * @see https://developers.binance.com/docs/derivatives/usds-margined-futures/websocket-market-streams/Kline-Candlestick-Streams
     * @param {string[][]} symbolsAndTimeframes array of arrays containing unified symbols and timeframes to fetch OHLCV data for, example [['BTC/USDT', '1m'], ['LTC/USDT', '5m']]
     * @param {object} [params] extra parameters specific to the exchange API endpoint
     * @param {object} [params.timezone] if provided, kline intervals are interpreted in that timezone instead of UTC, example '+08:00'
     * @returns {int[][]} A list of candles ordered as timestamp, open, high, low, close, volume
     */
    async unWatchOHLCVForSymbols (symbolsAndTimeframes: string[][], params = {}): Promise<any> {
        await this.loadMarkets ();
        let klineType = undefined;
        [ klineType, params ] = this.handleParamString2 (params, 'channel', 'name', 'kline');
        const symbols = this.getListFromObjectValues (symbolsAndTimeframes, 0);
        const marketSymbols = this.marketSymbols (symbols, undefined, false, false, true);
        const firstMarket = this.market (marketSymbols[0]);
        let type = firstMarket['type'];
        if (firstMarket['contract']) {
            type = firstMarket['linear'] ? 'future' : 'delivery';
        }
        const isSpot = (type === 'spot');
        let timezone = undefined;
        [ timezone, params ] = this.handleParamString (params, 'timezone', undefined);
        const isUtc8 = (timezone !== undefined) && ((timezone === '+08:00') || Precise.stringEq (timezone, '8'));
        const rawHashes = [];
        const subMessageHashes = [];
        const messageHashes = [];
        for (let i = 0; i < symbolsAndTimeframes.length; i++) {
            const symAndTf = symbolsAndTimeframes[i];
            const symbolString = symAndTf[0];
            const timeframeString = symAndTf[1];
            const interval = this.safeString (this.timeframes, timeframeString, timeframeString);
            const market = this.market (symbolString);
            let marketId = market['lowercaseId'];
            if (klineType === 'indexPriceKline') {
                // weird behavior for index price kline we can't use the perp suffix
                marketId = marketId.replace ('_perp', '');
            }
            const shouldUseUTC8 = (isUtc8 && isSpot);
            const suffix = '@+08:00';
            const utcSuffix = shouldUseUTC8 ? suffix : '';
            rawHashes.push (marketId + '@' + klineType + '_' + interval + utcSuffix);
            subMessageHashes.push ('ohlcv::' + market['symbol'] + '::' + timeframeString);
            messageHashes.push ('unsubscribe::ohlcv::' + market['symbol'] + '::' + timeframeString);
        }
        const url = this.urls['api']['ws'][type] + '/' + this.stream (type, 'multipleOHLCV');
        const requestId = this.requestId (url);
        const request = {
            'method': 'UNSUBSCRIBE',
            'params': rawHashes,
            'id': requestId,
        };
        const subscribe = {
            'unsubscribe': true,
            'id': requestId.toString (),
            'symbols': symbols,
            'symbolsAndTimeframes': symbolsAndTimeframes,
            'subMessageHashes': subMessageHashes,
            'messageHashes': messageHashes,
            'topic': 'ohlcv',
        };
        params = this.omit (params, 'callerMethodName');
        return await this.watchMultiple (url, messageHashes, this.extend (request, params), messageHashes, subscribe);
    }

    /**
     * @method
     * @name binance#unWatchOHLCV
     * @description unWatches historical candlestick data containing the open, high, low, and close price, and the volume of a market
     * @see https://developers.binance.com/docs/binance-spot-api-docs/websocket-api/market-data-requests#klines
     * @see https://developers.binance.com/docs/derivatives/coin-margined-futures/websocket-market-streams/Kline-Candlestick-Streams
     * @see https://developers.binance.com/docs/derivatives/usds-margined-futures/websocket-market-streams/Kline-Candlestick-Streams
     * @param {string} symbol unified symbol of the market to fetch OHLCV data for
     * @param {string} timeframe the length of time each candle represents
     * @param {object} [params] extra parameters specific to the exchange API endpoint
     * @param {object} [params.timezone] if provided, kline intervals are interpreted in that timezone instead of UTC, example '+08:00'
     * @returns {int[][]} A list of candles ordered as timestamp, open, high, low, close, volume
     */
    async unWatchOHLCV (symbol: string, timeframe = '1m', params = {}): Promise<any> {
        await this.loadMarkets ();
        const market = this.market (symbol);
        symbol = market['symbol'];
        params['callerMethodName'] = 'watchOHLCV';
        return await this.unWatchOHLCVForSymbols ([ [ symbol, timeframe ] ], params);
    }

    handleOHLCV (client: Client, message) {
        //
        //     {
        //         "e": "kline",
        //         "E": 1579482921215,
        //         "s": "ETHBTC",
        //         "k": {
        //             "t": 1579482900000,
        //             "T": 1579482959999,
        //             "s": "ETHBTC",
        //             "i": "1m",
        //             "f": 158411535,
        //             "L": 158411550,
        //             "o": "0.01913200",
        //             "c": "0.01913500",
        //             "h": "0.01913700",
        //             "l": "0.01913200",
        //             "v": "5.08400000",
        //             "n": 16,
        //             "x": false,
        //             "q": "0.09728060",
        //             "V": "3.30200000",
        //             "Q": "0.06318500",
        //             "B": "0"
        //         }
        //     }
        //
        let event = this.safeString (message, 'e');
        const eventMap: Dict = {
            'indexPrice_kline': 'indexPriceKline',
            'markPrice_kline': 'markPriceKline',
        };
        event = this.safeString (eventMap, event, event);
        const kline = this.safeValue (message, 'k');
        let marketId = this.safeString2 (kline, 's', 'ps');
        if (event === 'indexPriceKline') {
            // indexPriceKline doesn't have the _PERP suffix
            marketId = this.safeString (message, 'ps');
        }
        const interval = this.safeString (kline, 'i');
        // use a reverse lookup in a static map instead
        const unifiedTimeframe = this.findTimeframe (interval);
        const parsed = [
            this.safeInteger (kline, 't'),
            this.safeFloat (kline, 'o'),
            this.safeFloat (kline, 'h'),
            this.safeFloat (kline, 'l'),
            this.safeFloat (kline, 'c'),
            this.safeFloat (kline, 'v'),
        ];
        const isSpot = (client.url.indexOf ('/stream') > -1);
        const marketType = (isSpot) ? 'spot' : 'contract';
        const symbol = this.safeSymbol (marketId, undefined, undefined, marketType);
        const messageHash = 'ohlcv::' + symbol + '::' + unifiedTimeframe;
        this.ohlcvs[symbol] = this.safeValue (this.ohlcvs, symbol, {});
        let stored = this.safeValue (this.ohlcvs[symbol], unifiedTimeframe);
        if (stored === undefined) {
            const limit = this.safeInteger (this.options, 'OHLCVLimit', 1000);
            stored = new ArrayCacheByTimestamp (limit);
            this.ohlcvs[symbol][unifiedTimeframe] = stored;
        }
        stored.append (parsed);
        const resolveData = [ symbol, unifiedTimeframe, stored ];
        client.resolve (resolveData, messageHash);
    }

    /**
     * @method
     * @name binance#fetchTickerWs
     * @description fetches a price ticker, a statistical calculation with the information calculated over the past 24 hours for a specific market
     * @param {string} symbol unified symbol of the market to fetch the ticker for
     * @param {object} [params] extra parameters specific to the exchange API endpoint
     * @param {string} [params.method] method to use can be ticker.price or ticker.book
     * @param {boolean} [params.returnRateLimits] return the rate limits for the exchange
     * @returns {object} a [ticker structure]{@link https://docs.ccxt.com/#/?id=ticker-structure}
     */
    async fetchTickerWs (symbol: string, params = {}): Promise<Ticker> {
        await this.loadMarkets ();
        const market = this.market (symbol);
        const payload: Dict = {
            'symbol': market['id'],
        };
        const type = this.getMarketType ('fetchTickerWs', market, params);
        if (type !== 'future') {
            throw new BadRequest (this.id + ' fetchTickerWs only supports swap markets');
        }
        const url = this.urls['api']['ws']['ws-api'][type];
        const requestId = this.requestId (url);
        const messageHash = requestId.toString ();
        const subscription: Dict = {
            'method': this.handleTickerWs,
        };
        let returnRateLimits = false;
        [ returnRateLimits, params ] = this.handleOptionAndParams (params, 'fetchTickerWs', 'returnRateLimits', false);
        payload['returnRateLimits'] = returnRateLimits;
        params = this.omit (params, 'test');
        let method = undefined;
        [ method, params ] = this.handleOptionAndParams (params, 'fetchTickerWs', 'method', 'ticker.book');
        const message: Dict = {
            'id': messageHash,
            'method': method,
            'params': this.signParams (this.extend (payload, params)),
        };
        const ticker = await this.watch (url, messageHash, message, messageHash, subscription);
        return ticker as Ticker;
    }

    /**
     * @method
     * @name binance#fetchOHLCVWs
     * @description query historical candlestick data containing the open, high, low, and close price, and the volume of a market
     * @see https://developers.binance.com/docs/binance-spot-api-docs/websocket-api/market-data-requests#klines
     * @param {string} symbol unified symbol of the market to query OHLCV data for
     * @param {string} timeframe the length of time each candle represents
     * @param {int} since timestamp in ms of the earliest candle to fetch
     * @param {int} limit the maximum amount of candles to fetch
     * @param {object} params extra parameters specific to the exchange API endpoint
     * @param {int} params.until timestamp in ms of the earliest candle to fetch
     *
     * EXCHANGE SPECIFIC PARAMETERS
     * @param {string} params.timeZone default=0 (UTC)
     * @returns {int[][]} A list of candles ordered as timestamp, open, high, low, close, volume
     */
    async fetchOHLCVWs (symbol: string, timeframe = '1m', since: Int = undefined, limit: Int = undefined, params = {}): Promise<OHLCV[]> {
        await this.loadMarkets ();
        const market = this.market (symbol);
        const marketType = this.getMarketType ('fetchOHLCVWs', market, params);
        if (marketType !== 'spot' && marketType !== 'future') {
            throw new BadRequest (this.id + ' fetchOHLCVWs only supports spot or swap markets');
        }
        const url = this.urls['api']['ws']['ws-api'][marketType];
        const requestId = this.requestId (url);
        const messageHash = requestId.toString ();
        let returnRateLimits = false;
        [ returnRateLimits, params ] = this.handleOptionAndParams (params, 'fetchOHLCVWs', 'returnRateLimits', false);
        const payload: Dict = {
            'symbol': this.marketId (symbol),
            'returnRateLimits': returnRateLimits,
            'interval': this.timeframes[timeframe],
        };
        const until = this.safeInteger (params, 'until');
        params = this.omit (params, 'until');
        if (since !== undefined) {
            payload['startTime'] = since;
        }
        if (limit !== undefined) {
            payload['limit'] = limit;
        }
        if (until !== undefined) {
            payload['endTime'] = until;
        }
        const message: Dict = {
            'id': messageHash,
            'method': 'klines',
            'params': this.extend (payload, params),
        };
        const subscription: Dict = {
            'method': this.handleFetchOHLCV,
        };
        return await this.watch (url, messageHash, message, messageHash, subscription);
    }

    handleFetchOHLCV (client: Client, message) {
        //
        //    {
        //        "id": "1dbbeb56-8eea-466a-8f6e-86bdcfa2fc0b",
        //        "status": 200,
        //        "result": [
        //            [
        //                1655971200000,      // Kline open time
        //                "0.01086000",       // Open price
        //                "0.01086600",       // High price
        //                "0.01083600",       // Low price
        //                "0.01083800",       // Close price
        //                "2290.53800000",    // Volume
        //                1655974799999,      // Kline close time
        //                "24.85074442",      // Quote asset volume
        //                2283,               // Number of trades
        //                "1171.64000000",    // Taker buy base asset volume
        //                "12.71225884",      // Taker buy quote asset volume
        //                "0"                 // Unused field, ignore
        //            ]
        //        ],
        //        "rateLimits": [
        //            {
        //                "rateLimitType": "REQUEST_WEIGHT",
        //                "interval": "MINUTE",
        //                "intervalNum": 1,
        //                "limit": 6000,
        //                "count": 2
        //            }
        //        ]
        //    }
        //
        const result = this.safeList (message, 'result');
        const parsed = this.parseOHLCVs (result);
        // use a reverse lookup in a static map instead
        const messageHash = this.safeString (message, 'id');
        client.resolve (parsed, messageHash);
    }

    /**
     * @method
     * @name binance#watchTicker
     * @description watches a price ticker, a statistical calculation with the information calculated over the past 24 hours for a specific market
     * @see https://developers.binance.com/docs/binance-spot-api-docs/web-socket-streams#individual-symbol-mini-ticker-stream
     * @see https://developers.binance.com/docs/binance-spot-api-docs/web-socket-streams#all-market-mini-tickers-stream
     * @see https://developers.binance.com/docs/derivatives/usds-margined-futures/websocket-market-streams/Individual-Symbol-Ticker-Streams
     * @see https://developers.binance.com/docs/derivatives/usds-margined-futures/websocket-market-streams/All-Market-Mini-Tickers-Stream
     * @see https://developers.binance.com/docs/derivatives/coin-margined-futures/websocket-market-streams/All-Market-Mini-Tickers-Stream
     * @see https://developers.binance.com/docs/derivatives/coin-margined-futures/websocket-market-streams/Individual-Symbol-Ticker-Streams
     * @param {string} symbol unified symbol of the market to fetch the ticker for
     * @param {object} [params] extra parameters specific to the exchange API endpoint
     * @param {string} [params.name] stream to use can be ticker or miniTicker
     * @returns {object} a [ticker structure]{@link https://docs.ccxt.com/#/?id=ticker-structure}
     */
    async watchTicker (symbol: string, params = {}): Promise<Ticker> {
        await this.loadMarkets ();
        symbol = this.symbol (symbol);
        const tickers = await this.watchTickers ([ symbol ], this.extend (params, { 'callerMethodName': 'watchTicker' }));
        return tickers[symbol];
    }

    /**
     * @method
     * @name binance#watchMarkPrice
     * @description watches a mark price for a specific market
     * @see https://developers.binance.com/docs/derivatives/usds-margined-futures/websocket-market-streams/Mark-Price-Stream
     * @param {string} symbol unified symbol of the market to fetch the ticker for
     * @param {object} [params] extra parameters specific to the exchange API endpoint
     * @param {boolean} [params.use1sFreq] *default is true* if set to true, the mark price will be updated every second, otherwise every 3 seconds
     * @returns {object} a [ticker structure]{@link https://docs.ccxt.com/#/?id=ticker-structure}
     */
    async watchMarkPrice (symbol: string, params = {}): Promise<Ticker> {
        await this.loadMarkets ();
        symbol = this.symbol (symbol);
        const tickers = await this.watchMarkPrices ([ symbol ], this.extend (params, { 'callerMethodName': 'watchMarkPrice' }));
        return tickers[symbol];
    }

    /**
     * @method
     * @name binance#watchMarkPrices
     * @description watches the mark price for all markets
     * @see https://developers.binance.com/docs/derivatives/usds-margined-futures/websocket-market-streams/Mark-Price-Stream-for-All-market
     * @param {string[]} symbols unified symbol of the market to fetch the ticker for
     * @param {object} [params] extra parameters specific to the exchange API endpoint
     * @param {boolean} [params.use1sFreq] *default is true* if set to true, the mark price will be updated every second, otherwise every 3 seconds
     * @returns {object} a [ticker structure]{@link https://docs.ccxt.com/#/?id=ticker-structure}
     */
    async watchMarkPrices (symbols: Strings = undefined, params = {}): Promise<Tickers> {
        let channelName = undefined;
        // for now watchmarkPrice uses the same messageHash as watchTicker
        // so it's impossible to watch both at the same time
        // refactor this to use different messageHashes
        [ channelName, params ] = this.handleOptionAndParams (params, 'watchMarkPrices', 'name', 'markPrice');
        const newTickers = await this.watchMultiTickerHelper ('watchMarkPrices', channelName, symbols, params);
        if (this.newUpdates) {
            return newTickers;
        }
        return this.filterByArray (this.tickers, 'symbol', symbols);
    }

    /**
     * @method
     * @name binance#watchTickers
     * @description watches a price ticker, a statistical calculation with the information calculated over the past 24 hours for all markets of a specific list
     * @see https://developers.binance.com/docs/binance-spot-api-docs/web-socket-streams#individual-symbol-mini-ticker-stream
     * @see https://developers.binance.com/docs/binance-spot-api-docs/web-socket-streams#all-market-mini-tickers-stream
     * @see https://developers.binance.com/docs/derivatives/usds-margined-futures/websocket-market-streams/Individual-Symbol-Ticker-Streams
     * @see https://developers.binance.com/docs/derivatives/usds-margined-futures/websocket-market-streams/All-Market-Mini-Tickers-Stream
     * @see https://developers.binance.com/docs/derivatives/coin-margined-futures/websocket-market-streams/All-Market-Mini-Tickers-Stream
     * @see https://developers.binance.com/docs/derivatives/coin-margined-futures/websocket-market-streams/Individual-Symbol-Ticker-Streams
     * @param {string[]} symbols unified symbol of the market to fetch the ticker for
     * @param {object} [params] extra parameters specific to the exchange API endpoint
     * @returns {object} a [ticker structure]{@link https://docs.ccxt.com/#/?id=ticker-structure}
     */
    async watchTickers (symbols: Strings = undefined, params = {}): Promise<Tickers> {
        let channelName = undefined;
        [ channelName, params ] = this.handleOptionAndParams (params, 'watchTickers', 'name', 'ticker');
        if (channelName === 'bookTicker') {
            throw new BadRequest (this.id + ' deprecation notice - to subscribe for bids-asks, use watch_bids_asks() method instead');
        }
        const newTickers = await this.watchMultiTickerHelper ('watchTickers', channelName, symbols, params);
        if (this.newUpdates) {
            return newTickers;
        }
        return this.filterByArray (this.tickers, 'symbol', symbols);
    }

    /**
     * @method
     * @name binance#unWatchTickers
     * @description unWatches a price ticker, a statistical calculation with the information calculated over the past 24 hours for all markets of a specific list
     * @see https://developers.binance.com/docs/binance-spot-api-docs/web-socket-streams#individual-symbol-mini-ticker-stream
     * @see https://developers.binance.com/docs/binance-spot-api-docs/web-socket-streams#all-market-mini-tickers-stream
     * @see https://developers.binance.com/docs/derivatives/usds-margined-futures/websocket-market-streams/Individual-Symbol-Ticker-Streams
     * @see https://developers.binance.com/docs/derivatives/usds-margined-futures/websocket-market-streams/All-Market-Mini-Tickers-Stream
     * @see https://developers.binance.com/docs/derivatives/coin-margined-futures/websocket-market-streams/All-Market-Mini-Tickers-Stream
     * @see https://developers.binance.com/docs/derivatives/coin-margined-futures/websocket-market-streams/Individual-Symbol-Ticker-Streams
     * @param {string[]} symbols unified symbol of the market to fetch the ticker for
     * @param {object} [params] extra parameters specific to the exchange API endpoint
     * @returns {object} a [ticker structure]{@link https://docs.ccxt.com/#/?id=ticker-structure}
     */
    async unWatchTickers (symbols: Strings = undefined, params = {}): Promise<any> {
        let channelName = undefined;
        [ channelName, params ] = this.handleOptionAndParams (params, 'watchTickers', 'name', 'ticker');
        if (channelName === 'bookTicker') {
            throw new BadRequest (this.id + ' deprecation notice - to subscribe for bids-asks, use watch_bids_asks() method instead');
        }
        await this.loadMarkets ();
        const methodName = 'watchTickers';
        symbols = this.marketSymbols (symbols, undefined, true, false, true);
        let firstMarket = undefined;
        let marketType = undefined;
        const symbolsDefined = (symbols !== undefined);
        if (symbolsDefined) {
            firstMarket = this.market (symbols[0]);
        }
        [ marketType, params ] = this.handleMarketTypeAndParams (methodName, firstMarket, params);
        let subType = undefined;
        [ subType, params ] = this.handleSubTypeAndParams (methodName, firstMarket, params);
        let rawMarketType = undefined;
        if (this.isLinear (marketType, subType)) {
            rawMarketType = 'future';
        } else if (this.isInverse (marketType, subType)) {
            rawMarketType = 'delivery';
        } else if (marketType === 'spot') {
            rawMarketType = marketType;
        } else {
            throw new NotSupported (this.id + ' ' + methodName + '() does not support options markets');
        }
        const isBidAsk = (channelName === 'bookTicker');
        const subscriptionArgs = [];
        const subMessageHashes = [];
        const messageHashes = [];
        if (symbolsDefined) {
            for (let i = 0; i < symbols.length; i++) {
                const symbol = symbols[i];
                const market = this.market (symbol);
                subscriptionArgs.push (market['lowercaseId'] + '@' + channelName);
                subMessageHashes.push (this.getMessageHash (channelName, market['symbol'], isBidAsk));
                messageHashes.push ('unsubscribe:ticker:' + symbol);
            }
        } else {
            if (isBidAsk) {
                if (marketType === 'spot') {
                    throw new ArgumentsRequired (this.id + ' ' + methodName + '() requires symbols for this channel for spot markets');
                }
                subscriptionArgs.push ('!' + channelName);
            } else {
                subscriptionArgs.push ('!' + channelName + '@arr');
            }
            subMessageHashes.push (this.getMessageHash (channelName, undefined, isBidAsk));
            messageHashes.push ('unsubscribe:ticker');
        }
        let streamHash = channelName;
        if (symbolsDefined) {
            streamHash = channelName + '::' + symbols.join (',');
        }
        const url = this.urls['api']['ws'][rawMarketType] + '/' + this.stream (rawMarketType, streamHash);
        const requestId = this.requestId (url);
        const request: Dict = {
            'method': 'UNSUBSCRIBE',
            'params': subscriptionArgs,
            'id': requestId,
        };
        const subscription: Dict = {
            'unsubscribe': true,
            'id': requestId.toString (),
            'subMessageHashes': subMessageHashes,
            'messageHashes': subMessageHashes,
            'symbols': symbols,
            'topic': 'ticker',
        };
        return await this.watchMultiple (url, subMessageHashes, this.extend (request, params), subMessageHashes, subscription);
    }

    /**
     * @method
     * @name binance#unWatchTicker
     * @description unWatches a price ticker, a statistical calculation with the information calculated over the past 24 hours for all markets of a specific list
     * @see https://developers.binance.com/docs/binance-spot-api-docs/web-socket-streams#individual-symbol-mini-ticker-stream
     * @see https://developers.binance.com/docs/binance-spot-api-docs/web-socket-streams#all-market-mini-tickers-stream
     * @see https://developers.binance.com/docs/derivatives/usds-margined-futures/websocket-market-streams/Individual-Symbol-Ticker-Streams
     * @see https://developers.binance.com/docs/derivatives/usds-margined-futures/websocket-market-streams/All-Market-Mini-Tickers-Stream
     * @see https://developers.binance.com/docs/derivatives/coin-margined-futures/websocket-market-streams/All-Market-Mini-Tickers-Stream
     * @see https://developers.binance.com/docs/derivatives/coin-margined-futures/websocket-market-streams/Individual-Symbol-Ticker-Streams
     * @param {string} symbol unified symbol of the market to fetch the ticker for
     * @param {object} [params] extra parameters specific to the exchange API endpoint
     * @returns {object} a [ticker structure]{@link https://docs.ccxt.com/#/?id=ticker-structure}
     */
    async unWatchTicker (symbol: string, params = {}): Promise<any> {
        return await this.unWatchTickers ([ symbol ], params);
    }

    /**
     * @method
     * @name binance#watchBidsAsks
     * @description watches best bid & ask for symbols
     * @see https://developers.binance.com/docs/binance-spot-api-docs/websocket-api/market-data-requests#symbol-order-book-ticker
     * @see https://developers.binance.com/docs/derivatives/coin-margined-futures/websocket-market-streams/All-Book-Tickers-Stream
     * @see https://developers.binance.com/docs/derivatives/usds-margined-futures/websocket-market-streams/All-Book-Tickers-Stream
     * @param {string[]} symbols unified symbol of the market to fetch the ticker for
     * @param {object} [params] extra parameters specific to the exchange API endpoint
     * @returns {object} a [ticker structure]{@link https://docs.ccxt.com/#/?id=ticker-structure}
     */
    async watchBidsAsks (symbols: Strings = undefined, params = {}): Promise<Tickers> {
        await this.loadMarkets ();
        symbols = this.marketSymbols (symbols, undefined, true, false, true);
        const result = await this.watchMultiTickerHelper ('watchBidsAsks', 'bookTicker', symbols, params);
        if (this.newUpdates) {
            return result;
        }
        return this.filterByArray (this.bidsasks, 'symbol', symbols);
    }

    async watchMultiTickerHelper (methodName, channelName: string, symbols: Strings = undefined, params = {}) {
        await this.loadMarkets ();
        symbols = this.marketSymbols (symbols, undefined, true, false, true);
        const isBidAsk = (channelName === 'bookTicker');
        const isMarkPrice = (channelName === 'markPrice');
        const use1sFreq = this.safeBool (params, 'use1sFreq', true);
        let firstMarket = undefined;
        let marketType = undefined;
        const symbolsDefined = (symbols !== undefined);
        if (symbolsDefined) {
            firstMarket = this.market (symbols[0]);
        }
        const defaultMarket = (isMarkPrice) ? 'swap' : undefined;
        [ marketType, params ] = this.handleMarketTypeAndParams (methodName, firstMarket, params, defaultMarket);
        let subType = undefined;
        [ subType, params ] = this.handleSubTypeAndParams (methodName, firstMarket, params);
        let rawMarketType = undefined;
        if (this.isLinear (marketType, subType)) {
            rawMarketType = 'future';
        } else if (this.isInverse (marketType, subType)) {
            rawMarketType = 'delivery';
        } else if (marketType === 'spot') {
            rawMarketType = marketType;
        } else {
            throw new NotSupported (this.id + ' ' + methodName + '() does not support options markets');
        }
        const subscriptionArgs = [];
        const messageHashes = [];
        let suffix = '';
        if (isMarkPrice) {
            suffix = (use1sFreq) ? '@1s' : '';
        }
        if (symbolsDefined) {
            for (let i = 0; i < symbols.length; i++) {
                const symbol = symbols[i];
                const market = this.market (symbol);
                subscriptionArgs.push (market['lowercaseId'] + '@' + channelName + suffix);
                messageHashes.push (this.getMessageHash (channelName, market['symbol'], isBidAsk));
            }
        } else {
            if (isBidAsk) {
                if (marketType === 'spot') {
                    throw new ArgumentsRequired (this.id + ' ' + methodName + '() requires symbols for this channel for spot markets');
                }
                subscriptionArgs.push ('!' + channelName);
            } else if (isMarkPrice) {
                subscriptionArgs.push ('!' + channelName + '@arr' + suffix);
            } else {
                subscriptionArgs.push ('!' + channelName + '@arr');
            }
            messageHashes.push (this.getMessageHash (channelName, undefined, isBidAsk));
        }
        let streamHash = channelName;
        if (symbolsDefined) {
            streamHash = channelName + '::' + symbols.join (',');
        }
        const url = this.urls['api']['ws'][rawMarketType] + '/' + this.stream (rawMarketType, streamHash);
        const requestId = this.requestId (url);
        const request: Dict = {
            'method': 'SUBSCRIBE',
            'params': subscriptionArgs,
            'id': requestId,
        };
        const subscribe: Dict = {
            'id': requestId,
        };
        const result = await this.watchMultiple (url, messageHashes, this.deepExtend (request, params), subscriptionArgs, subscribe);
        // for efficiency, we have two type of returned structure here - if symbols array was provided, then individual
        // ticker dict comes in, otherwise all-tickers dict comes in
        if (!symbolsDefined) {
            return result;
        } else {
            const newDict: Dict = {};
            newDict[result['symbol']] = result;
            return newDict;
        }
    }

    parseWsTicker (message, marketType) {
        // markPrice
        //   {
        //       "e": "markPriceUpdate",   // Event type
        //       "E": 1562305380000,       // Event time
        //       "s": "BTCUSDT",           // Symbol
        //       "p": "11794.15000000",    // Mark price
        //       "i": "11784.62659091",    // Index price
        //       "P": "11784.25641265",    // Estimated Settle Price, only useful in the last hour before the settlement starts
        //       "r": "0.00038167",        // Funding rate
        //       "T": 1562306400000        // Next funding time
        //   }
        //
        // ticker
        //     {
        //         "e": "24hrTicker",      // event type
        //         "E": 1579485598569,     // event time
        //         "s": "ETHBTC",          // symbol
        //         "p": "-0.00004000",     // price change
        //         "P": "-0.209",          // price change percent
        //         "w": "0.01920495",      // weighted average price
        //         "x": "0.01916500",      // the price of the first trade before the 24hr rolling window
        //         "c": "0.01912500",      // last (closing) price
        //         "Q": "0.10400000",      // last quantity
        //         "b": "0.01912200",      // best bid
        //         "B": "4.10400000",      // best bid quantity
        //         "a": "0.01912500",      // best ask
        //         "A": "0.00100000",      // best ask quantity
        //         "o": "0.01916500",      // open price
        //         "h": "0.01956500",      // high price
        //         "l": "0.01887700",      // low price
        //         "v": "173518.11900000", // base volume
        //         "q": "3332.40703994",   // quote volume
        //         "O": 1579399197842,     // open time
        //         "C": 1579485597842,     // close time
        //         "F": 158251292,         // first trade id
        //         "L": 158414513,         // last trade id
        //         "n": 163222,            // total number of trades
        //     }
        //
        // miniTicker
        //     {
        //         "e": "24hrMiniTicker",
        //         "E": 1671617114585,
        //         "s": "MOBBUSD",
        //         "c": "0.95900000",
        //         "o": "0.91200000",
        //         "h": "1.04000000",
        //         "l": "0.89400000",
        //         "v": "2109995.32000000",
        //         "q": "2019254.05788000"
        //     }
        // fetchTickerWs
        //     {
        //         "symbol":"BTCUSDT",
        //         "price":"72606.70",
        //         "time":1712526204284
        //     }
        // fetchTickerWs - ticker.book
        //     {
        //         "lastUpdateId":1027024,
        //         "symbol":"BTCUSDT",
        //         "bidPrice":"4.00000000",
        //         "bidQty":"431.00000000",
        //         "askPrice":"4.00000200",
        //         "askQty":"9.00000000",
        //         "time":1589437530011,
        //      }
        //
        const marketId = this.safeString2 (message, 's', 'symbol');
        const symbol = this.safeSymbol (marketId, undefined, undefined, marketType);
        let event = this.safeString (message, 'e', 'bookTicker');
        if (event === '24hrTicker') {
            event = 'ticker';
        }
        if (event === 'markPriceUpdate') {
            // handle this separately because some fields clash with the ticker fields
            return this.safeTicker ({
                'symbol': symbol,
                'timestamp': this.safeInteger (message, 'E'),
                'datetime': this.iso8601 (this.safeInteger (message, 'E')),
                'info': message,
                'markPrice': this.safeString (message, 'p'),
                'indexPrice': this.safeString (message, 'i'),
            });
        }
        let timestamp = undefined;
        if (event === 'bookTicker') {
            // take the event timestamp, if available, for spot tickers it is not
            timestamp = this.safeInteger2 (message, 'E', 'time');
        } else {
            // take the timestamp of the closing price for candlestick streams
            timestamp = this.safeIntegerN (message, [ 'C', 'E', 'time' ]);
        }
        const market = this.safeMarket (marketId, undefined, undefined, marketType);
        const last = this.safeString2 (message, 'c', 'price');
        return this.safeTicker ({
            'symbol': symbol,
            'timestamp': timestamp,
            'datetime': this.iso8601 (timestamp),
            'high': this.safeString (message, 'h'),
            'low': this.safeString (message, 'l'),
            'bid': this.safeString2 (message, 'b', 'bidPrice'),
            'bidVolume': this.safeString2 (message, 'B', 'bidQty'),
            'ask': this.safeString2 (message, 'a', 'askPrice'),
            'askVolume': this.safeString2 (message, 'A', 'askQty'),
            'vwap': this.safeString (message, 'w'),
            'open': this.safeString (message, 'o'),
            'close': last,
            'last': last,
            'previousClose': this.safeString (message, 'x'), // previous day close
            'change': this.safeString (message, 'p'),
            'percentage': this.safeString (message, 'P'),
            'average': undefined,
            'baseVolume': this.safeString (message, 'v'),
            'quoteVolume': this.safeString (message, 'q'),
            'info': message,
        }, market);
    }

    handleTickerWs (client: Client, message) {
        //
        // ticker.price
        //    {
        //        "id":"1",
        //        "status":200,
        //        "result":{
        //            "symbol":"BTCUSDT",
        //            "price":"73178.50",
        //            "time":1712527052374
        //        }
        //    }
        // ticker.book
        //    {
        //        "id":"9d32157c-a556-4d27-9866-66760a174b57",
        //        "status":200,
        //        "result":{
        //            "lastUpdateId":1027024,
        //            "symbol":"BTCUSDT",
        //            "bidPrice":"4.00000000",
        //            "bidQty":"431.00000000",
        //            "askPrice":"4.00000200",
        //            "askQty":"9.00000000",
        //            "time":1589437530011   // Transaction time
        //        }
        //    }
        //
        const messageHash = this.safeString (message, 'id');
        const result = this.safeValue (message, 'result', {});
        const ticker = this.parseWsTicker (result, 'future');
        client.resolve (ticker, messageHash);
    }

    handleBidsAsks (client: Client, message) {
        //
        // arrives one symbol dict or array of symbol dicts
        //
        //     {
        //         "u": 7488717758,
        //         "s": "BTCUSDT",
        //         "b": "28621.74000000",
        //         "B": "1.43278800",
        //         "a": "28621.75000000",
        //         "A": "2.52500800"
        //     }
        //
        this.handleTickersAndBidsAsks (client, message, 'bidasks');
    }

    handleTickers (client: Client, message) {
        //
        // arrives one symbol dict or array of symbol dicts
        //
        //     {
        //         "e": "24hrTicker",      // event type
        //         "E": 1579485598569,     // event time
        //         "s": "ETHBTC",          // symbol
        //         "p": "-0.00004000",     // price change
        //         "P": "-0.209",          // price change percent
        //         "w": "0.01920495",      // weighted average price
        //         "x": "0.01916500",      // the price of the first trade before the 24hr rolling window
        //         "c": "0.01912500",      // last (closing) price
        //         "Q": "0.10400000",      // last quantity
        //         "b": "0.01912200",      // best bid
        //         "B": "4.10400000",      // best bid quantity
        //         "a": "0.01912500",      // best ask
        //         "A": "0.00100000",      // best ask quantity
        //         "o": "0.01916500",      // open price
        //         "h": "0.01956500",      // high price
        //         "l": "0.01887700",      // low price
        //         "v": "173518.11900000", // base volume
        //         "q": "3332.40703994",   // quote volume
        //         "O": 1579399197842,     // open time
        //         "C": 1579485597842,     // close time
        //         "F": 158251292,         // first trade id
        //         "L": 158414513,         // last trade id
        //         "n": 163222,            // total number of trades
        //     }
        //
        this.handleTickersAndBidsAsks (client, message, 'tickers');
    }

    handleTickersAndBidsAsks (client: Client, message, methodType) {
        const isSpot = (client.url.indexOf ('/stream') > -1);
        const marketType = (isSpot) ? 'spot' : 'contract';
        const isBidAsk = (methodType === 'bidasks');
        let channelName = undefined;
        const resolvedMessageHashes = [];
        let rawTickers = [];
        const newTickers: Dict = {};
        if (Array.isArray (message)) {
            rawTickers = message;
        } else {
            rawTickers.push (message);
        }
        for (let i = 0; i < rawTickers.length; i++) {
            const ticker = rawTickers[i];
            let event = this.safeString (ticker, 'e');
            if (isBidAsk) {
                event = 'bookTicker'; // as noted in `handleMessage`, bookTicker doesn't have identifier, so manually set here
            }
            channelName = this.safeString (this.options['tickerChannelsMap'], event, event);
            if (channelName === undefined) {
                continue;
            }
            const parsedTicker = this.parseWsTicker (ticker, marketType);
            const symbol = parsedTicker['symbol'];
            newTickers[symbol] = parsedTicker;
            if (isBidAsk) {
                this.bidsasks[symbol] = parsedTicker;
            } else {
                this.tickers[symbol] = parsedTicker;
            }
            const messageHash = this.getMessageHash (channelName, symbol, isBidAsk);
            resolvedMessageHashes.push (messageHash);
            client.resolve (parsedTicker, messageHash);
        }
        // resolve batch endpoint
        const length = resolvedMessageHashes.length;
        if (length > 0) {
            const batchMessageHash = this.getMessageHash (channelName, undefined, isBidAsk);
            client.resolve (newTickers, batchMessageHash);
        }
    }

    getMessageHash (channelName: string, symbol: Str, isBidAsk: boolean) {
        const prefix = isBidAsk ? 'bidask' : 'ticker';
        if (symbol !== undefined) {
            return prefix + ':' + channelName + '@' + symbol;
        } else {
            return prefix + 's' + ':' + channelName;
        }
    }

    signParams (params = {}) {
        this.checkRequiredCredentials ();
        let extendedParams = this.extend ({
            'timestamp': this.nonce (),
            'apiKey': this.apiKey,
        }, params);
        const defaultRecvWindow = this.safeInteger (this.options, 'recvWindow');
        if (defaultRecvWindow !== undefined) {
            params['recvWindow'] = defaultRecvWindow;
        }
        const recvWindow = this.safeInteger (params, 'recvWindow');
        if (recvWindow !== undefined) {
            params['recvWindow'] = recvWindow;
        }
        extendedParams = this.keysort (extendedParams);
        const query = this.urlencode (extendedParams);
        let signature = undefined;
        if (this.secret.indexOf ('PRIVATE KEY') > -1) {
            if (this.secret.length > 120) {
                signature = rsa (query, this.secret, sha256);
            } else {
                signature = eddsa (this.encode (query), this.secret, ed25519);
            }
        } else {
            signature = this.hmac (this.encode (query), this.encode (this.secret), sha256);
        }
        extendedParams['signature'] = signature;
        return extendedParams;
    }

    /**
     * Ensures a User Data Stream WebSocket subscription is active for the specified scope
     * @param marketType {string} only support on 'spot'
     * @param params {object} extra parameters specific to the exchange API endpoint
     * @see {@link https://developers.binance.com/docs/binance-spot-api-docs/websocket-api/user-data-stream-requests#subscribe-to-user-data-stream-through-signature-subscription-user_data Binance User Data Stream Documentation}
     * @returns Promise<number> The subscription ID for the user data stream
     */
    async ensureUserDataStreamWsSubscribeSignature (marketType: string = 'spot') {
        const url = this.urls['api']['ws']['ws-api'][marketType];
        const client = this.client (url);
        const subscriptions = client.subscriptions;
        const subscriptionsKeys = Object.keys (subscriptions);
        const accountType = this.getAccountTypeFromSubscriptions (subscriptionsKeys);
        if (accountType === marketType) {
            return;
        }
        client.subscriptions[marketType] = true;
        const requestId = this.requestId (url);
        const messageHash = requestId.toString ();
        const message: Dict = {
            'id': messageHash,
            'method': 'userDataStream.subscribe.signature',
            'params': this.signParams ({}),
        };
        const subscription: Dict = {
            'id': messageHash,
            'method': this.handleUserDataStreamSubscribe,
            'subscription': marketType,
        };
        await this.watch (url, messageHash, message, messageHash, subscription);
    }

    handleUserDataStreamSubscribe (client: Client, message) {
        //
        //   {
        //     "id": 1,
        //     "status": 200,
        //     "result": {
        //         "subscriptionId": 0
        //     }
        //   }
        //
        const messageHash = this.safeString (message, 'id');
        const subscriptions = client.subscriptions;
        const subscriptionsKeys = Object.keys (subscriptions);
        const accountType = this.getAccountTypeFromSubscriptions (subscriptionsKeys);
        const result = this.safeDict (message, 'result', {});
        const subscriptionId = this.safeInteger (result, 'subscriptionId');
        if (subscriptionId === undefined) {
            delete client.subscriptions[accountType];
            client.reject (message, accountType);
        }
        client.resolve (message, messageHash);
    }

    async authenticate (params = {}) {
        const time = this.milliseconds ();
        let type = undefined;
        [ type, params ] = this.handleMarketTypeAndParams ('authenticate', undefined, params);
        let subType = undefined;
        [ subType, params ] = this.handleSubTypeAndParams ('authenticate', undefined, params);
        let isPortfolioMargin = undefined;
        [ isPortfolioMargin, params ] = this.handleOptionAndParams2 (params, 'authenticate', 'papi', 'portfolioMargin', false);
        if (this.isLinear (type, subType)) {
            type = 'future';
        } else if (this.isInverse (type, subType)) {
            type = 'delivery';
        }
        // For spot use WebSocket API signature subscription
        if (type === 'spot') {
            await this.ensureUserDataStreamWsSubscribeSignature ('spot');
            return;
        }
        let marginMode = undefined;
        [ marginMode, params ] = this.handleMarginModeAndParams ('authenticate', params);
        const isIsolatedMargin = (marginMode === 'isolated');
        const isCrossMargin = (marginMode === 'cross') || (marginMode === undefined);
        const symbol = this.safeString (params, 'symbol');
        params = this.omit (params, 'symbol');
        const options = this.safeValue (this.options, type, {});
        const lastAuthenticatedTime = this.safeInteger (options, 'lastAuthenticatedTime', 0);
        const listenKeyRefreshRate = this.safeInteger (this.options, 'listenKeyRefreshRate', 1200000);
        const delay = this.sum (listenKeyRefreshRate, 10000);
        if (time - lastAuthenticatedTime > delay) {
            let response = undefined;
            if (isPortfolioMargin) {
                response = await this.papiPostListenKey (params);
                params = this.extend (params, { 'portfolioMargin': true });
            } else if (type === 'future') {
                response = await this.fapiPrivatePostListenKey (params);
            } else if (type === 'delivery') {
                response = await this.dapiPrivatePostListenKey (params);
            } else if (type === 'margin' && isCrossMargin) {
                response = await this.sapiPostUserDataStream (params);
            } else if (isIsolatedMargin) {
                if (symbol === undefined) {
                    throw new ArgumentsRequired (this.id + ' authenticate() requires a symbol argument for isolated margin mode');
                }
                const marketId = this.marketId (symbol);
                params = this.extend (params, { 'symbol': marketId });
                response = await this.sapiPostUserDataStreamIsolated (params);
            } else {
                response = await this.publicPostUserDataStream (params);
            }
            this.options[type] = this.extend (options, {
                'listenKey': this.safeString (response, 'listenKey'),
                'lastAuthenticatedTime': time,
            });
            this.delay (listenKeyRefreshRate, this.keepAliveListenKey, params);
        }
    }

    async keepAliveListenKey (params = {}) {
        // https://binance-docs.github.io/apidocs/spot/en/#listen-key-spot
        let type = this.safeString2 (this.options, 'defaultType', 'authenticate', 'spot');
        type = this.safeString (params, 'type', type);
        let isPortfolioMargin = undefined;
        [ isPortfolioMargin, params ] = this.handleOptionAndParams2 (params, 'keepAliveListenKey', 'papi', 'portfolioMargin', false);
        const subTypeInfo = this.handleSubTypeAndParams ('keepAliveListenKey', undefined, params);
        const subType = subTypeInfo[0];
        if (this.isLinear (type, subType)) {
            type = 'future';
        } else if (this.isInverse (type, subType)) {
            type = 'delivery';
        }
        const options = this.safeValue (this.options, type, {});
        const listenKey = this.safeString (options, 'listenKey');
        if (listenKey === undefined) {
            // A network error happened: we can't renew a listen key that does not exist.
            return;
        }
        const request: Dict = {};
        const symbol = this.safeString (params, 'symbol');
        params = this.omit (params, [ 'type', 'symbol' ]);
        const time = this.milliseconds ();
        try {
            if (isPortfolioMargin) {
                await this.papiPutListenKey (this.extend (request, params));
                params = this.extend (params, { 'portfolioMargin': true });
            } else if (type === 'future') {
                await this.fapiPrivatePutListenKey (this.extend (request, params));
            } else if (type === 'delivery') {
                await this.dapiPrivatePutListenKey (this.extend (request, params));
            } else {
                request['listenKey'] = listenKey;
                if (type === 'margin') {
                    request['symbol'] = symbol;
                    await this.sapiPutUserDataStream (this.extend (request, params));
                } else {
                    await this.publicPutUserDataStream (this.extend (request, params));
                }
            }
        } catch (error) {
            let urlType = type;
            if (isPortfolioMargin) {
                urlType = 'papi';
            }
            const url = this.urls['api']['ws'][urlType] + '/' + this.options[type]['listenKey'];
            const client = this.client (url);
            const messageHashes = Object.keys (client.futures);
            for (let i = 0; i < messageHashes.length; i++) {
                const messageHash = messageHashes[i];
                client.reject (error, messageHash);
            }
            this.options[type] = this.extend (options, {
                'listenKey': undefined,
                'lastAuthenticatedTime': 0,
            });
            return;
        }
        this.options[type] = this.extend (options, {
            'listenKey': listenKey,
            'lastAuthenticatedTime': time,
        });
        // whether or not to schedule another listenKey keepAlive request
        const clients = Object.values (this.clients);
        const listenKeyRefreshRate = this.safeInteger (this.options, 'listenKeyRefreshRate', 1200000);
        for (let i = 0; i < clients.length; i++) {
            const client = clients[i];
            const subscriptionKeys = Object.keys ((client as any).subscriptions);
            for (let j = 0; j < subscriptionKeys.length; j++) {
                const subscribeType = subscriptionKeys[j];
                if (subscribeType === type) {
                    this.delay (listenKeyRefreshRate, this.keepAliveListenKey, params);
                    return;
                }
            }
        }
    }

    setBalanceCache (client: Client, type, isPortfolioMargin = false) {
        if ((type in client.subscriptions) && (type in this.balance)) {
            return;
        }
        const options = this.safeValue (this.options, 'watchBalance');
        const fetchBalanceSnapshot = this.safeBool (options, 'fetchBalanceSnapshot', false);
        if (fetchBalanceSnapshot) {
            const messageHash = type + ':fetchBalanceSnapshot';
            if (!(messageHash in client.futures)) {
                client.future (messageHash);
                this.spawn (this.loadBalanceSnapshot, client, messageHash, type, isPortfolioMargin);
            }
        } else {
            this.balance[type] = {};
        }
    }

    async loadBalanceSnapshot (client, messageHash, type, isPortfolioMargin) {
        const params: Dict = {
            'type': type,
        };
        if (isPortfolioMargin) {
            params['portfolioMargin'] = true;
        }
        const response = await this.fetchBalance (params);
        this.balance[type] = this.extend (response, this.safeValue (this.balance, type, {}));
        // don't remove the future from the .futures cache
        const future = client.futures[messageHash];
        future.resolve ();
        client.resolve (this.balance[type], type + ':balance');
    }

    /**
     * @method
     * @name binance#fetchBalanceWs
     * @description fetch balance and get the amount of funds available for trading or funds locked in orders
     * @see https://developers.binance.com/docs/derivatives/usds-margined-futures/account/websocket-api/Futures-Account-Balance
     * @see https://developers.binance.com/docs/binance-spot-api-docs/websocket-api/account-requests#account-information-user_data
     * @see https://developers.binance.com/docs/derivatives/coin-margined-futures/account/websocket-api
     * @param {object} [params] extra parameters specific to the exchange API endpoint
     * @param {string|undefined} [params.type] 'future', 'delivery', 'savings', 'funding', or 'spot'
     * @param {string|undefined} [params.marginMode] 'cross' or 'isolated', for margin trading, uses this.options.defaultMarginMode if not passed, defaults to undefined/None/null
     * @param {string[]|undefined} [params.symbols] unified market symbols, only used in isolated margin mode
     * @param {string|undefined} [params.method] method to use. Can be account.balance, account.status, v2/account.balance or v2/account.status
     * @returns {object} a [balance structure]{@link https://docs.ccxt.com/#/?id=balance-structure}
     */
    async fetchBalanceWs (params = {}): Promise<Balances> {
        await this.loadMarkets ();
        const type = this.getMarketType ('fetchBalanceWs', undefined, params);
        if (type !== 'spot' && type !== 'future' && type !== 'delivery') {
            throw new BadRequest (this.id + ' fetchBalanceWs only supports spot or swap markets');
        }
        const url = this.urls['api']['ws']['ws-api'][type];
        const requestId = this.requestId (url);
        const messageHash = requestId.toString ();
        let returnRateLimits = false;
        [ returnRateLimits, params ] = this.handleOptionAndParams (params, 'fetchBalanceWs', 'returnRateLimits', false);
        const payload: Dict = {
            'returnRateLimits': returnRateLimits,
        };
        let method = undefined;
        [ method, params ] = this.handleOptionAndParams (params, 'fetchBalanceWs', 'method', 'account.status');
        const message: Dict = {
            'id': messageHash,
            'method': method,
            'params': this.signParams (this.extend (payload, params)),
        };
        const subscription: Dict = {
            'method': (method === 'account.status') ? this.handleAccountStatusWs : this.handleBalanceWs,
        };
        return await this.watch (url, messageHash, message, messageHash, subscription);
    }

    handleBalanceWs (client: Client, message) {
        //
        //
        const messageHash = this.safeString (message, 'id');
        let rawBalance = undefined;
        if (Array.isArray (message['result'])) {
            // account.balance
            rawBalance = this.safeList (message, 'result', []);
        } else {
            // account.status
            const result = this.safeDict (message, 'result', {});
            rawBalance = this.safeList (result, 'assets', []);
        }
        const parsedBalances = this.parseBalanceCustom (rawBalance);
        client.resolve (parsedBalances, messageHash);
    }

    handleAccountStatusWs (client: Client, message) {
        //
        // spot
        //    {
        //        "id": "605a6d20-6588-4cb9-afa0-b0ab087507ba",
        //        "status": 200,
        //        "result": {
        //            "makerCommission": 15,
        //            "takerCommission": 15,
        //            "buyerCommission": 0,
        //            "sellerCommission": 0,
        //            "canTrade": true,
        //            "canWithdraw": true,
        //            "canDeposit": true,
        //            "commissionRates": {
        //                "maker": "0.00150000",
        //                "taker": "0.00150000",
        //                "buyer": "0.00000000",
        //                "seller": "0.00000000"
        //            },
        //            "brokered": false,
        //            "requireSelfTradePrevention": false,
        //            "updateTime": 1660801833000,
        //            "accountType": "SPOT",
        //            "balances": [{
        //                    "asset": "BNB",
        //                    "free": "0.00000000",
        //                    "locked": "0.00000000"
        //                },
        //                {
        //                    "asset": "BTC",
        //                    "free": "1.3447112",
        //                    "locked": "0.08600000"
        //                },
        //                {
        //                    "asset": "USDT",
        //                    "free": "1021.21000000",
        //                    "locked": "0.00000000"
        //                }
        //            ],
        //            "permissions": [
        //                "SPOT"
        //            ]
        //        }
        //    }
        // swap
        //
        const messageHash = this.safeString (message, 'id');
        const result = this.safeDict (message, 'result', {});
        const parsedBalances = this.parseBalanceCustom (result);
        client.resolve (parsedBalances, messageHash);
    }

    /**
     * @method
     * @name binance#fetchPositionWs
     * @description fetch data on an open position
     * @see https://developers.binance.com/docs/derivatives/usds-margined-futures/trade/websocket-api/Position-Information
     * @param {string} symbol unified market symbol of the market the position is held in
     * @param {object} [params] extra parameters specific to the exchange API endpoint
     * @returns {object} a [position structure]{@link https://docs.ccxt.com/#/?id=position-structure}
     */
    async fetchPositionWs (symbol: string, params = {}): Promise<Position[]> {
        return await this.fetchPositionsWs ([ symbol ], params);
    }

    /**
     * @method
     * @name binance#fetchPositionsWs
     * @description fetch all open positions
     * @see https://developers.binance.com/docs/derivatives/usds-margined-futures/trade/websocket-api/Position-Information
     * @see https://developers.binance.com/docs/derivatives/coin-margined-futures/trade/websocket-api/Position-Information
     * @param {string[]} [symbols] list of unified market symbols
     * @param {object} [params] extra parameters specific to the exchange API endpoint
     * @param {boolean} [params.returnRateLimits] set to true to return rate limit informations, defaults to false.
     * @param {string|undefined} [params.method] method to use. Can be account.position or v2/account.position
     * @returns {object[]} a list of [position structure]{@link https://docs.ccxt.com/#/?id=position-structure}
     */
    async fetchPositionsWs (symbols: Strings = undefined, params = {}): Promise<Position[]> {
        await this.loadMarkets ();
        const payload: Dict = {};
        let market = undefined;
        symbols = this.marketSymbols (symbols, 'swap', true, true, true);
        if (symbols !== undefined) {
            const symbolsLength = symbols.length;
            if (symbolsLength === 1) {
                market = this.market (symbols[0]);
                payload['symbol'] = market['id'];
            }
        }
        const type = this.getMarketType ('fetchPositionsWs', market, params);
        if (type !== 'future' && type !== 'delivery') {
            throw new BadRequest (this.id + ' fetchPositionsWs only supports swap markets');
        }
        const url = this.urls['api']['ws']['ws-api'][type];
        const requestId = this.requestId (url);
        const messageHash = requestId.toString ();
        let returnRateLimits = false;
        [ returnRateLimits, params ] = this.handleOptionAndParams (params, 'fetchPositionsWs', 'returnRateLimits', false);
        payload['returnRateLimits'] = returnRateLimits;
        let method = undefined;
        [ method, params ] = this.handleOptionAndParams (params, 'fetchPositionsWs', 'method', 'account.position');
        const message: Dict = {
            'id': messageHash,
            'method': method,
            'params': this.signParams (this.extend (payload, params)),
        };
        const subscription: Dict = {
            'method': this.handlePositionsWs,
        };
        const result = await this.watch (url, messageHash, message, messageHash, subscription);
        return this.filterByArrayPositions (result, 'symbol', symbols, false);
    }

    handlePositionsWs (client: Client, message) {
        //
        //    {
        //        id: '1',
        //        status: 200,
        //        result: [
        //            {
        //                symbol: 'BTCUSDT',
        //                positionAmt: '-0.014',
        //                entryPrice: '42901.1',
        //                breakEvenPrice: '30138.83333142',
        //                markPrice: '71055.98470333',
        //                unRealizedProfit: '-394.16838584',
        //                liquidationPrice: '137032.02272908',
        //                leverage: '123',
        //                maxNotionalValue: '50000',
        //                marginType: 'cross',
        //                isolatedMargin: '0.00000000',
        //                isAutoAddMargin: 'false',
        //                positionSide: 'BOTH',
        //                notional: '-994.78378584',
        //                isolatedWallet: '0',
        //                updateTime: 1708906343111,
        //                isolated: false,
        //                adlQuantile: 2
        //            },
        //            ...
        //        ]
        //    }
        //
        //
        const messageHash = this.safeString (message, 'id');
        const result = this.safeList (message, 'result', []);
        const positions = [];
        for (let i = 0; i < result.length; i++) {
            const parsed = this.parsePositionRisk (result[i]);
            const entryPrice = this.safeString (parsed, 'entryPrice');
            if ((entryPrice !== '0') && (entryPrice !== '0.0') && (entryPrice !== '0.00000000')) {
                positions.push (parsed);
            }
        }
        client.resolve (positions, messageHash);
    }

    /**
     * @method
     * @name binance#watchBalance
     * @description watch balance and get the amount of funds available for trading or funds locked in orders
     * @param {object} [params] extra parameters specific to the exchange API endpoint
     * @param {boolean} [params.portfolioMargin] set to true if you would like to watch the balance of a portfolio margin account
     * @returns {object} a [balance structure]{@link https://docs.ccxt.com/#/?id=balance-structure}
     */
    async watchBalance (params = {}): Promise<Balances> {
        await this.loadMarkets ();
        await this.authenticate (params);
        const defaultType = this.safeString (this.options, 'defaultType', 'spot');
        let type = this.safeString (params, 'type', defaultType);
        let subType = undefined;
        [ subType, params ] = this.handleSubTypeAndParams ('watchBalance', undefined, params);
        let isPortfolioMargin = undefined;
        [ isPortfolioMargin, params ] = this.handleOptionAndParams2 (params, 'watchBalance', 'papi', 'portfolioMargin', false);
        if (this.isLinear (type, subType)) {
            type = 'future';
        } else if (this.isInverse (type, subType)) {
            type = 'delivery';
        }
        let url = '';
        let urlType = type;
        if (type === 'spot') {
            // route to WebSocket API connection where the user data stream is subscribed
            url = this.urls['api']['ws']['ws-api'][type];
        } else {
            if (isPortfolioMargin) {
                urlType = 'papi';
            }
            url = this.urls['api']['ws'][urlType] + '/' + this.options[type]['listenKey'];
        }
        const client = this.client (url);
        this.setBalanceCache (client, type, isPortfolioMargin);
        this.setPositionsCache (client, type, undefined, isPortfolioMargin);
        const options = this.safeDict (this.options, 'watchBalance');
        const fetchBalanceSnapshot = this.safeBool (options, 'fetchBalanceSnapshot', false);
        const awaitBalanceSnapshot = this.safeBool (options, 'awaitBalanceSnapshot', true);
        if (fetchBalanceSnapshot && awaitBalanceSnapshot) {
            await client.future (type + ':fetchBalanceSnapshot');
        }
        const messageHash = type + ':balance';
        const message = undefined;
        return await this.watch (url, messageHash, message, type);
    }

    handleBalance (client: Client, message) {
        //
        // sent upon a balance update not related to orders
        //
        //     {
        //         "e": "balanceUpdate",
        //         "E": 1629352505586,
        //         "a": "IOTX",
        //         "d": "0.43750000",
        //         "T": 1629352505585
        //     }
        //
        // sent upon creating or filling an order
        //
        //     {
        //         "e": "outboundAccountPosition", // Event type
        //         "E": 1564034571105,             // Event Time
        //         "u": 1564034571073,             // Time of last account update
        //         "B": [                          // Balances Array
        //             {
        //                 "a": "ETH",                 // Asset
        //                 "f": "10000.000000",        // Free
        //                 "l": "0.000000"             // Locked
        //             }
        //         ]
        //     }
        //
        // future/delivery
        //
        //     {
        //         "e": "ACCOUNT_UPDATE",            // Event Type
        //         "E": 1564745798939,               // Event Time
        //         "T": 1564745798938 ,              // Transaction
        //         "i": "SfsR",                      // Account Alias
        //         "a": {                            // Update Data
        //             "m":"ORDER",                  // Event reason type
        //             "B":[                         // Balances
        //                 {
        //                     "a":"BTC",                // Asset
        //                     "wb":"122624.12345678",   // Wallet Balance
        //                     "cw":"100.12345678"       // Cross Wallet Balance
        //                 },
        //             ],
        //             "P":[
        //                 {
        //                     "s":"BTCUSD_200925",      // Symbol
        //                     "pa":"0",                 // Position Amount
        //                     "ep":"0.0",               // Entry Price
        //                     "cr":"200",               // (Pre-fee) Accumulated Realized
        //                     "up":"0",                 // Unrealized PnL
        //                     "mt":"isolated",          // Margin Type
        //                     "iw":"0.00000000",        // Isolated Wallet (if isolated position)
        //                     "ps":"BOTH"               // Position Side
        //                 },
        //             ]
        //         }
        //     }
        // externalLockUpdate
        //    {
        //        "e": "externalLockUpdate",  // Event Type
        //        "E": 1581557507324,         // Event Time
        //        "a": "NEO",                 // Asset
        //        "d": "10.00000000",         // Delta
        //        "T": 1581557507268          // Transaction Time
        //    }
        //
        const wallet = this.safeString (this.options, 'wallet', 'wb'); // cw for cross wallet
        // each account is connected to a different endpoint
        const subscriptions = client.subscriptions;
        const subscriptionsKeys = Object.keys (subscriptions);
        const accountType = this.getAccountTypeFromSubscriptions (subscriptionsKeys);
        const messageHash = accountType + ':balance';
        if (this.balance[accountType] === undefined) {
            this.balance[accountType] = {};
        }
        this.balance[accountType]['info'] = message;
        const event = this.safeString (message, 'e');
        if (event === 'balanceUpdate') {
            const currencyId = this.safeString (message, 'a');
            const code = this.safeCurrencyCode (currencyId);
            const account = this.account ();
            const delta = this.safeString (message, 'd');
            if (code in this.balance[accountType]) {
                let previousValue = this.balance[accountType][code]['free'];
                if (typeof previousValue !== 'string') {
                    previousValue = this.numberToString (previousValue);
                }
                account['free'] = Precise.stringAdd (previousValue, delta);
            } else {
                account['free'] = delta;
            }
            this.balance[accountType][code] = account;
        } else {
            message = this.safeDict (message, 'a', message);
            const B = this.safeList (message, 'B');
            for (let i = 0; i < B.length; i++) {
                const entry = B[i];
                const currencyId = this.safeString (entry, 'a');
                const code = this.safeCurrencyCode (currencyId);
                const account = this.account ();
                account['free'] = this.safeString (entry, 'f');
                account['used'] = this.safeString (entry, 'l');
                account['total'] = this.safeString (entry, wallet);
                this.balance[accountType][code] = account;
            }
        }
        const timestamp = this.safeInteger (message, 'E');
        this.balance[accountType]['timestamp'] = timestamp;
        this.balance[accountType]['datetime'] = this.iso8601 (timestamp);
        this.balance[accountType] = this.safeBalance (this.balance[accountType]);
        client.resolve (this.balance[accountType], messageHash);
    }

    getAccountTypeFromSubscriptions (subscriptions: string[]): string {
        let accountType = '';
        for (let i = 0; i < subscriptions.length; i++) {
            const subscription = subscriptions[i];
            if ((subscription === 'spot') || (subscription === 'margin') || (subscription === 'future') || (subscription === 'delivery')) {
                accountType = subscription;
                break;
            }
        }
        return accountType;
    }

    getMarketType (method, market, params = {}) {
        let type = undefined;
        [ type, params ] = this.handleMarketTypeAndParams (method, market, params);
        let subType = undefined;
        [ subType, params ] = this.handleSubTypeAndParams (method, market, params);
        if (this.isLinear (type, subType)) {
            type = 'future';
        } else if (this.isInverse (type, subType)) {
            type = 'delivery';
        }
        return type;
    }

    /**
     * @method
     * @name binance#createOrderWs
     * @description create a trade order
     * @see https://developers.binance.com/docs/binance-spot-api-docs/websocket-api/trading-requests#place-new-order-trade
     * @see https://developers.binance.com/docs/derivatives/usds-margined-futures/trade/websocket-api/New-Order
     * @see https://developers.binance.com/docs/derivatives/coin-margined-futures/trade/websocket-api
     * @param {string} symbol unified symbol of the market to create an order in
     * @param {string} type 'market' or 'limit'
     * @param {string} side 'buy' or 'sell'
     * @param {float} amount how much of currency you want to trade in units of base currency
     * @param {float|undefined} [price] the price at which the order is to be fulfilled, in units of the quote currency, ignored in market orders
     * @param {object} [params] extra parameters specific to the exchange API endpoint
     * @param {boolean} params.test test order, default false
     * @param {boolean} params.returnRateLimits set to true to return rate limit information, default false
     * @returns {object} an [order structure]{@link https://docs.ccxt.com/#/?id=order-structure}
     */
    async createOrderWs (symbol: string, type: OrderType, side: OrderSide, amount: number, price: Num = undefined, params = {}): Promise<Order> {
        await this.loadMarkets ();
        const market = this.market (symbol);
        const marketType = this.getMarketType ('createOrderWs', market, params);
        if (marketType !== 'spot' && marketType !== 'future' && marketType !== 'delivery') {
            throw new BadRequest (this.id + ' createOrderWs only supports spot or swap markets');
        }
        const url = this.urls['api']['ws']['ws-api'][marketType];
        const requestId = this.requestId (url);
        const messageHash = requestId.toString ();
        const sor = this.safeBool2 (params, 'sor', 'SOR', false);
        params = this.omit (params, 'sor', 'SOR');
        const payload = this.createOrderRequest (symbol, type, side, amount, price, params);
        let returnRateLimits = false;
        [ returnRateLimits, params ] = this.handleOptionAndParams (params, 'createOrderWs', 'returnRateLimits', false);
        payload['returnRateLimits'] = returnRateLimits;
        const test = this.safeBool (params, 'test', false);
        params = this.omit (params, 'test');
        const message: Dict = {
            'id': messageHash,
            'method': 'order.place',
            'params': this.signParams (this.extend (payload, params)),
        };
        if (test) {
            if (sor) {
                message['method'] = 'sor.order.test';
            } else {
                message['method'] = 'order.test';
            }
        }
        const subscription: Dict = {
            'method': this.handleOrderWs,
        };
        return await this.watch (url, messageHash, message, messageHash, subscription);
    }

    handleOrderWs (client: Client, message) {
        //
        //    {
        //        "id": 1,
        //        "status": 200,
        //        "result": {
        //          "symbol": "BTCUSDT",
        //          "orderId": 7663053,
        //          "orderListId": -1,
        //          "clientOrderId": "x-R4BD3S82d8959d0f5114499487a614",
        //          "transactTime": 1687642291434,
        //          "price": "25000.00000000",
        //          "origQty": "0.00100000",
        //          "executedQty": "0.00000000",
        //          "cummulativeQuoteQty": "0.00000000",
        //          "status": "NEW",
        //          "timeInForce": "GTC",
        //          "type": "LIMIT",
        //          "side": "BUY",
        //          "workingTime": 1687642291434,
        //          "fills": [],
        //          "selfTradePreventionMode": "NONE"
        //        },
        //        "rateLimits": [
        //          {
        //            "rateLimitType": "ORDERS",
        //            "interval": "SECOND",
        //            "intervalNum": 10,
        //            "limit": 50,
        //            "count": 1
        //          },
        //          {
        //            "rateLimitType": "ORDERS",
        //            "interval": "DAY",
        //            "intervalNum": 1,
        //            "limit": 160000,
        //            "count": 1
        //          },
        //          {
        //            "rateLimitType": "REQUEST_WEIGHT",
        //            "interval": "MINUTE",
        //            "intervalNum": 1,
        //            "limit": 1200,
        //            "count": 12
        //          }
        //        ]
        //    }
        //
        const messageHash = this.safeString (message, 'id');
        const result = this.safeDict (message, 'result', {});
        const order = this.parseOrder (result);
        client.resolve (order, messageHash);
    }

    handleOrdersWs (client: Client, message) {
        //
        //    {
        //        "id": 1,
        //        "status": 200,
        //        "result": [{
        //            "symbol": "BTCUSDT",
        //            "orderId": 7665584,
        //            "orderListId": -1,
        //            "clientOrderId": "x-R4BD3S82b54769abdd3e4b57874c52",
        //            "price": "26000.00000000",
        //            "origQty": "0.00100000",
        //            "executedQty": "0.00000000",
        //            "cummulativeQuoteQty": "0.00000000",
        //            "status": "NEW",
        //            "timeInForce": "GTC",
        //            "type": "LIMIT",
        //            "side": "BUY",
        //            "stopPrice": "0.00000000",
        //            "icebergQty": "0.00000000",
        //            "time": 1687642884646,
        //            "updateTime": 1687642884646,
        //            "isWorking": true,
        //            "workingTime": 1687642884646,
        //            "origQuoteOrderQty": "0.00000000",
        //            "selfTradePreventionMode": "NONE"
        //        },
        //        ...
        //        ],
        //        "rateLimits": [{
        //            "rateLimitType": "REQUEST_WEIGHT",
        //            "interval": "MINUTE",
        //            "intervalNum": 1,
        //            "limit": 1200,
        //            "count": 14
        //        }]
        //    }
        //
        const messageHash = this.safeString (message, 'id');
        const result = this.safeList (message, 'result', []);
        const orders = this.parseOrders (result);
        client.resolve (orders, messageHash);
    }

    /**
     * @method
     * @name binance#editOrderWs
     * @description edit a trade order
     * @see https://developers.binance.com/docs/binance-spot-api-docs/websocket-api/trading-requests#cancel-and-replace-order-trade
     * @see https://developers.binance.com/docs/derivatives/usds-margined-futures/trade/websocket-api/Modify-Order
     * @see https://developers.binance.com/docs/derivatives/coin-margined-futures/trade/websocket-api/Modify-Order
     * @param {string} id order id
     * @param {string} symbol unified symbol of the market to create an order in
     * @param {string} type 'market' or 'limit'
     * @param {string} side 'buy' or 'sell'
     * @param {float} amount how much of the currency you want to trade in units of the base currency
     * @param {float|undefined} [price] the price at which the order is to be fulfilled, in units of the quote currency, ignored in market orders
     * @param {object} [params] extra parameters specific to the exchange API endpoint
     * @returns {object} an [order structure]{@link https://docs.ccxt.com/#/?id=order-structure}
     */
    async editOrderWs (id: string, symbol: string, type: OrderType, side: OrderSide, amount: Num = undefined, price: Num = undefined, params = {}): Promise<Order> {
        await this.loadMarkets ();
        const market = this.market (symbol);
        const marketType = this.getMarketType ('editOrderWs', market, params);
        if (marketType !== 'spot' && marketType !== 'future' && marketType !== 'delivery') {
            throw new BadRequest (this.id + ' editOrderWs only supports spot or swap markets');
        }
        const url = this.urls['api']['ws']['ws-api'][marketType];
        const requestId = this.requestId (url);
        const messageHash = requestId.toString ();
        const isSwap = (marketType === 'future' || marketType === 'delivery');
        let payload = undefined;
        if (marketType === 'spot') {
            payload = this.editSpotOrderRequest (id, symbol, type, side, amount, price, params);
        } else if (isSwap) {
            payload = this.editContractOrderRequest (id, symbol, type, side, amount, price, params);
        }
        let returnRateLimits = false;
        [ returnRateLimits, params ] = this.handleOptionAndParams (params, 'editOrderWs', 'returnRateLimits', false);
        payload['returnRateLimits'] = returnRateLimits;
        const message: Dict = {
            'id': messageHash,
            'method': (isSwap) ? 'order.modify' : 'order.cancelReplace',
            'params': this.signParams (this.extend (payload, params)),
        };
        const subscription: Dict = {
            'method': this.handleEditOrderWs,
        };
        return await this.watch (url, messageHash, message, messageHash, subscription);
    }

    handleEditOrderWs (client: Client, message) {
        //
        // spot
        //    {
        //        "id": 1,
        //        "status": 200,
        //        "result": {
        //            "cancelResult": "SUCCESS",
        //            "newOrderResult": "SUCCESS",
        //            "cancelResponse": {
        //                "symbol": "BTCUSDT",
        //                "origClientOrderId": "x-R4BD3S82813c5d7ffa594104917de2",
        //                "orderId": 7665177,
        //                "orderListId": -1,
        //                "clientOrderId": "mbrnbQsQhtCXCLY45d5q7S",
        //                "price": "26000.00000000",
        //                "origQty": "0.00100000",
        //                "executedQty": "0.00000000",
        //                "cummulativeQuoteQty": "0.00000000",
        //                "status": "CANCELED",
        //                "timeInForce": "GTC",
        //                "type": "LIMIT",
        //                "side": "BUY",
        //                "selfTradePreventionMode": "NONE"
        //            },
        //            "newOrderResponse": {
        //                "symbol": "BTCUSDT",
        //                "orderId": 7665584,
        //                "orderListId": -1,
        //                "clientOrderId": "x-R4BD3S82b54769abdd3e4b57874c52",
        //                "transactTime": 1687642884646,
        //                "price": "26000.00000000",
        //                "origQty": "0.00100000",
        //                "executedQty": "0.00000000",
        //                "cummulativeQuoteQty": "0.00000000",
        //                "status": "NEW",
        //                "timeInForce": "GTC",
        //                "type": "LIMIT",
        //                "side": "BUY",
        //                "workingTime": 1687642884646,
        //                "fills": [],
        //                "selfTradePreventionMode": "NONE"
        //            }
        //        },
        //        "rateLimits": [{
        //                "rateLimitType": "ORDERS",
        //                "interval": "SECOND",
        //                "intervalNum": 10,
        //                "limit": 50,
        //                "count": 1
        //            },
        //            {
        //                "rateLimitType": "ORDERS",
        //                "interval": "DAY",
        //                "intervalNum": 1,
        //                "limit": 160000,
        //                "count": 3
        //            },
        //            {
        //                "rateLimitType": "REQUEST_WEIGHT",
        //                "interval": "MINUTE",
        //                "intervalNum": 1,
        //                "limit": 1200,
        //                "count": 12
        //            }
        //        ]
        //    }
        // swap
        //    {
        //        "id":"1",
        //        "status":200,
        //        "result":{
        //            "orderId":667061487,
        //            "symbol":"LTCUSDT",
        //            "status":"NEW",
        //            "clientOrderId":"x-xcKtGhcu91a74c818749ee42c0f70",
        //            "price":"82.00",
        //            "avgPrice":"0.00",
        //            "origQty":"1.000",
        //            "executedQty":"0.000",
        //            "cumQty":"0.000",
        //            "cumQuote":"0.00000",
        //            "timeInForce":"GTC",
        //            "type":"LIMIT",
        //            "reduceOnly":false,
        //            "closePosition":false,
        //            "side":"BUY",
        //            "positionSide":"BOTH",
        //            "stopPrice":"0.00",
        //            "workingType":"CONTRACT_PRICE",
        //            "priceProtect":false,
        //            "origType":"LIMIT",
        //            "priceMatch":"NONE",
        //            "selfTradePreventionMode":"NONE",
        //            "goodTillDate":0,
        //            "updateTime":1712918927511
        //        }
        //    }
        //
        const messageHash = this.safeString (message, 'id');
        const result = this.safeDict (message, 'result', {});
        const newSpotOrder = this.safeDict (result, 'newOrderResponse');
        let order = undefined;
        if (newSpotOrder !== undefined) {
            order = this.parseOrder (newSpotOrder);
        } else {
            order = this.parseOrder (result);
        }
        client.resolve (order, messageHash);
    }

    /**
     * @method
     * @name binance#cancelOrderWs
     * @description cancel multiple orders
     * @see https://developers.binance.com/docs/binance-spot-api-docs/websocket-api/trading-requests#cancel-order-trade
     * @see https://developers.binance.com/docs/derivatives/usds-margined-futures/trade/websocket-api/Cancel-Order
     * @see https://developers.binance.com/docs/derivatives/coin-margined-futures/trade/websocket-api/Cancel-Order
     * @param {string} id order id
     * @param {string} [symbol] unified market symbol, default is undefined
     * @param {object} [params] extra parameters specific to the exchange API endpoint
     * @param {string|undefined} [params.cancelRestrictions] Supported values: ONLY_NEW - Cancel will succeed if the order status is NEW. ONLY_PARTIALLY_FILLED - Cancel will succeed if order status is PARTIALLY_FILLED.
     * @returns {object} an list of [order structures]{@link https://docs.ccxt.com/#/?id=order-structure}
     */
    async cancelOrderWs (id: string, symbol: Str = undefined, params = {}): Promise<Order> {
        await this.loadMarkets ();
        if (symbol === undefined) {
            throw new BadRequest (this.id + ' cancelOrderWs requires a symbol');
        }
        const market = this.market (symbol);
        const type = this.getMarketType ('cancelOrderWs', market, params);
        const url = this.urls['api']['ws']['ws-api'][type];
        const requestId = this.requestId (url);
        const messageHash = requestId.toString ();
        let returnRateLimits = false;
        [ returnRateLimits, params ] = this.handleOptionAndParams (params, 'cancelOrderWs', 'returnRateLimits', false);
        const payload: Dict = {
            'symbol': this.marketId (symbol),
            'returnRateLimits': returnRateLimits,
        };
        const clientOrderId = this.safeString2 (params, 'origClientOrderId', 'clientOrderId');
        if (clientOrderId !== undefined) {
            payload['origClientOrderId'] = clientOrderId;
        } else {
            payload['orderId'] = this.parseToInt (id);
        }
        params = this.omit (params, [ 'origClientOrderId', 'clientOrderId' ]);
        const message: Dict = {
            'id': messageHash,
            'method': 'order.cancel',
            'params': this.signParams (this.extend (payload, params)),
        };
        const subscription: Dict = {
            'method': this.handleOrderWs,
        };
        return await this.watch (url, messageHash, message, messageHash, subscription);
    }

    /**
     * @method
     * @name binance#cancelAllOrdersWs
     * @description cancel all open orders in a market
     * @see https://developers.binance.com/docs/binance-spot-api-docs/websocket-api/trading-requests#cancel-open-orders-trade
     * @param {string} [symbol] unified market symbol of the market to cancel orders in
     * @param {object} [params] extra parameters specific to the exchange API endpoint
     * @returns {object[]} a list of [order structures]{@link https://docs.ccxt.com/#/?id=order-structure}
     */
    async cancelAllOrdersWs (symbol: Str = undefined, params = {}) {
        await this.loadMarkets ();
        const market = this.market (symbol);
        const type = this.getMarketType ('cancelAllOrdersWs', market, params);
        if (type !== 'spot') {
            throw new BadRequest (this.id + ' cancelAllOrdersWs only supports spot markets');
        }
        const url = this.urls['api']['ws']['ws-api'][type];
        const requestId = this.requestId (url);
        const messageHash = requestId.toString ();
        let returnRateLimits = false;
        [ returnRateLimits, params ] = this.handleOptionAndParams (params, 'cancelAllOrdersWs', 'returnRateLimits', false);
        const payload: Dict = {
            'symbol': this.marketId (symbol),
            'returnRateLimits': returnRateLimits,
        };
        const message: Dict = {
            'id': messageHash,
            'method': 'openOrders.cancelAll',
            'params': this.signParams (this.extend (payload, params)),
        };
        const subscription: Dict = {
            'method': this.handleOrdersWs,
        };
        return await this.watch (url, messageHash, message, messageHash, subscription);
    }

    /**
     * @method
     * @name binance#fetchOrderWs
     * @description fetches information on an order made by the user
     * @see https://developers.binance.com/docs/binance-spot-api-docs/websocket-api/trading-requests#query-order-user_data
     * @see https://developers.binance.com/docs/derivatives/usds-margined-futures/trade/websocket-api/Query-Order
     * @see https://developers.binance.com/docs/derivatives/coin-margined-futures/trade/websocket-api/Query-Order
     * @param {string} id order id
     * @param {string} [symbol] unified symbol of the market the order was made in
     * @param {object} [params] extra parameters specific to the exchange API endpoint
     * @returns {object} An [order structure]{@link https://docs.ccxt.com/#/?id=order-structure}
     */
    async fetchOrderWs (id: string, symbol: Str = undefined, params = {}): Promise<Order> {
        await this.loadMarkets ();
        if (symbol === undefined) {
            throw new BadRequest (this.id + ' cancelOrderWs requires a symbol');
        }
        const market = this.market (symbol);
        const type = this.getMarketType ('fetchOrderWs', market, params);
        if (type !== 'spot' && type !== 'future' && type !== 'delivery') {
            throw new BadRequest (this.id + ' fetchOrderWs only supports spot or swap markets');
        }
        const url = this.urls['api']['ws']['ws-api'][type];
        const requestId = this.requestId (url);
        const messageHash = requestId.toString ();
        let returnRateLimits = false;
        [ returnRateLimits, params ] = this.handleOptionAndParams (params, 'fetchOrderWs', 'returnRateLimits', false);
        const payload: Dict = {
            'symbol': this.marketId (symbol),
            'returnRateLimits': returnRateLimits,
        };
        const clientOrderId = this.safeString2 (params, 'origClientOrderId', 'clientOrderId');
        if (clientOrderId !== undefined) {
            payload['origClientOrderId'] = clientOrderId;
        } else {
            payload['orderId'] = this.parseToInt (id);
        }
        const message: Dict = {
            'id': messageHash,
            'method': 'order.status',
            'params': this.signParams (this.extend (payload, params)),
        };
        const subscription: Dict = {
            'method': this.handleOrderWs,
        };
        return await this.watch (url, messageHash, message, messageHash, subscription);
    }

    /**
     * @method
     * @name binance#fetchOrdersWs
     * @description fetches information on multiple orders made by the user
     * @see https://developers.binance.com/docs/binance-spot-api-docs/websocket-api/trading-requests#order-lists
     * @param {string} symbol unified market symbol of the market orders were made in
     * @param {int|undefined} [since] the earliest time in ms to fetch orders for
     * @param {int|undefined} [limit] the maximum number of order structures to retrieve
     * @param {object} [params] extra parameters specific to the exchange API endpoint
     * @param {int} [params.orderId] order id to begin at
     * @param {int} [params.startTime] earliest time in ms to retrieve orders for
     * @param {int} [params.endTime] latest time in ms to retrieve orders for
     * @param {int} [params.limit] the maximum number of order structures to retrieve
     * @returns {object[]} a list of [order structures]{@link https://docs.ccxt.com/#/?id=order-structure}
     */
    async fetchOrdersWs (symbol: Str = undefined, since: Int = undefined, limit: Int = undefined, params = {}): Promise<Order[]> {
        await this.loadMarkets ();
        if (symbol === undefined) {
            throw new BadRequest (this.id + ' fetchOrdersWs requires a symbol');
        }
        const market = this.market (symbol);
        const type = this.getMarketType ('fetchOrdersWs', market, params);
        if (type !== 'spot') {
            throw new BadRequest (this.id + ' fetchOrdersWs only supports spot markets');
        }
        const url = this.urls['api']['ws']['ws-api'][type];
        const requestId = this.requestId (url);
        const messageHash = requestId.toString ();
        let returnRateLimits = false;
        [ returnRateLimits, params ] = this.handleOptionAndParams (params, 'fetchOrderWs', 'returnRateLimits', false);
        const payload: Dict = {
            'symbol': this.marketId (symbol),
            'returnRateLimits': returnRateLimits,
        };
        const message: Dict = {
            'id': messageHash,
            'method': 'allOrders',
            'params': this.signParams (this.extend (payload, params)),
        };
        const subscription: Dict = {
            'method': this.handleOrdersWs,
        };
        const orders = await this.watch (url, messageHash, message, messageHash, subscription);
        return this.filterBySymbolSinceLimit (orders, symbol, since, limit);
    }

    /**
     * @method
     * @name binance#fetchClosedOrdersWs
     * @description fetch closed orders
     * @see https://developers.binance.com/docs/binance-spot-api-docs/websocket-api/trading-requests#order-lists
     * @param {string} symbol unified market symbol
     * @param {int} [since] the earliest time in ms to fetch open orders for
     * @param {int} [limit] the maximum number of open orders structures to retrieve
     * @param {object} [params] extra parameters specific to the exchange API endpoint
     * @returns {object[]} a list of [order structures]{@link https://docs.ccxt.com/#/?id=order-structure}
     */
    async fetchClosedOrdersWs (symbol: Str = undefined, since: Int = undefined, limit: Int = undefined, params = {}): Promise<Order[]> {
        const orders = await this.fetchOrdersWs (symbol, since, limit, params);
        const closedOrders = [];
        for (let i = 0; i < orders.length; i++) {
            const order = orders[i];
            if (order['status'] === 'closed') {
                closedOrders.push (order);
            }
        }
        return closedOrders;
    }

    /**
     * @method
     * @name binance#fetchOpenOrdersWs
     * @description fetch all unfilled currently open orders
     * @see https://developers.binance.com/docs/binance-spot-api-docs/websocket-api/trading-requests#current-open-orders-user_data
     * @param {string} symbol unified market symbol
     * @param {int|undefined} [since] the earliest time in ms to fetch open orders for
     * @param {int|undefined} [limit] the maximum number of open orders structures to retrieve
     * @param {object} [params] extra parameters specific to the exchange API endpoint
     * @returns {object[]} a list of [order structures]{@link https://docs.ccxt.com/#/?id=order-structure}
     */
    async fetchOpenOrdersWs (symbol: Str = undefined, since: Int = undefined, limit: Int = undefined, params = {}): Promise<Order[]> {
        await this.loadMarkets ();
        const market = this.market (symbol);
        const type = this.getMarketType ('fetchOpenOrdersWs', market, params);
        if (type !== 'spot' && type !== 'future') {
            throw new BadRequest (this.id + ' fetchOpenOrdersWs only supports spot or swap markets');
        }
        const url = this.urls['api']['ws']['ws-api'][type];
        const requestId = this.requestId (url);
        const messageHash = requestId.toString ();
        let returnRateLimits = false;
        [ returnRateLimits, params ] = this.handleOptionAndParams (params, 'fetchOrderWs', 'returnRateLimits', false);
        const payload: Dict = {
            'returnRateLimits': returnRateLimits,
        };
        if (symbol !== undefined) {
            payload['symbol'] = this.marketId (symbol);
        }
        const message: Dict = {
            'id': messageHash,
            'method': 'openOrders.status',
            'params': this.signParams (this.extend (payload, params)),
        };
        const subscription: Dict = {
            'method': this.handleOrdersWs,
        };
        const orders = await this.watch (url, messageHash, message, messageHash, subscription);
        return this.filterBySymbolSinceLimit (orders, symbol, since, limit);
    }

    /**
     * @method
     * @name binance#watchOrders
     * @description watches information on multiple orders made by the user
     * @see https://developers.binance.com/docs/binance-spot-api-docs/user-data-stream#order-update
     * @see https://developers.binance.com/docs/margin_trading/trade-data-stream/Event-Order-Update
     * @see https://developers.binance.com/docs/derivatives/usds-margined-futures/user-data-streams/Event-Order-Update
     * @param {string} symbol unified market symbol of the market the orders were made in
     * @param {int} [since] the earliest time in ms to fetch orders for
     * @param {int} [limit] the maximum number of order structures to retrieve
     * @param {object} [params] extra parameters specific to the exchange API endpoint
     * @param {string|undefined} [params.marginMode] 'cross' or 'isolated', for spot margin
     * @param {boolean} [params.portfolioMargin] set to true if you would like to watch portfolio margin account orders
     * @returns {object[]} a list of [order structures]{@link https://docs.ccxt.com/#/?id=order-structure}
     */
    async watchOrders (symbol: Str = undefined, since: Int = undefined, limit: Int = undefined, params = {}): Promise<Order[]> {
        await this.loadMarkets ();
        let messageHash = 'orders';
        let market = undefined;
        if (symbol !== undefined) {
            market = this.market (symbol);
            symbol = market['symbol'];
            messageHash += ':' + symbol;
        }
        let type = undefined;
        [ type, params ] = this.handleMarketTypeAndParams ('watchOrders', market, params);
        let subType = undefined;
        [ subType, params ] = this.handleSubTypeAndParams ('watchOrders', market, params);
        if (this.isLinear (type, subType)) {
            type = 'future';
        } else if (this.isInverse (type, subType)) {
            type = 'delivery';
        }
        params = this.extend (params, { 'type': type, 'symbol': symbol }); // needed inside authenticate for isolated margin
        await this.authenticate (params);
        let marginMode = undefined;
        [ marginMode, params ] = this.handleMarginModeAndParams ('watchOrders', params);
        let urlType = type;
        if ((type === 'margin') || ((type === 'spot') && (marginMode !== undefined))) {
            urlType = 'spot'; // spot-margin shares the same stream as regular spot
        }
        let isPortfolioMargin = undefined;
        [ isPortfolioMargin, params ] = this.handleOptionAndParams2 (params, 'watchOrders', 'papi', 'portfolioMargin', false);
        let url = '';
        if (type === 'spot') {
            // route orders to ws-api user data stream
            url = this.urls['api']['ws']['ws-api'][type];
        } else {
            if (isPortfolioMargin) {
                urlType = 'papi';
            }
            url = this.urls['api']['ws'][urlType] + '/' + this.options[type]['listenKey'];
        }
        const client = this.client (url);
        this.setBalanceCache (client, type, isPortfolioMargin);
        this.setPositionsCache (client, type, undefined, isPortfolioMargin);
        const message = undefined;
        const orders = await this.watch (url, messageHash, message, type);
        if (this.newUpdates) {
            limit = orders.getLimit (symbol, limit);
        }
        return this.filterBySymbolSinceLimit (orders, symbol, since, limit, true);
    }

    parseWsOrder (order, market = undefined) {
        //
        // spot
        //
        //     {
        //         "e": "executionReport",        // Event type
        //         "E": 1499405658658,            // Event time
        //         "s": "ETHBTC",                 // Symbol
        //         "c": "mUvoqJxFIILMdfAW5iGSOW", // Client order ID
        //         "S": "BUY",                    // Side
        //         "o": "LIMIT",                  // Order type
        //         "f": "GTC",                    // Time in force
        //         "q": "1.00000000",             // Order quantity
        //         "p": "0.10264410",             // Order price
        //         "P": "0.00000000",             // Stop price
        //         "F": "0.00000000",             // Iceberg quantity
        //         "g": -1,                       // OrderListId
        //         "C": null,                     // Original client order ID; This is the ID of the order being canceled
        //         "x": "NEW",                    // Current execution type
        //         "X": "NEW",                    // Current order status
        //         "r": "NONE",                   // Order reject reason; will be an error code.
        //         "i": 4293153,                  // Order ID
        //         "l": "0.00000000",             // Last executed quantity
        //         "z": "0.00000000",             // Cumulative filled quantity
        //         "L": "0.00000000",             // Last executed price
        //         "n": "0",                      // Commission amount
        //         "N": null,                     // Commission asset
        //         "T": 1499405658657,            // Transaction time
        //         "t": -1,                       // Trade ID
        //         "I": 8641984,                  // Ignore
        //         "w": true,                     // Is the order on the book?
        //         "m": false,                    // Is this trade the maker side?
        //         "M": false,                    // Ignore
        //         "O": 1499405658657,            // Order creation time
        //         "Z": "0.00000000",             // Cumulative quote asset transacted quantity
        //         "Y": "0.00000000"              // Last quote asset transacted quantity (i.e. lastPrice * lastQty),
        //         "Q": "0.00000000"              // Quote Order Qty
        //     }
        //
        // future
        //
        //     {
        //         "s":"BTCUSDT",                 // Symbol
        //         "c":"TEST",                    // Client Order Id
        //                                        // special client order id:
        //                                        // starts with "autoclose-": liquidation order
        //                                        // "adl_autoclose": ADL auto close order
        //         "S":"SELL",                    // Side
        //         "o":"TRAILING_STOP_MARKET",    // Order Type
        //         "f":"GTC",                     // Time in Force
        //         "q":"0.001",                   // Original Quantity
        //         "p":"0",                       // Original Price
        //         "ap":"0",                      // Average Price
        //         "sp":"7103.04",                // Stop Price. Please ignore with TRAILING_STOP_MARKET order
        //         "x":"NEW",                     // Execution Type
        //         "X":"NEW",                     // Order Status
        //         "i":8886774,                   // Order Id
        //         "l":"0",                       // Order Last Filled Quantity
        //         "z":"0",                       // Order Filled Accumulated Quantity
        //         "L":"0",                       // Last Filled Price
        //         "N":"USDT",                    // Commission Asset, will not push if no commission
        //         "n":"0",                       // Commission, will not push if no commission
        //         "T":1568879465651,             // Order Trade Time
        //         "t":0,                         // Trade Id
        //         "b":"0",                       // Bids Notional
        //         "a":"9.91",                    // Ask Notional
        //         "m":false,                     // Is this trade the maker side?
        //         "R":false,                     // Is this reduce only
        //         "wt":"CONTRACT_PRICE",         // Stop Price Working Type
        //         "ot":"TRAILING_STOP_MARKET",   // Original Order Type
        //         "ps":"LONG",                   // Position Side
        //         "cp":false,                    // If Close-All, pushed with conditional order
        //         "AP":"7476.89",                // Activation Price, only puhed with TRAILING_STOP_MARKET order
        //         "cr":"5.0",                    // Callback Rate, only puhed with TRAILING_STOP_MARKET order
        //         "rp":"0"                       // Realized Profit of the trade
        //     }
        //
        const executionType = this.safeString (order, 'x');
        const orderId = this.safeString (order, 'i');
        const marketId = this.safeString (order, 's');
        const marketType = ('ps' in order) ? 'contract' : 'spot';
        const symbol = this.safeSymbol (marketId, undefined, undefined, marketType);
        let timestamp = this.safeInteger (order, 'O');
        const T = this.safeInteger (order, 'T');
        let lastTradeTimestamp = undefined;
        if (executionType === 'NEW' || executionType === 'AMENDMENT' || executionType === 'CANCELED') {
            if (timestamp === undefined) {
                timestamp = T;
            }
        } else if (executionType === 'TRADE') {
            lastTradeTimestamp = T;
        }
        const lastUpdateTimestamp = T;
        let fee = undefined;
        const feeCost = this.safeString (order, 'n');
        if ((feeCost !== undefined) && (Precise.stringGt (feeCost, '0'))) {
            const feeCurrencyId = this.safeString (order, 'N');
            const feeCurrency = this.safeCurrencyCode (feeCurrencyId);
            fee = {
                'cost': feeCost,
                'currency': feeCurrency,
            };
        }
        const price = this.safeString (order, 'p');
        const amount = this.safeString (order, 'q');
        const side = this.safeStringLower (order, 'S');
        const type = this.safeStringLower (order, 'o');
        const filled = this.safeString (order, 'z');
        const cost = this.safeString (order, 'Z');
        const average = this.safeString (order, 'ap');
        const rawStatus = this.safeString (order, 'X');
        const status = this.parseOrderStatus (rawStatus);
        const trades = undefined;
        let clientOrderId = this.safeString (order, 'C');
        if ((clientOrderId === undefined) || (clientOrderId.length === 0)) {
            clientOrderId = this.safeString (order, 'c');
        }
        const stopPrice = this.safeString2 (order, 'P', 'sp');
        let timeInForce = this.safeString (order, 'f');
        if (timeInForce === 'GTX') {
            // GTX means "Good Till Crossing" and is an equivalent way of saying Post Only
            timeInForce = 'PO';
        }
        return this.safeOrder ({
            'info': order,
            'symbol': symbol,
            'id': orderId,
            'clientOrderId': clientOrderId,
            'timestamp': timestamp,
            'datetime': this.iso8601 (timestamp),
            'lastTradeTimestamp': lastTradeTimestamp,
            'lastUpdateTimestamp': lastUpdateTimestamp,
            'type': type,
            'timeInForce': timeInForce,
            'postOnly': undefined,
            'reduceOnly': this.safeBool (order, 'R'),
            'side': side,
            'price': price,
            'stopPrice': stopPrice,
            'triggerPrice': stopPrice,
            'amount': amount,
            'cost': cost,
            'average': average,
            'filled': filled,
            'remaining': undefined,
            'status': status,
            'fee': fee,
            'trades': trades,
        });
    }

    handleOrderUpdate (client: Client, message) {
        //
        // spot
        //
        //     {
        //         "e": "executionReport",        // Event type
        //         "E": 1499405658658,            // Event time
        //         "s": "ETHBTC",                 // Symbol
        //         "c": "mUvoqJxFIILMdfAW5iGSOW", // Client order ID
        //         "S": "BUY",                    // Side
        //         "o": "LIMIT",                  // Order type
        //         "f": "GTC",                    // Time in force
        //         "q": "1.00000000",             // Order quantity
        //         "p": "0.10264410",             // Order price
        //         "P": "0.00000000",             // Stop price
        //         "F": "0.00000000",             // Iceberg quantity
        //         "g": -1,                       // OrderListId
        //         "C": null,                     // Original client order ID; This is the ID of the order being canceled
        //         "x": "NEW",                    // Current execution type
        //         "X": "NEW",                    // Current order status
        //         "r": "NONE",                   // Order reject reason; will be an error code.
        //         "i": 4293153,                  // Order ID
        //         "l": "0.00000000",             // Last executed quantity
        //         "z": "0.00000000",             // Cumulative filled quantity
        //         "L": "0.00000000",             // Last executed price
        //         "n": "0",                      // Commission amount
        //         "N": null,                     // Commission asset
        //         "T": 1499405658657,            // Transaction time
        //         "t": -1,                       // Trade ID
        //         "I": 8641984,                  // Ignore
        //         "w": true,                     // Is the order on the book?
        //         "m": false,                    // Is this trade the maker side?
        //         "M": false,                    // Ignore
        //         "O": 1499405658657,            // Order creation time
        //         "Z": "0.00000000",             // Cumulative quote asset transacted quantity
        //         "Y": "0.00000000"              // Last quote asset transacted quantity (i.e. lastPrice * lastQty),
        //         "Q": "0.00000000"              // Quote Order Qty
        //     }
        //
        // future
        //
        //     {
        //         "e":"ORDER_TRADE_UPDATE",           // Event Type
        //         "E":1568879465651,                  // Event Time
        //         "T":1568879465650,                  // Trasaction Time
        //         "o": {
        //             "s":"BTCUSDT",                  // Symbol
        //             "c":"TEST",                     // Client Order Id
        //                                             // special client order id:
        //                                             // starts with "autoclose-": liquidation order
        //                                             // "adl_autoclose": ADL auto close order
        //             "S":"SELL",                     // Side
        //             "o":"TRAILING_STOP_MARKET",     // Order Type
        //             "f":"GTC",                      // Time in Force
        //             "q":"0.001",                    // Original Quantity
        //             "p":"0",                        // Original Price
        //             "ap":"0",                       // Average Price
        //             "sp":"7103.04",                 // Stop Price. Please ignore with TRAILING_STOP_MARKET order
        //             "x":"NEW",                      // Execution Type
        //             "X":"NEW",                      // Order Status
        //             "i":8886774,                    // Order Id
        //             "l":"0",                        // Order Last Filled Quantity
        //             "z":"0",                        // Order Filled Accumulated Quantity
        //             "L":"0",                        // Last Filled Price
        //             "N":"USDT",                     // Commission Asset, will not push if no commission
        //             "n":"0",                        // Commission, will not push if no commission
        //             "T":1568879465651,              // Order Trade Time
        //             "t":0,                          // Trade Id
        //             "b":"0",                        // Bids Notional
        //             "a":"9.91",                     // Ask Notional
        //             "m":false,                      // Is this trade the maker side?
        //             "R":false,                      // Is this reduce only
        //             "wt":"CONTRACT_PRICE",          // Stop Price Working Type
        //             "ot":"TRAILING_STOP_MARKET",    // Original Order Type
        //             "ps":"LONG",                    // Position Side
        //             "cp":false,                     // If Close-All, pushed with conditional order
        //             "AP":"7476.89",                 // Activation Price, only puhed with TRAILING_STOP_MARKET order
        //             "cr":"5.0",                     // Callback Rate, only puhed with TRAILING_STOP_MARKET order
        //             "rp":"0"                        // Realized Profit of the trade
        //         }
        //     }
        //
        const e = this.safeString (message, 'e');
        if (e === 'ORDER_TRADE_UPDATE') {
            message = this.safeDict (message, 'o', message);
        }
        this.handleMyTrade (client, message);
        this.handleOrder (client, message);
        this.handleMyLiquidation (client, message);
    }

    /**
     * @method
     * @name binance#watchPositions
     * @description watch all open positions
     * @param {string[]|undefined} symbols list of unified market symbols
     * @param {number} [since] since timestamp
     * @param {number} [limit] limit
     * @param {object} params extra parameters specific to the exchange API endpoint
     * @param {boolean} [params.portfolioMargin] set to true if you would like to watch positions in a portfolio margin account
     * @returns {object[]} a list of [position structure]{@link https://docs.ccxt.com/en/latest/manual.html#position-structure}
     */
    async watchPositions (symbols: Strings = undefined, since: Int = undefined, limit: Int = undefined, params = {}): Promise<Position[]> {
        await this.loadMarkets ();
        let market = undefined;
        let messageHash = '';
        symbols = this.marketSymbols (symbols);
        if (!this.isEmpty (symbols)) {
            market = this.getMarketFromSymbols (symbols);
            messageHash = '::' + symbols.join (',');
        }
        let type = undefined;
        [ type, params ] = this.handleMarketTypeAndParams ('watchPositions', market, params);
        if (type === 'spot' || type === 'margin') {
            type = 'future';
        }
        let subType = undefined;
        [ subType, params ] = this.handleSubTypeAndParams ('watchPositions', market, params);
        if (this.isLinear (type, subType)) {
            type = 'future';
        } else if (this.isInverse (type, subType)) {
            type = 'delivery';
        }
        const marketTypeObject: Dict = {};
        marketTypeObject['type'] = type;
        marketTypeObject['subType'] = subType;
        await this.authenticate (this.extend (marketTypeObject, params));
        messageHash = type + ':positions' + messageHash;
        let isPortfolioMargin = undefined;
        [ isPortfolioMargin, params ] = this.handleOptionAndParams2 (params, 'watchPositions', 'papi', 'portfolioMargin', false);
        let urlType = type;
        if (isPortfolioMargin) {
            urlType = 'papi';
        }
        const url = this.urls['api']['ws'][urlType] + '/' + this.options[type]['listenKey'];
        const client = this.client (url);
        this.setBalanceCache (client, type, isPortfolioMargin);
        this.setPositionsCache (client, type, symbols, isPortfolioMargin);
        const fetchPositionsSnapshot = this.handleOption ('watchPositions', 'fetchPositionsSnapshot', true);
        const awaitPositionsSnapshot = this.handleOption ('watchPositions', 'awaitPositionsSnapshot', true);
        const cache = this.safeValue (this.positions, type);
        if (fetchPositionsSnapshot && awaitPositionsSnapshot && cache === undefined) {
            const snapshot = await client.future (type + ':fetchPositionsSnapshot');
            return this.filterBySymbolsSinceLimit (snapshot, symbols, since, limit, true);
        }
        const newPositions = await this.watch (url, messageHash, undefined, type);
        if (this.newUpdates) {
            return newPositions;
        }
        return this.filterBySymbolsSinceLimit (cache, symbols, since, limit, true);
    }

    setPositionsCache (client: Client, type, symbols: Strings = undefined, isPortfolioMargin = false) {
        if (type === 'spot') {
            return;
        }
        if (this.positions === undefined) {
            this.positions = {};
        }
        if (type in this.positions) {
            return;
        }
        const fetchPositionsSnapshot = this.handleOption ('watchPositions', 'fetchPositionsSnapshot', false);
        if (fetchPositionsSnapshot) {
            const messageHash = type + ':fetchPositionsSnapshot';
            if (!(messageHash in client.futures)) {
                client.future (messageHash);
                this.spawn (this.loadPositionsSnapshot, client, messageHash, type, isPortfolioMargin);
            }
        } else {
            this.positions[type] = new ArrayCacheBySymbolBySide ();
        }
    }

    async loadPositionsSnapshot (client, messageHash, type, isPortfolioMargin) {
        const params: Dict = {
            'type': type,
        };
        if (isPortfolioMargin) {
            params['portfolioMargin'] = true;
        }
        const positions = await this.fetchPositions (undefined, params);
        this.positions[type] = new ArrayCacheBySymbolBySide ();
        const cache = this.positions[type];
        for (let i = 0; i < positions.length; i++) {
            const position = positions[i];
            const contracts = this.safeNumber (position, 'contracts', 0);
            if (contracts > 0) {
                cache.append (position);
            }
        }
        // don't remove the future from the .futures cache
        const future = client.futures[messageHash];
        future.resolve (cache);
        client.resolve (cache, type + ':position');
    }

    handlePositions (client, message) {
        //
        //     {
        //         e: 'ACCOUNT_UPDATE',
        //         T: 1667881353112,
        //         E: 1667881353115,
        //         a: {
        //             B: [{
        //                 a: 'USDT',
        //                 wb: '1127.95750089',
        //                 cw: '1040.82091149',
        //                 bc: '0'
        //             }],
        //             P: [{
        //                 s: 'BTCUSDT',
        //                 pa: '-0.089',
        //                 ep: '19700.03933',
        //                 cr: '-1260.24809979',
        //                 up: '1.53058860',
        //                 mt: 'isolated',
        //                 iw: '87.13658940',
        //                 ps: 'BOTH',
        //                 ma: 'USDT'
        //             }],
        //             m: 'ORDER'
        //         }
        //     }
        //
        // each account is connected to a different endpoint
        // and has exactly one subscriptionhash which is the account type
        const subscriptions = client.subscriptions;
        const subscriptionsKeys = Object.keys (subscriptions);
        const accountType = this.getAccountTypeFromSubscriptions (subscriptionsKeys);
        if (this.positions === undefined) {
            this.positions = {};
        }
        if (!(accountType in this.positions)) {
            this.positions[accountType] = new ArrayCacheBySymbolBySide ();
        }
        const cache = this.positions[accountType];
        const data = this.safeDict (message, 'a', {});
        const rawPositions = this.safeList (data, 'P', []);
        const newPositions = [];
        for (let i = 0; i < rawPositions.length; i++) {
            const rawPosition = rawPositions[i];
            const position = this.parseWsPosition (rawPosition);
            const timestamp = this.safeInteger (message, 'E');
            position['timestamp'] = timestamp;
            position['datetime'] = this.iso8601 (timestamp);
            newPositions.push (position);
            cache.append (position);
        }
        const messageHashes = this.findMessageHashes (client, accountType + ':positions::');
        for (let i = 0; i < messageHashes.length; i++) {
            const messageHash = messageHashes[i];
            const parts = messageHash.split ('::');
            const symbolsString = parts[1];
            const symbols = symbolsString.split (',');
            const positions = this.filterByArray (newPositions, 'symbol', symbols, false);
            if (!this.isEmpty (positions)) {
                client.resolve (positions, messageHash);
            }
        }
        client.resolve (newPositions, accountType + ':positions');
    }

    parseWsPosition (position, market = undefined) {
        //
        //     {
        //         "s": "BTCUSDT", // Symbol
        //         "pa": "0", // Position Amount
        //         "ep": "0.00000", // Entry Price
        //         "cr": "200", // (Pre-fee) Accumulated Realized
        //         "up": "0", // Unrealized PnL
        //         "mt": "isolated", // Margin Type
        //         "iw": "0.00000000", // Isolated Wallet (if isolated position)
        //         "ps": "BOTH" // Position Side
        //     }
        //
        const marketId = this.safeString (position, 's');
        const contracts = this.safeString (position, 'pa');
        const contractsAbs = Precise.stringAbs (this.safeString (position, 'pa'));
        let positionSide = this.safeStringLower (position, 'ps');
        let hedged = true;
        if (positionSide === 'both') {
            hedged = false;
            if (!Precise.stringEq (contracts, '0')) {
                if (Precise.stringLt (contracts, '0')) {
                    positionSide = 'short';
                } else {
                    positionSide = 'long';
                }
            }
        }
        return this.safePosition ({
            'info': position,
            'id': undefined,
            'symbol': this.safeSymbol (marketId, undefined, undefined, 'contract'),
            'notional': undefined,
            'marginMode': this.safeString (position, 'mt'),
            'liquidationPrice': undefined,
            'entryPrice': this.safeNumber (position, 'ep'),
            'unrealizedPnl': this.safeNumber (position, 'up'),
            'percentage': undefined,
            'contracts': this.parseNumber (contractsAbs),
            'contractSize': undefined,
            'markPrice': undefined,
            'side': positionSide,
            'hedged': hedged,
            'timestamp': undefined,
            'datetime': undefined,
            'maintenanceMargin': undefined,
            'maintenanceMarginPercentage': undefined,
            'collateral': undefined,
            'initialMargin': undefined,
            'initialMarginPercentage': undefined,
            'leverage': undefined,
            'marginRatio': undefined,
        });
    }

    /**
     * @method
     * @name binance#fetchMyTradesWs
     * @description fetch all trades made by the user
     * @see https://developers.binance.com/docs/binance-spot-api-docs/websocket-api/account-requests#account-trade-history-user_data
     * @param {string} symbol unified market symbol
     * @param {int|undefined} [since] the earliest time in ms to fetch trades for
     * @param {int|undefined} [limit] the maximum number of trades structures to retrieve
     * @param {object} [params] extra parameters specific to the exchange API endpoint
     * @param {int} [params.endTime] the latest time in ms to fetch trades for
     * @param {int} [params.fromId] first trade Id to fetch
     * @returns {object[]} a list of [trade structures]{@link https://docs.ccxt.com/#/?id=trade-structure}
     */
    async fetchMyTradesWs (symbol: Str = undefined, since: Int = undefined, limit: Int = undefined, params = {}): Promise<Trade[]> {
        await this.loadMarkets ();
        if (symbol === undefined) {
            throw new BadRequest (this.id + ' fetchMyTradesWs requires a symbol');
        }
        const market = this.market (symbol);
        const type = this.getMarketType ('fetchMyTradesWs', market, params);
        if (type !== 'spot' && type !== 'future') {
            throw new BadRequest (this.id + ' fetchMyTradesWs does not support ' + type + ' markets');
        }
        const url = this.urls['api']['ws']['ws-api'][type];
        const requestId = this.requestId (url);
        const messageHash = requestId.toString ();
        let returnRateLimits = false;
        [ returnRateLimits, params ] = this.handleOptionAndParams (params, 'fetchMyTradesWs', 'returnRateLimits', false);
        const payload: Dict = {
            'symbol': this.marketId (symbol),
            'returnRateLimits': returnRateLimits,
        };
        if (since !== undefined) {
            payload['startTime'] = since;
        }
        if (limit !== undefined) {
            payload['limit'] = limit;
        }
        const fromId = this.safeInteger (params, 'fromId');
        if (fromId !== undefined && since !== undefined) {
            throw new BadRequest (this.id + ' fetchMyTradesWs does not support fetching by both fromId and since parameters at the same time');
        }
        const message: Dict = {
            'id': messageHash,
            'method': 'myTrades',
            'params': this.signParams (this.extend (payload, params)),
        };
        const subscription: Dict = {
            'method': this.handleTradesWs,
        };
        const trades = await this.watch (url, messageHash, message, messageHash, subscription);
        return this.filterBySymbolSinceLimit (trades, symbol, since, limit);
    }

    /**
     * @method
     * @name binance#fetchTradesWs
     * @description fetch all trades made by the user
     * @see https://developers.binance.com/docs/binance-spot-api-docs/websocket-api/market-data-requests#recent-trades
     * @param {string} symbol unified market symbol
     * @param {int} [since] the earliest time in ms to fetch trades for
     * @param {int} [limit] the maximum number of trades structures to retrieve, default=500, max=1000
     * @param {object} [params] extra parameters specific to the exchange API endpoint
     *
     * EXCHANGE SPECIFIC PARAMETERS
     * @param {int} [params.fromId] trade ID to begin at
     * @returns {object[]} a list of [trade structures]{@link https://docs.ccxt.com/#/?id=trade-structure}
     */
    async fetchTradesWs (symbol: string, since: Int = undefined, limit: Int = undefined, params = {}): Promise<Trade[]> {
        await this.loadMarkets ();
        const market = this.market (symbol);
        const type = this.getMarketType ('fetchTradesWs', market, params);
        if (type !== 'spot' && type !== 'future') {
            throw new BadRequest (this.id + ' fetchTradesWs does not support ' + type + ' markets');
        }
        const url = this.urls['api']['ws']['ws-api'][type];
        const requestId = this.requestId (url);
        const messageHash = requestId.toString ();
        let returnRateLimits = false;
        [ returnRateLimits, params ] = this.handleOptionAndParams (params, 'fetchTradesWs', 'returnRateLimits', false);
        const payload: Dict = {
            'symbol': this.marketId (symbol),
            'returnRateLimits': returnRateLimits,
        };
        if (limit !== undefined) {
            payload['limit'] = limit;
        }
        const message: Dict = {
            'id': messageHash,
            'method': 'trades.historical',
            'params': this.extend (payload, params),
        };
        const subscription: Dict = {
            'method': this.handleTradesWs,
        };
        const trades = await this.watch (url, messageHash, message, messageHash, subscription);
        return this.filterBySinceLimit (trades, since, limit);
    }

    handleTradesWs (client: Client, message) {
        //
        // fetchMyTradesWs
        //
        //    {
        //        "id": "f4ce6a53-a29d-4f70-823b-4ab59391d6e8",
        //        "status": 200,
        //        "result": [
        //            {
        //                "symbol": "BTCUSDT",
        //                "id": 1650422481,
        //                "orderId": 12569099453,
        //                "orderListId": -1,
        //                "price": "23416.10000000",
        //                "qty": "0.00635000",
        //                "quoteQty": "148.69223500",
        //                "commission": "0.00000000",
        //                "commissionAsset": "BNB",
        //                "time": 1660801715793,
        //                "isBuyer": false,
        //                "isMaker": true,
        //                "isBestMatch": true
        //            },
        //            ...
        //        ],
        //    }
        //
        // fetchTradesWs
        //
        //    {
        //        "id": "f4ce6a53-a29d-4f70-823b-4ab59391d6e8",
        //        "status": 200,
        //        "result": [
        //            {
        //                "id": 0,
        //                "price": "0.00005000",
        //                "qty": "40.00000000",
        //                "quoteQty": "0.00200000",
        //                "time": 1500004800376,
        //                "isBuyerMaker": true,
        //                "isBestMatch": true
        //            }
        //            ...
        //        ],
        //    }
        //
        const messageHash = this.safeString (message, 'id');
        const result = this.safeList (message, 'result', []);
        const trades = this.parseTrades (result);
        client.resolve (trades, messageHash);
    }

    /**
     * @method
     * @name binance#watchMyTrades
     * @description watches information on multiple trades made by the user
     * @param {string} symbol unified market symbol of the market orders were made in
     * @param {int} [since] the earliest time in ms to fetch orders for
     * @param {int} [limit] the maximum number of order structures to retrieve
     * @param {object} [params] extra parameters specific to the exchange API endpoint
     * @param {boolean} [params.portfolioMargin] set to true if you would like to watch trades in a portfolio margin account
     * @returns {object[]} a list of [trade structures]{@link https://docs.ccxt.com/#/?id=trade-structure}
     */
    async watchMyTrades (symbol: Str = undefined, since: Int = undefined, limit: Int = undefined, params = {}): Promise<Trade[]> {
        await this.loadMarkets ();
        let type = undefined;
        let market = undefined;
        if (symbol !== undefined) {
            market = this.market (symbol);
            symbol = market['symbol'];
        }
        [ type, params ] = this.handleMarketTypeAndParams ('watchMyTrades', market, params);
        let subType = undefined;
        [ subType, params ] = this.handleSubTypeAndParams ('watchMyTrades', market, params);
        if (this.isLinear (type, subType)) {
            type = 'future';
        } else if (this.isInverse (type, subType)) {
            type = 'delivery';
        }
        let messageHash = 'myTrades';
        if (symbol !== undefined) {
            symbol = this.symbol (symbol);
            messageHash += ':' + symbol;
            params = this.extend (params, { 'type': market['type'], 'symbol': symbol });
        }
        await this.authenticate (params);
        let urlType = type; // we don't change type because the listening key is different
        if (type === 'margin') {
            urlType = 'spot'; // spot-margin shares the same stream as regular spot
        }
        let isPortfolioMargin = undefined;
        [ isPortfolioMargin, params ] = this.handleOptionAndParams2 (params, 'watchMyTrades', 'papi', 'portfolioMargin', false);
        let url = '';
        if (type === 'spot') {
            url = this.urls['api']['ws']['ws-api'][type];
        } else {
            if (isPortfolioMargin) {
                urlType = 'papi';
            }
            url = this.urls['api']['ws'][urlType] + '/' + this.options[type]['listenKey'];
        }
        const client = this.client (url);
        this.setBalanceCache (client, type, isPortfolioMargin);
        this.setPositionsCache (client, type, undefined, isPortfolioMargin);
        const message = undefined;
        const trades = await this.watch (url, messageHash, message, type);
        if (this.newUpdates) {
            limit = trades.getLimit (symbol, limit);
        }
        return this.filterBySymbolSinceLimit (trades, symbol, since, limit, true);
    }

    handleMyTrade (client: Client, message) {
        const messageHash = 'myTrades';
        const executionType = this.safeString (message, 'x');
        if (executionType === 'TRADE') {
            const trade = this.parseWsTrade (message);
            const orderId = this.safeString (trade, 'order');
            let tradeFee = this.safeDict (trade, 'fee', {});
            tradeFee = this.extend ({}, tradeFee);
            const symbol = this.safeString (trade, 'symbol');
            if (orderId !== undefined && tradeFee !== undefined && symbol !== undefined) {
                const cachedOrders = this.orders;
                if (cachedOrders !== undefined) {
                    const orders = this.safeValue (cachedOrders.hashmap, symbol, {});
                    const order = this.safeValue (orders, orderId);
                    if (order !== undefined) {
                        // accumulate order fees
                        const fees = this.safeValue (order, 'fees');
                        const fee = this.safeValue (order, 'fee');
                        if (!this.isEmpty (fees)) {
                            let insertNewFeeCurrency = true;
                            for (let i = 0; i < fees.length; i++) {
                                const orderFee = fees[i];
                                if (orderFee['currency'] === tradeFee['currency']) {
                                    const feeCost = this.sum (tradeFee['cost'], orderFee['cost']);
                                    order['fees'][i]['cost'] = parseFloat (this.currencyToPrecision (tradeFee['currency'], feeCost));
                                    insertNewFeeCurrency = false;
                                    break;
                                }
                            }
                            if (insertNewFeeCurrency) {
                                order['fees'].push (tradeFee);
                            }
                        } else if (fee !== undefined) {
                            if (fee['currency'] === tradeFee['currency']) {
                                const feeCost = this.sum (fee['cost'], tradeFee['cost']);
                                order['fee']['cost'] = parseFloat (this.currencyToPrecision (tradeFee['currency'], feeCost));
                            } else if (fee['currency'] === undefined) {
                                order['fee'] = tradeFee;
                            } else {
                                order['fees'] = [ fee, tradeFee ];
                                order['fee'] = undefined;
                            }
                        } else {
                            order['fee'] = tradeFee;
                        }
                        // save this trade in the order
                        const orderTrades = this.safeList (order, 'trades', []);
                        orderTrades.push (trade);
                        order['trades'] = orderTrades;
                        // don't append twice cause it breaks newUpdates mode
                        // this order already exists in the cache
                    }
                }
            }
            if (this.myTrades === undefined) {
                const limit = this.safeInteger (this.options, 'tradesLimit', 1000);
                this.myTrades = new ArrayCacheBySymbolById (limit);
            }
            const myTrades = this.myTrades;
            myTrades.append (trade);
            client.resolve (this.myTrades, messageHash);
            const messageHashSymbol = messageHash + ':' + symbol;
            client.resolve (this.myTrades, messageHashSymbol);
        }
    }

    handleOrder (client: Client, message) {
        const parsed = this.parseWsOrder (message);
        const symbol = this.safeString (parsed, 'symbol');
        const orderId = this.safeString (parsed, 'id');
        if (symbol !== undefined) {
            if (this.orders === undefined) {
                const limit = this.safeInteger (this.options, 'ordersLimit', 1000);
                this.orders = new ArrayCacheBySymbolById (limit);
            }
            const cachedOrders = this.orders;
            const orders = this.safeValue (cachedOrders.hashmap, symbol, {});
            const order = this.safeValue (orders, orderId);
            if (order !== undefined) {
                const fee = this.safeValue (order, 'fee');
                if (fee !== undefined) {
                    parsed['fee'] = fee;
                }
                const fees = this.safeValue (order, 'fees');
                if (fees !== undefined) {
                    parsed['fees'] = fees;
                }
                parsed['trades'] = this.safeValue (order, 'trades');
                const timestamp = this.safeInteger (parsed, 'timestamp');
                if (timestamp === undefined) {
                    parsed['timestamp'] = this.safeInteger (order, 'timestamp');
                    parsed['datetime'] = this.safeString (order, 'datetime');
                }
            }
            cachedOrders.append (parsed);
            const messageHash = 'orders';
            const symbolSpecificMessageHash = 'orders:' + symbol;
            client.resolve (cachedOrders, messageHash);
            client.resolve (cachedOrders, symbolSpecificMessageHash);
        }
    }

    handleAcountUpdate (client, message) {
        this.handleBalance (client, message);
        this.handlePositions (client, message);
    }

    handleWsError (client: Client, message) {
        //
        //    {
        //        "error": {
        //            "code": 2,
        //            "msg": "Invalid request: invalid stream"
        //        },
        //        "id": 1
        //    }
        //
        const id = this.safeString (message, 'id');
        let rejected = false;
        const error = this.safeDict (message, 'error', {});
        const code = this.safeInteger (error, 'code');
        const msg = this.safeString (error, 'msg');
        try {
            this.handleErrors (code, msg, client.url, '', {}, this.json (error), error, {}, {});
        } catch (e) {
            rejected = true;
            // private endpoint uses id as messageHash
            client.reject (e, id);
            // public endpoint stores messageHash in subscriptions
            const subscriptionKeys = Object.keys (client.subscriptions);
            for (let i = 0; i < subscriptionKeys.length; i++) {
                const subscriptionHash = subscriptionKeys[i];
                const subscriptionId = this.safeString (client.subscriptions[subscriptionHash], 'id');
                const subscription = this.safeString (client.subscriptions[subscriptionHash], 'subscription');
                if (id === subscriptionId) {
                    client.reject (e, subscriptionHash);
                    if (subscription !== undefined) {
                        delete client.subscriptions[subscription];
                    }
                }
            }
        }
        if (!rejected) {
            client.reject (message, id);
        }
        // reset connection if 5xx error
        const codeString = this.safeString (error, 'code');
        if ((codeString !== undefined) && (codeString[0] === '5')) {
            client.reset (message);
        }
    }

    handleEventStreamTerminated (client: Client, message) {
        //
        //    {
        //        e: 'eventStreamTerminated',
        //        E: 1757896885229
        //    }
        //
        const event = this.safeString (message, 'e');
        const subscriptions = client.subscriptions;
        const subscriptionsKeys = Object.keys (subscriptions);
        const accountType = this.getAccountTypeFromSubscriptions (subscriptionsKeys);
        if (event === 'eventStreamTerminated') {
            delete client.subscriptions[accountType];
            client.reject (message, accountType);
        }
    }

    handleMessage (client: Client, message) {
        // handle WebSocketAPI
        const eventMsg = this.safeDict (message, 'event');
        if (eventMsg !== undefined) {
            message = eventMsg;
        }
        const status = this.safeString (message, 'status');
        const error = this.safeValue (message, 'error');
        if ((error !== undefined) || (status !== undefined && status !== '200')) {
            this.handleWsError (client, message);
            return;
        }
        // user subscription wraps message in subscriptionId and event
        const id = this.safeString (message, 'id');
        const subscriptions = this.safeValue (client.subscriptions, id);
        let method = this.safeValue (subscriptions, 'method');
        if (method !== undefined) {
            method.call (this, client, message);
            return;
        }
        // handle other APIs
        const methods: Dict = {
            'depthUpdate': this.handleOrderBook,
            'trade': this.handleTrade,
            'aggTrade': this.handleTrade,
            'kline': this.handleOHLCV,
            'markPrice_kline': this.handleOHLCV,
            'indexPrice_kline': this.handleOHLCV,
            '1hTicker@arr': this.handleTickers,
            '4hTicker@arr': this.handleTickers,
            '1dTicker@arr': this.handleTickers,
            '24hrTicker@arr': this.handleTickers,
            '24hrMiniTicker@arr': this.handleTickers,
            '1hTicker': this.handleTickers,
            '4hTicker': this.handleTickers,
            '1dTicker': this.handleTickers,
            '24hrTicker': this.handleTickers,
            '24hrMiniTicker': this.handleTickers,
            'markPriceUpdate': this.handleTickers,
            'markPriceUpdate@arr': this.handleTickers,
            'bookTicker': this.handleBidsAsks, // there is no "bookTicker@arr" endpoint
            'outboundAccountPosition': this.handleBalance,
            'balanceUpdate': this.handleBalance,
            'ACCOUNT_UPDATE': this.handleAcountUpdate,
            'executionReport': this.handleOrderUpdate,
            'ORDER_TRADE_UPDATE': this.handleOrderUpdate,
            'forceOrder': this.handleLiquidation,
<<<<<<< HEAD
            'eventStreamTerminated': this.handleEventStreamTerminated,
=======
            'externalLockUpdate': this.handleBalance,
>>>>>>> f90f187f
        };
        let event = this.safeString (message, 'e');
        if (Array.isArray (message)) {
            const data = message[0];
            event = this.safeString (data, 'e') + '@arr';
        }
        method = this.safeValue (methods, event);
        if (method === undefined) {
            const requestId = this.safeString (message, 'id');
            if (requestId !== undefined) {
                this.handleSubscriptionStatus (client, message);
                return;
            }
            // special case for the real-time bookTicker, since it comes without an event identifier
            //
            //     {
            //         "u": 7488717758,
            //         "s": "BTCUSDT",
            //         "b": "28621.74000000",
            //         "B": "1.43278800",
            //         "a": "28621.75000000",
            //         "A": "2.52500800"
            //     }
            //
            if (event === undefined && ('a' in message) && ('b' in message)) {
                this.handleBidsAsks (client, message);
            }
        } else {
            method.call (this, client, message);
        }
    }
}<|MERGE_RESOLUTION|>--- conflicted
+++ resolved
@@ -4493,11 +4493,8 @@
             'executionReport': this.handleOrderUpdate,
             'ORDER_TRADE_UPDATE': this.handleOrderUpdate,
             'forceOrder': this.handleLiquidation,
-<<<<<<< HEAD
             'eventStreamTerminated': this.handleEventStreamTerminated,
-=======
             'externalLockUpdate': this.handleBalance,
->>>>>>> f90f187f
         };
         let event = this.safeString (message, 'e');
         if (Array.isArray (message)) {
