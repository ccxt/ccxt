
// ----------------------------------------------------------------------------

import binanceRest from '../binance.js';
import { Precise } from '../base/Precise.js';
import { ExchangeError, ArgumentsRequired, BadRequest } from '../base/errors.js';
import { ArrayCache, ArrayCacheByTimestamp, ArrayCacheBySymbolById, ArrayCacheBySymbolBySide } from '../base/ws/Cache.js';
import type { Int, OrderSide, OrderType, Str, Strings, Trade, OrderBook, Order, Ticker, Tickers, OHLCV, Position, Balances, Num } from '../base/types.js';
import { sha256 } from '../static_dependencies/noble-hashes/sha256.js';
import { rsa } from '../base/functions/rsa.js';
import { eddsa } from '../base/functions/crypto.js';
import { ed25519 } from '../static_dependencies/noble-curves/ed25519.js';
import Client from '../base/ws/Client.js';

// -----------------------------------------------------------------------------

export default class binance extends binanceRest {
    describe () {
        return this.deepExtend (super.describe (), {
            'has': {
                'ws': true,
                'watchBalance': true,
                'watchMyTrades': true,
                'watchOHLCV': true,
                'watchOHLCVForSymbols': false,
                'watchOrderBook': true,
                'watchOrderBookForSymbols': true,
                'watchOrders': true,
                'watchOrdersForSymbols': true,
                'watchPositions': true,
                'watchTicker': true,
                'watchTickers': true,
                'watchTrades': true,
                'watchTradesForSymbols': true,
                'createOrderWs': true,
                'editOrderWs': true,
                'cancelOrderWs': true,
                'cancelOrdersWs': false,
                'cancelAllOrdersWs': true,
                'fetchBalanceWs': true,
                'fetchDepositsWs': false,
                'fetchMarketsWs': false,
                'fetchMyTradesWs': true,
                'fetchOHLCVWs': true,
                'fetchOpenOrdersWs': true,
                'fetchOrderWs': true,
                'fetchOrdersWs': true,
                'fetchTradesWs': true,
                'fetchTradingFeesWs': false,
                'fetchWithdrawalsWs': false,
            },
            'urls': {
                'test': {
                    'ws': {
                        'spot': 'wss://testnet.binance.vision/ws',
                        'margin': 'wss://testnet.binance.vision/ws',
                        'future': 'wss://fstream.binancefuture.com/ws',
                        'delivery': 'wss://dstream.binancefuture.com/ws',
                        'ws': 'wss://testnet.binance.vision/ws-api/v3',
                    },
                },
                'api': {
                    'ws': {
                        'spot': 'wss://stream.binance.com:9443/ws',
                        'margin': 'wss://stream.binance.com:9443/ws',
                        'future': 'wss://fstream.binance.com/ws',
                        'delivery': 'wss://dstream.binance.com/ws',
                        'ws': 'wss://ws-api.binance.com:443/ws-api/v3',
                        'papi': 'wss://fstream.binance.com/pm/ws',
                    },
                },
            },
            'streaming': {
                'keepAlive': 180000,
            },
            'options': {
                'returnRateLimits': false,
                'streamLimits': {
                    'spot': 50, // max 1024
                    'margin': 50, // max 1024
                    'future': 50, // max 200
                    'delivery': 50, // max 200
                },
                'subscriptionLimitByStream': {
                    'spot': 200,
                    'margin': 200,
                    'future': 200,
                    'delivery': 200,
                },
                'streamBySubscriptionsHash': this.createSafeDictionary (),
                'streamIndex': -1,
                // get updates every 1000ms or 100ms
                // or every 0ms in real-time for futures
                'watchOrderBookRate': 100,
                'tradesLimit': 1000,
                'ordersLimit': 1000,
                'OHLCVLimit': 1000,
                'requestId': this.createSafeDictionary (),
                'watchOrderBookLimit': 1000, // default limit
                'watchTrades': {
                    'name': 'trade', // 'trade' or 'aggTrade'
                },
                'watchTicker': {
                    'name': 'ticker', // ticker = 1000ms L1+OHLCV, bookTicker = real-time L1
                },
                'watchTickers': {
                    'name': 'ticker', // ticker or miniTicker or bookTicker
                },
                'watchOHLCV': {
                    'name': 'kline', // or indexPriceKline or markPriceKline (coin-m futures)
                },
                'watchOrderBook': {
                    'maxRetries': 3,
                },
                'watchBalance': {
                    'fetchBalanceSnapshot': false, // or true
                    'awaitBalanceSnapshot': true, // whether to wait for the balance snapshot before providing updates
                },
                'watchPositions': {
                    'fetchPositionsSnapshot': true, // or false
                    'awaitPositionsSnapshot': true, // whether to wait for the positions snapshot before providing updates
                },
                'wallet': 'wb', // wb = wallet balance, cw = cross balance
                'listenKeyRefreshRate': 1200000, // 20 mins
                'ws': {
                    'cost': 5,
                },
            },
        });
    }

    requestId (url) {
        const options = this.safeDict (this.options, 'requestId', this.createSafeDictionary ());
        const previousValue = this.safeInteger (options, url, 0);
        const newValue = this.sum (previousValue, 1);
        this.options['requestId'][url] = newValue;
        return newValue;
    }

<<<<<<< HEAD
    streamId (type, subscriptionHash, numSubscriptions = 1) {
        const streamBySubscriptionsHash = this.safeValue (this.options, 'streamBySubscriptionsHash', {});
=======
    stream (type, subscriptionHash, numSubscriptions = 1) {
        const streamBySubscriptionsHash = this.safeDict (this.options, 'streamBySubscriptionsHash', this.createSafeDictionary ());
>>>>>>> 118e1f4b
        let stream = this.safeString (streamBySubscriptionsHash, subscriptionHash);
        if (stream === undefined) {
            let streamIndex = this.safeInteger (this.options, 'streamIndex', -1);
            const streamLimits = this.safeValue (this.options, 'streamLimits');
            const streamLimit = this.safeInteger (streamLimits, type);
            streamIndex = streamIndex + 1;
            const normalizedIndex = streamIndex % streamLimit;
            this.options['streamIndex'] = streamIndex;
            stream = this.numberToString (normalizedIndex);
            this.options['streamBySubscriptionsHash'][subscriptionHash] = stream;
            const subscriptionsByStreams = this.safeValue (this.options, 'numSubscriptionsByStream');
            if (subscriptionsByStreams === undefined) {
                this.options['numSubscriptionsByStream'] = this.createSafeDictionary ();
            }
            const subscriptionsByStream = this.safeInteger (this.options['numSubscriptionsByStream'], stream, 0);
            const newNumSubscriptions = subscriptionsByStream + numSubscriptions;
            const subscriptionLimitByStream = this.safeInteger (this.options['subscriptionLimitByStream'], type, 200);
            if (newNumSubscriptions > subscriptionLimitByStream) {
                throw new BadRequest (this.id + ' reached the limit of subscriptions by stream. Increase the number of streams, or increase the stream limit or subscription limit by stream if the exchange allows.');
            }
            this.options['numSubscriptionsByStream'][stream] = subscriptionsByStream + numSubscriptions;
        }
        return stream;
    }

    async watchOrderBook (symbol: string, limit: Int = undefined, params = {}): Promise<OrderBook> {
        /**
         * @method
         * @name binance#watchOrderBook
         * @description watches information on open orders with bid (buy) and ask (sell) prices, volumes and other data
         * @param {string} symbol unified symbol of the market to fetch the order book for
         * @param {int} [limit] the maximum amount of order book entries to return
         * @param {object} [params] extra parameters specific to the exchange API endpoint
         * @returns {object} A dictionary of [order book structures]{@link https://docs.ccxt.com/#/?id=order-book-structure} indexed by market symbols
         */
        //
        // todo add support for <levels>-snapshots (depth)
        // https://github.com/binance-exchange/binance-official-api-docs/blob/master/web-socket-streams.md#partial-book-depth-streams        // <symbol>@depth<levels>@100ms or <symbol>@depth<levels> (1000ms)
        // valid <levels> are 5, 10, or 20
        //
        // default 100, max 1000, valid limits 5, 10, 20, 50, 100, 500, 1000
        //
        // notice the differences between trading futures and spot trading
        // the algorithms use different urls in step 1
        // delta caching and merging also differs in steps 4, 5, 6
        //
        // spot/margin
        // https://binance-docs.github.io/apidocs/spot/en/#how-to-manage-a-local-order-book-correctly
        //
        // 1. Open a stream to wss://stream.binance.com:9443/ws/bnbbtc@depth.
        // 2. Buffer the events you receive from the stream.
        // 3. Get a depth snapshot from https://www.binance.com/api/v1/depth?symbol=BNBBTC&limit=1000 .
        // 4. Drop any event where u is <= lastUpdateId in the snapshot.
        // 5. The first processed event should have U <= lastUpdateId+1 AND u >= lastUpdateId+1.
        // 6. While listening to the stream, each new event's U should be equal to the previous event's u+1.
        // 7. The data in each event is the absolute quantity for a price level.
        // 8. If the quantity is 0, remove the price level.
        // 9. Receiving an event that removes a price level that is not in your local order book can happen and is normal.
        //
        // futures
        // https://binance-docs.github.io/apidocs/futures/en/#how-to-manage-a-local-order-book-correctly
        //
        // 1. Open a stream to wss://fstream.binance.com/stream?streams=btcusdt@depth.
        // 2. Buffer the events you receive from the stream. For same price, latest received update covers the previous one.
        // 3. Get a depth snapshot from https://fapi.binance.com/fapi/v1/depth?symbol=BTCUSDT&limit=1000 .
        // 4. Drop any event where u is < lastUpdateId in the snapshot.
        // 5. The first processed event should have U <= lastUpdateId AND u >= lastUpdateId
        // 6. While listening to the stream, each new event's pu should be equal to the previous event's u, otherwise initialize the process from step 3.
        // 7. The data in each event is the absolute quantity for a price level.
        // 8. If the quantity is 0, remove the price level.
        // 9. Receiving an event that removes a price level that is not in your local order book can happen and is normal.
        //
        return await this.watchOrderBookForSymbols ([ symbol ], limit, params);
    }

    async watchOrderBookForSymbols (symbols: string[], limit: Int = undefined, params = {}): Promise<OrderBook> {
        /**
         * @method
         * @name binance#watchOrderBookForSymbols
         * @description watches information on open orders with bid (buy) and ask (sell) prices, volumes and other data
         * @param {string[]} symbols unified array of symbols
         * @param {int} [limit] the maximum amount of order book entries to return
         * @param {object} [params] extra parameters specific to the exchange API endpoint
         * @returns {object} A dictionary of [order book structures]{@link https://docs.ccxt.com/#/?id=order-book-structure} indexed by market symbols
         */
        await this.loadMarkets ();
        symbols = this.marketSymbols (symbols, undefined, false, true, true);
        const firstMarket = this.market (symbols[0]);
        let type = firstMarket['type'];
        if (firstMarket['contract']) {
            type = firstMarket['linear'] ? 'future' : 'delivery';
        }
        const name = 'depth';
        let streamHash = 'multipleOrderbook';
        if (symbols !== undefined) {
            const symbolsLength = symbols.length;
            if (symbolsLength > 200) {
                throw new BadRequest (this.id + ' watchOrderBookForSymbols() accepts 200 symbols at most. To watch more symbols call watchOrderBookForSymbols() multiple times');
            }
            streamHash += '::' + symbols.join (',');
        }
        const watchOrderBookRate = this.safeString (this.options, 'watchOrderBookRate', '100');
        const subParams = [];
        const messageHashes = [];
        for (let i = 0; i < symbols.length; i++) {
            const symbol = symbols[i];
            const market = this.market (symbol);
            const messageHash = market['lowercaseId'] + '@' + name;
            messageHashes.push (messageHash);
            const symbolHash = messageHash + '@' + watchOrderBookRate + 'ms';
            subParams.push (symbolHash);
        }
        const messageHashesLength = messageHashes.length;
        const url = this.urls['api']['ws'][type] + '/' + this.streamId (type, streamHash, messageHashesLength);
        const requestId = this.requestId (url);
        const request = {
            'method': 'SUBSCRIBE',
            'params': subParams,
            'id': requestId,
        };
        const subscription = {
            'id': requestId.toString (),
            'name': name,
            'symbols': symbols,
            'method': this.handleOrderBookSubscription,
            'limit': limit,
            'type': type,
            'params': params,
        };
        const message = this.extend (request, params);
        const orderbook = await this.watchMultiple (url, messageHashes, message, messageHashes, subscription);
        return orderbook.limit ();
    }

    async fetchOrderBookSnapshot (client, message, subscription) {
        const name = this.safeString (subscription, 'name');
        const symbol = this.safeString (subscription, 'symbol');
        const market = this.market (symbol);
        const messageHash = market['lowercaseId'] + '@' + name;
        try {
            const defaultLimit = this.safeInteger (this.options, 'watchOrderBookLimit', 1000);
            const type = this.safeValue (subscription, 'type');
            const limit = this.safeInteger (subscription, 'limit', defaultLimit);
            const params = this.safeValue (subscription, 'params');
            // 3. Get a depth snapshot from https://www.binance.com/api/v1/depth?symbol=BNBBTC&limit=1000 .
            // todo: this is a synch blocking call - make it async
            // default 100, max 1000, valid limits 5, 10, 20, 50, 100, 500, 1000
            const snapshot = await this.fetchRestOrderBookSafe (symbol, limit, params);
            const orderbook = this.safeValue (this.orderbooks, symbol);
            if (orderbook === undefined) {
                // if the orderbook is dropped before the snapshot is received
                return;
            }
            orderbook.reset (snapshot);
            // unroll the accumulated deltas
            const messages = orderbook.cache;
            for (let i = 0; i < messages.length; i++) {
                const messageItem = messages[i];
                const U = this.safeInteger (messageItem, 'U');
                const u = this.safeInteger (messageItem, 'u');
                const pu = this.safeInteger (messageItem, 'pu');
                if (type === 'future') {
                    // 4. Drop any event where u is < lastUpdateId in the snapshot
                    if (u < orderbook['nonce']) {
                        continue;
                    }
                    // 5. The first processed event should have U <= lastUpdateId AND u >= lastUpdateId
                    if ((U <= orderbook['nonce']) && (u >= orderbook['nonce']) || (pu === orderbook['nonce'])) {
                        this.handleOrderBookMessage (client, messageItem, orderbook);
                    }
                } else {
                    // 4. Drop any event where u is <= lastUpdateId in the snapshot
                    if (u <= orderbook['nonce']) {
                        continue;
                    }
                    // 5. The first processed event should have U <= lastUpdateId+1 AND u >= lastUpdateId+1
                    if (((U - 1) <= orderbook['nonce']) && ((u - 1) >= orderbook['nonce'])) {
                        this.handleOrderBookMessage (client, messageItem, orderbook);
                    }
                }
            }
            this.orderbooks[symbol] = orderbook;
            this.streamProduce ('orderbooks', orderbook);
            client.resolve (orderbook, messageHash);
        } catch (e) {
            delete client.subscriptions[messageHash];
            client.reject (e, messageHash);
            this.streamProduce ('orderbooks', undefined, e);
        }
    }

    handleDelta (bookside, delta) {
        const price = this.safeFloat (delta, 0);
        const amount = this.safeFloat (delta, 1);
        bookside.store (price, amount);
    }

    handleDeltas (bookside, deltas) {
        for (let i = 0; i < deltas.length; i++) {
            this.handleDelta (bookside, deltas[i]);
        }
    }

    handleOrderBookMessage (client: Client, message, orderbook) {
        const u = this.safeInteger (message, 'u');
        this.handleDeltas (orderbook['asks'], this.safeValue (message, 'a', []));
        this.handleDeltas (orderbook['bids'], this.safeValue (message, 'b', []));
        orderbook['nonce'] = u;
        const timestamp = this.safeInteger (message, 'E');
        orderbook['timestamp'] = timestamp;
        orderbook['datetime'] = this.iso8601 (timestamp);
        return orderbook;
    }

    handleOrderBook (client: Client, message) {
        //
        // initial snapshot is fetched with ccxt's fetchOrderBook
        // the feed does not include a snapshot, just the deltas
        //
        //     {
        //         "e": "depthUpdate", // Event type
        //         "E": 1577554482280, // Event time
        //         "s": "BNBBTC", // Symbol
        //         "U": 157, // First update ID in event
        //         "u": 160, // Final update ID in event
        //         "b": [ // bids
        //             [ "0.0024", "10" ], // price, size
        //         ],
        //         "a": [ // asks
        //             [ "0.0026", "100" ], // price, size
        //         ]
        //     }
        //
        const isTestnetSpot = client.url.indexOf ('testnet') > 0;
        const isSpotMainNet = client.url.indexOf ('/stream.binance.') > 0;
        const isSpot = isTestnetSpot || isSpotMainNet;
        const marketType = isSpot ? 'spot' : 'contract';
        const marketId = this.safeString (message, 's');
        const market = this.safeMarket (marketId, undefined, undefined, marketType);
        const symbol = market['symbol'];
        const name = 'depth';
        const messageHash = market['lowercaseId'] + '@' + name;
        const orderbook = this.safeValue (this.orderbooks, symbol);
        if (orderbook === undefined) {
            //
            // https://github.com/ccxt/ccxt/issues/6672
            //
            // Sometimes Binance sends the first delta before the subscription
            // confirmation arrives. At that point the orderbook is not
            // initialized yet and the snapshot has not been requested yet
            // therefore it is safe to drop these premature messages.
            //
            return;
        }
        const nonce = this.safeInteger (orderbook, 'nonce');
        if (nonce === undefined) {
            // 2. Buffer the events you receive from the stream.
            orderbook.cache.push (message);
        } else {
            try {
                const U = this.safeInteger (message, 'U');
                const u = this.safeInteger (message, 'u');
                const pu = this.safeInteger (message, 'pu');
                if (pu === undefined) {
                    // spot
                    // 4. Drop any event where u is <= lastUpdateId in the snapshot
                    if (u > orderbook['nonce']) {
                        const timestamp = this.safeInteger (orderbook, 'timestamp');
                        let conditional = undefined;
                        if (timestamp === undefined) {
                            // 5. The first processed event should have U <= lastUpdateId+1 AND u >= lastUpdateId+1
                            conditional = ((U - 1) <= orderbook['nonce']) && ((u - 1) >= orderbook['nonce']);
                        } else {
                            // 6. While listening to the stream, each new event's U should be equal to the previous event's u+1.
                            conditional = ((U - 1) === orderbook['nonce']);
                        }
                        if (conditional) {
                            this.handleOrderBookMessage (client, message, orderbook);
                            if (nonce < orderbook['nonce']) {
                                this.streamProduce ('orderbooks', orderbook);
                                client.resolve (orderbook, messageHash);
                            }
                        } else {
                            // todo: client.reject from handleOrderBookMessage properly
                            throw new ExchangeError (this.id + ' handleOrderBook received an out-of-order nonce');
                        }
                    }
                } else {
                    // future
                    // 4. Drop any event where u is < lastUpdateId in the snapshot
                    if (u >= orderbook['nonce']) {
                        // 5. The first processed event should have U <= lastUpdateId AND u >= lastUpdateId
                        // 6. While listening to the stream, each new event's pu should be equal to the previous event's u, otherwise initialize the process from step 3
                        if ((U <= orderbook['nonce']) || (pu === orderbook['nonce'])) {
                            this.handleOrderBookMessage (client, message, orderbook);
                            if (nonce <= orderbook['nonce']) {
                                this.streamProduce ('orderbooks', orderbook);
                                client.resolve (orderbook, messageHash);
                            }
                        } else {
                            // todo: client.reject from handleOrderBookMessage properly
                            throw new ExchangeError (this.id + ' handleOrderBook received an out-of-order nonce');
                        }
                    }
                }
            } catch (e) {
                delete this.orderbooks[symbol];
                delete client.subscriptions[messageHash];
                client.reject (e, messageHash);
                this.streamProduce ('orderbooks', undefined, e);
                this.streamProduce ('orderbooks::' + symbol, undefined, e);
            }
        }
    }

    handleOrderBookSubscription (client: Client, message, subscription) {
        const defaultLimit = this.safeInteger (this.options, 'watchOrderBookLimit', 1000);
        // const messageHash = this.safeString (subscription, 'messageHash');
        const symbolOfSubscription = this.safeString (subscription, 'symbol'); // watchOrderBook
        const symbols = this.safeValue (subscription, 'symbols', [ symbolOfSubscription ]); // watchOrderBookForSymbols
        const limit = this.safeInteger (subscription, 'limit', defaultLimit);
        // handle list of symbols
        for (let i = 0; i < symbols.length; i++) {
            const symbol = symbols[i];
            if (symbol in this.orderbooks) {
                delete this.orderbooks[symbol];
            }
            this.orderbooks[symbol] = this.orderBook ({}, limit);
            subscription = this.extend (subscription, { 'symbol': symbol });
            // fetch the snapshot in a separate async call
            this.spawn (this.fetchOrderBookSnapshot, client, message, subscription);
        }
    }

    handleSubscriptionStatus (client: Client, message) {
        //
        //     {
        //         "result": null,
        //         "id": 1574649734450
        //     }
        //
        const id = this.safeString (message, 'id');
        const subscriptionsById = this.indexBy (client.subscriptions, 'id');
        const subscription = this.safeValue (subscriptionsById, id, {});
        const method = this.safeValue (subscription, 'method');
        if (method !== undefined) {
            method.call (this, client, message, subscription);
        }
        return message;
    }

    async watchTradesForSymbols (symbols: string[], since: Int = undefined, limit: Int = undefined, params = {}): Promise<Trade[]> {
        /**
         * @method
         * @name binance#watchTradesForSymbols
         * @description get the list of most recent trades for a list of symbols
         * @param {string[]} symbols unified symbol of the market to fetch trades for
         * @param {int} [since] timestamp in ms of the earliest trade to fetch
         * @param {int} [limit] the maximum amount of trades to fetch
         * @param {object} [params] extra parameters specific to the exchange API endpoint
         * @returns {object[]} a list of [trade structures]{@link https://docs.ccxt.com/#/?id=public-trades}
         */
        await this.loadMarkets ();
        symbols = this.marketSymbols (symbols, undefined, false, true, true);
        let streamHash = 'multipleTrades';
        if (symbols !== undefined) {
            const symbolsLength = symbols.length;
            if (symbolsLength > 200) {
                throw new BadRequest (this.id + ' watchTradesForSymbols() accepts 200 symbols at most. To watch more symbols call watchTradesForSymbols() multiple times');
            }
            streamHash += '::' + symbols.join (',');
        }
        const options = this.safeValue (this.options, 'watchTradesForSymbols', {});
        const name = this.safeString (options, 'name', 'trade');
        const firstMarket = this.market (symbols[0]);
        let type = firstMarket['type'];
        if (firstMarket['contract']) {
            type = firstMarket['linear'] ? 'future' : 'delivery';
        }
        const subParams = [];
        for (let i = 0; i < symbols.length; i++) {
            const symbol = symbols[i];
            const market = this.market (symbol);
            const currentMessageHash = market['lowercaseId'] + '@' + name;
            subParams.push (currentMessageHash);
        }
        const query = this.omit (params, 'type');
        const subParamsLength = subParams.length;
        const url = this.urls['api']['ws'][type] + '/' + this.streamId (type, streamHash, subParamsLength);
        const requestId = this.requestId (url);
        const request = {
            'method': 'SUBSCRIBE',
            'params': subParams,
            'id': requestId,
        };
        const subscribe = {
            'id': requestId,
        };
        const trades = await this.watchMultiple (url, subParams, this.extend (request, query), subParams, subscribe);
        if (this.newUpdates) {
            const first = this.safeValue (trades, 0);
            const tradeSymbol = this.safeString (first, 'symbol');
            limit = trades.getLimit (tradeSymbol, limit);
        }
        return this.filterBySinceLimit (trades, since, limit, 'timestamp', true);
    }

    async watchTrades (symbol: string, since: Int = undefined, limit: Int = undefined, params = {}): Promise<Trade[]> {
        /**
         * @method
         * @name binance#watchTrades
         * @description get the list of most recent trades for a particular symbol
         * @param {string} symbol unified symbol of the market to fetch trades for
         * @param {int} [since] timestamp in ms of the earliest trade to fetch
         * @param {int} [limit] the maximum amount of trades to fetch
         * @param {object} [params] extra parameters specific to the exchange API endpoint
         * @returns {object[]} a list of [trade structures]{@link https://docs.ccxt.com/#/?id=public-trades}
         */
        return await this.watchTradesForSymbols ([ symbol ], since, limit, params);
    }

    parseWsTrade (trade, market = undefined): Trade {
        //
        // public watchTrades
        //
        //     {
        //         "e": "trade",       // event type
        //         "E": 1579481530911, // event time
        //         "s": "ETHBTC",      // symbol
        //         "t": 158410082,     // trade id
        //         "p": "0.01914100",  // price
        //         "q": "0.00700000",  // quantity
        //         "b": 586187049,     // buyer order id
        //         "a": 586186710,     // seller order id
        //         "T": 1579481530910, // trade time
        //         "m": false,         // is the buyer the market maker
        //         "M": true           // binance docs say it should be ignored
        //     }
        //
        //     {
        //        "e": "aggTrade",  // Event type
        //        "E": 123456789,   // Event time
        //        "s": "BNBBTC",    // Symbol
        //        "a": 12345,       // Aggregate trade ID
        //        "p": "0.001",     // Price
        //        "q": "100",       // Quantity
        //        "f": 100,         // First trade ID
        //        "l": 105,         // Last trade ID
        //        "T": 123456785,   // Trade time
        //        "m": true,        // Is the buyer the market maker?
        //        "M": true         // Ignore
        //     }
        //
        // private watchMyTrades spot
        //
        //     {
        //         "e": "executionReport",
        //         "E": 1611063861489,
        //         "s": "BNBUSDT",
        //         "c": "m4M6AD5MF3b1ERe65l4SPq",
        //         "S": "BUY",
        //         "o": "MARKET",
        //         "f": "GTC",
        //         "q": "2.00000000",
        //         "p": "0.00000000",
        //         "P": "0.00000000",
        //         "F": "0.00000000",
        //         "g": -1,
        //         "C": '',
        //         "x": "TRADE",
        //         "X": "PARTIALLY_FILLED",
        //         "r": "NONE",
        //         "i": 1296882607,
        //         "l": "0.33200000",
        //         "z": "0.33200000",
        //         "L": "46.86600000",
        //         "n": "0.00033200",
        //         "N": "BNB",
        //         "T": 1611063861488,
        //         "t": 109747654,
        //         "I": 2696953381,
        //         "w": false,
        //         "m": false,
        //         "M": true,
        //         "O": 1611063861488,
        //         "Z": "15.55951200",
        //         "Y": "15.55951200",
        //         "Q": "0.00000000"
        //     }
        //
        // private watchMyTrades future/delivery
        //
        //     {
        //         "s": "BTCUSDT",
        //         "c": "pb2jD6ZQHpfzSdUac8VqMK",
        //         "S": "SELL",
        //         "o": "MARKET",
        //         "f": "GTC",
        //         "q": "0.001",
        //         "p": "0",
        //         "ap": "33468.46000",
        //         "sp": "0",
        //         "x": "TRADE",
        //         "X": "FILLED",
        //         "i": 13351197194,
        //         "l": "0.001",
        //         "z": "0.001",
        //         "L": "33468.46",
        //         "n": "0.00027086",
        //         "N": "BNB",
        //         "T": 1612095165362,
        //         "t": 458032604,
        //         "b": "0",
        //         "a": "0",
        //         "m": false,
        //         "R": false,
        //         "wt": "CONTRACT_PRICE",
        //         "ot": "MARKET",
        //         "ps": "BOTH",
        //         "cp": false,
        //         "rp": "0.00335000",
        //         "pP": false,
        //         "si": 0,
        //         "ss": 0
        //     }
        //
        const executionType = this.safeString (trade, 'x');
        const isTradeExecution = (executionType === 'TRADE');
        if (!isTradeExecution) {
            return this.parseTrade (trade, market);
        }
        const id = this.safeString2 (trade, 't', 'a');
        const timestamp = this.safeInteger (trade, 'T');
        const price = this.safeString2 (trade, 'L', 'p');
        let amount = this.safeString (trade, 'q');
        if (isTradeExecution) {
            amount = this.safeString (trade, 'l', amount);
        }
        let cost = this.safeString (trade, 'Y');
        if (cost === undefined) {
            if ((price !== undefined) && (amount !== undefined)) {
                cost = Precise.stringMul (price, amount);
            }
        }
        const marketId = this.safeString (trade, 's');
        const marketType = ('ps' in trade) ? 'contract' : 'spot';
        const symbol = this.safeSymbol (marketId, undefined, undefined, marketType);
        let side = this.safeStringLower (trade, 'S');
        let takerOrMaker = undefined;
        const orderId = this.safeString (trade, 'i');
        if ('m' in trade) {
            if (side === undefined) {
                side = trade['m'] ? 'sell' : 'buy'; // this is reversed intentionally
            }
            takerOrMaker = trade['m'] ? 'maker' : 'taker';
        }
        let fee = undefined;
        const feeCost = this.safeString (trade, 'n');
        if (feeCost !== undefined) {
            const feeCurrencyId = this.safeString (trade, 'N');
            const feeCurrencyCode = this.safeCurrencyCode (feeCurrencyId);
            fee = {
                'cost': feeCost,
                'currency': feeCurrencyCode,
            };
        }
        const type = this.safeStringLower (trade, 'o');
        return this.safeTrade ({
            'info': trade,
            'timestamp': timestamp,
            'datetime': this.iso8601 (timestamp),
            'symbol': symbol,
            'id': id,
            'order': orderId,
            'type': type,
            'takerOrMaker': takerOrMaker,
            'side': side,
            'price': price,
            'amount': amount,
            'cost': cost,
            'fee': fee,
        });
    }

    handleTrade (client: Client, message) {
        // the trade streams push raw trade information in real-time
        // each trade has a unique buyer and seller
        const isSpot = ((client.url.indexOf ('wss://stream.binance.com') > -1) || (client.url.indexOf ('/testnet.binance') > -1));
        const marketType = (isSpot) ? 'spot' : 'contract';
        const marketId = this.safeString (message, 's');
        const market = this.safeMarket (marketId, undefined, undefined, marketType);
        const symbol = market['symbol'];
        const lowerCaseId = this.safeStringLower (message, 's');
        const event = this.safeString (message, 'e');
        const messageHash = lowerCaseId + '@' + event;
        const trade = this.parseWsTrade (message, market);
        let tradesArray = this.safeValue (this.trades, symbol);
        if (tradesArray === undefined) {
            const limit = this.safeInteger (this.options, 'tradesLimit', 1000);
            tradesArray = new ArrayCache (limit);
        }
        tradesArray.append (trade);
        this.streamProduce ('trades', trade);
        this.trades[symbol] = tradesArray;
        client.resolve (tradesArray, messageHash);
    }

    async watchOHLCV (symbol: string, timeframe = '1m', since: Int = undefined, limit: Int = undefined, params = {}): Promise<OHLCV[]> {
        /**
         * @method
         * @name binance#watchOHLCV
         * @description watches historical candlestick data containing the open, high, low, and close price, and the volume of a market
         * @param {string} symbol unified symbol of the market to fetch OHLCV data for
         * @param {string} timeframe the length of time each candle represents
         * @param {int} [since] timestamp in ms of the earliest candle to fetch
         * @param {int} [limit] the maximum amount of candles to fetch
         * @param {object} [params] extra parameters specific to the exchange API endpoint
         * @returns {int[][]} A list of candles ordered as timestamp, open, high, low, close, volume
         */
        await this.loadMarkets ();
        const market = this.market (symbol);
        let marketId = market['lowercaseId'];
        const interval = this.safeString (this.timeframes, timeframe, timeframe);
        const options = this.safeValue (this.options, 'watchOHLCV', {});
        const nameOption = this.safeString (options, 'name', 'kline');
        const name = this.safeString (params, 'name', nameOption);
        if (name === 'indexPriceKline') {
            marketId = marketId.replace ('_perp', '');
            // weird behavior for index price kline we can't use the perp suffix
        }
        params = this.omit (params, 'name');
        const messageHash = marketId + '@' + name + '_' + interval;
        let type = market['type'];
        if (market['contract']) {
            type = market['linear'] ? 'future' : 'delivery';
        }
        const url = this.urls['api']['ws'][type] + '/' + this.streamId (type, messageHash);
        const requestId = this.requestId (url);
        const request = {
            'method': 'SUBSCRIBE',
            'params': [
                messageHash,
            ],
            'id': requestId,
        };
        const subscribe = {
            'id': requestId,
        };
        const ohlcv = await this.watch (url, messageHash, this.extend (request, params), messageHash, subscribe);
        if (this.newUpdates) {
            limit = ohlcv.getLimit (symbol, limit);
        }
        return this.filterBySinceLimit (ohlcv, since, limit, 0, true);
    }

    handleOHLCV (client: Client, message) {
        //
        //     {
        //         "e": "kline",
        //         "E": 1579482921215,
        //         "s": "ETHBTC",
        //         "k": {
        //             "t": 1579482900000,
        //             "T": 1579482959999,
        //             "s": "ETHBTC",
        //             "i": "1m",
        //             "f": 158411535,
        //             "L": 158411550,
        //             "o": "0.01913200",
        //             "c": "0.01913500",
        //             "h": "0.01913700",
        //             "l": "0.01913200",
        //             "v": "5.08400000",
        //             "n": 16,
        //             "x": false,
        //             "q": "0.09728060",
        //             "V": "3.30200000",
        //             "Q": "0.06318500",
        //             "B": "0"
        //         }
        //     }
        //
        let event = this.safeString (message, 'e');
        const eventMap = {
            'indexPrice_kline': 'indexPriceKline',
            'markPrice_kline': 'markPriceKline',
        };
        event = this.safeString (eventMap, event, event);
        const kline = this.safeValue (message, 'k');
        let marketId = this.safeString2 (kline, 's', 'ps');
        if (event === 'indexPriceKline') {
            // indexPriceKline doesn't have the _PERP suffix
            marketId = this.safeString (message, 'ps');
        }
        const lowercaseMarketId = marketId.toLowerCase ();
        const interval = this.safeString (kline, 'i');
        // use a reverse lookup in a static map instead
        const timeframe = this.findTimeframe (interval);
        const messageHash = lowercaseMarketId + '@' + event + '_' + interval;
        const parsed = [
            this.safeInteger (kline, 't'),
            this.safeFloat (kline, 'o'),
            this.safeFloat (kline, 'h'),
            this.safeFloat (kline, 'l'),
            this.safeFloat (kline, 'c'),
            this.safeFloat (kline, 'v'),
        ];
        const isSpot = ((client.url.indexOf ('/stream') > -1) || (client.url.indexOf ('/testnet.binance') > -1));
        const marketType = (isSpot) ? 'spot' : 'contract';
        const symbol = this.safeSymbol (marketId, undefined, undefined, marketType);
        this.ohlcvs[symbol] = this.safeValue (this.ohlcvs, symbol, {});
        let stored = this.safeValue (this.ohlcvs[symbol], timeframe);
        if (stored === undefined) {
            const limit = this.safeInteger (this.options, 'OHLCVLimit', 1000);
            stored = new ArrayCacheByTimestamp (limit);
            this.ohlcvs[symbol][timeframe] = stored;
        }
        stored.append (parsed);
        this.streamProduce ('ohlcv', parsed);
        this.streamProduce ('ohlcv::' + symbol + '::' + timeframe, parsed);
        client.resolve (stored, messageHash);
    }

    async fetchOHLCVWs (symbol: string, timeframe = '1m', since: Int = undefined, limit: Int = undefined, params = {}): Promise<OHLCV[]> {
        /**
         * @method
         * @name binance#fetchOHLCVWs
         * @see https://binance-docs.github.io/apidocs/websocket_api/en/#klines
         * @description query historical candlestick data containing the open, high, low, and close price, and the volume of a market
         * @param {string} symbol unified symbol of the market to query OHLCV data for
         * @param {string} timeframe the length of time each candle represents
         * @param {int} since timestamp in ms of the earliest candle to fetch
         * @param {int} limit the maximum amount of candles to fetch
         * @param {object} params extra parameters specific to the exchange API endpoint
         * @param {int} params.until timestamp in ms of the earliest candle to fetch
         *
         * EXCHANGE SPECIFIC PARAMETERS
         * @param {string} params.timeZone default=0 (UTC)
         * @returns {int[][]} A list of candles ordered as timestamp, open, high, low, close, volume
         */
        await this.loadMarkets ();
        this.checkIsSpot ('fetchOHLCVWs', symbol, params);
        const url = this.urls['api']['ws']['ws'];
        const requestId = this.requestId (url);
        const messageHash = requestId.toString ();
        let returnRateLimits = false;
        [ returnRateLimits, params ] = this.handleOptionAndParams (params, 'fetchOHLCVWs', 'returnRateLimits', false);
        const payload = {
            'symbol': this.marketId (symbol),
            'returnRateLimits': returnRateLimits,
            'interval': this.timeframes[timeframe],
        };
        const until = this.safeInteger (params, 'until');
        params = this.omit (params, 'until');
        if (since !== undefined) {
            payload['startTime'] = since;
        }
        if (limit !== undefined) {
            payload['limit'] = limit;
        }
        if (until !== undefined) {
            payload['endTime'] = until;
        }
        const message = {
            'id': messageHash,
            'method': 'klines',
            'params': this.extend (payload, params),
        };
        const subscription = {
            'method': this.handleFetchOHLCV,
        };
        return await this.watch (url, messageHash, message, messageHash, subscription);
    }

    handleFetchOHLCV (client: Client, message) {
        //
        //    {
        //        "id": "1dbbeb56-8eea-466a-8f6e-86bdcfa2fc0b",
        //        "status": 200,
        //        "result": [
        //            [
        //                1655971200000,      // Kline open time
        //                "0.01086000",       // Open price
        //                "0.01086600",       // High price
        //                "0.01083600",       // Low price
        //                "0.01083800",       // Close price
        //                "2290.53800000",    // Volume
        //                1655974799999,      // Kline close time
        //                "24.85074442",      // Quote asset volume
        //                2283,               // Number of trades
        //                "1171.64000000",    // Taker buy base asset volume
        //                "12.71225884",      // Taker buy quote asset volume
        //                "0"                 // Unused field, ignore
        //            ]
        //        ],
        //        "rateLimits": [
        //            {
        //                "rateLimitType": "REQUEST_WEIGHT",
        //                "interval": "MINUTE",
        //                "intervalNum": 1,
        //                "limit": 6000,
        //                "count": 2
        //            }
        //        ]
        //    }
        //
        const result = this.safeList (message, 'result');
        const parsed = this.parseOHLCVs (result);
        // use a reverse lookup in a static map instead
        const messageHash = this.safeString (message, 'id');
        client.resolve (parsed, messageHash);
    }

    async watchTicker (symbol: string, params = {}): Promise<Ticker> {
        /**
         * @method
         * @name binance#watchTicker
         * @description watches a price ticker, a statistical calculation with the information calculated over the past 24 hours for a specific market
         * @param {string} symbol unified symbol of the market to fetch the ticker for
         * @param {object} [params] extra parameters specific to the exchange API endpoint
         * @param {string} [params.name] stream to use can be ticker or bookTicker
         * @returns {object} a [ticker structure]{@link https://docs.ccxt.com/#/?id=ticker-structure}
         */
        await this.loadMarkets ();
        const market = this.market (symbol);
        const marketId = market['lowercaseId'];
        let type = market['type'];
        if (market['contract']) {
            type = market['linear'] ? 'future' : 'delivery';
        }
        const options = this.safeValue (this.options, 'watchTicker', {});
        let name = this.safeString (options, 'name', 'ticker');
        name = this.safeString (params, 'name', name);
        params = this.omit (params, 'name');
        const messageHash = marketId + '@' + name;
        const url = this.urls['api']['ws'][type] + '/' + this.streamId (type, messageHash);
        const requestId = this.requestId (url);
        const request = {
            'method': 'SUBSCRIBE',
            'params': [
                messageHash,
            ],
            'id': requestId,
        };
        const subscribe = {
            'id': requestId,
        };
        return await this.watch (url, messageHash, this.extend (request, params), messageHash, subscribe);
    }

    async watchTickers (symbols: Strings = undefined, params = {}): Promise<Tickers> {
        /**
         * @method
         * @name binance#watchTickers
         * @description watches a price ticker, a statistical calculation with the information calculated over the past 24 hours for all markets of a specific list
         * @param {string[]} symbols unified symbol of the market to fetch the ticker for
         * @param {object} [params] extra parameters specific to the exchange API endpoint
         * @returns {object} a [ticker structure]{@link https://docs.ccxt.com/#/?id=ticker-structure}
         */
        await this.loadMarkets ();
        symbols = this.marketSymbols (symbols, undefined, true, true, true);
        const marketIds = this.marketIds (symbols);
        let market = undefined;
        let type = undefined;
        if (symbols !== undefined) {
            market = this.market (symbols[0]);
        }
        [ type, params ] = this.handleMarketTypeAndParams ('watchTickers', market, params);
        let subType = undefined;
        [ subType, params ] = this.handleSubTypeAndParams ('watchTickers', market, params);
        if (this.isLinear (type, subType)) {
            type = 'future';
        } else if (this.isInverse (type, subType)) {
            type = 'delivery';
        }
        const options = this.safeValue (this.options, 'watchTickers', {});
        let name = this.safeString (options, 'name', 'ticker');
        name = this.safeString (params, 'name', name);
        params = this.omit (params, 'name');
        let wsParams = [];
        let messageHash = 'tickers';
        if (symbols !== undefined) {
            messageHash = 'tickers::' + symbols.join (',');
        }
        if (name === 'bookTicker') {
            if (marketIds === undefined) {
                throw new ArgumentsRequired (this.id + ' watchTickers() requires symbols for bookTicker');
            }
            // simulate watchTickers with subscribe multiple individual bookTicker topic
            for (let i = 0; i < marketIds.length; i++) {
                wsParams.push (marketIds[i].toLowerCase () + '@bookTicker');
            }
        } else {
            wsParams = [
                '!' + name + '@arr',
            ];
        }
        const url = this.urls['api']['ws'][type] + '/' + this.streamId (type, messageHash);
        const requestId = this.requestId (url);
        const request = {
            'method': 'SUBSCRIBE',
            'params': wsParams,
            'id': requestId,
        };
        const subscribe = {
            'id': requestId,
        };
        const newTickers = await this.watch (url, messageHash, this.extend (request, params), messageHash, subscribe);
        if (this.newUpdates) {
            return newTickers;
        }
        return this.filterByArray (this.tickers, 'symbol', symbols);
    }

    parseWsTicker (message, marketType) {
        //
        // ticker
        //     {
        //         "e": "24hrTicker",      // event type
        //         "E": 1579485598569,     // event time
        //         "s": "ETHBTC",          // symbol
        //         "p": "-0.00004000",     // price change
        //         "P": "-0.209",          // price change percent
        //         "w": "0.01920495",      // weighted average price
        //         "x": "0.01916500",      // the price of the first trade before the 24hr rolling window
        //         "c": "0.01912500",      // last (closing) price
        //         "Q": "0.10400000",      // last quantity
        //         "b": "0.01912200",      // best bid
        //         "B": "4.10400000",      // best bid quantity
        //         "a": "0.01912500",      // best ask
        //         "A": "0.00100000",      // best ask quantity
        //         "o": "0.01916500",      // open price
        //         "h": "0.01956500",      // high price
        //         "l": "0.01887700",      // low price
        //         "v": "173518.11900000", // base volume
        //         "q": "3332.40703994",   // quote volume
        //         "O": 1579399197842,     // open time
        //         "C": 1579485597842,     // close time
        //         "F": 158251292,         // first trade id
        //         "L": 158414513,         // last trade id
        //         "n": 163222,            // total number of trades
        //     }
        //
        // miniTicker
        //     {
        //         "e": "24hrMiniTicker",
        //         "E": 1671617114585,
        //         "s": "MOBBUSD",
        //         "c": "0.95900000",
        //         "o": "0.91200000",
        //         "h": "1.04000000",
        //         "l": "0.89400000",
        //         "v": "2109995.32000000",
        //         "q": "2019254.05788000"
        //     }
        //
        let event = this.safeString (message, 'e', 'bookTicker');
        if (event === '24hrTicker') {
            event = 'ticker';
        }
        let timestamp = undefined;
        if (event === 'bookTicker') {
            // take the event timestamp, if available, for spot tickers it is not
            timestamp = this.safeInteger (message, 'E');
        } else {
            // take the timestamp of the closing price for candlestick streams
            timestamp = this.safeInteger2 (message, 'C', 'E');
        }
        const marketId = this.safeString (message, 's');
        const symbol = this.safeSymbol (marketId, undefined, undefined, marketType);
        const market = this.safeMarket (marketId, undefined, undefined, marketType);
        const last = this.safeString (message, 'c');
        return this.safeTicker ({
            'symbol': symbol,
            'timestamp': timestamp,
            'datetime': this.iso8601 (timestamp),
            'high': this.safeString (message, 'h'),
            'low': this.safeString (message, 'l'),
            'bid': this.safeString (message, 'b'),
            'bidVolume': this.safeString (message, 'B'),
            'ask': this.safeString (message, 'a'),
            'askVolume': this.safeString (message, 'A'),
            'vwap': this.safeString (message, 'w'),
            'open': this.safeString (message, 'o'),
            'close': last,
            'last': last,
            'previousClose': this.safeString (message, 'x'), // previous day close
            'change': this.safeString (message, 'p'),
            'percentage': this.safeString (message, 'P'),
            'average': undefined,
            'baseVolume': this.safeString (message, 'v'),
            'quoteVolume': this.safeString (message, 'q'),
            'info': message,
        }, market);
    }

    handleTicker (client: Client, message) {
        //
        // 24hr rolling window ticker statistics for a single symbol
        // These are NOT the statistics of the UTC day, but a 24hr rolling window for the previous 24hrs
        // Update Speed 1000ms
        //
        //     {
        //         "e": "24hrTicker",      // event type
        //         "E": 1579485598569,     // event time
        //         "s": "ETHBTC",          // symbol
        //         "p": "-0.00004000",     // price change
        //         "P": "-0.209",          // price change percent
        //         "w": "0.01920495",      // weighted average price
        //         "x": "0.01916500",      // the price of the first trade before the 24hr rolling window
        //         "c": "0.01912500",      // last (closing) price
        //         "Q": "0.10400000",      // last quantity
        //         "b": "0.01912200",      // best bid
        //         "B": "4.10400000",      // best bid quantity
        //         "a": "0.01912500",      // best ask
        //         "A": "0.00100000",      // best ask quantity
        //         "o": "0.01916500",      // open price
        //         "h": "0.01956500",      // high price
        //         "l": "0.01887700",      // low price
        //         "v": "173518.11900000", // base volume
        //         "q": "3332.40703994",   // quote volume
        //         "O": 1579399197842,     // open time
        //         "C": 1579485597842,     // close time
        //         "F": 158251292,         // first trade id
        //         "L": 158414513,         // last trade id
        //         "n": 163222,            // total number of trades
        //     }
        //
        let event = this.safeString (message, 'e', 'bookTicker');
        if (event === '24hrTicker') {
            event = 'ticker';
        } else if (event === '24hrMiniTicker') {
            event = 'miniTicker';
        }
        const wsMarketId = this.safeStringLower (message, 's');
        const messageHash = wsMarketId + '@' + event;
        const isSpot = ((client.url.indexOf ('/stream') > -1) || (client.url.indexOf ('/testnet.binance') > -1));
        const marketType = (isSpot) ? 'spot' : 'contract';
        const result = this.parseWsTicker (message, marketType);
        const symbol = result['symbol'];
        this.tickers[symbol] = result;
        client.resolve (result, messageHash);
        this.streamProduce ('tickers', result);
        if (event === 'bookTicker') {
            // watch bookTickers
            client.resolve (result, '!' + 'bookTicker@arr');
            const messageHashes = this.findMessageHashes (client, 'tickers::');
            for (let i = 0; i < messageHashes.length; i++) {
                const currentMessageHash = messageHashes[i];
                const parts = currentMessageHash.split ('::');
                const symbolsString = parts[1];
                const symbols = symbolsString.split (',');
                if (this.inArray (symbol, symbols)) {
                    client.resolve (result, currentMessageHash);
                }
            }
        }
    }

    handleTickers (client: Client, message) {
        const isSpot = ((client.url.indexOf ('/stream') > -1) || (client.url.indexOf ('/testnet.binance') > -1));
        const marketType = (isSpot) ? 'spot' : 'contract';
        let rawTickers = [];
        const newTickers = {};
        if (Array.isArray (message)) {
            rawTickers = message;
        } else {
            rawTickers.push (message);
        }
        for (let i = 0; i < rawTickers.length; i++) {
            const ticker = rawTickers[i];
            const result = this.parseWsTicker (ticker, marketType);
            const symbol = result['symbol'];
            this.tickers[symbol] = result;
            newTickers[symbol] = result;
            this.streamProduce ('tickers', result);
        }
        const messageHashes = this.findMessageHashes (client, 'tickers::');
        for (let i = 0; i < messageHashes.length; i++) {
            const messageHash = messageHashes[i];
            const parts = messageHash.split ('::');
            const symbolsString = parts[1];
            const symbols = symbolsString.split (',');
            const tickers = this.filterByArray (newTickers, 'symbol', symbols);
            const tickersSymbols = Object.keys (tickers);
            const numTickers = tickersSymbols.length;
            if (numTickers > 0) {
                client.resolve (tickers, messageHash);
            }
        }
        client.resolve (newTickers, 'tickers');
    }

    signParams (params = {}) {
        this.checkRequiredCredentials ();
        let extendedParams = this.extend ({
            'timestamp': this.nonce (),
            'apiKey': this.apiKey,
        }, params);
        const defaultRecvWindow = this.safeInteger (this.options, 'recvWindow');
        if (defaultRecvWindow !== undefined) {
            params['recvWindow'] = defaultRecvWindow;
        }
        const recvWindow = this.safeInteger (params, 'recvWindow');
        if (recvWindow !== undefined) {
            params['recvWindow'] = recvWindow;
        }
        extendedParams = this.keysort (extendedParams);
        const query = this.urlencode (extendedParams);
        let signature = undefined;
        if (this.secret.indexOf ('PRIVATE KEY') > -1) {
            if (this.secret.length > 120) {
                signature = rsa (query, this.secret, sha256);
            } else {
                signature = eddsa (this.encode (query), this.secret, ed25519);
            }
        } else {
            signature = this.hmac (this.encode (query), this.encode (this.secret), sha256);
        }
        extendedParams['signature'] = signature;
        return extendedParams;
    }

    async authenticate (params = {}) {
        const time = this.milliseconds ();
        let type = undefined;
        [ type, params ] = this.handleMarketTypeAndParams ('authenticate', undefined, params);
        let subType = undefined;
        [ subType, params ] = this.handleSubTypeAndParams ('authenticate', undefined, params);
        let isPortfolioMargin = undefined;
        [ isPortfolioMargin, params ] = this.handleOptionAndParams2 (params, 'authenticate', 'papi', 'portfolioMargin', false);
        if (this.isLinear (type, subType)) {
            type = 'future';
        } else if (this.isInverse (type, subType)) {
            type = 'delivery';
        }
        let marginMode = undefined;
        [ marginMode, params ] = this.handleMarginModeAndParams ('authenticate', params);
        const isIsolatedMargin = (marginMode === 'isolated');
        const isCrossMargin = (marginMode === 'cross') || (marginMode === undefined);
        const symbol = this.safeString (params, 'symbol');
        params = this.omit (params, 'symbol');
        const options = this.safeValue (this.options, type, {});
        const lastAuthenticatedTime = this.safeInteger (options, 'lastAuthenticatedTime', 0);
        const listenKeyRefreshRate = this.safeInteger (this.options, 'listenKeyRefreshRate', 1200000);
        const delay = this.sum (listenKeyRefreshRate, 10000);
        if (time - lastAuthenticatedTime > delay) {
            let response = undefined;
            if (isPortfolioMargin) {
                response = await this.papiPostListenKey (params);
            } else if (type === 'future') {
                response = await this.fapiPrivatePostListenKey (params);
            } else if (type === 'delivery') {
                response = await this.dapiPrivatePostListenKey (params);
            } else if (type === 'margin' && isCrossMargin) {
                response = await this.sapiPostUserDataStream (params);
            } else if (isIsolatedMargin) {
                if (symbol === undefined) {
                    throw new ArgumentsRequired (this.id + ' authenticate() requires a symbol argument for isolated margin mode');
                }
                const marketId = this.marketId (symbol);
                params = this.extend (params, { 'symbol': marketId });
                response = await this.sapiPostUserDataStreamIsolated (params);
            } else {
                response = await this.publicPostUserDataStream (params);
            }
            this.options[type] = this.extend (options, {
                'listenKey': this.safeString (response, 'listenKey'),
                'lastAuthenticatedTime': time,
            });
            this.delay (listenKeyRefreshRate, this.keepAliveListenKey, params);
        }
    }

    async keepAliveListenKey (params = {}) {
        // https://binance-docs.github.io/apidocs/spot/en/#listen-key-spot
        let type = this.safeString2 (this.options, 'defaultType', 'authenticate', 'spot');
        type = this.safeString (params, 'type', type);
        let isPortfolioMargin = undefined;
        [ isPortfolioMargin, params ] = this.handleOptionAndParams2 (params, 'keepAliveListenKey', 'papi', 'portfolioMargin', false);
        const subTypeInfo = this.handleSubTypeAndParams ('keepAliveListenKey', undefined, params);
        const subType = subTypeInfo[0];
        if (this.isLinear (type, subType)) {
            type = 'future';
        } else if (this.isInverse (type, subType)) {
            type = 'delivery';
        }
        const options = this.safeValue (this.options, type, {});
        const listenKey = this.safeString (options, 'listenKey');
        if (listenKey === undefined) {
            // A network error happened: we can't renew a listen key that does not exist.
            return;
        }
        const request = {};
        const symbol = this.safeString (params, 'symbol');
        params = this.omit (params, [ 'type', 'symbol' ]);
        const time = this.milliseconds ();
        try {
            if (isPortfolioMargin) {
                await this.papiPutListenKey (this.extend (request, params));
            } else if (type === 'future') {
                await this.fapiPrivatePutListenKey (this.extend (request, params));
            } else if (type === 'delivery') {
                await this.dapiPrivatePutListenKey (this.extend (request, params));
            } else {
                request['listenKey'] = listenKey;
                if (type === 'margin') {
                    request['symbol'] = symbol;
                    await this.sapiPutUserDataStream (this.extend (request, params));
                } else {
                    await this.publicPutUserDataStream (this.extend (request, params));
                }
            }
        } catch (error) {
            let urlType = type;
            if (isPortfolioMargin) {
                urlType = 'papi';
            }
            const url = this.urls['api']['ws'][urlType] + '/' + this.options[type]['listenKey'];
            const client = this.client (url);
            const messageHashes = Object.keys (client.futures);
            for (let i = 0; i < messageHashes.length; i++) {
                const messageHash = messageHashes[i];
                client.reject (error, messageHash);
                this.streamProduce ('errors', undefined, error);
            }
            this.options[type] = this.extend (options, {
                'listenKey': undefined,
                'lastAuthenticatedTime': 0,
            });
            return;
        }
        this.options[type] = this.extend (options, {
            'listenKey': listenKey,
            'lastAuthenticatedTime': time,
        });
        // whether or not to schedule another listenKey keepAlive request
        const clients = Object.values (this.clients);
        const listenKeyRefreshRate = this.safeInteger (this.options, 'listenKeyRefreshRate', 1200000);
        for (let i = 0; i < clients.length; i++) {
            const client = clients[i];
            const subscriptionKeys = Object.keys ((client as any).subscriptions);
            for (let j = 0; j < subscriptionKeys.length; j++) {
                const subscribeType = subscriptionKeys[j];
                if (subscribeType === type) {
                    this.delay (listenKeyRefreshRate, this.keepAliveListenKey, params);
                    return;
                }
            }
        }
    }

    setBalanceCache (client: Client, type, isPortfolioMargin = false) {
        if (type in client.subscriptions) {
            return;
        }
        const options = this.safeValue (this.options, 'watchBalance');
        const fetchBalanceSnapshot = this.safeBool (options, 'fetchBalanceSnapshot', false);
        if (fetchBalanceSnapshot) {
            const messageHash = type + ':fetchBalanceSnapshot';
            if (!(messageHash in client.futures)) {
                client.future (messageHash);
                this.spawn (this.loadBalanceSnapshot, client, messageHash, type, isPortfolioMargin);
            }
        } else {
            this.balance[type] = {};
        }
    }

    async loadBalanceSnapshot (client, messageHash, type, isPortfolioMargin) {
        const params = {
            'type': type,
        };
        if (isPortfolioMargin) {
            params['portfolioMargin'] = true;
        }
        const response = await this.fetchBalance (params);
        this.balance[type] = this.extend (response, this.safeValue (this.balance, type, {}));
        // don't remove the future from the .futures cache
        const future = client.futures[messageHash];
        future.resolve ();
        this.streamProduce ('balances', this.balance[type]);
        client.resolve (this.balance[type], type + ':balance');
    }

    async fetchBalanceWs (params = {}): Promise<Balances> {
        /**
         * @method
         * @name binance#fetchBalanceWs
         * @description fetch balance and get the amount of funds available for trading or funds locked in orders
         * @see https://binance-docs.github.io/apidocs/websocket_api/en/#account-information-user_data
         * @param {object} [params] extra parameters specific to the exchange API endpoint
         * @param {string|undefined} [params.type] 'future', 'delivery', 'savings', 'funding', or 'spot'
         * @param {string|undefined} [params.marginMode] 'cross' or 'isolated', for margin trading, uses this.options.defaultMarginMode if not passed, defaults to undefined/None/null
         * @param {string[]|undefined} [params.symbols] unified market symbols, only used in isolated margin mode
         * @returns {object} a [balance structure]{@link https://docs.ccxt.com/#/?id=balance-structure}
         */
        await this.loadMarkets ();
        const url = this.urls['api']['ws']['ws'];
        const requestId = this.requestId (url);
        const messageHash = requestId.toString ();
        let returnRateLimits = false;
        [ returnRateLimits, params ] = this.handleOptionAndParams (params, 'createOrderWs', 'returnRateLimits', false);
        const payload = {
            'returnRateLimits': returnRateLimits,
        };
        const message = {
            'id': messageHash,
            'method': 'account.status',
            'params': this.signParams (this.extend (payload, params)),
        };
        const subscription = {
            'method': this.handleBalanceWs,
        };
        return await this.watch (url, messageHash, message, messageHash, subscription);
    }

    handleBalanceWs (client: Client, message) {
        //
        //    {
        //        "id": "605a6d20-6588-4cb9-afa0-b0ab087507ba",
        //        "status": 200,
        //        "result": {
        //            "makerCommission": 15,
        //            "takerCommission": 15,
        //            "buyerCommission": 0,
        //            "sellerCommission": 0,
        //            "canTrade": true,
        //            "canWithdraw": true,
        //            "canDeposit": true,
        //            "commissionRates": {
        //                "maker": "0.00150000",
        //                "taker": "0.00150000",
        //                "buyer": "0.00000000",
        //                "seller": "0.00000000"
        //            },
        //            "brokered": false,
        //            "requireSelfTradePrevention": false,
        //            "updateTime": 1660801833000,
        //            "accountType": "SPOT",
        //            "balances": [{
        //                    "asset": "BNB",
        //                    "free": "0.00000000",
        //                    "locked": "0.00000000"
        //                },
        //                {
        //                    "asset": "BTC",
        //                    "free": "1.3447112",
        //                    "locked": "0.08600000"
        //                },
        //                {
        //                    "asset": "USDT",
        //                    "free": "1021.21000000",
        //                    "locked": "0.00000000"
        //                }
        //            ],
        //            "permissions": [
        //                "SPOT"
        //            ]
        //        }
        //    }
        //
        const messageHash = this.safeString (message, 'id');
        const result = this.safeValue (message, 'result', {});
        const parsedBalances = this.parseBalance (result);
        this.streamProduce ('balances', parsedBalances);
        client.resolve (parsedBalances, messageHash);
    }

    async watchBalance (params = {}): Promise<Balances> {
        /**
         * @method
         * @name binance#watchBalance
         * @description watch balance and get the amount of funds available for trading or funds locked in orders
         * @param {object} [params] extra parameters specific to the exchange API endpoint
         * @param {boolean} [params.portfolioMargin] set to true if you would like to watch the balance of a portfolio margin account
         * @returns {object} a [balance structure]{@link https://docs.ccxt.com/#/?id=balance-structure}
         */
        await this.loadMarkets ();
        await this.authenticate (params);
        const defaultType = this.safeString (this.options, 'defaultType', 'spot');
        let type = this.safeString (params, 'type', defaultType);
        let subType = undefined;
        [ subType, params ] = this.handleSubTypeAndParams ('watchBalance', undefined, params);
        let isPortfolioMargin = undefined;
        [ isPortfolioMargin, params ] = this.handleOptionAndParams2 (params, 'watchBalance', 'papi', 'portfolioMargin', false);
        let urlType = type;
        if (isPortfolioMargin) {
            urlType = 'papi';
        }
        if (this.isLinear (type, subType)) {
            type = 'future';
        } else if (this.isInverse (type, subType)) {
            type = 'delivery';
        }
        const url = this.urls['api']['ws'][urlType] + '/' + this.options[type]['listenKey'];
        const client = this.client (url);
        this.setBalanceCache (client, type, isPortfolioMargin);
        this.setPositionsCache (client, type, undefined, isPortfolioMargin);
        const options = this.safeValue (this.options, 'watchBalance');
        const fetchBalanceSnapshot = this.safeBool (options, 'fetchBalanceSnapshot', false);
        const awaitBalanceSnapshot = this.safeBool (options, 'awaitBalanceSnapshot', true);
        if (fetchBalanceSnapshot && awaitBalanceSnapshot) {
            await client.future (type + ':fetchBalanceSnapshot');
        }
        const messageHash = type + ':balance';
        const message = undefined;
        return await this.watch (url, messageHash, message, type);
    }

    handleBalance (client: Client, message) {
        //
        // sent upon a balance update not related to orders
        //
        //     {
        //         "e": "balanceUpdate",
        //         "E": 1629352505586,
        //         "a": "IOTX",
        //         "d": "0.43750000",
        //         "T": 1629352505585
        //     }
        //
        // sent upon creating or filling an order
        //
        //     {
        //         "e": "outboundAccountPosition", // Event type
        //         "E": 1564034571105,             // Event Time
        //         "u": 1564034571073,             // Time of last account update
        //         "B": [                          // Balances Array
        //             {
        //                 "a": "ETH",                 // Asset
        //                 "f": "10000.000000",        // Free
        //                 "l": "0.000000"             // Locked
        //             }
        //         ]
        //     }
        //
        // future/delivery
        //
        //     {
        //         "e": "ACCOUNT_UPDATE",            // Event Type
        //         "E": 1564745798939,               // Event Time
        //         "T": 1564745798938 ,              // Transaction
        //         "i": "SfsR",                      // Account Alias
        //         "a": {                            // Update Data
        //             "m":"ORDER",                  // Event reason type
        //             "B":[                         // Balances
        //                 {
        //                     "a":"BTC",                // Asset
        //                     "wb":"122624.12345678",   // Wallet Balance
        //                     "cw":"100.12345678"       // Cross Wallet Balance
        //                 },
        //             ],
        //             "P":[
        //                 {
        //                     "s":"BTCUSD_200925",      // Symbol
        //                     "pa":"0",                 // Position Amount
        //                     "ep":"0.0",               // Entry Price
        //                     "cr":"200",               // (Pre-fee) Accumulated Realized
        //                     "up":"0",                 // Unrealized PnL
        //                     "mt":"isolated",          // Margin Type
        //                     "iw":"0.00000000",        // Isolated Wallet (if isolated position)
        //                     "ps":"BOTH"               // Position Side
        //                 },
        //             ]
        //         }
        //     }
        //
        const wallet = this.safeValue (this.options, 'wallet', 'wb'); // cw for cross wallet
        // each account is connected to a different endpoint
        // and has exactly one subscriptionhash which is the account type
        const subscriptions = Object.keys (client.subscriptions);
        const accountType = subscriptions[0];
        const messageHash = accountType + ':balance';
        if (this.balance[accountType] === undefined) {
            this.balance[accountType] = {};
        }
        this.balance[accountType]['info'] = message;
        const event = this.safeString (message, 'e');
        if (event === 'balanceUpdate') {
            const currencyId = this.safeString (message, 'a');
            const code = this.safeCurrencyCode (currencyId);
            const account = this.account ();
            const delta = this.safeString (message, 'd');
            if (code in this.balance[accountType]) {
                let previousValue = this.balance[accountType][code]['free'];
                if (typeof previousValue !== 'string') {
                    previousValue = this.numberToString (previousValue);
                }
                account['free'] = Precise.stringAdd (previousValue, delta);
            } else {
                account['free'] = delta;
            }
            this.balance[accountType][code] = account;
        } else {
            message = this.safeValue (message, 'a', message);
            const B = this.safeValue (message, 'B');
            for (let i = 0; i < B.length; i++) {
                const entry = B[i];
                const currencyId = this.safeString (entry, 'a');
                const code = this.safeCurrencyCode (currencyId);
                const account = this.account ();
                account['free'] = this.safeString (entry, 'f');
                account['used'] = this.safeString (entry, 'l');
                account['total'] = this.safeString (entry, wallet);
                this.balance[accountType][code] = account;
            }
        }
        const timestamp = this.safeInteger (message, 'E');
        this.balance[accountType]['timestamp'] = timestamp;
        this.balance[accountType]['datetime'] = this.iso8601 (timestamp);
        this.balance[accountType] = this.safeBalance (this.balance[accountType]);
        this.streamProduce ('balances', this.balance[accountType]);
        client.resolve (this.balance[accountType], messageHash);
    }

    checkIsSpot (method: string, symbol: string, params = {}) {
        /**
         * @method
         * @ignore
         * @description checks if symbols is a spot market if not throws an error
         * @param {string} method name of the method to be checked
         * @param {string} symbol symbol or marketId of the market to be checked
         */
        if (symbol === undefined) {
            const type = this.safeString (params, 'type', 'spot');
            const defaultType = this.safeString (this.options, 'defaultType', type);
            if (defaultType === 'spot') {
                return;
            }
            throw new BadRequest (this.id + ' ' + method + ' only supports spot markets');
        }
        const market = this.market (symbol);
        if (!market['spot']) {
            throw new BadRequest (this.id + ' ' + method + ' only supports spot markets');
        }
    }

    async createOrderWs (symbol: string, type: OrderType, side: OrderSide, amount: number, price: Num = undefined, params = {}): Promise<Order> {
        /**
         * @method
         * @name binance#createOrderWs
         * @see https://binance-docs.github.io/apidocs/websocket_api/en/#place-new-order-trade
         * @description create a trade order
         * @param {string} symbol unified symbol of the market to create an order in
         * @param {string} type 'market' or 'limit'
         * @param {string} side 'buy' or 'sell'
         * @param {float} amount how much of currency you want to trade in units of base currency
         * @param {float|undefined} [price] the price at which the order is to be fullfilled, in units of the quote currency, ignored in market orders
         * @param {object} [params] extra parameters specific to the exchange API endpoint
         * @param {boolean} params.test test order, default false
         * @returns {object} an [order structure]{@link https://docs.ccxt.com/#/?id=order-structure}
         */
        await this.loadMarkets ();
        this.checkIsSpot ('createOrderWs', symbol, params);
        const url = this.urls['api']['ws']['ws'];
        const requestId = this.requestId (url);
        const messageHash = requestId.toString ();
        const sor = this.safeValue2 (params, 'sor', 'SOR', false);
        params = this.omit (params, 'sor', 'SOR');
        const payload = this.createOrderRequest (symbol, type, side, amount, price, params);
        let returnRateLimits = false;
        [ returnRateLimits, params ] = this.handleOptionAndParams (params, 'createOrderWs', 'returnRateLimits', false);
        payload['returnRateLimits'] = returnRateLimits;
        const test = this.safeBool (params, 'test', false);
        params = this.omit (params, 'test');
        const message = {
            'id': messageHash,
            'method': 'order.place',
            'params': this.signParams (this.extend (payload, params)),
        };
        if (test) {
            if (sor) {
                message['method'] = 'sor.order.test';
            } else {
                message['method'] = 'order.test';
            }
        }
        const subscription = {
            'method': this.handleOrderWs,
        };
        return await this.watch (url, messageHash, message, messageHash, subscription);
    }

    handleOrderWs (client: Client, message) {
        //
        //    {
        //        "id": 1,
        //        "status": 200,
        //        "result": {
        //          "symbol": "BTCUSDT",
        //          "orderId": 7663053,
        //          "orderListId": -1,
        //          "clientOrderId": "x-R4BD3S82d8959d0f5114499487a614",
        //          "transactTime": 1687642291434,
        //          "price": "25000.00000000",
        //          "origQty": "0.00100000",
        //          "executedQty": "0.00000000",
        //          "cummulativeQuoteQty": "0.00000000",
        //          "status": "NEW",
        //          "timeInForce": "GTC",
        //          "type": "LIMIT",
        //          "side": "BUY",
        //          "workingTime": 1687642291434,
        //          "fills": [],
        //          "selfTradePreventionMode": "NONE"
        //        },
        //        "rateLimits": [
        //          {
        //            "rateLimitType": "ORDERS",
        //            "interval": "SECOND",
        //            "intervalNum": 10,
        //            "limit": 50,
        //            "count": 1
        //          },
        //          {
        //            "rateLimitType": "ORDERS",
        //            "interval": "DAY",
        //            "intervalNum": 1,
        //            "limit": 160000,
        //            "count": 1
        //          },
        //          {
        //            "rateLimitType": "REQUEST_WEIGHT",
        //            "interval": "MINUTE",
        //            "intervalNum": 1,
        //            "limit": 1200,
        //            "count": 12
        //          }
        //        ]
        //    }
        //
        const messageHash = this.safeString (message, 'id');
        const result = this.safeValue (message, 'result', {});
        const order = this.parseOrder (result);
        this.streamProduce ('orders', order);
        client.resolve (order, messageHash);
    }

    handleOrdersWs (client: Client, message) {
        //
        //    {
        //        "id": 1,
        //        "status": 200,
        //        "result": [{
        //            "symbol": "BTCUSDT",
        //            "orderId": 7665584,
        //            "orderListId": -1,
        //            "clientOrderId": "x-R4BD3S82b54769abdd3e4b57874c52",
        //            "price": "26000.00000000",
        //            "origQty": "0.00100000",
        //            "executedQty": "0.00000000",
        //            "cummulativeQuoteQty": "0.00000000",
        //            "status": "NEW",
        //            "timeInForce": "GTC",
        //            "type": "LIMIT",
        //            "side": "BUY",
        //            "stopPrice": "0.00000000",
        //            "icebergQty": "0.00000000",
        //            "time": 1687642884646,
        //            "updateTime": 1687642884646,
        //            "isWorking": true,
        //            "workingTime": 1687642884646,
        //            "origQuoteOrderQty": "0.00000000",
        //            "selfTradePreventionMode": "NONE"
        //        },
        //        ...
        //        ],
        //        "rateLimits": [{
        //            "rateLimitType": "REQUEST_WEIGHT",
        //            "interval": "MINUTE",
        //            "intervalNum": 1,
        //            "limit": 1200,
        //            "count": 14
        //        }]
        //    }
        //
        const messageHash = this.safeString (message, 'id');
        const result = this.safeValue (message, 'result', []);
        const orders = this.parseOrders (result);
        client.resolve (orders, messageHash);
    }

    async editOrderWs (id: string, symbol: string, type: OrderType, side: OrderSide, amount: number, price: Num = undefined, params = {}): Promise<Order> {
        /**
         * @method
         * @name binance#editOrderWs
         * @description edit a trade order
         * @see https://binance-docs.github.io/apidocs/websocket_api/en/#cancel-and-replace-order-trade
         * @param {string} id order id
         * @param {string} symbol unified symbol of the market to create an order in
         * @param {string} type 'market' or 'limit'
         * @param {string} side 'buy' or 'sell'
         * @param {float} amount how much of the currency you want to trade in units of the base currency
         * @param {float|undefined} [price] the price at which the order is to be fullfilled, in units of the quote currency, ignored in market orders
         * @param {object} [params] extra parameters specific to the exchange API endpoint
         * @returns {object} an [order structure]{@link https://docs.ccxt.com/#/?id=order-structure}
         */
        await this.loadMarkets ();
        this.checkIsSpot ('editOrderWs', symbol, params);
        const url = this.urls['api']['ws']['ws'];
        const requestId = this.requestId (url);
        const messageHash = requestId.toString ();
        const payload = this.editSpotOrderRequest (id, symbol, type, side, amount, price, params);
        let returnRateLimits = false;
        [ returnRateLimits, params ] = this.handleOptionAndParams (params, 'editOrderWs', 'returnRateLimits', false);
        payload['returnRateLimits'] = returnRateLimits;
        const message = {
            'id': messageHash,
            'method': 'order.cancelReplace',
            'params': this.signParams (this.extend (payload, params)),
        };
        const subscription = {
            'method': this.handleEditOrderWs,
        };
        return await this.watch (url, messageHash, message, messageHash, subscription);
    }

    handleEditOrderWs (client: Client, message) {
        //
        //    {
        //        "id": 1,
        //        "status": 200,
        //        "result": {
        //            "cancelResult": "SUCCESS",
        //            "newOrderResult": "SUCCESS",
        //            "cancelResponse": {
        //                "symbol": "BTCUSDT",
        //                "origClientOrderId": "x-R4BD3S82813c5d7ffa594104917de2",
        //                "orderId": 7665177,
        //                "orderListId": -1,
        //                "clientOrderId": "mbrnbQsQhtCXCLY45d5q7S",
        //                "price": "26000.00000000",
        //                "origQty": "0.00100000",
        //                "executedQty": "0.00000000",
        //                "cummulativeQuoteQty": "0.00000000",
        //                "status": "CANCELED",
        //                "timeInForce": "GTC",
        //                "type": "LIMIT",
        //                "side": "BUY",
        //                "selfTradePreventionMode": "NONE"
        //            },
        //            "newOrderResponse": {
        //                "symbol": "BTCUSDT",
        //                "orderId": 7665584,
        //                "orderListId": -1,
        //                "clientOrderId": "x-R4BD3S82b54769abdd3e4b57874c52",
        //                "transactTime": 1687642884646,
        //                "price": "26000.00000000",
        //                "origQty": "0.00100000",
        //                "executedQty": "0.00000000",
        //                "cummulativeQuoteQty": "0.00000000",
        //                "status": "NEW",
        //                "timeInForce": "GTC",
        //                "type": "LIMIT",
        //                "side": "BUY",
        //                "workingTime": 1687642884646,
        //                "fills": [],
        //                "selfTradePreventionMode": "NONE"
        //            }
        //        },
        //        "rateLimits": [{
        //                "rateLimitType": "ORDERS",
        //                "interval": "SECOND",
        //                "intervalNum": 10,
        //                "limit": 50,
        //                "count": 1
        //            },
        //            {
        //                "rateLimitType": "ORDERS",
        //                "interval": "DAY",
        //                "intervalNum": 1,
        //                "limit": 160000,
        //                "count": 3
        //            },
        //            {
        //                "rateLimitType": "REQUEST_WEIGHT",
        //                "interval": "MINUTE",
        //                "intervalNum": 1,
        //                "limit": 1200,
        //                "count": 12
        //            }
        //        ]
        //    }
        //
        const messageHash = this.safeString (message, 'id');
        const result = this.safeValue (message, 'result', {});
        const rawOrder = this.safeValue (result, 'newOrderResponse', {});
        const order = this.parseOrder (rawOrder);
        client.resolve (order, messageHash);
    }

    async cancelOrderWs (id: string, symbol: Str = undefined, params = {}): Promise<Order> {
        /**
         * @method
         * @name binance#cancelOrderWs
         * @see https://binance-docs.github.io/apidocs/websocket_api/en/#cancel-order-trade
         * @description cancel multiple orders
         * @param {string} id order id
         * @param {string} symbol unified market symbol, default is undefined
         * @param {object} [params] extra parameters specific to the exchange API endpoint
         * @param {string|undefined} [params.cancelRestrictions] Supported values: ONLY_NEW - Cancel will succeed if the order status is NEW. ONLY_PARTIALLY_FILLED - Cancel will succeed if order status is PARTIALLY_FILLED.
         * @returns {object} an list of [order structures]{@link https://docs.ccxt.com/#/?id=order-structure}
         */
        await this.loadMarkets ();
        if (symbol === undefined) {
            throw new BadRequest (this.id + ' cancelOrderWs requires a symbol');
        }
        this.checkIsSpot ('cancelOrderWs', symbol, params);
        const url = this.urls['api']['ws']['ws'];
        const requestId = this.requestId (url);
        const messageHash = requestId.toString ();
        let returnRateLimits = false;
        [ returnRateLimits, params ] = this.handleOptionAndParams (params, 'cancelOrderWs', 'returnRateLimits', false);
        const payload = {
            'symbol': this.marketId (symbol),
            'returnRateLimits': returnRateLimits,
        };
        const clientOrderId = this.safeValue2 (params, 'origClientOrderId', 'clientOrderId');
        if (clientOrderId !== undefined) {
            payload['origClientOrderId'] = clientOrderId;
        } else {
            payload['orderId'] = this.parseToInt (id);
        }
        params = this.omit (params, [ 'origClientOrderId', 'clientOrderId' ]);
        const message = {
            'id': messageHash,
            'method': 'order.cancel',
            'params': this.signParams (this.extend (payload, params)),
        };
        const subscription = {
            'method': this.handleOrderWs,
        };
        return await this.watch (url, messageHash, message, messageHash, subscription);
    }

    async cancelAllOrdersWs (symbol: Str = undefined, params = {}) {
        /**
         * @method
         * @name binance#cancelAllOrdersWs
         * @see https://binance-docs.github.io/apidocs/websocket_api/en/#current-open-orders-user_data
         * @description cancel all open orders in a market
         * @param {string} symbol unified market symbol of the market to cancel orders in
         * @param {object} [params] extra parameters specific to the exchange API endpoint
         * @returns {object[]} a list of [order structures]{@link https://docs.ccxt.com/#/?id=order-structure}
         */
        await this.loadMarkets ();
        const url = this.urls['api']['ws']['ws'];
        const requestId = this.requestId (url);
        const messageHash = requestId.toString ();
        let returnRateLimits = false;
        [ returnRateLimits, params ] = this.handleOptionAndParams (params, 'cancelAllOrdersWs', 'returnRateLimits', false);
        const payload = {
            'symbol': this.marketId (symbol),
            'returnRateLimits': returnRateLimits,
        };
        const message = {
            'id': messageHash,
            'method': 'order.cancel',
            'params': this.signParams (this.extend (payload, params)),
        };
        const subscription = {
            'method': this.handleOrdersWs,
        };
        return await this.watch (url, messageHash, message, messageHash, subscription);
    }

    async fetchOrderWs (id: string, symbol: Str = undefined, params = {}): Promise<Order> {
        /**
         * @method
         * @name binance#fetchOrderWs
         * @see https://binance-docs.github.io/apidocs/websocket_api/en/#query-order-user_data
         * @description fetches information on an order made by the user
         * @param {string} symbol unified symbol of the market the order was made in
         * @param {object} params extra parameters specific to the exchange API endpoint
         * @returns {object} An [order structure]{@link https://docs.ccxt.com/#/?id=order-structure}
         */
        await this.loadMarkets ();
        if (symbol === undefined) {
            throw new BadRequest (this.id + ' cancelOrderWs requires a symbol');
        }
        this.checkIsSpot ('fetchOrderWs', symbol, params);
        const url = this.urls['api']['ws']['ws'];
        const requestId = this.requestId (url);
        const messageHash = requestId.toString ();
        let returnRateLimits = false;
        [ returnRateLimits, params ] = this.handleOptionAndParams (params, 'fetchOrderWs', 'returnRateLimits', false);
        const payload = {
            'symbol': this.marketId (symbol),
            'returnRateLimits': returnRateLimits,
        };
        const clientOrderId = this.safeValue2 (params, 'origClientOrderId', 'clientOrderId');
        if (clientOrderId !== undefined) {
            payload['origClientOrderId'] = clientOrderId;
        } else {
            payload['orderId'] = this.parseToInt (id);
        }
        const message = {
            'id': messageHash,
            'method': 'order.status',
            'params': this.signParams (this.extend (payload, params)),
        };
        const subscription = {
            'method': this.handleOrderWs,
        };
        return await this.watch (url, messageHash, message, messageHash, subscription);
    }

    async fetchOrdersWs (symbol: Str = undefined, since: Int = undefined, limit: Int = undefined, params = {}): Promise<Order[]> {
        /**
         * @method
         * @name binance#fetchOrdersWs
         * @see https://binance-docs.github.io/apidocs/websocket_api/en/#account-order-history-user_data
         * @description fetches information on multiple orders made by the user
         * @param {string} symbol unified market symbol of the market orders were made in
         * @param {int|undefined} [since] the earliest time in ms to fetch orders for
         * @param {int|undefined} [limit] the maximum number of order structures to retrieve
         * @param {object} [params] extra parameters specific to the exchange API endpoint
         * @param {int} [params.orderId] order id to begin at
         * @param {int} [params.startTime] earliest time in ms to retrieve orders for
         * @param {int} [params.endTime] latest time in ms to retrieve orders for
         * @param {int} [params.limit] the maximum number of order structures to retrieve
         * @returns {object[]} a list of [order structures]{@link https://docs.ccxt.com/#/?id=order-structure}
         */
        await this.loadMarkets ();
        if (symbol === undefined) {
            throw new BadRequest (this.id + ' fetchOrdersWs requires a symbol');
        }
        this.checkIsSpot ('fetchOrdersWs', symbol, params);
        const url = this.urls['api']['ws']['ws'];
        const requestId = this.requestId (url);
        const messageHash = requestId.toString ();
        let returnRateLimits = false;
        [ returnRateLimits, params ] = this.handleOptionAndParams (params, 'fetchOrderWs', 'returnRateLimits', false);
        const payload = {
            'symbol': this.marketId (symbol),
            'returnRateLimits': returnRateLimits,
        };
        const message = {
            'id': messageHash,
            'method': 'allOrders',
            'params': this.signParams (this.extend (payload, params)),
        };
        const subscription = {
            'method': this.handleOrdersWs,
        };
        const orders = await this.watch (url, messageHash, message, messageHash, subscription);
        return this.filterBySymbolSinceLimit (orders, symbol, since, limit);
    }

    async fetchClosedOrdersWs (symbol: Str = undefined, since: Int = undefined, limit: Int = undefined, params = {}): Promise<Order[]> {
        /**
         * @method
         * @name binance#fetchClosedOrdersWs
         * @see https://binance-docs.github.io/apidocs/websocket_api/en/#account-order-history-user_data
         * @description fetch closed orders
         * @param {string} symbol unified market symbol
         * @param {int} [since] the earliest time in ms to fetch open orders for
         * @param {int} [limit] the maximum number of open orders structures to retrieve
         * @param {object} [params] extra parameters specific to the exchange API endpoint
         * @returns {object[]} a list of [order structures]{@link https://docs.ccxt.com/#/?id=order-structure}
         */
        const orders = await this.fetchOrdersWs (symbol, since, limit, params);
        const closedOrders = [];
        for (let i = 0; i < orders.length; i++) {
            const order = orders[i];
            if (order['status'] === 'closed') {
                closedOrders.push (order);
            }
        }
        return closedOrders;
    }

    async fetchOpenOrdersWs (symbol: Str = undefined, since: Int = undefined, limit: Int = undefined, params = {}): Promise<Order[]> {
        /**
         * @method
         * @name binance#fetchOpenOrdersWs
         * @see https://binance-docs.github.io/apidocs/websocket_api/en/#current-open-orders-user_data
         * @description fetch all unfilled currently open orders
         * @param {string} symbol unified market symbol
         * @param {int|undefined} [since] the earliest time in ms to fetch open orders for
         * @param {int|undefined} [limit] the maximum number of open orders structures to retrieve
         * @param {object} [params] extra parameters specific to the exchange API endpoint
         * @returns {object[]} a list of [order structures]{@link https://docs.ccxt.com/#/?id=order-structure}
         */
        await this.loadMarkets ();
        this.checkIsSpot ('fetchOpenOrdersWs', symbol);
        const url = this.urls['api']['ws']['ws'];
        const requestId = this.requestId (url);
        const messageHash = requestId.toString ();
        let returnRateLimits = false;
        [ returnRateLimits, params ] = this.handleOptionAndParams (params, 'fetchOrderWs', 'returnRateLimits', false);
        const payload = {
            'returnRateLimits': returnRateLimits,
        };
        if (symbol !== undefined) {
            payload['symbol'] = this.marketId (symbol);
        }
        const message = {
            'id': messageHash,
            'method': 'openOrders.status',
            'params': this.signParams (this.extend (payload, params)),
        };
        const subscription = {
            'method': this.handleOrdersWs,
        };
        const orders = await this.watch (url, messageHash, message, messageHash, subscription);
        return this.filterBySymbolSinceLimit (orders, symbol, since, limit);
    }

    async watchOrders (symbol: Str = undefined, since: Int = undefined, limit: Int = undefined, params = {}): Promise<Order[]> {
        /**
         * @method
         * @name binance#watchOrders
         * @description watches information on multiple orders made by the user
         * @see https://binance-docs.github.io/apidocs/spot/en/#payload-order-update
         * @see https://binance-docs.github.io/apidocs/pm/en/#event-futures-order-update
         * @see https://binance-docs.github.io/apidocs/pm/en/#event-margin-order-update
         * @param {string} symbol unified market symbol of the market the orders were made in
         * @param {int} [since] the earliest time in ms to fetch orders for
         * @param {int} [limit] the maximum number of order structures to retrieve
         * @param {object} [params] extra parameters specific to the exchange API endpoint
         * @param {string|undefined} [params.marginMode] 'cross' or 'isolated', for spot margin
         * @param {boolean} [params.portfolioMargin] set to true if you would like to watch portfolio margin account orders
         * @returns {object[]} a list of [order structures]{@link https://docs.ccxt.com/#/?id=order-structure}
         */
        await this.loadMarkets ();
        let messageHash = 'orders';
        let market = undefined;
        if (symbol !== undefined) {
            market = this.market (symbol);
            symbol = market['symbol'];
            messageHash += ':' + symbol;
        }
        let type = undefined;
        [ type, params ] = this.handleMarketTypeAndParams ('watchOrders', market, params);
        let subType = undefined;
        [ subType, params ] = this.handleSubTypeAndParams ('watchOrders', market, params);
        if (this.isLinear (type, subType)) {
            type = 'future';
        } else if (this.isInverse (type, subType)) {
            type = 'delivery';
        }
        params = this.extend (params, { 'type': type, 'symbol': symbol }); // needed inside authenticate for isolated margin
        await this.authenticate (params);
        let marginMode = undefined;
        [ marginMode, params ] = this.handleMarginModeAndParams ('watchOrders', params);
        let urlType = type;
        if ((type === 'margin') || ((type === 'spot') && (marginMode !== undefined))) {
            urlType = 'spot'; // spot-margin shares the same stream as regular spot
        }
        let isPortfolioMargin = undefined;
        [ isPortfolioMargin, params ] = this.handleOptionAndParams2 (params, 'watchOrders', 'papi', 'portfolioMargin', false);
        if (isPortfolioMargin) {
            urlType = 'papi';
        }
        const url = this.urls['api']['ws'][urlType] + '/' + this.options[type]['listenKey'];
        const client = this.client (url);
        this.setBalanceCache (client, type, isPortfolioMargin);
        this.setPositionsCache (client, type, undefined, isPortfolioMargin);
        const message = undefined;
        const orders = await this.watch (url, messageHash, message, type);
        if (this.newUpdates) {
            limit = orders.getLimit (symbol, limit);
        }
        return this.filterBySymbolSinceLimit (orders, symbol, since, limit, true);
    }

    parseWsOrder (order, market = undefined) {
        //
        // spot
        //
        //     {
        //         "e": "executionReport",        // Event type
        //         "E": 1499405658658,            // Event time
        //         "s": "ETHBTC",                 // Symbol
        //         "c": "mUvoqJxFIILMdfAW5iGSOW", // Client order ID
        //         "S": "BUY",                    // Side
        //         "o": "LIMIT",                  // Order type
        //         "f": "GTC",                    // Time in force
        //         "q": "1.00000000",             // Order quantity
        //         "p": "0.10264410",             // Order price
        //         "P": "0.00000000",             // Stop price
        //         "F": "0.00000000",             // Iceberg quantity
        //         "g": -1,                       // OrderListId
        //         "C": null,                     // Original client order ID; This is the ID of the order being canceled
        //         "x": "NEW",                    // Current execution type
        //         "X": "NEW",                    // Current order status
        //         "r": "NONE",                   // Order reject reason; will be an error code.
        //         "i": 4293153,                  // Order ID
        //         "l": "0.00000000",             // Last executed quantity
        //         "z": "0.00000000",             // Cumulative filled quantity
        //         "L": "0.00000000",             // Last executed price
        //         "n": "0",                      // Commission amount
        //         "N": null,                     // Commission asset
        //         "T": 1499405658657,            // Transaction time
        //         "t": -1,                       // Trade ID
        //         "I": 8641984,                  // Ignore
        //         "w": true,                     // Is the order on the book?
        //         "m": false,                    // Is this trade the maker side?
        //         "M": false,                    // Ignore
        //         "O": 1499405658657,            // Order creation time
        //         "Z": "0.00000000",             // Cumulative quote asset transacted quantity
        //         "Y": "0.00000000"              // Last quote asset transacted quantity (i.e. lastPrice * lastQty),
        //         "Q": "0.00000000"              // Quote Order Qty
        //     }
        //
        // future
        //
        //     {
        //         "s":"BTCUSDT",                 // Symbol
        //         "c":"TEST",                    // Client Order Id
        //                                        // special client order id:
        //                                        // starts with "autoclose-": liquidation order
        //                                        // "adl_autoclose": ADL auto close order
        //         "S":"SELL",                    // Side
        //         "o":"TRAILING_STOP_MARKET",    // Order Type
        //         "f":"GTC",                     // Time in Force
        //         "q":"0.001",                   // Original Quantity
        //         "p":"0",                       // Original Price
        //         "ap":"0",                      // Average Price
        //         "sp":"7103.04",                // Stop Price. Please ignore with TRAILING_STOP_MARKET order
        //         "x":"NEW",                     // Execution Type
        //         "X":"NEW",                     // Order Status
        //         "i":8886774,                   // Order Id
        //         "l":"0",                       // Order Last Filled Quantity
        //         "z":"0",                       // Order Filled Accumulated Quantity
        //         "L":"0",                       // Last Filled Price
        //         "N":"USDT",                    // Commission Asset, will not push if no commission
        //         "n":"0",                       // Commission, will not push if no commission
        //         "T":1568879465651,             // Order Trade Time
        //         "t":0,                         // Trade Id
        //         "b":"0",                       // Bids Notional
        //         "a":"9.91",                    // Ask Notional
        //         "m":false,                     // Is this trade the maker side?
        //         "R":false,                     // Is this reduce only
        //         "wt":"CONTRACT_PRICE",         // Stop Price Working Type
        //         "ot":"TRAILING_STOP_MARKET",   // Original Order Type
        //         "ps":"LONG",                   // Position Side
        //         "cp":false,                    // If Close-All, pushed with conditional order
        //         "AP":"7476.89",                // Activation Price, only puhed with TRAILING_STOP_MARKET order
        //         "cr":"5.0",                    // Callback Rate, only puhed with TRAILING_STOP_MARKET order
        //         "rp":"0"                       // Realized Profit of the trade
        //     }
        //
        const executionType = this.safeString (order, 'x');
        const orderId = this.safeString (order, 'i');
        const marketId = this.safeString (order, 's');
        const marketType = ('ps' in order) ? 'contract' : 'spot';
        const symbol = this.safeSymbol (marketId, undefined, undefined, marketType);
        let timestamp = this.safeInteger (order, 'O');
        const T = this.safeInteger (order, 'T');
        let lastTradeTimestamp = undefined;
        if (executionType === 'NEW' || executionType === 'AMENDMENT' || executionType === 'CANCELED') {
            if (timestamp === undefined) {
                timestamp = T;
            }
        } else if (executionType === 'TRADE') {
            lastTradeTimestamp = T;
        }
        const lastUpdateTimestamp = T;
        let fee = undefined;
        const feeCost = this.safeString (order, 'n');
        if ((feeCost !== undefined) && (Precise.stringGt (feeCost, '0'))) {
            const feeCurrencyId = this.safeString (order, 'N');
            const feeCurrency = this.safeCurrencyCode (feeCurrencyId);
            fee = {
                'cost': feeCost,
                'currency': feeCurrency,
            };
        }
        const price = this.safeString (order, 'p');
        const amount = this.safeString (order, 'q');
        const side = this.safeStringLower (order, 'S');
        const type = this.safeStringLower (order, 'o');
        const filled = this.safeString (order, 'z');
        const cost = this.safeString (order, 'Z');
        const average = this.safeString (order, 'ap');
        const rawStatus = this.safeString (order, 'X');
        const status = this.parseOrderStatus (rawStatus);
        const trades = undefined;
        let clientOrderId = this.safeString (order, 'C');
        if ((clientOrderId === undefined) || (clientOrderId.length === 0)) {
            clientOrderId = this.safeString (order, 'c');
        }
        const stopPrice = this.safeString2 (order, 'P', 'sp');
        let timeInForce = this.safeString (order, 'f');
        if (timeInForce === 'GTX') {
            // GTX means "Good Till Crossing" and is an equivalent way of saying Post Only
            timeInForce = 'PO';
        }
        return this.safeOrder ({
            'info': order,
            'symbol': symbol,
            'id': orderId,
            'clientOrderId': clientOrderId,
            'timestamp': timestamp,
            'datetime': this.iso8601 (timestamp),
            'lastTradeTimestamp': lastTradeTimestamp,
            'lastUpdateTimestamp': lastUpdateTimestamp,
            'type': type,
            'timeInForce': timeInForce,
            'postOnly': undefined,
            'reduceOnly': this.safeValue (order, 'R'),
            'side': side,
            'price': price,
            'stopPrice': stopPrice,
            'triggerPrice': stopPrice,
            'amount': amount,
            'cost': cost,
            'average': average,
            'filled': filled,
            'remaining': undefined,
            'status': status,
            'fee': fee,
            'trades': trades,
        });
    }

    handleOrderUpdate (client: Client, message) {
        //
        // spot
        //
        //     {
        //         "e": "executionReport",        // Event type
        //         "E": 1499405658658,            // Event time
        //         "s": "ETHBTC",                 // Symbol
        //         "c": "mUvoqJxFIILMdfAW5iGSOW", // Client order ID
        //         "S": "BUY",                    // Side
        //         "o": "LIMIT",                  // Order type
        //         "f": "GTC",                    // Time in force
        //         "q": "1.00000000",             // Order quantity
        //         "p": "0.10264410",             // Order price
        //         "P": "0.00000000",             // Stop price
        //         "F": "0.00000000",             // Iceberg quantity
        //         "g": -1,                       // OrderListId
        //         "C": null,                     // Original client order ID; This is the ID of the order being canceled
        //         "x": "NEW",                    // Current execution type
        //         "X": "NEW",                    // Current order status
        //         "r": "NONE",                   // Order reject reason; will be an error code.
        //         "i": 4293153,                  // Order ID
        //         "l": "0.00000000",             // Last executed quantity
        //         "z": "0.00000000",             // Cumulative filled quantity
        //         "L": "0.00000000",             // Last executed price
        //         "n": "0",                      // Commission amount
        //         "N": null,                     // Commission asset
        //         "T": 1499405658657,            // Transaction time
        //         "t": -1,                       // Trade ID
        //         "I": 8641984,                  // Ignore
        //         "w": true,                     // Is the order on the book?
        //         "m": false,                    // Is this trade the maker side?
        //         "M": false,                    // Ignore
        //         "O": 1499405658657,            // Order creation time
        //         "Z": "0.00000000",             // Cumulative quote asset transacted quantity
        //         "Y": "0.00000000"              // Last quote asset transacted quantity (i.e. lastPrice * lastQty),
        //         "Q": "0.00000000"              // Quote Order Qty
        //     }
        //
        // future
        //
        //     {
        //         "e":"ORDER_TRADE_UPDATE",           // Event Type
        //         "E":1568879465651,                  // Event Time
        //         "T":1568879465650,                  // Trasaction Time
        //         "o": {
        //             "s":"BTCUSDT",                  // Symbol
        //             "c":"TEST",                     // Client Order Id
        //                                             // special client order id:
        //                                             // starts with "autoclose-": liquidation order
        //                                             // "adl_autoclose": ADL auto close order
        //             "S":"SELL",                     // Side
        //             "o":"TRAILING_STOP_MARKET",     // Order Type
        //             "f":"GTC",                      // Time in Force
        //             "q":"0.001",                    // Original Quantity
        //             "p":"0",                        // Original Price
        //             "ap":"0",                       // Average Price
        //             "sp":"7103.04",                 // Stop Price. Please ignore with TRAILING_STOP_MARKET order
        //             "x":"NEW",                      // Execution Type
        //             "X":"NEW",                      // Order Status
        //             "i":8886774,                    // Order Id
        //             "l":"0",                        // Order Last Filled Quantity
        //             "z":"0",                        // Order Filled Accumulated Quantity
        //             "L":"0",                        // Last Filled Price
        //             "N":"USDT",                     // Commission Asset, will not push if no commission
        //             "n":"0",                        // Commission, will not push if no commission
        //             "T":1568879465651,              // Order Trade Time
        //             "t":0,                          // Trade Id
        //             "b":"0",                        // Bids Notional
        //             "a":"9.91",                     // Ask Notional
        //             "m":false,                      // Is this trade the maker side?
        //             "R":false,                      // Is this reduce only
        //             "wt":"CONTRACT_PRICE",          // Stop Price Working Type
        //             "ot":"TRAILING_STOP_MARKET",    // Original Order Type
        //             "ps":"LONG",                    // Position Side
        //             "cp":false,                     // If Close-All, pushed with conditional order
        //             "AP":"7476.89",                 // Activation Price, only puhed with TRAILING_STOP_MARKET order
        //             "cr":"5.0",                     // Callback Rate, only puhed with TRAILING_STOP_MARKET order
        //             "rp":"0"                        // Realized Profit of the trade
        //         }
        //     }
        //
        const e = this.safeString (message, 'e');
        if (e === 'ORDER_TRADE_UPDATE') {
            message = this.safeValue (message, 'o', message);
        }
        this.handleMyTrade (client, message);
        this.handleOrder (client, message);
    }

    async watchPositions (symbols: Strings = undefined, since: Int = undefined, limit: Int = undefined, params = {}): Promise<Position[]> {
        /**
         * @method
         * @name binance#watchPositions
         * @description watch all open positions
         * @param {string[]|undefined} symbols list of unified market symbols
         * @param {object} params extra parameters specific to the exchange API endpoint
         * @param {boolean} [params.portfolioMargin] set to true if you would like to watch positions in a portfolio margin account
         * @returns {object[]} a list of [position structure]{@link https://docs.ccxt.com/en/latest/manual.html#position-structure}
         */
        await this.loadMarkets ();
        let market = undefined;
        let messageHash = '';
        symbols = this.marketSymbols (symbols);
        if (!this.isEmpty (symbols)) {
            market = this.getMarketFromSymbols (symbols);
            messageHash = '::' + symbols.join (',');
        }
        const marketTypeObject = {};
        if (market !== undefined) {
            marketTypeObject['type'] = market['type'];
            marketTypeObject['subType'] = market['subType'];
        }
        await this.authenticate (this.extend (marketTypeObject, params));
        let type = undefined;
        [ type, params ] = this.handleMarketTypeAndParams ('watchPositions', market, params);
        if (type === 'spot' || type === 'margin') {
            type = 'future';
        }
        let subType = undefined;
        [ subType, params ] = this.handleSubTypeAndParams ('watchPositions', market, params);
        if (this.isLinear (type, subType)) {
            type = 'future';
        } else if (this.isInverse (type, subType)) {
            type = 'delivery';
        }
        messageHash = type + ':positions' + messageHash;
        let isPortfolioMargin = undefined;
        [ isPortfolioMargin, params ] = this.handleOptionAndParams2 (params, 'watchPositions', 'papi', 'portfolioMargin', false);
        let urlType = type;
        if (isPortfolioMargin) {
            urlType = 'papi';
        }
        const url = this.urls['api']['ws'][urlType] + '/' + this.options[type]['listenKey'];
        const client = this.client (url);
        this.setBalanceCache (client, type, isPortfolioMargin);
        this.setPositionsCache (client, type, symbols, isPortfolioMargin);
        const fetchPositionsSnapshot = this.handleOption ('watchPositions', 'fetchPositionsSnapshot', true);
        const awaitPositionsSnapshot = this.safeBool ('watchPositions', 'awaitPositionsSnapshot', true);
        const cache = this.safeValue (this.positions, type);
        if (fetchPositionsSnapshot && awaitPositionsSnapshot && cache === undefined) {
            const snapshot = await client.future (type + ':fetchPositionsSnapshot');
            return this.filterBySymbolsSinceLimit (snapshot, symbols, since, limit, true);
        }
        const newPositions = await this.watch (url, messageHash, undefined, type);
        if (this.newUpdates) {
            return newPositions;
        }
        return this.filterBySymbolsSinceLimit (cache, symbols, since, limit, true);
    }

    setPositionsCache (client: Client, type, symbols: Strings = undefined, isPortfolioMargin = false) {
        if (type === 'spot') {
            return;
        }
        if (this.positions === undefined) {
            this.positions = {};
        }
        if (type in this.positions) {
            return;
        }
        const fetchPositionsSnapshot = this.handleOption ('watchPositions', 'fetchPositionsSnapshot', false);
        if (fetchPositionsSnapshot) {
            const messageHash = type + ':fetchPositionsSnapshot';
            if (!(messageHash in client.futures)) {
                client.future (messageHash);
                this.spawn (this.loadPositionsSnapshot, client, messageHash, type, isPortfolioMargin);
            }
        } else {
            this.positions[type] = new ArrayCacheBySymbolBySide ();
        }
    }

    async loadPositionsSnapshot (client, messageHash, type, isPortfolioMargin) {
        const params = {
            'type': type,
        };
        if (isPortfolioMargin) {
            params['portfolioMargin'] = true;
        }
        const positions = await this.fetchPositions (undefined, params);
        this.positions[type] = new ArrayCacheBySymbolBySide ();
        const cache = this.positions[type];
        for (let i = 0; i < positions.length; i++) {
            const position = positions[i];
            const contracts = this.safeNumber (position, 'contracts', 0);
            if (contracts > 0) {
                cache.append (position);
                this.streamProduce ('positions', position);
            }
        }
        // don't remove the future from the .futures cache
        const future = client.futures[messageHash];
        future.resolve (cache);
        client.resolve (cache, type + ':position');
    }

    handlePositions (client, message) {
        //
        //     {
        //         e: 'ACCOUNT_UPDATE',
        //         T: 1667881353112,
        //         E: 1667881353115,
        //         a: {
        //             B: [{
        //                 a: 'USDT',
        //                 wb: '1127.95750089',
        //                 cw: '1040.82091149',
        //                 bc: '0'
        //             }],
        //             P: [{
        //                 s: 'BTCUSDT',
        //                 pa: '-0.089',
        //                 ep: '19700.03933',
        //                 cr: '-1260.24809979',
        //                 up: '1.53058860',
        //                 mt: 'isolated',
        //                 iw: '87.13658940',
        //                 ps: 'BOTH',
        //                 ma: 'USDT'
        //             }],
        //             m: 'ORDER'
        //         }
        //     }
        //
        // each account is connected to a different endpoint
        // and has exactly one subscriptionhash which is the account type
        const subscriptions = Object.keys (client.subscriptions);
        const accountType = subscriptions[0];
        if (this.positions === undefined) {
            this.positions = {};
        }
        if (!(accountType in this.positions)) {
            this.positions[accountType] = new ArrayCacheBySymbolBySide ();
        }
        const cache = this.positions[accountType];
        const data = this.safeValue (message, 'a', {});
        const rawPositions = this.safeValue (data, 'P', []);
        const newPositions = [];
        for (let i = 0; i < rawPositions.length; i++) {
            const rawPosition = rawPositions[i];
            const position = this.parseWsPosition (rawPosition);
            const timestamp = this.safeInteger (message, 'E');
            position['timestamp'] = timestamp;
            position['datetime'] = this.iso8601 (timestamp);
            newPositions.push (position);
            cache.append (position);
            this.streamProduce ('positions', position);
        }
        const messageHashes = this.findMessageHashes (client, accountType + ':positions::');
        for (let i = 0; i < messageHashes.length; i++) {
            const messageHash = messageHashes[i];
            const parts = messageHash.split ('::');
            const symbolsString = parts[1];
            const symbols = symbolsString.split (',');
            const positions = this.filterByArray (newPositions, 'symbol', symbols, false);
            if (!this.isEmpty (positions)) {
                client.resolve (positions, messageHash);
            }
        }
        client.resolve (newPositions, accountType + ':positions');
    }

    parseWsPosition (position, market = undefined) {
        //
        //     {
        //         "s": "BTCUSDT", // Symbol
        //         "pa": "0", // Position Amount
        //         "ep": "0.00000", // Entry Price
        //         "cr": "200", // (Pre-fee) Accumulated Realized
        //         "up": "0", // Unrealized PnL
        //         "mt": "isolated", // Margin Type
        //         "iw": "0.00000000", // Isolated Wallet (if isolated position)
        //         "ps": "BOTH" // Position Side
        //     }
        //
        const marketId = this.safeString (position, 's');
        const contracts = this.safeString (position, 'pa');
        const contractsAbs = Precise.stringAbs (this.safeString (position, 'pa'));
        let positionSide = this.safeStringLower (position, 'ps');
        let hedged = true;
        if (positionSide === 'both') {
            hedged = false;
            if (!Precise.stringEq (contracts, '0')) {
                if (Precise.stringLt (contracts, '0')) {
                    positionSide = 'short';
                } else {
                    positionSide = 'long';
                }
            }
        }
        return this.safePosition ({
            'info': position,
            'id': undefined,
            'symbol': this.safeSymbol (marketId, undefined, undefined, 'contract'),
            'notional': undefined,
            'marginMode': this.safeString (position, 'mt'),
            'liquidationPrice': undefined,
            'entryPrice': this.safeNumber (position, 'ep'),
            'unrealizedPnl': this.safeNumber (position, 'up'),
            'percentage': undefined,
            'contracts': this.parseNumber (contractsAbs),
            'contractSize': undefined,
            'markPrice': undefined,
            'side': positionSide,
            'hedged': hedged,
            'timestamp': undefined,
            'datetime': undefined,
            'maintenanceMargin': undefined,
            'maintenanceMarginPercentage': undefined,
            'collateral': undefined,
            'initialMargin': undefined,
            'initialMarginPercentage': undefined,
            'leverage': undefined,
            'marginRatio': undefined,
        });
    }

    async fetchMyTradesWs (symbol: Str = undefined, since: Int = undefined, limit: Int = undefined, params = {}): Promise<Trade[]> {
        /**
         * @method
         * @name binance#fetchMyTradesWs
         * @see https://binance-docs.github.io/apidocs/websocket_api/en/#account-trade-history-user_data
         * @description fetch all trades made by the user
         * @param {string} symbol unified market symbol
         * @param {int|undefined} [since] the earliest time in ms to fetch trades for
         * @param {int|undefined} [limit] the maximum number of trades structures to retrieve
         * @param {object} [params] extra parameters specific to the exchange API endpoint
         * @param {int} [params.endTime] the latest time in ms to fetch trades for
         * @param {int} [params.fromId] first trade Id to fetch
         * @returns {object[]} a list of [trade structures]{@link https://docs.ccxt.com/#/?id=trade-structure}
         */
        await this.loadMarkets ();
        if (symbol === undefined) {
            throw new BadRequest (this.id + ' fetchMyTradesWs requires a symbol');
        }
        this.checkIsSpot ('fetchMyTradesWs', symbol, params);
        const url = this.urls['api']['ws']['ws'];
        const requestId = this.requestId (url);
        const messageHash = requestId.toString ();
        let returnRateLimits = false;
        [ returnRateLimits, params ] = this.handleOptionAndParams (params, 'fetchMyTradesWs', 'returnRateLimits', false);
        const payload = {
            'symbol': this.marketId (symbol),
            'returnRateLimits': returnRateLimits,
        };
        if (since !== undefined) {
            payload['startTime'] = since;
        }
        if (limit !== undefined) {
            payload['limit'] = limit;
        }
        const fromId = this.safeInteger (params, 'fromId');
        if (fromId !== undefined && since !== undefined) {
            throw new BadRequest (this.id + 'fetchMyTradesWs does not support fetching by both fromId and since parameters at the same time');
        }
        const message = {
            'id': messageHash,
            'method': 'myTrades',
            'params': this.signParams (this.extend (payload, params)),
        };
        const subscription = {
            'method': this.handleTradesWs,
        };
        const trades = await this.watch (url, messageHash, message, messageHash, subscription);
        return this.filterBySymbolSinceLimit (trades, symbol, since, limit);
    }

    async fetchTradesWs (symbol: Str = undefined, since: Int = undefined, limit: Int = undefined, params = {}): Promise<Trade[]> {
        /**
         * @method
         * @name binance#fetchTradesWs
         * @see https://binance-docs.github.io/apidocs/websocket_api/en/#recent-trades
         * @description fetch all trades made by the user
         * @param {string} symbol unified market symbol
         * @param {int} [since] the earliest time in ms to fetch trades for
         * @param {int} [limit] the maximum number of trades structures to retrieve, default=500, max=1000
         * @param {object} [params] extra parameters specific to the exchange API endpoint
         *
         * EXCHANGE SPECIFIC PARAMETERS
         * @param {int} [params.fromId] trade ID to begin at
         * @returns {object[]} a list of [trade structures]{@link https://docs.ccxt.com/#/?id=trade-structure}
         */
        await this.loadMarkets ();
        if (symbol === undefined) {
            throw new BadRequest (this.id + ' fetchTradesWs () requires a symbol argument');
        }
        this.checkIsSpot ('fetchTradesWs', symbol, params);
        const url = this.urls['api']['ws']['ws'];
        const requestId = this.requestId (url);
        const messageHash = requestId.toString ();
        let returnRateLimits = false;
        [ returnRateLimits, params ] = this.handleOptionAndParams (params, 'fetchTradesWs', 'returnRateLimits', false);
        const payload = {
            'symbol': this.marketId (symbol),
            'returnRateLimits': returnRateLimits,
        };
        if (limit !== undefined) {
            payload['limit'] = limit;
        }
        const message = {
            'id': messageHash,
            'method': 'trades.historical',
            'params': this.extend (payload, params),
        };
        const subscription = {
            'method': this.handleTradesWs,
        };
        const trades = await this.watch (url, messageHash, message, messageHash, subscription);
        return this.filterBySinceLimit (trades, since, limit);
    }

    handleTradesWs (client: Client, message) {
        //
        // fetchMyTradesWs
        //
        //    {
        //        "id": "f4ce6a53-a29d-4f70-823b-4ab59391d6e8",
        //        "status": 200,
        //        "result": [
        //            {
        //                "symbol": "BTCUSDT",
        //                "id": 1650422481,
        //                "orderId": 12569099453,
        //                "orderListId": -1,
        //                "price": "23416.10000000",
        //                "qty": "0.00635000",
        //                "quoteQty": "148.69223500",
        //                "commission": "0.00000000",
        //                "commissionAsset": "BNB",
        //                "time": 1660801715793,
        //                "isBuyer": false,
        //                "isMaker": true,
        //                "isBestMatch": true
        //            },
        //            ...
        //        ],
        //    }
        //
        // fetchTradesWs
        //
        //    {
        //        "id": "f4ce6a53-a29d-4f70-823b-4ab59391d6e8",
        //        "status": 200,
        //        "result": [
        //            {
        //                "id": 0,
        //                "price": "0.00005000",
        //                "qty": "40.00000000",
        //                "quoteQty": "0.00200000",
        //                "time": 1500004800376,
        //                "isBuyerMaker": true,
        //                "isBestMatch": true
        //            }
        //            ...
        //        ],
        //    }
        //
        const messageHash = this.safeString (message, 'id');
        const result = this.safeValue (message, 'result', []);
        const trades = this.parseTrades (result);
        for (let i = 0; i < trades.length; i++) {
            this.streamProduce ('myTrades', trades[i]);
        }
        client.resolve (trades, messageHash);
    }

    async watchMyTrades (symbol: Str = undefined, since: Int = undefined, limit: Int = undefined, params = {}): Promise<Trade[]> {
        /**
         * @method
         * @name binance#watchMyTrades
         * @description watches information on multiple trades made by the user
         * @param {string} symbol unified market symbol of the market orders were made in
         * @param {int} [since] the earliest time in ms to fetch orders for
         * @param {int} [limit] the maximum number of order structures to retrieve
         * @param {object} [params] extra parameters specific to the exchange API endpoint
         * @param {boolean} [params.portfolioMargin] set to true if you would like to watch trades in a portfolio margin account
         * @returns {object[]} a list of [trade structures]{@link https://docs.ccxt.com/#/?id=trade-structure
         */
        await this.loadMarkets ();
        let type = undefined;
        let market = undefined;
        if (symbol !== undefined) {
            market = this.market (symbol);
            symbol = market['symbol'];
        }
        [ type, params ] = this.handleMarketTypeAndParams ('watchMyTrades', market, params);
        let subType = undefined;
        [ subType, params ] = this.handleSubTypeAndParams ('watchMyTrades', market, params);
        if (this.isLinear (type, subType)) {
            type = 'future';
        } else if (this.isInverse (type, subType)) {
            type = 'delivery';
        }
        let messageHash = 'myTrades';
        if (symbol !== undefined) {
            symbol = this.symbol (symbol);
            messageHash += ':' + symbol;
            params = this.extend (params, { 'type': market['type'], 'symbol': symbol });
        }
        await this.authenticate (params);
        let urlType = type; // we don't change type because the listening key is different
        if (type === 'margin') {
            urlType = 'spot'; // spot-margin shares the same stream as regular spot
        }
        let isPortfolioMargin = undefined;
        [ isPortfolioMargin, params ] = this.handleOptionAndParams2 (params, 'watchMyTrades', 'papi', 'portfolioMargin', false);
        if (isPortfolioMargin) {
            urlType = 'papi';
        }
        const url = this.urls['api']['ws'][urlType] + '/' + this.options[type]['listenKey'];
        const client = this.client (url);
        this.setBalanceCache (client, type, isPortfolioMargin);
        this.setPositionsCache (client, type, undefined, isPortfolioMargin);
        const message = undefined;
        const trades = await this.watch (url, messageHash, message, type);
        if (this.newUpdates) {
            limit = trades.getLimit (symbol, limit);
        }
        return this.filterBySymbolSinceLimit (trades, symbol, since, limit, true);
    }

    handleMyTrade (client: Client, message) {
        const messageHash = 'myTrades';
        const executionType = this.safeString (message, 'x');
        if (executionType === 'TRADE') {
            const trade = this.parseWsTrade (message);
            const orderId = this.safeString (trade, 'order');
            let tradeFee = this.safeValue (trade, 'fee', {});
            tradeFee = this.extend ({}, tradeFee);
            const symbol = this.safeString (trade, 'symbol');
            if (orderId !== undefined && tradeFee !== undefined && symbol !== undefined) {
                const cachedOrders = this.orders;
                if (cachedOrders !== undefined) {
                    const orders = this.safeValue (cachedOrders.hashmap, symbol, {});
                    const order = this.safeValue (orders, orderId);
                    if (order !== undefined) {
                        // accumulate order fees
                        const fees = this.safeValue (order, 'fees');
                        const fee = this.safeValue (order, 'fee');
                        if (!this.isEmpty (fees)) {
                            let insertNewFeeCurrency = true;
                            for (let i = 0; i < fees.length; i++) {
                                const orderFee = fees[i];
                                if (orderFee['currency'] === tradeFee['currency']) {
                                    const feeCost = this.sum (tradeFee['cost'], orderFee['cost']);
                                    order['fees'][i]['cost'] = parseFloat (this.currencyToPrecision (tradeFee['currency'], feeCost));
                                    insertNewFeeCurrency = false;
                                    break;
                                }
                            }
                            if (insertNewFeeCurrency) {
                                order['fees'].push (tradeFee);
                            }
                        } else if (fee !== undefined) {
                            if (fee['currency'] === tradeFee['currency']) {
                                const feeCost = this.sum (fee['cost'], tradeFee['cost']);
                                order['fee']['cost'] = parseFloat (this.currencyToPrecision (tradeFee['currency'], feeCost));
                            } else if (fee['currency'] === undefined) {
                                order['fee'] = tradeFee;
                            } else {
                                order['fees'] = [ fee, tradeFee ];
                                order['fee'] = undefined;
                            }
                        } else {
                            order['fee'] = tradeFee;
                        }
                        // save this trade in the order
                        const orderTrades = this.safeValue (order, 'trades', []);
                        orderTrades.push (trade);
                        order['trades'] = orderTrades;
                        // don't append twice cause it breaks newUpdates mode
                        // this order already exists in the cache
                    }
                }
            }
            if (this.myTrades === undefined) {
                const limit = this.safeInteger (this.options, 'tradesLimit', 1000);
                this.myTrades = new ArrayCacheBySymbolById (limit);
            }
            const myTrades = this.myTrades;
            myTrades.append (trade);
            this.streamProduce ('myTrades');
            client.resolve (this.myTrades, messageHash);
            const messageHashSymbol = messageHash + ':' + symbol;
            client.resolve (this.myTrades, messageHashSymbol);
        }
    }

    handleOrder (client: Client, message) {
        const parsed = this.parseWsOrder (message);
        const symbol = this.safeString (parsed, 'symbol');
        const orderId = this.safeString (parsed, 'id');
        if (symbol !== undefined) {
            if (this.orders === undefined) {
                const limit = this.safeInteger (this.options, 'ordersLimit', 1000);
                this.orders = new ArrayCacheBySymbolById (limit);
            }
            const cachedOrders = this.orders;
            const orders = this.safeValue (cachedOrders.hashmap, symbol, {});
            const order = this.safeValue (orders, orderId);
            if (order !== undefined) {
                const fee = this.safeValue (order, 'fee');
                if (fee !== undefined) {
                    parsed['fee'] = fee;
                }
                const fees = this.safeValue (order, 'fees');
                if (fees !== undefined) {
                    parsed['fees'] = fees;
                }
                parsed['trades'] = this.safeValue (order, 'trades');
                const timestamp = this.safeInteger (parsed, 'timestamp');
                if (timestamp === undefined) {
                    parsed['timestamp'] = this.safeInteger (order, 'timestamp');
                    parsed['datetime'] = this.safeString (order, 'datetime');
                }
            }
            cachedOrders.append (parsed);
            const messageHash = 'orders';
            const symbolSpecificMessageHash = 'orders:' + symbol;
            this.streamProduce ('orders', parsed);
            client.resolve (cachedOrders, messageHash);
            client.resolve (cachedOrders, symbolSpecificMessageHash);
        }
    }

    handleAcountUpdate (client, message) {
        this.handleBalance (client, message);
        this.handlePositions (client, message);
    }

    handleWsError (client: Client, message) {
        //
        //    {
        //        "error": {
        //            "code": 2,
        //            "msg": "Invalid request: invalid stream"
        //        },
        //        "id": 1
        //    }
        //
        const id = this.safeString (message, 'id');
        let rejected = false;
        const error = this.safeValue (message, 'error', {});
        const code = this.safeInteger (error, 'code');
        const msg = this.safeString (error, 'msg');
        try {
            this.handleErrors (code, msg, client.url, undefined, undefined, this.json (error), error, undefined, undefined);
        } catch (e) {
            rejected = true;
            // private endpoint uses id as messageHash
            client.reject (e, id);
            this.streamProduce ('errors', undefined, error);
            // public endpoint stores messageHash in subscriptios
            const subscriptionKeys = Object.keys (client.subscriptions);
            for (let i = 0; i < subscriptionKeys.length; i++) {
                const subscriptionHash = subscriptionKeys[i];
                const subscriptionId = this.safeString (client.subscriptions[subscriptionHash], 'id');
                if (id === subscriptionId) {
                    client.reject (e, subscriptionHash);
                    this.streamProduce ('errors', undefined, error);
                }
            }
        }
        if (!rejected) {
            client.reject (message, id);
            this.streamProduce ('errors', undefined, error);
        }
        // reset connection if 5xx error
        if (this.safeString (code, 0) === '5') {
            client.reset (message);
            this.streamProduce ('errors', undefined, message);
        }
    }

    handleMessage (client: Client, message) {
        // handle WebSocketAPI
        this.streamProduce ('raw', message);
        const status = this.safeString (message, 'status');
        const error = this.safeValue (message, 'error');
        if ((error !== undefined) || (status !== undefined && status !== '200')) {
            this.handleWsError (client, message);
            return;
        }
        const id = this.safeString (message, 'id');
        const subscriptions = this.safeValue (client.subscriptions, id);
        let method = this.safeValue (subscriptions, 'method');
        if (method !== undefined) {
            method.call (this, client, message);
            return;
        }
        // handle other APIs
        const methods = {
            'depthUpdate': this.handleOrderBook,
            'trade': this.handleTrade,
            'aggTrade': this.handleTrade,
            'kline': this.handleOHLCV,
            'markPrice_kline': this.handleOHLCV,
            'indexPrice_kline': this.handleOHLCV,
            '24hrTicker@arr': this.handleTickers,
            '24hrMiniTicker@arr': this.handleTickers,
            '24hrTicker': this.handleTicker,
            '24hrMiniTicker': this.handleTicker,
            'bookTicker': this.handleTicker,
            'outboundAccountPosition': this.handleBalance,
            'balanceUpdate': this.handleBalance,
            'ACCOUNT_UPDATE': this.handleAcountUpdate,
            'executionReport': this.handleOrderUpdate,
            'ORDER_TRADE_UPDATE': this.handleOrderUpdate,
        };
        let event = this.safeString (message, 'e');
        if (Array.isArray (message)) {
            const data = message[0];
            event = this.safeString (data, 'e') + '@arr';
        }
        method = this.safeValue (methods, event);
        if (method === undefined) {
            const requestId = this.safeString (message, 'id');
            if (requestId !== undefined) {
                this.handleSubscriptionStatus (client, message);
                return;
            }
            // special case for the real-time bookTicker, since it comes without an event identifier
            //
            //     {
            //         "u": 7488717758,
            //         "s": "BTCUSDT",
            //         "b": "28621.74000000",
            //         "B": "1.43278800",
            //         "a": "28621.75000000",
            //         "A": "2.52500800"
            //     }
            //
            if (event === undefined) {
                this.handleTicker (client, message);
                this.handleTickers (client, message);
            }
        } else {
            method.call (this, client, message);
        }
    }
}<|MERGE_RESOLUTION|>--- conflicted
+++ resolved
@@ -137,13 +137,8 @@
         return newValue;
     }
 
-<<<<<<< HEAD
     streamId (type, subscriptionHash, numSubscriptions = 1) {
-        const streamBySubscriptionsHash = this.safeValue (this.options, 'streamBySubscriptionsHash', {});
-=======
-    stream (type, subscriptionHash, numSubscriptions = 1) {
         const streamBySubscriptionsHash = this.safeDict (this.options, 'streamBySubscriptionsHash', this.createSafeDictionary ());
->>>>>>> 118e1f4b
         let stream = this.safeString (streamBySubscriptionsHash, subscriptionHash);
         if (stream === undefined) {
             let streamIndex = this.safeInteger (this.options, 'streamIndex', -1);
