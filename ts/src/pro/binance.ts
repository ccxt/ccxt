--- conflicted
+++ resolved
@@ -20,14 +20,11 @@
             'has': {
                 'ws': true,
                 'watchBalance': true,
-<<<<<<< HEAD
                 'watchLiquidations': true,
                 'watchLiquidationsForSymbols': true,
                 'watchMyLiquidations': true,
                 'watchMyLiquidationsForSymbols': true,
-=======
                 'watchBidsAsks': true,
->>>>>>> b39c46d3
                 'watchMyTrades': true,
                 'watchOHLCV': true,
                 'watchOHLCVForSymbols': false,
@@ -194,7 +191,6 @@
         return stream;
     }
 
-<<<<<<< HEAD
     async watchLiquidations (symbol: string, since: Int = undefined, limit: Int = undefined, params = {}) {
         /**
          * @method
@@ -556,10 +552,7 @@
         this.resolvePromiseIfMessagehashMatches (client, 'myLiquidations::', symbol, [ liquidation ]);
     }
 
-    async watchOrderBook (symbol: string, limit: Int = undefined, params = {}) {
-=======
     async watchOrderBook (symbol: string, limit: Int = undefined, params = {}): Promise<OrderBook> {
->>>>>>> b39c46d3
         /**
          * @method
          * @name binance#watchOrderBook
