
// ----------------------------------------------------------------------------

import binanceRest from '../binance.js';
import { Precise } from '../base/Precise.js';
import { ExchangeError, ArgumentsRequired, BadRequest, NotSupported } from '../base/errors.js';
import { ArrayCache, ArrayCacheByTimestamp, ArrayCacheBySymbolById, ArrayCacheBySymbolBySide } from '../base/ws/Cache.js';
<<<<<<< HEAD
import { Int, OrderSide, OrderType, Str, Strings, Trade, OrderBook, Order, Ticker, Tickers, OHLCV, Position, Balances } from '../base/types.js';
=======
import type { Int, OrderSide, OrderType, Str, Strings, Trade } from '../base/types.js';
>>>>>>> f6935ad9
import { sha256 } from '../static_dependencies/noble-hashes/sha256.js';
import { rsa } from '../base/functions/rsa.js';
import { eddsa } from '../base/functions/crypto.js';
import { ed25519 } from '../static_dependencies/noble-curves/ed25519.js';
import Client from '../base/ws/Client.js';

// -----------------------------------------------------------------------------

export default class binance extends binanceRest {
    describe () {
        return this.deepExtend (super.describe (), {
            'has': {
                'ws': true,
                'watchBalance': true,
                'watchMyTrades': true,
                'watchOHLCV': true,
                'watchOHLCVForSymbols': true,
                'watchOrderBook': true,
                'watchOrderBookForSymbols': true,
                'watchOrders': true,
                'watchOrdersForSymbols': true,
                'watchPositions': true,
                'watchTicker': true,
                'watchTickers': true,
                'watchTrades': true,
                'watchTradesForSymbols': true,
                'createOrderWs': true,
                'editOrderWs': true,
                'cancelOrderWs': true,
                'cancelOrdersWs': false,
                'cancelAllOrdersWs': true,
                'fetchOrderWs': true,
                'fetchOrdersWs': true,
                'fetchBalanceWs': true,
                'fetchMyTradesWs': true,
            },
            'urls': {
                'test': {
                    'ws': {
                        'spot': 'wss://testnet.binance.vision/ws',
                        'margin': 'wss://testnet.binance.vision/ws',
                        'future': 'wss://stream.binancefuture.com/ws',
                        'delivery': 'wss://dstream.binancefuture.com/ws',
                        'ws': 'wss://testnet.binance.vision/ws-api/v3',
                    },
                },
                'api': {
                    'ws': {
                        'spot': 'wss://stream.binance.com/ws',
                        'margin': 'wss://stream.binance.com/ws',
                        'future': 'wss://fstream.binance.com/ws',
                        'delivery': 'wss://dstream.binance.com/ws',
                        'ws': 'wss://ws-api.binance.com:443/ws-api/v3',
                    },
                },
            },
            'streaming': {
                'keepAlive': 180000,
            },
            'options': {
                'returnRateLimits': false,
                'streamLimits': {
                    'spot': 50, // max 1024
                    'margin': 50, // max 1024
                    'future': 50, // max 200
                    'delivery': 50, // max 200
                },
                'streamBySubscriptionsHash': {},
                'streamIndex': -1,
                // get updates every 1000ms or 100ms
                // or every 0ms in real-time for futures
                'watchOrderBookRate': 100,
                'tradesLimit': 1000,
                'ordersLimit': 1000,
                'OHLCVLimit': 1000,
                'requestId': {},
                'watchOrderBookLimit': 1000, // default limit
                'watchTrades': {
                    'name': 'trade', // 'trade' or 'aggTrade'
                },
                'watchTicker': {
                    'name': 'ticker', // ticker = 1000ms L1+OHLCV, bookTicker = real-time L1
                },
                'watchTickers': {
                    'name': 'ticker', // ticker or miniTicker or bookTicker
                },
                'watchOHLCV': {
                    'name': 'kline', // or indexPriceKline or markPriceKline (coin-m futures)
                },
                'watchOrderBook': {
                    'maxRetries': 3,
                },
                'watchBalance': {
                    'fetchBalanceSnapshot': false, // or true
                    'awaitBalanceSnapshot': true, // whether to wait for the balance snapshot before providing updates
                },
                'watchPositions': {
                    'fetchPositionsSnapshot': true, // or false
                    'awaitPositionsSnapshot': true, // whether to wait for the positions snapshot before providing updates
                },
                'wallet': 'wb', // wb = wallet balance, cw = cross balance
                'listenKeyRefreshRate': 1200000, // 20 mins
                'ws': {
                    'cost': 5,
                },
            },
        });
    }

    requestId (url) {
        const options = this.safeValue (this.options, 'requestId', {});
        const previousValue = this.safeInteger (options, url, 0);
        const newValue = this.sum (previousValue, 1);
        this.options['requestId'][url] = newValue;
        return newValue;
    }

    stream (type, subscriptionHash) {
        const streamBySubscriptionsHash = this.safeValue (this.options, 'streamBySubscriptionsHash', {});
        let stream = this.safeString (streamBySubscriptionsHash, subscriptionHash);
        if (stream === undefined) {
            let streamIndex = this.safeInteger (this.options, 'streamIndex', -1);
            const streamLimits = this.safeValue (this.options, 'streamLimits');
            const streamLimit = this.safeInteger (streamLimits, type);
            streamIndex = streamIndex + 1;
            const normalizedIndex = streamIndex % streamLimit;
            this.options['streamIndex'] = streamIndex;
            stream = this.numberToString (normalizedIndex);
            this.options['streamBySubscriptionsHash'][subscriptionHash] = stream;
        }
        return stream;
    }

    async watchOrderBook (symbol: string, limit: Int = undefined, params = {}): Promise<OrderBook> {
        /**
         * @method
         * @name binance#watchOrderBook
         * @description watches information on open orders with bid (buy) and ask (sell) prices, volumes and other data
         * @param {string} symbol unified symbol of the market to fetch the order book for
         * @param {int} [limit] the maximum amount of order book entries to return
         * @param {object} [params] extra parameters specific to the exchange API endpoint
         * @returns {object} A dictionary of [order book structures]{@link https://docs.ccxt.com/#/?id=order-book-structure} indexed by market symbols
         */
        //
        // todo add support for <levels>-snapshots (depth)
        // https://github.com/binance-exchange/binance-official-api-docs/blob/master/web-socket-streams.md#partial-book-depth-streams        // <symbol>@depth<levels>@100ms or <symbol>@depth<levels> (1000ms)
        // valid <levels> are 5, 10, or 20
        //
        // default 100, max 1000, valid limits 5, 10, 20, 50, 100, 500, 1000
        await this.loadMarkets ();
        const market = this.market (symbol);
        if (limit !== undefined) {
            if (market['contract']) {
                if ((limit !== 5) && (limit !== 10) && (limit !== 20) && (limit !== 50) && (limit !== 100) && (limit !== 500) && (limit !== 1000)) {
                    throw new ExchangeError (this.id + ' watchOrderBook limit argument must be undefined, 5, 10, 20, 50, 100, 500 or 1000');
                }
            } else {
                if (limit > 5000) {
                    throw new ExchangeError (this.id + ' watchOrderBook limit argument must be less than or equal to 5000');
                }
            }
        }
        let type = market['type'];
        if (market['contract']) {
            type = market['linear'] ? 'future' : 'delivery';
        }
        //
        // notice the differences between trading futures and spot trading
        // the algorithms use different urls in step 1
        // delta caching and merging also differs in steps 4, 5, 6
        //
        // spot/margin
        // https://binance-docs.github.io/apidocs/spot/en/#how-to-manage-a-local-order-book-correctly
        //
        // 1. Open a stream to wss://stream.binance.com:9443/ws/bnbbtc@depth.
        // 2. Buffer the events you receive from the stream.
        // 3. Get a depth snapshot from https://www.binance.com/api/v1/depth?symbol=BNBBTC&limit=1000 .
        // 4. Drop any event where u is <= lastUpdateId in the snapshot.
        // 5. The first processed event should have U <= lastUpdateId+1 AND u >= lastUpdateId+1.
        // 6. While listening to the stream, each new event's U should be equal to the previous event's u+1.
        // 7. The data in each event is the absolute quantity for a price level.
        // 8. If the quantity is 0, remove the price level.
        // 9. Receiving an event that removes a price level that is not in your local order book can happen and is normal.
        //
        // futures
        // https://binance-docs.github.io/apidocs/futures/en/#how-to-manage-a-local-order-book-correctly
        //
        // 1. Open a stream to wss://fstream.binance.com/stream?streams=btcusdt@depth.
        // 2. Buffer the events you receive from the stream. For same price, latest received update covers the previous one.
        // 3. Get a depth snapshot from https://fapi.binance.com/fapi/v1/depth?symbol=BTCUSDT&limit=1000 .
        // 4. Drop any event where u is < lastUpdateId in the snapshot.
        // 5. The first processed event should have U <= lastUpdateId AND u >= lastUpdateId
        // 6. While listening to the stream, each new event's pu should be equal to the previous event's u, otherwise initialize the process from step 3.
        // 7. The data in each event is the absolute quantity for a price level.
        // 8. If the quantity is 0, remove the price level.
        // 9. Receiving an event that removes a price level that is not in your local order book can happen and is normal.
        //
        const name = 'depth';
        const messageHash = market['lowercaseId'] + '@' + name;
        const url = this.urls['api']['ws'][type] + '/' + this.stream (type, messageHash);
        const requestId = this.requestId (url);
        const watchOrderBookRate = this.safeString (this.options, 'watchOrderBookRate', '100');
        const request = {
            'method': 'SUBSCRIBE',
            'params': [
                messageHash + '@' + watchOrderBookRate + 'ms',
            ],
            'id': requestId,
        };
        const subscription = {
            'id': requestId.toString (),
            'messageHash': messageHash,
            'name': name,
            'symbol': market['symbol'],
            'method': this.handleOrderBookSubscription,
            'limit': limit,
            'type': type,
            'params': params,
        };
        const message = this.extend (request, params);
        // 1. Open a stream to wss://stream.binance.com:9443/ws/bnbbtc@depth.
        const orderbook = await this.watch (url, messageHash, message, messageHash, subscription);
        return orderbook.limit ();
    }

    async watchOrderBookForSymbols (symbols: string[], limit: Int = undefined, params = {}): Promise<OrderBook> {
        /**
         * @method
         * @name binance#watchOrderBookForSymbols
         * @description watches information on open orders with bid (buy) and ask (sell) prices, volumes and other data
         * @param {string[]} symbols unified array of symbols
         * @param {int} [limit] the maximum amount of order book entries to return
         * @param {object} [params] extra parameters specific to the exchange API endpoint
         * @returns {object} A dictionary of [order book structures]{@link https://docs.ccxt.com/#/?id=order-book-structure} indexed by market symbols
         */
        await this.loadMarkets ();
        symbols = this.marketSymbols (symbols, undefined, false, true, true);
        const firstMarket = this.market (symbols[0]);
        let type = firstMarket['type'];
        if (firstMarket['contract']) {
            type = firstMarket['linear'] ? 'future' : 'delivery';
        }
        const name = 'depth';
        const messageHash = 'multipleOrderbook::' + symbols.join (',');
        const url = this.urls['api']['ws'][type] + '/' + this.stream (type, 'multipleOrderbook');
        const requestId = this.requestId (url);
        const watchOrderBookRate = this.safeString (this.options, 'watchOrderBookRate', '100');
        const subParams = [];
        for (let i = 0; i < symbols.length; i++) {
            const symbol = symbols[i];
            const market = this.market (symbol);
            const symbolHash = market['lowercaseId'] + '@' + name + '@' + watchOrderBookRate + 'ms';
            subParams.push (symbolHash);
        }
        const request = {
            'method': 'SUBSCRIBE',
            'params': subParams,
            'id': requestId,
        };
        const subscription = {
            'id': requestId.toString (),
            'messageHash': messageHash,
            'name': name,
            'symbols': symbols,
            'method': this.handleOrderBookSubscription,
            'limit': limit,
            'type': type,
            'params': params,
        };
        const message = this.extend (request, params);
        const orderbook = await this.watch (url, messageHash, message, messageHash, subscription);
        return orderbook.limit ();
    }

    async fetchOrderBookSnapshot (client, message, subscription) {
        const messageHash = this.safeString (subscription, 'messageHash');
        const symbol = this.safeString (subscription, 'symbol');
        try {
            const defaultLimit = this.safeInteger (this.options, 'watchOrderBookLimit', 1000);
            const type = this.safeValue (subscription, 'type');
            const limit = this.safeInteger (subscription, 'limit', defaultLimit);
            const params = this.safeValue (subscription, 'params');
            // 3. Get a depth snapshot from https://www.binance.com/api/v1/depth?symbol=BNBBTC&limit=1000 .
            // todo: this is a synch blocking call - make it async
            // default 100, max 1000, valid limits 5, 10, 20, 50, 100, 500, 1000
            const snapshot = await this.fetchRestOrderBookSafe (symbol, limit, params);
            const orderbook = this.safeValue (this.orderbooks, symbol);
            if (orderbook === undefined) {
                // if the orderbook is dropped before the snapshot is received
                return;
            }
            orderbook.reset (snapshot);
            // unroll the accumulated deltas
            const messages = orderbook.cache;
            for (let i = 0; i < messages.length; i++) {
                const messageItem = messages[i];
                const U = this.safeInteger (messageItem, 'U');
                const u = this.safeInteger (messageItem, 'u');
                const pu = this.safeInteger (messageItem, 'pu');
                if (type === 'future') {
                    // 4. Drop any event where u is < lastUpdateId in the snapshot
                    if (u < orderbook['nonce']) {
                        continue;
                    }
                    // 5. The first processed event should have U <= lastUpdateId AND u >= lastUpdateId
                    if ((U <= orderbook['nonce']) && (u >= orderbook['nonce']) || (pu === orderbook['nonce'])) {
                        this.handleOrderBookMessage (client, messageItem, orderbook);
                    }
                } else {
                    // 4. Drop any event where u is <= lastUpdateId in the snapshot
                    if (u <= orderbook['nonce']) {
                        continue;
                    }
                    // 5. The first processed event should have U <= lastUpdateId+1 AND u >= lastUpdateId+1
                    if (((U - 1) <= orderbook['nonce']) && ((u - 1) >= orderbook['nonce'])) {
                        this.handleOrderBookMessage (client, messageItem, orderbook);
                    }
                }
            }
            this.orderbooks[symbol] = orderbook;
            client.resolve (orderbook, messageHash);
        } catch (e) {
            delete client.subscriptions[messageHash];
            client.reject (e, messageHash);
        }
    }

    handleDelta (bookside, delta) {
        const price = this.safeFloat (delta, 0);
        const amount = this.safeFloat (delta, 1);
        bookside.store (price, amount);
    }

    handleDeltas (bookside, deltas) {
        for (let i = 0; i < deltas.length; i++) {
            this.handleDelta (bookside, deltas[i]);
        }
    }

    handleOrderBookMessage (client: Client, message, orderbook) {
        const u = this.safeInteger (message, 'u');
        this.handleDeltas (orderbook['asks'], this.safeValue (message, 'a', []));
        this.handleDeltas (orderbook['bids'], this.safeValue (message, 'b', []));
        orderbook['nonce'] = u;
        const timestamp = this.safeInteger (message, 'E');
        orderbook['timestamp'] = timestamp;
        orderbook['datetime'] = this.iso8601 (timestamp);
        return orderbook;
    }

    handleOrderBook (client: Client, message) {
        //
        // initial snapshot is fetched with ccxt's fetchOrderBook
        // the feed does not include a snapshot, just the deltas
        //
        //     {
        //         "e": "depthUpdate", // Event type
        //         "E": 1577554482280, // Event time
        //         "s": "BNBBTC", // Symbol
        //         "U": 157, // First update ID in event
        //         "u": 160, // Final update ID in event
        //         "b": [ // bids
        //             [ "0.0024", "10" ], // price, size
        //         ],
        //         "a": [ // asks
        //             [ "0.0026", "100" ], // price, size
        //         ]
        //     }
        //
        const isTestnetSpot = client.url.indexOf ('testnet') > 0;
        const isSpotMainNet = client.url.indexOf ('/stream.binance.') > 0;
        const isSpot = isTestnetSpot || isSpotMainNet;
        const marketType = isSpot ? 'spot' : 'contract';
        const marketId = this.safeString (message, 's');
        const market = this.safeMarket (marketId, undefined, undefined, marketType);
        const symbol = market['symbol'];
        const name = 'depth';
        const messageHash = market['lowercaseId'] + '@' + name;
        const orderbook = this.safeValue (this.orderbooks, symbol);
        if (orderbook === undefined) {
            //
            // https://github.com/ccxt/ccxt/issues/6672
            //
            // Sometimes Binance sends the first delta before the subscription
            // confirmation arrives. At that point the orderbook is not
            // initialized yet and the snapshot has not been requested yet
            // therefore it is safe to drop these premature messages.
            //
            return;
        }
        const nonce = this.safeInteger (orderbook, 'nonce');
        if (nonce === undefined) {
            // 2. Buffer the events you receive from the stream.
            orderbook.cache.push (message);
        } else {
            try {
                const U = this.safeInteger (message, 'U');
                const u = this.safeInteger (message, 'u');
                const pu = this.safeInteger (message, 'pu');
                if (pu === undefined) {
                    // spot
                    // 4. Drop any event where u is <= lastUpdateId in the snapshot
                    if (u > orderbook['nonce']) {
                        const timestamp = this.safeInteger (orderbook, 'timestamp');
                        let conditional = undefined;
                        if (timestamp === undefined) {
                            // 5. The first processed event should have U <= lastUpdateId+1 AND u >= lastUpdateId+1
                            conditional = ((U - 1) <= orderbook['nonce']) && ((u - 1) >= orderbook['nonce']);
                        } else {
                            // 6. While listening to the stream, each new event's U should be equal to the previous event's u+1.
                            conditional = ((U - 1) === orderbook['nonce']);
                        }
                        if (conditional) {
                            this.handleOrderBookMessage (client, message, orderbook);
                            if (nonce < orderbook['nonce']) {
                                client.resolve (orderbook, messageHash);
                                // watchOrderBookForSymbols part (dry logic)
                                this.resolvePromiseIfMessagehashMatches (client, 'multipleOrderbook::', symbol, orderbook);
                            }
                        } else {
                            // todo: client.reject from handleOrderBookMessage properly
                            throw new ExchangeError (this.id + ' handleOrderBook received an out-of-order nonce');
                        }
                    }
                } else {
                    // future
                    // 4. Drop any event where u is < lastUpdateId in the snapshot
                    if (u >= orderbook['nonce']) {
                        // 5. The first processed event should have U <= lastUpdateId AND u >= lastUpdateId
                        // 6. While listening to the stream, each new event's pu should be equal to the previous event's u, otherwise initialize the process from step 3
                        if ((U <= orderbook['nonce']) || (pu === orderbook['nonce'])) {
                            this.handleOrderBookMessage (client, message, orderbook);
                            if (nonce <= orderbook['nonce']) {
                                client.resolve (orderbook, messageHash);
                                // watchOrderBookForSymbols part (dry logic)
                                this.resolvePromiseIfMessagehashMatches (client, 'multipleOrderbook::', symbol, orderbook);
                            }
                        } else {
                            // todo: client.reject from handleOrderBookMessage properly
                            throw new ExchangeError (this.id + ' handleOrderBook received an out-of-order nonce');
                        }
                    }
                }
            } catch (e) {
                delete this.orderbooks[symbol];
                delete client.subscriptions[messageHash];
                client.reject (e, messageHash);
            }
        }
    }

    handleOrderBookSubscription (client: Client, message, subscription) {
        const defaultLimit = this.safeInteger (this.options, 'watchOrderBookLimit', 1000);
        // const messageHash = this.safeString (subscription, 'messageHash');
        const symbolOfSubscription = this.safeString (subscription, 'symbol'); // watchOrderBook
        const symbols = this.safeValue (subscription, 'symbols', [ symbolOfSubscription ]); // watchOrderBookForSymbols
        const limit = this.safeInteger (subscription, 'limit', defaultLimit);
        // handle list of symbols
        for (let i = 0; i < symbols.length; i++) {
            const symbol = symbols[i];
            if (symbol in this.orderbooks) {
                delete this.orderbooks[symbol];
            }
            this.orderbooks[symbol] = this.orderBook ({}, limit);
            subscription = this.extend (subscription, { 'symbol': symbol });
            // fetch the snapshot in a separate async call
            this.spawn (this.fetchOrderBookSnapshot, client, message, subscription);
        }
    }

    handleSubscriptionStatus (client: Client, message) {
        //
        //     {
        //         "result": null,
        //         "id": 1574649734450
        //     }
        //
        const id = this.safeString (message, 'id');
        const subscriptionsById = this.indexBy (client.subscriptions, 'id');
        const subscription = this.safeValue (subscriptionsById, id, {});
        const method = this.safeValue (subscription, 'method');
        if (method !== undefined) {
            method.call (this, client, message, subscription);
        }
        return message;
    }

    async watchTradesForSymbols (symbols: string[], since: Int = undefined, limit: Int = undefined, params = {}): Promise<Trade[]> {
        /**
         * @method
         * @name binance#watchTradesForSymbols
         * @description get the list of most recent trades for a list of symbols
         * @param {string[]} symbols unified symbol of the market to fetch trades for
         * @param {int} [since] timestamp in ms of the earliest trade to fetch
         * @param {int} [limit] the maximum amount of trades to fetch
         * @param {object} [params] extra parameters specific to the exchange API endpoint
         * @returns {object[]} a list of [trade structures]{@link https://docs.ccxt.com/#/?id=public-trades}
         */
        await this.loadMarkets ();
        symbols = this.marketSymbols (symbols, undefined, false, true, true);
        const options = this.safeValue (this.options, 'watchTradesForSymbols', {});
        const name = this.safeString (options, 'name', 'trade');
        const firstMarket = this.market (symbols[0]);
        let type = firstMarket['type'];
        if (firstMarket['contract']) {
            type = firstMarket['linear'] ? 'future' : 'delivery';
        }
        const subParams = [];
        for (let i = 0; i < symbols.length; i++) {
            const symbol = symbols[i];
            const market = this.market (symbol);
            const currentMessageHash = market['lowercaseId'] + '@' + name;
            subParams.push (currentMessageHash);
        }
        const messageHash = 'multipleTrades::' + symbols.join (',');
        const query = this.omit (params, 'type');
        const url = this.urls['api']['ws'][type] + '/' + this.stream (type, messageHash);
        const requestId = this.requestId (url);
        const request = {
            'method': 'SUBSCRIBE',
            'params': subParams,
            'id': requestId,
        };
        const subscribe = {
            'id': requestId,
        };
        const trades = await this.watch (url, messageHash, this.extend (request, query), messageHash, subscribe);
        if (this.newUpdates) {
            const first = this.safeValue (trades, 0);
            const tradeSymbol = this.safeString (first, 'symbol');
            limit = trades.getLimit (tradeSymbol, limit);
        }
        return this.filterBySinceLimit (trades, since, limit, 'timestamp', true);
    }

    async watchTrades (symbol: string, since: Int = undefined, limit: Int = undefined, params = {}): Promise<Trade[]> {
        /**
         * @method
         * @name binance#watchTrades
         * @description get the list of most recent trades for a particular symbol
         * @param {string} symbol unified symbol of the market to fetch trades for
         * @param {int} [since] timestamp in ms of the earliest trade to fetch
         * @param {int} [limit] the maximum amount of trades to fetch
         * @param {object} [params] extra parameters specific to the exchange API endpoint
         * @returns {object[]} a list of [trade structures]{@link https://docs.ccxt.com/#/?id=public-trades}
         */
        await this.loadMarkets ();
        const market = this.market (symbol);
        const options = this.safeValue (this.options, 'watchTrades', {});
        const name = this.safeString (options, 'name', 'trade');
        const messageHash = market['lowercaseId'] + '@' + name;
        let type = market['type'];
        if (market['contract']) {
            type = market['linear'] ? 'future' : 'delivery';
        }
        const query = this.omit (params, 'type');
        const url = this.urls['api']['ws'][type] + '/' + this.stream (type, messageHash);
        const requestId = this.requestId (url);
        const request = {
            'method': 'SUBSCRIBE',
            'params': [
                messageHash,
            ],
            'id': requestId,
        };
        const subscribe = {
            'id': requestId,
        };
        const trades = await this.watch (url, messageHash, this.extend (request, query), messageHash, subscribe);
        if (this.newUpdates) {
            limit = trades.getLimit (market['symbol'], limit);
        }
        return this.filterBySinceLimit (trades, since, limit, 'timestamp', true);
    }

    parseTrade (trade, market = undefined): Trade {
        //
        // public watchTrades
        //
        //     {
        //         "e": "trade",       // event type
        //         "E": 1579481530911, // event time
        //         "s": "ETHBTC",      // symbol
        //         "t": 158410082,     // trade id
        //         "p": "0.01914100",  // price
        //         "q": "0.00700000",  // quantity
        //         "b": 586187049,     // buyer order id
        //         "a": 586186710,     // seller order id
        //         "T": 1579481530910, // trade time
        //         "m": false,         // is the buyer the market maker
        //         "M": true           // binance docs say it should be ignored
        //     }
        //
        //     {
        //        "e": "aggTrade",  // Event type
        //        "E": 123456789,   // Event time
        //        "s": "BNBBTC",    // Symbol
        //        "a": 12345,       // Aggregate trade ID
        //        "p": "0.001",     // Price
        //        "q": "100",       // Quantity
        //        "f": 100,         // First trade ID
        //        "l": 105,         // Last trade ID
        //        "T": 123456785,   // Trade time
        //        "m": true,        // Is the buyer the market maker?
        //        "M": true         // Ignore
        //     }
        //
        // private watchMyTrades spot
        //
        //     {
        //         "e": "executionReport",
        //         "E": 1611063861489,
        //         "s": "BNBUSDT",
        //         "c": "m4M6AD5MF3b1ERe65l4SPq",
        //         "S": "BUY",
        //         "o": "MARKET",
        //         "f": "GTC",
        //         "q": "2.00000000",
        //         "p": "0.00000000",
        //         "P": "0.00000000",
        //         "F": "0.00000000",
        //         "g": -1,
        //         "C": '',
        //         "x": "TRADE",
        //         "X": "PARTIALLY_FILLED",
        //         "r": "NONE",
        //         "i": 1296882607,
        //         "l": "0.33200000",
        //         "z": "0.33200000",
        //         "L": "46.86600000",
        //         "n": "0.00033200",
        //         "N": "BNB",
        //         "T": 1611063861488,
        //         "t": 109747654,
        //         "I": 2696953381,
        //         "w": false,
        //         "m": false,
        //         "M": true,
        //         "O": 1611063861488,
        //         "Z": "15.55951200",
        //         "Y": "15.55951200",
        //         "Q": "0.00000000"
        //     }
        //
        // private watchMyTrades future/delivery
        //
        //     {
        //         "s": "BTCUSDT",
        //         "c": "pb2jD6ZQHpfzSdUac8VqMK",
        //         "S": "SELL",
        //         "o": "MARKET",
        //         "f": "GTC",
        //         "q": "0.001",
        //         "p": "0",
        //         "ap": "33468.46000",
        //         "sp": "0",
        //         "x": "TRADE",
        //         "X": "FILLED",
        //         "i": 13351197194,
        //         "l": "0.001",
        //         "z": "0.001",
        //         "L": "33468.46",
        //         "n": "0.00027086",
        //         "N": "BNB",
        //         "T": 1612095165362,
        //         "t": 458032604,
        //         "b": "0",
        //         "a": "0",
        //         "m": false,
        //         "R": false,
        //         "wt": "CONTRACT_PRICE",
        //         "ot": "MARKET",
        //         "ps": "BOTH",
        //         "cp": false,
        //         "rp": "0.00335000",
        //         "pP": false,
        //         "si": 0,
        //         "ss": 0
        //     }
        //
        const executionType = this.safeString (trade, 'x');
        const isTradeExecution = (executionType === 'TRADE');
        if (!isTradeExecution) {
            return super.parseTrade (trade, market);
        }
        const id = this.safeString2 (trade, 't', 'a');
        const timestamp = this.safeInteger (trade, 'T');
        const price = this.safeString2 (trade, 'L', 'p');
        let amount = this.safeString (trade, 'q');
        if (isTradeExecution) {
            amount = this.safeString (trade, 'l', amount);
        }
        let cost = this.safeString (trade, 'Y');
        if (cost === undefined) {
            if ((price !== undefined) && (amount !== undefined)) {
                cost = Precise.stringMul (price, amount);
            }
        }
        const marketId = this.safeString (trade, 's');
        const marketType = ('ps' in trade) ? 'contract' : 'spot';
        const symbol = this.safeSymbol (marketId, undefined, undefined, marketType);
        let side = this.safeStringLower (trade, 'S');
        let takerOrMaker = undefined;
        const orderId = this.safeString (trade, 'i');
        if ('m' in trade) {
            if (side === undefined) {
                side = trade['m'] ? 'sell' : 'buy'; // this is reversed intentionally
            }
            takerOrMaker = trade['m'] ? 'maker' : 'taker';
        }
        let fee = undefined;
        const feeCost = this.safeString (trade, 'n');
        if (feeCost !== undefined) {
            const feeCurrencyId = this.safeString (trade, 'N');
            const feeCurrencyCode = this.safeCurrencyCode (feeCurrencyId);
            fee = {
                'cost': feeCost,
                'currency': feeCurrencyCode,
            };
        }
        const type = this.safeStringLower (trade, 'o');
        return this.safeTrade ({
            'info': trade,
            'timestamp': timestamp,
            'datetime': this.iso8601 (timestamp),
            'symbol': symbol,
            'id': id,
            'order': orderId,
            'type': type,
            'takerOrMaker': takerOrMaker,
            'side': side,
            'price': price,
            'amount': amount,
            'cost': cost,
            'fee': fee,
        });
    }

    handleTrade (client: Client, message) {
        // the trade streams push raw trade information in real-time
        // each trade has a unique buyer and seller
        const isSpot = ((client.url.indexOf ('wss://stream.binance.com') > -1) || (client.url.indexOf ('/testnet.binance') > -1));
        const marketType = (isSpot) ? 'spot' : 'contract';
        const marketId = this.safeString (message, 's');
        const market = this.safeMarket (marketId, undefined, undefined, marketType);
        const symbol = market['symbol'];
        const lowerCaseId = this.safeStringLower (message, 's');
        const event = this.safeString (message, 'e');
        const messageHash = lowerCaseId + '@' + event;
        const trade = this.parseTrade (message, market);
        let tradesArray = this.safeValue (this.trades, symbol);
        if (tradesArray === undefined) {
            const limit = this.safeInteger (this.options, 'tradesLimit', 1000);
            tradesArray = new ArrayCache (limit);
        }
        tradesArray.append (trade);
        this.trades[symbol] = tradesArray;
        client.resolve (tradesArray, messageHash);
        // watchTradesForSymbols part
        this.resolvePromiseIfMessagehashMatches (client, 'multipleTrades::', symbol, tradesArray);
    }

    async watchOHLCV (symbol: string, timeframe = '1m', since: Int = undefined, limit: Int = undefined, params = {}): Promise<OHLCV[]> {
        /**
         * @method
         * @name binance#watchOHLCV
         * @description watches historical candlestick data containing the open, high, low, and close price, and the volume of a market
         * @param {string} symbol unified symbol of the market to fetch OHLCV data for
         * @param {string} timeframe the length of time each candle represents
         * @param {int} [since] timestamp in ms of the earliest candle to fetch
         * @param {int} [limit] the maximum amount of candles to fetch
         * @param {object} [params] extra parameters specific to the exchange API endpoint
         * @returns {int[][]} A list of candles ordered as timestamp, open, high, low, close, volume
         */
        await this.loadMarkets ();
        const market = this.market (symbol);
        let marketId = market['lowercaseId'];
        const interval = this.safeString (this.timeframes, timeframe, timeframe);
        const options = this.safeValue (this.options, 'watchOHLCV', {});
        const nameOption = this.safeString (options, 'name', 'kline');
        const name = this.safeString (params, 'name', nameOption);
        if (name === 'indexPriceKline') {
            marketId = marketId.replace ('_perp', '');
            // weird behavior for index price kline we can't use the perp suffix
        }
        params = this.omit (params, 'name');
        const messageHash = marketId + '@' + name + '_' + interval;
        let type = market['type'];
        if (market['contract']) {
            type = market['linear'] ? 'future' : 'delivery';
        }
        const url = this.urls['api']['ws'][type] + '/' + this.stream (type, messageHash);
        const requestId = this.requestId (url);
        const request = {
            'method': 'SUBSCRIBE',
            'params': [
                messageHash,
            ],
            'id': requestId,
        };
        const subscribe = {
            'id': requestId,
        };
        const ohlcv = await this.watch (url, messageHash, this.extend (request, params), messageHash, subscribe);
        if (this.newUpdates) {
            limit = ohlcv.getLimit (symbol, limit);
        }
        return this.filterBySinceLimit (ohlcv, since, limit, 0, true);
    }

    async watchOHLCVForSymbols (symbolsAndTimeframes: string[][], since: Int = undefined, limit: Int = undefined, params = {}) {
        /**
         * @method
         * @name binance#watchOHLCVForSymbols
         * @description watches historical candlestick data containing the open, high, low, and close price, and the volume of a market
         * @param {string[][]} symbolsAndTimeframes array of arrays containing unified symbols and timeframes to fetch OHLCV data for, example [['BTC/USDT', '1m'], ['LTC/USDT', '5m']]
         * @param {int} [since] timestamp in ms of the earliest candle to fetch
         * @param {int} [limit] the maximum amount of candles to fetch
         * @param {object} [params] extra parameters specific to the exchange API endpoint
         * @returns {int[][]} A list of candles ordered as timestamp, open, high, low, close, volume
         */
        await this.loadMarkets ();
        const options = this.safeValue (this.options, 'watchOHLCV', {});
        const nameOption = this.safeString (options, 'name', 'kline');
        const name = this.safeString (params, 'name', nameOption);
        params = this.omit (params, 'name');
        const firstMarket = this.market (symbolsAndTimeframes[0][0]);
        let type = firstMarket['type'];
        if (firstMarket['contract']) {
            type = firstMarket['linear'] ? 'future' : 'delivery';
        }
        const subParams = [];
        const hashes = [];
        for (let i = 0; i < symbolsAndTimeframes.length; i++) {
            const data = symbolsAndTimeframes[i];
            const symbolString = data[0];
            const timeframeString = data[1];
            const interval = this.safeString (this.timeframes, timeframeString, timeframeString);
            const market = this.market (symbolString);
            let marketId = market['lowercaseId'];
            if (name === 'indexPriceKline') {
                // weird behavior for index price kline we can't use the perp suffix
                marketId = marketId.replace ('_perp', '');
            }
            const topic = marketId + '@' + name + '_' + interval;
            subParams.push (topic);
            hashes.push (symbolString + '#' + timeframeString);
        }
        const messageHash = 'multipleOHLCV::' + hashes.join (',');
        const url = this.urls['api']['ws'][type] + '/' + this.stream (type, messageHash);
        const requestId = this.requestId (url);
        const request = {
            'method': 'SUBSCRIBE',
            'params': subParams,
            'id': requestId,
        };
        const subscribe = {
            'id': requestId,
        };
        const [ symbol, timeframe, stored ] = await this.watch (url, messageHash, this.extend (request, params), messageHash, subscribe);
        if (this.newUpdates) {
            limit = stored.getLimit (symbol, limit);
        }
        const filtered = this.filterBySinceLimit (stored, since, limit, 0, true);
        return this.createOHLCVObject (symbol, timeframe, filtered);
    }

    handleOHLCV (client: Client, message) {
        //
        //     {
        //         "e": "kline",
        //         "E": 1579482921215,
        //         "s": "ETHBTC",
        //         "k": {
        //             "t": 1579482900000,
        //             "T": 1579482959999,
        //             "s": "ETHBTC",
        //             "i": "1m",
        //             "f": 158411535,
        //             "L": 158411550,
        //             "o": "0.01913200",
        //             "c": "0.01913500",
        //             "h": "0.01913700",
        //             "l": "0.01913200",
        //             "v": "5.08400000",
        //             "n": 16,
        //             "x": false,
        //             "q": "0.09728060",
        //             "V": "3.30200000",
        //             "Q": "0.06318500",
        //             "B": "0"
        //         }
        //     }
        //
        let event = this.safeString (message, 'e');
        const eventMap = {
            'indexPrice_kline': 'indexPriceKline',
            'markPrice_kline': 'markPriceKline',
        };
        event = this.safeString (eventMap, event, event);
        const kline = this.safeValue (message, 'k');
        let marketId = this.safeString2 (kline, 's', 'ps');
        if (event === 'indexPriceKline') {
            // indexPriceKline doesn't have the _PERP suffix
            marketId = this.safeString (message, 'ps');
        }
        const lowercaseMarketId = marketId.toLowerCase ();
        const interval = this.safeString (kline, 'i');
        // use a reverse lookup in a static map instead
        const timeframe = this.findTimeframe (interval);
        const messageHash = lowercaseMarketId + '@' + event + '_' + interval;
        const parsed = [
            this.safeInteger (kline, 't'),
            this.safeFloat (kline, 'o'),
            this.safeFloat (kline, 'h'),
            this.safeFloat (kline, 'l'),
            this.safeFloat (kline, 'c'),
            this.safeFloat (kline, 'v'),
        ];
        const isSpot = ((client.url.indexOf ('/stream') > -1) || (client.url.indexOf ('/testnet.binance') > -1));
        const marketType = (isSpot) ? 'spot' : 'contract';
        const symbol = this.safeSymbol (marketId, undefined, undefined, marketType);
        this.ohlcvs[symbol] = this.safeValue (this.ohlcvs, symbol, {});
        let stored = this.safeValue (this.ohlcvs[symbol], timeframe);
        if (stored === undefined) {
            const limit = this.safeInteger (this.options, 'OHLCVLimit', 1000);
            stored = new ArrayCacheByTimestamp (limit);
            this.ohlcvs[symbol][timeframe] = stored;
        }
        stored.append (parsed);
        client.resolve (stored, messageHash);
        // watchOHLCVForSymbols part
        this.resolveMultipleOHLCV (client, 'multipleOHLCV::', symbol, timeframe, stored);
    }

    async watchTicker (symbol: string, params = {}): Promise<Ticker> {
        /**
         * @method
         * @name binance#watchTicker
         * @description watches a price ticker, a statistical calculation with the information calculated over the past 24 hours for a specific market
         * @param {string} symbol unified symbol of the market to fetch the ticker for
         * @param {object} [params] extra parameters specific to the exchange API endpoint
         * @param {string} [params.name] stream to use can be ticker or bookTicker
         * @returns {object} a [ticker structure]{@link https://docs.ccxt.com/#/?id=ticker-structure}
         */
        await this.loadMarkets ();
        const market = this.market (symbol);
        const marketId = market['lowercaseId'];
        let type = market['type'];
        if (market['contract']) {
            type = market['linear'] ? 'future' : 'delivery';
        }
        const options = this.safeValue (this.options, 'watchTicker', {});
        let name = this.safeString (options, 'name', 'ticker');
        name = this.safeString (params, 'name', name);
        params = this.omit (params, 'name');
        const messageHash = marketId + '@' + name;
        const url = this.urls['api']['ws'][type] + '/' + this.stream (type, messageHash);
        const requestId = this.requestId (url);
        const request = {
            'method': 'SUBSCRIBE',
            'params': [
                messageHash,
            ],
            'id': requestId,
        };
        const subscribe = {
            'id': requestId,
        };
        return await this.watch (url, messageHash, this.extend (request, params), messageHash, subscribe);
    }

    async watchTickers (symbols: Strings = undefined, params = {}): Promise<Tickers> {
        /**
         * @method
         * @name binance#watchTickers
         * @description watches a price ticker, a statistical calculation with the information calculated over the past 24 hours for all markets of a specific list
         * @param {string[]} symbols unified symbol of the market to fetch the ticker for
         * @param {object} [params] extra parameters specific to the exchange API endpoint
         * @returns {object} a [ticker structure]{@link https://docs.ccxt.com/#/?id=ticker-structure}
         */
        await this.loadMarkets ();
        symbols = this.marketSymbols (symbols, undefined, true, true, true);
        const marketIds = this.marketIds (symbols);
        let market = undefined;
        let type = undefined;
        if (symbols !== undefined) {
            market = this.market (symbols[0]);
        }
        [ type, params ] = this.handleMarketTypeAndParams ('watchTickers', market, params);
        let subType = undefined;
        [ subType, params ] = this.handleSubTypeAndParams ('watchTickers', market, params);
        if (this.isLinear (type, subType)) {
            type = 'future';
        } else if (this.isInverse (type, subType)) {
            type = 'delivery';
        }
        const options = this.safeValue (this.options, 'watchTickers', {});
        let name = this.safeString (options, 'name', 'ticker');
        name = this.safeString (params, 'name', name);
        params = this.omit (params, 'name');
        let wsParams = [];
        let messageHash = 'tickers';
        if (symbols !== undefined) {
            messageHash = 'tickers::' + symbols.join (',');
        }
        if (name === 'bookTicker') {
            if (marketIds === undefined) {
                throw new ArgumentsRequired (this.id + ' watchTickers() requires symbols for bookTicker');
            }
            // simulate watchTickers with subscribe multiple individual bookTicker topic
            for (let i = 0; i < marketIds.length; i++) {
                wsParams.push (marketIds[i].toLowerCase () + '@bookTicker');
            }
        } else {
            wsParams = [
                '!' + name + '@arr',
            ];
        }
        const url = this.urls['api']['ws'][type] + '/' + this.stream (type, messageHash);
        const requestId = this.requestId (url);
        const request = {
            'method': 'SUBSCRIBE',
            'params': wsParams,
            'id': requestId,
        };
        const subscribe = {
            'id': requestId,
        };
        const newTickers = await this.watch (url, messageHash, this.extend (request, params), messageHash, subscribe);
        if (this.newUpdates) {
            return newTickers;
        }
        return this.filterByArray (this.tickers, 'symbol', symbols);
    }

    parseWsTicker (message, marketType) {
        //
        // ticker
        //     {
        //         "e": "24hrTicker",      // event type
        //         "E": 1579485598569,     // event time
        //         "s": "ETHBTC",          // symbol
        //         "p": "-0.00004000",     // price change
        //         "P": "-0.209",          // price change percent
        //         "w": "0.01920495",      // weighted average price
        //         "x": "0.01916500",      // the price of the first trade before the 24hr rolling window
        //         "c": "0.01912500",      // last (closing) price
        //         "Q": "0.10400000",      // last quantity
        //         "b": "0.01912200",      // best bid
        //         "B": "4.10400000",      // best bid quantity
        //         "a": "0.01912500",      // best ask
        //         "A": "0.00100000",      // best ask quantity
        //         "o": "0.01916500",      // open price
        //         "h": "0.01956500",      // high price
        //         "l": "0.01887700",      // low price
        //         "v": "173518.11900000", // base volume
        //         "q": "3332.40703994",   // quote volume
        //         "O": 1579399197842,     // open time
        //         "C": 1579485597842,     // close time
        //         "F": 158251292,         // first trade id
        //         "L": 158414513,         // last trade id
        //         "n": 163222,            // total number of trades
        //     }
        //
        // miniTicker
        //     {
        //         "e": "24hrMiniTicker",
        //         "E": 1671617114585,
        //         "s": "MOBBUSD",
        //         "c": "0.95900000",
        //         "o": "0.91200000",
        //         "h": "1.04000000",
        //         "l": "0.89400000",
        //         "v": "2109995.32000000",
        //         "q": "2019254.05788000"
        //     }
        //
        let event = this.safeString (message, 'e', 'bookTicker');
        if (event === '24hrTicker') {
            event = 'ticker';
        }
        let timestamp = undefined;
        const now = this.milliseconds ();
        if (event === 'bookTicker') {
            // take the event timestamp, if available, for spot tickers it is not
            timestamp = this.safeInteger (message, 'E', now);
        } else {
            // take the timestamp of the closing price for candlestick streams
            timestamp = this.safeInteger (message, 'C', now);
        }
        const marketId = this.safeString (message, 's');
        const symbol = this.safeSymbol (marketId, undefined, undefined, marketType);
        const last = this.safeFloat (message, 'c');
        const ticker = {
            'symbol': symbol,
            'timestamp': timestamp,
            'datetime': this.iso8601 (timestamp),
            'high': this.safeFloat (message, 'h'),
            'low': this.safeFloat (message, 'l'),
            'bid': this.safeFloat (message, 'b'),
            'bidVolume': this.safeFloat (message, 'B'),
            'ask': this.safeFloat (message, 'a'),
            'askVolume': this.safeFloat (message, 'A'),
            'vwap': this.safeFloat (message, 'w'),
            'open': this.safeFloat (message, 'o'),
            'close': last,
            'last': last,
            'previousClose': this.safeFloat (message, 'x'), // previous day close
            'change': this.safeFloat (message, 'p'),
            'percentage': this.safeFloat (message, 'P'),
            'average': undefined,
            'baseVolume': this.safeFloat (message, 'v'),
            'quoteVolume': this.safeFloat (message, 'q'),
            'info': message,
        };
        return ticker;
    }

    handleTicker (client: Client, message) {
        //
        // 24hr rolling window ticker statistics for a single symbol
        // These are NOT the statistics of the UTC day, but a 24hr rolling window for the previous 24hrs
        // Update Speed 1000ms
        //
        //     {
        //         "e": "24hrTicker",      // event type
        //         "E": 1579485598569,     // event time
        //         "s": "ETHBTC",          // symbol
        //         "p": "-0.00004000",     // price change
        //         "P": "-0.209",          // price change percent
        //         "w": "0.01920495",      // weighted average price
        //         "x": "0.01916500",      // the price of the first trade before the 24hr rolling window
        //         "c": "0.01912500",      // last (closing) price
        //         "Q": "0.10400000",      // last quantity
        //         "b": "0.01912200",      // best bid
        //         "B": "4.10400000",      // best bid quantity
        //         "a": "0.01912500",      // best ask
        //         "A": "0.00100000",      // best ask quantity
        //         "o": "0.01916500",      // open price
        //         "h": "0.01956500",      // high price
        //         "l": "0.01887700",      // low price
        //         "v": "173518.11900000", // base volume
        //         "q": "3332.40703994",   // quote volume
        //         "O": 1579399197842,     // open time
        //         "C": 1579485597842,     // close time
        //         "F": 158251292,         // first trade id
        //         "L": 158414513,         // last trade id
        //         "n": 163222,            // total number of trades
        //     }
        //
        let event = this.safeString (message, 'e', 'bookTicker');
        if (event === '24hrTicker') {
            event = 'ticker';
        } else if (event === '24hrMiniTicker') {
            event = 'miniTicker';
        }
        const wsMarketId = this.safeStringLower (message, 's');
        const messageHash = wsMarketId + '@' + event;
        const isSpot = ((client.url.indexOf ('/stream') > -1) || (client.url.indexOf ('/testnet.binance') > -1));
        const marketType = (isSpot) ? 'spot' : 'contract';
        const result = this.parseWsTicker (message, marketType);
        const symbol = result['symbol'];
        this.tickers[symbol] = result;
        client.resolve (result, messageHash);
        if (event === 'bookTicker') {
            // watch bookTickers
            client.resolve (result, '!' + 'bookTicker@arr');
            const messageHashes = this.findMessageHashes (client, 'tickers::');
            for (let i = 0; i < messageHashes.length; i++) {
                const currentMessageHash = messageHashes[i];
                const parts = currentMessageHash.split ('::');
                const symbolsString = parts[1];
                const symbols = symbolsString.split (',');
                if (this.inArray (symbol, symbols)) {
                    client.resolve (result, currentMessageHash);
                }
            }
        }
    }

    handleTickers (client: Client, message) {
        const isSpot = ((client.url.indexOf ('/stream') > -1) || (client.url.indexOf ('/testnet.binance') > -1));
        const marketType = (isSpot) ? 'spot' : 'contract';
        let rawTickers = [];
        const newTickers = [];
        if (Array.isArray (message)) {
            rawTickers = message;
        } else {
            rawTickers.push (message);
        }
        for (let i = 0; i < rawTickers.length; i++) {
            const ticker = rawTickers[i];
            const result = this.parseWsTicker (ticker, marketType);
            const symbol = result['symbol'];
            this.tickers[symbol] = result;
            newTickers.push (result);
        }
        const messageHashes = this.findMessageHashes (client, 'tickers::');
        for (let i = 0; i < messageHashes.length; i++) {
            const messageHash = messageHashes[i];
            const parts = messageHash.split ('::');
            const symbolsString = parts[1];
            const symbols = symbolsString.split (',');
            const tickers = this.filterByArray (newTickers, 'symbol', symbols);
            const tickersSymbols = Object.keys (tickers);
            const numTickers = tickersSymbols.length;
            if (numTickers > 0) {
                client.resolve (tickers, messageHash);
            }
        }
        client.resolve (newTickers, 'tickers');
    }

    signParams (params = {}) {
        this.checkRequiredCredentials ();
        let extendedParams = this.extend ({
            'timestamp': this.nonce (),
            'apiKey': this.apiKey,
        }, params);
        const defaultRecvWindow = this.safeInteger (this.options, 'recvWindow');
        if (defaultRecvWindow !== undefined) {
            params['recvWindow'] = defaultRecvWindow;
        }
        const recvWindow = this.safeInteger (params, 'recvWindow');
        if (recvWindow !== undefined) {
            params['recvWindow'] = recvWindow;
        }
        extendedParams = this.keysort (extendedParams);
        const query = this.urlencode (extendedParams);
        let signature = undefined;
        if (this.secret.indexOf ('PRIVATE KEY') > -1) {
            if (this.secret.length > 120) {
                signature = rsa (query, this.secret, sha256);
            } else {
                signature = eddsa (this.encode (query), this.secret, ed25519);
            }
        } else {
            signature = this.hmac (this.encode (query), this.encode (this.secret), sha256);
        }
        extendedParams['signature'] = signature;
        return extendedParams;
    }

    async authenticate (params = {}) {
        const time = this.milliseconds ();
        let query = undefined;
        let type = undefined;
        [ type, query ] = this.handleMarketTypeAndParams ('authenticate', undefined, params);
        let subType = undefined;
        [ subType, query ] = this.handleSubTypeAndParams ('authenticate', undefined, query);
        if (this.isLinear (type, subType)) {
            type = 'future';
        } else if (this.isInverse (type, subType)) {
            type = 'delivery';
        }
        let marginMode = undefined;
        [ marginMode, query ] = this.handleMarginModeAndParams ('authenticate', query);
        const isIsolatedMargin = (marginMode === 'isolated');
        const isCrossMargin = (marginMode === 'cross') || (marginMode === undefined);
        const symbol = this.safeString (query, 'symbol');
        query = this.omit (query, 'symbol');
        const options = this.safeValue (this.options, type, {});
        const lastAuthenticatedTime = this.safeInteger (options, 'lastAuthenticatedTime', 0);
        const listenKeyRefreshRate = this.safeInteger (this.options, 'listenKeyRefreshRate', 1200000);
        const delay = this.sum (listenKeyRefreshRate, 10000);
        if (time - lastAuthenticatedTime > delay) {
            let method = 'publicPostUserDataStream';
            if (type === 'future') {
                method = 'fapiPrivatePostListenKey';
            } else if (type === 'delivery') {
                method = 'dapiPrivatePostListenKey';
            } else if (type === 'margin' && isCrossMargin) {
                method = 'sapiPostUserDataStream';
            } else if (isIsolatedMargin) {
                method = 'sapiPostUserDataStreamIsolated';
                if (symbol === undefined) {
                    throw new ArgumentsRequired (this.id + ' authenticate() requires a symbol argument for isolated margin mode');
                }
                const marketId = this.marketId (symbol);
                query = this.extend (query, { 'symbol': marketId });
            }
            const response = await this[method] (query);
            this.options[type] = this.extend (options, {
                'listenKey': this.safeString (response, 'listenKey'),
                'lastAuthenticatedTime': time,
            });
            this.delay (listenKeyRefreshRate, this.keepAliveListenKey, params);
        }
    }

    async keepAliveListenKey (params = {}) {
        // https://binance-docs.github.io/apidocs/spot/en/#listen-key-spot
        let type = this.safeString2 (this.options, 'defaultType', 'authenticate', 'spot');
        type = this.safeString (params, 'type', type);
        const subTypeInfo = this.handleSubTypeAndParams ('keepAliveListenKey', undefined, params);
        const subType = subTypeInfo[0];
        if (this.isLinear (type, subType)) {
            type = 'future';
        } else if (this.isInverse (type, subType)) {
            type = 'delivery';
        }
        const options = this.safeValue (this.options, type, {});
        const listenKey = this.safeString (options, 'listenKey');
        if (listenKey === undefined) {
            // A network error happened: we can't renew a listen key that does not exist.
            return;
        }
        let method = 'publicPutUserDataStream';
        const request = {};
        const symbol = this.safeString (params, 'symbol');
        const sendParams = this.omit (params, [ 'type', 'symbol' ]);
        if (type === 'future') {
            method = 'fapiPrivatePutListenKey';
        } else if (type === 'delivery') {
            method = 'dapiPrivatePutListenKey';
        } else {
            request['listenKey'] = listenKey;
            if (type === 'margin') {
                request['symbol'] = symbol;
                method = 'sapiPutUserDataStream';
            }
        }
        const time = this.milliseconds ();
        try {
            await this[method] (this.extend (request, sendParams));
        } catch (error) {
            const url = this.urls['api']['ws'][type] + '/' + this.options[type]['listenKey'];
            const client = this.client (url);
            const messageHashes = Object.keys (client.futures);
            for (let i = 0; i < messageHashes.length; i++) {
                const messageHash = messageHashes[i];
                client.reject (error, messageHash);
            }
            this.options[type] = this.extend (options, {
                'listenKey': undefined,
                'lastAuthenticatedTime': 0,
            });
            return;
        }
        this.options[type] = this.extend (options, {
            'listenKey': listenKey,
            'lastAuthenticatedTime': time,
        });
        // whether or not to schedule another listenKey keepAlive request
        const clients = Object.values (this.clients);
        const listenKeyRefreshRate = this.safeInteger (this.options, 'listenKeyRefreshRate', 1200000);
        for (let i = 0; i < clients.length; i++) {
            const client = clients[i];
            const subscriptionKeys = Object.keys ((client as any).subscriptions);
            for (let j = 0; j < subscriptionKeys.length; j++) {
                const subscribeType = subscriptionKeys[j];
                if (subscribeType === type) {
                    return this.delay (listenKeyRefreshRate, this.keepAliveListenKey, params);
                }
            }
        }
    }

    setBalanceCache (client: Client, type) {
        if (type in client.subscriptions) {
            return undefined;
        }
        const options = this.safeValue (this.options, 'watchBalance');
        const fetchBalanceSnapshot = this.safeValue (options, 'fetchBalanceSnapshot', false);
        if (fetchBalanceSnapshot) {
            const messageHash = type + ':fetchBalanceSnapshot';
            if (!(messageHash in client.futures)) {
                client.future (messageHash);
                this.spawn (this.loadBalanceSnapshot, client, messageHash, type);
            }
        } else {
            this.balance[type] = {};
        }
    }

    async loadBalanceSnapshot (client, messageHash, type) {
        const response = await this.fetchBalance ({ 'type': type });
        this.balance[type] = this.extend (response, this.safeValue (this.balance, type, {}));
        // don't remove the future from the .futures cache
        const future = client.futures[messageHash];
        future.resolve ();
        client.resolve (this.balance[type], type + ':balance');
    }

    async fetchBalanceWs (params = {}): Promise<Balances> {
        /**
         * @method
         * @name binance#fetchBalanceWs
         * @description fetch balance and get the amount of funds available for trading or funds locked in orders
         * @see https://binance-docs.github.io/apidocs/websocket_api/en/#account-information-user_data
         * @param {object} [params] extra parameters specific to the exchange API endpoint
         * @param {string|undefined} [params.type] 'future', 'delivery', 'savings', 'funding', or 'spot'
         * @param {string|undefined} [params.marginMode] 'cross' or 'isolated', for margin trading, uses this.options.defaultMarginMode if not passed, defaults to undefined/None/null
         * @param {string[]|undefined} [params.symbols] unified market symbols, only used in isolated margin mode
         * @returns {object} a [balance structure]{@link https://docs.ccxt.com/#/?id=balance-structure}
         */
        await this.loadMarkets ();
        const url = this.urls['api']['ws']['ws'];
        const requestId = this.requestId (url);
        const messageHash = requestId.toString ();
        let returnRateLimits = false;
        [ returnRateLimits, params ] = this.handleOptionAndParams (params, 'createOrderWs', 'returnRateLimits', false);
        const payload = {
            'returnRateLimits': returnRateLimits,
        };
        const message = {
            'id': messageHash,
            'method': 'account.status',
            'params': this.signParams (this.extend (payload, params)),
        };
        const subscription = {
            'method': this.handleBalanceWs,
        };
        return await this.watch (url, messageHash, message, messageHash, subscription);
    }

    handleBalanceWs (client: Client, message) {
        //
        //    {
        //        "id": "605a6d20-6588-4cb9-afa0-b0ab087507ba",
        //        "status": 200,
        //        "result": {
        //            "makerCommission": 15,
        //            "takerCommission": 15,
        //            "buyerCommission": 0,
        //            "sellerCommission": 0,
        //            "canTrade": true,
        //            "canWithdraw": true,
        //            "canDeposit": true,
        //            "commissionRates": {
        //                "maker": "0.00150000",
        //                "taker": "0.00150000",
        //                "buyer": "0.00000000",
        //                "seller": "0.00000000"
        //            },
        //            "brokered": false,
        //            "requireSelfTradePrevention": false,
        //            "updateTime": 1660801833000,
        //            "accountType": "SPOT",
        //            "balances": [{
        //                    "asset": "BNB",
        //                    "free": "0.00000000",
        //                    "locked": "0.00000000"
        //                },
        //                {
        //                    "asset": "BTC",
        //                    "free": "1.3447112",
        //                    "locked": "0.08600000"
        //                },
        //                {
        //                    "asset": "USDT",
        //                    "free": "1021.21000000",
        //                    "locked": "0.00000000"
        //                }
        //            ],
        //            "permissions": [
        //                "SPOT"
        //            ]
        //        }
        //    }
        //
        const messageHash = this.safeString (message, 'id');
        const result = this.safeValue (message, 'result', {});
        const parsedBalances = this.parseBalance (result, 'spot');
        client.resolve (parsedBalances, messageHash);
    }

    async watchBalance (params = {}): Promise<Balances> {
        /**
         * @method
         * @name binance#watchBalance
         * @description watch balance and get the amount of funds available for trading or funds locked in orders
         * @param {object} [params] extra parameters specific to the exchange API endpoint
         * @returns {object} a [balance structure]{@link https://docs.ccxt.com/#/?id=balance-structure}
         */
        await this.loadMarkets ();
        await this.authenticate (params);
        const defaultType = this.safeString (this.options, 'defaultType', 'spot');
        let type = this.safeString (params, 'type', defaultType);
        let subType = undefined;
        [ subType, params ] = this.handleSubTypeAndParams ('watchBalance', undefined, params);
        if (this.isLinear (type, subType)) {
            type = 'future';
        } else if (this.isInverse (type, subType)) {
            type = 'delivery';
        }
        const url = this.urls['api']['ws'][type] + '/' + this.options[type]['listenKey'];
        const client = this.client (url);
        this.setBalanceCache (client, type);
        this.setPositionsCache (client, type);
        const options = this.safeValue (this.options, 'watchBalance');
        const fetchBalanceSnapshot = this.safeValue (options, 'fetchBalanceSnapshot', false);
        const awaitBalanceSnapshot = this.safeValue (options, 'awaitBalanceSnapshot', true);
        if (fetchBalanceSnapshot && awaitBalanceSnapshot) {
            await client.future (type + ':fetchBalanceSnapshot');
        }
        const messageHash = type + ':balance';
        const message = undefined;
        return await this.watch (url, messageHash, message, type);
    }

    handleBalance (client: Client, message) {
        //
        // sent upon a balance update not related to orders
        //
        //     {
        //         "e": "balanceUpdate",
        //         "E": 1629352505586,
        //         "a": "IOTX",
        //         "d": "0.43750000",
        //         "T": 1629352505585
        //     }
        //
        // sent upon creating or filling an order
        //
        //     {
        //         "e": "outboundAccountPosition", // Event type
        //         "E": 1564034571105,             // Event Time
        //         "u": 1564034571073,             // Time of last account update
        //         "B": [                          // Balances Array
        //             {
        //                 "a": "ETH",                 // Asset
        //                 "f": "10000.000000",        // Free
        //                 "l": "0.000000"             // Locked
        //             }
        //         ]
        //     }
        //
        // future/delivery
        //
        //     {
        //         "e": "ACCOUNT_UPDATE",            // Event Type
        //         "E": 1564745798939,               // Event Time
        //         "T": 1564745798938 ,              // Transaction
        //         "i": "SfsR",                      // Account Alias
        //         "a": {                            // Update Data
        //             "m":"ORDER",                  // Event reason type
        //             "B":[                         // Balances
        //                 {
        //                     "a":"BTC",                // Asset
        //                     "wb":"122624.12345678",   // Wallet Balance
        //                     "cw":"100.12345678"       // Cross Wallet Balance
        //                 },
        //             ],
        //             "P":[
        //                 {
        //                     "s":"BTCUSD_200925",      // Symbol
        //                     "pa":"0",                 // Position Amount
        //                     "ep":"0.0",               // Entry Price
        //                     "cr":"200",               // (Pre-fee) Accumulated Realized
        //                     "up":"0",                 // Unrealized PnL
        //                     "mt":"isolated",          // Margin Type
        //                     "iw":"0.00000000",        // Isolated Wallet (if isolated position)
        //                     "ps":"BOTH"               // Position Side
        //                 },
        //             ]
        //         }
        //     }
        //
        const wallet = this.safeValue (this.options, 'wallet', 'wb'); // cw for cross wallet
        // each account is connected to a different endpoint
        // and has exactly one subscriptionhash which is the account type
        const subscriptions = Object.keys (client.subscriptions);
        const accountType = subscriptions[0];
        const messageHash = accountType + ':balance';
        if (this.balance[accountType] === undefined) {
            this.balance[accountType] = {};
        }
        this.balance[accountType]['info'] = message;
        const event = this.safeString (message, 'e');
        if (event === 'balanceUpdate') {
            const currencyId = this.safeString (message, 'a');
            const code = this.safeCurrencyCode (currencyId);
            const account = this.account ();
            const delta = this.safeString (message, 'd');
            if (code in this.balance[accountType]) {
                let previousValue = this.balance[accountType][code]['free'];
                if (typeof previousValue !== 'string') {
                    previousValue = this.numberToString (previousValue);
                }
                account['free'] = Precise.stringAdd (previousValue, delta);
            } else {
                account['free'] = delta;
            }
            this.balance[accountType][code] = account;
        } else {
            message = this.safeValue (message, 'a', message);
            const B = this.safeValue (message, 'B');
            for (let i = 0; i < B.length; i++) {
                const entry = B[i];
                const currencyId = this.safeString (entry, 'a');
                const code = this.safeCurrencyCode (currencyId);
                const account = this.account ();
                account['free'] = this.safeString (entry, 'f');
                account['used'] = this.safeString (entry, 'l');
                account['total'] = this.safeString (entry, wallet);
                this.balance[accountType][code] = account;
            }
        }
        const timestamp = this.safeInteger (message, 'E');
        this.balance[accountType]['timestamp'] = timestamp;
        this.balance[accountType]['datetime'] = this.iso8601 (timestamp);
        this.balance[accountType] = this.safeBalance (this.balance[accountType]);
        client.resolve (this.balance[accountType], messageHash);
    }

    checkIsSpot (method: string, symbol: string, params = {}) {
        /**
         * @method
         * @ignore
         * @description checks if symbols is a spot market if not throws an error
         * @param {string} method name of the method to be checked
         * @param {string} symbol symbol or marketId of the market to be checked
         */
        if (symbol === undefined) {
            const type = this.safeString (params, 'type', 'spot');
            const defaultType = this.safeString (this.options, 'defaultType', type);
            if (defaultType === 'spot') {
                return;
            }
            throw new BadRequest (this.id + ' ' + method + ' only supports spot markets');
        }
        const market = this.market (symbol);
        if (!market['spot']) {
            throw new BadRequest (this.id + ' ' + method + ' only supports spot markets');
        }
    }

    async createOrderWs (symbol: string, type: OrderType, side: OrderSide, amount: number, price: number = undefined, params = {}): Promise<Order> {
        /**
         * @method
         * @name binance#createOrderWs
         * @see https://binance-docs.github.io/apidocs/websocket_api/en/#place-new-order-trade
         * @description create a trade order
         * @param {string} symbol unified symbol of the market to create an order in
         * @param {string} type 'market' or 'limit'
         * @param {string} side 'buy' or 'sell'
         * @param {float} amount how much of currency you want to trade in units of base currency
         * @param {float|undefined} [price] the price at which the order is to be fullfilled, in units of the quote currency, ignored in market orders
         * @param {object} [params] extra parameters specific to the exchange API endpoint
         * @param {boolean} params.test test order, default false
         * @returns {object} an [order structure]{@link https://docs.ccxt.com/#/?id=order-structure}
         */
        await this.loadMarkets ();
        this.checkIsSpot ('createOrderWs', symbol, params);
        const url = this.urls['api']['ws']['ws'];
        const requestId = this.requestId (url);
        const messageHash = requestId.toString ();
        const sor = this.safeValue2 (params, 'sor', 'SOR', false);
        params = this.omit (params, 'sor', 'SOR');
        const payload = this.createOrderRequest (symbol, type, side, amount, price, params);
        let returnRateLimits = false;
        [ returnRateLimits, params ] = this.handleOptionAndParams (params, 'createOrderWs', 'returnRateLimits', false);
        payload['returnRateLimits'] = returnRateLimits;
        const test = this.safeValue (params, 'test', false);
        params = this.omit (params, 'test');
        const message = {
            'id': messageHash,
            'method': 'order.place',
            'params': this.signParams (this.extend (payload, params)),
        };
        if (test) {
            if (sor) {
                message['method'] = 'sor.order.test';
            } else {
                message['method'] = 'order.test';
            }
        }
        const subscription = {
            'method': this.handleOrderWs,
        };
        return await this.watch (url, messageHash, message, messageHash, subscription);
    }

    handleOrderWs (client: Client, message) {
        //
        //    {
        //        "id": 1,
        //        "status": 200,
        //        "result": {
        //          "symbol": "BTCUSDT",
        //          "orderId": 7663053,
        //          "orderListId": -1,
        //          "clientOrderId": "x-R4BD3S82d8959d0f5114499487a614",
        //          "transactTime": 1687642291434,
        //          "price": "25000.00000000",
        //          "origQty": "0.00100000",
        //          "executedQty": "0.00000000",
        //          "cummulativeQuoteQty": "0.00000000",
        //          "status": "NEW",
        //          "timeInForce": "GTC",
        //          "type": "LIMIT",
        //          "side": "BUY",
        //          "workingTime": 1687642291434,
        //          "fills": [],
        //          "selfTradePreventionMode": "NONE"
        //        },
        //        "rateLimits": [
        //          {
        //            "rateLimitType": "ORDERS",
        //            "interval": "SECOND",
        //            "intervalNum": 10,
        //            "limit": 50,
        //            "count": 1
        //          },
        //          {
        //            "rateLimitType": "ORDERS",
        //            "interval": "DAY",
        //            "intervalNum": 1,
        //            "limit": 160000,
        //            "count": 1
        //          },
        //          {
        //            "rateLimitType": "REQUEST_WEIGHT",
        //            "interval": "MINUTE",
        //            "intervalNum": 1,
        //            "limit": 1200,
        //            "count": 12
        //          }
        //        ]
        //    }
        //
        const messageHash = this.safeString (message, 'id');
        const result = this.safeValue (message, 'result', {});
        const order = this.parseOrder (result);
        client.resolve (order, messageHash);
    }

    handleOrdersWs (client: Client, message) {
        //
        //    {
        //        "id": 1,
        //        "status": 200,
        //        "result": [{
        //            "symbol": "BTCUSDT",
        //            "orderId": 7665584,
        //            "orderListId": -1,
        //            "clientOrderId": "x-R4BD3S82b54769abdd3e4b57874c52",
        //            "price": "26000.00000000",
        //            "origQty": "0.00100000",
        //            "executedQty": "0.00000000",
        //            "cummulativeQuoteQty": "0.00000000",
        //            "status": "NEW",
        //            "timeInForce": "GTC",
        //            "type": "LIMIT",
        //            "side": "BUY",
        //            "stopPrice": "0.00000000",
        //            "icebergQty": "0.00000000",
        //            "time": 1687642884646,
        //            "updateTime": 1687642884646,
        //            "isWorking": true,
        //            "workingTime": 1687642884646,
        //            "origQuoteOrderQty": "0.00000000",
        //            "selfTradePreventionMode": "NONE"
        //        },
        //        ...
        //        ],
        //        "rateLimits": [{
        //            "rateLimitType": "REQUEST_WEIGHT",
        //            "interval": "MINUTE",
        //            "intervalNum": 1,
        //            "limit": 1200,
        //            "count": 14
        //        }]
        //    }
        //
        const messageHash = this.safeString (message, 'id');
        const result = this.safeValue (message, 'result', []);
        const orders = this.parseOrders (result);
        client.resolve (orders, messageHash);
    }

    async editOrderWs (id: string, symbol: string, type: OrderType, side: OrderSide, amount: number, price: number = undefined, params = {}): Promise<Order> {
        /**
         * @method
         * @name binance#editOrderWs
         * @description edit a trade order
         * @see https://binance-docs.github.io/apidocs/websocket_api/en/#cancel-and-replace-order-trade
         * @param {string} id order id
         * @param {string} symbol unified symbol of the market to create an order in
         * @param {string} type 'market' or 'limit'
         * @param {string} side 'buy' or 'sell'
         * @param {float} amount how much of the currency you want to trade in units of the base currency
         * @param {float|undefined} [price] the price at which the order is to be fullfilled, in units of the quote currency, ignored in market orders
         * @param {object} [params] extra parameters specific to the exchange API endpoint
         * @returns {object} an [order structure]{@link https://docs.ccxt.com/#/?id=order-structure}
         */
        await this.loadMarkets ();
        this.checkIsSpot ('editOrderWs', symbol, params);
        const url = this.urls['api']['ws']['ws'];
        const requestId = this.requestId (url);
        const messageHash = requestId.toString ();
        const payload = this.editSpotOrderRequest (id, symbol, type, side, amount, price, params);
        let returnRateLimits = false;
        [ returnRateLimits, params ] = this.handleOptionAndParams (params, 'editOrderWs', 'returnRateLimits', false);
        payload['returnRateLimits'] = returnRateLimits;
        const message = {
            'id': messageHash,
            'method': 'order.cancelReplace',
            'params': this.signParams (this.extend (payload, params)),
        };
        const subscription = {
            'method': this.handleEditOrderWs,
        };
        return await this.watch (url, messageHash, message, messageHash, subscription);
    }

    handleEditOrderWs (client: Client, message) {
        //
        //    {
        //        "id": 1,
        //        "status": 200,
        //        "result": {
        //            "cancelResult": "SUCCESS",
        //            "newOrderResult": "SUCCESS",
        //            "cancelResponse": {
        //                "symbol": "BTCUSDT",
        //                "origClientOrderId": "x-R4BD3S82813c5d7ffa594104917de2",
        //                "orderId": 7665177,
        //                "orderListId": -1,
        //                "clientOrderId": "mbrnbQsQhtCXCLY45d5q7S",
        //                "price": "26000.00000000",
        //                "origQty": "0.00100000",
        //                "executedQty": "0.00000000",
        //                "cummulativeQuoteQty": "0.00000000",
        //                "status": "CANCELED",
        //                "timeInForce": "GTC",
        //                "type": "LIMIT",
        //                "side": "BUY",
        //                "selfTradePreventionMode": "NONE"
        //            },
        //            "newOrderResponse": {
        //                "symbol": "BTCUSDT",
        //                "orderId": 7665584,
        //                "orderListId": -1,
        //                "clientOrderId": "x-R4BD3S82b54769abdd3e4b57874c52",
        //                "transactTime": 1687642884646,
        //                "price": "26000.00000000",
        //                "origQty": "0.00100000",
        //                "executedQty": "0.00000000",
        //                "cummulativeQuoteQty": "0.00000000",
        //                "status": "NEW",
        //                "timeInForce": "GTC",
        //                "type": "LIMIT",
        //                "side": "BUY",
        //                "workingTime": 1687642884646,
        //                "fills": [],
        //                "selfTradePreventionMode": "NONE"
        //            }
        //        },
        //        "rateLimits": [{
        //                "rateLimitType": "ORDERS",
        //                "interval": "SECOND",
        //                "intervalNum": 10,
        //                "limit": 50,
        //                "count": 1
        //            },
        //            {
        //                "rateLimitType": "ORDERS",
        //                "interval": "DAY",
        //                "intervalNum": 1,
        //                "limit": 160000,
        //                "count": 3
        //            },
        //            {
        //                "rateLimitType": "REQUEST_WEIGHT",
        //                "interval": "MINUTE",
        //                "intervalNum": 1,
        //                "limit": 1200,
        //                "count": 12
        //            }
        //        ]
        //    }
        //
        const messageHash = this.safeString (message, 'id');
        const result = this.safeValue (message, 'result', {});
        const rawOrder = this.safeValue (result, 'newOrderResponse', {});
        const order = this.parseOrder (rawOrder);
        client.resolve (order, messageHash);
    }

    async cancelOrderWs (id: string, symbol: Str = undefined, params = {}): Promise<Order> {
        /**
         * @method
         * @name binance#cancelOrderWs
         * @see https://binance-docs.github.io/apidocs/websocket_api/en/#cancel-order-trade
         * @description cancel multiple orders
         * @param {string} id order id
         * @param {string} symbol unified market symbol, default is undefined
         * @param {object} [params] extra parameters specific to the exchange API endpoint
         * @param {string|undefined} [params.cancelRestrictions] Supported values: ONLY_NEW - Cancel will succeed if the order status is NEW. ONLY_PARTIALLY_FILLED - Cancel will succeed if order status is PARTIALLY_FILLED.
         * @returns {object} an list of [order structures]{@link https://docs.ccxt.com/#/?id=order-structure}
         */
        await this.loadMarkets ();
        if (symbol === undefined) {
            throw new BadRequest (this.id + ' cancelOrderWs requires a symbol');
        }
        this.checkIsSpot ('cancelOrderWs', symbol, params);
        const url = this.urls['api']['ws']['ws'];
        const requestId = this.requestId (url);
        const messageHash = requestId.toString ();
        let returnRateLimits = false;
        [ returnRateLimits, params ] = this.handleOptionAndParams (params, 'cancelOrderWs', 'returnRateLimits', false);
        const payload = {
            'symbol': this.marketId (symbol),
            'returnRateLimits': returnRateLimits,
        };
        const clientOrderId = this.safeValue2 (params, 'origClientOrderId', 'clientOrderId');
        if (clientOrderId !== undefined) {
            payload['origClientOrderId'] = clientOrderId;
        } else {
            payload['orderId'] = this.parseToInt (id);
        }
        params = this.omit (params, [ 'origClientOrderId', 'clientOrderId' ]);
        const message = {
            'id': messageHash,
            'method': 'order.cancel',
            'params': this.signParams (this.extend (payload, params)),
        };
        const subscription = {
            'method': this.handleOrderWs,
        };
        return await this.watch (url, messageHash, message, messageHash, subscription);
    }

    async cancelAllOrdersWs (symbol: Str = undefined, params = {}) {
        /**
         * @method
         * @name binance#cancelAllOrdersWs
         * @see https://binance-docs.github.io/apidocs/websocket_api/en/#current-open-orders-user_data
         * @description cancel all open orders in a market
         * @param {string} symbol unified market symbol of the market to cancel orders in
         * @param {object} [params] extra parameters specific to the exchange API endpoint
         * @returns {object[]} a list of [order structures]{@link https://docs.ccxt.com/#/?id=order-structure}
         */
        await this.loadMarkets ();
        const url = this.urls['api']['ws']['ws'];
        const requestId = this.requestId (url);
        const messageHash = requestId.toString ();
        let returnRateLimits = false;
        [ returnRateLimits, params ] = this.handleOptionAndParams (params, 'cancelAllOrdersWs', 'returnRateLimits', false);
        const payload = {
            'symbol': this.marketId (symbol),
            'returnRateLimits': returnRateLimits,
        };
        const message = {
            'id': messageHash,
            'method': 'order.cancel',
            'params': this.signParams (this.extend (payload, params)),
        };
        const subscription = {
            'method': this.handleOrdersWs,
        };
        return await this.watch (url, messageHash, message, messageHash, subscription);
    }

    async fetchOrderWs (id: string, symbol: Str = undefined, params = {}): Promise<Order> {
        /**
         * @method
         * @name binance#fetchOrderWs
         * @see https://binance-docs.github.io/apidocs/websocket_api/en/#query-order-user_data
         * @description fetches information on an order made by the user
         * @param {string} symbol unified symbol of the market the order was made in
         * @param {object} params extra parameters specific to the exchange API endpoint
         * @returns {object} An [order structure]{@link https://docs.ccxt.com/#/?id=order-structure}
         */
        await this.loadMarkets ();
        if (symbol === undefined) {
            throw new BadRequest (this.id + ' cancelOrderWs requires a symbol');
        }
        this.checkIsSpot ('fetchOrderWs', symbol, params);
        const url = this.urls['api']['ws']['ws'];
        const requestId = this.requestId (url);
        const messageHash = requestId.toString ();
        let returnRateLimits = false;
        [ returnRateLimits, params ] = this.handleOptionAndParams (params, 'fetchOrderWs', 'returnRateLimits', false);
        const payload = {
            'symbol': this.marketId (symbol),
            'returnRateLimits': returnRateLimits,
        };
        const clientOrderId = this.safeValue2 (params, 'origClientOrderId', 'clientOrderId');
        if (clientOrderId !== undefined) {
            payload['origClientOrderId'] = clientOrderId;
        } else {
            payload['orderId'] = this.parseToInt (id);
        }
        const message = {
            'id': messageHash,
            'method': 'order.status',
            'params': this.signParams (this.extend (payload, params)),
        };
        const subscription = {
            'method': this.handleOrderWs,
        };
        return await this.watch (url, messageHash, message, messageHash, subscription);
    }

    async fetchOrdersWs (symbol: Str = undefined, since: Int = undefined, limit: Int = undefined, params = {}): Promise<Order[]> {
        /**
         * @method
         * @name binance#fetchOrdersWs
         * @see https://binance-docs.github.io/apidocs/websocket_api/en/#account-order-history-user_data
         * @description fetches information on multiple orders made by the user
         * @param {string} symbol unified market symbol of the market orders were made in
         * @param {int|undefined} [since] the earliest time in ms to fetch orders for
         * @param {int|undefined} [limit] the maximum number of order structures to retrieve
         * @param {object} [params] extra parameters specific to the exchange API endpoint
         * @param {int} [params.orderId] order id to begin at
         * @param {int} [params.startTime] earliest time in ms to retrieve orders for
         * @param {int} [params.endTime] latest time in ms to retrieve orders for
         * @param {int} [params.limit] the maximum number of order structures to retrieve
         * @returns {object[]} a list of [order structures]{@link https://docs.ccxt.com/#/?id=order-structure}
         */
        await this.loadMarkets ();
        if (symbol === undefined) {
            throw new BadRequest (this.id + ' fetchOrdersWs requires a symbol');
        }
        this.checkIsSpot ('fetchOrdersWs', symbol, params);
        const url = this.urls['api']['ws']['ws'];
        const requestId = this.requestId (url);
        const messageHash = requestId.toString ();
        let returnRateLimits = false;
        [ returnRateLimits, params ] = this.handleOptionAndParams (params, 'fetchOrderWs', 'returnRateLimits', false);
        const payload = {
            'symbol': this.marketId (symbol),
            'returnRateLimits': returnRateLimits,
        };
        const message = {
            'id': messageHash,
            'method': 'allOrders',
            'params': this.signParams (this.extend (payload, params)),
        };
        const subscription = {
            'method': this.handleOrdersWs,
        };
        const orders = await this.watch (url, messageHash, message, messageHash, subscription);
        return this.filterBySymbolSinceLimit (orders, symbol, since, limit);
    }

    async fetchOpenOrdersWs (symbol: Str = undefined, since: Int = undefined, limit: Int = undefined, params = {}): Promise<Order[]> {
        /**
         * @method
         * @name binance#fetchOpenOrdersWs
         * @see https://binance-docs.github.io/apidocs/websocket_api/en/#current-open-orders-user_data
         * @description fetch all unfilled currently open orders
         * @param {string} symbol unified market symbol
         * @param {int|undefined} [since] the earliest time in ms to fetch open orders for
         * @param {int|undefined} [limit] the maximum number of open orders structures to retrieve
         * @param {object} [params] extra parameters specific to the exchange API endpoint
         * @returns {object[]} a list of [order structures]{@link https://docs.ccxt.com/#/?id=order-structure}
         */
        await this.loadMarkets ();
        this.checkIsSpot ('fetchOpenOrdersWs', symbol);
        const url = this.urls['api']['ws']['ws'];
        const requestId = this.requestId (url);
        const messageHash = requestId.toString ();
        let returnRateLimits = false;
        [ returnRateLimits, params ] = this.handleOptionAndParams (params, 'fetchOrderWs', 'returnRateLimits', false);
        const payload = {
            'returnRateLimits': returnRateLimits,
        };
        if (symbol !== undefined) {
            payload['symbol'] = this.marketId (symbol);
        }
        const message = {
            'id': messageHash,
            'method': 'openOrders.status',
            'params': this.signParams (this.extend (payload, params)),
        };
        const subscription = {
            'method': this.handleOrdersWs,
        };
        const orders = await this.watch (url, messageHash, message, messageHash, subscription);
        return this.filterBySymbolSinceLimit (orders, symbol, since, limit);
    }

    async watchOrders (symbol: Str = undefined, since: Int = undefined, limit: Int = undefined, params = {}): Promise<Order[]> {
        /**
         * @method
         * @name binance#watchOrders
         * @see https://binance-docs.github.io/apidocs/spot/en/#payload-order-update
         * @description watches information on multiple orders made by the user
         * @param {string} symbol unified market symbol of the market orders were made in
         * @param {int} [since] the earliest time in ms to fetch orders for
         * @param {int} [limit] the maximum number of  orde structures to retrieve
         * @param {object} [params] extra parameters specific to the exchange API endpoint
         * @returns {object[]} a list of [order structures]{@link https://docs.ccxt.com/#/?id=order-structure}
         */
        await this.loadMarkets ();
        let messageHash = 'orders';
        let market = undefined;
        if (symbol !== undefined) {
            market = this.market (symbol);
            symbol = market['symbol'];
            messageHash += '::' + symbol;
        }
        let type = undefined;
        [ type, params ] = this.handleMarketTypeAndParams ('watchOrders', market, params);
        let subType = undefined;
        [ subType, params ] = this.handleSubTypeAndParams ('watchOrders', market, params);
        if (this.isLinear (type, subType)) {
            type = 'future';
        } else if (this.isInverse (type, subType)) {
            type = 'delivery';
        }
        params = this.extend (params, { 'type': type, 'symbol': symbol }); // needed inside authenticate for isolated margin
        await this.authenticate (params);
        let urlType = type;
        if (type === 'margin') {
            urlType = 'spot'; // spot-margin shares the same stream as regular spot
        }
        const url = this.urls['api']['ws'][urlType] + '/' + this.options[type]['listenKey'];
        const client = this.client (url);
        this.setBalanceCache (client, type);
        this.setPositionsCache (client, type);
        const message = undefined;
        const newOrder = await this.watch (url, messageHash, message, type);
        if (this.newUpdates) {
            return newOrder;
        }
        return this.filterBySymbolSinceLimit (this.orders, symbol, since, limit, true);
    }

    async watchOrdersForSymbols (symbols: Strings = undefined, since: Int = undefined, limit: Int = undefined, params = {}): Promise<Order[]> {
        /**
         * @method
         * @name binance#watchOrdersForSymbols
         * @see https://binance-docs.github.io/apidocs/spot/en/#payload-order-update
         * @description watches information on multiple orders made by the user
         * @param {string[]} symbols unified symbol of the market to fetch orders for
         * @param {int} [since] the earliest time in ms to fetch orders for
         * @param {int} [limit] the maximum number of trade structures to retrieve
         * @param {object} [params] extra parameters specific to the exchange API endpoint
         * @returns {object[]} a list of [order structures]{@link https://docs.ccxt.com/#/?id=order-structure}
         */
        let marginMode = undefined;
        [ marginMode, params ] = this.handleMarginModeAndParams ('authenticate', params);
        const isIsolatedMargin = (marginMode === 'isolated');
        if (isIsolatedMargin) {
            throw new NotSupported (this.id + ' watchOrdersForSymbols does not support isolated margin markets, use watchOrders instead');
        }
        await this.loadMarkets ();
        let type = undefined;
        const market = this.getMarketFromSymbols (symbols);
        [ type, params ] = this.handleMarketTypeAndParams ('watchOrdersForSymbols', market, params);
        symbols = this.marketSymbols (symbols, type, true, true, true);
        let messageHash = 'orders';
        if (symbols !== undefined) {
            messageHash = messageHash + '::' + symbols.join (',');
        }
        let subType = undefined;
        [ subType, params ] = this.handleSubTypeAndParams ('watchOrdersForSymbols', market, params);
        if (this.isLinear (type, subType)) {
            type = 'future';
        } else if (this.isInverse (type, subType)) {
            type = 'delivery';
        }
        params = this.extend (params, { 'type': type });
        await this.authenticate (params);
        let urlType = type;
        if (type === 'margin') {
            urlType = 'spot'; // spot-margin shares the same stream as regular spot
        }
        const url = this.urls['api']['ws'][urlType] + '/' + this.options[type]['listenKey'];
        const client = this.client (url);
        this.setBalanceCache (client, type);
        this.setPositionsCache (client, type);
        const message = undefined;
        const newOrders = await this.watch (url, messageHash, message, type);
        if (this.newUpdates) {
            return newOrders;
        }
        return this.filterBySymbolsSinceLimit (this.orders, symbols, since, limit, true);
    }

    parseWsOrder (order, market = undefined) {
        //
        // spot
        //
        //     {
        //         "e": "executionReport",        // Event type
        //         "E": 1499405658658,            // Event time
        //         "s": "ETHBTC",                 // Symbol
        //         "c": "mUvoqJxFIILMdfAW5iGSOW", // Client order ID
        //         "S": "BUY",                    // Side
        //         "o": "LIMIT",                  // Order type
        //         "f": "GTC",                    // Time in force
        //         "q": "1.00000000",             // Order quantity
        //         "p": "0.10264410",             // Order price
        //         "P": "0.00000000",             // Stop price
        //         "F": "0.00000000",             // Iceberg quantity
        //         "g": -1,                       // OrderListId
        //         "C": null,                     // Original client order ID; This is the ID of the order being canceled
        //         "x": "NEW",                    // Current execution type
        //         "X": "NEW",                    // Current order status
        //         "r": "NONE",                   // Order reject reason; will be an error code.
        //         "i": 4293153,                  // Order ID
        //         "l": "0.00000000",             // Last executed quantity
        //         "z": "0.00000000",             // Cumulative filled quantity
        //         "L": "0.00000000",             // Last executed price
        //         "n": "0",                      // Commission amount
        //         "N": null,                     // Commission asset
        //         "T": 1499405658657,            // Transaction time
        //         "t": -1,                       // Trade ID
        //         "I": 8641984,                  // Ignore
        //         "w": true,                     // Is the order on the book?
        //         "m": false,                    // Is this trade the maker side?
        //         "M": false,                    // Ignore
        //         "O": 1499405658657,            // Order creation time
        //         "Z": "0.00000000",             // Cumulative quote asset transacted quantity
        //         "Y": "0.00000000"              // Last quote asset transacted quantity (i.e. lastPrice * lastQty),
        //         "Q": "0.00000000"              // Quote Order Qty
        //     }
        //
        // future
        //
        //     {
        //         "s":"BTCUSDT",                 // Symbol
        //         "c":"TEST",                    // Client Order Id
        //                                        // special client order id:
        //                                        // starts with "autoclose-": liquidation order
        //                                        // "adl_autoclose": ADL auto close order
        //         "S":"SELL",                    // Side
        //         "o":"TRAILING_STOP_MARKET",    // Order Type
        //         "f":"GTC",                     // Time in Force
        //         "q":"0.001",                   // Original Quantity
        //         "p":"0",                       // Original Price
        //         "ap":"0",                      // Average Price
        //         "sp":"7103.04",                // Stop Price. Please ignore with TRAILING_STOP_MARKET order
        //         "x":"NEW",                     // Execution Type
        //         "X":"NEW",                     // Order Status
        //         "i":8886774,                   // Order Id
        //         "l":"0",                       // Order Last Filled Quantity
        //         "z":"0",                       // Order Filled Accumulated Quantity
        //         "L":"0",                       // Last Filled Price
        //         "N":"USDT",                    // Commission Asset, will not push if no commission
        //         "n":"0",                       // Commission, will not push if no commission
        //         "T":1568879465651,             // Order Trade Time
        //         "t":0,                         // Trade Id
        //         "b":"0",                       // Bids Notional
        //         "a":"9.91",                    // Ask Notional
        //         "m":false,                     // Is this trade the maker side?
        //         "R":false,                     // Is this reduce only
        //         "wt":"CONTRACT_PRICE",         // Stop Price Working Type
        //         "ot":"TRAILING_STOP_MARKET",   // Original Order Type
        //         "ps":"LONG",                   // Position Side
        //         "cp":false,                    // If Close-All, pushed with conditional order
        //         "AP":"7476.89",                // Activation Price, only puhed with TRAILING_STOP_MARKET order
        //         "cr":"5.0",                    // Callback Rate, only puhed with TRAILING_STOP_MARKET order
        //         "rp":"0"                       // Realized Profit of the trade
        //     }
        //
        const executionType = this.safeString (order, 'x');
        const orderId = this.safeString (order, 'i');
        const marketId = this.safeString (order, 's');
        const marketType = ('ps' in order) ? 'contract' : 'spot';
        const symbol = this.safeSymbol (marketId, undefined, undefined, marketType);
        let timestamp = this.safeInteger (order, 'O');
        const T = this.safeInteger (order, 'T');
        let lastTradeTimestamp = undefined;
        if (executionType === 'NEW' || executionType === 'AMENDMENT' || executionType === 'CANCELED') {
            if (timestamp === undefined) {
                timestamp = T;
            }
        } else if (executionType === 'TRADE') {
            lastTradeTimestamp = T;
        }
        const lastUpdateTimestamp = T;
        let fee = undefined;
        const feeCost = this.safeString (order, 'n');
        if ((feeCost !== undefined) && (Precise.stringGt (feeCost, '0'))) {
            const feeCurrencyId = this.safeString (order, 'N');
            const feeCurrency = this.safeCurrencyCode (feeCurrencyId);
            fee = {
                'cost': feeCost,
                'currency': feeCurrency,
            };
        }
        const price = this.safeString (order, 'p');
        const amount = this.safeString (order, 'q');
        const side = this.safeStringLower (order, 'S');
        const type = this.safeStringLower (order, 'o');
        const filled = this.safeString (order, 'z');
        const cost = this.safeString (order, 'Z');
        const average = this.safeString (order, 'ap');
        const rawStatus = this.safeString (order, 'X');
        const status = this.parseOrderStatus (rawStatus);
        const trades = undefined;
        let clientOrderId = this.safeString (order, 'C');
        if ((clientOrderId === undefined) || (clientOrderId.length === 0)) {
            clientOrderId = this.safeString (order, 'c');
        }
        const stopPrice = this.safeString2 (order, 'P', 'sp');
        let timeInForce = this.safeString (order, 'f');
        if (timeInForce === 'GTX') {
            // GTX means "Good Till Crossing" and is an equivalent way of saying Post Only
            timeInForce = 'PO';
        }
        return this.safeOrder ({
            'info': order,
            'symbol': symbol,
            'id': orderId,
            'clientOrderId': clientOrderId,
            'timestamp': timestamp,
            'datetime': this.iso8601 (timestamp),
            'lastTradeTimestamp': lastTradeTimestamp,
            'lastUpdateTimestamp': lastUpdateTimestamp,
            'type': type,
            'timeInForce': timeInForce,
            'postOnly': undefined,
            'reduceOnly': this.safeValue (order, 'R'),
            'side': side,
            'price': price,
            'stopPrice': stopPrice,
            'triggerPrice': stopPrice,
            'amount': amount,
            'cost': cost,
            'average': average,
            'filled': filled,
            'remaining': undefined,
            'status': status,
            'fee': fee,
            'trades': trades,
        });
    }

    handleOrderUpdate (client: Client, message) {
        //
        // spot
        //
        //     {
        //         "e": "executionReport",        // Event type
        //         "E": 1499405658658,            // Event time
        //         "s": "ETHBTC",                 // Symbol
        //         "c": "mUvoqJxFIILMdfAW5iGSOW", // Client order ID
        //         "S": "BUY",                    // Side
        //         "o": "LIMIT",                  // Order type
        //         "f": "GTC",                    // Time in force
        //         "q": "1.00000000",             // Order quantity
        //         "p": "0.10264410",             // Order price
        //         "P": "0.00000000",             // Stop price
        //         "F": "0.00000000",             // Iceberg quantity
        //         "g": -1,                       // OrderListId
        //         "C": null,                     // Original client order ID; This is the ID of the order being canceled
        //         "x": "NEW",                    // Current execution type
        //         "X": "NEW",                    // Current order status
        //         "r": "NONE",                   // Order reject reason; will be an error code.
        //         "i": 4293153,                  // Order ID
        //         "l": "0.00000000",             // Last executed quantity
        //         "z": "0.00000000",             // Cumulative filled quantity
        //         "L": "0.00000000",             // Last executed price
        //         "n": "0",                      // Commission amount
        //         "N": null,                     // Commission asset
        //         "T": 1499405658657,            // Transaction time
        //         "t": -1,                       // Trade ID
        //         "I": 8641984,                  // Ignore
        //         "w": true,                     // Is the order on the book?
        //         "m": false,                    // Is this trade the maker side?
        //         "M": false,                    // Ignore
        //         "O": 1499405658657,            // Order creation time
        //         "Z": "0.00000000",             // Cumulative quote asset transacted quantity
        //         "Y": "0.00000000"              // Last quote asset transacted quantity (i.e. lastPrice * lastQty),
        //         "Q": "0.00000000"              // Quote Order Qty
        //     }
        //
        // future
        //
        //     {
        //         "e":"ORDER_TRADE_UPDATE",           // Event Type
        //         "E":1568879465651,                  // Event Time
        //         "T":1568879465650,                  // Trasaction Time
        //         "o": {
        //             "s":"BTCUSDT",                  // Symbol
        //             "c":"TEST",                     // Client Order Id
        //                                             // special client order id:
        //                                             // starts with "autoclose-": liquidation order
        //                                             // "adl_autoclose": ADL auto close order
        //             "S":"SELL",                     // Side
        //             "o":"TRAILING_STOP_MARKET",     // Order Type
        //             "f":"GTC",                      // Time in Force
        //             "q":"0.001",                    // Original Quantity
        //             "p":"0",                        // Original Price
        //             "ap":"0",                       // Average Price
        //             "sp":"7103.04",                 // Stop Price. Please ignore with TRAILING_STOP_MARKET order
        //             "x":"NEW",                      // Execution Type
        //             "X":"NEW",                      // Order Status
        //             "i":8886774,                    // Order Id
        //             "l":"0",                        // Order Last Filled Quantity
        //             "z":"0",                        // Order Filled Accumulated Quantity
        //             "L":"0",                        // Last Filled Price
        //             "N":"USDT",                     // Commission Asset, will not push if no commission
        //             "n":"0",                        // Commission, will not push if no commission
        //             "T":1568879465651,              // Order Trade Time
        //             "t":0,                          // Trade Id
        //             "b":"0",                        // Bids Notional
        //             "a":"9.91",                     // Ask Notional
        //             "m":false,                      // Is this trade the maker side?
        //             "R":false,                      // Is this reduce only
        //             "wt":"CONTRACT_PRICE",          // Stop Price Working Type
        //             "ot":"TRAILING_STOP_MARKET",    // Original Order Type
        //             "ps":"LONG",                    // Position Side
        //             "cp":false,                     // If Close-All, pushed with conditional order
        //             "AP":"7476.89",                 // Activation Price, only puhed with TRAILING_STOP_MARKET order
        //             "cr":"5.0",                     // Callback Rate, only puhed with TRAILING_STOP_MARKET order
        //             "rp":"0"                        // Realized Profit of the trade
        //         }
        //     }
        //
        const e = this.safeString (message, 'e');
        if (e === 'ORDER_TRADE_UPDATE') {
            message = this.safeValue (message, 'o', message);
        }
        this.handleMyTrade (client, message);
        this.handleOrder (client, message);
    }

    async watchPositions (symbols: Strings = undefined, since: Int = undefined, limit: Int = undefined, params = {}): Promise<Position[]> {
        /**
         * @method
         * @name binance#watchPositions
         * @description watch all open positions
         * @param {string[]|undefined} symbols list of unified market symbols
         * @param {object} params extra parameters specific to the exchange API endpoint
         * @returns {object[]} a list of [position structure]{@link https://docs.ccxt.com/en/latest/manual.html#position-structure}
         */
        await this.loadMarkets ();
        await this.authenticate (params);
        let market = undefined;
        let messageHash = '';
        symbols = this.marketSymbols (symbols);
        if (!this.isEmpty (symbols)) {
            market = this.getMarketFromSymbols (symbols);
            messageHash = '::' + symbols.join (',');
        }
        let type = this.handleMarketTypeAndParams ('watchPositions', market, params);
        if (type === 'spot' || type === 'margin') {
            type = 'future';
        }
        let subType = undefined;
        [ subType, params ] = this.handleSubTypeAndParams ('watchPositions', market, params);
        if (this.isLinear (type, subType)) {
            type = 'future';
        } else if (this.isInverse (type, subType)) {
            type = 'delivery';
        }
        messageHash = type + ':positions' + messageHash;
        const url = this.urls['api']['ws'][type] + '/' + this.options[type]['listenKey'];
        const client = this.client (url);
        this.setBalanceCache (client, type);
        this.setPositionsCache (client, type, symbols);
        const fetchPositionsSnapshot = this.handleOption ('watchPositions', 'fetchPositionsSnapshot', true);
        const awaitPositionsSnapshot = this.safeValue ('watchPositions', 'awaitPositionsSnapshot', true);
        const cache = this.safeValue (this.positions, type);
        if (fetchPositionsSnapshot && awaitPositionsSnapshot && cache === undefined) {
            const snapshot = await client.future (type + ':fetchPositionsSnapshot');
            return this.filterBySymbolsSinceLimit (snapshot, symbols, since, limit, true);
        }
        const newPositions = await this.watch (url, messageHash, undefined, type);
        if (this.newUpdates) {
            return newPositions;
        }
        return this.filterBySymbolsSinceLimit (cache, symbols, since, limit, true);
    }

    setPositionsCache (client: Client, type, symbols: Strings = undefined) {
        if (type === 'spot') {
            return;
        }
        if (this.positions === undefined) {
            this.positions = {};
        }
        if (type in this.positions) {
            return;
        }
        const fetchPositionsSnapshot = this.handleOption ('watchPositions', 'fetchPositionsSnapshot', false);
        if (fetchPositionsSnapshot) {
            const messageHash = type + ':fetchPositionsSnapshot';
            if (!(messageHash in client.futures)) {
                client.future (messageHash);
                this.spawn (this.loadPositionsSnapshot, client, messageHash, type);
            }
        } else {
            this.positions[type] = new ArrayCacheBySymbolBySide ();
        }
    }

    async loadPositionsSnapshot (client, messageHash, type) {
        const positions = await this.fetchPositions (undefined, { 'type': type });
        this.positions[type] = new ArrayCacheBySymbolBySide ();
        const cache = this.positions[type];
        for (let i = 0; i < positions.length; i++) {
            const position = positions[i];
            const contracts = this.safeNumber (position, 'contracts', 0);
            if (contracts > 0) {
                cache.append (position);
            }
        }
        // don't remove the future from the .futures cache
        const future = client.futures[messageHash];
        future.resolve (cache);
        client.resolve (cache, type + ':position');
    }

    handlePositions (client, message) {
        //
        //     {
        //         e: 'ACCOUNT_UPDATE',
        //         T: 1667881353112,
        //         E: 1667881353115,
        //         a: {
        //             B: [{
        //                 a: 'USDT',
        //                 wb: '1127.95750089',
        //                 cw: '1040.82091149',
        //                 bc: '0'
        //             }],
        //             P: [{
        //                 s: 'BTCUSDT',
        //                 pa: '-0.089',
        //                 ep: '19700.03933',
        //                 cr: '-1260.24809979',
        //                 up: '1.53058860',
        //                 mt: 'isolated',
        //                 iw: '87.13658940',
        //                 ps: 'BOTH',
        //                 ma: 'USDT'
        //             }],
        //             m: 'ORDER'
        //         }
        //     }
        //
        // each account is connected to a different endpoint
        // and has exactly one subscriptionhash which is the account type
        const subscriptions = Object.keys (client.subscriptions);
        const accountType = subscriptions[0];
        if (this.positions === undefined) {
            this.positions = {};
        }
        if (!(accountType in this.positions)) {
            this.positions[accountType] = new ArrayCacheBySymbolBySide ();
        }
        const cache = this.positions[accountType];
        const data = this.safeValue (message, 'a', {});
        const rawPositions = this.safeValue (data, 'P', []);
        const newPositions = [];
        for (let i = 0; i < rawPositions.length; i++) {
            const rawPosition = rawPositions[i];
            const position = this.parseWsPosition (rawPosition);
            const timestamp = this.safeInteger (message, 'E');
            position['timestamp'] = timestamp;
            position['datetime'] = this.iso8601 (timestamp);
            newPositions.push (position);
            cache.append (position);
        }
        const messageHashes = this.findMessageHashes (client, accountType + ':positions::');
        for (let i = 0; i < messageHashes.length; i++) {
            const messageHash = messageHashes[i];
            const parts = messageHash.split ('::');
            const symbolsString = parts[1];
            const symbols = symbolsString.split (',');
            const positions = this.filterByArray (newPositions, 'symbol', symbols, false);
            if (!this.isEmpty (positions)) {
                client.resolve (positions, messageHash);
            }
        }
        client.resolve (newPositions, accountType + ':positions');
    }

    parseWsPosition (position, market = undefined) {
        //
        //     {
        //         "s": "BTCUSDT", // Symbol
        //         "pa": "0", // Position Amount
        //         "ep": "0.00000", // Entry Price
        //         "cr": "200", // (Pre-fee) Accumulated Realized
        //         "up": "0", // Unrealized PnL
        //         "mt": "isolated", // Margin Type
        //         "iw": "0.00000000", // Isolated Wallet (if isolated position)
        //         "ps": "BOTH" // Position Side
        //     }
        //
        const marketId = this.safeString (position, 's');
        const positionSide = this.safeStringLower (position, 'ps');
        const hedged = positionSide !== 'both';
        return this.safePosition ({
            'info': position,
            'id': undefined,
            'symbol': this.safeSymbol (marketId, undefined, undefined, 'future'),
            'notional': undefined,
            'marginMode': this.safeString (position, 'mt'),
            'liquidationPrice': undefined,
            'entryPrice': this.safeNumber (position, 'ep'),
            'unrealizedPnl': this.safeNumber (position, 'up'),
            'percentage': undefined,
            'contracts': this.safeNumber (position, 'pa'),
            'contractSize': undefined,
            'markPrice': undefined,
            'side': positionSide,
            'hedged': hedged,
            'timestamp': undefined,
            'datetime': undefined,
            'maintenanceMargin': undefined,
            'maintenanceMarginPercentage': undefined,
            'collateral': undefined,
            'initialMargin': undefined,
            'initialMarginPercentage': undefined,
            'leverage': undefined,
            'marginRatio': undefined,
        });
    }

    async fetchMyTradesWs (symbol: Str = undefined, since: Int = undefined, limit: Int = undefined, params = {}): Promise<Trade[]> {
        /**
         * @method
         * @name binance#fetchMyTradesWs
         * @see https://binance-docs.github.io/apidocs/websocket_api/en/#account-trade-history-user_data
         * @description fetch all trades made by the user
         * @param {string} symbol unified market symbol
         * @param {int|undefined} [since] the earliest time in ms to fetch trades for
         * @param {int|undefined} [limit] the maximum number of trades structures to retrieve
         * @param {object} [params] extra parameters specific to the exchange API endpoint
         * @param {int} [params.endTime] the latest time in ms to fetch trades for
         * @param {int} [params.fromId] first trade Id to fetch
         * @returns {object[]} a list of [trade structures]{@link https://docs.ccxt.com/#/?id=trade-structure}
         */
        await this.loadMarkets ();
        if (symbol === undefined) {
            throw new BadRequest (this.id + ' fetchMyTradesWs requires a symbol');
        }
        this.checkIsSpot ('fetchMyTradesWs', symbol, params);
        const url = this.urls['api']['ws']['ws'];
        const requestId = this.requestId (url);
        const messageHash = requestId.toString ();
        let returnRateLimits = false;
        [ returnRateLimits, params ] = this.handleOptionAndParams (params, 'fetchMyTradesWs', 'returnRateLimits', false);
        const payload = {
            'symbol': this.marketId (symbol),
            'returnRateLimits': returnRateLimits,
        };
        if (since !== undefined) {
            payload['startTime'] = since;
        }
        if (limit !== undefined) {
            payload['limit'] = limit;
        }
        const fromId = this.safeInteger (params, 'fromId');
        if (fromId !== undefined && since !== undefined) {
            throw new BadRequest (this.id + 'fetchMyTradesWs does not support fetching by both fromId and since parameters at the same time');
        }
        const message = {
            'id': messageHash,
            'method': 'myTrades',
            'params': this.signParams (this.extend (payload, params)),
        };
        const subscription = {
            'method': this.handleTradesWs,
        };
        const trades = await this.watch (url, messageHash, message, messageHash, subscription);
        return this.filterBySymbolSinceLimit (trades, symbol, since, limit);
    }

    handleTradesWs (client: Client, message) {
        //
        //    {
        //        "id": "f4ce6a53-a29d-4f70-823b-4ab59391d6e8",
        //        "status": 200,
        //        "result": [{
        //                "symbol": "BTCUSDT",
        //                "id": 1650422481,
        //                "orderId": 12569099453,
        //                "orderListId": -1,
        //                "price": "23416.10000000",
        //                "qty": "0.00635000",
        //                "quoteQty": "148.69223500",
        //                "commission": "0.00000000",
        //                "commissionAsset": "BNB",
        //                "time": 1660801715793,
        //                "isBuyer": false,
        //                "isMaker": true,
        //                "isBestMatch": true
        //            },
        //            ...
        //        ],
        //    }
        //
        const messageHash = this.safeString (message, 'id');
        const result = this.safeValue (message, 'result', []);
        const trades = this.parseTrades (result);
        client.resolve (trades, messageHash);
    }

    async watchMyTrades (symbol: Str = undefined, since: Int = undefined, limit: Int = undefined, params = {}): Promise<Trade[]> {
        /**
         * @method
         * @name binance#watchMyTrades
         * @description watches information on multiple trades made by the user
         * @param {string} symbol unified market symbol of the market orders were made in
         * @param {int} [since] the earliest time in ms to fetch orders for
         * @param {int} [limit] the maximum number of  orde structures to retrieve
         * @param {object} [params] extra parameters specific to the exchange API endpoint
         * @returns {object[]} a list of [trade structures]{@link https://docs.ccxt.com/#/?id=trade-structure
         */
        await this.loadMarkets ();
        let type = undefined;
        let market = undefined;
        if (symbol !== undefined) {
            market = this.market (symbol);
            symbol = market['symbol'];
        }
        [ type, params ] = this.handleMarketTypeAndParams ('watchMyTrades', market, params);
        let subType = undefined;
        [ subType, params ] = this.handleSubTypeAndParams ('watchMyTrades', market, params);
        if (this.isLinear (type, subType)) {
            type = 'future';
        } else if (this.isInverse (type, subType)) {
            type = 'delivery';
        }
        let messageHash = 'myTrades';
        if (symbol !== undefined) {
            symbol = this.symbol (symbol);
            messageHash += ':' + symbol;
            params = this.extend (params, { 'type': market['type'], 'symbol': symbol });
        }
        await this.authenticate (params);
        let urlType = type; // we don't change type because the listening key is different
        if (type === 'margin') {
            urlType = 'spot'; // spot-margin shares the same stream as regular spot
        }
        const url = this.urls['api']['ws'][urlType] + '/' + this.options[type]['listenKey'];
        const client = this.client (url);
        this.setBalanceCache (client, type);
        this.setPositionsCache (client, type);
        const message = undefined;
        const trades = await this.watch (url, messageHash, message, type);
        if (this.newUpdates) {
            limit = trades.getLimit (symbol, limit);
        }
        return this.filterBySymbolSinceLimit (trades, symbol, since, limit, true);
    }

    handleMyTrade (client: Client, message) {
        const messageHash = 'myTrades';
        const executionType = this.safeString (message, 'x');
        if (executionType === 'TRADE') {
            const trade = this.parseTrade (message);
            const orderId = this.safeString (trade, 'order');
            let tradeFee = this.safeValue (trade, 'fee');
            tradeFee = this.extend ({}, tradeFee);
            const symbol = this.safeString (trade, 'symbol');
            if (orderId !== undefined && tradeFee !== undefined && symbol !== undefined) {
                const cachedOrders = this.orders;
                if (cachedOrders !== undefined) {
                    const orders = this.safeValue (cachedOrders.hashmap, symbol, {});
                    const order = this.safeValue (orders, orderId);
                    if (order !== undefined) {
                        // accumulate order fees
                        const fees = this.safeValue (order, 'fees');
                        const fee = this.safeValue (order, 'fee');
                        if (!this.isEmpty (fees)) {
                            let insertNewFeeCurrency = true;
                            for (let i = 0; i < fees.length; i++) {
                                const orderFee = fees[i];
                                if (orderFee['currency'] === tradeFee['currency']) {
                                    const feeCost = this.sum (tradeFee['cost'], orderFee['cost']);
                                    order['fees'][i]['cost'] = parseFloat (this.currencyToPrecision (tradeFee['currency'], feeCost));
                                    insertNewFeeCurrency = false;
                                    break;
                                }
                            }
                            if (insertNewFeeCurrency) {
                                order['fees'].push (tradeFee);
                            }
                        } else if (fee !== undefined) {
                            if (fee['currency'] === tradeFee['currency']) {
                                const feeCost = this.sum (fee['cost'], tradeFee['cost']);
                                order['fee']['cost'] = parseFloat (this.currencyToPrecision (tradeFee['currency'], feeCost));
                            } else if (fee['currency'] === undefined) {
                                order['fee'] = tradeFee;
                            } else {
                                order['fees'] = [ fee, tradeFee ];
                                order['fee'] = undefined;
                            }
                        } else {
                            order['fee'] = tradeFee;
                        }
                        // save this trade in the order
                        const orderTrades = this.safeValue (order, 'trades', []);
                        orderTrades.push (trade);
                        order['trades'] = orderTrades;
                        // don't append twice cause it breaks newUpdates mode
                        // this order already exists in the cache
                    }
                }
            }
            if (this.myTrades === undefined) {
                const limit = this.safeInteger (this.options, 'tradesLimit', 1000);
                this.myTrades = new ArrayCacheBySymbolById (limit);
            }
            const myTrades = this.myTrades;
            myTrades.append (trade);
            client.resolve (this.myTrades, messageHash);
            const messageHashSymbol = messageHash + ':' + symbol;
            client.resolve (this.myTrades, messageHashSymbol);
        }
    }

    handleOrder (client: Client, message) {
        const parsed = this.parseWsOrder (message);
        const symbol = this.safeString (parsed, 'symbol');
        const orderId = this.safeString (parsed, 'id');
        if (symbol !== undefined) {
            if (this.orders === undefined) {
                const limit = this.safeInteger (this.options, 'ordersLimit', 1000);
                this.orders = new ArrayCacheBySymbolById (limit);
            }
            const cachedOrders = this.orders;
            const orders = this.safeValue (cachedOrders.hashmap, symbol, {});
            const order = this.safeValue (orders, orderId);
            if (order !== undefined) {
                const fee = this.safeValue (order, 'fee');
                if (fee !== undefined) {
                    parsed['fee'] = fee;
                }
                const fees = this.safeValue (order, 'fees');
                if (fees !== undefined) {
                    parsed['fees'] = fees;
                }
                parsed['trades'] = this.safeValue (order, 'trades');
                const timestamp = this.safeInteger (parsed, 'timestamp');
                if (timestamp === undefined) {
                    parsed['timestamp'] = this.safeInteger (order, 'timestamp');
                    parsed['datetime'] = this.safeString (order, 'datetime');
                }
            }
            cachedOrders.append (parsed);
            this.resolvePromiseIfMessagehashMatches (client, 'orders::', symbol, parsed);
            client.resolve (parsed, 'orders');
        }
    }

    handleAcountUpdate (client, message) {
        this.handleBalance (client, message);
        this.handlePositions (client, message);
    }

    handleWsError (client: Client, message) {
        //
        //    {
        //        "error": {
        //            "code": 2,
        //            "msg": "Invalid request: invalid stream"
        //        },
        //        "id": 1
        //    }
        //
        const id = this.safeString (message, 'id');
        let rejected = false;
        const error = this.safeValue (message, 'error', {});
        const code = this.safeInteger (error, 'code');
        const msg = this.safeString (error, 'msg');
        try {
            this.handleErrors (code, msg, client.url, undefined, undefined, this.json (error), error, undefined, undefined);
        } catch (e) {
            rejected = true;
            // private endpoint uses id as messageHash
            client.reject (e, id);
            // public endpoint stores messageHash in subscriptios
            const subscriptionKeys = Object.keys (client.subscriptions);
            for (let i = 0; i < subscriptionKeys.length; i++) {
                const subscriptionHash = subscriptionKeys[i];
                const subscriptionId = this.safeString (client.subscriptions[subscriptionHash], 'id');
                if (id === subscriptionId) {
                    client.reject (e, subscriptionHash);
                }
            }
        }
        if (!rejected) {
            client.reject (message, id);
        }
        // reset connection if 5xx error
        if (this.safeString (code, 0) === '5') {
            client.reset (message);
        }
    }

    handleMessage (client: Client, message) {
        // handle WebSocketAPI
        const status = this.safeString (message, 'status');
        const error = this.safeValue (message, 'error');
        if ((error !== undefined) || (status !== undefined && status !== '200')) {
            return this.handleWsError (client, message);
        }
        const id = this.safeString (message, 'id');
        const subscriptions = this.safeValue (client.subscriptions, id);
        let method = this.safeValue (subscriptions, 'method');
        if (method !== undefined) {
            return method.call (this, client, message);
        }
        // handle other APIs
        const methods = {
            'depthUpdate': this.handleOrderBook,
            'trade': this.handleTrade,
            'aggTrade': this.handleTrade,
            'kline': this.handleOHLCV,
            'markPrice_kline': this.handleOHLCV,
            'indexPrice_kline': this.handleOHLCV,
            '24hrTicker@arr': this.handleTickers,
            '24hrMiniTicker@arr': this.handleTickers,
            '24hrTicker': this.handleTicker,
            '24hrMiniTicker': this.handleTicker,
            'bookTicker': this.handleTicker,
            'outboundAccountPosition': this.handleBalance,
            'balanceUpdate': this.handleBalance,
            'ACCOUNT_UPDATE': this.handleAcountUpdate,
            'executionReport': this.handleOrderUpdate,
            'ORDER_TRADE_UPDATE': this.handleOrderUpdate,
        };
        let event = this.safeString (message, 'e');
        if (Array.isArray (message)) {
            const data = message[0];
            event = this.safeString (data, 'e') + '@arr';
        }
        method = this.safeValue (methods, event);
        if (method === undefined) {
            const requestId = this.safeString (message, 'id');
            if (requestId !== undefined) {
                return this.handleSubscriptionStatus (client, message);
            }
            // special case for the real-time bookTicker, since it comes without an event identifier
            //
            //     {
            //         "u": 7488717758,
            //         "s": "BTCUSDT",
            //         "b": "28621.74000000",
            //         "B": "1.43278800",
            //         "a": "28621.75000000",
            //         "A": "2.52500800"
            //     }
            //
            if (event === undefined) {
                this.handleTicker (client, message);
                this.handleTickers (client, message);
            }
        } else {
            return method.call (this, client, message);
        }
    }
}<|MERGE_RESOLUTION|>--- conflicted
+++ resolved
@@ -5,11 +5,7 @@
 import { Precise } from '../base/Precise.js';
 import { ExchangeError, ArgumentsRequired, BadRequest, NotSupported } from '../base/errors.js';
 import { ArrayCache, ArrayCacheByTimestamp, ArrayCacheBySymbolById, ArrayCacheBySymbolBySide } from '../base/ws/Cache.js';
-<<<<<<< HEAD
-import { Int, OrderSide, OrderType, Str, Strings, Trade, OrderBook, Order, Ticker, Tickers, OHLCV, Position, Balances } from '../base/types.js';
-=======
-import type { Int, OrderSide, OrderType, Str, Strings, Trade } from '../base/types.js';
->>>>>>> f6935ad9
+import type { Int, OrderSide, OrderType, Str, Strings, Trade, OrderBook, Order, Ticker, Tickers, OHLCV, Position, Balances } from '../base/types.js';
 import { sha256 } from '../static_dependencies/noble-hashes/sha256.js';
 import { rsa } from '../base/functions/rsa.js';
 import { eddsa } from '../base/functions/crypto.js';
