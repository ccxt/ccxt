--- conflicted
+++ resolved
@@ -4596,7 +4596,6 @@
             return;
         }
         // handle other APIs
-<<<<<<< HEAD
         if (!('wsHandlers' in this.options)) {
             this.options['wsHandlers'] = {
                 'depthUpdate': this.handleOrderBook,
@@ -4623,44 +4622,13 @@
                 'ACCOUNT_UPDATE': this.handleAcountUpdate,
                 'executionReport': this.handleOrderUpdate,
                 'ORDER_TRADE_UPDATE': this.handleOrderUpdate,
+                'ALGO_UPDATE': this.handleOrderUpdate,
                 'forceOrder': this.handleLiquidation,
                 'eventStreamTerminated': this.handleEventStreamTerminated,
                 'externalLockUpdate': this.handleBalance,
             };
         }
         const methods: Dict = this.options['wsHandlers'];
-=======
-        const methods: Dict = {
-            'depthUpdate': this.handleOrderBook,
-            'trade': this.handleTrade,
-            'aggTrade': this.handleTrade,
-            'kline': this.handleOHLCV,
-            'markPrice_kline': this.handleOHLCV,
-            'indexPrice_kline': this.handleOHLCV,
-            '1hTicker@arr': this.handleTickers,
-            '4hTicker@arr': this.handleTickers,
-            '1dTicker@arr': this.handleTickers,
-            '24hrTicker@arr': this.handleTickers,
-            '24hrMiniTicker@arr': this.handleTickers,
-            '1hTicker': this.handleTickers,
-            '4hTicker': this.handleTickers,
-            '1dTicker': this.handleTickers,
-            '24hrTicker': this.handleTickers,
-            '24hrMiniTicker': this.handleTickers,
-            'markPriceUpdate': this.handleMarkPrices,
-            'markPriceUpdate@arr': this.handleMarkPrices,
-            'bookTicker': this.handleBidsAsks, // there is no "bookTicker@arr" endpoint
-            'outboundAccountPosition': this.handleBalance,
-            'balanceUpdate': this.handleBalance,
-            'ACCOUNT_UPDATE': this.handleAcountUpdate,
-            'executionReport': this.handleOrderUpdate,
-            'ORDER_TRADE_UPDATE': this.handleOrderUpdate,
-            'ALGO_UPDATE': this.handleOrderUpdate,
-            'forceOrder': this.handleLiquidation,
-            'eventStreamTerminated': this.handleEventStreamTerminated,
-            'externalLockUpdate': this.handleBalance,
-        };
->>>>>>> 8bbae373
         let event = this.safeString (message, 'e');
         if (Array.isArray (message)) {
             const data = message[0];
