--- conflicted
+++ resolved
@@ -955,11 +955,7 @@
          * @param {int} [since] timestamp in ms of the earliest trade to fetch
          * @param {int} [limit] the maximum amount of trades to fetch
          * @param {object} [params] extra parameters specific to the exchange API endpoint
-<<<<<<< HEAD
-         * @param {string} [params.name] stream to use can be trade or aggTrade
-=======
          * @param {string} [params.name] the name of the method to call, 'trade' or 'aggTrade', default is 'trade'
->>>>>>> db9a66cc
          * @returns {object[]} a list of [trade structures]{@link https://docs.ccxt.com/#/?id=public-trades}
          */
         await this.loadMarkets ();
@@ -972,17 +968,13 @@
             }
             streamHash += '::' + symbols.join (',');
         }
-<<<<<<< HEAD
-        let name = this.safeString (params, 'name', undefined);
+        let name = undefined;
+        [ name, params ] = this.handleOptionAndParams (params, 'watchTradesForSymbols', 'name', 'trade');
         if (name === undefined) {
             const options = this.safeValue (this.options, 'watchTradesForSymbols', {});
             name = this.safeString (options, 'name', 'trade');
         }
-=======
-        let name = undefined;
-        [ name, params ] = this.handleOptionAndParams (params, 'watchTradesForSymbols', 'name', 'trade');
         params = this.omit (params, 'callerMethodName');
->>>>>>> db9a66cc
         const firstMarket = this.market (symbols[0]);
         let type = firstMarket['type'];
         if (firstMarket['contract']) {
@@ -1031,10 +1023,10 @@
          * @param {int} [since] timestamp in ms of the earliest trade to fetch
          * @param {int} [limit] the maximum amount of trades to fetch
          * @param {object} [params] extra parameters specific to the exchange API endpoint
-<<<<<<< HEAD
-         * @param {string} [params.name] stream to use can be trade or aggTrade
+         * @param {string} [params.name] the name of the method to call, 'trade' or 'aggTrade', default is 'trade'
          * @returns {object[]} a list of [trade structures]{@link https://docs.ccxt.com/#/?id=public-trades}
          */
+        params['callerMethodName'] = 'watchTrades';
         let name = this.safeString (params, 'name', undefined);
         if (name === undefined) {
             const options = this.safeValue (this.options, 'watchTrades', {});
@@ -1043,12 +1035,6 @@
                 params['name'] = name;
             }
         }
-=======
-         * @param {string} [params.name] the name of the method to call, 'trade' or 'aggTrade', default is 'trade'
-         * @returns {object[]} a list of [trade structures]{@link https://docs.ccxt.com/#/?id=public-trades}
-         */
-        params['callerMethodName'] = 'watchTrades';
->>>>>>> db9a66cc
         return await this.watchTradesForSymbols ([ symbol ], since, limit, params);
     }
 
