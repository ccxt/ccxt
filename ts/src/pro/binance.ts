
// ----------------------------------------------------------------------------

import binanceRest from '../binance.js';
import { Precise } from '../base/Precise.js';
import { ChecksumError, ArgumentsRequired, BadRequest, NotSupported } from '../base/errors.js';
import { ArrayCache, ArrayCacheByTimestamp, ArrayCacheBySymbolById, ArrayCacheBySymbolBySide } from '../base/ws/Cache.js';
import type { Int, OrderSide, OrderType, Str, Strings, Trade, OrderBook, Order, Ticker, Tickers, OHLCV, Position, Balances, Num, Dict, Liquidation } from '../base/types.js';
import { sha256 } from '../static_dependencies/noble-hashes/sha256.js';
import { rsa } from '../base/functions/rsa.js';
import { eddsa } from '../base/functions/crypto.js';
import { ed25519 } from '../static_dependencies/noble-curves/ed25519.js';
import Client from '../base/ws/Client.js';

// -----------------------------------------------------------------------------

export default class binance extends binanceRest {
    describe (): any {
        const superDescribe = super.describe ();
        return this.deepExtend (superDescribe, this.describeData ());
    }

    describeData () {
        return {
            'has': {
                'ws': true,
                'watchBalance': true,
                'watchLiquidations': true,
                'watchLiquidationsForSymbols': true,
                'watchMyLiquidations': true,
                'watchMyLiquidationsForSymbols': true,
                'watchBidsAsks': true,
                'watchMyTrades': true,
                'watchOHLCV': true,
                'watchOHLCVForSymbols': true,
                'watchOrderBook': true,
                'watchOrderBookForSymbols': true,
                'watchOrders': true,
                'watchOrdersForSymbols': true,
                'watchPositions': true,
                'watchTicker': true,
                'watchTickers': true,
                'watchMarkPrices': true,
                'watchMarkPrice': true,
                'watchTrades': true,
                'watchTradesForSymbols': true,
                'createOrderWs': true,
                'editOrderWs': true,
                'cancelOrderWs': true,
                'cancelOrdersWs': false,
                'cancelAllOrdersWs': true,
                'fetchBalanceWs': true,
                'fetchDepositsWs': false,
                'fetchMarketsWs': false,
                'fetchMyTradesWs': true,
                'fetchOHLCVWs': true,
                'fetchOrderBookWs': true,
                'fetchOpenOrdersWs': true,
                'fetchOrderWs': true,
                'fetchOrdersWs': true,
                'fetchPositionWs': true,
                'fetchPositionForSymbolWs': true,
                'fetchPositionsWs': true,
                'fetchTickerWs': true,
                'fetchTradesWs': true,
                'fetchTradingFeesWs': false,
                'fetchWithdrawalsWs': false,
            },
            'urls': {
                'test': {
                    'ws': {
                        'spot': 'wss://stream.testnet.binance.vision/ws',
                        'margin': 'wss://stream.testnet.binance.vision/ws',
                        'future': 'wss://fstream.binancefuture.com/ws',
                        'delivery': 'wss://dstream.binancefuture.com/ws',
                        'ws-api': {
                            'spot': 'wss://ws-api.testnet.binance.vision/ws-api/v3',
                            'future': 'wss://testnet.binancefuture.com/ws-fapi/v1',
                            'delivery': 'wss://testnet.binancefuture.com/ws-dapi/v1',
                        },
                    },
                },
                'demo': {
                    'ws': {
                        'spot': 'wss://demo-stream.binance.com/ws',
                        'margin': 'wss://demo-stream.binance.com/ws',
                        'future': 'wss://fstream.binancefuture.com/ws',
                        'delivery': 'wss://dstream.binancefuture.com/ws',
                        'ws-api': {
                            'spot': 'wss://demo-ws-api.binance.com/ws-api/v3',
                            'future': 'wss://testnet.binancefuture.com/ws-fapi/v1',
                            'delivery': 'wss://testnet.binancefuture.com/ws-dapi/v1',
                        },
                    },
                },
                'api': {
                    'ws': {
                        'spot': 'wss://stream.binance.com:9443/ws',
                        'margin': 'wss://stream.binance.com:9443/ws',
                        'future': 'wss://fstream.binance.com/ws',
                        'delivery': 'wss://dstream.binance.com/ws',
                        'ws-api': {
                            'spot': 'wss://ws-api.binance.com:443/ws-api/v3',
                            'future': 'wss://ws-fapi.binance.com/ws-fapi/v1',
                            'delivery': 'wss://ws-dapi.binance.com/ws-dapi/v1',
                        },
                        'papi': 'wss://fstream.binance.com/pm/ws',
                    },
                },
                'doc': 'https://developers.binance.com/en',
            },
            'streaming': {
                'keepAlive': 180000,
            },
            'options': {
                'returnRateLimits': false,
                'streamLimits': {
                    'spot': 50, // max 1024
                    'margin': 50, // max 1024
                    'future': 50, // max 200
                    'delivery': 50, // max 200
                },
                'subscriptionLimitByStream': {
                    'spot': 200,
                    'margin': 200,
                    'future': 200,
                    'delivery': 200,
                },
                'streamBySubscriptionsHash': this.createSafeDictionary (),
                'streamIndex': -1,
                // get updates every 1000ms or 100ms
                // or every 0ms in real-time for futures
                'watchOrderBookRate': 100,
                'liquidationsLimit': 1000,
                'myLiquidationsLimit': 1000,
                'tradesLimit': 1000,
                'ordersLimit': 1000,
                'OHLCVLimit': 1000,
                'requestId': this.createSafeDictionary (),
                'watchOrderBookLimit': 1000, // default limit
                'watchTrades': {
                    'name': 'trade', // 'trade' or 'aggTrade'
                },
                'watchTicker': {
                    'name': 'ticker', // ticker or miniTicker or ticker_<window_size>
                },
                'watchTickers': {
                    'name': 'ticker', // ticker or miniTicker or ticker_<window_size>
                },
                'watchOHLCV': {
                    'name': 'kline', // or indexPriceKline or markPriceKline (coin-m futures)
                },
                'watchOrderBook': {
                    'maxRetries': 3,
                    'checksum': true,
                },
                'watchBalance': {
                    'fetchBalanceSnapshot': false, // or true
                    'awaitBalanceSnapshot': true, // whether to wait for the balance snapshot before providing updates
                },
                'watchLiquidationsForSymbols': {
                    'defaultType': 'swap',
                },
                'watchPositions': {
                    'fetchPositionsSnapshot': true, // or false
                    'awaitPositionsSnapshot': true, // whether to wait for the positions snapshot before providing updates
                },
                'wallet': 'wb', // wb = wallet balance, cw = cross balance
                'listenKeyRefreshRate': 1200000, // 20 mins
                'ws': {
                    'cost': 5,
                },
                'tickerChannelsMap': {
                    '24hrTicker': 'ticker',
                    '24hrMiniTicker': 'miniTicker',
                    'markPriceUpdate': 'markPrice',
                    // rolling window tickers
                    '1hTicker': 'ticker_1h',
                    '4hTicker': 'ticker_4h',
                    '1dTicker': 'ticker_1d',
                    'bookTicker': 'bookTicker',
                },
            },
        };
    }

    requestId (url) {
        const options = this.safeDict (this.options, 'requestId', this.createSafeDictionary ());
        const previousValue = this.safeInteger (options, url, 0);
        const newValue = this.sum (previousValue, 1);
        this.options['requestId'][url] = newValue;
        return newValue;
    }

    isSpotUrl (client: Client) {
        return (client.url.indexOf ('/stream') > -1) || (client.url.indexOf ('demo-stream') > -1);
    }

    stream (type: Str, subscriptionHash: Str, numSubscriptions = 1) {
        const streamBySubscriptionsHash = this.safeDict (this.options, 'streamBySubscriptionsHash', this.createSafeDictionary ());
        let stream = this.safeString (streamBySubscriptionsHash, subscriptionHash);
        if (stream === undefined) {
            let streamIndex = this.safeInteger (this.options, 'streamIndex', -1);
            const streamLimits = this.safeValue (this.options, 'streamLimits');
            const streamLimit = this.safeInteger (streamLimits, type);
            streamIndex = streamIndex + 1;
            const normalizedIndex = streamIndex % streamLimit;
            this.options['streamIndex'] = streamIndex;
            stream = this.numberToString (normalizedIndex);
            this.options['streamBySubscriptionsHash'][subscriptionHash] = stream;
            const subscriptionsByStreams = this.safeValue (this.options, 'numSubscriptionsByStream');
            if (subscriptionsByStreams === undefined) {
                this.options['numSubscriptionsByStream'] = this.createSafeDictionary ();
            }
            const subscriptionsByStream = this.safeInteger (this.options['numSubscriptionsByStream'], stream, 0);
            const newNumSubscriptions = subscriptionsByStream + numSubscriptions;
            const subscriptionLimitByStream = this.safeInteger (this.options['subscriptionLimitByStream'], type, 200);
            if (newNumSubscriptions > subscriptionLimitByStream) {
                throw new BadRequest (this.id + ' reached the limit of subscriptions by stream. Increase the number of streams, or increase the stream limit or subscription limit by stream if the exchange allows.');
            }
            this.options['numSubscriptionsByStream'][stream] = subscriptionsByStream + numSubscriptions;
        }
        return stream;
    }

    /**
     * @method
     * @name binance#watchLiquidations
     * @description watch the public liquidations of a trading pair
     * @see https://developers.binance.com/docs/derivatives/usds-margined-futures/websocket-market-streams/Liquidation-Order-Streams
     * @see https://developers.binance.com/docs/derivatives/coin-margined-futures/websocket-market-streams/Liquidation-Order-Streams
     * @param {string} symbol unified CCXT market symbol
     * @param {int} [since] the earliest time in ms to fetch liquidations for
     * @param {int} [limit] the maximum number of liquidation structures to retrieve
     * @param {object} [params] exchange specific parameters for the bitmex api endpoint
     * @returns {object} an array of [liquidation structures]{@link https://github.com/ccxt/ccxt/wiki/Manual#liquidation-structure}
     */
    async watchLiquidations (symbol: string, since: Int = undefined, limit: Int = undefined, params = {}): Promise<Liquidation[]> {
        return await this.watchLiquidationsForSymbols ([ symbol ], since, limit, params);
    }

    /**
     * @method
     * @name binance#watchLiquidationsForSymbols
     * @description watch the public liquidations of a trading pair
     * @see https://developers.binance.com/docs/derivatives/usds-margined-futures/websocket-market-streams/All-Market-Liquidation-Order-Streams
     * @see https://developers.binance.com/docs/derivatives/coin-margined-futures/websocket-market-streams/All-Market-Liquidation-Order-Streams
     * @param {string[]} symbols list of unified market symbols
     * @param {int} [since] the earliest time in ms to fetch liquidations for
     * @param {int} [limit] the maximum number of liquidation structures to retrieve
     * @param {object} [params] exchange specific parameters for the bitmex api endpoint
     * @returns {object} an array of [liquidation structures]{@link https://github.com/ccxt/ccxt/wiki/Manual#liquidation-structure}
     */
    async watchLiquidationsForSymbols (symbols: string[], since: Int = undefined, limit: Int = undefined, params = {}): Promise<Liquidation[]> {
        await this.loadMarkets ();
        const subscriptionHashes = [];
        const messageHashes = [];
        let streamHash = 'liquidations';
        symbols = this.marketSymbols (symbols, undefined, true, true);
        if (this.isEmpty (symbols)) {
            subscriptionHashes.push ('!' + 'forceOrder@arr');
            messageHashes.push ('liquidations');
        } else {
            for (let i = 0; i < symbols.length; i++) {
                const market = this.market (symbols[i]);
                subscriptionHashes.push (market['lowercaseId'] + '@forceOrder');
                messageHashes.push ('liquidations::' + symbols[i]);
            }
            streamHash += '::' + symbols.join (',');
        }
        const firstMarket = this.getMarketFromSymbols (symbols);
        let type = undefined;
        [ type, params ] = this.handleMarketTypeAndParams ('watchLiquidationsForSymbols', firstMarket, params);
        if (type === 'spot') {
            throw new BadRequest (this.id + ' watchLiquidationsForSymbols is not supported for spot symbols');
        }
        let subType = undefined;
        [ subType, params ] = this.handleSubTypeAndParams ('watchLiquidationsForSymbols', firstMarket, params);
        if (this.isLinear (type, subType)) {
            type = 'future';
        } else if (this.isInverse (type, subType)) {
            type = 'delivery';
        }
        const numSubscriptions = subscriptionHashes.length;
        const url = this.urls['api']['ws'][type] + '/' + this.stream (type, streamHash, numSubscriptions);
        const requestId = this.requestId (url);
        const request = {
            'method': 'SUBSCRIBE',
            'params': subscriptionHashes,
            'id': requestId,
        };
        const subscribe = {
            'id': requestId,
        };
        const newLiquidations = await this.watchMultiple (url, messageHashes, this.extend (request, params), subscriptionHashes, subscribe);
        if (this.newUpdates) {
            return newLiquidations;
        }
        return this.filterBySymbolsSinceLimit (this.liquidations, symbols, since, limit, true);
    }

    handleLiquidation (client: Client, message) {
        //
        // future
        //    {
        //        "e":"forceOrder",
        //        "E":1698871323061,
        //        "o":{
        //           "s":"BTCUSDT",
        //           "S":"BUY",
        //           "o":"LIMIT",
        //           "f":"IOC",
        //           "q":"1.437",
        //           "p":"35100.81",
        //           "ap":"34959.70",
        //           "X":"FILLED",
        //           "l":"1.437",
        //           "z":"1.437",
        //           "T":1698871323059
        //        }
        //    }
        // delivery
        //    {
        //        "e":"forceOrder",              // Event Type
        //        "E": 1591154240950,            // Event Time
        //        "o":{
        //            "s":"BTCUSD_200925",       // Symbol
        //            "ps": "BTCUSD",            // Pair
        //            "S":"SELL",                // Side
        //            "o":"LIMIT",               // Order Type
        //            "f":"IOC",                 // Time in Force
        //            "q":"1",                   // Original Quantity
        //            "p":"9425.5",              // Price
        //            "ap":"9496.5",             // Average Price
        //            "X":"FILLED",              // Order Status
        //            "l":"1",                   // Order Last Filled Quantity
        //            "z":"1",                   // Order Filled Accumulated Quantity
        //            "T": 1591154240949,        // Order Trade Time
        //        }
        //    }
        //
        const rawLiquidation = this.safeValue (message, 'o', {});
        const marketId = this.safeString (rawLiquidation, 's');
        const market = this.safeMarket (marketId, undefined, '', 'contract');
        const symbol = market['symbol'];
        const liquidation = this.parseWsLiquidation (rawLiquidation, market);
        let liquidations = this.safeValue (this.liquidations, symbol);
        if (liquidations === undefined) {
            const limit = this.safeInteger (this.options, 'liquidationsLimit', 1000);
            liquidations = new ArrayCache (limit);
        }
        liquidations.append (liquidation);
        this.liquidations[symbol] = liquidations;
        client.resolve ([ liquidation ], 'liquidations');
        client.resolve ([ liquidation ], 'liquidations::' + symbol);
    }

    parseWsLiquidation (liquidation, market = undefined) {
        //
        // future
        //    {
        //        "s":"BTCUSDT",
        //        "S":"BUY",
        //        "o":"LIMIT",
        //        "f":"IOC",
        //        "q":"1.437",
        //        "p":"35100.81",
        //        "ap":"34959.70",
        //        "X":"FILLED",
        //        "l":"1.437",
        //        "z":"1.437",
        //        "T":1698871323059
        //    }
        // delivery
        //    {
        //        "s":"BTCUSD_200925",       // Symbol
        //        "ps": "BTCUSD",            // Pair
        //        "S":"SELL",                // Side
        //        "o":"LIMIT",               // Order Type
        //        "f":"IOC",                 // Time in Force
        //        "q":"1",                   // Original Quantity
        //        "p":"9425.5",              // Price
        //        "ap":"9496.5",             // Average Price
        //        "X":"FILLED",              // Order Status
        //        "l":"1",                   // Order Last Filled Quantity
        //        "z":"1",                   // Order Filled Accumulated Quantity
        //        "T": 1591154240949,        // Order Trade Time
        //    }
        // myLiquidation
        //    {
        //        "s":"BTCUSDT",              // Symbol
        //        "c":"TEST",                 // Client Order Id
        //          // special client order id:
        //          // starts with "autoclose-": liquidation order
        //          // "adl_autoclose": ADL auto close order
        //          // "settlement_autoclose-": settlement order for delisting or delivery
        //        "S":"SELL",                 // Side
        //        "o":"TRAILING_STOP_MARKET", // Order Type
        //        "f":"GTC",                  // Time in Force
        //        "q":"0.001",                // Original Quantity
        //        "p":"0",                    // Original Price
        //        "ap":"0",                   // Average Price
        //        "sp":"7103.04",             // Stop Price. Please ignore with TRAILING_STOP_MARKET order
        //        "x":"NEW",                  // Execution Type
        //        "X":"NEW",                  // Order Status
        //        "i":8886774,                // Order Id
        //        "l":"0",                    // Order Last Filled Quantity
        //        "z":"0",                    // Order Filled Accumulated Quantity
        //        "L":"0",                    // Last Filled Price
        //        "N":"USDT",                 // Commission Asset, will not push if no commission
        //        "n":"0",                    // Commission, will not push if no commission
        //        "T":1568879465650,          // Order Trade Time
        //        "t":0,                      // Trade Id
        //        "b":"0",                    // Bids Notional
        //        "a":"9.91",                 // Ask Notional
        //        "m":false,                  // Is this trade the maker side?
        //        "R":false,                  // Is this reduce only
        //        "wt":"CONTRACT_PRICE",      // Stop Price Working Type
        //        "ot":"TRAILING_STOP_MARKET",// Original Order Type
        //        "ps":"LONG",                // Position Side
        //        "cp":false,                 // If Close-All, pushed with conditional order
        //        "AP":"7476.89",             // Activation Price, only puhed with TRAILING_STOP_MARKET order
        //        "cr":"5.0",                 // Callback Rate, only puhed with TRAILING_STOP_MARKET order
        //        "pP": false,                // If price protection is turned on
        //        "si": 0,                    // ignore
        //        "ss": 0,                    // ignore
        //        "rp":"0",                   // Realized Profit of the trade
        //        "V":"EXPIRE_TAKER",         // STP mode
        //        "pm":"OPPONENT",            // Price match mode
        //        "gtd":0                     // TIF GTD order auto cancel time
        //    }
        //
        const marketId = this.safeString (liquidation, 's');
        market = this.safeMarket (marketId, market);
        const timestamp = this.safeInteger (liquidation, 'T');
        return this.safeLiquidation ({
            'info': liquidation,
            'symbol': this.safeSymbol (marketId, market),
            'contracts': this.safeNumber (liquidation, 'l'),
            'contractSize': this.safeNumber (market, 'contractSize'),
            'price': this.safeNumber (liquidation, 'ap'),
            'side': this.safeStringLower (liquidation, 'S'),
            'baseValue': undefined,
            'quoteValue': undefined,
            'timestamp': timestamp,
            'datetime': this.iso8601 (timestamp),
        });
    }

    /**
     * @method
     * @name binance#watchMyLiquidations
     * @description watch the private liquidations of a trading pair
     * @see https://developers.binance.com/docs/derivatives/usds-margined-futures/user-data-streams/Event-Order-Update
     * @see https://developers.binance.com/docs/derivatives/coin-margined-futures/user-data-streams/Event-Order-Update
     * @param {string} symbol unified CCXT market symbol
     * @param {int} [since] the earliest time in ms to fetch liquidations for
     * @param {int} [limit] the maximum number of liquidation structures to retrieve
     * @param {object} [params] exchange specific parameters for the bitmex api endpoint
     * @returns {object} an array of [liquidation structures]{@link https://github.com/ccxt/ccxt/wiki/Manual#liquidation-structure}
     */
    async watchMyLiquidations (symbol: string, since: Int = undefined, limit: Int = undefined, params = {}): Promise<Liquidation[]> {
        return this.watchMyLiquidationsForSymbols ([ symbol ], since, limit, params);
    }

    /**
     * @method
     * @name binance#watchMyLiquidationsForSymbols
     * @description watch the private liquidations of a trading pair
     * @see https://developers.binance.com/docs/derivatives/usds-margined-futures/user-data-streams/Event-Order-Update
     * @see https://developers.binance.com/docs/derivatives/coin-margined-futures/user-data-streams/Event-Order-Update
     * @param {string[]} symbols list of unified market symbols
     * @param {int} [since] the earliest time in ms to fetch liquidations for
     * @param {int} [limit] the maximum number of liquidation structures to retrieve
     * @param {object} [params] exchange specific parameters for the bitmex api endpoint
     * @returns {object} an array of [liquidation structures]{@link https://github.com/ccxt/ccxt/wiki/Manual#liquidation-structure}
     */
    async watchMyLiquidationsForSymbols (symbols: string[], since: Int = undefined, limit: Int = undefined, params = {}): Promise<Liquidation[]> {
        await this.loadMarkets ();
        symbols = this.marketSymbols (symbols, undefined, true, true, true);
        const market = this.getMarketFromSymbols (symbols);
        const messageHashes = [ 'myLiquidations' ];
        if (!this.isEmpty (symbols)) {
            for (let i = 0; i < symbols.length; i++) {
                const symbol = symbols[i];
                messageHashes.push ('myLiquidations::' + symbol);
            }
        }
        let type = undefined;
        [ type, params ] = this.handleMarketTypeAndParams ('watchMyLiquidationsForSymbols', market, params);
        let subType = undefined;
        [ subType, params ] = this.handleSubTypeAndParams ('watchMyLiquidationsForSymbols', market, params);
        if (this.isLinear (type, subType)) {
            type = 'future';
        } else if (this.isInverse (type, subType)) {
            type = 'delivery';
        }
        await this.authenticate (params);
        const url = this.urls['api']['ws'][type] + '/' + this.options[type]['listenKey'];
        const message = undefined;
        const newLiquidations = await this.watchMultiple (url, messageHashes, message, [ type ]);
        if (this.newUpdates) {
            return newLiquidations;
        }
        return this.filterBySymbolsSinceLimit (this.liquidations, symbols, since, limit);
    }

    handleMyLiquidation (client: Client, message) {
        //
        //    {
        //        "s":"BTCUSDT",              // Symbol
        //        "c":"TEST",                 // Client Order Id
        //          // special client order id:
        //          // starts with "autoclose-": liquidation order
        //          // "adl_autoclose": ADL auto close order
        //          // "settlement_autoclose-": settlement order for delisting or delivery
        //        "S":"SELL",                 // Side
        //        "o":"TRAILING_STOP_MARKET", // Order Type
        //        "f":"GTC",                  // Time in Force
        //        "q":"0.001",                // Original Quantity
        //        "p":"0",                    // Original Price
        //        "ap":"0",                   // Average Price
        //        "sp":"7103.04",             // Stop Price. Please ignore with TRAILING_STOP_MARKET order
        //        "x":"NEW",                  // Execution Type
        //        "X":"NEW",                  // Order Status
        //        "i":8886774,                // Order Id
        //        "l":"0",                    // Order Last Filled Quantity
        //        "z":"0",                    // Order Filled Accumulated Quantity
        //        "L":"0",                    // Last Filled Price
        //        "N":"USDT",                 // Commission Asset, will not push if no commission
        //        "n":"0",                    // Commission, will not push if no commission
        //        "T":1568879465650,          // Order Trade Time
        //        "t":0,                      // Trade Id
        //        "b":"0",                    // Bids Notional
        //        "a":"9.91",                 // Ask Notional
        //        "m":false,                  // Is this trade the maker side?
        //        "R":false,                  // Is this reduce only
        //        "wt":"CONTRACT_PRICE",      // Stop Price Working Type
        //        "ot":"TRAILING_STOP_MARKET",// Original Order Type
        //        "ps":"LONG",                // Position Side
        //        "cp":false,                 // If Close-All, pushed with conditional order
        //        "AP":"7476.89",             // Activation Price, only puhed with TRAILING_STOP_MARKET order
        //        "cr":"5.0",                 // Callback Rate, only puhed with TRAILING_STOP_MARKET order
        //        "pP": false,                // If price protection is turned on
        //        "si": 0,                    // ignore
        //        "ss": 0,                    // ignore
        //        "rp":"0",                   // Realized Profit of the trade
        //        "V":"EXPIRE_TAKER",         // STP mode
        //        "pm":"OPPONENT",            // Price match mode
        //        "gtd":0                     // TIF GTD order auto cancel time
        //    }
        //
        const orderType = this.safeString (message, 'o');
        if (orderType !== 'LIQUIDATION') {
            return;
        }
        const marketId = this.safeString (message, 's');
        const market = this.safeMarket (marketId);
        const symbol = this.safeSymbol (marketId);
        const liquidation = this.parseWsLiquidation (message, market);
        let myLiquidations = this.safeValue (this.myLiquidations, symbol);
        if (myLiquidations === undefined) {
            const limit = this.safeInteger (this.options, 'myLiquidationsLimit', 1000);
            myLiquidations = new ArrayCache (limit);
        }
        myLiquidations.append (liquidation);
        this.myLiquidations[symbol] = myLiquidations;
        client.resolve ([ liquidation ], 'myLiquidations');
        client.resolve ([ liquidation ], 'myLiquidations::' + symbol);
    }

    /**
     * @method
     * @name binance#watchOrderBook
     * @description watches information on open orders with bid (buy) and ask (sell) prices, volumes and other data
     * @see https://developers.binance.com/docs/binance-spot-api-docs/web-socket-streams#partial-book-depth-streams
     * @see https://developers.binance.com/docs/binance-spot-api-docs/web-socket-streams#diff-depth-stream
     * @see https://developers.binance.com/docs/derivatives/usds-margined-futures/websocket-market-streams/Partial-Book-Depth-Streams
     * @see https://developers.binance.com/docs/derivatives/usds-margined-futures/websocket-market-streams/Diff-Book-Depth-Streams
     * @see https://developers.binance.com/docs/derivatives/coin-margined-futures/websocket-market-streams/Partial-Book-Depth-Streams
     * @see https://developers.binance.com/docs/derivatives/coin-margined-futures/websocket-market-streams/Diff-Book-Depth-Streams
     * @param {string} symbol unified symbol of the market to fetch the order book for
     * @param {int} [limit] the maximum amount of order book entries to return
     * @param {object} [params] extra parameters specific to the exchange API endpoint
     * @returns {object} A dictionary of [order book structures]{@link https://docs.ccxt.com/#/?id=order-book-structure} indexed by market symbols
     */
    async watchOrderBook (symbol: string, limit: Int = undefined, params = {}): Promise<OrderBook> {
        //
        // todo add support for <levels>-snapshots (depth)
        // https://github.com/binance-exchange/binance-official-api-docs/blob/master/web-socket-streams.md#partial-book-depth-streams        // <symbol>@depth<levels>@100ms or <symbol>@depth<levels> (1000ms)
        // valid <levels> are 5, 10, or 20
        //
        // default 100, max 1000, valid limits 5, 10, 20, 50, 100, 500, 1000
        //
        // notice the differences between trading futures and spot trading
        // the algorithms use different urls in step 1
        // delta caching and merging also differs in steps 4, 5, 6
        //
        // spot/margin
        // https://binance-docs.github.io/apidocs/spot/en/#how-to-manage-a-local-order-book-correctly
        //
        // 1. Open a stream to wss://stream.binance.com:9443/ws/bnbbtc@depth.
        // 2. Buffer the events you receive from the stream.
        // 3. Get a depth snapshot from https://www.binance.com/api/v1/depth?symbol=BNBBTC&limit=1000 .
        // 4. Drop any event where u is <= lastUpdateId in the snapshot.
        // 5. The first processed event should have U <= lastUpdateId+1 AND u >= lastUpdateId+1.
        // 6. While listening to the stream, each new event's U should be equal to the previous event's u+1.
        // 7. The data in each event is the absolute quantity for a price level.
        // 8. If the quantity is 0, remove the price level.
        // 9. Receiving an event that removes a price level that is not in your local order book can happen and is normal.
        //
        // futures
        // https://binance-docs.github.io/apidocs/futures/en/#how-to-manage-a-local-order-book-correctly
        //
        // 1. Open a stream to wss://fstream.binance.com/stream?streams=btcusdt@depth.
        // 2. Buffer the events you receive from the stream. For same price, latest received update covers the previous one.
        // 3. Get a depth snapshot from https://fapi.binance.com/fapi/v1/depth?symbol=BTCUSDT&limit=1000 .
        // 4. Drop any event where u is < lastUpdateId in the snapshot.
        // 5. The first processed event should have U <= lastUpdateId AND u >= lastUpdateId
        // 6. While listening to the stream, each new event's pu should be equal to the previous event's u, otherwise initialize the process from step 3.
        // 7. The data in each event is the absolute quantity for a price level.
        // 8. If the quantity is 0, remove the price level.
        // 9. Receiving an event that removes a price level that is not in your local order book can happen and is normal.
        //
        return await this.watchOrderBookForSymbols ([ symbol ], limit, params);
    }

    /**
     * @method
     * @name binance#watchOrderBookForSymbols
     * @description watches information on open orders with bid (buy) and ask (sell) prices, volumes and other data
     * @see https://developers.binance.com/docs/binance-spot-api-docs/web-socket-streams#partial-book-depth-streams
     * @see https://developers.binance.com/docs/binance-spot-api-docs/web-socket-streams#diff-depth-stream
     * @see https://developers.binance.com/docs/derivatives/usds-margined-futures/websocket-market-streams/Partial-Book-Depth-Streams
     * @see https://developers.binance.com/docs/derivatives/usds-margined-futures/websocket-market-streams/Diff-Book-Depth-Streams
     * @see https://developers.binance.com/docs/derivatives/coin-margined-futures/websocket-market-streams/Partial-Book-Depth-Streams
     * @see https://developers.binance.com/docs/derivatives/coin-margined-futures/websocket-market-streams/Diff-Book-Depth-Streams
     * @param {string[]} symbols unified array of symbols
     * @param {int} [limit] the maximum amount of order book entries to return
     * @param {object} [params] extra parameters specific to the exchange API endpoint
     * @returns {object} A dictionary of [order book structures]{@link https://docs.ccxt.com/#/?id=order-book-structure} indexed by market symbols
     */
    async watchOrderBookForSymbols (symbols: string[], limit: Int = undefined, params = {}): Promise<OrderBook> {
        await this.loadMarkets ();
        symbols = this.marketSymbols (symbols, undefined, false, true, true);
        const firstMarket = this.market (symbols[0]);
        let type = firstMarket['type'];
        if (firstMarket['contract']) {
            type = firstMarket['linear'] ? 'future' : 'delivery';
        }
        const name = 'depth';
        let streamHash = 'multipleOrderbook';
        if (symbols !== undefined) {
            const symbolsLength = symbols.length;
            if (symbolsLength > 200) {
                throw new BadRequest (this.id + ' watchOrderBookForSymbols() accepts 200 symbols at most. To watch more symbols call watchOrderBookForSymbols() multiple times');
            }
            streamHash += '::' + symbols.join (',');
        }
        const watchOrderBookRate = this.safeString (this.options, 'watchOrderBookRate', '100');
        const subParams = [];
        const messageHashes = [];
        for (let i = 0; i < symbols.length; i++) {
            const symbol = symbols[i];
            const market = this.market (symbol);
            messageHashes.push ('orderbook::' + symbol);
            const subscriptionHash = market['lowercaseId'] + '@' + name;
            const symbolHash = subscriptionHash + '@' + watchOrderBookRate + 'ms';
            subParams.push (symbolHash);
        }
        const messageHashesLength = messageHashes.length;
        const url = this.urls['api']['ws'][type] + '/' + this.stream (type, streamHash, messageHashesLength);
        const requestId = this.requestId (url);
        const request: Dict = {
            'method': 'SUBSCRIBE',
            'params': subParams,
            'id': requestId,
        };
        const subscription: Dict = {
            'id': requestId.toString (),
            'name': name,
            'symbols': symbols,
            'method': this.handleOrderBookSubscription,
            'limit': limit,
            'type': type,
            'params': params,
        };
        const orderbook = await this.watchMultiple (url, messageHashes, this.extend (request, params), messageHashes, subscription);
        return orderbook.limit ();
    }

    /**
     * @method
     * @name binance#unWatchOrderBookForSymbols
     * @description unWatches information on open orders with bid (buy) and ask (sell) prices, volumes and other data
     * @see https://developers.binance.com/docs/binance-spot-api-docs/web-socket-streams#partial-book-depth-streams
     * @see https://developers.binance.com/docs/binance-spot-api-docs/web-socket-streams#diff-depth-stream
     * @see https://developers.binance.com/docs/derivatives/usds-margined-futures/websocket-market-streams/Partial-Book-Depth-Streams
     * @see https://developers.binance.com/docs/derivatives/usds-margined-futures/websocket-market-streams/Diff-Book-Depth-Streams
     * @see https://developers.binance.com/docs/derivatives/coin-margined-futures/websocket-market-streams/Partial-Book-Depth-Streams
     * @see https://developers.binance.com/docs/derivatives/coin-margined-futures/websocket-market-streams/Diff-Book-Depth-Streams
     * @param {string[]} symbols unified array of symbols
     * @param {object} [params] extra parameters specific to the exchange API endpoint
     * @returns {object} A dictionary of [order book structures]{@link https://docs.ccxt.com/#/?id=order-book-structure} indexed by market symbols
     */
    async unWatchOrderBookForSymbols (symbols: string[], params = {}): Promise<any> {
        await this.loadMarkets ();
        symbols = this.marketSymbols (symbols, undefined, false, true, true);
        const firstMarket = this.market (symbols[0]);
        let type = firstMarket['type'];
        if (firstMarket['contract']) {
            type = firstMarket['linear'] ? 'future' : 'delivery';
        }
        const name = 'depth';
        let streamHash = 'multipleOrderbook';
        if (symbols !== undefined) {
            streamHash += '::' + symbols.join (',');
        }
        const watchOrderBookRate = this.safeString (this.options, 'watchOrderBookRate', '100');
        const subParams = [];
        const subMessageHashes = [];
        const messageHashes = [];
        for (let i = 0; i < symbols.length; i++) {
            const symbol = symbols[i];
            const market = this.market (symbol);
            subMessageHashes.push ('orderbook::' + symbol);
            messageHashes.push ('unsubscribe:orderbook:' + symbol);
            const subscriptionHash = market['lowercaseId'] + '@' + name;
            const symbolHash = subscriptionHash + '@' + watchOrderBookRate + 'ms';
            subParams.push (symbolHash);
        }
        const messageHashesLength = subMessageHashes.length;
        const url = this.urls['api']['ws'][type] + '/' + this.stream (type, streamHash, messageHashesLength);
        const requestId = this.requestId (url);
        const request: Dict = {
            'method': 'UNSUBSCRIBE',
            'params': subParams,
            'id': requestId,
        };
        const subscription: Dict = {
            'unsubscribe': true,
            'id': requestId.toString (),
            'symbols': symbols,
            'subMessageHashes': subMessageHashes,
            'messageHashes': messageHashes,
            'topic': 'orderbook',
        };
        return await this.watchMultiple (url, messageHashes, this.extend (request, params), messageHashes, subscription);
    }

    /**
     * @method
     * @name binance#unWatchOrderBook
     * @description unWatches information on open orders with bid (buy) and ask (sell) prices, volumes and other data
     * @see https://developers.binance.com/docs/binance-spot-api-docs/web-socket-streams#partial-book-depth-streams
     * @see https://developers.binance.com/docs/binance-spot-api-docs/web-socket-streams#diff-depth-stream
     * @see https://developers.binance.com/docs/derivatives/usds-margined-futures/websocket-market-streams/Partial-Book-Depth-Streams
     * @see https://developers.binance.com/docs/derivatives/usds-margined-futures/websocket-market-streams/Diff-Book-Depth-Streams
     * @see https://developers.binance.com/docs/derivatives/coin-margined-futures/websocket-market-streams/Partial-Book-Depth-Streams
     * @see https://developers.binance.com/docs/derivatives/coin-margined-futures/websocket-market-streams/Diff-Book-Depth-Streams
     * @param {string} symbol unified array of symbols
     * @param {object} [params] extra parameters specific to the exchange API endpoint
     * @returns {object} A dictionary of [order book structures]{@link https://docs.ccxt.com/#/?id=order-book-structure} indexed by market symbols
     */
    async unWatchOrderBook (symbol: string, params = {}): Promise<any> {
        return await this.unWatchOrderBookForSymbols ([ symbol ], params);
    }

    /**
     * @method
     * @name binance#fetchOrderBookWs
     * @description fetches information on open orders with bid (buy) and ask (sell) prices, volumes and other data
     * @see https://developers.binance.com/docs/binance-spot-api-docs/websocket-api/market-data-requests#order-book
     * @see https://developers.binance.com/docs/derivatives/usds-margined-futures/market-data/websocket-api/Order-Book
     * @param {string} symbol unified symbol of the market to fetch the order book for
     * @param {int} [limit] the maximum amount of order book entries to return
     * @param {object} [params] extra parameters specific to the exchange API endpoint
     * @returns {object} A dictionary of [order book structures]{@link https://docs.ccxt.com/#/?id=order-book-structure} indexed by market symbols
     */
    async fetchOrderBookWs (symbol: string, limit: Int = undefined, params = {}): Promise<OrderBook> {
        await this.loadMarkets ();
        const market = this.market (symbol);
        const payload: Dict = {
            'symbol': market['id'],
        };
        if (limit !== undefined) {
            payload['limit'] = limit;
        }
        const marketType = this.getMarketType ('fetchOrderBookWs', market, params);
        if (marketType !== 'future') {
            throw new BadRequest (this.id + ' fetchOrderBookWs only supports swap markets');
        }
        const url = this.urls['api']['ws']['ws-api'][marketType];
        const requestId = this.requestId (url);
        const messageHash = requestId.toString ();
        let returnRateLimits = false;
        [ returnRateLimits, params ] = this.handleOptionAndParams (params, 'createOrderWs', 'returnRateLimits', false);
        payload['returnRateLimits'] = returnRateLimits;
        params = this.omit (params, 'test');
        const message: Dict = {
            'id': messageHash,
            'method': 'depth',
            'params': this.signParams (this.extend (payload, params)),
        };
        const subscription: Dict = {
            'method': this.handleFetchOrderBook,
        };
        const orderbook = await this.watch (url, messageHash, message, messageHash, subscription);
        orderbook['symbol'] = market['symbol'];
        return orderbook;
    }

    handleFetchOrderBook (client: Client, message) {
        //
        //    {
        //        "id":"51e2affb-0aba-4821-ba75-f2625006eb43",
        //        "status":200,
        //        "result":{
        //            "lastUpdateId":1027024,
        //            "E":1589436922972,
        //            "T":1589436922959,
        //            "bids":[
        //               [
        //                  "4.00000000",
        //                  "431.00000000"
        //               ]
        //            ],
        //            "asks":[
        //               [
        //                  "4.00000200",
        //                  "12.00000000"
        //               ]
        //            ]
        //        }
        //    }
        //
        const messageHash = this.safeString (message, 'id');
        const result = this.safeDict (message, 'result');
        const timestamp = this.safeInteger (result, 'T');
        const orderbook = this.parseOrderBook (result, undefined, timestamp);
        orderbook['nonce'] = this.safeInteger2 (result, 'lastUpdateId', 'u');
        client.resolve (orderbook, messageHash);
    }

    async fetchOrderBookSnapshot (client, message, subscription) {
        const symbol = this.safeString (subscription, 'symbol');
        const messageHash = 'orderbook::' + symbol;
        try {
            const defaultLimit = this.safeInteger (this.options, 'watchOrderBookLimit', 1000);
            const type = this.safeValue (subscription, 'type');
            const limit = this.safeInteger (subscription, 'limit', defaultLimit);
            const params = this.safeValue (subscription, 'params');
            // 3. Get a depth snapshot from https://www.binance.com/api/v1/depth?symbol=BNBBTC&limit=1000 .
            // todo: this is a synch blocking call - make it async
            // default 100, max 1000, valid limits 5, 10, 20, 50, 100, 500, 1000
            const snapshot = await this.fetchRestOrderBookSafe (symbol, limit, params);
            if (this.safeValue (this.orderbooks, symbol) === undefined) {
                // if the orderbook is dropped before the snapshot is received
                return;
            }
            const orderbook = this.orderbooks[symbol];
            orderbook.reset (snapshot);
            // unroll the accumulated deltas
            const messages = orderbook.cache;
            orderbook.cache = [];
            for (let i = 0; i < messages.length; i++) {
                const messageItem = messages[i];
                const U = this.safeInteger (messageItem, 'U');
                const u = this.safeInteger (messageItem, 'u');
                const pu = this.safeInteger (messageItem, 'pu');
                if (type === 'future') {
                    // 4. Drop any event where u is < lastUpdateId in the snapshot
                    if (u < orderbook['nonce']) {
                        continue;
                    }
                    // 5. The first processed event should have U <= lastUpdateId AND u >= lastUpdateId
                    if ((U <= orderbook['nonce']) && (u >= orderbook['nonce']) || (pu === orderbook['nonce'])) {
                        this.handleOrderBookMessage (client, messageItem, orderbook);
                    }
                } else {
                    // 4. Drop any event where u is <= lastUpdateId in the snapshot
                    if (u <= orderbook['nonce']) {
                        continue;
                    }
                    // 5. The first processed event should have U <= lastUpdateId+1 AND u >= lastUpdateId+1
                    if (((U - 1) <= orderbook['nonce']) && ((u - 1) >= orderbook['nonce'])) {
                        this.handleOrderBookMessage (client, messageItem, orderbook);
                    }
                }
            }
            this.orderbooks[symbol] = orderbook;
            client.resolve (orderbook, messageHash);
        } catch (e) {
            delete client.subscriptions[messageHash];
            client.reject (e, messageHash);
        }
    }

    handleDelta (bookside, delta) {
        const price = this.safeFloat (delta, 0);
        const amount = this.safeFloat (delta, 1);
        bookside.store (price, amount);
    }

    handleDeltas (bookside, deltas) {
        for (let i = 0; i < deltas.length; i++) {
            this.handleDelta (bookside, deltas[i]);
        }
    }

    handleOrderBookMessage (client: Client, message, orderbook) {
        const u = this.safeInteger (message, 'u');
        this.handleDeltas (orderbook['asks'], this.safeValue (message, 'a', []));
        this.handleDeltas (orderbook['bids'], this.safeValue (message, 'b', []));
        orderbook['nonce'] = u;
        const timestamp = this.safeInteger (message, 'E');
        orderbook['timestamp'] = timestamp;
        orderbook['datetime'] = this.iso8601 (timestamp);
        return orderbook;
    }

    handleOrderBook (client: Client, message) {
        //
        // initial snapshot is fetched with ccxt's fetchOrderBook
        // the feed does not include a snapshot, just the deltas
        //
        //     {
        //         "e": "depthUpdate", // Event type
        //         "E": 1577554482280, // Event time
        //         "s": "BNBBTC", // Symbol
        //         "U": 157, // First update ID in event
        //         "u": 160, // Final update ID in event
        //         "b": [ // bids
        //             [ "0.0024", "10" ], // price, size
        //         ],
        //         "a": [ // asks
        //             [ "0.0026", "100" ], // price, size
        //         ]
        //     }
        //
        const isSpot = this.isSpotUrl (client);
        const marketType = (isSpot) ? 'spot' : 'contract';
        const marketId = this.safeString (message, 's');
        const market = this.safeMarket (marketId, undefined, undefined, marketType);
        const symbol = market['symbol'];
        const messageHash = 'orderbook::' + symbol;
        if (!(symbol in this.orderbooks)) {
            //
            // https://github.com/ccxt/ccxt/issues/6672
            //
            // Sometimes Binance sends the first delta before the subscription
            // confirmation arrives. At that point the orderbook is not
            // initialized yet and the snapshot has not been requested yet
            // therefore it is safe to drop these premature messages.
            //
            return;
        }
        const orderbook = this.orderbooks[symbol];
        const nonce = this.safeInteger (orderbook, 'nonce');
        if (nonce === undefined) {
            // 2. Buffer the events you receive from the stream.
            orderbook.cache.push (message);
        } else {
            try {
                const U = this.safeInteger (message, 'U');
                const u = this.safeInteger (message, 'u');
                const pu = this.safeInteger (message, 'pu');
                if (pu === undefined) {
                    // spot
                    // 4. Drop any event where u is <= lastUpdateId in the snapshot
                    if (u > orderbook['nonce']) {
                        const timestamp = this.safeInteger (orderbook, 'timestamp');
                        let conditional = undefined;
                        if (timestamp === undefined) {
                            // 5. The first processed event should have U <= lastUpdateId+1 AND u >= lastUpdateId+1
                            conditional = ((U - 1) <= orderbook['nonce']) && ((u - 1) >= orderbook['nonce']);
                        } else {
                            // 6. While listening to the stream, each new event's U should be equal to the previous event's u+1.
                            conditional = ((U - 1) === orderbook['nonce']);
                        }
                        if (conditional) {
                            this.handleOrderBookMessage (client, message, orderbook);
                            if (nonce < orderbook['nonce']) {
                                client.resolve (orderbook, messageHash);
                            }
                        } else {
                            const checksum = this.handleOption ('watchOrderBook', 'checksum', true);
                            if (checksum) {
                                // todo: client.reject from handleOrderBookMessage properly
                                throw new ChecksumError (this.id + ' ' + this.orderbookChecksumMessage (symbol));
                            }
                        }
                    }
                } else {
                    // future
                    // 4. Drop any event where u is < lastUpdateId in the snapshot
                    if (u >= orderbook['nonce']) {
                        // 5. The first processed event should have U <= lastUpdateId AND u >= lastUpdateId
                        // 6. While listening to the stream, each new event's pu should be equal to the previous event's u, otherwise initialize the process from step 3
                        if ((U <= orderbook['nonce']) || (pu === orderbook['nonce'])) {
                            this.handleOrderBookMessage (client, message, orderbook);
                            if (nonce <= orderbook['nonce']) {
                                client.resolve (orderbook, messageHash);
                            }
                        } else {
                            const checksum = this.handleOption ('watchOrderBook', 'checksum', true);
                            if (checksum) {
                                // todo: client.reject from handleOrderBookMessage properly
                                throw new ChecksumError (this.id + ' ' + this.orderbookChecksumMessage (symbol));
                            }
                        }
                    }
                }
            } catch (e) {
                delete this.orderbooks[symbol];
                delete client.subscriptions[messageHash];
                client.reject (e, messageHash);
            }
        }
    }

    handleOrderBookSubscription (client: Client, message, subscription) {
        const defaultLimit = this.safeInteger (this.options, 'watchOrderBookLimit', 1000);
        // const messageHash = this.safeString (subscription, 'messageHash');
        const symbolOfSubscription = this.safeString (subscription, 'symbol'); // watchOrderBook
        const symbols = this.safeValue (subscription, 'symbols', [ symbolOfSubscription ]); // watchOrderBookForSymbols
        const limit = this.safeInteger (subscription, 'limit', defaultLimit);
        // handle list of symbols
        for (let i = 0; i < symbols.length; i++) {
            const symbol = symbols[i];
            if (symbol in this.orderbooks) {
                delete this.orderbooks[symbol];
            }
            this.orderbooks[symbol] = this.orderBook ({}, limit);
            subscription = this.extend (subscription, { 'symbol': symbol });
            // fetch the snapshot in a separate async call
            this.spawn (this.fetchOrderBookSnapshot, client, message, subscription);
        }
    }

    handleSubscriptionStatus (client: Client, message) {
        //
        //     {
        //         "result": null,
        //         "id": 1574649734450
        //     }
        //
        const id = this.safeString (message, 'id');
        const subscriptionsById = this.indexBy (client.subscriptions, 'id');
        const subscription = this.safeValue (subscriptionsById, id, {});
        const method = this.safeValue (subscription, 'method');
        if (method !== undefined) {
            method.call (this, client, message, subscription);
        }
        const isUnSubMessage = this.safeBool (subscription, 'unsubscribe', false);
        if (isUnSubMessage) {
            this.handleUnSubscription (client, subscription);
        }
        return message;
    }

    handleUnSubscription (client: Client, subscription: Dict) {
        const messageHashes = this.safeList (subscription, 'messageHashes', []);
        const subMessageHashes = this.safeList (subscription, 'subMessageHashes', []);
        for (let j = 0; j < messageHashes.length; j++) {
            const unsubHash = messageHashes[j];
            const subHash = subMessageHashes[j];
            this.cleanUnsubscription (client, subHash, unsubHash);
        }
        this.cleanCache (subscription);
    }

    /**
     * @method
     * @name binance#watchTradesForSymbols
     * @description get the list of most recent trades for a list of symbols
     * @see https://developers.binance.com/docs/binance-spot-api-docs/websocket-api/market-data-requests#aggregate-trades
     * @see https://developers.binance.com/docs/binance-spot-api-docs/websocket-api/market-data-requests#recent-trades
     * @see https://developers.binance.com/docs/derivatives/usds-margined-futures/websocket-market-streams/Aggregate-Trade-Streams
     * @see https://developers.binance.com/docs/derivatives/coin-margined-futures/websocket-market-streams/Aggregate-Trade-Streams
     * @param {string[]} symbols unified symbol of the market to fetch trades for
     * @param {int} [since] timestamp in ms of the earliest trade to fetch
     * @param {int} [limit] the maximum amount of trades to fetch
     * @param {object} [params] extra parameters specific to the exchange API endpoint
     * @param {string} [params.name] the name of the method to call, 'trade' or 'aggTrade', default is 'trade'
     * @returns {object[]} a list of [trade structures]{@link https://docs.ccxt.com/#/?id=public-trades}
     */
    async watchTradesForSymbols (symbols: string[], since: Int = undefined, limit: Int = undefined, params = {}): Promise<Trade[]> {
        await this.loadMarkets ();
        symbols = this.marketSymbols (symbols, undefined, false, true, true);
        let streamHash = 'multipleTrades';
        if (symbols !== undefined) {
            const symbolsLength = symbols.length;
            if (symbolsLength > 200) {
                throw new BadRequest (this.id + ' watchTradesForSymbols() accepts 200 symbols at most. To watch more symbols call watchTradesForSymbols() multiple times');
            }
            streamHash += '::' + symbols.join (',');
        }
        let name = undefined;
        [ name, params ] = this.handleOptionAndParams (params, 'watchTradesForSymbols', 'name', 'trade');
        params = this.omit (params, 'callerMethodName');
        const firstMarket = this.market (symbols[0]);
        let type = firstMarket['type'];
        if (firstMarket['contract']) {
            type = firstMarket['linear'] ? 'future' : 'delivery';
        }
        const messageHashes = [];
        const subParams = [];
        for (let i = 0; i < symbols.length; i++) {
            const symbol = symbols[i];
            const market = this.market (symbol);
            messageHashes.push ('trade::' + symbol);
            const rawHash = market['lowercaseId'] + '@' + name;
            subParams.push (rawHash);
        }
        const query = this.omit (params, 'type');
        const subParamsLength = subParams.length;
        const url = this.urls['api']['ws'][type] + '/' + this.stream (type, streamHash, subParamsLength);
        const requestId = this.requestId (url);
        const request: Dict = {
            'method': 'SUBSCRIBE',
            'params': subParams,
            'id': requestId,
        };
        const subscribe: Dict = {
            'id': requestId,
        };
        const trades = await this.watchMultiple (url, messageHashes, this.extend (request, query), messageHashes, subscribe);
        if (this.newUpdates) {
            const first = this.safeValue (trades, 0);
            const tradeSymbol = this.safeString (first, 'symbol');
            limit = trades.getLimit (tradeSymbol, limit);
        }
        return this.filterBySinceLimit (trades, since, limit, 'timestamp', true);
    }

    /**
     * @method
     * @name binance#unWatchTradesForSymbols
     * @description unsubscribes from the trades channel
     * @see https://developers.binance.com/docs/binance-spot-api-docs/websocket-api/market-data-requests#aggregate-trades
     * @see https://developers.binance.com/docs/binance-spot-api-docs/websocket-api/market-data-requests#recent-trades
     * @see https://developers.binance.com/docs/derivatives/usds-margined-futures/websocket-market-streams/Aggregate-Trade-Streams
     * @see https://developers.binance.com/docs/derivatives/coin-margined-futures/websocket-market-streams/Aggregate-Trade-Streams
     * @param {string[]} symbols unified symbol of the market to fetch trades for
     * @param {object} [params] extra parameters specific to the exchange API endpoint
     * @param {string} [params.name] the name of the method to call, 'trade' or 'aggTrade', default is 'trade'
     * @returns {object[]} a list of [trade structures]{@link https://docs.ccxt.com/#/?id=public-trades}
     */
    async unWatchTradesForSymbols (symbols: string[], params = {}): Promise<any> {
        await this.loadMarkets ();
        symbols = this.marketSymbols (symbols, undefined, false, true, true);
        let streamHash = 'multipleTrades';
        if (symbols !== undefined) {
            const symbolsLength = symbols.length;
            if (symbolsLength > 200) {
                throw new BadRequest (this.id + ' watchTradesForSymbols() accepts 200 symbols at most. To watch more symbols call watchTradesForSymbols() multiple times');
            }
            streamHash += '::' + symbols.join (',');
        }
        let name = undefined;
        [ name, params ] = this.handleOptionAndParams (params, 'watchTradesForSymbols', 'name', 'trade');
        params = this.omit (params, 'callerMethodName');
        const firstMarket = this.market (symbols[0]);
        let type = firstMarket['type'];
        if (firstMarket['contract']) {
            type = firstMarket['linear'] ? 'future' : 'delivery';
        }
        const subMessageHashes = [];
        const subParams = [];
        const messageHashes = [];
        for (let i = 0; i < symbols.length; i++) {
            const symbol = symbols[i];
            const market = this.market (symbol);
            subMessageHashes.push ('trade::' + symbol);
            messageHashes.push ('unsubscribe:trade:' + symbol);
            const rawHash = market['lowercaseId'] + '@' + name;
            subParams.push (rawHash);
        }
        const query = this.omit (params, 'type');
        const subParamsLength = subParams.length;
        const url = this.urls['api']['ws'][type] + '/' + this.stream (type, streamHash, subParamsLength);
        const requestId = this.requestId (url);
        const request: Dict = {
            'method': 'UNSUBSCRIBE',
            'params': subParams,
            'id': requestId,
        };
        const subscription: Dict = {
            'unsubscribe': true,
            'id': requestId.toString (),
            'subMessageHashes': subMessageHashes,
            'messageHashes': messageHashes,
            'symbols': symbols,
            'topic': 'trades',
        };
        return await this.watchMultiple (url, messageHashes, this.extend (request, query), messageHashes, subscription);
    }

    /**
     * @method
     * @name binance#unWatchTrades
     * @description unsubscribes from the trades channel
     * @see https://developers.binance.com/docs/binance-spot-api-docs/websocket-api/market-data-requests#aggregate-trades
     * @see https://developers.binance.com/docs/binance-spot-api-docs/websocket-api/market-data-requests#recent-trades
     * @see https://developers.binance.com/docs/derivatives/usds-margined-futures/websocket-market-streams/Aggregate-Trade-Streams
     * @see https://developers.binance.com/docs/derivatives/coin-margined-futures/websocket-market-streams/Aggregate-Trade-Streams
     * @param {string} symbol unified symbol of the market to fetch trades for
     * @param {object} [params] extra parameters specific to the exchange API endpoint
     * @param {string} [params.name] the name of the method to call, 'trade' or 'aggTrade', default is 'trade'
     * @returns {object[]} a list of [trade structures]{@link https://docs.ccxt.com/#/?id=public-trades}
     */
    async unWatchTrades (symbol: string, params = {}): Promise<any> {
        await this.loadMarkets ();
        return await this.unWatchTradesForSymbols ([ symbol ], params);
    }

    /**
     * @method
     * @name binance#watchTrades
     * @description get the list of most recent trades for a particular symbol
     * @see https://developers.binance.com/docs/binance-spot-api-docs/websocket-api/market-data-requests#aggregate-trades
     * @see https://developers.binance.com/docs/binance-spot-api-docs/websocket-api/market-data-requests#recent-trades
     * @see https://developers.binance.com/docs/derivatives/usds-margined-futures/websocket-market-streams/Aggregate-Trade-Streams
     * @see https://developers.binance.com/docs/derivatives/coin-margined-futures/websocket-market-streams/Aggregate-Trade-Streams
     * @param {string} symbol unified symbol of the market to fetch trades for
     * @param {int} [since] timestamp in ms of the earliest trade to fetch
     * @param {int} [limit] the maximum amount of trades to fetch
     * @param {object} [params] extra parameters specific to the exchange API endpoint
     * @param {string} [params.name] the name of the method to call, 'trade' or 'aggTrade', default is 'trade'
     * @returns {object[]} a list of [trade structures]{@link https://docs.ccxt.com/#/?id=public-trades}
     */
    async watchTrades (symbol: string, since: Int = undefined, limit: Int = undefined, params = {}): Promise<Trade[]> {
        params['callerMethodName'] = 'watchTrades';
        return await this.watchTradesForSymbols ([ symbol ], since, limit, params);
    }

    parseWsTrade (trade, market = undefined): Trade {
        //
        // public watchTrades
        //
        //     {
        //         "e": "trade",       // event type
        //         "E": 1579481530911, // event time
        //         "s": "ETHBTC",      // symbol
        //         "t": 158410082,     // trade id
        //         "p": "0.01914100",  // price
        //         "q": "0.00700000",  // quantity
        //         "b": 586187049,     // buyer order id
        //         "a": 586186710,     // seller order id
        //         "T": 1579481530910, // trade time
        //         "m": false,         // is the buyer the market maker
        //         "M": true           // binance docs say it should be ignored
        //     }
        //
        //     {
        //        "e": "aggTrade",  // Event type
        //        "E": 123456789,   // Event time
        //        "s": "BNBBTC",    // Symbol
        //        "a": 12345,       // Aggregate trade ID
        //        "p": "0.001",     // Price
        //        "q": "100",       // Quantity
        //        "f": 100,         // First trade ID
        //        "l": 105,         // Last trade ID
        //        "T": 123456785,   // Trade time
        //        "m": true,        // Is the buyer the market maker?
        //        "M": true         // Ignore
        //     }
        //
        // private watchMyTrades spot
        //
        //     {
        //         "e": "executionReport",
        //         "E": 1611063861489,
        //         "s": "BNBUSDT",
        //         "c": "m4M6AD5MF3b1ERe65l4SPq",
        //         "S": "BUY",
        //         "o": "MARKET",
        //         "f": "GTC",
        //         "q": "2.00000000",
        //         "p": "0.00000000",
        //         "P": "0.00000000",
        //         "F": "0.00000000",
        //         "g": -1,
        //         "C": '',
        //         "x": "TRADE",
        //         "X": "PARTIALLY_FILLED",
        //         "r": "NONE",
        //         "i": 1296882607,
        //         "l": "0.33200000",
        //         "z": "0.33200000",
        //         "L": "46.86600000",
        //         "n": "0.00033200",
        //         "N": "BNB",
        //         "T": 1611063861488,
        //         "t": 109747654,
        //         "I": 2696953381,
        //         "w": false,
        //         "m": false,
        //         "M": true,
        //         "O": 1611063861488,
        //         "Z": "15.55951200",
        //         "Y": "15.55951200",
        //         "Q": "0.00000000"
        //     }
        //
        // private watchMyTrades future/delivery
        //
        //     {
        //         "s": "BTCUSDT",
        //         "c": "pb2jD6ZQHpfzSdUac8VqMK",
        //         "S": "SELL",
        //         "o": "MARKET",
        //         "f": "GTC",
        //         "q": "0.001",
        //         "p": "0",
        //         "ap": "33468.46000",
        //         "sp": "0",
        //         "x": "TRADE",
        //         "X": "FILLED",
        //         "i": 13351197194,
        //         "l": "0.001",
        //         "z": "0.001",
        //         "L": "33468.46",
        //         "n": "0.00027086",
        //         "N": "BNB",
        //         "T": 1612095165362,
        //         "t": 458032604,
        //         "b": "0",
        //         "a": "0",
        //         "m": false,
        //         "R": false,
        //         "wt": "CONTRACT_PRICE",
        //         "ot": "MARKET",
        //         "ps": "BOTH",
        //         "cp": false,
        //         "rp": "0.00335000",
        //         "pP": false,
        //         "si": 0,
        //         "ss": 0
        //     }
        //
        const executionType = this.safeString (trade, 'x');
        const isTradeExecution = (executionType === 'TRADE');
        if (!isTradeExecution) {
            return this.parseTrade (trade, market);
        }
        const id = this.safeString2 (trade, 't', 'a');
        const timestamp = this.safeInteger (trade, 'T');
        const price = this.safeString2 (trade, 'L', 'p');
        let amount = this.safeString (trade, 'q');
        if (isTradeExecution) {
            amount = this.safeString (trade, 'l', amount);
        }
        let cost = this.safeString (trade, 'Y');
        if (cost === undefined) {
            if ((price !== undefined) && (amount !== undefined)) {
                cost = Precise.stringMul (price, amount);
            }
        }
        const marketId = this.safeString (trade, 's');
        const marketType = ('ps' in trade) ? 'contract' : 'spot';
        const symbol = this.safeSymbol (marketId, undefined, undefined, marketType);
        let side = this.safeStringLower (trade, 'S');
        let takerOrMaker = undefined;
        const orderId = this.safeString (trade, 'i');
        if ('m' in trade) {
            if (side === undefined) {
                side = trade['m'] ? 'sell' : 'buy'; // this is reversed intentionally
            }
            takerOrMaker = trade['m'] ? 'maker' : 'taker';
        }
        let fee = undefined;
        const feeCost = this.safeString (trade, 'n');
        if (feeCost !== undefined) {
            const feeCurrencyId = this.safeString (trade, 'N');
            const feeCurrencyCode = this.safeCurrencyCode (feeCurrencyId);
            fee = {
                'cost': feeCost,
                'currency': feeCurrencyCode,
            };
        }
        const type = this.safeStringLower (trade, 'o');
        return this.safeTrade ({
            'info': trade,
            'timestamp': timestamp,
            'datetime': this.iso8601 (timestamp),
            'symbol': symbol,
            'id': id,
            'order': orderId,
            'type': type,
            'takerOrMaker': takerOrMaker,
            'side': side,
            'price': price,
            'amount': amount,
            'cost': cost,
            'fee': fee,
        });
    }

    handleTrade (client: Client, message) {
        // the trade streams push raw trade information in real-time
        // each trade has a unique buyer and seller
        const isSpot = this.isSpotUrl (client);
        const marketType = (isSpot) ? 'spot' : 'contract';
        const marketId = this.safeString (message, 's');
        const market = this.safeMarket (marketId, undefined, undefined, marketType);
        const symbol = market['symbol'];
        const messageHash = 'trade::' + symbol;
        const trade = this.parseWsTrade (message, market);
        let tradesArray = this.safeValue (this.trades, symbol);
        if (tradesArray === undefined) {
            const limit = this.safeInteger (this.options, 'tradesLimit', 1000);
            tradesArray = new ArrayCache (limit);
        }
        tradesArray.append (trade);
        this.trades[symbol] = tradesArray;
        client.resolve (tradesArray, messageHash);
    }

    /**
     * @method
     * @name binance#watchOHLCV
     * @description watches historical candlestick data containing the open, high, low, and close price, and the volume of a market
     * @see https://developers.binance.com/docs/binance-spot-api-docs/websocket-api/market-data-requests#klines
     * @see https://developers.binance.com/docs/derivatives/coin-margined-futures/websocket-market-streams/Kline-Candlestick-Streams
     * @see https://developers.binance.com/docs/derivatives/usds-margined-futures/websocket-market-streams/Kline-Candlestick-Streams
     * @param {string} symbol unified symbol of the market to fetch OHLCV data for
     * @param {string} timeframe the length of time each candle represents
     * @param {int} [since] timestamp in ms of the earliest candle to fetch
     * @param {int} [limit] the maximum amount of candles to fetch
     * @param {object} [params] extra parameters specific to the exchange API endpoint
     * @param {object} [params.timezone] if provided, kline intervals are interpreted in that timezone instead of UTC, example '+08:00'
     * @returns {int[][]} A list of candles ordered as timestamp, open, high, low, close, volume
     */
    async watchOHLCV (symbol: string, timeframe = '1m', since: Int = undefined, limit: Int = undefined, params = {}): Promise<OHLCV[]> {
        await this.loadMarkets ();
        const market = this.market (symbol);
        symbol = market['symbol'];
        params['callerMethodName'] = 'watchOHLCV';
        const result = await this.watchOHLCVForSymbols ([ [ symbol, timeframe ] ], since, limit, params);
        return result[symbol][timeframe];
    }

    /**
     * @method
     * @name binance#watchOHLCVForSymbols
     * @description watches historical candlestick data containing the open, high, low, and close price, and the volume of a market
     * @see https://developers.binance.com/docs/binance-spot-api-docs/websocket-api/market-data-requests#klines
     * @see https://developers.binance.com/docs/derivatives/coin-margined-futures/websocket-market-streams/Kline-Candlestick-Streams
     * @see https://developers.binance.com/docs/derivatives/usds-margined-futures/websocket-market-streams/Kline-Candlestick-Streams
     * @param {string[][]} symbolsAndTimeframes array of arrays containing unified symbols and timeframes to fetch OHLCV data for, example [['BTC/USDT', '1m'], ['LTC/USDT', '5m']]
     * @param {int} [since] timestamp in ms of the earliest candle to fetch
     * @param {int} [limit] the maximum amount of candles to fetch
     * @param {object} [params] extra parameters specific to the exchange API endpoint
     * @param {object} [params.timezone] if provided, kline intervals are interpreted in that timezone instead of UTC, example '+08:00'
     * @returns {int[][]} A list of candles ordered as timestamp, open, high, low, close, volume
     */
    async watchOHLCVForSymbols (symbolsAndTimeframes: string[][], since: Int = undefined, limit: Int = undefined, params = {}) {
        await this.loadMarkets ();
        let klineType = undefined;
        [ klineType, params ] = this.handleParamString2 (params, 'channel', 'name', 'kline');
        const symbols = this.getListFromObjectValues (symbolsAndTimeframes, 0);
        const marketSymbols = this.marketSymbols (symbols, undefined, false, false, true);
        const firstMarket = this.market (marketSymbols[0]);
        let type = firstMarket['type'];
        if (firstMarket['contract']) {
            type = firstMarket['linear'] ? 'future' : 'delivery';
        }
        const isSpot = (type === 'spot');
        let timezone = undefined;
        [ timezone, params ] = this.handleParamString (params, 'timezone', undefined);
        const isUtc8 = (timezone !== undefined) && ((timezone === '+08:00') || Precise.stringEq (timezone, '8'));
        const rawHashes = [];
        const messageHashes = [];
        for (let i = 0; i < symbolsAndTimeframes.length; i++) {
            const symAndTf = symbolsAndTimeframes[i];
            const symbolString = symAndTf[0];
            const timeframeString = symAndTf[1];
            const interval = this.safeString (this.timeframes, timeframeString, timeframeString);
            const market = this.market (symbolString);
            let marketId = market['lowercaseId'];
            if (klineType === 'indexPriceKline') {
                // weird behavior for index price kline we can't use the perp suffix
                marketId = marketId.replace ('_perp', '');
            }
            const shouldUseUTC8 = (isUtc8 && isSpot);
            const suffix = '@+08:00';
            const utcSuffix = shouldUseUTC8 ? suffix : '';
            rawHashes.push (marketId + '@' + klineType + '_' + interval + utcSuffix);
            messageHashes.push ('ohlcv::' + market['symbol'] + '::' + timeframeString);
        }
        const url = this.urls['api']['ws'][type] + '/' + this.stream (type, 'multipleOHLCV');
        const requestId = this.requestId (url);
        const request = {
            'method': 'SUBSCRIBE',
            'params': rawHashes,
            'id': requestId,
        };
        const subscribe = {
            'id': requestId,
        };
        params = this.omit (params, 'callerMethodName');
        const [ symbol, timeframe, candles ] = await this.watchMultiple (url, messageHashes, this.extend (request, params), messageHashes, subscribe);
        if (this.newUpdates) {
            limit = candles.getLimit (symbol, limit);
        }
        const filtered = this.filterBySinceLimit (candles, since, limit, 0, true);
        return this.createOHLCVObject (symbol, timeframe, filtered);
    }

    /**
     * @method
     * @name binance#unWatchOHLCVForSymbols
     * @description unWatches historical candlestick data containing the open, high, low, and close price, and the volume of a market
     * @see https://developers.binance.com/docs/binance-spot-api-docs/websocket-api/market-data-requests#klines
     * @see https://developers.binance.com/docs/derivatives/coin-margined-futures/websocket-market-streams/Kline-Candlestick-Streams
     * @see https://developers.binance.com/docs/derivatives/usds-margined-futures/websocket-market-streams/Kline-Candlestick-Streams
     * @param {string[][]} symbolsAndTimeframes array of arrays containing unified symbols and timeframes to fetch OHLCV data for, example [['BTC/USDT', '1m'], ['LTC/USDT', '5m']]
     * @param {object} [params] extra parameters specific to the exchange API endpoint
     * @param {object} [params.timezone] if provided, kline intervals are interpreted in that timezone instead of UTC, example '+08:00'
     * @returns {int[][]} A list of candles ordered as timestamp, open, high, low, close, volume
     */
    async unWatchOHLCVForSymbols (symbolsAndTimeframes: string[][], params = {}): Promise<any> {
        await this.loadMarkets ();
        let klineType = undefined;
        [ klineType, params ] = this.handleParamString2 (params, 'channel', 'name', 'kline');
        const symbols = this.getListFromObjectValues (symbolsAndTimeframes, 0);
        const marketSymbols = this.marketSymbols (symbols, undefined, false, false, true);
        const firstMarket = this.market (marketSymbols[0]);
        let type = firstMarket['type'];
        if (firstMarket['contract']) {
            type = firstMarket['linear'] ? 'future' : 'delivery';
        }
        const isSpot = (type === 'spot');
        let timezone = undefined;
        [ timezone, params ] = this.handleParamString (params, 'timezone', undefined);
        const isUtc8 = (timezone !== undefined) && ((timezone === '+08:00') || Precise.stringEq (timezone, '8'));
        const rawHashes = [];
        const subMessageHashes = [];
        const messageHashes = [];
        for (let i = 0; i < symbolsAndTimeframes.length; i++) {
            const symAndTf = symbolsAndTimeframes[i];
            const symbolString = symAndTf[0];
            const timeframeString = symAndTf[1];
            const interval = this.safeString (this.timeframes, timeframeString, timeframeString);
            const market = this.market (symbolString);
            let marketId = market['lowercaseId'];
            if (klineType === 'indexPriceKline') {
                // weird behavior for index price kline we can't use the perp suffix
                marketId = marketId.replace ('_perp', '');
            }
            const shouldUseUTC8 = (isUtc8 && isSpot);
            const suffix = '@+08:00';
            const utcSuffix = shouldUseUTC8 ? suffix : '';
            rawHashes.push (marketId + '@' + klineType + '_' + interval + utcSuffix);
            subMessageHashes.push ('ohlcv::' + market['symbol'] + '::' + timeframeString);
            messageHashes.push ('unsubscribe::ohlcv::' + market['symbol'] + '::' + timeframeString);
        }
        const url = this.urls['api']['ws'][type] + '/' + this.stream (type, 'multipleOHLCV');
        const requestId = this.requestId (url);
        const request = {
            'method': 'UNSUBSCRIBE',
            'params': rawHashes,
            'id': requestId,
        };
        const subscribe = {
            'unsubscribe': true,
            'id': requestId.toString (),
            'symbols': symbols,
            'symbolsAndTimeframes': symbolsAndTimeframes,
            'subMessageHashes': subMessageHashes,
            'messageHashes': messageHashes,
            'topic': 'ohlcv',
        };
        params = this.omit (params, 'callerMethodName');
        return await this.watchMultiple (url, messageHashes, this.extend (request, params), messageHashes, subscribe);
    }

    /**
     * @method
     * @name binance#unWatchOHLCV
     * @description unWatches historical candlestick data containing the open, high, low, and close price, and the volume of a market
     * @see https://developers.binance.com/docs/binance-spot-api-docs/websocket-api/market-data-requests#klines
     * @see https://developers.binance.com/docs/derivatives/coin-margined-futures/websocket-market-streams/Kline-Candlestick-Streams
     * @see https://developers.binance.com/docs/derivatives/usds-margined-futures/websocket-market-streams/Kline-Candlestick-Streams
     * @param {string} symbol unified symbol of the market to fetch OHLCV data for
     * @param {string} timeframe the length of time each candle represents
     * @param {object} [params] extra parameters specific to the exchange API endpoint
     * @param {object} [params.timezone] if provided, kline intervals are interpreted in that timezone instead of UTC, example '+08:00'
     * @returns {int[][]} A list of candles ordered as timestamp, open, high, low, close, volume
     */
    async unWatchOHLCV (symbol: string, timeframe = '1m', params = {}): Promise<any> {
        await this.loadMarkets ();
        const market = this.market (symbol);
        symbol = market['symbol'];
        params['callerMethodName'] = 'watchOHLCV';
        return await this.unWatchOHLCVForSymbols ([ [ symbol, timeframe ] ], params);
    }

    handleOHLCV (client: Client, message) {
        //
        //     {
        //         "e": "kline",
        //         "E": 1579482921215,
        //         "s": "ETHBTC",
        //         "k": {
        //             "t": 1579482900000,
        //             "T": 1579482959999,
        //             "s": "ETHBTC",
        //             "i": "1m",
        //             "f": 158411535,
        //             "L": 158411550,
        //             "o": "0.01913200",
        //             "c": "0.01913500",
        //             "h": "0.01913700",
        //             "l": "0.01913200",
        //             "v": "5.08400000",
        //             "n": 16,
        //             "x": false,
        //             "q": "0.09728060",
        //             "V": "3.30200000",
        //             "Q": "0.06318500",
        //             "B": "0"
        //         }
        //     }
        //
        let event = this.safeString (message, 'e');
        const eventMap: Dict = {
            'indexPrice_kline': 'indexPriceKline',
            'markPrice_kline': 'markPriceKline',
        };
        event = this.safeString (eventMap, event, event);
        const kline = this.safeValue (message, 'k');
        let marketId = this.safeString2 (kline, 's', 'ps');
        if (event === 'indexPriceKline') {
            // indexPriceKline doesn't have the _PERP suffix
            marketId = this.safeString (message, 'ps');
        }
        const interval = this.safeString (kline, 'i');
        // use a reverse lookup in a static map instead
        const unifiedTimeframe = this.findTimeframe (interval);
        const parsed = [
            this.safeInteger (kline, 't'),
            this.safeFloat (kline, 'o'),
            this.safeFloat (kline, 'h'),
            this.safeFloat (kline, 'l'),
            this.safeFloat (kline, 'c'),
            this.safeFloat (kline, 'v'),
        ];
        const isSpot = this.isSpotUrl (client);
        const marketType = (isSpot) ? 'spot' : 'contract';
        const symbol = this.safeSymbol (marketId, undefined, undefined, marketType);
        const messageHash = 'ohlcv::' + symbol + '::' + unifiedTimeframe;
        this.ohlcvs[symbol] = this.safeValue (this.ohlcvs, symbol, {});
        let stored = this.safeValue (this.ohlcvs[symbol], unifiedTimeframe);
        if (stored === undefined) {
            const limit = this.safeInteger (this.options, 'OHLCVLimit', 1000);
            stored = new ArrayCacheByTimestamp (limit);
            this.ohlcvs[symbol][unifiedTimeframe] = stored;
        }
        stored.append (parsed);
        const resolveData = [ symbol, unifiedTimeframe, stored ];
        client.resolve (resolveData, messageHash);
    }

    /**
     * @method
     * @name binance#fetchTickerWs
     * @description fetches a price ticker, a statistical calculation with the information calculated over the past 24 hours for a specific market
     * @param {string} symbol unified symbol of the market to fetch the ticker for
     * @param {object} [params] extra parameters specific to the exchange API endpoint
     * @param {string} [params.method] method to use can be ticker.price or ticker.book
     * @param {boolean} [params.returnRateLimits] return the rate limits for the exchange
     * @returns {object} a [ticker structure]{@link https://docs.ccxt.com/#/?id=ticker-structure}
     */
    async fetchTickerWs (symbol: string, params = {}): Promise<Ticker> {
        await this.loadMarkets ();
        const market = this.market (symbol);
        const payload: Dict = {
            'symbol': market['id'],
        };
        const type = this.getMarketType ('fetchTickerWs', market, params);
        if (type !== 'future') {
            throw new BadRequest (this.id + ' fetchTickerWs only supports swap markets');
        }
        const url = this.urls['api']['ws']['ws-api'][type];
        const requestId = this.requestId (url);
        const messageHash = requestId.toString ();
        const subscription: Dict = {
            'method': this.handleTickerWs,
        };
        let returnRateLimits = false;
        [ returnRateLimits, params ] = this.handleOptionAndParams (params, 'fetchTickerWs', 'returnRateLimits', false);
        payload['returnRateLimits'] = returnRateLimits;
        params = this.omit (params, 'test');
        let method = undefined;
        [ method, params ] = this.handleOptionAndParams (params, 'fetchTickerWs', 'method', 'ticker.book');
        const message: Dict = {
            'id': messageHash,
            'method': method,
            'params': this.signParams (this.extend (payload, params)),
        };
        const ticker = await this.watch (url, messageHash, message, messageHash, subscription);
        return ticker as Ticker;
    }

    /**
     * @method
     * @name binance#fetchOHLCVWs
     * @description query historical candlestick data containing the open, high, low, and close price, and the volume of a market
     * @see https://developers.binance.com/docs/binance-spot-api-docs/websocket-api/market-data-requests#klines
     * @param {string} symbol unified symbol of the market to query OHLCV data for
     * @param {string} timeframe the length of time each candle represents
     * @param {int} since timestamp in ms of the earliest candle to fetch
     * @param {int} limit the maximum amount of candles to fetch
     * @param {object} params extra parameters specific to the exchange API endpoint
     * @param {int} params.until timestamp in ms of the earliest candle to fetch
     *
     * EXCHANGE SPECIFIC PARAMETERS
     * @param {string} params.timeZone default=0 (UTC)
     * @returns {int[][]} A list of candles ordered as timestamp, open, high, low, close, volume
     */
    async fetchOHLCVWs (symbol: string, timeframe = '1m', since: Int = undefined, limit: Int = undefined, params = {}): Promise<OHLCV[]> {
        await this.loadMarkets ();
        const market = this.market (symbol);
        const marketType = this.getMarketType ('fetchOHLCVWs', market, params);
        if (marketType !== 'spot' && marketType !== 'future') {
            throw new BadRequest (this.id + ' fetchOHLCVWs only supports spot or swap markets');
        }
        const url = this.urls['api']['ws']['ws-api'][marketType];
        const requestId = this.requestId (url);
        const messageHash = requestId.toString ();
        let returnRateLimits = false;
        [ returnRateLimits, params ] = this.handleOptionAndParams (params, 'fetchOHLCVWs', 'returnRateLimits', false);
        const payload: Dict = {
            'symbol': this.marketId (symbol),
            'returnRateLimits': returnRateLimits,
            'interval': this.timeframes[timeframe],
        };
        const until = this.safeInteger (params, 'until');
        params = this.omit (params, 'until');
        if (since !== undefined) {
            payload['startTime'] = since;
        }
        if (limit !== undefined) {
            payload['limit'] = limit;
        }
        if (until !== undefined) {
            payload['endTime'] = until;
        }
        const message: Dict = {
            'id': messageHash,
            'method': 'klines',
            'params': this.extend (payload, params),
        };
        const subscription: Dict = {
            'method': this.handleFetchOHLCV,
        };
        return await this.watch (url, messageHash, message, messageHash, subscription);
    }

    handleFetchOHLCV (client: Client, message) {
        //
        //    {
        //        "id": "1dbbeb56-8eea-466a-8f6e-86bdcfa2fc0b",
        //        "status": 200,
        //        "result": [
        //            [
        //                1655971200000,      // Kline open time
        //                "0.01086000",       // Open price
        //                "0.01086600",       // High price
        //                "0.01083600",       // Low price
        //                "0.01083800",       // Close price
        //                "2290.53800000",    // Volume
        //                1655974799999,      // Kline close time
        //                "24.85074442",      // Quote asset volume
        //                2283,               // Number of trades
        //                "1171.64000000",    // Taker buy base asset volume
        //                "12.71225884",      // Taker buy quote asset volume
        //                "0"                 // Unused field, ignore
        //            ]
        //        ],
        //        "rateLimits": [
        //            {
        //                "rateLimitType": "REQUEST_WEIGHT",
        //                "interval": "MINUTE",
        //                "intervalNum": 1,
        //                "limit": 6000,
        //                "count": 2
        //            }
        //        ]
        //    }
        //
        const result = this.safeList (message, 'result');
        const parsed = this.parseOHLCVs (result);
        // use a reverse lookup in a static map instead
        const messageHash = this.safeString (message, 'id');
        client.resolve (parsed, messageHash);
    }

    /**
     * @method
     * @name binance#watchTicker
     * @description watches a price ticker, a statistical calculation with the information calculated over the past 24 hours for a specific market
     * @see https://developers.binance.com/docs/binance-spot-api-docs/web-socket-streams#individual-symbol-mini-ticker-stream
     * @see https://developers.binance.com/docs/binance-spot-api-docs/web-socket-streams#all-market-mini-tickers-stream
     * @see https://developers.binance.com/docs/derivatives/usds-margined-futures/websocket-market-streams/Individual-Symbol-Ticker-Streams
     * @see https://developers.binance.com/docs/derivatives/usds-margined-futures/websocket-market-streams/All-Market-Mini-Tickers-Stream
     * @see https://developers.binance.com/docs/derivatives/coin-margined-futures/websocket-market-streams/All-Market-Mini-Tickers-Stream
     * @see https://developers.binance.com/docs/derivatives/coin-margined-futures/websocket-market-streams/Individual-Symbol-Ticker-Streams
     * @param {string} symbol unified symbol of the market to fetch the ticker for
     * @param {object} [params] extra parameters specific to the exchange API endpoint
     * @param {string} [params.name] stream to use can be ticker or miniTicker
     * @returns {object} a [ticker structure]{@link https://docs.ccxt.com/#/?id=ticker-structure}
     */
    async watchTicker (symbol: string, params = {}): Promise<Ticker> {
        await this.loadMarkets ();
        symbol = this.symbol (symbol);
        const tickers = await this.watchTickers ([ symbol ], this.extend (params, { 'callerMethodName': 'watchTicker' }));
        return tickers[symbol];
    }

    /**
     * @method
     * @name binance#watchMarkPrice
     * @description watches a mark price for a specific market
     * @see https://developers.binance.com/docs/derivatives/usds-margined-futures/websocket-market-streams/Mark-Price-Stream
     * @param {string} symbol unified symbol of the market to fetch the ticker for
     * @param {object} [params] extra parameters specific to the exchange API endpoint
     * @param {boolean} [params.use1sFreq] *default is true* if set to true, the mark price will be updated every second, otherwise every 3 seconds
     * @returns {object} a [ticker structure]{@link https://docs.ccxt.com/#/?id=ticker-structure}
     */
    async watchMarkPrice (symbol: string, params = {}): Promise<Ticker> {
        await this.loadMarkets ();
        symbol = this.symbol (symbol);
        const tickers = await this.watchMarkPrices ([ symbol ], this.extend (params, { 'callerMethodName': 'watchMarkPrice' }));
        return tickers[symbol];
    }

    /**
     * @method
     * @name binance#watchMarkPrices
     * @description watches the mark price for all markets
     * @see https://developers.binance.com/docs/derivatives/usds-margined-futures/websocket-market-streams/Mark-Price-Stream-for-All-market
     * @param {string[]} symbols unified symbol of the market to fetch the ticker for
     * @param {object} [params] extra parameters specific to the exchange API endpoint
     * @param {boolean} [params.use1sFreq] *default is true* if set to true, the mark price will be updated every second, otherwise every 3 seconds
     * @returns {object} a [ticker structure]{@link https://docs.ccxt.com/#/?id=ticker-structure}
     */
    async watchMarkPrices (symbols: Strings = undefined, params = {}): Promise<Tickers> {
        let channelName = undefined;
        // for now watchmarkPrice uses the same messageHash as watchTicker
        // so it's impossible to watch both at the same time
        // refactor this to use different messageHashes
        [ channelName, params ] = this.handleOptionAndParams (params, 'watchMarkPrices', 'name', 'markPrice');
        const newTickers = await this.watchMultiTickerHelper ('watchMarkPrices', channelName, symbols, params);
        if (this.newUpdates) {
            return newTickers;
        }
        return this.filterByArray (this.tickers, 'symbol', symbols);
    }

    /**
     * @method
     * @name binance#watchTickers
     * @description watches a price ticker, a statistical calculation with the information calculated over the past 24 hours for all markets of a specific list
     * @see https://developers.binance.com/docs/binance-spot-api-docs/web-socket-streams#individual-symbol-mini-ticker-stream
     * @see https://developers.binance.com/docs/binance-spot-api-docs/web-socket-streams#all-market-mini-tickers-stream
     * @see https://developers.binance.com/docs/derivatives/usds-margined-futures/websocket-market-streams/Individual-Symbol-Ticker-Streams
     * @see https://developers.binance.com/docs/derivatives/usds-margined-futures/websocket-market-streams/All-Market-Mini-Tickers-Stream
     * @see https://developers.binance.com/docs/derivatives/coin-margined-futures/websocket-market-streams/All-Market-Mini-Tickers-Stream
     * @see https://developers.binance.com/docs/derivatives/coin-margined-futures/websocket-market-streams/Individual-Symbol-Ticker-Streams
     * @param {string[]} symbols unified symbol of the market to fetch the ticker for
     * @param {object} [params] extra parameters specific to the exchange API endpoint
     * @returns {object} a [ticker structure]{@link https://docs.ccxt.com/#/?id=ticker-structure}
     */
    async watchTickers (symbols: Strings = undefined, params = {}): Promise<Tickers> {
        let channelName = undefined;
        [ channelName, params ] = this.handleOptionAndParams (params, 'watchTickers', 'name', 'ticker');
        if (channelName === 'bookTicker') {
            throw new BadRequest (this.id + ' deprecation notice - to subscribe for bids-asks, use watch_bids_asks() method instead');
        }
        const newTickers = await this.watchMultiTickerHelper ('watchTickers', channelName, symbols, params);
        if (this.newUpdates) {
            return newTickers;
        }
        return this.filterByArray (this.tickers, 'symbol', symbols);
    }

    /**
     * @method
     * @name binance#unWatchTickers
     * @description unWatches a price ticker, a statistical calculation with the information calculated over the past 24 hours for all markets of a specific list
     * @see https://developers.binance.com/docs/binance-spot-api-docs/web-socket-streams#individual-symbol-mini-ticker-stream
     * @see https://developers.binance.com/docs/binance-spot-api-docs/web-socket-streams#all-market-mini-tickers-stream
     * @see https://developers.binance.com/docs/derivatives/usds-margined-futures/websocket-market-streams/Individual-Symbol-Ticker-Streams
     * @see https://developers.binance.com/docs/derivatives/usds-margined-futures/websocket-market-streams/All-Market-Mini-Tickers-Stream
     * @see https://developers.binance.com/docs/derivatives/coin-margined-futures/websocket-market-streams/All-Market-Mini-Tickers-Stream
     * @see https://developers.binance.com/docs/derivatives/coin-margined-futures/websocket-market-streams/Individual-Symbol-Ticker-Streams
     * @param {string[]} symbols unified symbol of the market to fetch the ticker for
     * @param {object} [params] extra parameters specific to the exchange API endpoint
     * @returns {object} a [ticker structure]{@link https://docs.ccxt.com/#/?id=ticker-structure}
     */
    async unWatchTickers (symbols: Strings = undefined, params = {}): Promise<any> {
        let channelName = undefined;
        [ channelName, params ] = this.handleOptionAndParams (params, 'watchTickers', 'name', 'ticker');
        if (channelName === 'bookTicker') {
            throw new BadRequest (this.id + ' deprecation notice - to subscribe for bids-asks, use watch_bids_asks() method instead');
        }
        await this.loadMarkets ();
        const methodName = 'watchTickers';
        symbols = this.marketSymbols (symbols, undefined, true, false, true);
        let firstMarket = undefined;
        let marketType = undefined;
        const symbolsDefined = (symbols !== undefined);
        if (symbolsDefined) {
            firstMarket = this.market (symbols[0]);
        }
        [ marketType, params ] = this.handleMarketTypeAndParams (methodName, firstMarket, params);
        let subType = undefined;
        [ subType, params ] = this.handleSubTypeAndParams (methodName, firstMarket, params);
        let rawMarketType = undefined;
        if (this.isLinear (marketType, subType)) {
            rawMarketType = 'future';
        } else if (this.isInverse (marketType, subType)) {
            rawMarketType = 'delivery';
        } else if (marketType === 'spot') {
            rawMarketType = marketType;
        } else {
            throw new NotSupported (this.id + ' ' + methodName + '() does not support options markets');
        }
        const isBidAsk = (channelName === 'bookTicker');
        const subscriptionArgs = [];
        const subMessageHashes = [];
        const messageHashes = [];
        if (symbolsDefined) {
            for (let i = 0; i < symbols.length; i++) {
                const symbol = symbols[i];
                const market = this.market (symbol);
                subscriptionArgs.push (market['lowercaseId'] + '@' + channelName);
                subMessageHashes.push (this.getMessageHash (channelName, market['symbol'], isBidAsk));
                messageHashes.push ('unsubscribe:ticker:' + symbol);
            }
        } else {
            if (isBidAsk) {
                if (marketType === 'spot') {
                    throw new ArgumentsRequired (this.id + ' ' + methodName + '() requires symbols for this channel for spot markets');
                }
                subscriptionArgs.push ('!' + channelName);
            } else {
                subscriptionArgs.push ('!' + channelName + '@arr');
            }
            subMessageHashes.push (this.getMessageHash (channelName, undefined, isBidAsk));
            messageHashes.push ('unsubscribe:ticker');
        }
        let streamHash = channelName;
        if (symbolsDefined) {
            streamHash = channelName + '::' + symbols.join (',');
        }
        const url = this.urls['api']['ws'][rawMarketType] + '/' + this.stream (rawMarketType, streamHash);
        const requestId = this.requestId (url);
        const request: Dict = {
            'method': 'UNSUBSCRIBE',
            'params': subscriptionArgs,
            'id': requestId,
        };
        const subscription: Dict = {
            'unsubscribe': true,
            'id': requestId.toString (),
            'subMessageHashes': subMessageHashes,
            'messageHashes': subMessageHashes,
            'symbols': symbols,
            'topic': 'ticker',
        };
        return await this.watchMultiple (url, subMessageHashes, this.extend (request, params), subMessageHashes, subscription);
    }

    /**
     * @method
     * @name binance#unWatchTicker
     * @description unWatches a price ticker, a statistical calculation with the information calculated over the past 24 hours for all markets of a specific list
     * @see https://developers.binance.com/docs/binance-spot-api-docs/web-socket-streams#individual-symbol-mini-ticker-stream
     * @see https://developers.binance.com/docs/binance-spot-api-docs/web-socket-streams#all-market-mini-tickers-stream
     * @see https://developers.binance.com/docs/derivatives/usds-margined-futures/websocket-market-streams/Individual-Symbol-Ticker-Streams
     * @see https://developers.binance.com/docs/derivatives/usds-margined-futures/websocket-market-streams/All-Market-Mini-Tickers-Stream
     * @see https://developers.binance.com/docs/derivatives/coin-margined-futures/websocket-market-streams/All-Market-Mini-Tickers-Stream
     * @see https://developers.binance.com/docs/derivatives/coin-margined-futures/websocket-market-streams/Individual-Symbol-Ticker-Streams
     * @param {string} symbol unified symbol of the market to fetch the ticker for
     * @param {object} [params] extra parameters specific to the exchange API endpoint
     * @returns {object} a [ticker structure]{@link https://docs.ccxt.com/#/?id=ticker-structure}
     */
    async unWatchTicker (symbol: string, params = {}): Promise<any> {
        return await this.unWatchTickers ([ symbol ], params);
    }

    /**
     * @method
     * @name binance#watchBidsAsks
     * @description watches best bid & ask for symbols
     * @see https://developers.binance.com/docs/binance-spot-api-docs/websocket-api/market-data-requests#symbol-order-book-ticker
     * @see https://developers.binance.com/docs/derivatives/coin-margined-futures/websocket-market-streams/All-Book-Tickers-Stream
     * @see https://developers.binance.com/docs/derivatives/usds-margined-futures/websocket-market-streams/All-Book-Tickers-Stream
     * @param {string[]} symbols unified symbol of the market to fetch the ticker for
     * @param {object} [params] extra parameters specific to the exchange API endpoint
     * @returns {object} a [ticker structure]{@link https://docs.ccxt.com/#/?id=ticker-structure}
     */
    async watchBidsAsks (symbols: Strings = undefined, params = {}): Promise<Tickers> {
        await this.loadMarkets ();
        symbols = this.marketSymbols (symbols, undefined, true, false, true);
        const result = await this.watchMultiTickerHelper ('watchBidsAsks', 'bookTicker', symbols, params);
        if (this.newUpdates) {
            return result;
        }
        return this.filterByArray (this.bidsasks, 'symbol', symbols);
    }

    async watchMultiTickerHelper (methodName, channelName: string, symbols: Strings = undefined, params = {}) {
        await this.loadMarkets ();
        symbols = this.marketSymbols (symbols, undefined, true, false, true);
        const isBidAsk = (channelName === 'bookTicker');
        const isMarkPrice = (channelName === 'markPrice');
        const use1sFreq = this.safeBool (params, 'use1sFreq', true);
        let firstMarket = undefined;
        let marketType = undefined;
        const symbolsDefined = (symbols !== undefined);
        if (symbolsDefined) {
            firstMarket = this.market (symbols[0]);
        }
        const defaultMarket = (isMarkPrice) ? 'swap' : undefined;
        [ marketType, params ] = this.handleMarketTypeAndParams (methodName, firstMarket, params, defaultMarket);
        let subType = undefined;
        [ subType, params ] = this.handleSubTypeAndParams (methodName, firstMarket, params);
        let rawMarketType = undefined;
        if (this.isLinear (marketType, subType)) {
            rawMarketType = 'future';
        } else if (this.isInverse (marketType, subType)) {
            rawMarketType = 'delivery';
        } else if (marketType === 'spot') {
            rawMarketType = marketType;
        } else {
            throw new NotSupported (this.id + ' ' + methodName + '() does not support options markets');
        }
        const subscriptionArgs = [];
        const messageHashes = [];
        let suffix = '';
        if (isMarkPrice) {
            suffix = (use1sFreq) ? '@1s' : '';
        }
        if (symbolsDefined) {
            for (let i = 0; i < symbols.length; i++) {
                const symbol = symbols[i];
                const market = this.market (symbol);
                subscriptionArgs.push (market['lowercaseId'] + '@' + channelName + suffix);
                messageHashes.push (this.getMessageHash (channelName, market['symbol'], isBidAsk));
            }
        } else {
            if (isBidAsk) {
                if (marketType === 'spot') {
                    throw new ArgumentsRequired (this.id + ' ' + methodName + '() requires symbols for this channel for spot markets');
                }
                subscriptionArgs.push ('!' + channelName);
            } else if (isMarkPrice) {
                subscriptionArgs.push ('!' + channelName + '@arr' + suffix);
            } else {
                subscriptionArgs.push ('!' + channelName + '@arr');
            }
            messageHashes.push (this.getMessageHash (channelName, undefined, isBidAsk));
        }
        let streamHash = channelName;
        if (symbolsDefined) {
            streamHash = channelName + '::' + symbols.join (',');
        }
        const url = this.urls['api']['ws'][rawMarketType] + '/' + this.stream (rawMarketType, streamHash);
        const requestId = this.requestId (url);
        const request: Dict = {
            'method': 'SUBSCRIBE',
            'params': subscriptionArgs,
            'id': requestId,
        };
        const subscribe: Dict = {
            'id': requestId,
        };
        const result = await this.watchMultiple (url, messageHashes, this.deepExtend (request, params), subscriptionArgs, subscribe);
        // for efficiency, we have two type of returned structure here - if symbols array was provided, then individual
        // ticker dict comes in, otherwise all-tickers dict comes in
        if (!symbolsDefined) {
            return result;
        } else {
            const newDict: Dict = {};
            newDict[result['symbol']] = result;
            return newDict;
        }
    }

    parseWsTicker (message, marketType) {
        // markPrice
        //   {
        //       "e": "markPriceUpdate",   // Event type
        //       "E": 1562305380000,       // Event time
        //       "s": "BTCUSDT",           // Symbol
        //       "p": "11794.15000000",    // Mark price
        //       "i": "11784.62659091",    // Index price
        //       "P": "11784.25641265",    // Estimated Settle Price, only useful in the last hour before the settlement starts
        //       "r": "0.00038167",        // Funding rate
        //       "T": 1562306400000        // Next funding time
        //   }
        //
        // ticker
        //     {
        //         "e": "24hrTicker",      // event type
        //         "E": 1579485598569,     // event time
        //         "s": "ETHBTC",          // symbol
        //         "p": "-0.00004000",     // price change
        //         "P": "-0.209",          // price change percent
        //         "w": "0.01920495",      // weighted average price
        //         "x": "0.01916500",      // the price of the first trade before the 24hr rolling window
        //         "c": "0.01912500",      // last (closing) price
        //         "Q": "0.10400000",      // last quantity
        //         "b": "0.01912200",      // best bid
        //         "B": "4.10400000",      // best bid quantity
        //         "a": "0.01912500",      // best ask
        //         "A": "0.00100000",      // best ask quantity
        //         "o": "0.01916500",      // open price
        //         "h": "0.01956500",      // high price
        //         "l": "0.01887700",      // low price
        //         "v": "173518.11900000", // base volume
        //         "q": "3332.40703994",   // quote volume
        //         "O": 1579399197842,     // open time
        //         "C": 1579485597842,     // close time
        //         "F": 158251292,         // first trade id
        //         "L": 158414513,         // last trade id
        //         "n": 163222,            // total number of trades
        //     }
        //
        // miniTicker
        //     {
        //         "e": "24hrMiniTicker",
        //         "E": 1671617114585,
        //         "s": "MOBBUSD",
        //         "c": "0.95900000",
        //         "o": "0.91200000",
        //         "h": "1.04000000",
        //         "l": "0.89400000",
        //         "v": "2109995.32000000",
        //         "q": "2019254.05788000"
        //     }
        // fetchTickerWs
        //     {
        //         "symbol":"BTCUSDT",
        //         "price":"72606.70",
        //         "time":1712526204284
        //     }
        // fetchTickerWs - ticker.book
        //     {
        //         "lastUpdateId":1027024,
        //         "symbol":"BTCUSDT",
        //         "bidPrice":"4.00000000",
        //         "bidQty":"431.00000000",
        //         "askPrice":"4.00000200",
        //         "askQty":"9.00000000",
        //         "time":1589437530011,
        //      }
        //
        const marketId = this.safeString2 (message, 's', 'symbol');
        const symbol = this.safeSymbol (marketId, undefined, undefined, marketType);
        let event = this.safeString (message, 'e', 'bookTicker');
        if (event === '24hrTicker') {
            event = 'ticker';
        }
        if (event === 'markPriceUpdate') {
            // handle this separately because some fields clash with the ticker fields
            return this.safeTicker ({
                'symbol': symbol,
                'timestamp': this.safeInteger (message, 'E'),
                'datetime': this.iso8601 (this.safeInteger (message, 'E')),
                'info': message,
                'markPrice': this.safeString (message, 'p'),
                'indexPrice': this.safeString (message, 'i'),
            });
        }
        let timestamp = undefined;
        if (event === 'bookTicker') {
            // take the event timestamp, if available, for spot tickers it is not
            timestamp = this.safeInteger2 (message, 'E', 'time');
        } else {
            // take the timestamp of the closing price for candlestick streams
            timestamp = this.safeIntegerN (message, [ 'C', 'E', 'time' ]);
        }
        const market = this.safeMarket (marketId, undefined, undefined, marketType);
        const last = this.safeString2 (message, 'c', 'price');
        return this.safeTicker ({
            'symbol': symbol,
            'timestamp': timestamp,
            'datetime': this.iso8601 (timestamp),
            'high': this.safeString (message, 'h'),
            'low': this.safeString (message, 'l'),
            'bid': this.safeString2 (message, 'b', 'bidPrice'),
            'bidVolume': this.safeString2 (message, 'B', 'bidQty'),
            'ask': this.safeString2 (message, 'a', 'askPrice'),
            'askVolume': this.safeString2 (message, 'A', 'askQty'),
            'vwap': this.safeString (message, 'w'),
            'open': this.safeString (message, 'o'),
            'close': last,
            'last': last,
            'previousClose': this.safeString (message, 'x'), // previous day close
            'change': this.safeString (message, 'p'),
            'percentage': this.safeString (message, 'P'),
            'average': undefined,
            'baseVolume': this.safeString (message, 'v'),
            'quoteVolume': this.safeString (message, 'q'),
            'info': message,
        }, market);
    }

    handleTickerWs (client: Client, message) {
        //
        // ticker.price
        //    {
        //        "id":"1",
        //        "status":200,
        //        "result":{
        //            "symbol":"BTCUSDT",
        //            "price":"73178.50",
        //            "time":1712527052374
        //        }
        //    }
        // ticker.book
        //    {
        //        "id":"9d32157c-a556-4d27-9866-66760a174b57",
        //        "status":200,
        //        "result":{
        //            "lastUpdateId":1027024,
        //            "symbol":"BTCUSDT",
        //            "bidPrice":"4.00000000",
        //            "bidQty":"431.00000000",
        //            "askPrice":"4.00000200",
        //            "askQty":"9.00000000",
        //            "time":1589437530011   // Transaction time
        //        }
        //    }
        //
        const messageHash = this.safeString (message, 'id');
        const result = this.safeValue (message, 'result', {});
        const ticker = this.parseWsTicker (result, 'future');
        client.resolve (ticker, messageHash);
    }

    handleBidsAsks (client: Client, message) {
        //
        // arrives one symbol dict or array of symbol dicts
        //
        //     {
        //         "u": 7488717758,
        //         "s": "BTCUSDT",
        //         "b": "28621.74000000",
        //         "B": "1.43278800",
        //         "a": "28621.75000000",
        //         "A": "2.52500800"
        //     }
        //
        this.handleTickersAndBidsAsks (client, message, 'bidasks');
    }

    handleTickers (client: Client, message) {
        //
        // arrives one symbol dict or array of symbol dicts
        //
        //     {
        //         "e": "24hrTicker",      // event type
        //         "E": 1579485598569,     // event time
        //         "s": "ETHBTC",          // symbol
        //         "p": "-0.00004000",     // price change
        //         "P": "-0.209",          // price change percent
        //         "w": "0.01920495",      // weighted average price
        //         "x": "0.01916500",      // the price of the first trade before the 24hr rolling window
        //         "c": "0.01912500",      // last (closing) price
        //         "Q": "0.10400000",      // last quantity
        //         "b": "0.01912200",      // best bid
        //         "B": "4.10400000",      // best bid quantity
        //         "a": "0.01912500",      // best ask
        //         "A": "0.00100000",      // best ask quantity
        //         "o": "0.01916500",      // open price
        //         "h": "0.01956500",      // high price
        //         "l": "0.01887700",      // low price
        //         "v": "173518.11900000", // base volume
        //         "q": "3332.40703994",   // quote volume
        //         "O": 1579399197842,     // open time
        //         "C": 1579485597842,     // close time
        //         "F": 158251292,         // first trade id
        //         "L": 158414513,         // last trade id
        //         "n": 163222,            // total number of trades
        //     }
        //
        this.handleTickersAndBidsAsks (client, message, 'tickers');
    }

    handleTickersAndBidsAsks (client: Client, message, methodType) {
        const isSpot = this.isSpotUrl (client);
        const marketType = (isSpot) ? 'spot' : 'contract';
        const isBidAsk = (methodType === 'bidasks');
        let channelName = undefined;
        const resolvedMessageHashes = [];
        let rawTickers = [];
        const newTickers: Dict = {};
        if (Array.isArray (message)) {
            rawTickers = message;
        } else {
            rawTickers.push (message);
        }
        for (let i = 0; i < rawTickers.length; i++) {
            const ticker = rawTickers[i];
            let event = this.safeString (ticker, 'e');
            if (isBidAsk) {
                event = 'bookTicker'; // as noted in `handleMessage`, bookTicker doesn't have identifier, so manually set here
            }
            channelName = this.safeString (this.options['tickerChannelsMap'], event, event);
            if (channelName === undefined) {
                continue;
            }
            const parsedTicker = this.parseWsTicker (ticker, marketType);
            const symbol = parsedTicker['symbol'];
            newTickers[symbol] = parsedTicker;
            if (isBidAsk) {
                this.bidsasks[symbol] = parsedTicker;
            } else {
                this.tickers[symbol] = parsedTicker;
            }
            const messageHash = this.getMessageHash (channelName, symbol, isBidAsk);
            resolvedMessageHashes.push (messageHash);
            client.resolve (parsedTicker, messageHash);
        }
        // resolve batch endpoint
        const length = resolvedMessageHashes.length;
        if (length > 0) {
            const batchMessageHash = this.getMessageHash (channelName, undefined, isBidAsk);
            client.resolve (newTickers, batchMessageHash);
        }
    }

    getMessageHash (channelName: string, symbol: Str, isBidAsk: boolean) {
        const prefix = isBidAsk ? 'bidask' : 'ticker';
        if (symbol !== undefined) {
            return prefix + ':' + channelName + '@' + symbol;
        } else {
            return prefix + 's' + ':' + channelName;
        }
    }

    signParams (params = {}) {
        this.checkRequiredCredentials ();
        let extendedParams = this.extend ({
            'timestamp': this.nonce (),
            'apiKey': this.apiKey,
        }, params);
        const defaultRecvWindow = this.safeInteger (this.options, 'recvWindow');
        if (defaultRecvWindow !== undefined) {
            params['recvWindow'] = defaultRecvWindow;
        }
        const recvWindow = this.safeInteger (params, 'recvWindow');
        if (recvWindow !== undefined) {
            params['recvWindow'] = recvWindow;
        }
        extendedParams = this.keysort (extendedParams);
        const query = this.urlencode (extendedParams);
        let signature = undefined;
        if (this.secret.indexOf ('PRIVATE KEY') > -1) {
            if (this.secret.length > 120) {
                signature = rsa (query, this.secret, sha256);
            } else {
                signature = eddsa (this.encode (query), this.secret, ed25519);
            }
        } else {
            signature = this.hmac (this.encode (query), this.encode (this.secret), sha256);
        }
        extendedParams['signature'] = signature;
        return extendedParams;
    }

    /**
     * Ensures a User Data Stream WebSocket subscription is active for the specified scope
     * @param marketType {string} only support on 'spot'
     * @see {@link https://developers.binance.com/docs/binance-spot-api-docs/websocket-api/user-data-stream-requests#subscribe-to-user-data-stream-through-signature-subscription-user_data Binance User Data Stream Documentation}
     * @returns Promise<number> The subscription ID for the user data stream
     */
    async ensureUserDataStreamWsSubscribeSignature (marketType: string = 'spot') {
        const url = this.urls['api']['ws']['ws-api'][marketType];
        const client = this.client (url);
        const subscriptions = client.subscriptions;
        const subscriptionsKeys = Object.keys (subscriptions);
        const accountType = this.getAccountTypeFromSubscriptions (subscriptionsKeys);
        if (accountType === marketType) {
            return;
        }
        client.subscriptions[marketType] = true;
        const requestId = this.requestId (url);
        const messageHash = requestId.toString ();
        const message: Dict = {
            'id': messageHash,
            'method': 'userDataStream.subscribe.signature',
            'params': this.signParams ({}),
        };
        const subscription: Dict = {
            'id': messageHash,
            'method': this.handleUserDataStreamSubscribe,
            'subscription': marketType,
        };
        await this.watch (url, messageHash, message, messageHash, subscription);
    }

    handleUserDataStreamSubscribe (client: Client, message) {
        //
        //   {
        //     "id": 1,
        //     "status": 200,
        //     "result": {
        //         "subscriptionId": 0
        //     }
        //   }
        //
        const messageHash = this.safeString (message, 'id');
        const subscriptions = client.subscriptions;
        const subscriptionsKeys = Object.keys (subscriptions);
        const accountType = this.getAccountTypeFromSubscriptions (subscriptionsKeys);
        const result = this.safeDict (message, 'result', {});
        const subscriptionId = this.safeInteger (result, 'subscriptionId');
        if (subscriptionId === undefined) {
            delete client.subscriptions[accountType];
            client.reject (message, accountType);
        }
        client.resolve (message, messageHash);
    }

<<<<<<< HEAD
    /**
     * @method
     * @name binance#unsubscribeUserDataStream
     * @description unsubscribe from user data stream
     * @see https://developers.binance.com/docs/binance-spot-api-docs/websocket-api/user-data-stream#unsubscribe-from-user-data-stream
     * @param {string} [marketType] the market type ('spot', 'future', 'delivery', 'margin')
     * @param {object} [params] extra parameters specific to the exchange API endpoint
     * @returns {Promise<any>} unsubscribe result
     */
    async unsubscribeUserDataStream (marketType: string = 'spot', params = {}) {
        if (marketType !== 'spot') {
            throw new BadRequest (this.id + ' unsubscribeUserDataStream only supports spot market type');
        }
        const url = this.urls['api']['ws']['ws-api'][marketType];
        const client = this.client (url);
        const subscriptions = client.subscriptions;
        const subscriptionsKeys = Object.keys (subscriptions);
        const accountType = this.getAccountTypeFromSubscriptions (subscriptionsKeys);
        if (accountType !== marketType) {
            return;
        }
        const requestId = this.requestId (url);
        const messageHash = requestId.toString ();
        const message: Dict = {
            'id': messageHash,
            'method': 'userDataStream.unsubscribe',
        };
        const subscription: Dict = {
            'id': messageHash,
            'method': this.handleUserDataStreamUnsubscribe,
            'subscription': marketType,
        };
        await this.watch (url, messageHash, message, messageHash, subscription);
    }

    handleUserDataStreamUnsubscribe (client: Client, message) {
        //
        //   {
        //     "id": 1,
        //     "status": 200,
        //     "result": {}
        //   }
        //
        const messageHash = this.safeString (message, 'id');
        const subscriptions = client.subscriptions;
        const subscriptionsKeys = Object.keys (subscriptions);
        const accountType = this.getAccountTypeFromSubscriptions (subscriptionsKeys);
        delete client.subscriptions[accountType];
        client.resolve (message, messageHash);
    }

    /**
     * @method
     * @name binance#stopUserDataStream
     * @description stop user data stream
     * @see https://developers.binance.com/docs/derivatives/usds-margined-futures/user-data-streams/close-user-data-stream-websocket-api
     * @see https://developers.binance.com/docs/derivatives/coin-margined-futures/user-data-streams/close-user-data-stream-websocket-api
     * @param {string} [marketType] the market type ('spot', 'future', 'delivery', 'margin')
     * @param {object} [params] extra parameters specific to the exchange API endpoint
     * @param {string} [params.apiKey] API key (required if session is not authenticated via session.logon)
     * @returns {Promise<any>} stop result
     */
    async stopUserDataStream (marketType: string = 'spot', params = {}) {
        const url = this.urls['api']['ws']['ws-api'][marketType];
        const client = this.client (url);
        const subscriptions = client.subscriptions;
        const subscriptionsKeys = Object.keys (subscriptions);
        const accountType = this.getAccountTypeFromSubscriptions (subscriptionsKeys);
        if (accountType !== marketType) {
            return; // Already stopped or not started for this market type
        }
        const requestId = this.requestId (url);
        const messageHash = requestId.toString ();
        const message: Dict = {
            'id': messageHash,
            'method': 'userDataStream.stop',
            'params': this.signParams (params),
        };
        const subscription: Dict = {
            'id': messageHash,
            'method': this.handleUserDataStreamStop,
            'subscription': marketType,
        };
        await this.watch (url, messageHash, message, messageHash, subscription);
    }

    handleUserDataStreamStop (client: Client, message) {
        //
        //   {
        //     "id": "819e1b1b-8c06-485b-a13e-131326c69599",
        //     "status": 200,
        //     "result": {},
        //     "rateLimits": [
        //       {
        //         "rateLimitType": "REQUEST_WEIGHT",
        //         "interval": "MINUTE",
        //         "intervalNum": 1,
        //         "limit": 2400,
        //         "count": 2
        //       }
        //     ]
        //   }
        //
        const messageHash = this.safeString (message, 'id');
        const subscriptions = client.subscriptions;
        const subscriptionsKeys = Object.keys (subscriptions);
        const accountType = this.getAccountTypeFromSubscriptions (subscriptionsKeys);
        delete client.subscriptions[accountType];
        client.reject (message, accountType);
        // TODO: reject all futures of watchBalance, watchOrders, watchMyTrades and watchPositions
        // TODO: clean unsubscriptions
        client.resolve (message, messageHash);
    }

    /**
     * @method
     * @name binance#checkAndCleanupUserDataStreams
     * @description check if any user data streams are still subscribed and clean them up if not
     * @param {string} [marketType] the market type ('spot', 'future', 'delivery', 'margin')
     * @param {object} [params] extra parameters specific to the exchange API endpoint
     * @returns {Promise<any>} cleanup result
     */
    async checkAndCleanupUserDataStreams (marketType: string = 'spot', params = {}) {
        const url = this.urls['api']['ws']['ws-api'][marketType];
        const client = this.client (url);
        const subscriptions = client.subscriptions;
        const subscriptionsKeys = Object.keys (subscriptions);
        const accountType = this.getAccountTypeFromSubscriptions (subscriptionsKeys);
        if (accountType !== marketType) {
            return; // No active subscription for this market type
        }
        // Check if any user data streams are still active
        const activeUserDataStreams = this.getActiveUserDataStreams (client, marketType);
        if (activeUserDataStreams.length === 0) {
            // No active user data streams, clean up
            if (marketType === 'spot') {
                // For spot, unsubscribe from user data stream
                await this.unsubscribeUserDataStream (marketType, params);
            } else {
                // For other types, stop the user data stream
                await this.stopUserDataStream (marketType, params);
            }
        }
        return activeUserDataStreams;
    }

    /**
     * @method
     * @name binance#getActiveUserDataStreams
     * @description get list of active user data streams for a client
     * @param {Client} client the WebSocket client
     * @param {string} [marketType] the market type ('spot', 'future', 'delivery', 'margin')
     * @returns {string[]} list of active user data stream message hashes
     */
    getActiveUserDataStreams (client: Client, marketType: string = 'spot'): string[] {
        const activeStreams: string[] = [];
        const subscriptions = client.subscriptions;
        // Check for common user data stream subscriptions
        const userDataStreamKeys = [
            'balance',
            'orders',
            'myTrades',
            'positions',
        ];
        const commonStreams = userDataStreamKeys.filter ((key) => {
            const messageHash = marketType + ':' + key;
            return subscriptions[messageHash] !== undefined;
        }).map ((key) => marketType + ':' + key);
        activeStreams.push (...commonStreams);
        // Check for symbol-specific subscriptions
        const symbolSpecificStreams = Object.keys (subscriptions).filter ((subscriptionKey) => subscriptionKey.includes (marketType + ':')
            && (subscriptionKey.includes ('orders:')
                || subscriptionKey.includes ('myTrades:')));
        activeStreams.push (...symbolSpecificStreams);
        return activeStreams;
    }

=======
>>>>>>> e288b8c1
    async authenticate (params = {}) {
        const time = this.milliseconds ();
        let type = undefined;
        [ type, params ] = this.handleMarketTypeAndParams ('authenticate', undefined, params);
        let subType = undefined;
        [ subType, params ] = this.handleSubTypeAndParams ('authenticate', undefined, params);
        let isPortfolioMargin = undefined;
        [ isPortfolioMargin, params ] = this.handleOptionAndParams2 (params, 'authenticate', 'papi', 'portfolioMargin', false);
        if (this.isLinear (type, subType)) {
            type = 'future';
        } else if (this.isInverse (type, subType)) {
            type = 'delivery';
        }
        // For spot use WebSocket API signature subscription
        if (type === 'spot') {
            await this.ensureUserDataStreamWsSubscribeSignature ('spot');
            return;
        }
        let marginMode = undefined;
        [ marginMode, params ] = this.handleMarginModeAndParams ('authenticate', params);
        const isIsolatedMargin = (marginMode === 'isolated');
        const isCrossMargin = (marginMode === 'cross') || (marginMode === undefined);
        const symbol = this.safeString (params, 'symbol');
        params = this.omit (params, 'symbol');
        const options = this.safeValue (this.options, type, {});
        const lastAuthenticatedTime = this.safeInteger (options, 'lastAuthenticatedTime', 0);
        const listenKeyRefreshRate = this.safeInteger (this.options, 'listenKeyRefreshRate', 1200000);
        const delay = this.sum (listenKeyRefreshRate, 10000);
        if (time - lastAuthenticatedTime > delay) {
            let response = undefined;
            if (isPortfolioMargin) {
                response = await this.papiPostListenKey (params);
                params = this.extend (params, { 'portfolioMargin': true });
            } else if (type === 'future') {
                response = await this.fapiPrivatePostListenKey (params);
            } else if (type === 'delivery') {
                response = await this.dapiPrivatePostListenKey (params);
            } else if (type === 'margin' && isCrossMargin) {
                response = await this.sapiPostUserDataStream (params);
            } else if (isIsolatedMargin) {
                if (symbol === undefined) {
                    throw new ArgumentsRequired (this.id + ' authenticate() requires a symbol argument for isolated margin mode');
                }
                const marketId = this.marketId (symbol);
                params = this.extend (params, { 'symbol': marketId });
                response = await this.sapiPostUserDataStreamIsolated (params);
            } else {
                response = await this.publicPostUserDataStream (params);
            }
            this.options[type] = this.extend (options, {
                'listenKey': this.safeString (response, 'listenKey'),
                'lastAuthenticatedTime': time,
            });
            this.delay (listenKeyRefreshRate, this.keepAliveListenKey, params);
        }
    }

    async keepAliveListenKey (params = {}) {
        // https://binance-docs.github.io/apidocs/spot/en/#listen-key-spot
        let type = this.safeString2 (this.options, 'defaultType', 'authenticate', 'spot');
        type = this.safeString (params, 'type', type);
        let isPortfolioMargin = undefined;
        [ isPortfolioMargin, params ] = this.handleOptionAndParams2 (params, 'keepAliveListenKey', 'papi', 'portfolioMargin', false);
        const subTypeInfo = this.handleSubTypeAndParams ('keepAliveListenKey', undefined, params);
        const subType = subTypeInfo[0];
        if (this.isLinear (type, subType)) {
            type = 'future';
        } else if (this.isInverse (type, subType)) {
            type = 'delivery';
        }
        const options = this.safeValue (this.options, type, {});
        const listenKey = this.safeString (options, 'listenKey');
        if (listenKey === undefined) {
            // A network error happened: we can't renew a listen key that does not exist.
            return;
        }
        const request: Dict = {};
        const symbol = this.safeString (params, 'symbol');
        params = this.omit (params, [ 'type', 'symbol' ]);
        const time = this.milliseconds ();
        try {
            if (isPortfolioMargin) {
                await this.papiPutListenKey (this.extend (request, params));
                params = this.extend (params, { 'portfolioMargin': true });
            } else if (type === 'future') {
                await this.fapiPrivatePutListenKey (this.extend (request, params));
            } else if (type === 'delivery') {
                await this.dapiPrivatePutListenKey (this.extend (request, params));
            } else {
                request['listenKey'] = listenKey;
                if (type === 'margin') {
                    request['symbol'] = symbol;
                    await this.sapiPutUserDataStream (this.extend (request, params));
                } else {
                    await this.publicPutUserDataStream (this.extend (request, params));
                }
            }
        } catch (error) {
            let urlType = type;
            if (isPortfolioMargin) {
                urlType = 'papi';
            }
            const url = this.urls['api']['ws'][urlType] + '/' + this.options[type]['listenKey'];
            const client = this.client (url);
            const messageHashes = Object.keys (client.futures);
            for (let i = 0; i < messageHashes.length; i++) {
                const messageHash = messageHashes[i];
                client.reject (error, messageHash);
            }
            this.options[type] = this.extend (options, {
                'listenKey': undefined,
                'lastAuthenticatedTime': 0,
            });
            return;
        }
        this.options[type] = this.extend (options, {
            'listenKey': listenKey,
            'lastAuthenticatedTime': time,
        });
        // whether or not to schedule another listenKey keepAlive request
        const clients = Object.values (this.clients);
        const listenKeyRefreshRate = this.safeInteger (this.options, 'listenKeyRefreshRate', 1200000);
        for (let i = 0; i < clients.length; i++) {
            const client = clients[i];
            const subscriptionKeys = Object.keys ((client as any).subscriptions);
            for (let j = 0; j < subscriptionKeys.length; j++) {
                const subscribeType = subscriptionKeys[j];
                if (subscribeType === type) {
                    this.delay (listenKeyRefreshRate, this.keepAliveListenKey, params);
                    return;
                }
            }
        }
    }

    setBalanceCache (client: Client, type, isPortfolioMargin = false) {
        if ((type in client.subscriptions) && (type in this.balance)) {
            return;
        }
        const options = this.safeValue (this.options, 'watchBalance');
        const fetchBalanceSnapshot = this.safeBool (options, 'fetchBalanceSnapshot', false);
        if (fetchBalanceSnapshot) {
            const messageHash = type + ':fetchBalanceSnapshot';
            if (!(messageHash in client.futures)) {
                client.future (messageHash);
                this.spawn (this.loadBalanceSnapshot, client, messageHash, type, isPortfolioMargin);
            }
        } else {
            this.balance[type] = {};
        }
    }

    async loadBalanceSnapshot (client, messageHash, type, isPortfolioMargin) {
        const params: Dict = {
            'type': type,
        };
        if (isPortfolioMargin) {
            params['portfolioMargin'] = true;
        }
        const response = await this.fetchBalance (params);
        this.balance[type] = this.extend (response, this.safeValue (this.balance, type, {}));
        // don't remove the future from the .futures cache
        const future = client.futures[messageHash];
        future.resolve ();
        client.resolve (this.balance[type], type + ':balance');
    }

    /**
     * @method
     * @name binance#fetchBalanceWs
     * @description fetch balance and get the amount of funds available for trading or funds locked in orders
     * @see https://developers.binance.com/docs/derivatives/usds-margined-futures/account/websocket-api/Futures-Account-Balance
     * @see https://developers.binance.com/docs/binance-spot-api-docs/websocket-api/account-requests#account-information-user_data
     * @see https://developers.binance.com/docs/derivatives/coin-margined-futures/account/websocket-api
     * @param {object} [params] extra parameters specific to the exchange API endpoint
     * @param {string|undefined} [params.type] 'future', 'delivery', 'savings', 'funding', or 'spot'
     * @param {string|undefined} [params.marginMode] 'cross' or 'isolated', for margin trading, uses this.options.defaultMarginMode if not passed, defaults to undefined/None/null
     * @param {string[]|undefined} [params.symbols] unified market symbols, only used in isolated margin mode
     * @param {string|undefined} [params.method] method to use. Can be account.balance, account.status, v2/account.balance or v2/account.status
     * @returns {object} a [balance structure]{@link https://docs.ccxt.com/#/?id=balance-structure}
     */
    async fetchBalanceWs (params = {}): Promise<Balances> {
        await this.loadMarkets ();
        const type = this.getMarketType ('fetchBalanceWs', undefined, params);
        if (type !== 'spot' && type !== 'future' && type !== 'delivery') {
            throw new BadRequest (this.id + ' fetchBalanceWs only supports spot or swap markets');
        }
        const url = this.urls['api']['ws']['ws-api'][type];
        const requestId = this.requestId (url);
        const messageHash = requestId.toString ();
        let returnRateLimits = false;
        [ returnRateLimits, params ] = this.handleOptionAndParams (params, 'fetchBalanceWs', 'returnRateLimits', false);
        const payload: Dict = {
            'returnRateLimits': returnRateLimits,
        };
        let method = undefined;
        [ method, params ] = this.handleOptionAndParams (params, 'fetchBalanceWs', 'method', 'account.status');
        const message: Dict = {
            'id': messageHash,
            'method': method,
            'params': this.signParams (this.extend (payload, params)),
        };
        const subscription: Dict = {
            'method': (method === 'account.status') ? this.handleAccountStatusWs : this.handleBalanceWs,
        };
        return await this.watch (url, messageHash, message, messageHash, subscription);
    }

    handleBalanceWs (client: Client, message) {
        //
        //
        const messageHash = this.safeString (message, 'id');
        let rawBalance = undefined;
        if (Array.isArray (message['result'])) {
            // account.balance
            rawBalance = this.safeList (message, 'result', []);
        } else {
            // account.status
            const result = this.safeDict (message, 'result', {});
            rawBalance = this.safeList (result, 'assets', []);
        }
        const parsedBalances = this.parseBalanceCustom (rawBalance);
        client.resolve (parsedBalances, messageHash);
    }

    handleAccountStatusWs (client: Client, message) {
        //
        // spot
        //    {
        //        "id": "605a6d20-6588-4cb9-afa0-b0ab087507ba",
        //        "status": 200,
        //        "result": {
        //            "makerCommission": 15,
        //            "takerCommission": 15,
        //            "buyerCommission": 0,
        //            "sellerCommission": 0,
        //            "canTrade": true,
        //            "canWithdraw": true,
        //            "canDeposit": true,
        //            "commissionRates": {
        //                "maker": "0.00150000",
        //                "taker": "0.00150000",
        //                "buyer": "0.00000000",
        //                "seller": "0.00000000"
        //            },
        //            "brokered": false,
        //            "requireSelfTradePrevention": false,
        //            "updateTime": 1660801833000,
        //            "accountType": "SPOT",
        //            "balances": [{
        //                    "asset": "BNB",
        //                    "free": "0.00000000",
        //                    "locked": "0.00000000"
        //                },
        //                {
        //                    "asset": "BTC",
        //                    "free": "1.3447112",
        //                    "locked": "0.08600000"
        //                },
        //                {
        //                    "asset": "USDT",
        //                    "free": "1021.21000000",
        //                    "locked": "0.00000000"
        //                }
        //            ],
        //            "permissions": [
        //                "SPOT"
        //            ]
        //        }
        //    }
        // swap
        //
        const messageHash = this.safeString (message, 'id');
        const result = this.safeDict (message, 'result', {});
        const parsedBalances = this.parseBalanceCustom (result);
        client.resolve (parsedBalances, messageHash);
    }

    /**
     * @method
     * @name binance#fetchPositionWs
     * @description fetch data on an open position
     * @see https://developers.binance.com/docs/derivatives/usds-margined-futures/trade/websocket-api/Position-Information
     * @param {string} symbol unified market symbol of the market the position is held in
     * @param {object} [params] extra parameters specific to the exchange API endpoint
     * @returns {object} a [position structure]{@link https://docs.ccxt.com/#/?id=position-structure}
     */
    async fetchPositionWs (symbol: string, params = {}): Promise<Position[]> {
        return await this.fetchPositionsWs ([ symbol ], params);
    }

    /**
     * @method
     * @name binance#fetchPositionsWs
     * @description fetch all open positions
     * @see https://developers.binance.com/docs/derivatives/usds-margined-futures/trade/websocket-api/Position-Information
     * @see https://developers.binance.com/docs/derivatives/coin-margined-futures/trade/websocket-api/Position-Information
     * @param {string[]} [symbols] list of unified market symbols
     * @param {object} [params] extra parameters specific to the exchange API endpoint
     * @param {boolean} [params.returnRateLimits] set to true to return rate limit informations, defaults to false.
     * @param {string|undefined} [params.method] method to use. Can be account.position or v2/account.position
     * @returns {object[]} a list of [position structure]{@link https://docs.ccxt.com/#/?id=position-structure}
     */
    async fetchPositionsWs (symbols: Strings = undefined, params = {}): Promise<Position[]> {
        await this.loadMarkets ();
        const payload: Dict = {};
        let market = undefined;
        symbols = this.marketSymbols (symbols, 'swap', true, true, true);
        if (symbols !== undefined) {
            const symbolsLength = symbols.length;
            if (symbolsLength === 1) {
                market = this.market (symbols[0]);
                payload['symbol'] = market['id'];
            }
        }
        const type = this.getMarketType ('fetchPositionsWs', market, params);
        if (type !== 'future' && type !== 'delivery') {
            throw new BadRequest (this.id + ' fetchPositionsWs only supports swap markets');
        }
        const url = this.urls['api']['ws']['ws-api'][type];
        const requestId = this.requestId (url);
        const messageHash = requestId.toString ();
        let returnRateLimits = false;
        [ returnRateLimits, params ] = this.handleOptionAndParams (params, 'fetchPositionsWs', 'returnRateLimits', false);
        payload['returnRateLimits'] = returnRateLimits;
        let method = undefined;
        [ method, params ] = this.handleOptionAndParams (params, 'fetchPositionsWs', 'method', 'account.position');
        const message: Dict = {
            'id': messageHash,
            'method': method,
            'params': this.signParams (this.extend (payload, params)),
        };
        const subscription: Dict = {
            'method': this.handlePositionsWs,
        };
        const result = await this.watch (url, messageHash, message, messageHash, subscription);
        return this.filterByArrayPositions (result, 'symbol', symbols, false);
    }

    handlePositionsWs (client: Client, message) {
        //
        //    {
        //        id: '1',
        //        status: 200,
        //        result: [
        //            {
        //                symbol: 'BTCUSDT',
        //                positionAmt: '-0.014',
        //                entryPrice: '42901.1',
        //                breakEvenPrice: '30138.83333142',
        //                markPrice: '71055.98470333',
        //                unRealizedProfit: '-394.16838584',
        //                liquidationPrice: '137032.02272908',
        //                leverage: '123',
        //                maxNotionalValue: '50000',
        //                marginType: 'cross',
        //                isolatedMargin: '0.00000000',
        //                isAutoAddMargin: 'false',
        //                positionSide: 'BOTH',
        //                notional: '-994.78378584',
        //                isolatedWallet: '0',
        //                updateTime: 1708906343111,
        //                isolated: false,
        //                adlQuantile: 2
        //            },
        //            ...
        //        ]
        //    }
        //
        //
        const messageHash = this.safeString (message, 'id');
        const result = this.safeList (message, 'result', []);
        const positions = [];
        for (let i = 0; i < result.length; i++) {
            const parsed = this.parsePositionRisk (result[i]);
            const entryPrice = this.safeString (parsed, 'entryPrice');
            if ((entryPrice !== '0') && (entryPrice !== '0.0') && (entryPrice !== '0.00000000')) {
                positions.push (parsed);
            }
        }
        client.resolve (positions, messageHash);
    }

    /**
     * @method
     * @name binance#watchBalance
     * @description watch balance and get the amount of funds available for trading or funds locked in orders
     * @param {object} [params] extra parameters specific to the exchange API endpoint
     * @param {boolean} [params.portfolioMargin] set to true if you would like to watch the balance of a portfolio margin account
     * @returns {object} a [balance structure]{@link https://docs.ccxt.com/#/?id=balance-structure}
     */
    async watchBalance (params = {}): Promise<Balances> {
        await this.loadMarkets ();
        await this.authenticate (params);
        const defaultType = this.safeString (this.options, 'defaultType', 'spot');
        let type = this.safeString (params, 'type', defaultType);
        let subType = undefined;
        [ subType, params ] = this.handleSubTypeAndParams ('watchBalance', undefined, params);
        let isPortfolioMargin = undefined;
        [ isPortfolioMargin, params ] = this.handleOptionAndParams2 (params, 'watchBalance', 'papi', 'portfolioMargin', false);
        if (this.isLinear (type, subType)) {
            type = 'future';
        } else if (this.isInverse (type, subType)) {
            type = 'delivery';
        }
        let url = '';
        let urlType = type;
        if (type === 'spot') {
            // route to WebSocket API connection where the user data stream is subscribed
            url = this.urls['api']['ws']['ws-api'][type];
        } else {
            if (isPortfolioMargin) {
                urlType = 'papi';
            }
            url = this.urls['api']['ws'][urlType] + '/' + this.options[type]['listenKey'];
        }
        const client = this.client (url);
        this.setBalanceCache (client, type, isPortfolioMargin);
        this.setPositionsCache (client, type, undefined, isPortfolioMargin);
        const options = this.safeDict (this.options, 'watchBalance');
        const fetchBalanceSnapshot = this.safeBool (options, 'fetchBalanceSnapshot', false);
        const awaitBalanceSnapshot = this.safeBool (options, 'awaitBalanceSnapshot', true);
        if (fetchBalanceSnapshot && awaitBalanceSnapshot) {
            await client.future (type + ':fetchBalanceSnapshot');
        }
        const messageHash = type + ':balance';
        const message = undefined;
        return await this.watch (url, messageHash, message, type);
    }

    /**
     * @method
     * @name binance#unWatchBalance
     * @description stop watching balance updates
     * @param {object} [params] extra parameters specific to the exchange API endpoint
     * @returns {Promise<any>} unsubscribe result
     */
    async unWatchBalance (params = {}): Promise<any> {
        await this.loadMarkets ();
        const defaultType = this.safeString (this.options, 'defaultType', 'spot');
        let type = this.safeString (params, 'type', defaultType);
        let subType = undefined;
        [ subType, params ] = this.handleSubTypeAndParams ('unWatchBalance', undefined, params);
        let isPortfolioMargin = undefined;
        [ isPortfolioMargin, params ] = this.handleOptionAndParams2 (params, 'unWatchBalance', 'papi', 'portfolioMargin', false);
        if (this.isLinear (type, subType)) {
            type = 'future';
        } else if (this.isInverse (type, subType)) {
            type = 'delivery';
        }
        if (type === 'spot') {
            // For spot, unsubscribe from user data stream
            await this.unsubscribeUserDataStream (type, params);
        } else {
            // For other types, close the WebSocket connection
            let url = '';
            let urlType = type;
            if (isPortfolioMargin) {
                urlType = 'papi';
            }
            url = this.urls['api']['ws'][urlType] + '/' + this.options[type]['listenKey'];
            const client = this.client (url);
            const messageHash = type + ':balance';
            this.cleanUnsubscription (client, messageHash, messageHash);
        }
        // Check and cleanup user data streams if no active subscriptions remain
        await this.checkAndCleanupUserDataStreams (type, params);
    }

    handleBalance (client: Client, message) {
        //
        // sent upon a balance update not related to orders
        //
        //     {
        //         "e": "balanceUpdate",
        //         "E": 1629352505586,
        //         "a": "IOTX",
        //         "d": "0.43750000",
        //         "T": 1629352505585
        //     }
        //
        // sent upon creating or filling an order
        //
        //     {
        //         "e": "outboundAccountPosition", // Event type
        //         "E": 1564034571105,             // Event Time
        //         "u": 1564034571073,             // Time of last account update
        //         "B": [                          // Balances Array
        //             {
        //                 "a": "ETH",                 // Asset
        //                 "f": "10000.000000",        // Free
        //                 "l": "0.000000"             // Locked
        //             }
        //         ]
        //     }
        //
        // future/delivery
        //
        //     {
        //         "e": "ACCOUNT_UPDATE",            // Event Type
        //         "E": 1564745798939,               // Event Time
        //         "T": 1564745798938 ,              // Transaction
        //         "i": "SfsR",                      // Account Alias
        //         "a": {                            // Update Data
        //             "m":"ORDER",                  // Event reason type
        //             "B":[                         // Balances
        //                 {
        //                     "a":"BTC",                // Asset
        //                     "wb":"122624.12345678",   // Wallet Balance
        //                     "cw":"100.12345678"       // Cross Wallet Balance
        //                 },
        //             ],
        //             "P":[
        //                 {
        //                     "s":"BTCUSD_200925",      // Symbol
        //                     "pa":"0",                 // Position Amount
        //                     "ep":"0.0",               // Entry Price
        //                     "cr":"200",               // (Pre-fee) Accumulated Realized
        //                     "up":"0",                 // Unrealized PnL
        //                     "mt":"isolated",          // Margin Type
        //                     "iw":"0.00000000",        // Isolated Wallet (if isolated position)
        //                     "ps":"BOTH"               // Position Side
        //                 },
        //             ]
        //         }
        //     }
        // externalLockUpdate
        //    {
        //        "e": "externalLockUpdate",  // Event Type
        //        "E": 1581557507324,         // Event Time
        //        "a": "NEO",                 // Asset
        //        "d": "10.00000000",         // Delta
        //        "T": 1581557507268          // Transaction Time
        //    }
        //
        const wallet = this.safeString (this.options, 'wallet', 'wb'); // cw for cross wallet
        // each account is connected to a different endpoint
        const subscriptions = client.subscriptions;
        const subscriptionsKeys = Object.keys (subscriptions);
        const accountType = this.getAccountTypeFromSubscriptions (subscriptionsKeys);
        const messageHash = accountType + ':balance';
        if (this.balance[accountType] === undefined) {
            this.balance[accountType] = {};
        }
        this.balance[accountType]['info'] = message;
        const event = this.safeString (message, 'e');
        if (event === 'balanceUpdate') {
            const currencyId = this.safeString (message, 'a');
            const code = this.safeCurrencyCode (currencyId);
            const account = this.account ();
            const delta = this.safeString (message, 'd');
            if (code in this.balance[accountType]) {
                let previousValue = this.balance[accountType][code]['free'];
                if (typeof previousValue !== 'string') {
                    previousValue = this.numberToString (previousValue);
                }
                account['free'] = Precise.stringAdd (previousValue, delta);
            } else {
                account['free'] = delta;
            }
            this.balance[accountType][code] = account;
        } else {
            message = this.safeDict (message, 'a', message);
            const B = this.safeList (message, 'B');
            for (let i = 0; i < B.length; i++) {
                const entry = B[i];
                const currencyId = this.safeString (entry, 'a');
                const code = this.safeCurrencyCode (currencyId);
                const account = this.account ();
                account['free'] = this.safeString (entry, 'f');
                account['used'] = this.safeString (entry, 'l');
                account['total'] = this.safeString (entry, wallet);
                this.balance[accountType][code] = account;
            }
        }
        const timestamp = this.safeInteger (message, 'E');
        this.balance[accountType]['timestamp'] = timestamp;
        this.balance[accountType]['datetime'] = this.iso8601 (timestamp);
        this.balance[accountType] = this.safeBalance (this.balance[accountType]);
        client.resolve (this.balance[accountType], messageHash);
    }

    getAccountTypeFromSubscriptions (subscriptions: string[]): string {
        let accountType = '';
        for (let i = 0; i < subscriptions.length; i++) {
            const subscription = subscriptions[i];
            if ((subscription === 'spot') || (subscription === 'margin') || (subscription === 'future') || (subscription === 'delivery')) {
                accountType = subscription;
                break;
            }
        }
        return accountType;
    }

    getMarketType (method, market, params = {}) {
        let type = undefined;
        [ type, params ] = this.handleMarketTypeAndParams (method, market, params);
        let subType = undefined;
        [ subType, params ] = this.handleSubTypeAndParams (method, market, params);
        if (this.isLinear (type, subType)) {
            type = 'future';
        } else if (this.isInverse (type, subType)) {
            type = 'delivery';
        }
        return type;
    }

    /**
     * @method
     * @name binance#createOrderWs
     * @description create a trade order
     * @see https://developers.binance.com/docs/binance-spot-api-docs/websocket-api/trading-requests#place-new-order-trade
     * @see https://developers.binance.com/docs/derivatives/usds-margined-futures/trade/websocket-api/New-Order
     * @see https://developers.binance.com/docs/derivatives/coin-margined-futures/trade/websocket-api
     * @param {string} symbol unified symbol of the market to create an order in
     * @param {string} type 'market' or 'limit'
     * @param {string} side 'buy' or 'sell'
     * @param {float} amount how much of currency you want to trade in units of base currency
     * @param {float|undefined} [price] the price at which the order is to be fulfilled, in units of the quote currency, ignored in market orders
     * @param {object} [params] extra parameters specific to the exchange API endpoint
     * @param {boolean} params.test test order, default false
     * @param {boolean} params.returnRateLimits set to true to return rate limit information, default false
     * @returns {object} an [order structure]{@link https://docs.ccxt.com/#/?id=order-structure}
     */
    async createOrderWs (symbol: string, type: OrderType, side: OrderSide, amount: number, price: Num = undefined, params = {}): Promise<Order> {
        await this.loadMarkets ();
        const market = this.market (symbol);
        const marketType = this.getMarketType ('createOrderWs', market, params);
        if (marketType !== 'spot' && marketType !== 'future' && marketType !== 'delivery') {
            throw new BadRequest (this.id + ' createOrderWs only supports spot or swap markets');
        }
        const url = this.urls['api']['ws']['ws-api'][marketType];
        const requestId = this.requestId (url);
        const messageHash = requestId.toString ();
        const sor = this.safeBool2 (params, 'sor', 'SOR', false);
        params = this.omit (params, 'sor', 'SOR');
        const payload = this.createOrderRequest (symbol, type, side, amount, price, params);
        let returnRateLimits = false;
        [ returnRateLimits, params ] = this.handleOptionAndParams (params, 'createOrderWs', 'returnRateLimits', false);
        payload['returnRateLimits'] = returnRateLimits;
        const test = this.safeBool (params, 'test', false);
        params = this.omit (params, 'test');
        const message: Dict = {
            'id': messageHash,
            'method': 'order.place',
            'params': this.signParams (this.extend (payload, params)),
        };
        if (test) {
            if (sor) {
                message['method'] = 'sor.order.test';
            } else {
                message['method'] = 'order.test';
            }
        }
        const subscription: Dict = {
            'method': this.handleOrderWs,
        };
        return await this.watch (url, messageHash, message, messageHash, subscription);
    }

    handleOrderWs (client: Client, message) {
        //
        //    {
        //        "id": 1,
        //        "status": 200,
        //        "result": {
        //          "symbol": "BTCUSDT",
        //          "orderId": 7663053,
        //          "orderListId": -1,
        //          "clientOrderId": "x-R4BD3S82d8959d0f5114499487a614",
        //          "transactTime": 1687642291434,
        //          "price": "25000.00000000",
        //          "origQty": "0.00100000",
        //          "executedQty": "0.00000000",
        //          "cummulativeQuoteQty": "0.00000000",
        //          "status": "NEW",
        //          "timeInForce": "GTC",
        //          "type": "LIMIT",
        //          "side": "BUY",
        //          "workingTime": 1687642291434,
        //          "fills": [],
        //          "selfTradePreventionMode": "NONE"
        //        },
        //        "rateLimits": [
        //          {
        //            "rateLimitType": "ORDERS",
        //            "interval": "SECOND",
        //            "intervalNum": 10,
        //            "limit": 50,
        //            "count": 1
        //          },
        //          {
        //            "rateLimitType": "ORDERS",
        //            "interval": "DAY",
        //            "intervalNum": 1,
        //            "limit": 160000,
        //            "count": 1
        //          },
        //          {
        //            "rateLimitType": "REQUEST_WEIGHT",
        //            "interval": "MINUTE",
        //            "intervalNum": 1,
        //            "limit": 1200,
        //            "count": 12
        //          }
        //        ]
        //    }
        //
        const messageHash = this.safeString (message, 'id');
        const result = this.safeDict (message, 'result', {});
        const order = this.parseOrder (result);
        client.resolve (order, messageHash);
    }

    handleOrdersWs (client: Client, message) {
        //
        //    {
        //        "id": 1,
        //        "status": 200,
        //        "result": [{
        //            "symbol": "BTCUSDT",
        //            "orderId": 7665584,
        //            "orderListId": -1,
        //            "clientOrderId": "x-R4BD3S82b54769abdd3e4b57874c52",
        //            "price": "26000.00000000",
        //            "origQty": "0.00100000",
        //            "executedQty": "0.00000000",
        //            "cummulativeQuoteQty": "0.00000000",
        //            "status": "NEW",
        //            "timeInForce": "GTC",
        //            "type": "LIMIT",
        //            "side": "BUY",
        //            "stopPrice": "0.00000000",
        //            "icebergQty": "0.00000000",
        //            "time": 1687642884646,
        //            "updateTime": 1687642884646,
        //            "isWorking": true,
        //            "workingTime": 1687642884646,
        //            "origQuoteOrderQty": "0.00000000",
        //            "selfTradePreventionMode": "NONE"
        //        },
        //        ...
        //        ],
        //        "rateLimits": [{
        //            "rateLimitType": "REQUEST_WEIGHT",
        //            "interval": "MINUTE",
        //            "intervalNum": 1,
        //            "limit": 1200,
        //            "count": 14
        //        }]
        //    }
        //
        const messageHash = this.safeString (message, 'id');
        const result = this.safeList (message, 'result', []);
        const orders = this.parseOrders (result);
        client.resolve (orders, messageHash);
    }

    /**
     * @method
     * @name binance#editOrderWs
     * @description edit a trade order
     * @see https://developers.binance.com/docs/binance-spot-api-docs/websocket-api/trading-requests#cancel-and-replace-order-trade
     * @see https://developers.binance.com/docs/derivatives/usds-margined-futures/trade/websocket-api/Modify-Order
     * @see https://developers.binance.com/docs/derivatives/coin-margined-futures/trade/websocket-api/Modify-Order
     * @param {string} id order id
     * @param {string} symbol unified symbol of the market to create an order in
     * @param {string} type 'market' or 'limit'
     * @param {string} side 'buy' or 'sell'
     * @param {float} amount how much of the currency you want to trade in units of the base currency
     * @param {float|undefined} [price] the price at which the order is to be fulfilled, in units of the quote currency, ignored in market orders
     * @param {object} [params] extra parameters specific to the exchange API endpoint
     * @returns {object} an [order structure]{@link https://docs.ccxt.com/#/?id=order-structure}
     */
    async editOrderWs (id: string, symbol: string, type: OrderType, side: OrderSide, amount: Num = undefined, price: Num = undefined, params = {}): Promise<Order> {
        await this.loadMarkets ();
        const market = this.market (symbol);
        const marketType = this.getMarketType ('editOrderWs', market, params);
        if (marketType !== 'spot' && marketType !== 'future' && marketType !== 'delivery') {
            throw new BadRequest (this.id + ' editOrderWs only supports spot or swap markets');
        }
        const url = this.urls['api']['ws']['ws-api'][marketType];
        const requestId = this.requestId (url);
        const messageHash = requestId.toString ();
        const isSwap = (marketType === 'future' || marketType === 'delivery');
        let payload = undefined;
        if (marketType === 'spot') {
            payload = this.editSpotOrderRequest (id, symbol, type, side, amount, price, params);
        } else if (isSwap) {
            payload = this.editContractOrderRequest (id, symbol, type, side, amount, price, params);
        }
        let returnRateLimits = false;
        [ returnRateLimits, params ] = this.handleOptionAndParams (params, 'editOrderWs', 'returnRateLimits', false);
        payload['returnRateLimits'] = returnRateLimits;
        const message: Dict = {
            'id': messageHash,
            'method': (isSwap) ? 'order.modify' : 'order.cancelReplace',
            'params': this.signParams (this.extend (payload, params)),
        };
        const subscription: Dict = {
            'method': this.handleEditOrderWs,
        };
        return await this.watch (url, messageHash, message, messageHash, subscription);
    }

    handleEditOrderWs (client: Client, message) {
        //
        // spot
        //    {
        //        "id": 1,
        //        "status": 200,
        //        "result": {
        //            "cancelResult": "SUCCESS",
        //            "newOrderResult": "SUCCESS",
        //            "cancelResponse": {
        //                "symbol": "BTCUSDT",
        //                "origClientOrderId": "x-R4BD3S82813c5d7ffa594104917de2",
        //                "orderId": 7665177,
        //                "orderListId": -1,
        //                "clientOrderId": "mbrnbQsQhtCXCLY45d5q7S",
        //                "price": "26000.00000000",
        //                "origQty": "0.00100000",
        //                "executedQty": "0.00000000",
        //                "cummulativeQuoteQty": "0.00000000",
        //                "status": "CANCELED",
        //                "timeInForce": "GTC",
        //                "type": "LIMIT",
        //                "side": "BUY",
        //                "selfTradePreventionMode": "NONE"
        //            },
        //            "newOrderResponse": {
        //                "symbol": "BTCUSDT",
        //                "orderId": 7665584,
        //                "orderListId": -1,
        //                "clientOrderId": "x-R4BD3S82b54769abdd3e4b57874c52",
        //                "transactTime": 1687642884646,
        //                "price": "26000.00000000",
        //                "origQty": "0.00100000",
        //                "executedQty": "0.00000000",
        //                "cummulativeQuoteQty": "0.00000000",
        //                "status": "NEW",
        //                "timeInForce": "GTC",
        //                "type": "LIMIT",
        //                "side": "BUY",
        //                "workingTime": 1687642884646,
        //                "fills": [],
        //                "selfTradePreventionMode": "NONE"
        //            }
        //        },
        //        "rateLimits": [{
        //                "rateLimitType": "ORDERS",
        //                "interval": "SECOND",
        //                "intervalNum": 10,
        //                "limit": 50,
        //                "count": 1
        //            },
        //            {
        //                "rateLimitType": "ORDERS",
        //                "interval": "DAY",
        //                "intervalNum": 1,
        //                "limit": 160000,
        //                "count": 3
        //            },
        //            {
        //                "rateLimitType": "REQUEST_WEIGHT",
        //                "interval": "MINUTE",
        //                "intervalNum": 1,
        //                "limit": 1200,
        //                "count": 12
        //            }
        //        ]
        //    }
        // swap
        //    {
        //        "id":"1",
        //        "status":200,
        //        "result":{
        //            "orderId":667061487,
        //            "symbol":"LTCUSDT",
        //            "status":"NEW",
        //            "clientOrderId":"x-xcKtGhcu91a74c818749ee42c0f70",
        //            "price":"82.00",
        //            "avgPrice":"0.00",
        //            "origQty":"1.000",
        //            "executedQty":"0.000",
        //            "cumQty":"0.000",
        //            "cumQuote":"0.00000",
        //            "timeInForce":"GTC",
        //            "type":"LIMIT",
        //            "reduceOnly":false,
        //            "closePosition":false,
        //            "side":"BUY",
        //            "positionSide":"BOTH",
        //            "stopPrice":"0.00",
        //            "workingType":"CONTRACT_PRICE",
        //            "priceProtect":false,
        //            "origType":"LIMIT",
        //            "priceMatch":"NONE",
        //            "selfTradePreventionMode":"NONE",
        //            "goodTillDate":0,
        //            "updateTime":1712918927511
        //        }
        //    }
        //
        const messageHash = this.safeString (message, 'id');
        const result = this.safeDict (message, 'result', {});
        const newSpotOrder = this.safeDict (result, 'newOrderResponse');
        let order = undefined;
        if (newSpotOrder !== undefined) {
            order = this.parseOrder (newSpotOrder);
        } else {
            order = this.parseOrder (result);
        }
        client.resolve (order, messageHash);
    }

    /**
     * @method
     * @name binance#cancelOrderWs
     * @description cancel multiple orders
     * @see https://developers.binance.com/docs/binance-spot-api-docs/websocket-api/trading-requests#cancel-order-trade
     * @see https://developers.binance.com/docs/derivatives/usds-margined-futures/trade/websocket-api/Cancel-Order
     * @see https://developers.binance.com/docs/derivatives/coin-margined-futures/trade/websocket-api/Cancel-Order
     * @param {string} id order id
     * @param {string} [symbol] unified market symbol, default is undefined
     * @param {object} [params] extra parameters specific to the exchange API endpoint
     * @param {string|undefined} [params.cancelRestrictions] Supported values: ONLY_NEW - Cancel will succeed if the order status is NEW. ONLY_PARTIALLY_FILLED - Cancel will succeed if order status is PARTIALLY_FILLED.
     * @returns {object} an list of [order structures]{@link https://docs.ccxt.com/#/?id=order-structure}
     */
    async cancelOrderWs (id: string, symbol: Str = undefined, params = {}): Promise<Order> {
        await this.loadMarkets ();
        if (symbol === undefined) {
            throw new BadRequest (this.id + ' cancelOrderWs requires a symbol');
        }
        const market = this.market (symbol);
        const type = this.getMarketType ('cancelOrderWs', market, params);
        const url = this.urls['api']['ws']['ws-api'][type];
        const requestId = this.requestId (url);
        const messageHash = requestId.toString ();
        let returnRateLimits = false;
        [ returnRateLimits, params ] = this.handleOptionAndParams (params, 'cancelOrderWs', 'returnRateLimits', false);
        const payload: Dict = {
            'symbol': this.marketId (symbol),
            'returnRateLimits': returnRateLimits,
        };
        const clientOrderId = this.safeString2 (params, 'origClientOrderId', 'clientOrderId');
        if (clientOrderId !== undefined) {
            payload['origClientOrderId'] = clientOrderId;
        } else {
            payload['orderId'] = this.parseToInt (id);
        }
        params = this.omit (params, [ 'origClientOrderId', 'clientOrderId' ]);
        const message: Dict = {
            'id': messageHash,
            'method': 'order.cancel',
            'params': this.signParams (this.extend (payload, params)),
        };
        const subscription: Dict = {
            'method': this.handleOrderWs,
        };
        return await this.watch (url, messageHash, message, messageHash, subscription);
    }

    /**
     * @method
     * @name binance#cancelAllOrdersWs
     * @description cancel all open orders in a market
     * @see https://developers.binance.com/docs/binance-spot-api-docs/websocket-api/trading-requests#cancel-open-orders-trade
     * @param {string} [symbol] unified market symbol of the market to cancel orders in
     * @param {object} [params] extra parameters specific to the exchange API endpoint
     * @returns {object[]} a list of [order structures]{@link https://docs.ccxt.com/#/?id=order-structure}
     */
    async cancelAllOrdersWs (symbol: Str = undefined, params = {}) {
        await this.loadMarkets ();
        const market = this.market (symbol);
        const type = this.getMarketType ('cancelAllOrdersWs', market, params);
        if (type !== 'spot') {
            throw new BadRequest (this.id + ' cancelAllOrdersWs only supports spot markets');
        }
        const url = this.urls['api']['ws']['ws-api'][type];
        const requestId = this.requestId (url);
        const messageHash = requestId.toString ();
        let returnRateLimits = false;
        [ returnRateLimits, params ] = this.handleOptionAndParams (params, 'cancelAllOrdersWs', 'returnRateLimits', false);
        const payload: Dict = {
            'symbol': this.marketId (symbol),
            'returnRateLimits': returnRateLimits,
        };
        const message: Dict = {
            'id': messageHash,
            'method': 'openOrders.cancelAll',
            'params': this.signParams (this.extend (payload, params)),
        };
        const subscription: Dict = {
            'method': this.handleOrdersWs,
        };
        return await this.watch (url, messageHash, message, messageHash, subscription);
    }

    /**
     * @method
     * @name binance#fetchOrderWs
     * @description fetches information on an order made by the user
     * @see https://developers.binance.com/docs/binance-spot-api-docs/websocket-api/trading-requests#query-order-user_data
     * @see https://developers.binance.com/docs/derivatives/usds-margined-futures/trade/websocket-api/Query-Order
     * @see https://developers.binance.com/docs/derivatives/coin-margined-futures/trade/websocket-api/Query-Order
     * @param {string} id order id
     * @param {string} [symbol] unified symbol of the market the order was made in
     * @param {object} [params] extra parameters specific to the exchange API endpoint
     * @returns {object} An [order structure]{@link https://docs.ccxt.com/#/?id=order-structure}
     */
    async fetchOrderWs (id: string, symbol: Str = undefined, params = {}): Promise<Order> {
        await this.loadMarkets ();
        if (symbol === undefined) {
            throw new BadRequest (this.id + ' cancelOrderWs requires a symbol');
        }
        const market = this.market (symbol);
        const type = this.getMarketType ('fetchOrderWs', market, params);
        if (type !== 'spot' && type !== 'future' && type !== 'delivery') {
            throw new BadRequest (this.id + ' fetchOrderWs only supports spot or swap markets');
        }
        const url = this.urls['api']['ws']['ws-api'][type];
        const requestId = this.requestId (url);
        const messageHash = requestId.toString ();
        let returnRateLimits = false;
        [ returnRateLimits, params ] = this.handleOptionAndParams (params, 'fetchOrderWs', 'returnRateLimits', false);
        const payload: Dict = {
            'symbol': this.marketId (symbol),
            'returnRateLimits': returnRateLimits,
        };
        const clientOrderId = this.safeString2 (params, 'origClientOrderId', 'clientOrderId');
        if (clientOrderId !== undefined) {
            payload['origClientOrderId'] = clientOrderId;
        } else {
            payload['orderId'] = this.parseToInt (id);
        }
        const message: Dict = {
            'id': messageHash,
            'method': 'order.status',
            'params': this.signParams (this.extend (payload, params)),
        };
        const subscription: Dict = {
            'method': this.handleOrderWs,
        };
        return await this.watch (url, messageHash, message, messageHash, subscription);
    }

    /**
     * @method
     * @name binance#fetchOrdersWs
     * @description fetches information on multiple orders made by the user
     * @see https://developers.binance.com/docs/binance-spot-api-docs/websocket-api/trading-requests#order-lists
     * @param {string} symbol unified market symbol of the market orders were made in
     * @param {int|undefined} [since] the earliest time in ms to fetch orders for
     * @param {int|undefined} [limit] the maximum number of order structures to retrieve
     * @param {object} [params] extra parameters specific to the exchange API endpoint
     * @param {int} [params.orderId] order id to begin at
     * @param {int} [params.startTime] earliest time in ms to retrieve orders for
     * @param {int} [params.endTime] latest time in ms to retrieve orders for
     * @param {int} [params.limit] the maximum number of order structures to retrieve
     * @returns {object[]} a list of [order structures]{@link https://docs.ccxt.com/#/?id=order-structure}
     */
    async fetchOrdersWs (symbol: Str = undefined, since: Int = undefined, limit: Int = undefined, params = {}): Promise<Order[]> {
        await this.loadMarkets ();
        if (symbol === undefined) {
            throw new BadRequest (this.id + ' fetchOrdersWs requires a symbol');
        }
        const market = this.market (symbol);
        const type = this.getMarketType ('fetchOrdersWs', market, params);
        if (type !== 'spot') {
            throw new BadRequest (this.id + ' fetchOrdersWs only supports spot markets');
        }
        const url = this.urls['api']['ws']['ws-api'][type];
        const requestId = this.requestId (url);
        const messageHash = requestId.toString ();
        let returnRateLimits = false;
        [ returnRateLimits, params ] = this.handleOptionAndParams (params, 'fetchOrderWs', 'returnRateLimits', false);
        const payload: Dict = {
            'symbol': this.marketId (symbol),
            'returnRateLimits': returnRateLimits,
        };
        const message: Dict = {
            'id': messageHash,
            'method': 'allOrders',
            'params': this.signParams (this.extend (payload, params)),
        };
        const subscription: Dict = {
            'method': this.handleOrdersWs,
        };
        const orders = await this.watch (url, messageHash, message, messageHash, subscription);
        return this.filterBySymbolSinceLimit (orders, symbol, since, limit);
    }

    /**
     * @method
     * @name binance#fetchClosedOrdersWs
     * @description fetch closed orders
     * @see https://developers.binance.com/docs/binance-spot-api-docs/websocket-api/trading-requests#order-lists
     * @param {string} symbol unified market symbol
     * @param {int} [since] the earliest time in ms to fetch open orders for
     * @param {int} [limit] the maximum number of open orders structures to retrieve
     * @param {object} [params] extra parameters specific to the exchange API endpoint
     * @returns {object[]} a list of [order structures]{@link https://docs.ccxt.com/#/?id=order-structure}
     */
    async fetchClosedOrdersWs (symbol: Str = undefined, since: Int = undefined, limit: Int = undefined, params = {}): Promise<Order[]> {
        const orders = await this.fetchOrdersWs (symbol, since, limit, params);
        const closedOrders = [];
        for (let i = 0; i < orders.length; i++) {
            const order = orders[i];
            if (order['status'] === 'closed') {
                closedOrders.push (order);
            }
        }
        return closedOrders;
    }

    /**
     * @method
     * @name binance#fetchOpenOrdersWs
     * @description fetch all unfilled currently open orders
     * @see https://developers.binance.com/docs/binance-spot-api-docs/websocket-api/trading-requests#current-open-orders-user_data
     * @param {string} symbol unified market symbol
     * @param {int|undefined} [since] the earliest time in ms to fetch open orders for
     * @param {int|undefined} [limit] the maximum number of open orders structures to retrieve
     * @param {object} [params] extra parameters specific to the exchange API endpoint
     * @returns {object[]} a list of [order structures]{@link https://docs.ccxt.com/#/?id=order-structure}
     */
    async fetchOpenOrdersWs (symbol: Str = undefined, since: Int = undefined, limit: Int = undefined, params = {}): Promise<Order[]> {
        await this.loadMarkets ();
        const market = this.market (symbol);
        const type = this.getMarketType ('fetchOpenOrdersWs', market, params);
        if (type !== 'spot' && type !== 'future') {
            throw new BadRequest (this.id + ' fetchOpenOrdersWs only supports spot or swap markets');
        }
        const url = this.urls['api']['ws']['ws-api'][type];
        const requestId = this.requestId (url);
        const messageHash = requestId.toString ();
        let returnRateLimits = false;
        [ returnRateLimits, params ] = this.handleOptionAndParams (params, 'fetchOrderWs', 'returnRateLimits', false);
        const payload: Dict = {
            'returnRateLimits': returnRateLimits,
        };
        if (symbol !== undefined) {
            payload['symbol'] = this.marketId (symbol);
        }
        const message: Dict = {
            'id': messageHash,
            'method': 'openOrders.status',
            'params': this.signParams (this.extend (payload, params)),
        };
        const subscription: Dict = {
            'method': this.handleOrdersWs,
        };
        const orders = await this.watch (url, messageHash, message, messageHash, subscription);
        return this.filterBySymbolSinceLimit (orders, symbol, since, limit);
    }

    /**
     * @method
     * @name binance#watchOrders
     * @description watches information on multiple orders made by the user
     * @see https://developers.binance.com/docs/binance-spot-api-docs/user-data-stream#order-update
     * @see https://developers.binance.com/docs/margin_trading/trade-data-stream/Event-Order-Update
     * @see https://developers.binance.com/docs/derivatives/usds-margined-futures/user-data-streams/Event-Order-Update
     * @param {string} symbol unified market symbol of the market the orders were made in
     * @param {int} [since] the earliest time in ms to fetch orders for
     * @param {int} [limit] the maximum number of order structures to retrieve
     * @param {object} [params] extra parameters specific to the exchange API endpoint
     * @param {string|undefined} [params.marginMode] 'cross' or 'isolated', for spot margin
     * @param {boolean} [params.portfolioMargin] set to true if you would like to watch portfolio margin account orders
     * @returns {object[]} a list of [order structures]{@link https://docs.ccxt.com/#/?id=order-structure}
     */
    async watchOrders (symbol: Str = undefined, since: Int = undefined, limit: Int = undefined, params = {}): Promise<Order[]> {
        await this.loadMarkets ();
        let messageHash = 'orders';
        let market = undefined;
        if (symbol !== undefined) {
            market = this.market (symbol);
            symbol = market['symbol'];
            messageHash += ':' + symbol;
        }
        let type = undefined;
        [ type, params ] = this.handleMarketTypeAndParams ('watchOrders', market, params);
        let subType = undefined;
        [ subType, params ] = this.handleSubTypeAndParams ('watchOrders', market, params);
        if (this.isLinear (type, subType)) {
            type = 'future';
        } else if (this.isInverse (type, subType)) {
            type = 'delivery';
        }
        params = this.extend (params, { 'type': type, 'symbol': symbol }); // needed inside authenticate for isolated margin
        await this.authenticate (params);
        let marginMode = undefined;
        [ marginMode, params ] = this.handleMarginModeAndParams ('watchOrders', params);
        let urlType = type;
        if ((type === 'margin') || ((type === 'spot') && (marginMode !== undefined))) {
            urlType = 'spot'; // spot-margin shares the same stream as regular spot
        }
        let isPortfolioMargin = undefined;
        [ isPortfolioMargin, params ] = this.handleOptionAndParams2 (params, 'watchOrders', 'papi', 'portfolioMargin', false);
        let url = '';
        if (type === 'spot') {
            // route orders to ws-api user data stream
            url = this.urls['api']['ws']['ws-api'][type];
        } else {
            if (isPortfolioMargin) {
                urlType = 'papi';
            }
            url = this.urls['api']['ws'][urlType] + '/' + this.options[type]['listenKey'];
        }
        const client = this.client (url);
        this.setBalanceCache (client, type, isPortfolioMargin);
        this.setPositionsCache (client, type, undefined, isPortfolioMargin);
        const message = undefined;
        const orders = await this.watch (url, messageHash, message, type);
        if (this.newUpdates) {
            limit = orders.getLimit (symbol, limit);
        }
        return this.filterBySymbolSinceLimit (orders, symbol, since, limit, true);
    }

    /**
     * @method
     * @name binance#unWatchOrders
     * @description stop watching orders updates
     * @param {string} [symbol] unified market symbol of the market the orders were made in
     * @param {object} [params] extra parameters specific to the exchange API endpoint
     * @returns {Promise<any>} unsubscribe result
     */
    async unWatchOrders (symbol: Str = undefined, params = {}): Promise<any> {
        await this.loadMarkets ();
        let messageHash = 'orders';
        let market = undefined;
        if (symbol !== undefined) {
            market = this.market (symbol);
            symbol = market['symbol'];
            messageHash += ':' + symbol;
        }
        let type = undefined;
        [ type, params ] = this.handleMarketTypeAndParams ('unWatchOrders', market, params);
        let subType = undefined;
        [ subType, params ] = this.handleSubTypeAndParams ('unWatchOrders', market, params);
        if (this.isLinear (type, subType)) {
            type = 'future';
        } else if (this.isInverse (type, subType)) {
            type = 'delivery';
        }
        if (type === 'spot') {
            // For spot, unsubscribe from user data stream
            await this.unsubscribeUserDataStream (type, params);
        } else {
            // For other types, close the WebSocket connection
            let isPortfolioMargin = undefined;
            [ isPortfolioMargin, params ] = this.handleOptionAndParams2 (params, 'unWatchOrders', 'papi', 'portfolioMargin', false);
            let urlType = type;
            if (isPortfolioMargin) {
                urlType = 'papi';
            }
            const url = this.urls['api']['ws'][urlType] + '/' + this.options[type]['listenKey'];
            const client = this.client (url);
            this.cleanUnsubscription (client, messageHash, messageHash);
        }
        // Check and cleanup user data streams if no active subscriptions remain
        await this.checkAndCleanupUserDataStreams (type, params);
    }

    parseWsOrder (order, market = undefined) {
        //
        // spot
        //
        //     {
        //         "e": "executionReport",        // Event type
        //         "E": 1499405658658,            // Event time
        //         "s": "ETHBTC",                 // Symbol
        //         "c": "mUvoqJxFIILMdfAW5iGSOW", // Client order ID
        //         "S": "BUY",                    // Side
        //         "o": "LIMIT",                  // Order type
        //         "f": "GTC",                    // Time in force
        //         "q": "1.00000000",             // Order quantity
        //         "p": "0.10264410",             // Order price
        //         "P": "0.00000000",             // Stop price
        //         "F": "0.00000000",             // Iceberg quantity
        //         "g": -1,                       // OrderListId
        //         "C": null,                     // Original client order ID; This is the ID of the order being canceled
        //         "x": "NEW",                    // Current execution type
        //         "X": "NEW",                    // Current order status
        //         "r": "NONE",                   // Order reject reason; will be an error code.
        //         "i": 4293153,                  // Order ID
        //         "l": "0.00000000",             // Last executed quantity
        //         "z": "0.00000000",             // Cumulative filled quantity
        //         "L": "0.00000000",             // Last executed price
        //         "n": "0",                      // Commission amount
        //         "N": null,                     // Commission asset
        //         "T": 1499405658657,            // Transaction time
        //         "t": -1,                       // Trade ID
        //         "I": 8641984,                  // Ignore
        //         "w": true,                     // Is the order on the book?
        //         "m": false,                    // Is this trade the maker side?
        //         "M": false,                    // Ignore
        //         "O": 1499405658657,            // Order creation time
        //         "Z": "0.00000000",             // Cumulative quote asset transacted quantity
        //         "Y": "0.00000000"              // Last quote asset transacted quantity (i.e. lastPrice * lastQty),
        //         "Q": "0.00000000"              // Quote Order Qty
        //     }
        //
        // future
        //
        //     {
        //         "s":"BTCUSDT",                 // Symbol
        //         "c":"TEST",                    // Client Order Id
        //                                        // special client order id:
        //                                        // starts with "autoclose-": liquidation order
        //                                        // "adl_autoclose": ADL auto close order
        //         "S":"SELL",                    // Side
        //         "o":"TRAILING_STOP_MARKET",    // Order Type
        //         "f":"GTC",                     // Time in Force
        //         "q":"0.001",                   // Original Quantity
        //         "p":"0",                       // Original Price
        //         "ap":"0",                      // Average Price
        //         "sp":"7103.04",                // Stop Price. Please ignore with TRAILING_STOP_MARKET order
        //         "x":"NEW",                     // Execution Type
        //         "X":"NEW",                     // Order Status
        //         "i":8886774,                   // Order Id
        //         "l":"0",                       // Order Last Filled Quantity
        //         "z":"0",                       // Order Filled Accumulated Quantity
        //         "L":"0",                       // Last Filled Price
        //         "N":"USDT",                    // Commission Asset, will not push if no commission
        //         "n":"0",                       // Commission, will not push if no commission
        //         "T":1568879465651,             // Order Trade Time
        //         "t":0,                         // Trade Id
        //         "b":"0",                       // Bids Notional
        //         "a":"9.91",                    // Ask Notional
        //         "m":false,                     // Is this trade the maker side?
        //         "R":false,                     // Is this reduce only
        //         "wt":"CONTRACT_PRICE",         // Stop Price Working Type
        //         "ot":"TRAILING_STOP_MARKET",   // Original Order Type
        //         "ps":"LONG",                   // Position Side
        //         "cp":false,                    // If Close-All, pushed with conditional order
        //         "AP":"7476.89",                // Activation Price, only puhed with TRAILING_STOP_MARKET order
        //         "cr":"5.0",                    // Callback Rate, only puhed with TRAILING_STOP_MARKET order
        //         "rp":"0"                       // Realized Profit of the trade
        //     }
        //
        const executionType = this.safeString (order, 'x');
        const orderId = this.safeString (order, 'i');
        const marketId = this.safeString (order, 's');
        const marketType = ('ps' in order) ? 'contract' : 'spot';
        const symbol = this.safeSymbol (marketId, undefined, undefined, marketType);
        let timestamp = this.safeInteger (order, 'O');
        const T = this.safeInteger (order, 'T');
        let lastTradeTimestamp = undefined;
        if (executionType === 'NEW' || executionType === 'AMENDMENT' || executionType === 'CANCELED') {
            if (timestamp === undefined) {
                timestamp = T;
            }
        } else if (executionType === 'TRADE') {
            lastTradeTimestamp = T;
        }
        const lastUpdateTimestamp = T;
        let fee = undefined;
        const feeCost = this.safeString (order, 'n');
        if ((feeCost !== undefined) && (Precise.stringGt (feeCost, '0'))) {
            const feeCurrencyId = this.safeString (order, 'N');
            const feeCurrency = this.safeCurrencyCode (feeCurrencyId);
            fee = {
                'cost': feeCost,
                'currency': feeCurrency,
            };
        }
        const price = this.safeString (order, 'p');
        const amount = this.safeString (order, 'q');
        const side = this.safeStringLower (order, 'S');
        const type = this.safeStringLower (order, 'o');
        const filled = this.safeString (order, 'z');
        const cost = this.safeString (order, 'Z');
        const average = this.safeString (order, 'ap');
        const rawStatus = this.safeString (order, 'X');
        const status = this.parseOrderStatus (rawStatus);
        const trades = undefined;
        let clientOrderId = this.safeString (order, 'C');
        if ((clientOrderId === undefined) || (clientOrderId.length === 0)) {
            clientOrderId = this.safeString (order, 'c');
        }
        const stopPrice = this.safeString2 (order, 'P', 'sp');
        let timeInForce = this.safeString (order, 'f');
        if (timeInForce === 'GTX') {
            // GTX means "Good Till Crossing" and is an equivalent way of saying Post Only
            timeInForce = 'PO';
        }
        return this.safeOrder ({
            'info': order,
            'symbol': symbol,
            'id': orderId,
            'clientOrderId': clientOrderId,
            'timestamp': timestamp,
            'datetime': this.iso8601 (timestamp),
            'lastTradeTimestamp': lastTradeTimestamp,
            'lastUpdateTimestamp': lastUpdateTimestamp,
            'type': type,
            'timeInForce': timeInForce,
            'postOnly': undefined,
            'reduceOnly': this.safeBool (order, 'R'),
            'side': side,
            'price': price,
            'stopPrice': stopPrice,
            'triggerPrice': stopPrice,
            'amount': amount,
            'cost': cost,
            'average': average,
            'filled': filled,
            'remaining': undefined,
            'status': status,
            'fee': fee,
            'trades': trades,
        });
    }

    handleOrderUpdate (client: Client, message) {
        //
        // spot
        //
        //     {
        //         "e": "executionReport",        // Event type
        //         "E": 1499405658658,            // Event time
        //         "s": "ETHBTC",                 // Symbol
        //         "c": "mUvoqJxFIILMdfAW5iGSOW", // Client order ID
        //         "S": "BUY",                    // Side
        //         "o": "LIMIT",                  // Order type
        //         "f": "GTC",                    // Time in force
        //         "q": "1.00000000",             // Order quantity
        //         "p": "0.10264410",             // Order price
        //         "P": "0.00000000",             // Stop price
        //         "F": "0.00000000",             // Iceberg quantity
        //         "g": -1,                       // OrderListId
        //         "C": null,                     // Original client order ID; This is the ID of the order being canceled
        //         "x": "NEW",                    // Current execution type
        //         "X": "NEW",                    // Current order status
        //         "r": "NONE",                   // Order reject reason; will be an error code.
        //         "i": 4293153,                  // Order ID
        //         "l": "0.00000000",             // Last executed quantity
        //         "z": "0.00000000",             // Cumulative filled quantity
        //         "L": "0.00000000",             // Last executed price
        //         "n": "0",                      // Commission amount
        //         "N": null,                     // Commission asset
        //         "T": 1499405658657,            // Transaction time
        //         "t": -1,                       // Trade ID
        //         "I": 8641984,                  // Ignore
        //         "w": true,                     // Is the order on the book?
        //         "m": false,                    // Is this trade the maker side?
        //         "M": false,                    // Ignore
        //         "O": 1499405658657,            // Order creation time
        //         "Z": "0.00000000",             // Cumulative quote asset transacted quantity
        //         "Y": "0.00000000"              // Last quote asset transacted quantity (i.e. lastPrice * lastQty),
        //         "Q": "0.00000000"              // Quote Order Qty
        //     }
        //
        // future
        //
        //     {
        //         "e":"ORDER_TRADE_UPDATE",           // Event Type
        //         "E":1568879465651,                  // Event Time
        //         "T":1568879465650,                  // Trasaction Time
        //         "o": {
        //             "s":"BTCUSDT",                  // Symbol
        //             "c":"TEST",                     // Client Order Id
        //                                             // special client order id:
        //                                             // starts with "autoclose-": liquidation order
        //                                             // "adl_autoclose": ADL auto close order
        //             "S":"SELL",                     // Side
        //             "o":"TRAILING_STOP_MARKET",     // Order Type
        //             "f":"GTC",                      // Time in Force
        //             "q":"0.001",                    // Original Quantity
        //             "p":"0",                        // Original Price
        //             "ap":"0",                       // Average Price
        //             "sp":"7103.04",                 // Stop Price. Please ignore with TRAILING_STOP_MARKET order
        //             "x":"NEW",                      // Execution Type
        //             "X":"NEW",                      // Order Status
        //             "i":8886774,                    // Order Id
        //             "l":"0",                        // Order Last Filled Quantity
        //             "z":"0",                        // Order Filled Accumulated Quantity
        //             "L":"0",                        // Last Filled Price
        //             "N":"USDT",                     // Commission Asset, will not push if no commission
        //             "n":"0",                        // Commission, will not push if no commission
        //             "T":1568879465651,              // Order Trade Time
        //             "t":0,                          // Trade Id
        //             "b":"0",                        // Bids Notional
        //             "a":"9.91",                     // Ask Notional
        //             "m":false,                      // Is this trade the maker side?
        //             "R":false,                      // Is this reduce only
        //             "wt":"CONTRACT_PRICE",          // Stop Price Working Type
        //             "ot":"TRAILING_STOP_MARKET",    // Original Order Type
        //             "ps":"LONG",                    // Position Side
        //             "cp":false,                     // If Close-All, pushed with conditional order
        //             "AP":"7476.89",                 // Activation Price, only puhed with TRAILING_STOP_MARKET order
        //             "cr":"5.0",                     // Callback Rate, only puhed with TRAILING_STOP_MARKET order
        //             "rp":"0"                        // Realized Profit of the trade
        //         }
        //     }
        //
        const e = this.safeString (message, 'e');
        if (e === 'ORDER_TRADE_UPDATE') {
            message = this.safeDict (message, 'o', message);
        }
        this.handleMyTrade (client, message);
        this.handleOrder (client, message);
        this.handleMyLiquidation (client, message);
    }

    /**
     * @method
     * @name binance#watchPositions
     * @description watch all open positions
     * @param {string[]|undefined} symbols list of unified market symbols
     * @param {number} [since] since timestamp
     * @param {number} [limit] limit
     * @param {object} params extra parameters specific to the exchange API endpoint
     * @param {boolean} [params.portfolioMargin] set to true if you would like to watch positions in a portfolio margin account
     * @returns {object[]} a list of [position structure]{@link https://docs.ccxt.com/en/latest/manual.html#position-structure}
     */
    async watchPositions (symbols: Strings = undefined, since: Int = undefined, limit: Int = undefined, params = {}): Promise<Position[]> {
        await this.loadMarkets ();
        let market = undefined;
        let messageHash = '';
        symbols = this.marketSymbols (symbols);
        if (!this.isEmpty (symbols)) {
            market = this.getMarketFromSymbols (symbols);
            messageHash = '::' + symbols.join (',');
        }
        let type = undefined;
        [ type, params ] = this.handleMarketTypeAndParams ('watchPositions', market, params);
        if (type === 'spot' || type === 'margin') {
            type = 'future';
        }
        let subType = undefined;
        [ subType, params ] = this.handleSubTypeAndParams ('watchPositions', market, params);
        if (this.isLinear (type, subType)) {
            type = 'future';
        } else if (this.isInverse (type, subType)) {
            type = 'delivery';
        }
        const marketTypeObject: Dict = {};
        marketTypeObject['type'] = type;
        marketTypeObject['subType'] = subType;
        await this.authenticate (this.extend (marketTypeObject, params));
        messageHash = type + ':positions' + messageHash;
        let isPortfolioMargin = undefined;
        [ isPortfolioMargin, params ] = this.handleOptionAndParams2 (params, 'watchPositions', 'papi', 'portfolioMargin', false);
        let urlType = type;
        if (isPortfolioMargin) {
            urlType = 'papi';
        }
        const url = this.urls['api']['ws'][urlType] + '/' + this.options[type]['listenKey'];
        const client = this.client (url);
        this.setBalanceCache (client, type, isPortfolioMargin);
        this.setPositionsCache (client, type, symbols, isPortfolioMargin);
        const fetchPositionsSnapshot = this.handleOption ('watchPositions', 'fetchPositionsSnapshot', true);
        const awaitPositionsSnapshot = this.handleOption ('watchPositions', 'awaitPositionsSnapshot', true);
        const cache = this.safeValue (this.positions, type);
        if (fetchPositionsSnapshot && awaitPositionsSnapshot && cache === undefined) {
            const snapshot = await client.future (type + ':fetchPositionsSnapshot');
            return this.filterBySymbolsSinceLimit (snapshot, symbols, since, limit, true);
        }
        const newPositions = await this.watch (url, messageHash, undefined, type);
        if (this.newUpdates) {
            return newPositions;
        }
        return this.filterBySymbolsSinceLimit (cache, symbols, since, limit, true);
    }

    /**
     * @method
     * @name binance#unWatchPositions
     * @description stop watching positions updates
     * @param {string[]|undefined} symbols list of unified market symbols
     * @param {object} [params] extra parameters specific to the exchange API endpoint
     * @returns {Promise<any>} unsubscribe result
     */
    async unWatchPositions (symbols: Strings = undefined, params = {}): Promise<any> {
        await this.loadMarkets ();
        let market = undefined;
        let messageHash = '';
        symbols = this.marketSymbols (symbols);
        if (!this.isEmpty (symbols)) {
            market = this.getMarketFromSymbols (symbols);
            messageHash = '::' + symbols.join (',');
        }
        let type = undefined;
        [ type, params ] = this.handleMarketTypeAndParams ('unWatchPositions', market, params);
        if (type === 'spot' || type === 'margin') {
            type = 'future';
        }
        let subType = undefined;
        [ subType, params ] = this.handleSubTypeAndParams ('unWatchPositions', market, params);
        if (this.isLinear (type, subType)) {
            type = 'future';
        } else if (this.isInverse (type, subType)) {
            type = 'delivery';
        }
        messageHash = type + ':positions' + messageHash;
        let isPortfolioMargin = undefined;
        [ isPortfolioMargin, params ] = this.handleOptionAndParams2 (params, 'unWatchPositions', 'papi', 'portfolioMargin', false);
        let urlType = type;
        if (isPortfolioMargin) {
            urlType = 'papi';
        }
        const url = this.urls['api']['ws'][urlType] + '/' + this.options[type]['listenKey'];
        const client = this.client (url);
        this.cleanUnsubscription (client, messageHash, messageHash);
        // Check and cleanup user data streams if no active subscriptions remain
        await this.checkAndCleanupUserDataStreams (type, params);
    }

    setPositionsCache (client: Client, type, symbols: Strings = undefined, isPortfolioMargin = false) {
        if (type === 'spot') {
            return;
        }
        if (this.positions === undefined) {
            this.positions = {};
        }
        if (type in this.positions) {
            return;
        }
        const fetchPositionsSnapshot = this.handleOption ('watchPositions', 'fetchPositionsSnapshot', false);
        if (fetchPositionsSnapshot) {
            const messageHash = type + ':fetchPositionsSnapshot';
            if (!(messageHash in client.futures)) {
                client.future (messageHash);
                this.spawn (this.loadPositionsSnapshot, client, messageHash, type, isPortfolioMargin);
            }
        } else {
            this.positions[type] = new ArrayCacheBySymbolBySide ();
        }
    }

    async loadPositionsSnapshot (client, messageHash, type, isPortfolioMargin) {
        const params: Dict = {
            'type': type,
        };
        if (isPortfolioMargin) {
            params['portfolioMargin'] = true;
        }
        const positions = await this.fetchPositions (undefined, params);
        this.positions[type] = new ArrayCacheBySymbolBySide ();
        const cache = this.positions[type];
        for (let i = 0; i < positions.length; i++) {
            const position = positions[i];
            const contracts = this.safeNumber (position, 'contracts', 0);
            if (contracts > 0) {
                cache.append (position);
            }
        }
        // don't remove the future from the .futures cache
        const future = client.futures[messageHash];
        future.resolve (cache);
        client.resolve (cache, type + ':position');
    }

    handlePositions (client, message) {
        //
        //     {
        //         e: 'ACCOUNT_UPDATE',
        //         T: 1667881353112,
        //         E: 1667881353115,
        //         a: {
        //             B: [{
        //                 a: 'USDT',
        //                 wb: '1127.95750089',
        //                 cw: '1040.82091149',
        //                 bc: '0'
        //             }],
        //             P: [{
        //                 s: 'BTCUSDT',
        //                 pa: '-0.089',
        //                 ep: '19700.03933',
        //                 cr: '-1260.24809979',
        //                 up: '1.53058860',
        //                 mt: 'isolated',
        //                 iw: '87.13658940',
        //                 ps: 'BOTH',
        //                 ma: 'USDT'
        //             }],
        //             m: 'ORDER'
        //         }
        //     }
        //
        // each account is connected to a different endpoint
        // and has exactly one subscriptionhash which is the account type
        const subscriptions = client.subscriptions;
        const subscriptionsKeys = Object.keys (subscriptions);
        const accountType = this.getAccountTypeFromSubscriptions (subscriptionsKeys);
        if (this.positions === undefined) {
            this.positions = {};
        }
        if (!(accountType in this.positions)) {
            this.positions[accountType] = new ArrayCacheBySymbolBySide ();
        }
        const cache = this.positions[accountType];
        const data = this.safeDict (message, 'a', {});
        const rawPositions = this.safeList (data, 'P', []);
        const newPositions = [];
        for (let i = 0; i < rawPositions.length; i++) {
            const rawPosition = rawPositions[i];
            const position = this.parseWsPosition (rawPosition);
            const timestamp = this.safeInteger (message, 'E');
            position['timestamp'] = timestamp;
            position['datetime'] = this.iso8601 (timestamp);
            newPositions.push (position);
            cache.append (position);
        }
        const messageHashes = this.findMessageHashes (client, accountType + ':positions::');
        for (let i = 0; i < messageHashes.length; i++) {
            const messageHash = messageHashes[i];
            const parts = messageHash.split ('::');
            const symbolsString = parts[1];
            const symbols = symbolsString.split (',');
            const positions = this.filterByArray (newPositions, 'symbol', symbols, false);
            if (!this.isEmpty (positions)) {
                client.resolve (positions, messageHash);
            }
        }
        client.resolve (newPositions, accountType + ':positions');
    }

    parseWsPosition (position, market = undefined) {
        //
        //     {
        //         "s": "BTCUSDT", // Symbol
        //         "pa": "0", // Position Amount
        //         "ep": "0.00000", // Entry Price
        //         "cr": "200", // (Pre-fee) Accumulated Realized
        //         "up": "0", // Unrealized PnL
        //         "mt": "isolated", // Margin Type
        //         "iw": "0.00000000", // Isolated Wallet (if isolated position)
        //         "ps": "BOTH" // Position Side
        //     }
        //
        const marketId = this.safeString (position, 's');
        const contracts = this.safeString (position, 'pa');
        const contractsAbs = Precise.stringAbs (this.safeString (position, 'pa'));
        let positionSide = this.safeStringLower (position, 'ps');
        let hedged = true;
        if (positionSide === 'both') {
            hedged = false;
            if (!Precise.stringEq (contracts, '0')) {
                if (Precise.stringLt (contracts, '0')) {
                    positionSide = 'short';
                } else {
                    positionSide = 'long';
                }
            }
        }
        return this.safePosition ({
            'info': position,
            'id': undefined,
            'symbol': this.safeSymbol (marketId, undefined, undefined, 'contract'),
            'notional': undefined,
            'marginMode': this.safeString (position, 'mt'),
            'liquidationPrice': undefined,
            'entryPrice': this.safeNumber (position, 'ep'),
            'unrealizedPnl': this.safeNumber (position, 'up'),
            'percentage': undefined,
            'contracts': this.parseNumber (contractsAbs),
            'contractSize': undefined,
            'markPrice': undefined,
            'side': positionSide,
            'hedged': hedged,
            'timestamp': undefined,
            'datetime': undefined,
            'maintenanceMargin': undefined,
            'maintenanceMarginPercentage': undefined,
            'collateral': undefined,
            'initialMargin': undefined,
            'initialMarginPercentage': undefined,
            'leverage': undefined,
            'marginRatio': undefined,
        });
    }

    /**
     * @method
     * @name binance#fetchMyTradesWs
     * @description fetch all trades made by the user
     * @see https://developers.binance.com/docs/binance-spot-api-docs/websocket-api/account-requests#account-trade-history-user_data
     * @param {string} symbol unified market symbol
     * @param {int|undefined} [since] the earliest time in ms to fetch trades for
     * @param {int|undefined} [limit] the maximum number of trades structures to retrieve
     * @param {object} [params] extra parameters specific to the exchange API endpoint
     * @param {int} [params.endTime] the latest time in ms to fetch trades for
     * @param {int} [params.fromId] first trade Id to fetch
     * @returns {object[]} a list of [trade structures]{@link https://docs.ccxt.com/#/?id=trade-structure}
     */
    async fetchMyTradesWs (symbol: Str = undefined, since: Int = undefined, limit: Int = undefined, params = {}): Promise<Trade[]> {
        await this.loadMarkets ();
        if (symbol === undefined) {
            throw new BadRequest (this.id + ' fetchMyTradesWs requires a symbol');
        }
        const market = this.market (symbol);
        const type = this.getMarketType ('fetchMyTradesWs', market, params);
        if (type !== 'spot' && type !== 'future') {
            throw new BadRequest (this.id + ' fetchMyTradesWs does not support ' + type + ' markets');
        }
        const url = this.urls['api']['ws']['ws-api'][type];
        const requestId = this.requestId (url);
        const messageHash = requestId.toString ();
        let returnRateLimits = false;
        [ returnRateLimits, params ] = this.handleOptionAndParams (params, 'fetchMyTradesWs', 'returnRateLimits', false);
        const payload: Dict = {
            'symbol': this.marketId (symbol),
            'returnRateLimits': returnRateLimits,
        };
        if (since !== undefined) {
            payload['startTime'] = since;
        }
        if (limit !== undefined) {
            payload['limit'] = limit;
        }
        const fromId = this.safeInteger (params, 'fromId');
        if (fromId !== undefined && since !== undefined) {
            throw new BadRequest (this.id + ' fetchMyTradesWs does not support fetching by both fromId and since parameters at the same time');
        }
        const message: Dict = {
            'id': messageHash,
            'method': 'myTrades',
            'params': this.signParams (this.extend (payload, params)),
        };
        const subscription: Dict = {
            'method': this.handleTradesWs,
        };
        const trades = await this.watch (url, messageHash, message, messageHash, subscription);
        return this.filterBySymbolSinceLimit (trades, symbol, since, limit);
    }

    /**
     * @method
     * @name binance#fetchTradesWs
     * @description fetch all trades made by the user
     * @see https://developers.binance.com/docs/binance-spot-api-docs/websocket-api/market-data-requests#recent-trades
     * @param {string} symbol unified market symbol
     * @param {int} [since] the earliest time in ms to fetch trades for
     * @param {int} [limit] the maximum number of trades structures to retrieve, default=500, max=1000
     * @param {object} [params] extra parameters specific to the exchange API endpoint
     *
     * EXCHANGE SPECIFIC PARAMETERS
     * @param {int} [params.fromId] trade ID to begin at
     * @returns {object[]} a list of [trade structures]{@link https://docs.ccxt.com/#/?id=trade-structure}
     */
    async fetchTradesWs (symbol: string, since: Int = undefined, limit: Int = undefined, params = {}): Promise<Trade[]> {
        await this.loadMarkets ();
        const market = this.market (symbol);
        const type = this.getMarketType ('fetchTradesWs', market, params);
        if (type !== 'spot' && type !== 'future') {
            throw new BadRequest (this.id + ' fetchTradesWs does not support ' + type + ' markets');
        }
        const url = this.urls['api']['ws']['ws-api'][type];
        const requestId = this.requestId (url);
        const messageHash = requestId.toString ();
        let returnRateLimits = false;
        [ returnRateLimits, params ] = this.handleOptionAndParams (params, 'fetchTradesWs', 'returnRateLimits', false);
        const payload: Dict = {
            'symbol': this.marketId (symbol),
            'returnRateLimits': returnRateLimits,
        };
        if (limit !== undefined) {
            payload['limit'] = limit;
        }
        const message: Dict = {
            'id': messageHash,
            'method': 'trades.historical',
            'params': this.extend (payload, params),
        };
        const subscription: Dict = {
            'method': this.handleTradesWs,
        };
        const trades = await this.watch (url, messageHash, message, messageHash, subscription);
        return this.filterBySinceLimit (trades, since, limit);
    }

    handleTradesWs (client: Client, message) {
        //
        // fetchMyTradesWs
        //
        //    {
        //        "id": "f4ce6a53-a29d-4f70-823b-4ab59391d6e8",
        //        "status": 200,
        //        "result": [
        //            {
        //                "symbol": "BTCUSDT",
        //                "id": 1650422481,
        //                "orderId": 12569099453,
        //                "orderListId": -1,
        //                "price": "23416.10000000",
        //                "qty": "0.00635000",
        //                "quoteQty": "148.69223500",
        //                "commission": "0.00000000",
        //                "commissionAsset": "BNB",
        //                "time": 1660801715793,
        //                "isBuyer": false,
        //                "isMaker": true,
        //                "isBestMatch": true
        //            },
        //            ...
        //        ],
        //    }
        //
        // fetchTradesWs
        //
        //    {
        //        "id": "f4ce6a53-a29d-4f70-823b-4ab59391d6e8",
        //        "status": 200,
        //        "result": [
        //            {
        //                "id": 0,
        //                "price": "0.00005000",
        //                "qty": "40.00000000",
        //                "quoteQty": "0.00200000",
        //                "time": 1500004800376,
        //                "isBuyerMaker": true,
        //                "isBestMatch": true
        //            }
        //            ...
        //        ],
        //    }
        //
        const messageHash = this.safeString (message, 'id');
        const result = this.safeList (message, 'result', []);
        const trades = this.parseTrades (result);
        client.resolve (trades, messageHash);
    }

    /**
     * @method
     * @name binance#watchMyTrades
     * @description watches information on multiple trades made by the user
     * @param {string} symbol unified market symbol of the market orders were made in
     * @param {int} [since] the earliest time in ms to fetch orders for
     * @param {int} [limit] the maximum number of order structures to retrieve
     * @param {object} [params] extra parameters specific to the exchange API endpoint
     * @param {boolean} [params.portfolioMargin] set to true if you would like to watch trades in a portfolio margin account
     * @returns {object[]} a list of [trade structures]{@link https://docs.ccxt.com/#/?id=trade-structure}
     */
    async watchMyTrades (symbol: Str = undefined, since: Int = undefined, limit: Int = undefined, params = {}): Promise<Trade[]> {
        await this.loadMarkets ();
        let type = undefined;
        let market = undefined;
        if (symbol !== undefined) {
            market = this.market (symbol);
            symbol = market['symbol'];
        }
        [ type, params ] = this.handleMarketTypeAndParams ('watchMyTrades', market, params);
        let subType = undefined;
        [ subType, params ] = this.handleSubTypeAndParams ('watchMyTrades', market, params);
        if (this.isLinear (type, subType)) {
            type = 'future';
        } else if (this.isInverse (type, subType)) {
            type = 'delivery';
        }
        let messageHash = 'myTrades';
        if (symbol !== undefined) {
            symbol = this.symbol (symbol);
            messageHash += ':' + symbol;
            params = this.extend (params, { 'type': market['type'], 'symbol': symbol });
        }
        await this.authenticate (params);
        let urlType = type; // we don't change type because the listening key is different
        if (type === 'margin') {
            urlType = 'spot'; // spot-margin shares the same stream as regular spot
        }
        let isPortfolioMargin = undefined;
        [ isPortfolioMargin, params ] = this.handleOptionAndParams2 (params, 'watchMyTrades', 'papi', 'portfolioMargin', false);
        let url = '';
        if (type === 'spot') {
            url = this.urls['api']['ws']['ws-api'][type];
        } else {
            if (isPortfolioMargin) {
                urlType = 'papi';
            }
            url = this.urls['api']['ws'][urlType] + '/' + this.options[type]['listenKey'];
        }
        const client = this.client (url);
        this.setBalanceCache (client, type, isPortfolioMargin);
        this.setPositionsCache (client, type, undefined, isPortfolioMargin);
        const message = undefined;
        const trades = await this.watch (url, messageHash, message, type);
        if (this.newUpdates) {
            limit = trades.getLimit (symbol, limit);
        }
        return this.filterBySymbolSinceLimit (trades, symbol, since, limit, true);
    }

    /**
     * @method
     * @name binance#unWatchMyTrades
     * @description stop watching my trades updates
     * @param {string} [symbol] unified market symbol of the market the trades were made in
     * @param {object} [params] extra parameters specific to the exchange API endpoint
     * @returns {Promise<any>} unsubscribe result
     */
    async unWatchMyTrades (symbol: Str = undefined, params = {}): Promise<any> {
        await this.loadMarkets ();
        let type = undefined;
        let market = undefined;
        if (symbol !== undefined) {
            market = this.market (symbol);
            symbol = market['symbol'];
        }
        [ type, params ] = this.handleMarketTypeAndParams ('unWatchMyTrades', market, params);
        let subType = undefined;
        [ subType, params ] = this.handleSubTypeAndParams ('unWatchMyTrades', market, params);
        if (this.isLinear (type, subType)) {
            type = 'future';
        } else if (this.isInverse (type, subType)) {
            type = 'delivery';
        }
        let messageHash = 'myTrades';
        if (symbol !== undefined) {
            symbol = this.symbol (symbol);
            messageHash += ':' + symbol;
        }
        if (type === 'spot') {
            await this.unsubscribeUserDataStream (type, params);
        } else {
            // For other types, close the WebSocket connection
            let isPortfolioMargin = undefined;
            [ isPortfolioMargin, params ] = this.handleOptionAndParams2 (params, 'unWatchMyTrades', 'papi', 'portfolioMargin', false);
            let urlType = type;
            if (isPortfolioMargin) {
                urlType = 'papi';
            }
            const url = this.urls['api']['ws'][urlType] + '/' + this.options[type]['listenKey'];
            const client = this.client (url);
            this.cleanUnsubscription (client, messageHash, messageHash);
        }
        // Check and cleanup user data streams if no active subscriptions remain
        await this.checkAndCleanupUserDataStreams (type, params);
    }

    handleMyTrade (client: Client, message) {
        const messageHash = 'myTrades';
        const executionType = this.safeString (message, 'x');
        if (executionType === 'TRADE') {
            const trade = this.parseWsTrade (message);
            const orderId = this.safeString (trade, 'order');
            let tradeFee = this.safeDict (trade, 'fee', {});
            tradeFee = this.extend ({}, tradeFee);
            const symbol = this.safeString (trade, 'symbol');
            if (orderId !== undefined && tradeFee !== undefined && symbol !== undefined) {
                const cachedOrders = this.orders;
                if (cachedOrders !== undefined) {
                    const orders = this.safeValue (cachedOrders.hashmap, symbol, {});
                    const order = this.safeValue (orders, orderId);
                    if (order !== undefined) {
                        // accumulate order fees
                        const fees = this.safeValue (order, 'fees');
                        const fee = this.safeValue (order, 'fee');
                        if (!this.isEmpty (fees)) {
                            let insertNewFeeCurrency = true;
                            for (let i = 0; i < fees.length; i++) {
                                const orderFee = fees[i];
                                if (orderFee['currency'] === tradeFee['currency']) {
                                    const feeCost = this.sum (tradeFee['cost'], orderFee['cost']);
                                    order['fees'][i]['cost'] = parseFloat (this.currencyToPrecision (tradeFee['currency'], feeCost));
                                    insertNewFeeCurrency = false;
                                    break;
                                }
                            }
                            if (insertNewFeeCurrency) {
                                order['fees'].push (tradeFee);
                            }
                        } else if (fee !== undefined) {
                            if (fee['currency'] === tradeFee['currency']) {
                                const feeCost = this.sum (fee['cost'], tradeFee['cost']);
                                order['fee']['cost'] = parseFloat (this.currencyToPrecision (tradeFee['currency'], feeCost));
                            } else if (fee['currency'] === undefined) {
                                order['fee'] = tradeFee;
                            } else {
                                order['fees'] = [ fee, tradeFee ];
                                order['fee'] = undefined;
                            }
                        } else {
                            order['fee'] = tradeFee;
                        }
                        // save this trade in the order
                        const orderTrades = this.safeList (order, 'trades', []);
                        orderTrades.push (trade);
                        order['trades'] = orderTrades;
                        // don't append twice cause it breaks newUpdates mode
                        // this order already exists in the cache
                    }
                }
            }
            if (this.myTrades === undefined) {
                const limit = this.safeInteger (this.options, 'tradesLimit', 1000);
                this.myTrades = new ArrayCacheBySymbolById (limit);
            }
            const myTrades = this.myTrades;
            myTrades.append (trade);
            client.resolve (this.myTrades, messageHash);
            const messageHashSymbol = messageHash + ':' + symbol;
            client.resolve (this.myTrades, messageHashSymbol);
        }
    }

    handleOrder (client: Client, message) {
        const parsed = this.parseWsOrder (message);
        const symbol = this.safeString (parsed, 'symbol');
        const orderId = this.safeString (parsed, 'id');
        if (symbol !== undefined) {
            if (this.orders === undefined) {
                const limit = this.safeInteger (this.options, 'ordersLimit', 1000);
                this.orders = new ArrayCacheBySymbolById (limit);
            }
            const cachedOrders = this.orders;
            const orders = this.safeValue (cachedOrders.hashmap, symbol, {});
            const order = this.safeValue (orders, orderId);
            if (order !== undefined) {
                const fee = this.safeValue (order, 'fee');
                if (fee !== undefined) {
                    parsed['fee'] = fee;
                }
                const fees = this.safeValue (order, 'fees');
                if (fees !== undefined) {
                    parsed['fees'] = fees;
                }
                parsed['trades'] = this.safeValue (order, 'trades');
                const timestamp = this.safeInteger (parsed, 'timestamp');
                if (timestamp === undefined) {
                    parsed['timestamp'] = this.safeInteger (order, 'timestamp');
                    parsed['datetime'] = this.safeString (order, 'datetime');
                }
            }
            cachedOrders.append (parsed);
            const messageHash = 'orders';
            const symbolSpecificMessageHash = 'orders:' + symbol;
            client.resolve (cachedOrders, messageHash);
            client.resolve (cachedOrders, symbolSpecificMessageHash);
        }
    }

    handleAcountUpdate (client, message) {
        this.handleBalance (client, message);
        this.handlePositions (client, message);
    }

    handleWsError (client: Client, message) {
        //
        //    {
        //        "error": {
        //            "code": 2,
        //            "msg": "Invalid request: invalid stream"
        //        },
        //        "id": 1
        //    }
        //
        const id = this.safeString (message, 'id');
        let rejected = false;
        const error = this.safeDict (message, 'error', {});
        const code = this.safeInteger (error, 'code');
        const msg = this.safeString (error, 'msg');
        try {
            this.handleErrors (code, msg, client.url, '', {}, this.json (error), error, {}, {});
        } catch (e) {
            rejected = true;
            // private endpoint uses id as messageHash
            client.reject (e, id);
            // public endpoint stores messageHash in subscriptions
            const subscriptionKeys = Object.keys (client.subscriptions);
            for (let i = 0; i < subscriptionKeys.length; i++) {
                const subscriptionHash = subscriptionKeys[i];
                const subscriptionId = this.safeString (client.subscriptions[subscriptionHash], 'id');
                const subscription = this.safeString (client.subscriptions[subscriptionHash], 'subscription');
                if (id === subscriptionId) {
                    client.reject (e, subscriptionHash);
                    if (subscription !== undefined) {
                        delete client.subscriptions[subscription];
                    }
                }
            }
        }
        if (!rejected) {
            client.reject (message, id);
        }
        // reset connection if 5xx error
        const codeString = this.safeString (error, 'code');
        if ((codeString !== undefined) && (codeString[0] === '5')) {
            client.reset (message);
        }
    }

    handleEventStreamTerminated (client: Client, message) {
        //
        //    {
        //        e: 'eventStreamTerminated',
        //        E: 1757896885229
        //    }
        //
        const event = this.safeString (message, 'e');
        const subscriptions = client.subscriptions;
        const subscriptionsKeys = Object.keys (subscriptions);
        const accountType = this.getAccountTypeFromSubscriptions (subscriptionsKeys);
        if (event === 'eventStreamTerminated') {
            delete client.subscriptions[accountType];
            client.reject (message, accountType);
        }
    }

    handleMessage (client: Client, message) {
        // handle WebSocketAPI
        const eventMsg = this.safeDict (message, 'event');
        if (eventMsg !== undefined) {
            message = eventMsg;
        }
        const status = this.safeString (message, 'status');
        const error = this.safeValue (message, 'error');
        if ((error !== undefined) || (status !== undefined && status !== '200')) {
            this.handleWsError (client, message);
            return;
        }
        // user subscription wraps message in subscriptionId and event
        const id = this.safeString (message, 'id');
        const subscriptions = this.safeValue (client.subscriptions, id);
        let method = this.safeValue (subscriptions, 'method');
        if (method !== undefined) {
            method.call (this, client, message);
            return;
        }
        // handle other APIs
        const methods: Dict = {
            'depthUpdate': this.handleOrderBook,
            'trade': this.handleTrade,
            'aggTrade': this.handleTrade,
            'kline': this.handleOHLCV,
            'markPrice_kline': this.handleOHLCV,
            'indexPrice_kline': this.handleOHLCV,
            '1hTicker@arr': this.handleTickers,
            '4hTicker@arr': this.handleTickers,
            '1dTicker@arr': this.handleTickers,
            '24hrTicker@arr': this.handleTickers,
            '24hrMiniTicker@arr': this.handleTickers,
            '1hTicker': this.handleTickers,
            '4hTicker': this.handleTickers,
            '1dTicker': this.handleTickers,
            '24hrTicker': this.handleTickers,
            '24hrMiniTicker': this.handleTickers,
            'markPriceUpdate': this.handleTickers,
            'markPriceUpdate@arr': this.handleTickers,
            'bookTicker': this.handleBidsAsks, // there is no "bookTicker@arr" endpoint
            'outboundAccountPosition': this.handleBalance,
            'balanceUpdate': this.handleBalance,
            'ACCOUNT_UPDATE': this.handleAcountUpdate,
            'executionReport': this.handleOrderUpdate,
            'ORDER_TRADE_UPDATE': this.handleOrderUpdate,
            'forceOrder': this.handleLiquidation,
            'eventStreamTerminated': this.handleEventStreamTerminated,
            'externalLockUpdate': this.handleBalance,
        };
        let event = this.safeString (message, 'e');
        if (Array.isArray (message)) {
            const data = message[0];
            event = this.safeString (data, 'e') + '@arr';
        }
        method = this.safeValue (methods, event);
        if (method === undefined) {
            const requestId = this.safeString (message, 'id');
            if (requestId !== undefined) {
                this.handleSubscriptionStatus (client, message);
                return;
            }
            // special case for the real-time bookTicker, since it comes without an event identifier
            //
            //     {
            //         "u": 7488717758,
            //         "s": "BTCUSDT",
            //         "b": "28621.74000000",
            //         "B": "1.43278800",
            //         "a": "28621.75000000",
            //         "A": "2.52500800"
            //     }
            //
            if (event === undefined && ('a' in message) && ('b' in message)) {
                this.handleBidsAsks (client, message);
            }
        } else {
            method.call (this, client, message);
        }
    }
}<|MERGE_RESOLUTION|>--- conflicted
+++ resolved
@@ -2431,7 +2431,6 @@
         client.resolve (message, messageHash);
     }
 
-<<<<<<< HEAD
     /**
      * @method
      * @name binance#unsubscribeUserDataStream
@@ -2609,8 +2608,6 @@
         return activeStreams;
     }
 
-=======
->>>>>>> e288b8c1
     async authenticate (params = {}) {
         const time = this.milliseconds ();
         let type = undefined;
