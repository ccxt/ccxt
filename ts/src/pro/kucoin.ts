--- conflicted
+++ resolved
@@ -1215,13 +1215,9 @@
         }
         const data = this.safeDict (message, 'data');
         const parsed = this.parseWsTrade (data);
-<<<<<<< HEAD
-        this.myTrades.append (parsed);
-        this.streamProduce ('myTrades', parsed);
-=======
         const myTrades = this.myTrades;
         myTrades.append (parsed);
->>>>>>> 7cb0e1bc
+        this.streamProduce ('myTrades', parsed);
         const messageHash = 'myTrades';
         client.resolve (this.myTrades, messageHash);
         const symbolSpecificMessageHash = messageHash + ':' + parsed['symbol'];
