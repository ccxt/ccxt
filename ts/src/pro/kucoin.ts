
//  ---------------------------------------------------------------------------

import kucoinRest from '../kucoin.js';
import { ExchangeError, ArgumentsRequired } from '../base/errors.js';
import { ArrayCache, ArrayCacheByTimestamp, ArrayCacheBySymbolById } from '../base/ws/Cache.js';
import type { Int, Str, Strings, OrderBook, Order, Trade, Ticker, Tickers, OHLCV, Balances, Dict, Bool } from '../base/types.js';
import Client from '../base/ws/Client.js';

//  ---------------------------------------------------------------------------

export default class kucoin extends kucoinRest {
    describe (): any {
        return this.deepExtend (super.describe (), {
            'has': {
                'ws': true,
                'createOrderWs': false,
                'editOrderWs': false,
                'fetchOpenOrdersWs': false,
                'fetchOrderWs': false,
                'cancelOrderWs': false,
                'cancelOrdersWs': false,
                'cancelAllOrdersWs': false,
                'watchBidsAsks': true,
                'watchOrderBook': true,
                'watchOrders': true,
                'watchMyTrades': true,
                'watchTickers': true,
                'watchTicker': true,
                'watchTrades': true,
                'watchTradesForSymbols': true,
                'watchOrderBookForSymbols': true,
                'watchBalance': true,
                'watchOHLCV': true,
            },
            'options': {
                'tradesLimit': 1000,
                'watchTicker': {
                    'name': 'market/snapshot', // market/ticker
                },
                'watchOrderBook': {
                    'snapshotDelay': 5,
                    'snapshotMaxRetries': 3,
                    'method': '/market/level2', // '/spotMarket/level2Depth5' or '/spotMarket/level2Depth50'
                },
                'watchMyTrades': {
                    'method': '/spotMarket/tradeOrders',  // or '/spot/tradeFills'
                },
            },
            'streaming': {
                // kucoin does not support built-in ws protocol-level ping-pong
                // instead it requires a custom json-based text ping-pong
                // https://docs.kucoin.com/#ping
                'ping': this.ping,
            },
        });
    }

    async negotiate (privateChannel, params = {}) {
        const connectId = privateChannel ? 'private' : 'public';
        const urls = this.safeValue (this.options, 'urls', {});
        const spawaned = this.safeValue (urls, connectId);
        if (spawaned !== undefined) {
            return await spawaned;
        }
        // we store an awaitable to the url
        // so that multiple calls don't asynchronously
        // fetch different urls and overwrite each other
        urls[connectId] = this.spawn (this.negotiateHelper, privateChannel, params);
        this.options['urls'] = urls;
        const future = urls[connectId];
        return await future;
    }

    async negotiateHelper (privateChannel, params = {}) {
        let response = undefined;
        const connectId = privateChannel ? 'private' : 'public';
        try {
            if (privateChannel) {
                response = await this.privatePostBulletPrivate (params);
                //
                //     {
                //         "code": "200000",
                //         "data": {
                //             "instanceServers": [
                //                 {
                //                     "pingInterval":  50000,
                //                     "endpoint": "wss://push-private.kucoin.com/endpoint",
                //                     "protocol": "websocket",
                //                     "encrypt": true,
                //                     "pingTimeout": 10000
                //                 }
                //             ],
                //             "token": "2neAiuYvAU61ZDXANAGAsiL4-iAExhsBXZxftpOeh_55i3Ysy2q2LEsEWU64mdzUOPusi34M_wGoSf7iNyEWJ1UQy47YbpY4zVdzilNP-Bj3iXzrjjGlWtiYB9J6i9GjsxUuhPw3BlrzazF6ghq4Lzf7scStOz3KkxjwpsOBCH4=.WNQmhZQeUKIkh97KYgU0Lg=="
                //         }
                //     }
                //
            } else {
                response = await this.publicPostBulletPublic (params);
            }
            const data = this.safeValue (response, 'data', {});
            const instanceServers = this.safeValue (data, 'instanceServers', []);
            const firstInstanceServer = this.safeValue (instanceServers, 0);
            const pingInterval = this.safeInteger (firstInstanceServer, 'pingInterval');
            const endpoint = this.safeString (firstInstanceServer, 'endpoint');
            const token = this.safeString (data, 'token');
            const result = endpoint + '?' + this.urlencode ({
                'token': token,
                'privateChannel': privateChannel,
                'connectId': connectId,
            });
            const client = this.client (result);
            client.keepAlive = pingInterval;
            return result;
        } catch (e) {
            const future = this.safeValue (this.options['urls'], connectId);
            future.reject (e);
            delete this.options['urls'][connectId];
        }
        return undefined;
    }

    requestId () {
        const requestId = this.sum (this.safeInteger (this.options, 'requestId', 0), 1);
        this.options['requestId'] = requestId;
        return requestId;
    }

    async subscribe (url, messageHash, subscriptionHash, params = {}, subscription = undefined) {
        const requestId = this.requestId ().toString ();
        const request: Dict = {
            'id': requestId,
            'type': 'subscribe',
            'topic': subscriptionHash,
            'response': true,
        };
        const message = this.extend (request, params);
        const client = this.client (url);
        if (!(subscriptionHash in client.subscriptions)) {
            client.subscriptions[requestId] = subscriptionHash;
        }
        return await this.watch (url, messageHash, message, subscriptionHash, subscription);
    }

    async subscribeMultiple (url, messageHashes, topic, subscriptionHashes, params = {}, subscription = undefined) {
        const requestId = this.requestId ().toString ();
        const request: Dict = {
            'id': requestId,
            'type': 'subscribe',
            'topic': topic,
            'response': true,
        };
        const message = this.extend (request, params);
        const client = this.client (url);
        for (let i = 0; i < subscriptionHashes.length; i++) {
            const subscriptionHash = subscriptionHashes[i];
            if (!(subscriptionHash in client.subscriptions)) {
                client.subscriptions[requestId] = subscriptionHash;
            }
        }
        return await this.watchMultiple (url, messageHashes, message, subscriptionHashes, subscription);
    }

    async unSubscribeMultiple (url, messageHashes, topic, subscriptionHashes, params = {}, subscription: Dict = undefined) {
        const requestId = this.requestId ().toString ();
        const request: Dict = {
            'id': requestId,
            'type': 'unsubscribe',
            'topic': topic,
            'response': true,
        };
        const message = this.extend (request, params);
        if (subscription !== undefined) {
            subscription[requestId] = requestId;
        }
        const client = this.client (url);
        for (let i = 0; i < subscriptionHashes.length; i++) {
            const subscriptionHash = subscriptionHashes[i];
            if (!(subscriptionHash in client.subscriptions)) {
                client.subscriptions[requestId] = subscriptionHash;
            }
        }
        return await this.watchMultiple (url, messageHashes, message, subscriptionHashes, subscription);
    }

    /**
     * @method
     * @name kucoin#watchTicker
     * @description watches a price ticker, a statistical calculation with the information calculated over the past 24 hours for a specific market
     * @see https://www.kucoin.com/docs/websocket/spot-trading/public-channels/market-snapshot
     * @param {string} symbol unified symbol of the market to fetch the ticker for
     * @param {object} [params] extra parameters specific to the exchange API endpoint
     * @returns {object} a [ticker structure]{@link https://docs.ccxt.com/#/?id=ticker-structure}
     */
    async watchTicker (symbol: string, params = {}): Promise<Ticker> {
        await this.loadMarkets ();
        const market = this.market (symbol);
        symbol = market['symbol'];
        const url = await this.negotiate (false);
        const [ method, query ] = this.handleOptionAndParams (params, 'watchTicker', 'method', '/market/snapshot');
        const topic = method + ':' + market['id'];
        const messageHash = 'ticker:' + symbol;
        return await this.subscribe (url, messageHash, topic, query);
    }

    /**
     * @method
     * @name kucoin#watchTickers
     * @see https://www.kucoin.com/docs/websocket/spot-trading/public-channels/ticker
     * @description watches a price ticker, a statistical calculation with the information calculated over the past 24 hours for all markets of a specific list
     * @param {string[]} symbols unified symbol of the market to fetch the ticker for
     * @param {object} [params] extra parameters specific to the exchange API endpoint
     * @param {string} [params.method] either '/market/snapshot' or '/market/ticker' default is '/market/ticker'
     * @returns {object} a [ticker structure]{@link https://docs.ccxt.com/#/?id=ticker-structure}
     */
    async watchTickers (symbols: Strings = undefined, params = {}): Promise<Tickers> {
        await this.loadMarkets ();
        symbols = this.marketSymbols (symbols);
        const messageHash = 'tickers';
        let method = undefined;
        [ method, params ] = this.handleOptionAndParams (params, 'watchTickers', 'method', '/market/ticker');
        const messageHashes = [];
        const topics = [];
        if (symbols !== undefined) {
            for (let i = 0; i < symbols.length; i++) {
                const symbol = symbols[i];
                messageHashes.push ('ticker:' + symbol);
                const market = this.market (symbol);
                topics.push (method + ':' + market['id']);
            }
        }
        const url = await this.negotiate (false);
        let tickers = undefined;
        if (symbols === undefined) {
            const allTopic = method + ':all';
            tickers = await this.subscribe (url, messageHash, allTopic, params);
            if (this.newUpdates) {
                return tickers;
            }
        } else {
            const marketIds = this.marketIds (symbols);
            const symbolsTopic = method + ':' + marketIds.join (',');
            tickers = await this.subscribeMultiple (url, messageHashes, symbolsTopic, topics, params);
            if (this.newUpdates) {
                const newDict: Dict = {};
                newDict[tickers['symbol']] = tickers;
                return newDict;
            }
        }
        return this.filterByArray (this.tickers, 'symbol', symbols);
    }

    handleTicker (client: Client, message) {
        //
        // market/snapshot
        //
        // updates come in every 2 sec unless there
        // were no changes since the previous update
        //
        //     {
        //         "data": {
        //             "sequence": "1545896669291",
        //             "data": {
        //                 "trading": true,
        //                 "symbol": "KCS-BTC",
        //                 "buy": 0.00011,
        //                 "sell": 0.00012,
        //                 "sort": 100,
        //                 "volValue": 3.13851792584, // total
        //                 "baseCurrency": "KCS",
        //                 "market": "BTC",
        //                 "quoteCurrency": "BTC",
        //                 "symbolCode": "KCS-BTC",
        //                 "datetime": 1548388122031,
        //                 "high": 0.00013,
        //                 "vol": 27514.34842,
        //                 "low": 0.0001,
        //                 "changePrice": -1.0e-5,
        //                 "changeRate": -0.0769,
        //                 "lastTradedPrice": 0.00012,
        //                 "board": 0,
        //                 "mark": 0
        //             }
        //         },
        //         "subject": "trade.snapshot",
        //         "topic": "/market/snapshot:KCS-BTC",
        //         "type": "message"
        //     }
        //
        // market/ticker
        //
        //     {
        //         "type": "message",
        //         "topic": "/market/ticker:BTC-USDT",
        //         "subject": "trade.ticker",
        //         "data": {
        //             "bestAsk": "62163",
        //             "bestAskSize": "0.99011388",
        //             "bestBid": "62162.9",
        //             "bestBidSize": "0.04794181",
        //             "price": "62162.9",
        //             "sequence": "1621383371852",
        //             "size": "0.00832274",
        //             "time": 1634641987564
        //         }
        //     }
        //
        const topic = this.safeString (message, 'topic');
        let market = undefined;
        if (topic !== undefined) {
            const parts = topic.split (':');
            const first = this.safeString (parts, 1);
            let marketId = undefined;
            if (first === 'all') {
                marketId = this.safeString (message, 'subject');
            } else {
                marketId = first;
            }
            market = this.safeMarket (marketId, market, '-');
        }
        const data = this.safeValue (message, 'data', {});
        const rawTicker = this.safeValue (data, 'data', data);
        const ticker = this.parseTicker (rawTicker, market);
        const symbol = ticker['symbol'];
        this.tickers[symbol] = ticker;
        const messageHash = 'ticker:' + symbol;
        this.streamProduce ('tickers', ticker);
        client.resolve (ticker, messageHash);
        // watchTickers
        const allTickers: Dict = {};
        allTickers[symbol] = ticker;
        client.resolve (allTickers, 'tickers');
    }

    /**
     * @method
     * @name kucoin#watchBidsAsks
     * @see https://www.kucoin.com/docs/websocket/spot-trading/public-channels/level1-bbo-market-data
     * @description watches best bid & ask for symbols
     * @param {string[]} symbols unified symbol of the market to fetch the ticker for
     * @param {object} [params] extra parameters specific to the exchange API endpoint
     * @returns {object} a [ticker structure]{@link https://docs.ccxt.com/#/?id=ticker-structure}
     */
    async watchBidsAsks (symbols: Strings = undefined, params = {}): Promise<Tickers> {
        const ticker = await this.watchMultiHelper ('watchBidsAsks', '/spotMarket/level1:', symbols, params);
        if (this.newUpdates) {
            const tickers: Dict = {};
            tickers[ticker['symbol']] = ticker;
            return tickers;
        }
        return this.filterByArray (this.bidsasks, 'symbol', symbols);
    }

    async watchMultiHelper (methodName, channelName: string, symbols: Strings = undefined, params = {}) {
        await this.loadMarkets ();
        symbols = this.marketSymbols (symbols, undefined, false, true, false);
        const length = symbols.length;
        if (length > 100) {
            throw new ArgumentsRequired (this.id + ' ' + methodName + '() accepts a maximum of 100 symbols');
        }
        const messageHashes = [];
        for (let i = 0; i < symbols.length; i++) {
            const symbol = symbols[i];
            const market = this.market (symbol);
            messageHashes.push ('bidask@' + market['symbol']);
        }
        const url = await this.negotiate (false);
        const marketIds = this.marketIds (symbols);
        const joined = marketIds.join (',');
        const requestId = this.requestId ().toString ();
        const request: Dict = {
            'id': requestId,
            'type': 'subscribe',
            'topic': channelName + joined,
            'response': true,
        };
        const message = this.extend (request, params);
        return await this.watchMultiple (url, messageHashes, message, messageHashes);
    }

    handleBidAsk (client: Client, message) {
        //
        // arrives one symbol dict
        //
        //     {
        //         topic: '/spotMarket/level1:ETH-USDT',
        //         type: 'message',
        //         data: {
        //             asks: [ '3347.42', '2.0778387' ],
        //             bids: [ '3347.41', '6.0411697' ],
        //             timestamp: 1712231142085
        //         },
        //         subject: 'level1'
        //     }
        //
        const parsedTicker = this.parseWsBidAsk (message);
        const symbol = parsedTicker['symbol'];
        this.bidsasks[symbol] = parsedTicker;
        const messageHash = 'bidask@' + symbol;
        client.resolve (parsedTicker, messageHash);
    }

    parseWsBidAsk (ticker, market = undefined) {
        const topic = this.safeString (ticker, 'topic');
        const parts = topic.split (':');
        const marketId = parts[1];
        market = this.safeMarket (marketId, market);
        const symbol = this.safeString (market, 'symbol');
        const data = this.safeDict (ticker, 'data', {});
        const ask = this.safeList (data, 'asks', []);
        const bid = this.safeList (data, 'bids', []);
        const timestamp = this.safeInteger (data, 'timestamp');
        return this.safeTicker ({
            'symbol': symbol,
            'timestamp': timestamp,
            'datetime': this.iso8601 (timestamp),
            'ask': this.safeNumber (ask, 0),
            'askVolume': this.safeNumber (ask, 1),
            'bid': this.safeNumber (bid, 0),
            'bidVolume': this.safeNumber (bid, 1),
            'info': ticker,
        }, market);
    }

    /**
     * @method
     * @name kucoin#watchOHLCV
     * @description watches historical candlestick data containing the open, high, low, and close price, and the volume of a market
     * @see https://www.kucoin.com/docs/websocket/spot-trading/public-channels/klines
     * @param {string} symbol unified symbol of the market to fetch OHLCV data for
     * @param {string} timeframe the length of time each candle represents
     * @param {int} [since] timestamp in ms of the earliest candle to fetch
     * @param {int} [limit] the maximum amount of candles to fetch
     * @param {object} [params] extra parameters specific to the exchange API endpoint
     * @returns {int[][]} A list of candles ordered as timestamp, open, high, low, close, volume
     */
    async watchOHLCV (symbol: string, timeframe = '1m', since: Int = undefined, limit: Int = undefined, params = {}): Promise<OHLCV[]> {
        await this.loadMarkets ();
        const url = await this.negotiate (false);
        const market = this.market (symbol);
        symbol = market['symbol'];
        const period = this.safeString (this.timeframes, timeframe, timeframe);
        const topic = '/market/candles:' + market['id'] + '_' + period;
        const messageHash = 'candles:' + symbol + ':' + timeframe;
        const ohlcv = await this.subscribe (url, messageHash, topic, params);
        if (this.newUpdates) {
            limit = ohlcv.getLimit (symbol, limit);
        }
        return this.filterBySinceLimit (ohlcv, since, limit, 0, true);
    }

    handleOHLCV (client: Client, message) {
        //
        //     {
        //         "data": {
        //             "symbol": "BTC-USDT",
        //             "candles": [
        //                 "1624881240",
        //                 "34138.8",
        //                 "34121.6",
        //                 "34138.8",
        //                 "34097.9",
        //                 "3.06097133",
        //                 "104430.955068564"
        //             ],
        //             "time": 1624881284466023700
        //         },
        //         "subject": "trade.candles.update",
        //         "topic": "/market/candles:BTC-USDT_1min",
        //         "type": "message"
        //     }
        //
        const data = this.safeValue (message, 'data', {});
        const marketId = this.safeString (data, 'symbol');
        const candles = this.safeValue (data, 'candles', []);
        const topic = this.safeString (message, 'topic');
        const parts = topic.split ('_');
        const interval = this.safeString (parts, 1);
        // use a reverse lookup in a static map instead
        const timeframe = this.findTimeframe (interval);
        const market = this.safeMarket (marketId);
        const symbol = market['symbol'];
        const messageHash = 'candles:' + symbol + ':' + timeframe;
        this.ohlcvs[symbol] = this.safeValue (this.ohlcvs, symbol, {});
        let stored = this.safeValue (this.ohlcvs[symbol], timeframe);
        if (stored === undefined) {
            const limit = this.safeInteger (this.options, 'OHLCVLimit', 1000);
            stored = new ArrayCacheByTimestamp (limit);
            this.ohlcvs[symbol][timeframe] = stored;
        }
        const ohlcv = this.parseOHLCV (candles, market);
        const ohlcvs = this.createStreamOHLCV (symbol, timeframe, ohlcv);
        this.streamProduce ('ohlcvs', ohlcvs);
        stored.append (ohlcv);
        client.resolve (stored, messageHash);
    }

    /**
     * @method
     * @name kucoin#watchTrades
     * @description get the list of most recent trades for a particular symbol
     * @see https://www.kucoin.com/docs/websocket/spot-trading/public-channels/match-execution-data
     * @param {string} symbol unified symbol of the market to fetch trades for
     * @param {int} [since] timestamp in ms of the earliest trade to fetch
     * @param {int} [limit] the maximum amount of trades to fetch
     * @param {object} [params] extra parameters specific to the exchange API endpoint
     * @returns {object[]} a list of [trade structures]{@link https://docs.ccxt.com/#/?id=public-trades}
     */
    async watchTrades (symbol: string, since: Int = undefined, limit: Int = undefined, params = {}): Promise<Trade[]> {
        return await this.watchTradesForSymbols ([ symbol ], since, limit, params);
    }

    /**
     * @method
     * @name kucoin#watchTradesForSymbols
     * @description get the list of most recent trades for a particular symbol
     * @see https://www.kucoin.com/docs/websocket/spot-trading/public-channels/match-execution-data
     * @param {string[]} symbols
     * @param {int} [since] timestamp in ms of the earliest trade to fetch
     * @param {int} [limit] the maximum amount of trades to fetch
     * @param {object} [params] extra parameters specific to the exchange API endpoint
     * @returns {object[]} a list of [trade structures]{@link https://docs.ccxt.com/#/?id=public-trades}
     */
    async watchTradesForSymbols (symbols: string[], since: Int = undefined, limit: Int = undefined, params = {}): Promise<Trade[]> {
        const symbolsLength = symbols.length;
        if (symbolsLength === 0) {
            throw new ArgumentsRequired (this.id + ' watchTradesForSymbols() requires a non-empty array of symbols');
        }
        await this.loadMarkets ();
        symbols = this.marketSymbols (symbols);
        const marketIds = this.marketIds (symbols);
        const url = await this.negotiate (false);
        const messageHashes = [];
        const subscriptionHashes = [];
        const topic = '/market/match:' + marketIds.join (',');
        for (let i = 0; i < symbols.length; i++) {
            const symbol = symbols[i];
            messageHashes.push ('trades:' + symbol);
            const marketId = marketIds[i];
            subscriptionHashes.push ('/market/match:' + marketId);
        }
        const trades = await this.subscribeMultiple (url, messageHashes, topic, subscriptionHashes, params);
        if (this.newUpdates) {
            const first = this.safeValue (trades, 0);
            const tradeSymbol = this.safeString (first, 'symbol');
            limit = trades.getLimit (tradeSymbol, limit);
        }
        return this.filterBySinceLimit (trades, since, limit, 'timestamp', true);
    }

    /**
     * @method
     * @name kucoin#unWatchTradesForSymbols
     * @description unWatches trades stream
     * @see https://www.kucoin.com/docs/websocket/spot-trading/public-channels/match-execution-data
     * @param {string} symbols
     * @param {object} [params] extra parameters specific to the exchange API endpoint
     * @returns {object[]} a list of [trade structures]{@link https://docs.ccxt.com/#/?id=public-trades}
     */
    async unWatchTradesForSymbols (symbols: string[], params = {}): Promise<any> {
        await this.loadMarkets ();
        symbols = this.marketSymbols (symbols, undefined, false);
        const marketIds = this.marketIds (symbols);
        const url = await this.negotiate (false);
        const messageHashes = [];
        const subscriptionHashes = [];
        const topic = '/market/match:' + marketIds.join (',');
        for (let i = 0; i < symbols.length; i++) {
            const symbol = symbols[i];
            messageHashes.push ('unsubscribe:trades:' + symbol);
            subscriptionHashes.push ('trades:' + symbol);
        }
        const subscription = {
            'messageHashes': messageHashes,
            'subMessageHashes': subscriptionHashes,
            'topic': 'trades',
            'unsubscribe': true,
            'symbols': symbols,
        };
        return await this.unSubscribeMultiple (url, messageHashes, topic, messageHashes, params, subscription);
    }

    /**
     * @method
     * @name kucoin#unWatchTrades
     * @description unWatches trades stream
     * @see https://www.kucoin.com/docs/websocket/spot-trading/public-channels/match-execution-data
     * @param {string} symbol unified symbol of the market to fetch trades for
     * @param {object} [params] extra parameters specific to the exchange API endpoint
     * @returns {object[]} a list of [trade structures]{@link https://docs.ccxt.com/#/?id=public-trades}
     */
    async unWatchTrades (symbol: string, params = {}): Promise<any> {
        return await this.unWatchTradesForSymbols ([ symbol ], params);
    }

    handleTrade (client: Client, message) {
        //
        //     {
        //         "data": {
        //             "sequence": "1568787654360",
        //             "symbol": "BTC-USDT",
        //             "side": "buy",
        //             "size": "0.00536577",
        //             "price": "9345",
        //             "takerOrderId": "5e356c4a9f1a790008f8d921",
        //             "time": "1580559434436443257",
        //             "type": "match",
        //             "makerOrderId": "5e356bffedf0010008fa5d7f",
        //             "tradeId": "5e356c4aeefabd62c62a1ece"
        //         },
        //         "subject": "trade.l3match",
        //         "topic": "/market/match:BTC-USDT",
        //         "type": "message"
        //     }
        //
        const data = this.safeValue (message, 'data', {});
        const trade = this.parseTrade (data);
        const symbol = trade['symbol'];
        const messageHash = 'trades:' + symbol;
        let trades = this.safeValue (this.trades, symbol);
        if (trades === undefined) {
            const limit = this.safeInteger (this.options, 'tradesLimit', 1000);
            trades = new ArrayCache (limit);
            this.trades[symbol] = trades;
        }
        trades.append (trade);
        this.streamProduce ('trades', trade);
        client.resolve (trades, messageHash);
    }

    /**
     * @method
     * @name kucoin#watchOrderBook
     * @see https://www.kucoin.com/docs/websocket/spot-trading/public-channels/level1-bbo-market-data
     * @see https://www.kucoin.com/docs/websocket/spot-trading/public-channels/level2-market-data
     * @see https://www.kucoin.com/docs/websocket/spot-trading/public-channels/level2-5-best-ask-bid-orders
     * @see https://www.kucoin.com/docs/websocket/spot-trading/public-channels/level2-50-best-ask-bid-orders
     * @description watches information on open orders with bid (buy) and ask (sell) prices, volumes and other data
     * @param {string} symbol unified symbol of the market to fetch the order book for
     * @param {int} [limit] the maximum amount of order book entries to return
     * @param {object} [params] extra parameters specific to the exchange API endpoint
     * @param {string} [params.method] either '/market/level2' or '/spotMarket/level2Depth5' or '/spotMarket/level2Depth50' default is '/market/level2'
     * @returns {object} A dictionary of [order book structures]{@link https://docs.ccxt.com/#/?id=order-book-structure} indexed by market symbols
     */
    async watchOrderBook (symbol: string, limit: Int = undefined, params = {}): Promise<OrderBook> {
        //
        // https://docs.kucoin.com/#level-2-market-data
        //
        // 1. After receiving the websocket Level 2 data flow, cache the data.
        // 2. Initiate a REST request to get the snapshot data of Level 2 order book.
        // 3. Playback the cached Level 2 data flow.
        // 4. Apply the new Level 2 data flow to the local snapshot to ensure that
        // the sequence of the new Level 2 update lines up with the sequence of
        // the previous Level 2 data. Discard all the message prior to that
        // sequence, and then playback the change to snapshot.
        // 5. Update the level2 full data based on sequence according to the
        // size. If the price is 0, ignore the messages and update the sequence.
        // If the size=0, update the sequence and remove the price of which the
        // size is 0 out of level 2. Fr other cases, please update the price.
        //
        return await this.watchOrderBookForSymbols ([ symbol ], limit, params);
    }

    /**
     * @method
     * @name kucoin#unWatchOrderBook
     * @see https://www.kucoin.com/docs/websocket/spot-trading/public-channels/level1-bbo-market-data
     * @see https://www.kucoin.com/docs/websocket/spot-trading/public-channels/level2-market-data
     * @see https://www.kucoin.com/docs/websocket/spot-trading/public-channels/level2-5-best-ask-bid-orders
     * @see https://www.kucoin.com/docs/websocket/spot-trading/public-channels/level2-50-best-ask-bid-orders
     * @description unWatches information on open orders with bid (buy) and ask (sell) prices, volumes and other data
     * @param {string} symbol unified symbol of the market to fetch the order book for
     * @param {object} [params] extra parameters specific to the exchange API endpoint
     * @param {string} [params.method] either '/market/level2' or '/spotMarket/level2Depth5' or '/spotMarket/level2Depth50' default is '/market/level2'
     * @returns {object} A dictionary of [order book structures]{@link https://docs.ccxt.com/#/?id=order-book-structure} indexed by market symbols
     */
    async unWatchOrderBook (symbol: string, params = {}): Promise<any> {
        return await this.unWatchOrderBookForSymbols ([ symbol ], params);
    }

    /**
     * @method
     * @name kucoin#watchOrderBookForSymbols
     * @see https://www.kucoin.com/docs/websocket/spot-trading/public-channels/level1-bbo-market-data
     * @see https://www.kucoin.com/docs/websocket/spot-trading/public-channels/level2-market-data
     * @see https://www.kucoin.com/docs/websocket/spot-trading/public-channels/level2-5-best-ask-bid-orders
     * @see https://www.kucoin.com/docs/websocket/spot-trading/public-channels/level2-50-best-ask-bid-orders
     * @description watches information on open orders with bid (buy) and ask (sell) prices, volumes and other data
     * @param {string[]} symbols unified array of symbols
     * @param {int} [limit] the maximum amount of order book entries to return
     * @param {object} [params] extra parameters specific to the exchange API endpoint
     * @param {string} [params.method] either '/market/level2' or '/spotMarket/level2Depth5' or '/spotMarket/level2Depth50' default is '/market/level2'
     * @returns {object} A dictionary of [order book structures]{@link https://docs.ccxt.com/#/?id=order-book-structure} indexed by market symbols
     */
    async watchOrderBookForSymbols (symbols: string[], limit: Int = undefined, params = {}): Promise<OrderBook> {
        const symbolsLength = symbols.length;
        if (symbolsLength === 0) {
            throw new ArgumentsRequired (this.id + ' watchOrderBookForSymbols() requires a non-empty array of symbols');
        }
        if (limit !== undefined) {
            if ((limit !== 20) && (limit !== 100) && (limit !== 50) && (limit !== 5)) {
                throw new ExchangeError (this.id + " watchOrderBook 'limit' argument must be undefined, 5, 20, 50 or 100");
            }
        }
        await this.loadMarkets ();
        symbols = this.marketSymbols (symbols);
        const marketIds = this.marketIds (symbols);
        const url = await this.negotiate (false);
        let method: Str = undefined;
        [ method, params ] = this.handleOptionAndParams (params, 'watchOrderBook', 'method', '/market/level2');
        if ((limit === 5) || (limit === 50)) {
            method = '/spotMarket/level2Depth' + limit.toString ();
        }
        const topic = method + ':' + marketIds.join (',');
        const messageHashes = [];
        const subscriptionHashes = [];
        for (let i = 0; i < symbols.length; i++) {
            const symbol = symbols[i];
            messageHashes.push ('orderbook:' + symbol);
            const marketId = marketIds[i];
            subscriptionHashes.push (method + ':' + marketId);
        }
        let subscription = {};
        if (method === '/market/level2') { // other streams return the entire orderbook, so we don't need to fetch the snapshot through REST
            subscription = {
                'method': this.handleOrderBookSubscription,
                'symbols': symbols,
                'limit': limit,
            };
        }
        const orderbook = await this.subscribeMultiple (url, messageHashes, topic, subscriptionHashes, params, subscription);
        return orderbook.limit ();
    }

    /**
     * @method
     * @name kucoin#unWatchOrderBookForSymbols
     * @see https://www.kucoin.com/docs/websocket/spot-trading/public-channels/level1-bbo-market-data
     * @see https://www.kucoin.com/docs/websocket/spot-trading/public-channels/level2-market-data
     * @see https://www.kucoin.com/docs/websocket/spot-trading/public-channels/level2-5-best-ask-bid-orders
     * @see https://www.kucoin.com/docs/websocket/spot-trading/public-channels/level2-50-best-ask-bid-orders
     * @description unWatches information on open orders with bid (buy) and ask (sell) prices, volumes and other data
     * @param {string[]} symbols unified array of symbols
     * @param {object} [params] extra parameters specific to the exchange API endpoint
     * @param {string} [params.method] either '/market/level2' or '/spotMarket/level2Depth5' or '/spotMarket/level2Depth50' default is '/market/level2'
     * @returns {object} A dictionary of [order book structures]{@link https://docs.ccxt.com/#/?id=order-book-structure} indexed by market symbols
     */
    async unWatchOrderBookForSymbols (symbols: string[], params = {}): Promise<any> {
        const limit = this.safeInteger (params, 'limit');
        params = this.omit (params, 'limit');
        await this.loadMarkets ();
        symbols = this.marketSymbols (symbols, undefined, false);
        const marketIds = this.marketIds (symbols);
        const url = await this.negotiate (false);
        let method: Str = undefined;
        [ method, params ] = this.handleOptionAndParams (params, 'watchOrderBook', 'method', '/market/level2');
        if ((limit === 5) || (limit === 50)) {
            method = '/spotMarket/level2Depth' + limit.toString ();
        }
        const topic = method + ':' + marketIds.join (',');
        const messageHashes = [];
        const subscriptionHashes = [];
        for (let i = 0; i < symbols.length; i++) {
            const symbol = symbols[i];
            messageHashes.push ('unsubscribe:orderbook:' + symbol);
            subscriptionHashes.push ('orderbook:' + symbol);
        }
        const subscription = {
            'messageHashes': messageHashes,
            'symbols': symbols,
            'unsubscribe': true,
            'topic': 'orderbook',
            'subMessageHashes': subscriptionHashes,
        };
        return await this.unSubscribeMultiple (url, messageHashes, topic, messageHashes, params, subscription);
    }

    handleOrderBook (client: Client, message) {
        //
        // initial snapshot is fetched with ccxt's fetchOrderBook
        // the feed does not include a snapshot, just the deltas
        //
        //     {
        //         "type":"message",
        //         "topic":"/market/level2:BTC-USDT",
        //         "subject":"trade.l2update",
        //         "data":{
        //             "sequenceStart":1545896669105,
        //             "sequenceEnd":1545896669106,
        //             "symbol":"BTC-USDT",
        //             "changes": {
        //                 "asks": [["6","1","1545896669105"]], // price, size, sequence
        //                 "bids": [["4","1","1545896669106"]]
        //             }
        //         }
        //     }
        //
        //     {
        //         "topic": "/spotMarket/level2Depth5:BTC-USDT",
        //         "type": "message",
        //         "data": {
        //             "asks": [
        //                 [
        //                     "42815.6",
        //                     "1.24016245"
        //                 ]
        //             ],
        //             "bids": [
        //                 [
        //                     "42815.5",
        //                     "0.08652716"
        //                 ]
        //             ],
        //             "timestamp": 1707204474018
        //         },
        //         "subject": "level2"
        //     }
        //
        const data = this.safeValue (message, 'data');
        const subject = this.safeString (message, 'subject');
        const topic = this.safeString (message, 'topic');
        const topicParts = topic.split (':');
        const topicSymbol = this.safeString (topicParts, 1);
        const topicChannel = this.safeString (topicParts, 0);
        const marketId = this.safeString (data, 'symbol', topicSymbol);
        const symbol = this.safeSymbol (marketId, undefined, '-');
        const messageHash = 'orderbook:' + symbol;
        // let orderbook = this.safeDict (this.orderbooks, symbol);
        if (subject === 'level2') {
            if (!(symbol in this.orderbooks)) {
                this.orderbooks[symbol] = this.orderBook ();
            } else {
                const orderbook = this.orderbooks[symbol];
                orderbook.reset ();
            }
            this.orderbooks[symbol]['symbol'] = symbol;
        } else {
            if (!(symbol in this.orderbooks)) {
                this.orderbooks[symbol] = this.orderBook ();
            }
            const orderbook = this.orderbooks[symbol];
            const nonce = this.safeInteger (orderbook, 'nonce');
            const deltaEnd = this.safeInteger2 (data, 'sequenceEnd', 'timestamp');
            if (nonce === undefined) {
                const cacheLength = orderbook.cache.length;
                const subscriptions = Object.keys (client.subscriptions);
                let subscription = undefined;
                for (let i = 0; i < subscriptions.length; i++) {
                    const key = subscriptions[i];
                    if ((key.indexOf (topicSymbol) >= 0) && (key.indexOf (topicChannel) >= 0)) {
                        subscription = client.subscriptions[key];
                        break;
                    }
                }
                const limit = this.safeInteger (subscription, 'limit');
                const snapshotDelay = this.handleOption ('watchOrderBook', 'snapshotDelay', 5);
                if (cacheLength === snapshotDelay) {
                    this.spawn (this.loadOrderBook, client, messageHash, symbol, limit, {});
                }
                orderbook.cache.push (data);
                return;
            } else if (nonce >= deltaEnd) {
                return;
            }
        }
        this.handleDelta (this.orderbooks[symbol], data);
        this.streamProduce ('orderbooks', this.orderbooks[symbol]);
        client.resolve (this.orderbooks[symbol], messageHash);
    }

    getCacheIndex (orderbook, cache) {
        const firstDelta = this.safeValue (cache, 0);
        const nonce = this.safeInteger (orderbook, 'nonce');
        const firstDeltaStart = this.safeInteger (firstDelta, 'sequenceStart');
        if (nonce < firstDeltaStart - 1) {
            return -1;
        }
        for (let i = 0; i < cache.length; i++) {
            const delta = cache[i];
            const deltaStart = this.safeInteger (delta, 'sequenceStart');
            const deltaEnd = this.safeInteger (delta, 'sequenceEnd');
            if ((nonce >= deltaStart - 1) && (nonce < deltaEnd)) {
                return i;
            }
        }
        return cache.length;
    }

    handleDelta (orderbook, delta) {
        const timestamp = this.safeInteger2 (delta, 'time', 'timestamp');
        orderbook['nonce'] = this.safeInteger (delta, 'sequenceEnd', timestamp);
        orderbook['timestamp'] = timestamp;
        orderbook['datetime'] = this.iso8601 (timestamp);
        const changes = this.safeValue (delta, 'changes', delta);
        const bids = this.safeValue (changes, 'bids', []);
        const asks = this.safeValue (changes, 'asks', []);
        const storedBids = orderbook['bids'];
        const storedAsks = orderbook['asks'];
        this.handleBidAsks (storedBids, bids);
        this.handleBidAsks (storedAsks, asks);
    }

    handleBidAsks (bookSide, bidAsks) {
        for (let i = 0; i < bidAsks.length; i++) {
            const bidAsk = this.parseBidAsk (bidAsks[i]);
            bookSide.storeArray (bidAsk);
        }
    }

    handleOrderBookSubscription (client: Client, message, subscription) {
        const limit = this.safeInteger (subscription, 'limit');
        const symbols = this.safeValue (subscription, 'symbols');
        if (symbols === undefined) {
            const symbol = this.safeString (subscription, 'symbol');
            this.orderbooks[symbol] = this.orderBook ({}, limit);
        } else {
            for (let i = 0; i < symbols.length; i++) {
                const symbol = symbols[i];
                this.orderbooks[symbol] = this.orderBook ({}, limit);
            }
        }
        // moved snapshot initialization to handleOrderBook to fix
        // https://github.com/ccxt/ccxt/issues/6820
        // the general idea is to fetch the snapshot after the first delta
        // but not before, because otherwise we cannot synchronize the feed
    }

    handleSubscriptionStatus (client: Client, message) {
        //
        //     {
        //         "id": "1578090438322",
        //         "type": "ack"
        //     }
        //
        const id = this.safeString (message, 'id');
        if (!(id in client.subscriptions)) {
            return;
        }
        const subscriptionHash = this.safeString (client.subscriptions, id);
        const subscription = this.safeValue (client.subscriptions, subscriptionHash);
        delete client.subscriptions[id];
        const method = this.safeValue (subscription, 'method');
        if (method !== undefined) {
            method.call (this, client, message, subscription);
        }
        const isUnSub = this.safeBool (subscription, 'unsubscribe', false);
        if (isUnSub) {
            const messageHashes = this.safeList (subscription, 'messageHashes', []);
            const subMessageHashes = this.safeList (subscription, 'subMessageHashes', []);
            for (let i = 0; i < messageHashes.length; i++) {
                const messageHash = messageHashes[i];
                const subHash = subMessageHashes[i];
                this.cleanUnsubscription (client, subHash, messageHash);
            }
            this.cleanCache (subscription);
        }
    }

    handleSystemStatus (client: Client, message) {
        //
        // todo: answer the question whether handleSystemStatus should be renamed
        // and unified as handleStatus for any usage pattern that
        // involves system status and maintenance updates
        //
        //     {
        //         "id": "1578090234088", // connectId
        //         "type": "welcome",
        //     }
        //
        return message;
    }

    /**
     * @method
     * @name kucoin#watchOrders
     * @description watches information on multiple orders made by the user
     * @see https://www.kucoin.com/docs/websocket/spot-trading/private-channels/private-order-change
     * @see https://www.kucoin.com/docs/websocket/spot-trading/private-channels/stop-order-event
     * @param {string} symbol unified market symbol of the market orders were made in
     * @param {int} [since] the earliest time in ms to fetch orders for
     * @param {int} [limit] the maximum number of order structures to retrieve
     * @param {object} [params] extra parameters specific to the exchange API endpoint
     * @param {boolean} [params.trigger] trigger orders are watched if true
     * @returns {object[]} a list of [order structures]{@link https://docs.ccxt.com/#/?id=order-structure}
     */
    async watchOrders (symbol: Str = undefined, since: Int = undefined, limit: Int = undefined, params = {}): Promise<Order[]> {
        await this.loadMarkets ();
        const trigger = this.safeValue2 (params, 'stop', 'trigger');
        params = this.omit (params, [ 'stop', 'trigger' ]);
        const url = await this.negotiate (true);
        const topic = trigger ? '/spotMarket/advancedOrders' : '/spotMarket/tradeOrders';
        const request: Dict = {
            'privateChannel': true,
        };
        let messageHash = 'orders';
        if (symbol !== undefined) {
            const market = this.market (symbol);
            symbol = market['symbol'];
            messageHash = messageHash + ':' + symbol;
        }
        const orders = await this.subscribe (url, messageHash, topic, this.extend (request, params));
        if (this.newUpdates) {
            limit = orders.getLimit (symbol, limit);
        }
        return this.filterBySymbolSinceLimit (orders, symbol, since, limit, true);
    }

    parseWsOrderStatus (status) {
        const statuses: Dict = {
            'open': 'open',
            'filled': 'closed',
            'match': 'open',
            'update': 'open',
            'canceled': 'canceled',
            'cancel': 'canceled',
            'TRIGGERED': 'triggered',
        };
        return this.safeString (statuses, status, status);
    }

    parseWsOrder (order, market = undefined) {
        //
        // /spotMarket/tradeOrders
        //
        //    {
        //        "symbol": "XCAD-USDT",
        //        "orderType": "limit",
        //        "side": "buy",
        //        "orderId": "6249167327218b000135e749",
        //        "type": "canceled",
        //        "orderTime": 1648957043065280224,
        //        "size": "100.452",
        //        "filledSize": "0",
        //        "price": "2.9635",
        //        "clientOid": "buy-XCAD-USDT-1648957043010159",
        //        "remainSize": "0",
        //        "status": "done",
        //        "ts": 1648957054031001037
        //    }
        //
        // /spotMarket/advancedOrders
        //
        //    {
        //        "createdAt": 1589789942337,
        //        "orderId": "5ec244f6a8a75e0009958237",
        //        "orderPrice": "0.00062",
        //        "orderType": "stop",
        //        "side": "sell",
        //        "size": "1",
        //        "stop": "entry",
        //        "stopPrice": "0.00062",
        //        "symbol": "KCS-BTC",
        //        "tradeType": "TRADE",
        //        "triggerSuccess": true,
        //        "ts": 1589790121382281286,
        //        "type": "triggered"
        //    }
        //
        const rawType = this.safeString (order, 'type');
        let status = this.parseWsOrderStatus (rawType);
        const timestamp = this.safeInteger2 (order, 'orderTime', 'createdAt');
        const marketId = this.safeString (order, 'symbol');
        market = this.safeMarket (marketId, market);
        const triggerPrice = this.safeString (order, 'stopPrice');
        const triggerSuccess = this.safeValue (order, 'triggerSuccess');
        const triggerFail = (triggerSuccess !== true) && (triggerSuccess !== undefined);  // TODO: updated to triggerSuccess === False once transpiler transpiles it correctly
        if ((status === 'triggered') && triggerFail) {
            status = 'canceled';
        }
        return this.safeOrder ({
            'info': order,
            'symbol': market['symbol'],
            'id': this.safeString (order, 'orderId'),
            'clientOrderId': this.safeString (order, 'clientOid'),
            'timestamp': timestamp,
            'datetime': this.iso8601 (timestamp),
            'lastTradeTimestamp': undefined,
            'type': this.safeStringLower (order, 'orderType'),
            'timeInForce': undefined,
            'postOnly': undefined,
            'side': this.safeStringLower (order, 'side'),
            'price': this.safeString2 (order, 'price', 'orderPrice'),
            'stopPrice': triggerPrice,
            'triggerPrice': triggerPrice,
            'amount': this.safeString (order, 'size'),
            'cost': undefined,
            'average': undefined,
            'filled': this.safeString (order, 'filledSize'),
            'remaining': undefined,
            'status': status,
            'fee': undefined,
            'trades': undefined,
        }, market);
    }

    handleOrder (client: Client, message) {
        //
        // Trigger Orders
        //
        //    {
        //        "createdAt": 1692745706437,
        //        "error": "Balance insufficient!",       // not always there
        //        "orderId": "vs86kp757vlda6ni003qs70v",
        //        "orderPrice": "0.26",
        //        "orderType": "stop",
        //        "side": "sell",
        //        "size": "5",
        //        "stop": "loss",
        //        "stopPrice": "0.26",
        //        "symbol": "ADA-USDT",
        //        "tradeType": "TRADE",
        //        "triggerSuccess": false,                // not always there
        //        "ts": "1692745706442929298",
        //        "type": "open"
        //    }
        //
        const messageHash = 'orders';
        const data = this.safeValue (message, 'data');
        const tradeId = this.safeString (data, 'tradeId');
        if (tradeId !== undefined) {
            this.handleMyTrade (client, message);
        }
        const parsed = this.parseWsOrder (data);
        const symbol = this.safeString (parsed, 'symbol');
        const orderId = this.safeString (parsed, 'id');
        const triggerPrice = this.safeValue (parsed, 'triggerPrice');
        const isTriggerOrder = (triggerPrice !== undefined);
        if (this.orders === undefined) {
            const limit = this.safeInteger (this.options, 'ordersLimit', 1000);
            this.orders = new ArrayCacheBySymbolById (limit);
            this.triggerOrders = new ArrayCacheBySymbolById (limit);
        }
        const cachedOrders = isTriggerOrder ? this.triggerOrders : this.orders;
        const orders = this.safeValue (cachedOrders.hashmap, symbol, {});
        const order = this.safeValue (orders, orderId);
        if (order !== undefined) {
            // todo add others to calculate average etc
            if (order['status'] === 'closed') {
                parsed['status'] = 'closed';
            }
        }
        cachedOrders.append (parsed);
        this.streamProduce ('orders', parsed);
        client.resolve (cachedOrders, messageHash);
        const symbolSpecificMessageHash = messageHash + ':' + symbol;
        client.resolve (cachedOrders, symbolSpecificMessageHash);
    }

    /**
     * @method
     * @name kucoin#watchMyTrades
     * @description watches information on multiple trades made by the user
     * @see https://www.kucoin.com/docs/websocket/spot-trading/private-channels/private-order-change
     * @param {string} symbol unified market symbol of the market trades were made in
     * @param {int} [since] the earliest time in ms to fetch trades for
     * @param {int} [limit] the maximum number of trade structures to retrieve
     * @param {object} [params] extra parameters specific to the exchange API endpoint
     * @param {string} [params.method] '/spotMarket/tradeOrders' or '/spot/tradeFills' default is '/spotMarket/tradeOrders'
     * @returns {object[]} a list of [trade structures]{@link https://docs.ccxt.com/#/?id=trade-structure}
     */
    async watchMyTrades (symbol: Str = undefined, since: Int = undefined, limit: Int = undefined, params = {}): Promise<Trade[]> {
        await this.loadMarkets ();
        const url = await this.negotiate (true);
        let topic: Str = undefined;
        [ topic, params ] = this.handleOptionAndParams (params, 'watchMyTrades', 'method', '/spotMarket/tradeOrders');
        const request: Dict = {
            'privateChannel': true,
        };
        let messageHash = 'myTrades';
        if (symbol !== undefined) {
            const market = this.market (symbol);
            symbol = market['symbol'];
            messageHash = messageHash + ':' + market['symbol'];
        }
        const trades = await this.subscribe (url, messageHash, topic, this.extend (request, params));
        if (this.newUpdates) {
            limit = trades.getLimit (symbol, limit);
        }
        return this.filterBySymbolSinceLimit (trades, symbol, since, limit, true);
    }

    handleMyTrade (client: Client, message) {
        //
        //     {
        //         "type": "message",
        //         "topic": "/spotMarket/tradeOrders",
        //         "subject": "orderChange",
        //         "channelType": "private",
        //         "data": {
        //             "symbol": "KCS-USDT",
        //             "orderType": "limit",
        //             "side": "sell",
        //             "orderId": "5efab07953bdea00089965fa",
        //             "liquidity": "taker",
        //             "type": "match",
        //             "feeType": "takerFee",
        //             "orderTime": 1670329987026,
        //             "size": "0.1",
        //             "filledSize": "0.1",
        //             "price": "0.938",
        //             "matchPrice": "0.96738",
        //             "matchSize": "0.1",
        //             "tradeId": "5efab07a4ee4c7000a82d6d9",
        //             "clientOid": "1593487481000313",
        //             "remainSize": "0",
        //             "status": "match",
        //             "ts": 1670329987311000000
        //         }
        //     }
        //
        if (this.myTrades === undefined) {
            const limit = this.safeInteger (this.options, 'tradesLimit', 1000);
            this.myTrades = new ArrayCacheBySymbolById (limit);
        }
        const data = this.safeDict (message, 'data');
        const parsed = this.parseWsTrade (data);
        const myTrades = this.myTrades;
        myTrades.append (parsed);
        this.streamProduce ('myTrades', parsed);
        const messageHash = 'myTrades';
        client.resolve (this.myTrades, messageHash);
        const symbolSpecificMessageHash = messageHash + ':' + parsed['symbol'];
        client.resolve (this.myTrades, symbolSpecificMessageHash);
    }

    parseWsTrade (trade, market = undefined) {
        //
        // /spotMarket/tradeOrders
        //
        //     {
        //         "symbol": "KCS-USDT",
        //         "orderType": "limit",
        //         "side": "sell",
        //         "orderId": "5efab07953bdea00089965fa",
        //         "liquidity": "taker",
        //         "type": "match",
        //         "feeType": "takerFee",
        //         "orderTime": 1670329987026,
        //         "size": "0.1",
        //         "filledSize": "0.1",
        //         "price": "0.938",
        //         "matchPrice": "0.96738",
        //         "matchSize": "0.1",
        //         "tradeId": "5efab07a4ee4c7000a82d6d9",
        //         "clientOid": "1593487481000313",
        //         "remainSize": "0",
        //         "status": "match",
        //         "ts": 1670329987311000000
        //     }
        //
        // /spot/tradeFills
        //
        //    {
        //        "fee": 0.00262148,
        //        "feeCurrency": "USDT",
        //        "feeRate": 0.001,
        //        "orderId": "62417436b29df8000183df2f",
        //        "orderType": "market",
        //        "price": 131.074,
        //        "side": "sell",
        //        "size": 0.02,
        //        "symbol": "LTC-USDT",
        //        "time": "1648456758734571745",
        //        "tradeId": "624174362e113d2f467b3043"
        //    }
        //
        const marketId = this.safeString (trade, 'symbol');
        market = this.safeMarket (marketId, market, '-');
        const symbol = market['symbol'];
        const type = this.safeString (trade, 'orderType');
        const side = this.safeString (trade, 'side');
        const tradeId = this.safeString (trade, 'tradeId');
        let price = this.safeString (trade, 'matchPrice');
        let amount = this.safeString (trade, 'matchSize');
        if (price === undefined) {
            // /spot/tradeFills
            price = this.safeString (trade, 'price');
            amount = this.safeString (trade, 'size');
        }
        const order = this.safeString (trade, 'orderId');
        const timestamp = this.safeIntegerProduct2 (trade, 'ts', 'time', 0.000001);
        const feeCurrency = market['quote'];
        const feeRate = this.safeString (trade, 'feeRate');
        const feeCost = this.safeString (trade, 'fee');
        return this.safeTrade ({
            'info': trade,
            'timestamp': timestamp,
            'datetime': this.iso8601 (timestamp),
            'symbol': symbol,
            'id': tradeId,
            'order': order,
            'type': type,
            'takerOrMaker': this.safeString (trade, 'liquidity'),
            'side': side,
            'price': price,
            'amount': amount,
            'cost': undefined,
            'fee': {
                'cost': feeCost,
                'rate': feeRate,
                'currency': feeCurrency,
            },
        }, market);
    }

    /**
     * @method
     * @name kucoin#watchBalance
     * @description watch balance and get the amount of funds available for trading or funds locked in orders
     * @see https://www.kucoin.com/docs/websocket/spot-trading/private-channels/account-balance-change
     * @param {object} [params] extra parameters specific to the exchange API endpoint
     * @returns {object} a [balance structure]{@link https://docs.ccxt.com/#/?id=balance-structure}
     */
    async watchBalance (params = {}): Promise<Balances> {
        await this.loadMarkets ();
        const url = await this.negotiate (true);
        const topic = '/account/balance';
        const request: Dict = {
            'privateChannel': true,
        };
        const messageHash = 'balance';
        return await this.subscribe (url, messageHash, topic, this.extend (request, params));
    }

    handleBalance (client: Client, message) {
        //
        // {
        //     "id":"6217a451294b030001e3a26a",
        //     "type":"message",
        //     "topic":"/account/balance",
        //     "userId":"6217707c52f97f00012a67db",
        //     "channelType":"private",
        //     "subject":"account.balance",
        //     "data":{
        //        "accountId":"62177fe67810720001db2f18",
        //        "available":"89",
        //        "availableChange":"-30",
        //        "currency":"USDT",
        //        "hold":"0",
        //        "holdChange":"0",
        //        "relationContext":{
        //        },
        //        "relationEvent":"main.transfer",
        //        "relationEventId":"6217a451294b030001e3a26a",
        //        "time":"1645716561816",
        //        "total":"89"
        //     }
        //
        const data = this.safeValue (message, 'data', {});
        const messageHash = 'balance';
        const currencyId = this.safeString (data, 'currency');
        const relationEvent = this.safeString (data, 'relationEvent');
        let requestAccountType = undefined;
        if (relationEvent !== undefined) {
            const relationEventParts = relationEvent.split ('.');
            requestAccountType = this.safeString (relationEventParts, 0);
        }
        const selectedType = this.safeString2 (this.options, 'watchBalance', 'defaultType', 'trade'); // trade, main, margin or other
        const accountsByType = this.safeValue (this.options, 'accountsByType');
        const uniformType = this.safeString (accountsByType, requestAccountType, 'trade');
        if (!(uniformType in this.balance)) {
            this.balance[uniformType] = {};
        }
        this.balance[uniformType]['info'] = data;
        const timestamp = this.safeInteger (data, 'time');
        this.balance[uniformType]['timestamp'] = timestamp;
        this.balance[uniformType]['datetime'] = this.iso8601 (timestamp);
        const code = this.safeCurrencyCode (currencyId);
        const account = this.account ();
        account['free'] = this.safeString (data, 'available');
        account['used'] = this.safeString (data, 'hold');
        account['total'] = this.safeString (data, 'total');
        this.balance[uniformType][code] = account;
        this.balance[uniformType] = this.safeBalance (this.balance[uniformType]);
        if (uniformType === selectedType) {
            this.streamProduce ('balances', this.balance[uniformType]);
            client.resolve (this.balance[uniformType], messageHash);
        }
    }

    handleSubject (client: Client, message) {
        //
        //     {
        //         "type":"message",
        //         "topic":"/market/level2:BTC-USDT",
        //         "subject":"trade.l2update",
        //         "data":{
        //             "sequenceStart":1545896669105,
        //             "sequenceEnd":1545896669106,
        //             "symbol":"BTC-USDT",
        //             "changes": {
        //                 "asks": [["6","1","1545896669105"]], // price, size, sequence
        //                 "bids": [["4","1","1545896669106"]]
        //             }
        //         }
        //     }
        //
        const topic = this.safeString (message, 'topic');
        if (topic === '/market/ticker:all') {
            this.handleTicker (client, message);
            return;
        }
        const subject = this.safeString (message, 'subject');
        const methods: Dict = {
            'level1': this.handleBidAsk,
            'level2': this.handleOrderBook,
            'trade.l2update': this.handleOrderBook,
            'trade.ticker': this.handleTicker,
            'trade.snapshot': this.handleTicker,
            'trade.l3match': this.handleTrade,
            'trade.candles.update': this.handleOHLCV,
            'account.balance': this.handleBalance,
            'orderChange': this.handleOrder,
            'stopOrder': this.handleOrder,
            '/spot/tradeFills': this.handleMyTrade,
        };
        const method = this.safeValue (methods, subject);
        if (method !== undefined) {
            method.call (this, client, message);
        }
    }

    ping (client: Client) {
        // kucoin does not support built-in ws protocol-level ping-pong
        // instead it requires a custom json-based text ping-pong
        // https://docs.kucoin.com/#ping
        const id = this.requestId ().toString ();
        return {
            'id': id,
            'type': 'ping',
        };
    }

    handlePong (client: Client, message) {
        client.lastPong = this.milliseconds ();
        // https://docs.kucoin.com/#ping
    }

    handleErrorMessage (client: Client, message): Bool {
        //
        //    {
        //        "id": "1",
        //        "type": "error",
        //        "code": 415,
        //        "data": "type is not supported"
        //    }
        //
        const data = this.safeString (message, 'data', '');
        if (data === 'token is expired') {
            let type = 'public';
            if (client.url.indexOf ('connectId=private') >= 0) {
                type = 'private';
            }
            this.options['urls'][type] = undefined;
        }
<<<<<<< HEAD
        this.handleErrors (undefined, undefined, client.url, undefined, undefined, data, message, undefined, undefined);
        return false;
=======
        try {
            this.handleErrors (undefined, undefined, client.url, undefined, undefined, data, message, undefined, undefined);
        } catch (e) {
            this.streamProduce ('errors', undefined, e);
            client.reject (e);
        }
>>>>>>> 704629ee
    }

    handleMessage (client: Client, message) {
        this.streamProduce ('raw', message);
        const type = this.safeString (message, 'type');
        const methods: Dict = {
            // 'heartbeat': this.handleHeartbeat,
            'welcome': this.handleSystemStatus,
            'ack': this.handleSubscriptionStatus,
            'message': this.handleSubject,
            'pong': this.handlePong,
            'error': this.handleErrorMessage,
        };
        const method = this.safeValue (methods, type);
        if (method !== undefined) {
            method.call (this, client, message);
        }
    }
}<|MERGE_RESOLUTION|>--- conflicted
+++ resolved
@@ -1453,17 +1453,12 @@
             }
             this.options['urls'][type] = undefined;
         }
-<<<<<<< HEAD
-        this.handleErrors (undefined, undefined, client.url, undefined, undefined, data, message, undefined, undefined);
-        return false;
-=======
         try {
             this.handleErrors (undefined, undefined, client.url, undefined, undefined, data, message, undefined, undefined);
         } catch (e) {
             this.streamProduce ('errors', undefined, e);
             client.reject (e);
         }
->>>>>>> 704629ee
     }
 
     handleMessage (client: Client, message) {
