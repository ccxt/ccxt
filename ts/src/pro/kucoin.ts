
//  ---------------------------------------------------------------------------

import kucoinRest from '../kucoin.js';
import { ExchangeError, ArgumentsRequired } from '../base/errors.js';
import { ArrayCache, ArrayCacheByTimestamp, ArrayCacheBySymbolById } from '../base/ws/Cache.js';
import type { Int, Str, Strings, OrderBook, Order, Trade, Ticker, Tickers, OHLCV, Balances } from '../base/types.js';
import Client from '../base/ws/Client.js';

//  ---------------------------------------------------------------------------

export default class kucoin extends kucoinRest {
    describe () {
        return this.deepExtend (super.describe (), {
            'has': {
                'ws': true,
                'createOrderWs': false,
                'editOrderWs': false,
                'fetchOpenOrdersWs': false,
                'fetchOrderWs': false,
                'cancelOrderWs': false,
                'cancelOrdersWs': false,
                'cancelAllOrdersWs': false,
                'watchBidsAsks': true,
                'watchOrderBook': true,
                'watchOrders': true,
                'watchMyTrades': true,
                'watchTickers': true,
                'watchTicker': true,
                'watchTrades': true,
                'watchTradesForSymbols': true,
                'watchOrderBookForSymbols': true,
                'watchBalance': true,
                'watchOHLCV': true,
            },
            'options': {
                'tradesLimit': 1000,
                'watchTicker': {
                    'name': 'market/snapshot', // market/ticker
                },
                'watchOrderBook': {
                    'snapshotDelay': 5,
                    'snapshotMaxRetries': 3,
                    'method': '/market/level2', // '/spotMarket/level2Depth5' or '/spotMarket/level2Depth50'
                },
            },
            'streaming': {
                // kucoin does not support built-in ws protocol-level ping-pong
                // instead it requires a custom json-based text ping-pong
                // https://docs.kucoin.com/#ping
                'ping': this.ping,
            },
        });
    }

    async negotiate (privateChannel, params = {}) {
        const connectId = privateChannel ? 'private' : 'public';
        const urls = this.safeValue (this.options, 'urls', {});
        const spawaned = this.safeValue (urls, connectId);
        if (spawaned !== undefined) {
            return await spawaned;
        }
        // we store an awaitable to the url
        // so that multiple calls don't asynchronously
        // fetch different urls and overwrite each other
        urls[connectId] = this.spawn (this.negotiateHelper, privateChannel, params);
        this.options['urls'] = urls;
        const future = urls[connectId];
        return await future;
    }

    async negotiateHelper (privateChannel, params = {}) {
        let response = undefined;
        const connectId = privateChannel ? 'private' : 'public';
        try {
            if (privateChannel) {
                response = await this.privatePostBulletPrivate (params);
                //
                //     {
                //         "code": "200000",
                //         "data": {
                //             "instanceServers": [
                //                 {
                //                     "pingInterval":  50000,
                //                     "endpoint": "wss://push-private.kucoin.com/endpoint",
                //                     "protocol": "websocket",
                //                     "encrypt": true,
                //                     "pingTimeout": 10000
                //                 }
                //             ],
                //             "token": "2neAiuYvAU61ZDXANAGAsiL4-iAExhsBXZxftpOeh_55i3Ysy2q2LEsEWU64mdzUOPusi34M_wGoSf7iNyEWJ1UQy47YbpY4zVdzilNP-Bj3iXzrjjGlWtiYB9J6i9GjsxUuhPw3BlrzazF6ghq4Lzf7scStOz3KkxjwpsOBCH4=.WNQmhZQeUKIkh97KYgU0Lg=="
                //         }
                //     }
                //
            } else {
                response = await this.publicPostBulletPublic (params);
            }
            const data = this.safeValue (response, 'data', {});
            const instanceServers = this.safeValue (data, 'instanceServers', []);
            const firstInstanceServer = this.safeValue (instanceServers, 0);
            const pingInterval = this.safeInteger (firstInstanceServer, 'pingInterval');
            const endpoint = this.safeString (firstInstanceServer, 'endpoint');
            const token = this.safeString (data, 'token');
            const result = endpoint + '?' + this.urlencode ({
                'token': token,
                'privateChannel': privateChannel,
                'connectId': connectId,
            });
            const client = this.client (result);
            client.keepAlive = pingInterval;
            return result;
        } catch (e) {
            const future = this.safeValue (this.options['urls'], connectId);
            future.reject (e);
            delete this.options['urls'][connectId];
        }
        return undefined;
    }

    requestId () {
        const requestId = this.sum (this.safeInteger (this.options, 'requestId', 0), 1);
        this.options['requestId'] = requestId;
        return requestId;
    }

    async subscribe (url, messageHash, subscriptionHash, params = {}, subscription = undefined) {
        const requestId = this.requestId ().toString ();
        const request = {
            'id': requestId,
            'type': 'subscribe',
            'topic': subscriptionHash,
            'response': true,
        };
        const message = this.extend (request, params);
        const client = this.client (url);
        if (!(subscriptionHash in client.subscriptions)) {
            client.subscriptions[requestId] = subscriptionHash;
        }
        return await this.watch (url, messageHash, message, subscriptionHash, subscription);
    }

    async subscribeMultiple (url, messageHashes, topic, subscriptionHashes, params = {}, subscription = undefined) {
        const requestId = this.requestId ().toString ();
        const request = {
            'id': requestId,
            'type': 'subscribe',
            'topic': topic,
            'response': true,
        };
        const message = this.extend (request, params);
        const client = this.client (url);
        for (let i = 0; i < subscriptionHashes.length; i++) {
            const subscriptionHash = subscriptionHashes[i];
            if (!(subscriptionHash in client.subscriptions)) {
                client.subscriptions[requestId] = subscriptionHash;
            }
        }
        return await this.watchMultiple (url, messageHashes, message, subscriptionHashes, subscription);
    }

    async watchTicker (symbol: string, params = {}): Promise<Ticker> {
        /**
         * @method
         * @name kucoin#watchTicker
         * @description watches a price ticker, a statistical calculation with the information calculated over the past 24 hours for a specific market
         * @param {string} symbol unified symbol of the market to fetch the ticker for
         * @param {object} [params] extra parameters specific to the exchange API endpoint
         * @returns {object} a [ticker structure]{@link https://docs.ccxt.com/#/?id=ticker-structure}
         */
        await this.loadMarkets ();
        const market = this.market (symbol);
        symbol = market['symbol'];
        const url = await this.negotiate (false);
        const [ method, query ] = this.handleOptionAndParams (params, 'watchTicker', 'method', '/market/snapshot');
        const topic = method + ':' + market['id'];
        const messageHash = 'ticker:' + symbol;
        return await this.subscribe (url, messageHash, topic, query);
    }

    async watchTickers (symbols: Strings = undefined, params = {}): Promise<Tickers> {
        /**
         * @method
         * @name kucoin#watchTickers
         * @see https://www.kucoin.com/docs/websocket/spot-trading/public-channels/ticker
         * @description watches a price ticker, a statistical calculation with the information calculated over the past 24 hours for all markets of a specific list
         * @param {string[]} symbols unified symbol of the market to fetch the ticker for
         * @param {object} [params] extra parameters specific to the exchange API endpoint
         * @param {string} [params.method] either '/market/snapshot' or '/market/ticker' default is '/market/ticker'
         * @returns {object} a [ticker structure]{@link https://docs.ccxt.com/#/?id=ticker-structure}
         */
        await this.loadMarkets ();
        symbols = this.marketSymbols (symbols);
<<<<<<< HEAD
        const messageHash = 'tickers';
        let method = undefined;
        [ method, params ] = this.handleOptionAndParams (params, 'watchTickers', 'method', '/market/ticker');
        const messageHashes = [];
        const topics = [];
        if (symbols !== undefined) {
=======
        let messageHash = 'tickers';
        const messageHashes = [];
        const topics = [];
        if (symbols !== undefined) {
            messageHash = 'tickers::' + symbols.join (',');
>>>>>>> 98f14c1c
            for (let i = 0; i < symbols.length; i++) {
                const symbol = symbols[i];
                messageHashes.push ('ticker:' + symbol);
                const market = this.market (symbol);
<<<<<<< HEAD
                topics.push (method + ':' + market['id']);
            }
        }
        const url = await this.negotiate (false);
        let tickers = undefined;
        if (symbols === undefined) {
            const allTopic = method + ':all';
            tickers = await this.subscribe (url, messageHash, allTopic, params);
=======
                topics.push ('/market/ticker:' + market['id']);
            }
        }
        const url = await this.negotiate (false);
        const topic = '/market/ticker:all';
        let tickers = undefined;
        if (symbols === undefined) {
            tickers = await this.subscribe (url, messageHash, topic, params);
>>>>>>> 98f14c1c
            if (this.newUpdates) {
                return tickers;
            }
        } else {
<<<<<<< HEAD
            const marketIds = this.marketIds (symbols);
            const symbolsTopic = method + ':' + marketIds.join (',');
            tickers = await this.subscribeMultiple (url, messageHashes, symbolsTopic, topics, params);
=======
            tickers = await this.subscribeMultiple (url, messageHashes, topic, topics, params);
>>>>>>> 98f14c1c
            if (this.newUpdates) {
                const newDict = {};
                newDict[tickers['symbol']] = tickers;
                return newDict;
            }
        }
        return this.filterByArray (this.tickers, 'symbol', symbols);
    }

    handleTicker (client: Client, message) {
        //
        // market/snapshot
        //
        // updates come in every 2 sec unless there
        // were no changes since the previous update
        //
        //     {
        //         "data": {
        //             "sequence": "1545896669291",
        //             "data": {
        //                 "trading": true,
        //                 "symbol": "KCS-BTC",
        //                 "buy": 0.00011,
        //                 "sell": 0.00012,
        //                 "sort": 100,
        //                 "volValue": 3.13851792584, // total
        //                 "baseCurrency": "KCS",
        //                 "market": "BTC",
        //                 "quoteCurrency": "BTC",
        //                 "symbolCode": "KCS-BTC",
        //                 "datetime": 1548388122031,
        //                 "high": 0.00013,
        //                 "vol": 27514.34842,
        //                 "low": 0.0001,
        //                 "changePrice": -1.0e-5,
        //                 "changeRate": -0.0769,
        //                 "lastTradedPrice": 0.00012,
        //                 "board": 0,
        //                 "mark": 0
        //             }
        //         },
        //         "subject": "trade.snapshot",
        //         "topic": "/market/snapshot:KCS-BTC",
        //         "type": "message"
        //     }
        //
        // market/ticker
        //
        //     {
        //         "type": "message",
        //         "topic": "/market/ticker:BTC-USDT",
        //         "subject": "trade.ticker",
        //         "data": {
        //             "bestAsk": "62163",
        //             "bestAskSize": "0.99011388",
        //             "bestBid": "62162.9",
        //             "bestBidSize": "0.04794181",
        //             "price": "62162.9",
        //             "sequence": "1621383371852",
        //             "size": "0.00832274",
        //             "time": 1634641987564
        //         }
        //     }
        //
        const topic = this.safeString (message, 'topic');
        let market = undefined;
        if (topic !== undefined) {
            const parts = topic.split (':');
            const first = this.safeString (parts, 1);
            let marketId = undefined;
            if (first === 'all') {
                marketId = this.safeString (message, 'subject');
            } else {
                marketId = first;
            }
            market = this.safeMarket (marketId, market, '-');
        }
        const data = this.safeValue (message, 'data', {});
        const rawTicker = this.safeValue (data, 'data', data);
        const ticker = this.parseTicker (rawTicker, market);
        const symbol = ticker['symbol'];
        this.tickers[symbol] = ticker;
        const messageHash = 'ticker:' + symbol;
        client.resolve (ticker, messageHash);
        // watchTickers
        const allTickers = {};
        allTickers[symbol] = ticker;
        client.resolve (allTickers, 'tickers');
    }

    async watchBidsAsks (symbols: Strings = undefined, params = {}): Promise<Tickers> {
        /**
         * @method
         * @name kucoin#watchBidsAsks
         * @see https://www.kucoin.com/docs/websocket/spot-trading/public-channels/level1-bbo-market-data
         * @description watches best bid & ask for symbols
         * @param {string[]} symbols unified symbol of the market to fetch the ticker for
         * @param {object} [params] extra parameters specific to the exchange API endpoint
         * @returns {object} a [ticker structure]{@link https://docs.ccxt.com/#/?id=ticker-structure}
         */
        const ticker = await this.watchMultiHelper ('watchBidsAsks', '/spotMarket/level1:', symbols, params);
        if (this.newUpdates) {
            const tickers = {};
            tickers[ticker['symbol']] = ticker;
            return tickers;
        }
        return this.filterByArray (this.bidsasks, 'symbol', symbols);
    }

    async watchMultiHelper (methodName, channelName: string, symbols: Strings = undefined, params = {}) {
        await this.loadMarkets ();
        symbols = this.marketSymbols (symbols, undefined, false, true, false);
        const length = symbols.length;
        if (length > 100) {
            throw new ArgumentsRequired (this.id + ' ' + methodName + '() accepts a maximum of 100 symbols');
        }
        const messageHashes = [];
        for (let i = 0; i < symbols.length; i++) {
            const symbol = symbols[i];
            const market = this.market (symbol);
            messageHashes.push ('bidask@' + market['symbol']);
        }
        const url = await this.negotiate (false);
        const marketIds = this.marketIds (symbols);
        const joined = marketIds.join (',');
        const requestId = this.requestId ().toString ();
        const request = {
            'id': requestId,
            'type': 'subscribe',
            'topic': channelName + joined,
            'response': true,
        };
        const message = this.extend (request, params);
        return await this.watchMultiple (url, messageHashes, message, messageHashes);
    }

    handleBidAsk (client: Client, message) {
        //
        // arrives one symbol dict
        //
        //     {
        //         topic: '/spotMarket/level1:ETH-USDT',
        //         type: 'message',
        //         data: {
        //             asks: [ '3347.42', '2.0778387' ],
        //             bids: [ '3347.41', '6.0411697' ],
        //             timestamp: 1712231142085
        //         },
        //         subject: 'level1'
        //     }
        //
        const parsedTicker = this.parseWsBidAsk (message);
        const symbol = parsedTicker['symbol'];
        this.bidsasks[symbol] = parsedTicker;
        const messageHash = 'bidask@' + symbol;
        client.resolve (parsedTicker, messageHash);
    }

    parseWsBidAsk (ticker, market = undefined) {
        const topic = this.safeString (ticker, 'topic');
        const parts = topic.split (':');
        const marketId = parts[1];
        market = this.safeMarket (marketId, market);
        const symbol = this.safeString (market, 'symbol');
        const data = this.safeDict (ticker, 'data', {});
        const ask = this.safeList (data, 'asks', []);
        const bid = this.safeList (data, 'bids', []);
        const timestamp = this.safeInteger (data, 'timestamp');
        return this.safeTicker ({
            'symbol': symbol,
            'timestamp': timestamp,
            'datetime': this.iso8601 (timestamp),
            'ask': this.safeNumber (ask, 0),
            'askVolume': this.safeNumber (ask, 1),
            'bid': this.safeNumber (bid, 0),
            'bidVolume': this.safeNumber (bid, 1),
            'info': ticker,
        }, market);
    }

    async watchOHLCV (symbol: string, timeframe = '1m', since: Int = undefined, limit: Int = undefined, params = {}): Promise<OHLCV[]> {
        /**
         * @method
         * @name kucoin#watchOHLCV
         * @description watches historical candlestick data containing the open, high, low, and close price, and the volume of a market
         * @param {string} symbol unified symbol of the market to fetch OHLCV data for
         * @param {string} timeframe the length of time each candle represents
         * @param {int} [since] timestamp in ms of the earliest candle to fetch
         * @param {int} [limit] the maximum amount of candles to fetch
         * @param {object} [params] extra parameters specific to the exchange API endpoint
         * @returns {int[][]} A list of candles ordered as timestamp, open, high, low, close, volume
         */
        await this.loadMarkets ();
        const url = await this.negotiate (false);
        const market = this.market (symbol);
        symbol = market['symbol'];
        const period = this.safeString (this.timeframes, timeframe, timeframe);
        const topic = '/market/candles:' + market['id'] + '_' + period;
        const messageHash = 'candles:' + symbol + ':' + timeframe;
        const ohlcv = await this.subscribe (url, messageHash, topic, params);
        if (this.newUpdates) {
            limit = ohlcv.getLimit (symbol, limit);
        }
        return this.filterBySinceLimit (ohlcv, since, limit, 0, true);
    }

    handleOHLCV (client: Client, message) {
        //
        //     {
        //         "data": {
        //             "symbol": "BTC-USDT",
        //             "candles": [
        //                 "1624881240",
        //                 "34138.8",
        //                 "34121.6",
        //                 "34138.8",
        //                 "34097.9",
        //                 "3.06097133",
        //                 "104430.955068564"
        //             ],
        //             "time": 1624881284466023700
        //         },
        //         "subject": "trade.candles.update",
        //         "topic": "/market/candles:BTC-USDT_1min",
        //         "type": "message"
        //     }
        //
        const data = this.safeValue (message, 'data', {});
        const marketId = this.safeString (data, 'symbol');
        const candles = this.safeValue (data, 'candles', []);
        const topic = this.safeString (message, 'topic');
        const parts = topic.split ('_');
        const interval = this.safeString (parts, 1);
        // use a reverse lookup in a static map instead
        const timeframe = this.findTimeframe (interval);
        const market = this.safeMarket (marketId);
        const symbol = market['symbol'];
        const messageHash = 'candles:' + symbol + ':' + timeframe;
        this.ohlcvs[symbol] = this.safeValue (this.ohlcvs, symbol, {});
        let stored = this.safeValue (this.ohlcvs[symbol], timeframe);
        if (stored === undefined) {
            const limit = this.safeInteger (this.options, 'OHLCVLimit', 1000);
            stored = new ArrayCacheByTimestamp (limit);
            this.ohlcvs[symbol][timeframe] = stored;
        }
        const ohlcv = this.parseOHLCV (candles, market);
        stored.append (ohlcv);
        client.resolve (stored, messageHash);
    }

    async watchTrades (symbol: string, since: Int = undefined, limit: Int = undefined, params = {}): Promise<Trade[]> {
        /**
         * @method
         * @name kucoin#watchTrades
         * @description get the list of most recent trades for a particular symbol
         * @param {string} symbol unified symbol of the market to fetch trades for
         * @param {int} [since] timestamp in ms of the earliest trade to fetch
         * @param {int} [limit] the maximum amount of trades to fetch
         * @param {object} [params] extra parameters specific to the exchange API endpoint
         * @returns {object[]} a list of [trade structures]{@link https://docs.ccxt.com/#/?id=public-trades}
         */
        return await this.watchTradesForSymbols ([ symbol ], since, limit, params);
    }

    async watchTradesForSymbols (symbols: string[], since: Int = undefined, limit: Int = undefined, params = {}): Promise<Trade[]> {
        /**
         * @method
         * @name kucoin#watchTrades
         * @description get the list of most recent trades for a particular symbol
         * @param {string} symbol unified symbol of the market to fetch trades for
         * @param {int} [since] timestamp in ms of the earliest trade to fetch
         * @param {int} [limit] the maximum amount of trades to fetch
         * @param {object} [params] extra parameters specific to the exchange API endpoint
         * @returns {object[]} a list of [trade structures]{@link https://docs.ccxt.com/#/?id=public-trades}
         */
        const symbolsLength = symbols.length;
        if (symbolsLength === 0) {
            throw new ArgumentsRequired (this.id + ' watchTradesForSymbols() requires a non-empty array of symbols');
        }
        await this.loadMarkets ();
        symbols = this.marketSymbols (symbols);
        const marketIds = this.marketIds (symbols);
        const url = await this.negotiate (false);
        const messageHashes = [];
        const subscriptionHashes = [];
        const topic = '/market/match:' + marketIds.join (',');
        for (let i = 0; i < symbols.length; i++) {
            const symbol = symbols[i];
            messageHashes.push ('trades:' + symbol);
            const marketId = marketIds[i];
            subscriptionHashes.push ('/market/match:' + marketId);
        }
        const trades = await this.subscribeMultiple (url, messageHashes, topic, subscriptionHashes, params);
        if (this.newUpdates) {
            const first = this.safeValue (trades, 0);
            const tradeSymbol = this.safeString (first, 'symbol');
            limit = trades.getLimit (tradeSymbol, limit);
        }
        return this.filterBySinceLimit (trades, since, limit, 'timestamp', true);
    }

    handleTrade (client: Client, message) {
        //
        //     {
        //         "data": {
        //             "sequence": "1568787654360",
        //             "symbol": "BTC-USDT",
        //             "side": "buy",
        //             "size": "0.00536577",
        //             "price": "9345",
        //             "takerOrderId": "5e356c4a9f1a790008f8d921",
        //             "time": "1580559434436443257",
        //             "type": "match",
        //             "makerOrderId": "5e356bffedf0010008fa5d7f",
        //             "tradeId": "5e356c4aeefabd62c62a1ece"
        //         },
        //         "subject": "trade.l3match",
        //         "topic": "/market/match:BTC-USDT",
        //         "type": "message"
        //     }
        //
        const data = this.safeValue (message, 'data', {});
        const trade = this.parseTrade (data);
        const symbol = trade['symbol'];
        const messageHash = 'trades:' + symbol;
        let trades = this.safeValue (this.trades, symbol);
        if (trades === undefined) {
            const limit = this.safeInteger (this.options, 'tradesLimit', 1000);
            trades = new ArrayCache (limit);
            this.trades[symbol] = trades;
        }
        trades.append (trade);
        client.resolve (trades, messageHash);
    }

    async watchOrderBook (symbol: string, limit: Int = undefined, params = {}): Promise<OrderBook> {
        /**
         * @method
         * @name kucoin#watchOrderBook
         * @see https://www.kucoin.com/docs/websocket/spot-trading/public-channels/level1-bbo-market-data
         * @see https://www.kucoin.com/docs/websocket/spot-trading/public-channels/level2-market-data
         * @see https://www.kucoin.com/docs/websocket/spot-trading/public-channels/level2-5-best-ask-bid-orders
         * @see https://www.kucoin.com/docs/websocket/spot-trading/public-channels/level2-50-best-ask-bid-orders
         * @description watches information on open orders with bid (buy) and ask (sell) prices, volumes and other data
         * @param {string} symbol unified symbol of the market to fetch the order book for
         * @param {int} [limit] the maximum amount of order book entries to return
         * @param {object} [params] extra parameters specific to the exchange API endpoint
         * @param {string} [params.method] either '/market/level2' or '/spotMarket/level2Depth5' or '/spotMarket/level2Depth50' default is '/market/level2'
         * @returns {object} A dictionary of [order book structures]{@link https://docs.ccxt.com/#/?id=order-book-structure} indexed by market symbols
         */
        //
        // https://docs.kucoin.com/#level-2-market-data
        //
        // 1. After receiving the websocket Level 2 data flow, cache the data.
        // 2. Initiate a REST request to get the snapshot data of Level 2 order book.
        // 3. Playback the cached Level 2 data flow.
        // 4. Apply the new Level 2 data flow to the local snapshot to ensure that
        // the sequence of the new Level 2 update lines up with the sequence of
        // the previous Level 2 data. Discard all the message prior to that
        // sequence, and then playback the change to snapshot.
        // 5. Update the level2 full data based on sequence according to the
        // size. If the price is 0, ignore the messages and update the sequence.
        // If the size=0, update the sequence and remove the price of which the
        // size is 0 out of level 2. Fr other cases, please update the price.
        //
        return await this.watchOrderBookForSymbols ([ symbol ], limit, params);
    }

    async watchOrderBookForSymbols (symbols: string[], limit: Int = undefined, params = {}): Promise<OrderBook> {
        /**
         * @method
         * @name kucoin#watchOrderBookForSymbols
         * @see https://www.kucoin.com/docs/websocket/spot-trading/public-channels/level1-bbo-market-data
         * @see https://www.kucoin.com/docs/websocket/spot-trading/public-channels/level2-market-data
         * @see https://www.kucoin.com/docs/websocket/spot-trading/public-channels/level2-5-best-ask-bid-orders
         * @see https://www.kucoin.com/docs/websocket/spot-trading/public-channels/level2-50-best-ask-bid-orders
         * @description watches information on open orders with bid (buy) and ask (sell) prices, volumes and other data
         * @param {string[]} symbols unified array of symbols
         * @param {int} [limit] the maximum amount of order book entries to return
         * @param {object} [params] extra parameters specific to the exchange API endpoint
         * @param {string} [params.method] either '/market/level2' or '/spotMarket/level2Depth5' or '/spotMarket/level2Depth50' default is '/market/level2'
         * @returns {object} A dictionary of [order book structures]{@link https://docs.ccxt.com/#/?id=order-book-structure} indexed by market symbols
         */
        const symbolsLength = symbols.length;
        if (symbolsLength === 0) {
            throw new ArgumentsRequired (this.id + ' watchOrderBookForSymbols() requires a non-empty array of symbols');
        }
        if (limit !== undefined) {
            if ((limit !== 20) && (limit !== 100) && (limit !== 50) && (limit !== 5)) {
                throw new ExchangeError (this.id + " watchOrderBook 'limit' argument must be undefined, 5, 20, 50 or 100");
            }
        }
        await this.loadMarkets ();
        symbols = this.marketSymbols (symbols);
        const marketIds = this.marketIds (symbols);
        const url = await this.negotiate (false);
        let method: Str = undefined;
        [ method, params ] = this.handleOptionAndParams (params, 'watchOrderBook', 'method', '/market/level2');
        if ((limit === 5) || (limit === 50)) {
            method = '/spotMarket/level2Depth' + limit.toString ();
        }
        const topic = method + ':' + marketIds.join (',');
        const messageHashes = [];
        const subscriptionHashes = [];
        for (let i = 0; i < symbols.length; i++) {
            const symbol = symbols[i];
            messageHashes.push ('orderbook:' + symbol);
            const marketId = marketIds[i];
            subscriptionHashes.push (method + ':' + marketId);
        }
        let subscription = {};
        if (method === '/market/level2') { // other streams return the entire orderbook, so we don't need to fetch the snapshot through REST
            subscription = {
                'method': this.handleOrderBookSubscription,
                'symbols': symbols,
                'limit': limit,
            };
        }
        const orderbook = await this.subscribeMultiple (url, messageHashes, topic, subscriptionHashes, params, subscription);
        return orderbook.limit ();
    }

    handleOrderBook (client: Client, message) {
        //
        // initial snapshot is fetched with ccxt's fetchOrderBook
        // the feed does not include a snapshot, just the deltas
        //
        //     {
        //         "type":"message",
        //         "topic":"/market/level2:BTC-USDT",
        //         "subject":"trade.l2update",
        //         "data":{
        //             "sequenceStart":1545896669105,
        //             "sequenceEnd":1545896669106,
        //             "symbol":"BTC-USDT",
        //             "changes": {
        //                 "asks": [["6","1","1545896669105"]], // price, size, sequence
        //                 "bids": [["4","1","1545896669106"]]
        //             }
        //         }
        //     }
        //
        //     {
        //         "topic": "/spotMarket/level2Depth5:BTC-USDT",
        //         "type": "message",
        //         "data": {
        //             "asks": [
        //                 [
        //                     "42815.6",
        //                     "1.24016245"
        //                 ]
        //             ],
        //             "bids": [
        //                 [
        //                     "42815.5",
        //                     "0.08652716"
        //                 ]
        //             ],
        //             "timestamp": 1707204474018
        //         },
        //         "subject": "level2"
        //     }
        //
        const data = this.safeValue (message, 'data');
        const subject = this.safeString (message, 'subject');
        const topic = this.safeString (message, 'topic');
        const topicParts = topic.split (':');
        const topicSymbol = this.safeString (topicParts, 1);
        const topicChannel = this.safeString (topicParts, 0);
        const marketId = this.safeString (data, 'symbol', topicSymbol);
        const symbol = this.safeSymbol (marketId, undefined, '-');
        const messageHash = 'orderbook:' + symbol;
        // let orderbook = this.safeDict (this.orderbooks, symbol);
        if (subject === 'level2') {
            if (!(symbol in this.orderbooks)) {
                this.orderbooks[symbol] = this.orderBook ();
            } else {
                const orderbook = this.orderbooks[symbol];
                orderbook.reset ();
            }
            this.orderbooks[symbol]['symbol'] = symbol;
        } else {
            if (!(symbol in this.orderbooks)) {
                this.orderbooks[symbol] = this.orderBook ();
            }
            const orderbook = this.orderbooks[symbol];
            const nonce = this.safeInteger (orderbook, 'nonce');
            const deltaEnd = this.safeInteger2 (data, 'sequenceEnd', 'timestamp');
            if (nonce === undefined) {
                const cacheLength = orderbook.cache.length;
                const subscriptions = Object.keys (client.subscriptions);
                let subscription = undefined;
                for (let i = 0; i < subscriptions.length; i++) {
                    const key = subscriptions[i];
                    if ((key.indexOf (topicSymbol) >= 0) && (key.indexOf (topicChannel) >= 0)) {
                        subscription = client.subscriptions[key];
                        break;
                    }
                }
                const limit = this.safeInteger (subscription, 'limit');
                const snapshotDelay = this.handleOption ('watchOrderBook', 'snapshotDelay', 5);
                if (cacheLength === snapshotDelay) {
                    this.spawn (this.loadOrderBook, client, messageHash, symbol, limit, {});
                }
                orderbook.cache.push (data);
                return;
            } else if (nonce >= deltaEnd) {
                return;
            }
        }
        this.handleDelta (this.orderbooks[symbol], data);
        client.resolve (this.orderbooks[symbol], messageHash);
    }

    getCacheIndex (orderbook, cache) {
        const firstDelta = this.safeValue (cache, 0);
        const nonce = this.safeInteger (orderbook, 'nonce');
        const firstDeltaStart = this.safeInteger (firstDelta, 'sequenceStart');
        if (nonce < firstDeltaStart - 1) {
            return -1;
        }
        for (let i = 0; i < cache.length; i++) {
            const delta = cache[i];
            const deltaStart = this.safeInteger (delta, 'sequenceStart');
            const deltaEnd = this.safeInteger (delta, 'sequenceEnd');
            if ((nonce >= deltaStart - 1) && (nonce < deltaEnd)) {
                return i;
            }
        }
        return cache.length;
    }

    handleDelta (orderbook, delta) {
        const timestamp = this.safeInteger2 (delta, 'time', 'timestamp');
        orderbook['nonce'] = this.safeInteger (delta, 'sequenceEnd', timestamp);
        orderbook['timestamp'] = timestamp;
        orderbook['datetime'] = this.iso8601 (timestamp);
        const changes = this.safeValue (delta, 'changes', delta);
        const bids = this.safeValue (changes, 'bids', []);
        const asks = this.safeValue (changes, 'asks', []);
        const storedBids = orderbook['bids'];
        const storedAsks = orderbook['asks'];
        this.handleBidAsks (storedBids, bids);
        this.handleBidAsks (storedAsks, asks);
    }

    handleBidAsks (bookSide, bidAsks) {
        for (let i = 0; i < bidAsks.length; i++) {
            const bidAsk = this.parseBidAsk (bidAsks[i]);
            bookSide.storeArray (bidAsk);
        }
    }

    handleOrderBookSubscription (client: Client, message, subscription) {
        const limit = this.safeInteger (subscription, 'limit');
        const symbols = this.safeValue (subscription, 'symbols');
        if (symbols === undefined) {
            const symbol = this.safeString (subscription, 'symbol');
            this.orderbooks[symbol] = this.orderBook ({}, limit);
        } else {
            for (let i = 0; i < symbols.length; i++) {
                const symbol = symbols[i];
                this.orderbooks[symbol] = this.orderBook ({}, limit);
            }
        }
        // moved snapshot initialization to handleOrderBook to fix
        // https://github.com/ccxt/ccxt/issues/6820
        // the general idea is to fetch the snapshot after the first delta
        // but not before, because otherwise we cannot synchronize the feed
    }

    handleSubscriptionStatus (client: Client, message) {
        //
        //     {
        //         "id": "1578090438322",
        //         "type": "ack"
        //     }
        //
        const id = this.safeString (message, 'id');
        if (!(id in client.subscriptions)) {
            return;
        }
        const subscriptionHash = this.safeString (client.subscriptions, id);
        const subscription = this.safeValue (client.subscriptions, subscriptionHash);
        delete client.subscriptions[id];
        const method = this.safeValue (subscription, 'method');
        if (method !== undefined) {
            method.call (this, client, message, subscription);
        }
    }

    handleSystemStatus (client: Client, message) {
        //
        // todo: answer the question whether handleSystemStatus should be renamed
        // and unified as handleStatus for any usage pattern that
        // involves system status and maintenance updates
        //
        //     {
        //         "id": "1578090234088", // connectId
        //         "type": "welcome",
        //     }
        //
        return message;
    }

    async watchOrders (symbol: Str = undefined, since: Int = undefined, limit: Int = undefined, params = {}): Promise<Order[]> {
        /**
         * @method
         * @name kucoin#watchOrders
         * @description watches information on multiple orders made by the user
         * @param {string} symbol unified market symbol of the market orders were made in
         * @param {int} [since] the earliest time in ms to fetch orders for
         * @param {int} [limit] the maximum number of order structures to retrieve
         * @param {object} [params] extra parameters specific to the exchange API endpoint
         * @param {boolean} [params.stop] trigger orders are watched if true
         * @returns {object[]} a list of [order structures]{@link https://docs.ccxt.com/#/?id=order-structure}
         */
        await this.loadMarkets ();
        const stop = this.safeValue2 (params, 'stop', 'trigger');
        params = this.omit (params, [ 'stop', 'trigger' ]);
        const url = await this.negotiate (true);
        const topic = stop ? '/spotMarket/advancedOrders' : '/spotMarket/tradeOrders';
        const request = {
            'privateChannel': true,
        };
        let messageHash = 'orders';
        if (symbol !== undefined) {
            const market = this.market (symbol);
            symbol = market['symbol'];
            messageHash = messageHash + ':' + symbol;
        }
        const orders = await this.subscribe (url, messageHash, topic, this.extend (request, params));
        if (this.newUpdates) {
            limit = orders.getLimit (symbol, limit);
        }
        return this.filterBySymbolSinceLimit (orders, symbol, since, limit, true);
    }

    parseWsOrderStatus (status) {
        const statuses = {
            'open': 'open',
            'filled': 'closed',
            'match': 'open',
            'update': 'open',
            'canceled': 'canceled',
            'cancel': 'canceled',
            'TRIGGERED': 'triggered',
        };
        return this.safeString (statuses, status, status);
    }

    parseWsOrder (order, market = undefined) {
        //
        // /spotMarket/tradeOrders
        //
        //    {
        //        "symbol": "XCAD-USDT",
        //        "orderType": "limit",
        //        "side": "buy",
        //        "orderId": "6249167327218b000135e749",
        //        "type": "canceled",
        //        "orderTime": 1648957043065280224,
        //        "size": "100.452",
        //        "filledSize": "0",
        //        "price": "2.9635",
        //        "clientOid": "buy-XCAD-USDT-1648957043010159",
        //        "remainSize": "0",
        //        "status": "done",
        //        "ts": 1648957054031001037
        //    }
        //
        // /spotMarket/advancedOrders
        //
        //    {
        //        "createdAt": 1589789942337,
        //        "orderId": "5ec244f6a8a75e0009958237",
        //        "orderPrice": "0.00062",
        //        "orderType": "stop",
        //        "side": "sell",
        //        "size": "1",
        //        "stop": "entry",
        //        "stopPrice": "0.00062",
        //        "symbol": "KCS-BTC",
        //        "tradeType": "TRADE",
        //        "triggerSuccess": true,
        //        "ts": 1589790121382281286,
        //        "type": "triggered"
        //    }
        //
        const rawType = this.safeString (order, 'type');
        let status = this.parseWsOrderStatus (rawType);
        const timestamp = this.safeInteger2 (order, 'orderTime', 'createdAt');
        const marketId = this.safeString (order, 'symbol');
        market = this.safeMarket (marketId, market);
        const triggerPrice = this.safeString (order, 'stopPrice');
        const triggerSuccess = this.safeValue (order, 'triggerSuccess');
        const triggerFail = (triggerSuccess !== true) && (triggerSuccess !== undefined);  // TODO: updated to triggerSuccess === False once transpiler transpiles it correctly
        if ((status === 'triggered') && triggerFail) {
            status = 'canceled';
        }
        return this.safeOrder ({
            'info': order,
            'symbol': market['symbol'],
            'id': this.safeString (order, 'orderId'),
            'clientOrderId': this.safeString (order, 'clientOid'),
            'timestamp': timestamp,
            'datetime': this.iso8601 (timestamp),
            'lastTradeTimestamp': undefined,
            'type': this.safeStringLower (order, 'orderType'),
            'timeInForce': undefined,
            'postOnly': undefined,
            'side': this.safeStringLower (order, 'side'),
            'price': this.safeString2 (order, 'price', 'orderPrice'),
            'stopPrice': triggerPrice,
            'triggerPrice': triggerPrice,
            'amount': this.safeString (order, 'size'),
            'cost': undefined,
            'average': undefined,
            'filled': this.safeString (order, 'filledSize'),
            'remaining': undefined,
            'status': status,
            'fee': undefined,
            'trades': undefined,
        }, market);
    }

    handleOrder (client: Client, message) {
        //
        // Trigger Orders
        //
        //    {
        //        "createdAt": 1692745706437,
        //        "error": "Balance insufficient!",       // not always there
        //        "orderId": "vs86kp757vlda6ni003qs70v",
        //        "orderPrice": "0.26",
        //        "orderType": "stop",
        //        "side": "sell",
        //        "size": "5",
        //        "stop": "loss",
        //        "stopPrice": "0.26",
        //        "symbol": "ADA-USDT",
        //        "tradeType": "TRADE",
        //        "triggerSuccess": false,                // not always there
        //        "ts": "1692745706442929298",
        //        "type": "open"
        //    }
        //
        const messageHash = 'orders';
        const data = this.safeValue (message, 'data');
        const parsed = this.parseWsOrder (data);
        const symbol = this.safeString (parsed, 'symbol');
        const orderId = this.safeString (parsed, 'id');
        const triggerPrice = this.safeValue (parsed, 'triggerPrice');
        const isTriggerOrder = (triggerPrice !== undefined);
        if (this.orders === undefined) {
            const limit = this.safeInteger (this.options, 'ordersLimit', 1000);
            this.orders = new ArrayCacheBySymbolById (limit);
            this.triggerOrders = new ArrayCacheBySymbolById (limit);
        }
        const cachedOrders = isTriggerOrder ? this.triggerOrders : this.orders;
        const orders = this.safeValue (cachedOrders.hashmap, symbol, {});
        const order = this.safeValue (orders, orderId);
        if (order !== undefined) {
            // todo add others to calculate average etc
            if (order['status'] === 'closed') {
                parsed['status'] = 'closed';
            }
        }
        cachedOrders.append (parsed);
        client.resolve (cachedOrders, messageHash);
        const symbolSpecificMessageHash = messageHash + ':' + symbol;
        client.resolve (cachedOrders, symbolSpecificMessageHash);
    }

    async watchMyTrades (symbol: Str = undefined, since: Int = undefined, limit: Int = undefined, params = {}): Promise<Trade[]> {
        /**
         * @method
         * @name kucoin#watchMyTrades
         * @description watches information on multiple trades made by the user
         * @param {string} symbol unified market symbol of the market trades were made in
         * @param {int} [since] the earliest time in ms to fetch trades for
         * @param {int} [limit] the maximum number of trade structures to retrieve
         * @param {object} [params] extra parameters specific to the exchange API endpoint
         * @returns {object[]} a list of [trade structures]{@link https://docs.ccxt.com/#/?id=trade-structure
         */
        await this.loadMarkets ();
        const url = await this.negotiate (true);
        const topic = '/spot/tradeFills';
        const request = {
            'privateChannel': true,
        };
        let messageHash = 'myTrades';
        if (symbol !== undefined) {
            const market = this.market (symbol);
            symbol = market['symbol'];
            messageHash = messageHash + ':' + market['symbol'];
        }
        const trades = await this.subscribe (url, messageHash, topic, this.extend (request, params));
        if (this.newUpdates) {
            limit = trades.getLimit (symbol, limit);
        }
        return this.filterBySymbolSinceLimit (trades, symbol, since, limit, true);
    }

    handleMyTrade (client: Client, message) {
        if (this.myTrades === undefined) {
            const limit = this.safeInteger (this.options, 'tradesLimit', 1000);
            this.myTrades = new ArrayCacheBySymbolById (limit);
        }
        const data = this.safeDict (message, 'data');
        const parsed = this.parseWsTrade (data);
        this.myTrades.append (parsed);
        const messageHash = 'myTrades';
        client.resolve (this.myTrades, messageHash);
        const symbolSpecificMessageHash = messageHash + ':' + parsed['symbol'];
        client.resolve (this.myTrades, symbolSpecificMessageHash);
    }

    parseWsTrade (trade, market = undefined) {
        //
        // {
        //     "fee": 0.00262148,
        //     "feeCurrency": "USDT",
        //     "feeRate": 0.001,
        //     "orderId": "62417436b29df8000183df2f",
        //     "orderType": "market",
        //     "price": 131.074,
        //     "side": "sell",
        //     "size": 0.02,
        //     "symbol": "LTC-USDT",
        //     "time": "1648456758734571745",
        //     "tradeId": "624174362e113d2f467b3043"
        //   }
        //
        const marketId = this.safeString (trade, 'symbol');
        market = this.safeMarket (marketId, market, '-');
        const symbol = market['symbol'];
        const type = this.safeString (trade, 'orderType');
        const side = this.safeString (trade, 'side');
        const tradeId = this.safeString (trade, 'tradeId');
        const price = this.safeString (trade, 'price');
        const amount = this.safeString (trade, 'size');
        const order = this.safeString (trade, 'orderId');
        const timestamp = this.safeIntegerProduct (trade, 'time', 0.000001);
        const feeCurrency = market['quote'];
        const feeRate = this.safeString (trade, 'feeRate');
        const feeCost = this.safeString (trade, 'fee');
        const fee = {
            'cost': feeCost,
            'rate': feeRate,
            'currency': feeCurrency,
        };
        return this.safeTrade ({
            'info': trade,
            'timestamp': timestamp,
            'datetime': this.iso8601 (timestamp),
            'symbol': symbol,
            'id': tradeId,
            'order': order,
            'type': type,
            'takerOrMaker': undefined,
            'side': side,
            'price': price,
            'amount': amount,
            'cost': undefined,
            'fee': fee,
        }, market);
    }

    async watchBalance (params = {}): Promise<Balances> {
        /**
         * @method
         * @name kucoin#watchBalance
         * @description watch balance and get the amount of funds available for trading or funds locked in orders
         * @param {object} [params] extra parameters specific to the exchange API endpoint
         * @returns {object} a [balance structure]{@link https://docs.ccxt.com/#/?id=balance-structure}
         */
        await this.loadMarkets ();
        const url = await this.negotiate (true);
        const topic = '/account/balance';
        const request = {
            'privateChannel': true,
        };
        const messageHash = 'balance';
        return await this.subscribe (url, messageHash, topic, this.extend (request, params));
    }

    handleBalance (client: Client, message) {
        //
        // {
        //     "id":"6217a451294b030001e3a26a",
        //     "type":"message",
        //     "topic":"/account/balance",
        //     "userId":"6217707c52f97f00012a67db",
        //     "channelType":"private",
        //     "subject":"account.balance",
        //     "data":{
        //        "accountId":"62177fe67810720001db2f18",
        //        "available":"89",
        //        "availableChange":"-30",
        //        "currency":"USDT",
        //        "hold":"0",
        //        "holdChange":"0",
        //        "relationContext":{
        //        },
        //        "relationEvent":"main.transfer",
        //        "relationEventId":"6217a451294b030001e3a26a",
        //        "time":"1645716561816",
        //        "total":"89"
        //     }
        //
        const data = this.safeValue (message, 'data', {});
        const messageHash = 'balance';
        const currencyId = this.safeString (data, 'currency');
        const relationEvent = this.safeString (data, 'relationEvent');
        let requestAccountType = undefined;
        if (relationEvent !== undefined) {
            const relationEventParts = relationEvent.split ('.');
            requestAccountType = this.safeString (relationEventParts, 0);
        }
        const selectedType = this.safeString2 (this.options, 'watchBalance', 'defaultType', 'trade'); // trade, main, margin or other
        const accountsByType = this.safeValue (this.options, 'accountsByType');
        const uniformType = this.safeString (accountsByType, requestAccountType, 'trade');
        if (!(uniformType in this.balance)) {
            this.balance[uniformType] = {};
        }
        this.balance[uniformType]['info'] = data;
        const timestamp = this.safeInteger (data, 'time');
        this.balance[uniformType]['timestamp'] = timestamp;
        this.balance[uniformType]['datetime'] = this.iso8601 (timestamp);
        const code = this.safeCurrencyCode (currencyId);
        const account = this.account ();
        account['free'] = this.safeString (data, 'available');
        account['used'] = this.safeString (data, 'hold');
        account['total'] = this.safeString (data, 'total');
        this.balance[uniformType][code] = account;
        this.balance[uniformType] = this.safeBalance (this.balance[uniformType]);
        if (uniformType === selectedType) {
            client.resolve (this.balance[uniformType], messageHash);
        }
    }

    handleSubject (client: Client, message) {
        //
        //     {
        //         "type":"message",
        //         "topic":"/market/level2:BTC-USDT",
        //         "subject":"trade.l2update",
        //         "data":{
        //             "sequenceStart":1545896669105,
        //             "sequenceEnd":1545896669106,
        //             "symbol":"BTC-USDT",
        //             "changes": {
        //                 "asks": [["6","1","1545896669105"]], // price, size, sequence
        //                 "bids": [["4","1","1545896669106"]]
        //             }
        //         }
        //     }
        //
        const topic = this.safeString (message, 'topic');
        if (topic === '/market/ticker:all') {
            this.handleTicker (client, message);
            return;
        }
        const subject = this.safeString (message, 'subject');
        const methods = {
            'level1': this.handleBidAsk,
            'level2': this.handleOrderBook,
            'trade.l2update': this.handleOrderBook,
            'trade.ticker': this.handleTicker,
            'trade.snapshot': this.handleTicker,
            'trade.l3match': this.handleTrade,
            'trade.candles.update': this.handleOHLCV,
            'account.balance': this.handleBalance,
            '/spot/tradeFills': this.handleMyTrade,
            'orderChange': this.handleOrder,
            'stopOrder': this.handleOrder,
        };
        const method = this.safeValue (methods, subject);
        if (method !== undefined) {
            method.call (this, client, message);
        }
    }

    ping (client) {
        // kucoin does not support built-in ws protocol-level ping-pong
        // instead it requires a custom json-based text ping-pong
        // https://docs.kucoin.com/#ping
        const id = this.requestId ().toString ();
        return {
            'id': id,
            'type': 'ping',
        };
    }

    handlePong (client: Client, message) {
        client.lastPong = this.milliseconds ();
        // https://docs.kucoin.com/#ping
    }

    handleErrorMessage (client: Client, message) {
        //
        //    {
        //        "id": "1",
        //        "type": "error",
        //        "code": 415,
        //        "data": "type is not supported"
        //    }
        //
        const data = this.safeString (message, 'data', '');
        if (data === 'token is expired') {
            let type = 'public';
            if (client.url.indexOf ('connectId=private') >= 0) {
                type = 'private';
            }
            this.options['urls'][type] = undefined;
        }
        this.handleErrors (undefined, undefined, client.url, undefined, undefined, data, message, undefined, undefined);
    }

    handleMessage (client: Client, message) {
        const type = this.safeString (message, 'type');
        const methods = {
            // 'heartbeat': this.handleHeartbeat,
            'welcome': this.handleSystemStatus,
            'ack': this.handleSubscriptionStatus,
            'message': this.handleSubject,
            'pong': this.handlePong,
            'error': this.handleErrorMessage,
        };
        const method = this.safeValue (methods, type);
        if (method !== undefined) {
            method.call (this, client, message);
        }
    }
}<|MERGE_RESOLUTION|>--- conflicted
+++ resolved
@@ -190,34 +190,15 @@
          */
         await this.loadMarkets ();
         symbols = this.marketSymbols (symbols);
-<<<<<<< HEAD
-        const messageHash = 'tickers';
-        let method = undefined;
-        [ method, params ] = this.handleOptionAndParams (params, 'watchTickers', 'method', '/market/ticker');
-        const messageHashes = [];
-        const topics = [];
-        if (symbols !== undefined) {
-=======
         let messageHash = 'tickers';
         const messageHashes = [];
         const topics = [];
         if (symbols !== undefined) {
             messageHash = 'tickers::' + symbols.join (',');
->>>>>>> 98f14c1c
             for (let i = 0; i < symbols.length; i++) {
                 const symbol = symbols[i];
                 messageHashes.push ('ticker:' + symbol);
                 const market = this.market (symbol);
-<<<<<<< HEAD
-                topics.push (method + ':' + market['id']);
-            }
-        }
-        const url = await this.negotiate (false);
-        let tickers = undefined;
-        if (symbols === undefined) {
-            const allTopic = method + ':all';
-            tickers = await this.subscribe (url, messageHash, allTopic, params);
-=======
                 topics.push ('/market/ticker:' + market['id']);
             }
         }
@@ -226,18 +207,11 @@
         let tickers = undefined;
         if (symbols === undefined) {
             tickers = await this.subscribe (url, messageHash, topic, params);
->>>>>>> 98f14c1c
             if (this.newUpdates) {
                 return tickers;
             }
         } else {
-<<<<<<< HEAD
-            const marketIds = this.marketIds (symbols);
-            const symbolsTopic = method + ':' + marketIds.join (',');
-            tickers = await this.subscribeMultiple (url, messageHashes, symbolsTopic, topics, params);
-=======
             tickers = await this.subscribeMultiple (url, messageHashes, topic, topics, params);
->>>>>>> 98f14c1c
             if (this.newUpdates) {
                 const newDict = {};
                 newDict[tickers['symbol']] = tickers;
