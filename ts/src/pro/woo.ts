--- conflicted
+++ resolved
@@ -917,13 +917,10 @@
     }
 
     handleMessage (client: Client, message) {
-<<<<<<< HEAD
         this.streamProduce ('raw', message);
-=======
         if (this.handleErrorMessage (client, message)) {
             return;
         }
->>>>>>> 118e1f4b
         const methods = {
             'ping': this.handlePing,
             'pong': this.handlePong,
