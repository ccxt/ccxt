
//  ---------------------------------------------------------------------------

import coinexRest from '../coinex.js';
import { AuthenticationError, BadRequest, RateLimitExceeded, NotSupported, RequestTimeout, ExchangeError, ExchangeNotAvailable } from '../base/errors.js';
import { ArrayCache, ArrayCacheBySymbolById } from '../base/ws/Cache.js';
import { sha256 } from '../static_dependencies/noble-hashes/sha256.js';
import type { Int, Str, Strings, OrderBook, Order, Trade, Ticker, Tickers, Balances, Dict, int } from '../base/types.js';
import Client from '../base/ws/Client.js';

//  ---------------------------------------------------------------------------

export default class coinex extends coinexRest {
    describe () {
        return this.deepExtend (super.describe (), {
            'has': {
                'ws': true,
                'watchBalance': true,
                'watchBidsAsks': true,
                'watchTicker': true,
                'watchTickers': true,
                'watchTrades': true,
                'watchTradesForSymbols': true,
                'watchMyTrades': true,
                'watchOrders': true,
                'watchOrderBook': true,
                'watchOrderBookForSymbols': true,
                'watchOHLCV': false,
                'fetchOHLCVWs': false,
            },
            'urls': {
                'api': {
                    'ws': {
                        'spot': 'wss://socket.coinex.com/v2/spot/',
                        'swap': 'wss://socket.coinex.com/v2/futures/',
                    },
                },
            },
            'options': {
                'ws': {
                    'gunzip': true,
                },
                'timeframes': {
                    '1m': 60,
                    '3m': 180,
                    '5m': 300,
                    '15m': 900,
                    '30m': 1800,
                    '1h': 3600,
                    '2h': 7200,
                    '4h': 14400,
                    '6h': 21600,
                    '12h': 43200,
                    '1d': 86400,
                    '3d': 259200,
                    '1w': 604800,
                },
                'account': 'spot',
                'watchOrderBook': {
                    'limits': [ 5, 10, 20, 50 ],
                    'defaultLimit': 50,
                    'aggregations': [ '1000', '100', '10', '1', '0', '0.1', '0.01', '0.001', '0.0001', '0.00001', '0.000001', '0.0000001', '0.00000001', '0.000000001', '0.0000000001', '0.00000000001' ],
                    'defaultAggregation': '0',
                },
            },
            'streaming': {
            },
            'exceptions': {
                'exact': {
                    '20001': BadRequest, // Invalid argument
                    '20002': NotSupported, // Method unavailable
                    '21001': AuthenticationError, // Authentication required
                    '21002': AuthenticationError, // Incorrect signature
                    '23001': RequestTimeout, // Request service timeout
                    '23002': RateLimitExceeded, // Requests too frequently
                    '24001': ExchangeError, // Internal error
                    '24002': ExchangeNotAvailable, // Service unavailable temporarily
                    '30001': BadRequest, // Invalid argument
                    '30002': NotSupported, // Method unavailable
                    '31001': AuthenticationError, // Authentication required
                    '31002': AuthenticationError, // Incorrect signature
                    '33001': RequestTimeout, // Request service timeout
                    '33002': RateLimitExceeded, // Requests too frequently
                    '34001': ExchangeError, // Internal error
                    '34002': ExchangeNotAvailable, // Service unavailable temporarily
                },
                'broad': {},
            },
        });
    }

    requestId () {
        const requestId = this.sum (this.safeInteger (this.options, 'requestId', 0), 1);
        this.options['requestId'] = requestId;
        return requestId;
    }

    handleTicker (client: Client, message) {
        //
        //  spot
        //
        //     {
        //         "method": "state.update",
        //         "data": {
        //             "state_list": [
        //                 {
        //                     "market": "LATUSDT",
        //                     "last": "0.008157",
        //                     "open": "0.008286",
        //                     "close": "0.008157",
        //                     "high": "0.008390",
        //                     "low": "0.008106",
        //                     "volume": "807714.49139758",
        //                     "volume_sell": "286170.69645599",
        //                     "volume_buy": "266161.23236408",
        //                     "value": "6689.21644207",
        //                     "period": 86400
        //                 },
        //             ]
        //         },
        //         "id": null
        //     }
        //
        //  swap
        //
        //     {
        //         "method": "state.update",
        //         "data": {
        //             "state_list": [
        //                 {
        //                     "market": "ETHUSD_SIGNPRICE",
        //                     "last": "1892.29",
        //                     "open": "1884.62",
        //                     "close": "1892.29",
        //                     "high": "1894.09",
        //                     "low": "1863.72",
        //                     "volume": "0",
        //                     "value": "0",
        //                     "volume_sell": "0",
        //                     "volume_buy": "0",
        //                     "open_interest_size": "0",
        //                     "insurance_fund_size": "0",
        //                     "latest_funding_rate": "0",
        //                     "next_funding_rate": "0",
        //                     "latest_funding_time": 0,
        //                     "next_funding_time": 0,
        //                     "period": 86400
        //                 },
        //             ]
        //         ],
        //         "id": null
        //     }
        //
        const defaultType = this.safeString (this.options, 'defaultType');
        const data = this.safeDict (message, 'data', {});
        const rawTickers = this.safeList (data, 'state_list', []);
        const newTickers = [];
        for (let i = 0; i < rawTickers.length; i++) {
            const entry = rawTickers[i];
            const marketId = this.safeString (entry, 'market');
            const symbol = this.safeSymbol (marketId, undefined, undefined, defaultType);
            const market = this.safeMarket (marketId, undefined, undefined, defaultType);
            const parsedTicker = this.parseWSTicker (entry, market);
            this.tickers[symbol] = parsedTicker;
            this.streamProduce ('tickers', parsedTicker);
            newTickers.push (parsedTicker);
        }
        const messageHashes = this.findMessageHashes (client, 'tickers::');
        for (let i = 0; i < messageHashes.length; i++) {
            const messageHash = messageHashes[i];
            const parts = messageHash.split ('::');
            const symbolsString = parts[1];
            const symbols = symbolsString.split (',');
            const tickers = this.filterByArray (newTickers, 'symbol', symbols);
            const tickersSymbols = Object.keys (tickers);
            const numTickers = tickersSymbols.length;
            if (numTickers > 0) {
                client.resolve (tickers, messageHash);
            }
        }
        client.resolve (newTickers, 'tickers');
    }

    parseWSTicker (ticker, market = undefined) {
        //
        //  spot
        //
        //     {
        //         "market": "LATUSDT",
        //         "last": "0.008157",
        //         "open": "0.008286",
        //         "close": "0.008157",
        //         "high": "0.008390",
        //         "low": "0.008106",
        //         "volume": "807714.49139758",
        //         "volume_sell": "286170.69645599",
        //         "volume_buy": "266161.23236408",
        //         "value": "6689.21644207",
        //         "period": 86400
        //     }
        //
        //  swap
        //
        //     {
        //         "market": "ETHUSD_SIGNPRICE",
        //         "last": "1892.29",
        //         "open": "1884.62",
        //         "close": "1892.29",
        //         "high": "1894.09",
        //         "low": "1863.72",
        //         "volume": "0",
        //         "value": "0",
        //         "volume_sell": "0",
        //         "volume_buy": "0",
        //         "open_interest_size": "0",
        //         "insurance_fund_size": "0",
        //         "latest_funding_rate": "0",
        //         "next_funding_rate": "0",
        //         "latest_funding_time": 0,
        //         "next_funding_time": 0,
        //         "period": 86400
        //     }
        //
        const defaultType = this.safeString (this.options, 'defaultType');
        const marketId = this.safeString (ticker, 'market');
        return this.safeTicker ({
            'symbol': this.safeSymbol (marketId, market, undefined, defaultType),
            'timestamp': undefined,
            'datetime': undefined,
            'high': this.safeString (ticker, 'high'),
            'low': this.safeString (ticker, 'low'),
            'bid': undefined,
            'bidVolume': this.safeString (ticker, 'volume_buy'),
            'ask': undefined,
            'askVolume': this.safeString (ticker, 'volume_sell'),
            'vwap': undefined,
            'open': this.safeString (ticker, 'open'),
            'close': this.safeString (ticker, 'close'),
            'last': this.safeString (ticker, 'last'),
            'previousClose': undefined,
            'change': undefined,
            'percentage': undefined,
            'average': undefined,
            'baseVolume': this.safeString (ticker, 'volume'),
            'quoteVolume': this.safeString (ticker, 'value'),
            'info': ticker,
        }, market);
    }

    async watchBalance (params = {}): Promise<Balances> {
        /**
         * @method
         * @name coinex#watchBalance
         * @description watch balance and get the amount of funds available for trading or funds locked in orders
         * @see https://docs.coinex.com/api/v2/assets/balance/ws/spot_balance
         * @see https://docs.coinex.com/api/v2/assets/balance/ws/futures_balance
         * @param {object} [params] extra parameters specific to the exchange API endpoint
         * @returns {object} a [balance structure]{@link https://docs.ccxt.com/#/?id=balance-structure}
         */
        await this.loadMarkets ();
        let type = undefined;
        [ type, params ] = this.handleMarketTypeAndParams ('watchBalance', undefined, params, 'spot');
        await this.authenticate (type);
        const url = this.urls['api']['ws'][type];
        let currencies = Object.keys (this.currencies_by_id);
        if (currencies === undefined) {
            currencies = [];
        }
        let messageHash = 'balances';
        if (type === 'spot') {
            messageHash += ':spot';
        } else {
            messageHash += ':swap';
        }
        const subscribe: Dict = {
            'method': 'balance.subscribe',
            'params': { 'ccy_list': currencies },
            'id': this.requestId (),
        };
        const request = this.deepExtend (subscribe, params);
        return await this.watch (url, messageHash, request, messageHash);
    }

    handleBalance (client: Client, message) {
        //
        // spot
        //
        //     {
        //         "method": "balance.update",
        //         "data": {
        //             "balance_list": [
        //                 {
        //                     "margin_market": "BTCUSDT",
        //                     "ccy": "BTC",
        //                     "available": "44.62207740",
        //                     "frozen": "0.00000000",
        //                     "updated_at": 1689152421692
        //                 },
        //             ]
        //         },
        //         "id": null
        //     }
        //
        // swap
        //
        //     {
        //         "method": "balance.update",
        //         "data": {
        //             "balance_list": [
        //                 {
        //                     "ccy": "USDT",
        //                     "available": "97.92470982756335000001",
        //                     "frozen": "0.00000000000000000000",
        //                     "margin": "0.61442700000000000000",
        //                     "transferrable": "97.92470982756335000001",
        //                     "unrealized_pnl": "-0.00807000000000000000",
        //                     "equity": "97.92470982756335000001"
        //                 },
        //             ]
        //         },
        //         "id": null
        //     }
        //
        if (this.balance === undefined) {
            this.balance = {};
        }
        const data = this.safeDict (message, 'data', {});
        const balances = this.safeList (data, 'balance_list', []);
        const firstEntry = balances[0];
        const updated = this.safeInteger (firstEntry, 'updated_at');
        const unrealizedPnl = this.safeString (firstEntry, 'unrealized_pnl');
        const isSpot = (updated !== undefined);
        const isSwap = (unrealizedPnl !== undefined);
        let info = undefined;
        let account = undefined;
        let rawBalances = [];
        if (isSpot) {
            account = 'spot';
            for (let i = 0; i < balances.length; i++) {
                rawBalances = this.arrayConcat (rawBalances, balances);
            }
            info = rawBalances;
        }
        if (isSwap) {
            account = 'swap';
            for (let i = 0; i < balances.length; i++) {
                rawBalances = this.arrayConcat (rawBalances, balances);
            }
            info = rawBalances;
        }
        for (let i = 0; i < rawBalances.length; i++) {
            const entry = rawBalances[i];
            this.parseWsBalance (entry, account);
        }
        let messageHash = undefined;
        if (account !== undefined) {
            if (this.safeValue (this.balance, account) === undefined) {
                this.balance[account] = {};
            }
            this.balance[account]['info'] = info;
            this.balance[account] = this.safeBalance (this.balance[account]);
            messageHash = 'balances:' + account;
            client.resolve (this.balance[account], messageHash);
        }
    }

    parseWsBalance (balance, accountType = undefined) {
        //
        // spot
        //
        //     {
        //         "margin_market": "BTCUSDT",
        //         "ccy": "BTC",
        //         "available": "44.62207740",
        //         "frozen": "0.00000000",
        //         "updated_at": 1689152421692
        //     }
        //
        // swap
        //
        //     {
        //         "ccy": "USDT",
        //         "available": "97.92470982756335000001",
        //         "frozen": "0.00000000000000000000",
        //         "margin": "0.61442700000000000000",
        //         "transferrable": "97.92470982756335000001",
        //         "unrealized_pnl": "-0.00807000000000000000",
        //         "equity": "97.92470982756335000001"
        //     }
        //
        const account = this.account ();
        const currencyId = this.safeString (balance, 'ccy');
        const code = this.safeCurrencyCode (currencyId);
        account['free'] = this.safeString (balance, 'available');
        account['used'] = this.safeString (balance, 'frozen');
        if (accountType !== undefined) {
            if (this.safeValue (this.balance, accountType) === undefined) {
                this.balance[accountType] = {};
            }
            this.balance[accountType][code] = account;
        } else {
            this.balance[code] = account;
        }
<<<<<<< HEAD
        const messageHash = 'balance';
        this.streamProduce ('balances', this.balance);
        client.resolve (this.balance, messageHash);
=======
    }

    async watchMyTrades (symbol: Str = undefined, since: Int = undefined, limit: Int = undefined, params = {}): Promise<Trade[]> {
        /**
         * @method
         * @name coinex#watchMyTrades
         * @description watches information on multiple trades made by the user
         * @see https://docs.coinex.com/api/v2/spot/deal/ws/user-deals
         * @see https://docs.coinex.com/api/v2/futures/deal/ws/user-deals
         * @param {string} [symbol] unified symbol of the market the trades were made in
         * @param {int} [since] the earliest time in ms to watch trades
         * @param {int} [limit] the maximum number of trade structures to retrieve
         * @param {object} [params] extra parameters specific to the exchange API endpoint
         * @returns {object[]} a list of [trade structures]{@link https://docs.ccxt.com/#/?id=trade-structure}
         */
        await this.loadMarkets ();
        let market = undefined;
        if (symbol !== undefined) {
            market = this.market (symbol);
            symbol = market['symbol'];
        }
        let type = undefined;
        [ type, params ] = this.handleMarketTypeAndParams ('watchMyTrades', market, params, 'spot');
        await this.authenticate (type);
        const url = this.urls['api']['ws'][type];
        const subscribedSymbols = [];
        let messageHash = 'myTrades';
        if (market !== undefined) {
            messageHash += ':' + symbol;
            subscribedSymbols.push (market['id']);
        } else {
            if (type === 'spot') {
                messageHash += ':spot';
            } else {
                messageHash += ':swap';
            }
        }
        const message: Dict = {
            'method': 'user_deals.subscribe',
            'params': { 'market_list': subscribedSymbols },
            'id': this.requestId (),
        };
        const request = this.deepExtend (message, params);
        const trades = await this.watch (url, messageHash, request, messageHash);
        if (this.newUpdates) {
            limit = trades.getLimit (symbol, limit);
        }
        return this.filterBySymbolSinceLimit (trades, symbol, since, limit, true);
    }

    handleMyTrades (client: Client, message) {
        //
        //     {
        //         "method": "user_deals.update",
        //         "data": {
        //             "deal_id": 3514376759,
        //             "created_at": 1689152421692,
        //             "market": "BTCUSDT",
        //             "side": "buy",
        //             "order_id": 8678890,
        //             "margin_market": "BTCUSDT",
        //             "price": "30718.42",
        //             "amount": "0.00000325",
        //             "role": "taker",
        //             "fee": "0.0299",
        //             "fee_ccy": "USDT"
        //         },
        //         "id": null
        //     }
        //
        const data = this.safeDict (message, 'data', {});
        const marketId = this.safeString (data, 'market');
        const isSpot = client.url.indexOf ('spot') > -1;
        const defaultType = isSpot ? 'spot' : 'swap';
        const market = this.safeMarket (marketId, undefined, undefined, defaultType);
        const symbol = market['symbol'];
        const messageHash = 'myTrades:' + symbol;
        const messageWithType = 'myTrades:' + market['type'];
        let stored = this.safeValue (this.trades, symbol);
        if (stored === undefined) {
            const limit = this.safeInteger (this.options, 'tradesLimit', 1000);
            stored = new ArrayCache (limit);
            this.trades[symbol] = stored;
        }
        const parsed = this.parseWsTrade (data, market);
        stored.append (parsed);
        this.trades[symbol] = stored;
        client.resolve (this.trades[symbol], messageWithType);
        client.resolve (this.trades[symbol], messageHash);
>>>>>>> 1ee1b307
    }

    handleTrades (client: Client, message) {
        //
        // spot
        //
        //     {
        //         "method": "deals.update",
        //         "data": {
        //             "market": "BTCUSDT",
        //             "deal_list": [
        //                 {
        //                     "deal_id": 3514376759,
        //                     "created_at": 1689152421692,
        //                     "side": "buy",
        //                     "price": "30718.42",
        //                     "amount": "0.00000325"
        //                 },
        //             ]
        //         },
        //         "id": null
        //     }
        //
        // swap
        //
        //     {
        //         "method": "deals.update",
        //         "data": {
        //             "market": "BTCUSDT",
        //             "deal_list": [
        //                 {
        //                     "deal_id": 3514376759,
        //                     "created_at": 1689152421692,
        //                     "side": "buy",
        //                     "price": "30718.42",
        //                     "amount": "0.00000325"
        //                 },
        //             ]
        //         },
        //         "id": null
        //     }
        //
        const data = this.safeDict (message, 'data', {});
        const trades = this.safeList (data, 'deal_list', []);
        const marketId = this.safeString (data, 'market');
        const isSpot = client.url.indexOf ('spot') > -1;
        const defaultType = isSpot ? 'spot' : 'swap';
        const market = this.safeMarket (marketId, undefined, undefined, defaultType);
        const symbol = market['symbol'];
        const messageHash = 'trades:' + symbol;
        let stored = this.safeValue (this.trades, symbol);
        if (stored === undefined) {
            const limit = this.safeInteger (this.options, 'tradesLimit', 1000);
            stored = new ArrayCache (limit);
            this.trades[symbol] = stored;
        }
        for (let i = 0; i < trades.length; i++) {
            const trade = trades[i];
            const parsed = this.parseWsTrade (trade, market);
            stored.append (parsed);
            this.streamProduce ('trades', parsed);
        }
        this.trades[symbol] = stored;
        client.resolve (this.trades[symbol], messageHash);
    }

    parseWsTrade (trade, market = undefined) {
        //
        // spot watchTrades
        //
        //     {
        //         "deal_id": 3514376759,
        //         "created_at": 1689152421692,
        //         "side": "buy",
        //         "price": "30718.42",
        //         "amount": "0.00000325"
        //     }
        //
        // swap watchTrades
        //
        //     {
        //         "deal_id": 3514376759,
        //         "created_at": 1689152421692,
        //         "side": "buy",
        //         "price": "30718.42",
        //         "amount": "0.00000325"
        //     }
        //
        // spot and swap watchMyTrades
        //
        //     {
        //         "deal_id": 3514376759,
        //         "created_at": 1689152421692,
        //         "market": "BTCUSDT",
        //         "side": "buy",
        //         "order_id": 8678890,
        //         "margin_market": "BTCUSDT",
        //         "price": "30718.42",
        //         "amount": "0.00000325",
        //         "role": "taker",
        //         "fee": "0.0299",
        //         "fee_ccy": "USDT"
        //     }
        //
        const timestamp = this.safeInteger (trade, 'created_at');
        const isSpot = ('margin_market' in trade);
        const defaultType = isSpot ? 'spot' : 'swap';
        const marketId = this.safeString (trade, 'market');
        market = this.safeMarket (marketId, market, undefined, defaultType);
        let fee: Dict = {};
        const feeCost = this.omitZero (this.safeString (trade, 'fee'));
        if (feeCost !== undefined) {
            const feeCurrencyId = this.safeString (trade, 'fee_ccy', market['quote']);
            fee = {
                'currency': this.safeCurrencyCode (feeCurrencyId),
                'cost': feeCost,
            };
        }
        return this.safeTrade ({
            'id': this.safeString (trade, 'deal_id'),
            'info': trade,
            'timestamp': timestamp,
            'datetime': this.iso8601 (timestamp),
            'symbol': this.safeSymbol (marketId, market, undefined, defaultType),
            'order': this.safeString (trade, 'order_id'),
            'type': undefined,
            'side': this.safeString (trade, 'side'),
            'takerOrMaker': this.safeString (trade, 'role'),
            'price': this.safeString (trade, 'price'),
            'amount': this.safeString (trade, 'amount'),
            'cost': undefined,
            'fee': fee,
        }, market);
    }

    async watchTicker (symbol: string, params = {}): Promise<Ticker> {
        /**
         * @method
         * @name coinex#watchTicker
         * @description watches a price ticker, a statistical calculation with the information calculated over the past 24 hours for a specific market
         * @see https://docs.coinex.com/api/v2/spot/market/ws/market
         * @see https://docs.coinex.com/api/v2/futures/market/ws/market-state
         * @param {string} symbol unified symbol of the market to fetch the ticker for
         * @param {object} [params] extra parameters specific to the exchange API endpoint
         * @returns {object} a [ticker structure]{@link https://docs.ccxt.com/#/?id=ticker-structure}
         */
        await this.loadMarkets ();
        const market = this.market (symbol);
        const tickers = await this.watchTickers ([ symbol ], params);
        return tickers[market['symbol']];
    }

    async watchTickers (symbols: Strings = undefined, params = {}): Promise<Tickers> {
        /**
         * @method
         * @name coinex#watchTickers
         * @description watches a price ticker, a statistical calculation with the information calculated over the past 24 hours for all markets of a specific list
         * @see https://docs.coinex.com/api/v2/spot/market/ws/market
         * @see https://docs.coinex.com/api/v2/futures/market/ws/market-state
         * @param {string[]} symbols unified symbol of the market to fetch the ticker for
         * @param {object} [params] extra parameters specific to the exchange API endpoint
         * @returns {object} a dictionary of [ticker structures]{@link https://docs.ccxt.com/#/?id=ticker-structure}
         */
        await this.loadMarkets ();
        const marketIds = this.marketIds (symbols);
        let market = undefined;
        const messageHashes = [];
        const symbolsDefined = (symbols !== undefined);
        if (symbolsDefined) {
            for (let i = 0; i < symbols.length; i++) {
                const symbol = symbols[i];
                market = this.market (symbol);
                messageHashes.push ('tickers::' + market['symbol']);
            }
        } else {
            messageHashes.push ('tickers');
        }
        let type = undefined;
        [ type, params ] = this.handleMarketTypeAndParams ('watchTickers', market, params);
        const url = this.urls['api']['ws'][type];
        const subscriptionHashes = [ 'all@ticker' ];
        const subscribe: Dict = {
            'method': 'state.subscribe',
            'params': { 'market_list': marketIds },
            'id': this.requestId (),
        };
        const result = await this.watchMultiple (url, messageHashes, this.deepExtend (subscribe, params), subscriptionHashes);
        if (this.newUpdates) {
            return result;
        }
        return this.filterByArray (this.tickers, 'symbol', symbols);
    }

    async watchTrades (symbol: string, since: Int = undefined, limit: Int = undefined, params = {}): Promise<Trade[]> {
        /**
         * @method
         * @name coinex#watchTrades
         * @description get the list of most recent trades for a particular symbol
         * @see https://docs.coinex.com/api/v2/spot/market/ws/market-deals
         * @see https://docs.coinex.com/api/v2/futures/market/ws/market-deals
         * @param {string} symbol unified symbol of the market to fetch trades for
         * @param {int} [since] timestamp in ms of the earliest trade to fetch
         * @param {int} [limit] the maximum amount of trades to fetch
         * @param {object} [params] extra parameters specific to the exchange API endpoint
         * @returns {object[]} a list of [trade structures]{@link https://docs.ccxt.com/#/?id=public-trades}
         */
        params['callerMethodName'] = 'watchTrades';
        return await this.watchTradesForSymbols ([ symbol ], since, limit, params);
    }

    async watchTradesForSymbols (symbols: string[], since: Int = undefined, limit: Int = undefined, params = {}): Promise<Trade[]> {
        /**
         * @method
         * @name coinex#watchTradesForSymbols
         * @description watch the most recent trades for a list of symbols
         * @see https://docs.coinex.com/api/v2/spot/market/ws/market-deals
         * @see https://docs.coinex.com/api/v2/futures/market/ws/market-deals
         * @param {string[]} symbols unified symbols of the markets to fetch trades for
         * @param {int} [since] timestamp in ms of the earliest trade to fetch
         * @param {int} [limit] the maximum amount of trades to fetch
         * @param {object} [params] extra parameters specific to the exchange API endpoint
         * @returns {object[]} a list of [trade structures]{@link https://docs.ccxt.com/#/?id=public-trades}
         */
        await this.loadMarkets ();
        const subscribedSymbols = [];
        const messageHashes = [];
        let market = undefined;
        let callerMethodName = undefined;
        [ callerMethodName, params ] = this.handleParamString (params, 'callerMethodName', 'watchTradesForSymbols');
        const symbolsDefined = (symbols !== undefined);
        if (symbolsDefined) {
            for (let i = 0; i < symbols.length; i++) {
                const symbol = symbols[i];
                market = this.market (symbol);
                subscribedSymbols.push (market['id']);
                messageHashes.push ('trades:' + market['symbol']);
            }
        } else {
            messageHashes.push ('trades');
        }
        let type = undefined;
        [ type, params ] = this.handleMarketTypeAndParams (callerMethodName, market, params);
        const url = this.urls['api']['ws'][type];
        const subscriptionHashes = [ 'trades' ];
        const subscribe: Dict = {
            'method': 'deals.subscribe',
            'params': { 'market_list': subscribedSymbols },
            'id': this.requestId (),
        };
        const trades = await this.watchMultiple (url, messageHashes, this.deepExtend (subscribe, params), subscriptionHashes);
        if (this.newUpdates) {
            return trades;
        }
        return this.filterBySinceLimit (trades, since, limit, 'timestamp', true);
    }

    async watchOrderBookForSymbols (symbols: string[], limit: Int = undefined, params = {}): Promise<OrderBook> {
        /**
         * @method
         * @name coinex#watchOrderBookForSymbols
         * @description watches information on open orders with bid (buy) and ask (sell) prices, volumes and other data
         * @see https://docs.coinex.com/api/v2/spot/market/ws/market-depth
         * @see https://docs.coinex.com/api/v2/futures/market/ws/market-depth
         * @param {string[]} symbols unified array of symbols
         * @param {int} [limit] the maximum amount of order book entries to return
         * @param {object} [params] extra parameters specific to the exchange API endpoint
         * @returns {object} A dictionary of [order book structures]{@link https://docs.ccxt.com/#/?id=order-book-structure} indexed by market symbols
         */
        await this.loadMarkets ();
        const watchOrderBookSubscriptions: Dict = {};
        const messageHashes = [];
        let market = undefined;
        let type = undefined;
        let callerMethodName = undefined;
        [ callerMethodName, params ] = this.handleParamString (params, 'callerMethodName', 'watchOrderBookForSymbols');
        [ type, params ] = this.handleMarketTypeAndParams (callerMethodName, undefined, params);
        const options = this.safeDict (this.options, 'watchOrderBook', {});
        const limits = this.safeList (options, 'limits', []);
        if (limit === undefined) {
            limit = this.safeInteger (options, 'defaultLimit', 50);
        }
        if (!this.inArray (limit, limits)) {
            throw new NotSupported (this.id + ' watchOrderBookForSymbols() limit must be one of ' + limits.join (', '));
        }
        const defaultAggregation = this.safeString (options, 'defaultAggregation', '0');
        const aggregations = this.safeList (options, 'aggregations', []);
        const aggregation = this.safeString (params, 'aggregation', defaultAggregation);
        if (!this.inArray (aggregation, aggregations)) {
            throw new NotSupported (this.id + ' watchOrderBookForSymbols() aggregation must be one of ' + aggregations.join (', '));
        }
        params = this.omit (params, 'aggregation');
        const symbolsDefined = (symbols !== undefined);
        if (symbolsDefined) {
            for (let i = 0; i < symbols.length; i++) {
                const symbol = symbols[i];
                market = this.market (symbol);
                messageHashes.push ('orderbook:' + market['symbol']);
                watchOrderBookSubscriptions[symbol] = [ market['id'], limit, aggregation, true ];
            }
        } else {
            messageHashes.push ('orderbook');
        }
        const marketList = Object.values (watchOrderBookSubscriptions);
        const subscribe: Dict = {
            'method': 'depth.subscribe',
            'params': { 'market_list': marketList },
            'id': this.requestId (),
        };
        const subscriptionHashes = this.hash (this.encode (this.json (watchOrderBookSubscriptions)), sha256);
        const url = this.urls['api']['ws'][type];
        const orderbooks = await this.watchMultiple (url, messageHashes, this.deepExtend (subscribe, params), subscriptionHashes);
        if (this.newUpdates) {
            return orderbooks;
        }
        return orderbooks.limit ();
    }

    async watchOrderBook (symbol: string, limit: Int = undefined, params = {}): Promise<OrderBook> {
        /**
         * @method
         * @name coinex#watchOrderBook
         * @description watches information on open orders with bid (buy) and ask (sell) prices, volumes and other data
         * @see https://docs.coinex.com/api/v2/spot/market/ws/market-depth
         * @see https://docs.coinex.com/api/v2/futures/market/ws/market-depth
         * @param {string} symbol unified symbol of the market to fetch the order book for
         * @param {int} [limit] the maximum amount of order book entries to return
         * @param {object} [params] extra parameters specific to the exchange API endpoint
         * @returns {object} A dictionary of [order book structures]{@link https://docs.ccxt.com/#/?id=order-book-structure} indexed by market symbols
         */
        params['callerMethodName'] = 'watchOrderBook';
        return await this.watchOrderBookForSymbols ([ symbol ], limit, params);
    }

    handleDelta (bookside, delta) {
        const bidAsk = this.parseBidAsk (delta, 0, 1);
        bookside.storeArray (bidAsk);
    }

    handleDeltas (bookside, deltas) {
        for (let i = 0; i < deltas.length; i++) {
            this.handleDelta (bookside, deltas[i]);
        }
    }

    handleOrderBook (client: Client, message) {
        //
        //     {
        //         "method": "depth.update",
        //         "data": {
        //             "market": "BTCUSDT",
        //             "is_full": true,
        //             "depth": {
        //                 "asks": [
        //                     [
        //                         "30740.00",
        //                         "0.31763545"
        //                     ],
        //                 ],
        //                 "bids": [
        //                     [
        //                         "30736.00",
        //                         "0.04857373"
        //                     ],
        //                 ],
        //                 "last": "30746.28",
        //                 "updated_at": 1689152421692,
        //                 "checksum": 2578768879
        //             }
        //         },
        //         "id": null
        //     }
        //
        const defaultType = this.safeString (this.options, 'defaultType');
        const data = this.safeDict (message, 'data', {});
        const depth = this.safeDict (data, 'depth', {});
        const marketId = this.safeString (data, 'market');
        const market = this.safeMarket (marketId, undefined, undefined, defaultType);
        const symbol = market['symbol'];
        const name = 'orderbook';
        const messageHash = name + ':' + symbol;
        const timestamp = this.safeInteger (depth, 'updated_at');
        const currentOrderBook = this.safeValue (this.orderbooks, symbol);
        const fullOrderBook = this.safeBool (data, 'is_full', false);
        if (fullOrderBook) {
            const snapshot = this.parseOrderBook (depth, symbol, timestamp);
            if (currentOrderBook === undefined) {
                this.orderbooks[symbol] = this.orderBook (snapshot);
            } else {
                const orderbook = this.orderbooks[symbol];
                orderbook.reset (snapshot);
            }
        } else {
            const asks = this.safeList (depth, 'asks', []);
            const bids = this.safeList (depth, 'bids', []);
            this.handleDeltas (currentOrderBook['asks'], asks);
            this.handleDeltas (currentOrderBook['bids'], bids);
            currentOrderBook['nonce'] = timestamp;
            currentOrderBook['timestamp'] = timestamp;
            currentOrderBook['datetime'] = this.iso8601 (timestamp);
            this.orderbooks[symbol] = currentOrderBook;
        }
        // this.checkOrderBookChecksum (this.orderbooks[symbol]);
        this.streamProduce ('orderbooks', orderbook);
        client.resolve (this.orderbooks[symbol], messageHash);
    }

    async watchOrders (symbol: Str = undefined, since: Int = undefined, limit: Int = undefined, params = {}): Promise<Order[]> {
        /**
         * @method
         * @name coinex#watchOrders
         * @description watches information on multiple orders made by the user
         * @see https://docs.coinex.com/api/v2/spot/order/ws/user-order
         * @see https://docs.coinex.com/api/v2/futures/order/ws/user-order
         * @param {string} symbol unified market symbol of the market orders were made in
         * @param {int} [since] the earliest time in ms to fetch orders for
         * @param {int} [limit] the maximum number of order structures to retrieve
         * @param {object} [params] extra parameters specific to the exchange API endpoint
         * @param {bool} [params.trigger] if the orders to watch are trigger orders or not
         * @returns {object[]} a list of [order structures]{@link https://docs.ccxt.com/#/?id=order-structure}
         */
        await this.loadMarkets ();
        const stop = this.safeBool2 (params, 'trigger', 'stop');
        params = this.omit (params, [ 'trigger', 'stop' ]);
        let messageHash = 'orders';
        let market = undefined;
        let marketList = undefined;
        if (symbol !== undefined) {
            market = this.market (symbol);
            symbol = market['symbol'];
        }
        let type = undefined;
        [ type, params ] = this.handleMarketTypeAndParams ('watchOrders', market, params, 'spot');
        await this.authenticate (type);
        if (symbol !== undefined) {
            marketList = [ market['id'] ];
            messageHash += ':' + symbol;
        } else {
            marketList = [];
            if (type === 'spot') {
                messageHash += ':spot';
            } else {
                messageHash += ':swap';
            }
        }
        let method = undefined;
        if (stop) {
            method = 'stop.subscribe';
        } else {
            method = 'order.subscribe';
        }
        const message: Dict = {
            'method': method,
            'params': { 'market_list': marketList },
            'id': this.requestId (),
        };
        const url = this.urls['api']['ws'][type];
        const request = this.deepExtend (message, params);
        const orders = await this.watch (url, messageHash, request, messageHash, request);
        if (this.newUpdates) {
            limit = orders.getLimit (symbol, limit);
        }
        return this.filterBySymbolSinceLimit (orders, symbol, since, limit, true);
    }

    handleOrders (client: Client, message) {
        //
        // spot
        //
        //     {
        //         "method": "order.update",
        //         "data": {
        //             "event": "put",
        //             "order": {
        //                 "order_id": 12750,
        //                 "market": "BTCUSDT",
        //                 "margin_market": "BTCUSDT",
        //                 "type": "limit",
        //                 "side": "buy",
        //                 "price": "5999.00",
        //                 "amount": "1.50000000",
        //                 "unfill_amount": "1.50000000",
        //                 "fill_value": "1.50000000",
        //                 "taker_fee_rate": "0.0001",
        //                 "maker_fee_rate": "0.0001",
        //                 "base_ccy_fee": "0.0001",
        //                 "quote_ccy_fee": "0.0001",
        //                 "discount_ccy_fee": "0.0001",
        //                 "last_fill_amount": "0",
        //                 "last_fill_price": "0",
        //                 "client_id": "buy1_1234",
        //                 "created_at": 1689152421692,
        //                 "updated_at": 1689152421692,
        //             }
        //         },
        //         "id": null
        //     }
        //
        // spot stop
        //
        //     {
        //         "method": "stop.update",
        //         "data": {
        //             "event": 1,
        //             "stop": {
        //                 "stop_id": 102067022299,
        //                 "market": "BTCUSDT",
        //                 "margin_market": "BTCUSDT",
        //                 "type": "limit",
        //                 "side": "buy",
        //                 "price": "20000.00",
        //                 "amount": "0.10000000",
        //                 "trigger_price": "20000.00",
        //                 "trigger_direction": "lower",
        //                 "taker_fee_rate": "0.0016",
        //                 "maker_fee_rate": "0.0016",
        //                 "status": "active_success",
        //                 "client_id": "",
        //                 "created_at": 1689152996689,
        //                 "updated_at": 1689152996689,
        //             }
        //         },
        //         "id": null
        //     }
        //
        // swap
        //
        //     {
        //         "method": "order.update",
        //         "data": {
        //             "event": "put",
        //             "order": {
        //                 "order_id": 98388656341,
        //                 "stop_id": 0,
        //                 "market": "BTCUSDT",
        //                 "side": "buy",
        //                 "type": "limit",
        //                 "amount": "0.0010",
        //                 "price": "50000.00",
        //                 "unfilled_amount": "0.0010",
        //                 "filled_amount": "0",
        //                 "filled_value": "0",
        //                 "fee": "0",
        //                 "fee_ccy": "USDT",
        //                 "taker_fee_rate": "0.00046",
        //                 "maker_fee_rate": "0.00000000000000000000",
        //                 "client_id": "",
        //                 "last_filled_amount": "0.0010",
        //                 "last_filled_price": "30721.35",
        //                 "created_at": 1689145715129,
        //                 "updated_at": 1689145715129
        //             }
        //         },
        //         "id": null
        //     }
        //
        // swap stop
        //
        //     {
        //         "method": "stop.update",
        //         "data": {
        //             "event": "put",
        //             "stop": {
        //                 "stop_id": 98389557871,
        //                 "market": "BTCUSDT",
        //                 "side": "sell",
        //                 "type": "limit",
        //                 "price": "20000.00",
        //                 "amount": "0.0100",
        //                 "trigger_price": "20000.00",
        //                 "trigger_direction": "higer",
        //                 "trigger_price_type": "index_price",
        //                 "taker_fee_rate": "0.00046",
        //                 "maker_fee_rate": "0.00026",
        //                 "client_id": "",
        //                 "created_at": 1689146382674,
        //                 "updated_at": 1689146382674
        //             }
        //         },
        //         "id": null
        //     }
        //
        const data = this.safeDict (message, 'data', {});
        const order = this.safeDict2 (data, 'order', 'stop', {});
        const parsedOrder = this.parseWsOrder (order);
        const symbol = parsedOrder['symbol'];
        const market = this.market (symbol);
        if (this.orders === undefined) {
            const limit = this.safeInteger (this.options, 'ordersLimit', 1000);
            this.orders = new ArrayCacheBySymbolById (limit);
        }
        const orders = this.orders;
        orders.append (parsedOrder);
        let messageHash = 'orders';
<<<<<<< HEAD
        client.resolve (this.orders, messageHash);
        messageHash += ':' + parsedOrder['symbol'];
        this.streamProduce ('orders', parsedOrder);
=======
        const messageWithType = messageHash + ':' + market['type'];
        client.resolve (this.orders, messageWithType);
        messageHash += ':' + symbol;
>>>>>>> 1ee1b307
        client.resolve (this.orders, messageHash);
    }

    parseWsOrder (order, market = undefined) {
        //
        // spot
        //
        //     {
        //         "order_id": 12750,
        //         "market": "BTCUSDT",
        //         "margin_market": "BTCUSDT",
        //         "type": "limit",
        //         "side": "buy",
        //         "price": "5999.00",
        //         "amount": "1.50000000",
        //         "unfill_amount": "1.50000000",
        //         "fill_value": "1.50000000",
        //         "taker_fee_rate": "0.0001",
        //         "maker_fee_rate": "0.0001",
        //         "base_ccy_fee": "0.0001",
        //         "quote_ccy_fee": "0.0001",
        //         "discount_ccy_fee": "0.0001",
        //         "last_fill_amount": "0",
        //         "last_fill_price": "0",
        //         "client_id": "buy1_1234",
        //         "created_at": 1689152421692,
        //         "updated_at": 1689152421692,
        //     }
        //
        // spot stop
        //
        //     {
        //         "stop_id": 102067022299,
        //         "market": "BTCUSDT",
        //         "margin_market": "BTCUSDT",
        //         "type": "limit",
        //         "side": "buy",
        //         "price": "20000.00",
        //         "amount": "0.10000000",
        //         "trigger_price": "20000.00",
        //         "trigger_direction": "lower",
        //         "taker_fee_rate": "0.0016",
        //         "maker_fee_rate": "0.0016",
        //         "status": "active_success",
        //         "client_id": "",
        //         "created_at": 1689152996689,
        //         "updated_at": 1689152996689,
        //     }
        //
        // swap
        //
        //     {
        //         "order_id": 98388656341,
        //         "stop_id": 0,
        //         "market": "BTCUSDT",
        //         "side": "buy",
        //         "type": "limit",
        //         "amount": "0.0010",
        //         "price": "50000.00",
        //         "unfilled_amount": "0.0010",
        //         "filled_amount": "0",
        //         "filled_value": "0",
        //         "fee": "0",
        //         "fee_ccy": "USDT",
        //         "taker_fee_rate": "0.00046",
        //         "maker_fee_rate": "0.00000000000000000000",
        //         "client_id": "",
        //         "last_filled_amount": "0.0010",
        //         "last_filled_price": "30721.35",
        //         "created_at": 1689145715129,
        //         "updated_at": 1689145715129
        //     }
        //
        // swap stop
        //
        //     {
        //         "stop_id": 98389557871,
        //         "market": "BTCUSDT",
        //         "side": "sell",
        //         "type": "limit",
        //         "price": "20000.00",
        //         "amount": "0.0100",
        //         "trigger_price": "20000.00",
        //         "trigger_direction": "higer",
        //         "trigger_price_type": "index_price",
        //         "taker_fee_rate": "0.00046",
        //         "maker_fee_rate": "0.00026",
        //         "client_id": "",
        //         "created_at": 1689146382674,
        //         "updated_at": 1689146382674
        //     }
        //
        const timestamp = this.safeInteger (order, 'created_at');
        const marketId = this.safeString (order, 'market');
        const status = this.safeString (order, 'status');
        const isSpot = ('margin_market' in order);
        const defaultType = isSpot ? 'spot' : 'swap';
        market = this.safeMarket (marketId, market, undefined, defaultType);
        let fee = undefined;
        const feeCost = this.omitZero (this.safeString2 (order, 'fee', 'quote_ccy_fee'));
        if (feeCost !== undefined) {
            const feeCurrencyId = this.safeString (order, 'fee_ccy', market['quote']);
            fee = {
                'currency': this.safeCurrencyCode (feeCurrencyId),
                'cost': feeCost,
            };
        }
        return this.safeOrder ({
            'info': order,
            'id': this.safeString2 (order, 'order_id', 'stop_id'),
            'clientOrderId': this.safeString (order, 'client_id'),
            'datetime': this.iso8601 (timestamp),
            'timestamp': timestamp,
            'lastTradeTimestamp': this.safeInteger (order, 'updated_at'),
            'symbol': market['symbol'],
            'type': this.safeString (order, 'type'),
            'timeInForce': undefined,
            'postOnly': undefined,
            'side': this.safeString (order, 'side'),
            'price': this.safeString (order, 'price'),
            'stopPrice': this.safeString (order, 'trigger_price'),
            'triggerPrice': this.safeString (order, 'trigger_price'),
            'amount': this.safeString (order, 'amount'),
            'filled': this.safeString2 (order, 'filled_amount', 'fill_value'),
            'remaining': this.safeString2 (order, 'unfilled_amount', 'unfill_amount'),
            'cost': undefined,
            'average': undefined,
            'status': this.parseWsOrderStatus (status),
            'fee': fee,
            'trades': undefined,
        }, market);
    }

    parseWsOrderStatus (status) {
        const statuses: Dict = {
            'active_success': 'open',
            'active_fail': 'canceled',
            'cancel': 'canceled',
        };
        return this.safeString (statuses, status, status);
    }

    async watchBidsAsks (symbols: Strings = undefined, params = {}): Promise<Tickers> {
        /**
         * @method
         * @name coinex#watchBidsAsks
         * @description watches best bid & ask for symbols
         * @see https://docs.coinex.com/api/v2/spot/market/ws/market-bbo
         * @see https://docs.coinex.com/api/v2/futures/market/ws/market-bbo
         * @param {string[]} [symbols] unified symbol of the market to fetch the ticker for
         * @param {object} [params] extra parameters specific to the exchange API endpoint
         * @returns {object} a [ticker structure]{@link https://docs.ccxt.com/#/?id=ticker-structure}
         */
        await this.loadMarkets ();
        const marketIds = this.marketIds (symbols);
        const messageHashes = [];
        let market = undefined;
        const symbolsDefined = (symbols !== undefined);
        if (symbolsDefined) {
            for (let i = 0; i < symbols.length; i++) {
                const symbol = symbols[i];
                market = this.market (symbol);
                messageHashes.push ('bidsasks:' + market['symbol']);
            }
        } else {
            messageHashes.push ('bidsasks');
        }
        let type = undefined;
        [ type, params ] = this.handleMarketTypeAndParams ('watchBidsAsks', market, params);
        const url = this.urls['api']['ws'][type];
        const subscriptionHashes = [ 'all@bidsasks' ];
        const subscribe: Dict = {
            'method': 'bbo.subscribe',
            'params': { 'market_list': marketIds },
            'id': this.requestId (),
        };
        const result = await this.watchMultiple (url, messageHashes, this.deepExtend (subscribe, params), subscriptionHashes);
        if (this.newUpdates) {
            return result;
        }
        return this.filterByArray (this.bidsasks, 'symbol', symbols);
    }

    handleBidAsk (client: Client, message) {
        //
        //     {
        //         "method": "bbo.update",
        //         "data": {
        //             "market": "BTCUSDT",
        //             "updated_at": 1656660154,
        //             "best_bid_price": "20000",
        //             "best_bid_size": "0.1",
        //             "best_ask_price": "20001",
        //             "best_ask_size": "0.15"
        //         },
        //         "id": null
        //     }
        //
        const data = this.safeDict (message, 'data', {});
        const parsedTicker = this.parseWsBidAsk (data);
        const symbol = parsedTicker['symbol'];
        this.bidsasks[symbol] = parsedTicker;
        const messageHash = 'bidsasks:' + symbol;
        client.resolve (parsedTicker, messageHash);
    }

    parseWsBidAsk (ticker, market = undefined) {
        //
        //     {
        //         "market": "BTCUSDT",
        //         "updated_at": 1656660154,
        //         "best_bid_price": "20000",
        //         "best_bid_size": "0.1",
        //         "best_ask_price": "20001",
        //         "best_ask_size": "0.15"
        //     }
        //
        const defaultType = this.safeString (this.options, 'defaultType');
        const marketId = this.safeString (ticker, 'market');
        market = this.safeMarket (marketId, market, undefined, defaultType);
        const timestamp = this.safeTimestamp (ticker, 'updated_at');
        return this.safeTicker ({
            'symbol': this.safeSymbol (marketId, market, undefined, defaultType),
            'timestamp': timestamp,
            'datetime': this.iso8601 (timestamp),
            'ask': this.safeNumber (ticker, 'best_ask_price'),
            'askVolume': this.safeNumber (ticker, 'best_ask_size'),
            'bid': this.safeNumber (ticker, 'best_bid_price'),
            'bidVolume': this.safeNumber (ticker, 'best_bid_size'),
            'info': ticker,
        }, market);
    }

    handleMessage (client: Client, message) {
<<<<<<< HEAD
        this.streamProduce ('raw', message);
        const error = this.safeValue (message, 'error');
=======
        const method = this.safeString (message, 'method');
        const error = this.safeString (message, 'message');
>>>>>>> 1ee1b307
        if (error !== undefined) {
            this.handleErrors (undefined, undefined, client.url, method, undefined, this.json (error), message, undefined, undefined);
        }
        const handlers: Dict = {
            'state.update': this.handleTicker,
            'balance.update': this.handleBalance,
            'deals.update': this.handleTrades,
            'user_deals.update': this.handleMyTrades,
            'depth.update': this.handleOrderBook,
            'order.update': this.handleOrders,
            'stop.update': this.handleOrders,
            'bbo.update': this.handleBidAsk,
        };
        const handler = this.safeValue (handlers, method);
        if (handler !== undefined) {
            handler.call (this, client, message);
            return;
        }
        this.handleSubscriptionStatus (client, message);
    }

    handleErrors (code: int, reason: string, url: string, method: string, headers: Dict, body: string, response, requestHeaders, requestBody) {
        if (response === undefined) {
            return undefined;
        }
        //
        //     { "id": 1, "code": 20001, "message": "invalid argument" }
        //     { "id": 2, "code": 21001, "message": "require auth" }
        //     { "id": 1, "code": 21002, "message": "Signature Incorrect" }
        //
        const message = this.safeStringLower (response, 'message');
        const isErrorMessage = (message !== undefined) && (message !== 'ok');
        const errorCode = this.safeString (response, 'code');
        const isErrorCode = (errorCode !== undefined) && (errorCode !== '0');
        if (isErrorCode || isErrorMessage) {
            const feedback = this.id + ' ' + body;
            this.throwExactlyMatchedException (this.exceptions['exact'], errorCode, feedback);
            this.throwBroadlyMatchedException (this.exceptions['broad'], message, feedback);
            throw new ExchangeError (feedback);
        }
        return undefined;
    }

    handleAuthenticationMessage (client: Client, message) {
        //
        // success
        //
        //     {
        //         "id": 1,
        //         "code": 0,
        //         "message": "OK"
        //     }
        //
        // fail
        //
        //     {
        //         "id": 1,
        //         "code": 21002,
        //         "message": ""
        //     }
        //
        const status = this.safeStringLower (message, 'message');
        const errorCode = this.safeString (message, 'code');
        const messageHash = 'authenticated';
        if ((status === 'ok') || (errorCode === '0')) {
            const future = this.safeValue (client.futures, messageHash);
            future.resolve (true);
        } else {
            const error = new AuthenticationError (this.json (message));
            client.reject (error, messageHash);
            if (messageHash in client.subscriptions) {
                delete client.subscriptions[messageHash];
            }
        }
    }

    handleSubscriptionStatus (client: Client, message) {
        const id = this.safeInteger (message, 'id');
        const subscription = this.safeValue (client.subscriptions, id);
        if (subscription !== undefined) {
            const futureIndex = this.safeString (subscription, 'future');
            const future = this.safeValue (client.futures, futureIndex);
            if (future !== undefined) {
                future.resolve (true);
            }
            delete client.subscriptions[id];
        }
    }

    async authenticate (type: string) {
        const url = this.urls['api']['ws'][type];
        const client = this.client (url);
        const time = this.milliseconds ();
        const timestamp = time.toString ();
        const messageHash = 'authenticated';
        const future = client.future (messageHash);
        const authenticated = this.safeValue (client.subscriptions, messageHash);
        if (authenticated !== undefined) {
            return await future;
        }
        const requestId = this.requestId ();
        const subscribe: Dict = {
            'id': requestId,
            'future': messageHash,
        };
        const hmac = this.hmac (this.encode (timestamp), this.encode (this.secret), sha256, 'hex');
        const request: Dict = {
            'id': requestId,
            'method': 'server.sign',
            'params': {
                'access_id': this.apiKey,
                'signed_str': hmac.toLowerCase (),
                'timestamp': time,
            },
        };
        this.watch (url, messageHash, request, requestId, subscribe);
        client.subscriptions[messageHash] = true;
        return await future;
    }
}<|MERGE_RESOLUTION|>--- conflicted
+++ resolved
@@ -360,6 +360,7 @@
             this.balance[account]['info'] = info;
             this.balance[account] = this.safeBalance (this.balance[account]);
             messageHash = 'balances:' + account;
+            this.streamProduce ('balances', this.balance);
             client.resolve (this.balance[account], messageHash);
         }
     }
@@ -401,11 +402,6 @@
         } else {
             this.balance[code] = account;
         }
-<<<<<<< HEAD
-        const messageHash = 'balance';
-        this.streamProduce ('balances', this.balance);
-        client.resolve (this.balance, messageHash);
-=======
     }
 
     async watchMyTrades (symbol: Str = undefined, since: Int = undefined, limit: Int = undefined, params = {}): Promise<Trade[]> {
@@ -495,7 +491,6 @@
         this.trades[symbol] = stored;
         client.resolve (this.trades[symbol], messageWithType);
         client.resolve (this.trades[symbol], messageHash);
->>>>>>> 1ee1b307
     }
 
     handleTrades (client: Client, message) {
@@ -898,7 +893,7 @@
             this.orderbooks[symbol] = currentOrderBook;
         }
         // this.checkOrderBookChecksum (this.orderbooks[symbol]);
-        this.streamProduce ('orderbooks', orderbook);
+        this.streamProduce ('orderbooks', this.orderbooks[symbol]);
         client.resolve (this.orderbooks[symbol], messageHash);
     }
 
@@ -1089,15 +1084,10 @@
         const orders = this.orders;
         orders.append (parsedOrder);
         let messageHash = 'orders';
-<<<<<<< HEAD
-        client.resolve (this.orders, messageHash);
-        messageHash += ':' + parsedOrder['symbol'];
         this.streamProduce ('orders', parsedOrder);
-=======
         const messageWithType = messageHash + ':' + market['type'];
         client.resolve (this.orders, messageWithType);
         messageHash += ':' + symbol;
->>>>>>> 1ee1b307
         client.resolve (this.orders, messageHash);
     }
 
@@ -1332,13 +1322,9 @@
     }
 
     handleMessage (client: Client, message) {
-<<<<<<< HEAD
         this.streamProduce ('raw', message);
-        const error = this.safeValue (message, 'error');
-=======
         const method = this.safeString (message, 'method');
         const error = this.safeString (message, 'message');
->>>>>>> 1ee1b307
         if (error !== undefined) {
             this.handleErrors (undefined, undefined, client.url, method, undefined, this.json (error), message, undefined, undefined);
         }
