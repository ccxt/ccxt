
//  ---------------------------------------------------------------------------

import gateRest from '../gate.js';
import { AuthenticationError, BadRequest, ArgumentsRequired, ChecksumError, ExchangeError, NotSupported } from '../base/errors.js';
import { ArrayCache, ArrayCacheByTimestamp, ArrayCacheBySymbolById, ArrayCacheBySymbolBySide } from '../base/ws/Cache.js';
import { sha512 } from '../static_dependencies/noble-hashes/sha512.js';
import type { Int, Str, Strings, OrderBook, Order, Trade, Ticker, Tickers, OHLCV, Position, Balances, Dict, Liquidation, OrderType, OrderSide, Num, Market, MarketType, OrderRequest, Bool } from '../base/types.js';
import Client from '../base/ws/Client.js';
import Precise from '../base/Precise.js';

//  ---------------------------------------------------------------------------

export default class gate extends gateRest {
    describe (): any {
        return this.deepExtend (super.describe (), {
            'has': {
                'ws': true,
                'cancelAllOrdersWs': true,
                'cancelOrderWs': true,
                'createMarketBuyOrderWithCostWs': true,
                'createMarketOrderWs': true,
                'createMarketOrderWithCostWs': false,
                'createMarketSellOrderWithCostWs': false,
                'createOrderWs': true,
                'createOrdersWs': true,
                'createPostOnlyOrderWs': true,
                'createReduceOnlyOrderWs': true,
                'createStopLimitOrderWs': true,
                'createStopLossOrderWs': true,
                'createStopMarketOrderWs': false,
                'createStopOrderWs': true,
                'createTakeProfitOrderWs': true,
                'createTriggerOrderWs': true,
                'editOrderWs': true,
                'fetchOrderWs': true,
                'fetchOrdersWs': false,
                'fetchOpenOrdersWs': true,
                'fetchClosedOrdersWs': true,
                'watchOrderBook': true,
                'watchBidsAsks': true,
                'watchTicker': true,
                'watchTickers': true,
                'watchTrades': true,
                'watchTradesForSymbols': true,
                'watchMyTrades': true,
                'watchOHLCV': true,
                'watchBalance': true,
                'watchOrders': true,
                'watchLiquidations': false,
                'watchLiquidationsForSymbols': false,
                'watchMyLiquidations': true,
                'watchMyLiquidationsForSymbols': true,
                'watchPositions': true,
            },
            'urls': {
                'api': {
                    'ws': 'wss://ws.gate.io/v4',
                    'spot': 'wss://api.gateio.ws/ws/v4/',
                    'swap': {
                        'usdt': 'wss://fx-ws.gateio.ws/v4/ws/usdt',
                        'btc': 'wss://fx-ws.gateio.ws/v4/ws/btc',
                    },
                    'future': {
                        'usdt': 'wss://fx-ws.gateio.ws/v4/ws/delivery/usdt',
                        'btc': 'wss://fx-ws.gateio.ws/v4/ws/delivery/btc',
                    },
                    'option': {
                        'usdt': 'wss://op-ws.gateio.live/v4/ws/usdt',
                        'btc': 'wss://op-ws.gateio.live/v4/ws/btc',
                    },
                },
                'test': {
                    'swap': {
                        'usdt': 'wss://fx-ws-testnet.gateio.ws/v4/ws/usdt',
                        'btc': 'wss://fx-ws-testnet.gateio.ws/v4/ws/btc',
                    },
                    'future': {
                        'usdt': 'wss://fx-ws-testnet.gateio.ws/v4/ws/usdt',
                        'btc': 'wss://fx-ws-testnet.gateio.ws/v4/ws/btc',
                    },
                    'option': {
                        'usdt': 'wss://op-ws-testnet.gateio.live/v4/ws/usdt',
                        'btc': 'wss://op-ws-testnet.gateio.live/v4/ws/btc',
                    },
                },
            },
            'options': {
                'tradesLimit': 1000,
                'OHLCVLimit': 1000,
                'watchTradesSubscriptions': {},
                'watchTickerSubscriptions': {},
                'watchOrderBookSubscriptions': {},
                'watchTicker': {
                    'name': 'tickers', // or book_ticker
                },
                'watchOrderBook': {
                    'interval': '100ms',
                    'snapshotDelay': 10, // how many deltas to cache before fetching a snapshot
                    'snapshotMaxRetries': 3,
                    'checksum': true,
                },
                'watchBalance': {
                    'settle': 'usdt', // or btc
                    'spot': 'spot.balances', // spot.margin_balances, spot.funding_balances or spot.cross_balances
                },
                'watchPositions': {
                    'fetchPositionsSnapshot': true, // or false
                    'awaitPositionsSnapshot': true, // whether to wait for the positions snapshot before providing updates
                },
            },
            'exceptions': {
                'ws': {
                    'exact': {
                        '1': BadRequest,
                        '2': BadRequest,
                        '4': AuthenticationError,
                        '6': AuthenticationError,
                        '11': AuthenticationError,
                    },
                    'broad': {},
                },
            },
        });
    }

    /**
     * @method
     * @name gate#createOrderWs
     * @see https://www.gate.io/docs/developers/apiv4/ws/en/#order-place
     * @see https://www.gate.io/docs/developers/futures/ws/en/#order-place
     * @description Create an order on the exchange
     * @param {string} symbol Unified CCXT market symbol
     * @param {string} type 'limit' or 'market' *"market" is contract only*
     * @param {string} side 'buy' or 'sell'
     * @param {float} amount the amount of currency to trade
     * @param {float} [price] *ignored in "market" orders* the price at which the order is to be fulfilled at in units of the quote currency
     * @param {object} [params]  extra parameters specific to the exchange API endpoint
     * @param {float} [params.stopPrice] The price at which a trigger order is triggered at
     * @param {string} [params.timeInForce] "GTC", "IOC", or "PO"
     * @param {float} [params.stopLossPrice] The price at which a stop loss order is triggered at
     * @param {float} [params.takeProfitPrice] The price at which a take profit order is triggered at
     * @param {string} [params.marginMode] 'cross' or 'isolated' - marginMode for margin trading if not provided this.options['defaultMarginMode'] is used
     * @param {int} [params.iceberg] Amount to display for the iceberg order, Null or 0 for normal orders, Set to -1 to hide the order completely
     * @param {string} [params.text] User defined information
     * @param {string} [params.account] *spot and margin only* "spot", "margin" or "cross_margin"
     * @param {bool} [params.auto_borrow] *margin only* Used in margin or cross margin trading to allow automatic loan of insufficient amount if balance is not enough
     * @param {string} [params.settle] *contract only* Unified Currency Code for settle currency
     * @param {bool} [params.reduceOnly] *contract only* Indicates if this order is to reduce the size of a position
     * @param {bool} [params.close] *contract only* Set as true to close the position, with size set to 0
     * @param {bool} [params.auto_size] *contract only* Set side to close dual-mode position, close_long closes the long side, while close_short the short one, size also needs to be set to 0
     * @param {int} [params.price_type] *contract only* 0 latest deal price, 1 mark price, 2 index price
     * @param {float} [params.cost] *spot market buy only* the quote quantity that can be used as an alternative for the amount
     * @returns {object|undefined} [An order structure]{@link https://docs.ccxt.com/#/?id=order-structure}
     */
    async createOrderWs (symbol: string, type: OrderType, side: OrderSide, amount: number, price: Num = undefined, params = {}) {
        await this.loadMarkets ();
        const market = this.market (symbol);
        symbol = market['symbol'];
        const messageType = this.getTypeByMarket (market);
        const channel = messageType + '.order_place';
        const url = this.getUrlByMarket (market);
        params['textIsRequired'] = true;
        const request = this.createOrderRequest (symbol, type, side, amount, price, params);
        await this.authenticate (url, messageType);
        const rawOrder = await this.requestPrivate (url, request, channel);
        const order = this.parseOrder (rawOrder, market);
        return order;
    }

    /**
     * @method
     * @name gate#createOrdersWs
     * @description create a list of trade orders
     * @see https://www.gate.io/docs/developers/futures/ws/en/#order-batch-place
     * @param {Array} orders list of orders to create, each object should contain the parameters required by createOrder, namely symbol, type, side, amount, price and params
     * @param {object} [params] extra parameters specific to the exchange API endpoint
     * @returns {object} an [order structure]{@link https://docs.ccxt.com/#/?id=order-structure}
     */
    async createOrdersWs (orders: OrderRequest[], params = {}) {
        await this.loadMarkets ();
        const request = this.createOrdersRequest (orders, params);
        const firstOrder = orders[0];
        const market = this.market (firstOrder['symbol']);
        if (market['swap'] !== true) {
            throw new NotSupported (this.id + ' createOrdersWs is not supported for swap markets');
        }
        const messageType = this.getTypeByMarket (market);
        const channel = messageType + '.order_batch_place';
        const url = this.getUrlByMarket (market);
        await this.authenticate (url, messageType);
        const rawOrders = await this.requestPrivate (url, request, channel);
        return this.parseOrders (rawOrders, market);
    }

    /**
     * @method
     * @name gate#cancelAllOrdersWs
     * @description cancel all open orders
     * @see https://www.gate.io/docs/developers/futures/ws/en/#cancel-all-open-orders-matched
     * @see https://www.gate.io/docs/developers/apiv4/ws/en/#order-cancel-all-with-specified-currency-pair
     * @param {string} symbol unified market symbol, only orders in the market of this symbol are cancelled when symbol is not undefined
     * @param {object} [params] extra parameters specific to the exchange API endpoint
     * @param {string} [params.channel] the channel to use, defaults to spot.order_cancel_cp or futures.order_cancel_cp
     * @returns {object[]} a list of [order structures]{@link https://docs.ccxt.com/#/?id=order-structure}
     */
    async cancelAllOrdersWs (symbol: Str = undefined, params = {}) {
        await this.loadMarkets ();
        const market = (symbol === undefined) ? undefined : this.market (symbol);
        const trigger = this.safeBool2 (params, 'stop', 'trigger');
        const messageType = this.getTypeByMarket (market);
        let channel = messageType + '.order_cancel_cp';
        [ channel, params ] = this.handleOptionAndParams (params, 'cancelAllOrdersWs', 'channel', channel);
        const url = this.getUrlByMarket (market);
        params = this.omit (params, [ 'stop', 'trigger' ]);
        const [ type, query ] = this.handleMarketTypeAndParams ('cancelAllOrders', market, params);
        const [ request, requestParams ] = (type === 'spot') ? this.multiOrderSpotPrepareRequest (market, trigger, query) : this.prepareRequest (market, type, query);
        await this.authenticate (url, messageType);
        const rawOrders = await this.requestPrivate (url, this.extend (request, requestParams), channel);
        return this.parseOrders (rawOrders, market);
    }

    /**
     * @method
     * @name gate#cancelOrderWs
     * @description Cancels an open order
     * @see https://www.gate.io/docs/developers/apiv4/ws/en/#order-cancel
     * @see https://www.gate.io/docs/developers/futures/ws/en/#order-cancel
     * @param {string} id Order id
     * @param {string} symbol Unified market symbol
     * @param {object} [params] Parameters specified by the exchange api
     * @param {bool} [params.trigger] True if the order to be cancelled is a trigger order
     * @returns An [order structure]{@link https://docs.ccxt.com/#/?id=order-structure}
     */
    async cancelOrderWs (id: string, symbol: Str = undefined, params = {}) {
        await this.loadMarkets ();
        const market = (symbol === undefined) ? undefined : this.market (symbol);
        const trigger = this.safeValueN (params, [ 'is_stop_order', 'stop', 'trigger' ], false);
        params = this.omit (params, [ 'is_stop_order', 'stop', 'trigger' ]);
        const [ type, query ] = this.handleMarketTypeAndParams ('cancelOrder', market, params);
        const [ request, requestParams ] = (type === 'spot' || type === 'margin') ? this.spotOrderPrepareRequest (market, trigger, query) : this.prepareRequest (market, type, query);
        const messageType = this.getTypeByMarket (market);
        const channel = messageType + '.order_cancel';
        const url = this.getUrlByMarket (market);
        await this.authenticate (url, messageType);
        request['order_id'] = id.toString ();
        const res = await this.requestPrivate (url, this.extend (request, requestParams), channel);
        return this.parseOrder (res, market);
    }

    /**
     * @method
     * @name gate#editOrderWs
     * @description edit a trade order, gate currently only supports the modification of the price or amount fields
     * @see https://www.gate.io/docs/developers/apiv4/ws/en/#order-amend
     * @see https://www.gate.io/docs/developers/futures/ws/en/#order-amend
     * @param {string} id order id
     * @param {string} symbol unified symbol of the market to create an order in
     * @param {string} type 'market' or 'limit'
     * @param {string} side 'buy' or 'sell'
     * @param {float} amount how much of the currency you want to trade in units of the base currency
     * @param {float} [price] the price at which the order is to be fulfilled, in units of the quote currency, ignored in market orders
     * @param {object} [params] extra parameters specific to the exchange API endpoint
     * @returns {object} an [order structure]{@link https://docs.ccxt.com/#/?id=order-structure}
     */
    async editOrderWs (id: string, symbol: string, type:OrderType, side: OrderSide, amount: Num = undefined, price: Num = undefined, params = {}) {
        await this.loadMarkets ();
        const market = this.market (symbol);
        const extendedRequest = this.editOrderRequest (id, symbol, type, side, amount, price, params);
        const messageType = this.getTypeByMarket (market);
        const channel = messageType + '.order_amend';
        const url = this.getUrlByMarket (market);
        await this.authenticate (url, messageType);
        const rawOrder = await this.requestPrivate (url, extendedRequest, channel);
        return this.parseOrder (rawOrder, market);
    }

    /**
     * @method
     * @name gate#fetchOrderWs
     * @description Retrieves information on an order
     * @see https://www.gate.io/docs/developers/apiv4/ws/en/#order-status
     * @see https://www.gate.io/docs/developers/futures/ws/en/#order-status
     * @param {string} id Order id
     * @param {string} symbol Unified market symbol, *required for spot and margin*
     * @param {object} [params] Parameters specified by the exchange api
     * @param {bool} [params.trigger] True if the order being fetched is a trigger order
     * @param {string} [params.marginMode] 'cross' or 'isolated' - marginMode for margin trading if not provided this.options['defaultMarginMode'] is used
     * @param {string} [params.type] 'spot', 'swap', or 'future', if not provided this.options['defaultMarginMode'] is used
     * @param {string} [params.settle] 'btc' or 'usdt' - settle currency for perpetual swap and future - market settle currency is used if symbol !== undefined, default="usdt" for swap and "btc" for future
     * @returns An [order structure]{@link https://docs.ccxt.com/#/?id=order-structure}
     */
    async fetchOrderWs (id: string, symbol: Str = undefined, params = {}) {
        await this.loadMarkets ();
        const market = (symbol === undefined) ? undefined : this.market (symbol);
        const [ request, requestParams ] = this.fetchOrderRequest (id, symbol, params);
        const messageType = this.getTypeByMarket (market);
        const channel = messageType + '.order_status';
        const url = this.getUrlByMarket (market);
        await this.authenticate (url, messageType);
        const rawOrder = await this.requestPrivate (url, this.extend (request, requestParams), channel);
        return this.parseOrder (rawOrder, market);
    }

    /**
     * @method
     * @name gate#fetchOpenOrdersWs
     * @description fetch all unfilled currently open orders
     * @see https://www.gate.io/docs/developers/futures/ws/en/#order-list
     * @param {string} symbol unified market symbol
     * @param {int} [since] the earliest time in ms to fetch open orders for
     * @param {int} [limit] the maximum number of  open orders structures to retrieve
     * @param {object} [params] extra parameters specific to the exchange API endpoint
     * @returns {Order[]} a list of [order structures]{@link https://docs.ccxt.com/#/?id=order-structure}
     */
    async fetchOpenOrdersWs (symbol: Str = undefined, since: Int = undefined, limit: Int = undefined, params = {}): Promise<Order[]> {
        return await this.fetchOrdersByStatusWs ('open', symbol, since, limit, params) as Order[];
    }

    /**
     * @method
     * @name gate#fetchClosedOrdersWs
     * @description fetches information on multiple closed orders made by the user
     * @see https://www.gate.io/docs/developers/futures/ws/en/#order-list
     * @param {string} symbol unified market symbol of the market orders were made in
     * @param {int} [since] the earliest time in ms to fetch orders for
     * @param {int} [limit] the maximum number of order structures to retrieve
     * @param {object} [params] extra parameters specific to the exchange API endpoint
     * @returns {Order[]} a list of [order structures]{@link https://docs.ccxt.com/#/?id=order-structure}
     */
    async fetchClosedOrdersWs (symbol: Str = undefined, since: Int = undefined, limit: Int = undefined, params = {}): Promise<Order[]> {
        return await this.fetchOrdersByStatusWs ('finished', symbol, since, limit, params) as Order[];
    }

    /**
     * @method
     * @name gate#fetchOrdersWs
     * @see https://www.gate.io/docs/developers/futures/ws/en/#order-list
     * @description fetches information on multiple orders made by the user by status
     * @param {string} status requested order status
     * @param {string} symbol unified market symbol of the market orders were made in
     * @param {int|undefined} [since] the earliest time in ms to fetch orders for
     * @param {int|undefined} [limit] the maximum number of order structures to retrieve
     * @param {object} [params] extra parameters specific to the exchange API endpoint
     * @param {int} [params.orderId] order id to begin at
     * @param {int} [params.limit] the maximum number of order structures to retrieve
     * @returns {object[]} a list of [order structures]{@link https://docs.ccxt.com/#/?id=order-structure}
     */
    async fetchOrdersByStatusWs (status: string, symbol: Str = undefined, since: Int = undefined, limit: Int = undefined, params = {}) {
        await this.loadMarkets ();
        let market = undefined;
        if (symbol !== undefined) {
            market = this.market (symbol);
            symbol = market['symbol'];
            if (market['swap'] !== true) {
                throw new NotSupported (this.id + ' fetchOrdersByStatusWs is only supported by swap markets. Use rest API for other markets');
            }
        }
        const [ request, requestParams ] = this.prepareOrdersByStatusRequest (status, symbol, since, limit, params);
        const newRequest = this.omit (request, [ 'settle' ]);
        const messageType = this.getTypeByMarket (market);
        const channel = messageType + '.order_list';
        const url = this.getUrlByMarket (market);
        await this.authenticate (url, messageType);
        const rawOrders = await this.requestPrivate (url, this.extend (newRequest, requestParams), channel);
        const orders = this.parseOrders (rawOrders, market);
        return this.filterBySymbolSinceLimit (orders, symbol, since, limit);
    }

    /**
     * @method
     * @name gate#watchOrderBook
     * @description watches information on open orders with bid (buy) and ask (sell) prices, volumes and other data
     * @param {string} symbol unified symbol of the market to fetch the order book for
     * @param {int} [limit] the maximum amount of order book entries to return
     * @param {object} [params] extra parameters specific to the exchange API endpoint
     * @returns {object} A dictionary of [order book structures]{@link https://docs.ccxt.com/#/?id=order-book-structure} indexed by market symbols
     */
    async watchOrderBook (symbol: string, limit: Int = undefined, params = {}): Promise<OrderBook> {
        await this.loadMarkets ();
        const market = this.market (symbol);
        symbol = market['symbol'];
        const marketId = market['id'];
        const [ interval, query ] = this.handleOptionAndParams (params, 'watchOrderBook', 'interval', '100ms');
        const messageType = this.getTypeByMarket (market);
        const channel = messageType + '.order_book_update';
        const messageHash = 'orderbook' + ':' + symbol;
        const url = this.getUrlByMarket (market);
        const payload = [ marketId, interval ];
        if (limit === undefined) {
            limit = 100;
        }
        if (market['contract']) {
            const stringLimit = limit.toString ();
            payload.push (stringLimit);
        }
        const subscription: Dict = {
            'symbol': symbol,
            'limit': limit,
        };
        const orderbook = await this.subscribePublic (url, messageHash, payload, channel, query, subscription);
        return orderbook.limit ();
    }

    /**
     * @method
     * @name gate#unWatchOrderBook
     * @description unWatches information on open orders with bid (buy) and ask (sell) prices, volumes and other data
     * @param {string} symbol unified symbol of the market to fetch the order book for
     * @param {object} [params] extra parameters specific to the exchange API endpoint
     * @returns {object} A dictionary of [order book structures]{@link https://docs.ccxt.com/#/?id=order-book-structure} indexed by market symbols
     */
    async unWatchOrderBook (symbol: string, params = {}): Promise<any> {
        await this.loadMarkets ();
        const market = this.market (symbol);
        symbol = market['symbol'];
        const marketId = market['id'];
        let interval = '100ms';
        [ interval, params ] = this.handleOptionAndParams (params, 'watchOrderBook', 'interval', interval);
        const messageType = this.getTypeByMarket (market);
        const channel = messageType + '.order_book_update';
        const subMessageHash = 'orderbook' + ':' + symbol;
        const messageHash = 'unsubscribe:orderbook' + ':' + symbol;
        const url = this.getUrlByMarket (market);
        const payload = [ marketId, interval ];
        const limit = this.safeInteger (params, 'limit', 100);
        if (market['contract']) {
            const stringLimit = limit.toString ();
            payload.push (stringLimit);
        }
        return await this.unSubscribePublicMultiple (url, 'orderbook', [ symbol ], [ messageHash ], [ subMessageHash ], payload, channel, params);
    }

    handleOrderBookSubscription (client: Client, message, subscription) {
        const symbol = this.safeString (subscription, 'symbol');
        const limit = this.safeInteger (subscription, 'limit');
        this.orderbooks[symbol] = this.orderBook ({}, limit);
    }

    handleOrderBook (client: Client, message) {
        //
        // spot
        //
        //     {
        //         "time": 1650189272,
        //         "channel": "spot.order_book_update",
        //         "event": "update",
        //         "result": {
        //             "t": 1650189272515,
        //             "e": "depthUpdate",
        //             "E": 1650189272,
        //             "s": "GMT_USDT",
        //             "U": 140595902,
        //             "u": 140595902,
        //             "b": [
        //                 [ '2.51518', "228.119" ],
        //                 [ '2.50587', "1510.11" ],
        //                 [ '2.49944', "67.6" ],
        //             ],
        //             "a": [
        //                 [ '2.5182', "4.199" ],
        //                 [ "2.51926", "1874" ],
        //                 [ '2.53528', "96.529" ],
        //             ]
        //         }
        //     }
        //
        // swap
        //
        //     {
        //         "id": null,
        //         "time": 1650188898,
        //         "channel": "futures.order_book_update",
        //         "event": "update",
        //         "error": null,
        //         "result": {
        //             "t": 1650188898938,
        //             "s": "GMT_USDT",
        //             "U": 1577718307,
        //             "u": 1577719254,
        //             "b": [
        //                 { p: "2.5178", s: 0 },
        //                 { p: "2.5179", s: 0 },
        //                 { p: "2.518", s: 0 },
        //             ],
        //             "a": [
        //                 { p: "2.52", s: 0 },
        //                 { p: "2.5201", s: 0 },
        //                 { p: "2.5203", s: 0 },
        //             ]
        //         }
        //     }
        //
        const channel = this.safeString (message, 'channel');
        const channelParts = channel.split ('.');
        const rawMarketType = this.safeString (channelParts, 0);
        const isSpot = rawMarketType === 'spot';
        const marketType = isSpot ? 'spot' : 'contract';
        const delta = this.safeValue (message, 'result');
        const deltaStart = this.safeInteger (delta, 'U');
        const deltaEnd = this.safeInteger (delta, 'u');
        const marketId = this.safeString (delta, 's');
        const symbol = this.safeSymbol (marketId, undefined, '_', marketType);
        const messageHash = 'orderbook:' + symbol;
        const storedOrderBook = this.safeValue (this.orderbooks, symbol, this.orderBook ({}));
        const nonce = this.safeInteger (storedOrderBook, 'nonce');
        if (nonce === undefined) {
            let cacheLength = 0;
            if (storedOrderBook !== undefined) {
                cacheLength = storedOrderBook.cache.length;
            }
            const snapshotDelay = this.handleOption ('watchOrderBook', 'snapshotDelay', 10);
            const waitAmount = isSpot ? snapshotDelay : 0;
            if (cacheLength === waitAmount) {
                // max limit is 100
                const subscription = client.subscriptions[messageHash];
                const limit = this.safeInteger (subscription, 'limit');
                this.spawn (this.loadOrderBook, client, messageHash, symbol, limit, {}); // needed for c#, number of args needs to match
            }
            storedOrderBook.cache.push (delta);
            return;
        } else if (nonce >= deltaEnd) {
            return;
        } else if (nonce >= deltaStart - 1) {
            this.handleDelta (storedOrderBook, delta);
        } else {
            delete client.subscriptions[messageHash];
            delete this.orderbooks[symbol];
            const checksum = this.handleOption ('watchOrderBook', 'checksum', true);
            if (checksum) {
                const err = new ChecksumError (this.id + ' ' + this.orderbookChecksumMessage (symbol));
                client.reject (err, messageHash);
            }
        }
        client.resolve (storedOrderBook, messageHash);
    }

    getCacheIndex (orderBook, cache) {
        const nonce = this.safeInteger (orderBook, 'nonce');
        const firstDelta = cache[0];
        const firstDeltaStart = this.safeInteger (firstDelta, 'U');
        if (nonce < firstDeltaStart) {
            return -1;
        }
        for (let i = 0; i < cache.length; i++) {
            const delta = cache[i];
            const deltaStart = this.safeInteger (delta, 'U');
            const deltaEnd = this.safeInteger (delta, 'u');
            if ((nonce >= deltaStart - 1) && (nonce < deltaEnd)) {
                return i;
            }
        }
        return cache.length;
    }

    handleBidAsks (bookSide, bidAsks) {
        for (let i = 0; i < bidAsks.length; i++) {
            const bidAsk = bidAsks[i];
            if (Array.isArray (bidAsk)) {
                bookSide.storeArray (this.parseBidAsk (bidAsk));
            } else {
                const price = this.safeFloat (bidAsk, 'p');
                const amount = this.safeFloat (bidAsk, 's');
                bookSide.store (price, amount);
            }
        }
    }

    handleDelta (orderbook, delta) {
        const timestamp = this.safeInteger (delta, 't');
        orderbook['timestamp'] = timestamp;
        orderbook['datetime'] = this.iso8601 (timestamp);
        orderbook['nonce'] = this.safeInteger (delta, 'u');
        const bids = this.safeValue (delta, 'b', []);
        const asks = this.safeValue (delta, 'a', []);
        const storedBids = orderbook['bids'];
        const storedAsks = orderbook['asks'];
        this.handleBidAsks (storedBids, bids);
        this.handleBidAsks (storedAsks, asks);
    }

    /**
     * @method
     * @name gate#watchTicker
     * @see https://www.gate.io/docs/developers/apiv4/ws/en/#tickers-channel
     * @description watches a price ticker, a statistical calculation with the information calculated over the past 24 hours for a specific market
     * @param {string} symbol unified symbol of the market to fetch the ticker for
     * @param {object} [params] extra parameters specific to the exchange API endpoint
     * @returns {object} a [ticker structure]{@link https://docs.ccxt.com/#/?id=ticker-structure}
     */
    async watchTicker (symbol: string, params = {}): Promise<Ticker> {
        await this.loadMarkets ();
        const market = this.market (symbol);
        symbol = market['symbol'];
        params['callerMethodName'] = 'watchTicker';
        const result = await this.watchTickers ([ symbol ], params);
        return this.safeValue (result, symbol);
    }

    /**
     * @method
     * @name gate#watchTickers
     * @see https://www.gate.io/docs/developers/apiv4/ws/en/#tickers-channel
     * @description watches a price ticker, a statistical calculation with the information calculated over the past 24 hours for all markets of a specific list
     * @param {string[]} symbols unified symbol of the market to fetch the ticker for
     * @param {object} [params] extra parameters specific to the exchange API endpoint
     * @returns {object} a [ticker structure]{@link https://docs.ccxt.com/#/?id=ticker-structure}
     */
    async watchTickers (symbols: Strings = undefined, params = {}): Promise<Tickers> {
        return await this.subscribeWatchTickersAndBidsAsks (symbols, 'watchTickers', this.extend ({ 'method': 'tickers' }, params));
    }

    handleTicker (client: Client, message) {
        //
        //    {
        //        "time": 1649326221,
        //        "channel": "spot.tickers",
        //        "event": "update",
        //        "result": {
        //          "currency_pair": "BTC_USDT",
        //          "last": "43444.82",
        //          "lowest_ask": "43444.82",
        //          "highest_bid": "43444.81",
        //          "change_percentage": "-4.0036",
        //          "base_volume": "5182.5412425462",
        //          "quote_volume": "227267634.93123952",
        //          "high_24h": "47698",
        //          "low_24h": "42721.03"
        //        }
        //    }
        //
        this.handleTickerAndBidAsk ('ticker', client, message);
    }

    /**
     * @method
     * @name gate#watchBidsAsks
     * @see https://www.gate.io/docs/developers/apiv4/ws/en/#best-bid-or-ask-price
     * @see https://www.gate.io/docs/developers/apiv4/ws/en/#order-book-channel
     * @description watches best bid & ask for symbols
     * @param {string[]} symbols unified symbol of the market to fetch the ticker for
     * @param {object} [params] extra parameters specific to the exchange API endpoint
     * @returns {object} a [ticker structure]{@link https://docs.ccxt.com/#/?id=ticker-structure}
     */
    async watchBidsAsks (symbols: Strings = undefined, params = {}): Promise<Tickers> {
        return await this.subscribeWatchTickersAndBidsAsks (symbols, 'watchBidsAsks', this.extend ({ 'method': 'book_ticker' }, params));
    }

    handleBidAsk (client: Client, message) {
        //
        //    {
        //        "time": 1671363004,
        //        "time_ms": 1671363004235,
        //        "channel": "spot.book_ticker",
        //        "event": "update",
        //        "result": {
        //          "t": 1671363004228,
        //          "u": 9793320464,
        //          "s": "BTC_USDT",
        //          "b": "16716.8",
        //          "B": "0.0134",
        //          "a": "16716.9",
        //          "A": "0.0353"
        //        }
        //    }
        //
        this.handleTickerAndBidAsk ('bidask', client, message);
    }

    async subscribeWatchTickersAndBidsAsks (symbols: Strings = undefined, callerMethodName: Str = undefined, params = {}): Promise<Tickers> {
        await this.loadMarkets ();
        [ callerMethodName, params ] = this.handleParamString (params, 'callerMethodName', callerMethodName);
        symbols = this.marketSymbols (symbols, undefined, false);
        const market = this.market (symbols[0]);
        const messageType = this.getTypeByMarket (market);
        const marketIds = this.marketIds (symbols);
        let channelName = undefined;
        [ channelName, params ] = this.handleOptionAndParams (params, callerMethodName, 'method');
        const url = this.getUrlByMarket (market);
        const channel = messageType + '.' + channelName;
        const isWatchTickers = callerMethodName.indexOf ('watchTicker') >= 0;
        const prefix = isWatchTickers ? 'ticker' : 'bidask';
        const messageHashes = [];
        for (let i = 0; i < symbols.length; i++) {
            const symbol = symbols[i];
            messageHashes.push (prefix + ':' + symbol);
        }
        const tickerOrBidAsk = await this.subscribePublicMultiple (url, messageHashes, marketIds, channel, params);
        if (this.newUpdates) {
            const items: Dict = {};
            items[tickerOrBidAsk['symbol']] = tickerOrBidAsk;
            return items;
        }
        const result = isWatchTickers ? this.tickers : this.bidsasks;
        return this.filterByArray (result, 'symbol', symbols, true);
    }

    handleTickerAndBidAsk (objectName: string, client: Client, message) {
        const channel = this.safeString (message, 'channel');
        const parts = channel.split ('.');
        const rawMarketType = this.safeString (parts, 0);
        const marketType = (rawMarketType === 'futures') ? 'contract' : 'spot';
        const result = this.safeValue (message, 'result');
        let results = [];
        if (Array.isArray (result)) {
            results = this.safeList (message, 'result', []);
        } else {
            const rawTicker = this.safeDict (message, 'result', {});
            results = [ rawTicker ];
        }
        const isTicker = (objectName === 'ticker'); // whether ticker or bid-ask
        for (let i = 0; i < results.length; i++) {
            const rawTicker = results[i];
            const marketId = this.safeString (rawTicker, 's');
            const market = this.safeMarket (marketId, undefined, '_', marketType);
            const parsedItem = this.parseTicker (rawTicker, market);
            const symbol = parsedItem['symbol'];
            if (isTicker) {
                this.tickers[symbol] = parsedItem;
            } else {
                this.bidsasks[symbol] = parsedItem;
            }
            const messageHash = objectName + ':' + symbol;
            client.resolve (parsedItem, messageHash);
        }
    }

    /**
     * @method
     * @name gate#watchTrades
     * @description get the list of most recent trades for a particular symbol
     * @param {string} symbol unified symbol of the market to fetch trades for
     * @param {int} [since] timestamp in ms of the earliest trade to fetch
     * @param {int} [limit] the maximum amount of trades to fetch
     * @param {object} [params] extra parameters specific to the exchange API endpoint
     * @returns {object[]} a list of [trade structures]{@link https://docs.ccxt.com/#/?id=public-trades}
     */
    async watchTrades (symbol: string, since: Int = undefined, limit: Int = undefined, params = {}): Promise<Trade[]> {
        return await this.watchTradesForSymbols ([ symbol ], since, limit, params);
    }

    /**
     * @method
     * @name gate#watchTradesForSymbols
     * @description get the list of most recent trades for a particular symbol
     * @param {string[]} symbols unified symbol of the market to fetch trades for
     * @param {int} [since] timestamp in ms of the earliest trade to fetch
     * @param {int} [limit] the maximum amount of trades to fetch
     * @param {object} [params] extra parameters specific to the exchange API endpoint
     * @returns {object[]} a list of [trade structures]{@link https://docs.ccxt.com/#/?id=public-trades}
     */
    async watchTradesForSymbols (symbols: Strings = undefined, since: Int = undefined, limit: Int = undefined, params = {}): Promise<Trade[]> {
        await this.loadMarkets ();
        symbols = this.marketSymbols (symbols);
        const marketIds = this.marketIds (symbols);
        const market = this.market (symbols[0]);
        const messageType = this.getTypeByMarket (market);
        const channel = messageType + '.trades';
        const messageHashes = [];
        for (let i = 0; i < symbols.length; i++) {
            const symbol = symbols[i];
            messageHashes.push ('trades:' + symbol);
        }
        const url = this.getUrlByMarket (market);
        const trades = await this.subscribePublicMultiple (url, messageHashes, marketIds, channel, params);
        if (this.newUpdates) {
            const first = this.safeValue (trades, 0);
            const tradeSymbol = this.safeString (first, 'symbol');
            limit = trades.getLimit (tradeSymbol, limit);
        }
        return this.filterBySinceLimit (trades, since, limit, 'timestamp', true);
    }

    /**
     * @method
     * @name gate#unWatchTradesForSymbols
     * @description get the list of most recent trades for a particular symbol
     * @param {string[]} symbols unified symbol of the market to fetch trades for
     * @param {object} [params] extra parameters specific to the exchange API endpoint
     * @returns {object[]} a list of [trade structures]{@link https://docs.ccxt.com/#/?id=public-trades}
     */
    async unWatchTradesForSymbols (symbols: Strings = undefined, params = {}): Promise<any> {
        await this.loadMarkets ();
        symbols = this.marketSymbols (symbols);
        const marketIds = this.marketIds (symbols);
        const market = this.market (symbols[0]);
        const messageType = this.getTypeByMarket (market);
        const channel = messageType + '.trades';
        const subMessageHashes = [];
        const messageHashes = [];
        for (let i = 0; i < symbols.length; i++) {
            const symbol = symbols[i];
            subMessageHashes.push ('trades:' + symbol);
            messageHashes.push ('unsubscribe:trades:' + symbol);
        }
        const url = this.getUrlByMarket (market);
        return await this.unSubscribePublicMultiple (url, 'trades', symbols, messageHashes, subMessageHashes, marketIds, channel, params);
    }

    /**
     * @method
     * @name gate#unWatchTrades
     * @description get the list of most recent trades for a particular symbol
     * @param {string} symbol unified symbol of the market to fetch trades for
     * @param {object} [params] extra parameters specific to the exchange API endpoint
     * @returns {object[]} a list of [trade structures]{@link https://docs.ccxt.com/#/?id=public-trades}
     */
    async unWatchTrades (symbol: string, params = {}): Promise<any> {
        return await this.unWatchTradesForSymbols ([ symbol ], params);
    }

    handleTrades (client: Client, message) {
        //
        // {
        //     "time": 1648725035,
        //     "channel": "spot.trades",
        //     "event": "update",
        //     "result": [{
        //       "id": 3130257995,
        //       "create_time": 1648725035,
        //       "create_time_ms": "1648725035923.0",
        //       "side": "sell",
        //       "currency_pair": "LTC_USDT",
        //       "amount": "0.0116",
        //       "price": "130.11"
        //     }]
        // }
        //
        let result = this.safeValue (message, 'result');
        if (!Array.isArray (result)) {
            result = [ result ];
        }
        const parsedTrades = this.parseTrades (result);
        for (let i = 0; i < parsedTrades.length; i++) {
            const trade = parsedTrades[i];
            const symbol = trade['symbol'];
            let cachedTrades = this.safeValue (this.trades, symbol);
            if (cachedTrades === undefined) {
                const limit = this.safeInteger (this.options, 'tradesLimit', 1000);
                cachedTrades = new ArrayCache (limit);
                this.trades[symbol] = cachedTrades;
            }
            cachedTrades.append (trade);
            const hash = 'trades:' + symbol;
            client.resolve (cachedTrades, hash);
        }
    }

    /**
     * @method
     * @name gate#watchOHLCV
     * @description watches historical candlestick data containing the open, high, low, and close price, and the volume of a market
     * @param {string} symbol unified symbol of the market to fetch OHLCV data for
     * @param {string} timeframe the length of time each candle represents
     * @param {int} [since] timestamp in ms of the earliest candle to fetch
     * @param {int} [limit] the maximum amount of candles to fetch
     * @param {object} [params] extra parameters specific to the exchange API endpoint
     * @returns {int[][]} A list of candles ordered as timestamp, open, high, low, close, volume
     */
    async watchOHLCV (symbol: string, timeframe = '1m', since: Int = undefined, limit: Int = undefined, params = {}): Promise<OHLCV[]> {
        await this.loadMarkets ();
        const market = this.market (symbol);
        symbol = market['symbol'];
        const marketId = market['id'];
        const interval = this.safeString (this.timeframes, timeframe, timeframe);
        const messageType = this.getTypeByMarket (market);
        const channel = messageType + '.candlesticks';
        const messageHash = 'candles:' + interval + ':' + market['symbol'];
        const url = this.getUrlByMarket (market);
        const payload = [ interval, marketId ];
        const ohlcv = await this.subscribePublic (url, messageHash, payload, channel, params);
        if (this.newUpdates) {
            limit = ohlcv.getLimit (symbol, limit);
        }
        return this.filterBySinceLimit (ohlcv, since, limit, 0, true);
    }

    handleOHLCV (client: Client, message) {
        //
        // {
        //     "time": 1606292600,
        //     "channel": "spot.candlesticks",
        //     "event": "update",
        //     "result": {
        //       "t": "1606292580", // total volume
        //       "v": "2362.32035", // volume
        //       "c": "19128.1", // close
        //       "h": "19128.1", // high
        //       "l": "19128.1", // low
        //       "o": "19128.1", // open
        //       "n": "1m_BTC_USDT" // sub
        //     }
        //   }
        //
        const channel = this.safeString (message, 'channel');
        const channelParts = channel.split ('.');
        const rawMarketType = this.safeString (channelParts, 0);
        const marketType = (rawMarketType === 'spot') ? 'spot' : 'contract';
        let result = this.safeValue (message, 'result');
        if (!Array.isArray (result)) {
            result = [ result ];
        }
        const marketIds: Dict = {};
        for (let i = 0; i < result.length; i++) {
            const ohlcv = result[i];
            const subscription = this.safeString (ohlcv, 'n', '');
            const parts = subscription.split ('_');
            const timeframe = this.safeString (parts, 0);
            const timeframeId = this.findTimeframe (timeframe);
            const prefix = timeframe + '_';
            const marketId = subscription.replace (prefix, '');
            const symbol = this.safeSymbol (marketId, undefined, '_', marketType);
            const parsed = this.parseOHLCV (ohlcv);
            this.ohlcvs[symbol] = this.safeValue (this.ohlcvs, symbol, {});
            let stored = this.safeValue (this.ohlcvs[symbol], timeframe);
            if (stored === undefined) {
                const limit = this.safeInteger (this.options, 'OHLCVLimit', 1000);
                stored = new ArrayCacheByTimestamp (limit);
                this.ohlcvs[symbol][timeframeId] = stored;
            }
            stored.append (parsed);
            marketIds[symbol] = timeframe;
        }
        const keys = Object.keys (marketIds);
        for (let i = 0; i < keys.length; i++) {
            const symbol = keys[i];
            const timeframe = marketIds[symbol];
            const interval = this.findTimeframe (timeframe);
            const hash = 'candles' + ':' + interval + ':' + symbol;
            const stored = this.safeValue (this.ohlcvs[symbol], interval);
            client.resolve (stored, hash);
        }
    }

    /**
     * @method
     * @name gate#watchMyTrades
     * @description watches information on multiple trades made by the user
     * @param {string} symbol unified market symbol of the market trades were made in
     * @param {int} [since] the earliest time in ms to fetch trades for
     * @param {int} [limit] the maximum number of trade structures to retrieve
     * @param {object} [params] extra parameters specific to the exchange API endpoint
     * @returns {object[]} a list of [trade structures]{@link https://docs.ccxt.com/#/?id=trade-structure}
     */
    async watchMyTrades (symbol: Str = undefined, since: Int = undefined, limit: Int = undefined, params = {}): Promise<Trade[]> {
        await this.loadMarkets ();
        let subType = undefined;
        let type = undefined;
        let marketId = '!' + 'all';
        let market = undefined;
        if (symbol !== undefined) {
            market = this.market (symbol);
            marketId = market['id'];
        }
        [ type, params ] = this.handleMarketTypeAndParams ('watchMyTrades', market, params);
        [ subType, params ] = this.handleSubTypeAndParams ('watchMyTrades', market, params);
        const messageType = this.getSupportedMapping (type, {
            'spot': 'spot',
            'margin': 'spot',
            'future': 'futures',
            'swap': 'futures',
            'option': 'options',
        });
        const channel = messageType + '.usertrades';
        let messageHash = 'myTrades';
        if (symbol !== undefined) {
            messageHash += ':' + symbol;
        }
        const isInverse = (subType === 'inverse');
        const url = this.getUrlByMarketType (type, isInverse);
        const payload = [ marketId ];
        // uid required for non spot markets
        const requiresUid = (type !== 'spot');
        const trades = await this.subscribePrivate (url, messageHash, payload, channel, params, requiresUid);
        if (this.newUpdates) {
            limit = trades.getLimit (symbol, limit);
        }
        return this.filterBySymbolSinceLimit (trades, symbol, since, limit, true);
    }

    handleMyTrades (client: Client, message) {
        //
        // {
        //     "time": 1543205083,
        //     "channel": "futures.usertrades",
        //     "event": "update",
        //     "error": null,
        //     "result": [
        //       {
        //         "id": "3335259",
        //         "create_time": 1628736848,
        //         "create_time_ms": 1628736848321,
        //         "contract": "BTC_USD",
        //         "order_id": "4872460",
        //         "size": 1,
        //         "price": "40000.4",
        //         "role": "maker"
        //       }
        //     ]
        // }
        //
        const result = this.safeValue (message, 'result', []);
        const tradesLength = result.length;
        if (tradesLength === 0) {
            return;
        }
        let cachedTrades = this.myTrades;
        if (cachedTrades === undefined) {
            const limit = this.safeInteger (this.options, 'tradesLimit', 1000);
            cachedTrades = new ArrayCacheBySymbolById (limit);
            this.myTrades = cachedTrades;
        }
        const parsed = this.parseTrades (result);
        const marketIds: Dict = {};
        for (let i = 0; i < parsed.length; i++) {
            const trade = parsed[i];
            cachedTrades.append (trade);
            const symbol = trade['symbol'];
            marketIds[symbol] = true;
        }
        const keys = Object.keys (marketIds);
        for (let i = 0; i < keys.length; i++) {
            const market = keys[i];
            const hash = 'myTrades:' + market;
            client.resolve (cachedTrades, hash);
        }
        client.resolve (cachedTrades, 'myTrades');
    }

    /**
     * @method
     * @name gate#watchBalance
     * @description watch balance and get the amount of funds available for trading or funds locked in orders
     * @param {object} [params] extra parameters specific to the exchange API endpoint
     * @returns {object} a [balance structure]{@link https://docs.ccxt.com/#/?id=balance-structure}
     */
    async watchBalance (params = {}): Promise<Balances> {
        await this.loadMarkets ();
        let type = undefined;
        let subType = undefined;
        [ type, params ] = this.handleMarketTypeAndParams ('watchBalance', undefined, params);
        [ subType, params ] = this.handleSubTypeAndParams ('watchBalance', undefined, params);
        const isInverse = (subType === 'inverse');
        const url = this.getUrlByMarketType (type, isInverse);
        const requiresUid = (type !== 'spot');
        const channelType = this.getSupportedMapping (type, {
            'spot': 'spot',
            'margin': 'spot',
            'future': 'futures',
            'swap': 'futures',
            'option': 'options',
        });
        const channel = channelType + '.balances';
        const messageHash = type + '.balance';
        return await this.subscribePrivate (url, messageHash, undefined, channel, params, requiresUid);
    }

    handleBalance (client: Client, message) {
        //
        // spot order fill
        //   {
        //       "time": 1653664351,
        //       "channel": "spot.balances",
        //       "event": "update",
        //       "result": [
        //         {
        //           "timestamp": "1653664351",
        //           "timestamp_ms": "1653664351017",
        //           "user": "10406147",
        //           "currency": "LTC",
        //           "change": "-0.0002000000000000",
        //           "total": "0.09986000000000000000",
        //           "available": "0.09986000000000000000"
        //         }
        //       ]
        //   }
        //
        // account transfer
        //
        //    {
        //        "id": null,
        //        "time": 1653665088,
        //        "channel": "futures.balances",
        //        "event": "update",
        //        "error": null,
        //        "result": [
        //          {
        //            "balance": 25.035008537,
        //            "change": 25,
        //            "text": "-",
        //            "time": 1653665088,
        //            "time_ms": 1653665088286,
        //            "type": "dnw",
        //            "user": "10406147"
        //          }
        //        ]
        //   }
        //
        // swap order fill
        //   {
        //       "id": null,
        //       "time": 1653665311,
        //       "channel": "futures.balances",
        //       "event": "update",
        //       "error": null,
        //       "result": [
        //         {
        //           "balance": 20.031873037,
        //           "change": -0.0031355,
        //           "text": "LTC_USDT:165551103273",
        //           "time": 1653665311,
        //           "time_ms": 1653665311437,
        //           "type": "fee",
        //           "user": "10406147"
        //         }
        //       ]
        //   }
        //
        const result = this.safeValue (message, 'result', []);
        const timestamp = this.safeInteger (message, 'time_ms');
        this.balance['info'] = result;
        this.balance['timestamp'] = timestamp;
        this.balance['datetime'] = this.iso8601 (timestamp);
        for (let i = 0; i < result.length; i++) {
            const rawBalance = result[i];
            const account = this.account ();
            const currencyId = this.safeString (rawBalance, 'currency', 'USDT'); // when not present it is USDT
            const code = this.safeCurrencyCode (currencyId);
            account['free'] = this.safeString (rawBalance, 'available');
            account['total'] = this.safeString2 (rawBalance, 'total', 'balance');
            this.balance[code] = account;
        }
        const channel = this.safeString (message, 'channel');
        const parts = channel.split ('.');
        const rawType = this.safeString (parts, 0);
        const channelType = this.getSupportedMapping (rawType, {
            'spot': 'spot',
            'futures': 'swap',
            'options': 'option',
        });
        const messageHash = channelType + '.balance';
        this.balance = this.safeBalance (this.balance);
        client.resolve (this.balance, messageHash);
    }

    /**
     * @method
     * @name gate#watchPositions
     * @see https://www.gate.io/docs/developers/futures/ws/en/#positions-subscription
     * @see https://www.gate.io/docs/developers/delivery/ws/en/#positions-subscription
     * @see https://www.gate.io/docs/developers/options/ws/en/#positions-channel
     * @description watch all open positions
     * @param {string[]} [symbols] list of unified market symbols to watch positions for
     * @param {int} [since] the earliest time in ms to fetch positions for
     * @param {int} [limit] the maximum number of positions to retrieve
     * @param {object} params extra parameters specific to the exchange API endpoint
     * @returns {object[]} a list of [position structure]{@link https://docs.ccxt.com/en/latest/manual.html#position-structure}
     */
    async watchPositions (symbols: Strings = undefined, since: Int = undefined, limit: Int = undefined, params = {}): Promise<Position[]> {
        await this.loadMarkets ();
        let market = undefined;
        symbols = this.marketSymbols (symbols);
        const payload = [ '!' + 'all' ];
        if (!this.isEmpty (symbols)) {
            market = this.getMarketFromSymbols (symbols);
        }
        let type = undefined;
        let query = undefined;
        [ type, query ] = this.handleMarketTypeAndParams ('watchPositions', market, params);
        if (type === 'spot') {
            type = 'swap';
        }
        const typeId = this.getSupportedMapping (type, {
            'future': 'futures',
            'swap': 'futures',
            'option': 'options',
        });
        let messageHash = type + ':positions';
        if (!this.isEmpty (symbols)) {
            messageHash += '::' + symbols.join (',');
        }
        const channel = typeId + '.positions';
        let subType = undefined;
        [ subType, query ] = this.handleSubTypeAndParams ('watchPositions', market, query);
        const isInverse = (subType === 'inverse');
        const url = this.getUrlByMarketType (type, isInverse);
        const client = this.client (url);
        this.setPositionsCache (client, type, symbols);
        const fetchPositionsSnapshot = this.handleOption ('watchPositions', 'fetchPositionsSnapshot', true);
        const awaitPositionsSnapshot = this.handleOption ('watchPositions', 'awaitPositionsSnapshot', true);
        const cache = this.safeValue (this.positions, type);
        if (fetchPositionsSnapshot && awaitPositionsSnapshot && cache === undefined) {
            return await client.future (type + ':fetchPositionsSnapshot');
        }
        const positions = await this.subscribePrivate (url, messageHash, payload, channel, query, true);
        if (this.newUpdates) {
            return positions;
        }
        return this.filterBySymbolsSinceLimit (this.positions[type], symbols, since, limit, true);
    }

    setPositionsCache (client: Client, type, symbols: Strings = undefined) {
        if (this.positions === undefined) {
            this.positions = {};
        }
        if (type in this.positions) {
            return;
        }
        const fetchPositionsSnapshot = this.handleOption ('watchPositions', 'fetchPositionsSnapshot', false);
        if (fetchPositionsSnapshot) {
            const messageHash = type + ':fetchPositionsSnapshot';
            if (!(messageHash in client.futures)) {
                client.future (messageHash);
                this.spawn (this.loadPositionsSnapshot, client, messageHash, type);
            }
        } else {
            this.positions[type] = new ArrayCacheBySymbolBySide ();
        }
    }

    async loadPositionsSnapshot (client, messageHash, type) {
        const positions = await this.fetchPositions (undefined, { 'type': type });
        this.positions[type] = new ArrayCacheBySymbolBySide ();
        const cache = this.positions[type];
        for (let i = 0; i < positions.length; i++) {
            const position = positions[i];
            const contracts = this.safeNumber (position, 'contracts', 0);
            if (contracts > 0) {
                cache.append (position);
            }
        }
        // don't remove the future from the .futures cache
        const future = client.futures[messageHash];
        future.resolve (cache);
        client.resolve (cache, type + ':position');
    }

    handlePositions (client, message) {
        //
        //    {
        //        time: 1693158497,
        //        time_ms: 1693158497204,
        //        channel: 'futures.positions',
        //        event: 'update',
        //        result: [{
        //            contract: 'XRP_USDT',
        //            cross_leverage_limit: 0,
        //            entry_price: 0.5253,
        //            history_pnl: 0,
        //            history_point: 0,
        //            last_close_pnl: 0,
        //            leverage: 0,
        //            leverage_max: 50,
        //            liq_price: 0.0361,
        //            maintenance_rate: 0.01,
        //            margin: 4.89609962852,
        //            mode: 'single',
        //            realised_pnl: -0.0026265,
        //            realised_point: 0,
        //            risk_limit: 500000,
        //            size: 1,
        //            time: 1693158497,
        //            time_ms: 1693158497195,
        //            update_id: 1,
        //            user: '10444586'
        //        }]
        //    }
        //
        const type = this.getMarketTypeByUrl (client.url);
        const data = this.safeValue (message, 'result', []);
        const cache = this.positions[type];
        const newPositions = [];
        for (let i = 0; i < data.length; i++) {
            const rawPosition = data[i];
            const position = this.parsePosition (rawPosition);
            const symbol = this.safeString (position, 'symbol');
            const side = this.safeString (position, 'side');
            // Control when position is closed no side is returned
            if (side === undefined) {
                const prevLongPosition = this.safeDict (cache, symbol + 'long');
                if (prevLongPosition !== undefined) {
                    position['side'] = prevLongPosition['side'];
                    newPositions.push (position);
                    cache.append (position);
                }
                const prevShortPosition = this.safeDict (cache, symbol + 'short');
                if (prevShortPosition !== undefined) {
                    position['side'] = prevShortPosition['side'];
                    newPositions.push (position);
                    cache.append (position);
                }
                // if no prev position is found, default to long
                if (prevLongPosition === undefined && prevShortPosition === undefined) {
                    position['side'] = 'long';
                    newPositions.push (position);
                    cache.append (position);
                }
            } else {
                newPositions.push (position);
                cache.append (position);
            }
        }
        const messageHashes = this.findMessageHashes (client, type + ':positions::');
        for (let i = 0; i < messageHashes.length; i++) {
            const messageHash = messageHashes[i];
            const parts = messageHash.split ('::');
            const symbolsString = parts[1];
            const symbols = symbolsString.split (',');
            const positions = this.filterByArray (newPositions, 'symbol', symbols, false);
            if (!this.isEmpty (positions)) {
                client.resolve (positions, messageHash);
            }
        }
        client.resolve (newPositions, type + ':positions');
    }

    /**
     * @method
     * @name gate#watchOrders
     * @description watches information on multiple orders made by the user
     * @param {string} symbol unified market symbol of the market orders were made in
     * @param {int} [since] the earliest time in ms to fetch orders for
     * @param {int} [limit] the maximum number of order structures to retrieve
     * @param {object} [params] extra parameters specific to the exchange API endpoint
     * @param {string} [params.type] spot, margin, swap, future, or option. Required if listening to all symbols.
     * @param {boolean} [params.isInverse] if future, listen to inverse or linear contracts
     * @returns {object[]} a list of [order structures]{@link https://docs.ccxt.com/#/?id=order-structure}
     */
    async watchOrders (symbol: Str = undefined, since: Int = undefined, limit: Int = undefined, params = {}): Promise<Order[]> {
        await this.loadMarkets ();
        let market = undefined;
        if (symbol !== undefined) {
            market = this.market (symbol);
            symbol = market['symbol'];
        }
        let type = undefined;
        let query = undefined;
        [ type, query ] = this.handleMarketTypeAndParams ('watchOrders', market, params);
        const typeId = this.getSupportedMapping (type, {
            'spot': 'spot',
            'margin': 'spot',
            'future': 'futures',
            'swap': 'futures',
            'option': 'options',
        });
        const channel = typeId + '.orders';
        let messageHash = 'orders';
        let payload = [ '!' + 'all' ];
        if (symbol !== undefined) {
            messageHash += ':' + market['id'];
            payload = [ market['id'] ];
        }
        let subType = undefined;
        [ subType, query ] = this.handleSubTypeAndParams ('watchOrders', market, query);
        const isInverse = (subType === 'inverse');
        const url = this.getUrlByMarketType (type, isInverse);
        // uid required for non spot markets
        const requiresUid = (type !== 'spot');
        const orders = await this.subscribePrivate (url, messageHash, payload, channel, query, requiresUid);
        if (this.newUpdates) {
            limit = orders.getLimit (symbol, limit);
        }
        return this.filterBySinceLimit (orders, since, limit, 'timestamp', true);
    }

    handleOrder (client: Client, message) {
        //
        // {
        //     "time": 1605175506,
        //     "channel": "spot.orders",
        //     "event": "update",
        //     "result": [
        //       {
        //         "id": "30784435",
        //         "user": 123456,
        //         "text": "t-abc",
        //         "create_time": "1605175506",
        //         "create_time_ms": "1605175506123",
        //         "update_time": "1605175506",
        //         "update_time_ms": "1605175506123",
        //         "event": "put",
        //         "currency_pair": "BTC_USDT",
        //         "type": "limit",
        //         "account": "spot",
        //         "side": "sell",
        //         "amount": "1",
        //         "price": "10001",
        //         "time_in_force": "gtc",
        //         "left": "1",
        //         "filled_total": "0",
        //         "fee": "0",
        //         "fee_currency": "USDT",
        //         "point_fee": "0",
        //         "gt_fee": "0",
        //         "gt_discount": true,
        //         "rebated_fee": "0",
        //         "rebated_fee_currency": "USDT"
        //       }
        //     ]
        // }
        //
        const orders = this.safeValue (message, 'result', []);
        const limit = this.safeInteger (this.options, 'ordersLimit', 1000);
        if (this.orders === undefined) {
            this.orders = new ArrayCacheBySymbolById (limit);
        }
        const stored = this.orders;
        const marketIds: Dict = {};
        const parsedOrders = this.parseOrders (orders);
        for (let i = 0; i < parsedOrders.length; i++) {
            const parsed = parsedOrders[i];
            // inject order status
            const info = this.safeValue (parsed, 'info');
            const event = this.safeString (info, 'event');
            if (event === 'put' || event === 'update') {
                parsed['status'] = 'open';
            } else if (event === 'finish') {
                const status = this.safeString (parsed, 'status');
                if (status === undefined) {
                    const left = this.safeInteger (info, 'left');
                    parsed['status'] = (left === 0) ? 'closed' : 'canceled';
                }
            }
            stored.append (parsed);
            const symbol = parsed['symbol'];
            const market = this.market (symbol);
            marketIds[market['id']] = true;
        }
        const keys = Object.keys (marketIds);
        for (let i = 0; i < keys.length; i++) {
            const messageHash = 'orders:' + keys[i];
            client.resolve (this.orders, messageHash);
        }
        client.resolve (this.orders, 'orders');
    }

    /**
     * @method
     * @name gate#watchMyLiquidations
     * @description watch the public liquidations of a trading pair
     * @see https://www.gate.io/docs/developers/futures/ws/en/#liquidates-api
     * @see https://www.gate.io/docs/developers/delivery/ws/en/#liquidates-api
     * @see https://www.gate.io/docs/developers/options/ws/en/#liquidates-channel
     * @param {string} symbol unified CCXT market symbol
     * @param {int} [since] the earliest time in ms to fetch liquidations for
     * @param {int} [limit] the maximum number of liquidation structures to retrieve
     * @param {object} [params] exchange specific parameters for the bitmex api endpoint
     * @returns {object} an array of [liquidation structures]{@link https://github.com/ccxt/ccxt/wiki/Manual#liquidation-structure}
     */
    async watchMyLiquidations (symbol: string, since: Int = undefined, limit: Int = undefined, params = {}): Promise<Liquidation[]> {
        return this.watchMyLiquidationsForSymbols ([ symbol ], since, limit, params);
    }

    /**
     * @method
     * @name gate#watchMyLiquidationsForSymbols
     * @description watch the private liquidations of a trading pair
     * @see https://www.gate.io/docs/developers/futures/ws/en/#liquidates-api
     * @see https://www.gate.io/docs/developers/delivery/ws/en/#liquidates-api
     * @see https://www.gate.io/docs/developers/options/ws/en/#liquidates-channel
     * @param {string[]} symbols unified CCXT market symbols
     * @param {int} [since] the earliest time in ms to fetch liquidations for
     * @param {int} [limit] the maximum number of liquidation structures to retrieve
     * @param {object} [params] exchange specific parameters for the gate api endpoint
     * @returns {object} an array of [liquidation structures]{@link https://github.com/ccxt/ccxt/wiki/Manual#liquidation-structure}
     */
<<<<<<< HEAD
    async watchMyLiquidationsForSymbols (symbols: string[], since: Int = undefined, limit: Int = undefined, params = {}): Promise<Liquidation[]> {
=======
    async watchMyLiquidationsForSymbols (symbols: Strings = undefined, since: Int = undefined, limit: Int = undefined, params = {}): Promise<Liquidation[]> {
>>>>>>> 8154db6a
        await this.loadMarkets ();
        symbols = this.marketSymbols (symbols, undefined, true, true);
        const market = this.getMarketFromSymbols (symbols);
        let type = undefined;
        let query = undefined;
        [ type, query ] = this.handleMarketTypeAndParams ('watchMyLiquidationsForSymbols', market, params);
        const typeId = this.getSupportedMapping (type, {
            'future': 'futures',
            'swap': 'futures',
            'option': 'options',
        });
        let subType = undefined;
        [ subType, query ] = this.handleSubTypeAndParams ('watchMyLiquidationsForSymbols', market, query);
        const isInverse = (subType === 'inverse');
        const url = this.getUrlByMarketType (type, isInverse);
        const payload = [];
        let messageHash = '';
        if (this.isEmpty (symbols)) {
            if (typeId !== 'futures' && !isInverse) {
                throw new BadRequest (this.id + ' watchMyLiquidationsForSymbols() does not support listening to all symbols, you must call watchMyLiquidations() instead for each symbol you wish to watch.');
            }
            messageHash = 'myLiquidations';
            payload.push ('!all');
        } else {
            const symbolsLength = symbols.length;
            if (symbolsLength !== 1) {
                throw new BadRequest (this.id + ' watchMyLiquidationsForSymbols() only allows one symbol at a time. To listen to several symbols call watchMyLiquidationsForSymbols() several times.');
            }
            messageHash = 'myLiquidations::' + symbols[0];
            payload.push (market['id']);
        }
        const channel = typeId + '.liquidates';
        const newLiquidations = await this.subscribePrivate (url, messageHash, payload, channel, query, true);
        if (this.newUpdates) {
            return newLiquidations;
        }
        return this.filterBySymbolsSinceLimit (this.liquidations, symbols, since, limit, true);
    }

    handleLiquidation (client: Client, message) {
        //
        // future / delivery
        //     {
        //         "channel":"futures.liquidates",
        //         "event":"update",
        //         "time":1541505434,
        //         "time_ms":1541505434123,
        //         "result":[
        //            {
        //               "entry_price":209,
        //               "fill_price":215.1,
        //               "left":0,
        //               "leverage":0.0,
        //               "liq_price":213,
        //               "margin":0.007816722941,
        //               "mark_price":213,
        //               "order_id":4093362,
        //               "order_price":215.1,
        //               "size":-124,
        //               "time":1541486601,
        //               "time_ms":1541486601123,
        //               "contract":"BTC_USD",
        //               "user":"1040xxxx"
        //            }
        //         ]
        //     }
        // option
        //    {
        //        "channel":"options.liquidates",
        //        "event":"update",
        //        "time":1630654851,
        //        "result":[
        //           {
        //              "user":"1xxxx",
        //              "init_margin":1190,
        //              "maint_margin":1042.5,
        //              "order_margin":0,
        //              "time":1639051907,
        //              "time_ms":1639051907000
        //           }
        //        ]
        //    }
        //
        const rawLiquidations = this.safeList (message, 'result', []);
        const newLiquidations = [];
        for (let i = 0; i < rawLiquidations.length; i++) {
            const rawLiquidation = rawLiquidations[i];
            const liquidation = this.parseWsLiquidation (rawLiquidation);
            const symbol = this.safeString (liquidation, 'symbol');
            let liquidations = this.safeValue (this.liquidations, symbol);
            if (liquidations === undefined) {
                const limit = this.safeInteger (this.options, 'liquidationsLimit', 1000);
                liquidations = new ArrayCache (limit);
            }
            liquidations.append (liquidation);
            this.liquidations[symbol] = liquidations;
            client.resolve (liquidations, 'myLiquidations::' + symbol);
        }
        client.resolve (newLiquidations, 'myLiquidations');
    }

    parseWsLiquidation (liquidation, market = undefined) {
        //
        // future / delivery
        //    {
        //        "entry_price": 209,
        //        "fill_price": 215.1,
        //        "left": 0,
        //        "leverage": 0.0,
        //        "liq_price": 213,
        //        "margin": 0.007816722941,
        //        "mark_price": 213,
        //        "order_id": 4093362,
        //        "order_price": 215.1,
        //        "size": -124,
        //        "time": 1541486601,
        //        "time_ms": 1541486601123,
        //        "contract": "BTC_USD",
        //        "user": "1040xxxx"
        //    }
        // option
        //    {
        //        "user": "1xxxx",
        //        "init_margin": 1190,
        //        "maint_margin": 1042.5,
        //        "order_margin": 0,
        //        "time": 1639051907,
        //        "time_ms": 1639051907000
        //    }
        //
        const marketId = this.safeString (liquidation, 'contract');
        market = this.safeMarket (marketId, market);
        const timestamp = this.safeInteger (liquidation, 'time_ms');
        const originalSize = this.safeString (liquidation, 'size');
        const left = this.safeString (liquidation, 'left');
        const amount = Precise.stringAbs (Precise.stringSub (originalSize, left));
        return this.safeLiquidation ({
            'info': liquidation,
            'symbol': this.safeSymbol (marketId, market),
            'contracts': this.parseNumber (amount),
            'contractSize': this.safeNumber (market, 'contractSize'),
            'price': this.safeNumber (liquidation, 'fill_price'),
            'baseValue': undefined,
            'quoteValue': undefined,
            'timestamp': timestamp,
            'datetime': this.iso8601 (timestamp),
        });
    }

    handleErrorMessage (client: Client, message): Bool {
        //
        //    {
        //        "time": 1647274664,
        //        "channel": "futures.orders",
        //        "event": "subscribe",
        //        "error": { code: 2, message: "unknown contract BTC_USDT_20220318" },
        //    }
        //    {
        //      "time": 1647276473,
        //      "channel": "futures.orders",
        //      "event": "subscribe",
        //      "error": {
        //        "code": 4,
        //        "message": "{"label":"INVALID_KEY","message":"Invalid key provided"}\n"
        //      },
        //      "result": null
        //    }
        //    {
        //       header: {
        //         response_time: '1718551891329',
        //         status: '400',
        //         channel: 'spot.order_place',
        //         event: 'api',
        //         client_id: '81.34.68.6-0xc16375e2c0',
        //         conn_id: '9539116e0e09678f'
        //       },
        //       data: { errs: { label: 'AUTHENTICATION_FAILED', message: 'Not login' } },
        //       request_id: '10406147'
        //     }
        //     {
        //         "time": 1739853211,
        //         "time_ms": 1739853211201,
        //         "id": 1,
        //         "conn_id": "62f2c1dabbe186d7",
        //         "trace_id": "cdb02a8c0b61086b2fe6f8fad2f98c54",
        //         "channel": "spot.trades",
        //         "event": "subscribe",
        //         "payload": [
        //             "LUNARLENS_USDT",
        //             "ETH_USDT"
        //         ],
        //         "error": {
        //             "code": 2,
        //             "message": "unknown currency pair: LUNARLENS_USDT"
        //         },
        //         "result": {
        //             "status": "fail"
        //         },
        //         "requestId": "cdb02a8c0b61086b2fe6f8fad2f98c54"
        //     }
        //
        const data = this.safeDict (message, 'data');
        const errs = this.safeDict (data, 'errs');
        const err = this.safeDict (message, 'error', errs);
        const code = this.safeString2 (err, 'code', 'label');
        const id = this.safeStringN (message, [ 'id', 'requestId', 'request_id' ]);
        if (err !== undefined) {
            const messageHash = this.safeString (client.subscriptions, id);
            try {
                this.throwExactlyMatchedException (this.exceptions['ws']['exact'], code, this.json (message));
                this.throwExactlyMatchedException (this.exceptions['exact'], code, this.json (errs));
                const errorMessage = this.safeString (err, 'message', this.safeString (errs, 'message'));
                this.throwBroadlyMatchedException (this.exceptions['ws']['broad'], errorMessage, this.json (message));
                throw new ExchangeError (this.json (message));
            } catch (e) {
                client.reject (e, messageHash);
                if ((messageHash !== undefined) && (messageHash in client.subscriptions)) {
                    delete client.subscriptions[messageHash];
                }
                // remove subscriptions for watchSymbols
                const channel = this.safeString (message, 'channel');
                if ((channel !== undefined) && (channel.indexOf ('.') > 0)) {
                    const parsedChannel = channel.split ('.');
                    const payload = this.safeList (message, 'payload', []);
                    for (let i = 0; i < payload.length; i++) {
                        const marketType = parsedChannel[0] === 'futures' ? 'swap' : parsedChannel[0];
                        const symbol = this.safeSymbol (payload[i], undefined, '_', marketType);
                        const messageHashSymbol = parsedChannel[1] + ':' + symbol;
                        if ((messageHashSymbol !== undefined) && (messageHashSymbol in client.subscriptions)) {
                            delete client.subscriptions[messageHashSymbol];
                        }
                    }
                }
            }
            if ((id !== undefined) && (id in client.subscriptions)) {
                delete client.subscriptions[id];
            }
            return true;
        }
        return false;
    }

    handleBalanceSubscription (client: Client, message, subscription = undefined) {
        this.balance = {};
    }

    handleSubscriptionStatus (client: Client, message) {
        const channel = this.safeString (message, 'channel');
        const methods: Dict = {
            'balance': this.handleBalanceSubscription,
            'spot.order_book_update': this.handleOrderBookSubscription,
            'futures.order_book_update': this.handleOrderBookSubscription,
        };
        const id = this.safeString (message, 'id');
        if (channel in methods) {
            const subscriptionHash = this.safeString (client.subscriptions, id);
            const subscription = this.safeValue (client.subscriptions, subscriptionHash);
            const method = methods[channel];
            method.call (this, client, message, subscription);
        }
        if (id in client.subscriptions) {
            delete client.subscriptions[id];
        }
    }

    handleUnSubscribe (client: Client, message) {
        //
        // {
        //     "time":1725534679,
        //     "time_ms":1725534679786,
        //     "id":2,
        //     "conn_id":"fac539b443fd7002",
        //     "trace_id":"efe1d282b630b4aa266b84bee177791a",
        //     "channel":"spot.trades",
        //     "event":"unsubscribe",
        //     "payload":[
        //        "LTC_USDT"
        //     ],
        //     "result":{
        //        "status":"success"
        //     },
        //     "requestId":"efe1d282b630b4aa266b84bee177791a"
        // }
        //
        const id = this.safeString (message, 'id');
        const keys = Object.keys (client.subscriptions);
        for (let i = 0; i < keys.length; i++) {
            const messageHash = keys[i];
            if (!(messageHash in client.subscriptions)) {
                continue;
                // the previous iteration can have deleted the messageHash from the subscriptions
            }
            if (messageHash.startsWith ('unsubscribe')) {
                const subscription = client.subscriptions[messageHash];
                const subId = this.safeString (subscription, 'id');
                if (id !== subId) {
                    continue;
                }
                const messageHashes = this.safeList (subscription, 'messageHashes', []);
                const subMessageHashes = this.safeList (subscription, 'subMessageHashes', []);
                for (let j = 0; j < messageHashes.length; j++) {
                    const unsubHash = messageHashes[j];
                    const subHash = subMessageHashes[j];
                    this.cleanUnsubscription (client, subHash, unsubHash);
                }
                this.cleanCache (subscription);
            }
        }
    }

    cleanCache (subscription: Dict) {
        const topic = this.safeString (subscription, 'topic', '');
        const symbols = this.safeList (subscription, 'symbols', []);
        const symbolsLength = symbols.length;
        if (topic === 'ohlcv') {
            const symbolsAndTimeFrames = this.safeList (subscription, 'symbolsAndTimeframes', []);
            for (let i = 0; i < symbolsAndTimeFrames.length; i++) {
                const symbolAndTimeFrame = symbolsAndTimeFrames[i];
                const symbol = this.safeString (symbolAndTimeFrame, 0);
                const timeframe = this.safeString (symbolAndTimeFrame, 1);
                delete this.ohlcvs[symbol][timeframe];
            }
        } else if (symbolsLength > 0) {
            for (let i = 0; i < symbols.length; i++) {
                const symbol = symbols[i];
                if (topic.endsWith ('trades')) {
                    delete this.trades[symbol];
                } else if (topic === 'orderbook') {
                    delete this.orderbooks[symbol];
                } else if (topic === 'ticker') {
                    delete this.tickers[symbol];
                }
            }
        } else {
            if (topic.endsWith ('trades')) {
                // don't reset this.myTrades directly here
                // because in c# we need to use a different object
                const keys = Object.keys (this.trades);
                for (let i = 0; i < keys.length; i++) {
                    delete this.trades[keys[i]];
                }
            }
        }
    }

    handleMessage (client: Client, message) {
        //
        // subscribe
        //    {
        //        "time": 1649062304,
        //        "id": 1649062303,
        //        "channel": "spot.candlesticks",
        //        "event": "subscribe",
        //        "result": { status: "success" }
        //    }
        //
        // candlestick
        //    {
        //        "time": 1649063328,
        //        "channel": "spot.candlesticks",
        //        "event": "update",
        //        "result": {
        //          "t": "1649063280",
        //          "v": "58932.23174896",
        //          "c": "45966.47",
        //          "h": "45997.24",
        //          "l": "45966.47",
        //          "o": "45975.18",
        //          "n": "1m_BTC_USDT",
        //          "a": "1.281699"
        //        }
        //     }
        //
        //  orders
        //   {
        //       "time": 1630654851,
        //       "channel": "options.orders", or futures.orders or spot.orders
        //       "event": "update",
        //       "result": [
        //          {
        //             "contract": "BTC_USDT-20211130-65000-C",
        //             "create_time": 1637897000,
        //               (...)
        //       ]
        //   }
        // orderbook
        //   {
        //       "time": 1649770525,
        //       "channel": "spot.order_book_update",
        //       "event": "update",
        //       "result": {
        //         "t": 1649770525653,
        //         "e": "depthUpdate",
        //         "E": 1649770525,
        //         "s": "LTC_USDT",
        //         "U": 2622525645,
        //         "u": 2622525665,
        //         "b": [
        //           [Array], [Array],
        //           [Array], [Array],
        //           [Array], [Array],
        //           [Array], [Array],
        //           [Array], [Array],
        //           [Array]
        //         ],
        //         "a": [
        //           [Array], [Array],
        //           [Array], [Array],
        //           [Array], [Array],
        //           [Array], [Array],
        //           [Array], [Array],
        //           [Array]
        //         ]
        //       }
        //     }
        //
        // balance update
        //
        //    {
        //        "time": 1653664351,
        //        "channel": "spot.balances",
        //        "event": "update",
        //        "result": [
        //          {
        //            "timestamp": "1653664351",
        //            "timestamp_ms": "1653664351017",
        //            "user": "10406147",
        //            "currency": "LTC",
        //            "change": "-0.0002000000000000",
        //            "total": "0.09986000000000000000",
        //            "available": "0.09986000000000000000"
        //          }
        //        ]
        //    }
        //
        if (this.handleErrorMessage (client, message)) {
            return;
        }
        const event = this.safeString (message, 'event');
        if (event === 'subscribe') {
            this.handleSubscriptionStatus (client, message);
            return;
        }
        if (event === 'unsubscribe') {
            this.handleUnSubscribe (client, message);
            return;
        }
        const channel = this.safeString (message, 'channel', '');
        const channelParts = channel.split ('.');
        const channelType = this.safeValue (channelParts, 1);
        const v4Methods: Dict = {
            'usertrades': this.handleMyTrades,
            'candlesticks': this.handleOHLCV,
            'orders': this.handleOrder,
            'positions': this.handlePositions,
            'tickers': this.handleTicker,
            'book_ticker': this.handleBidAsk,
            'trades': this.handleTrades,
            'order_book_update': this.handleOrderBook,
            'balances': this.handleBalance,
            'liquidates': this.handleLiquidation,
        };
        const method = this.safeValue (v4Methods, channelType);
        if (method !== undefined) {
            method.call (this, client, message);
        }
        const requestId = this.safeString (message, 'request_id');
        if (requestId === 'authenticated') {
            this.handleAuthenticationMessage (client, message);
            return;
        }
        if (requestId !== undefined) {
            const data = this.safeDict (message, 'data');
            // use safeValue as result may be Array or an Object
            const result = this.safeValue (data, 'result');
            const ack = this.safeBool (message, 'ack');
            if (ack !== true) {
                client.resolve (result, requestId);
            }
        }
    }

    getUrlByMarket (market) {
        const baseUrl = this.urls['api'][market['type']];
        if (market['contract']) {
            return market['linear'] ? baseUrl['usdt'] : baseUrl['btc'];
        } else {
            return baseUrl;
        }
    }

    getTypeByMarket (market: Market) {
        if (market['spot']) {
            return 'spot';
        } else if (market['option']) {
            return 'options';
        } else {
            return 'futures';
        }
    }

    getUrlByMarketType (type: MarketType, isInverse = false) {
        const api = this.urls['api'];
        const url = api[type];
        if ((type === 'swap') || (type === 'future')) {
            return isInverse ? url['btc'] : url['usdt'];
        } else {
            return url;
        }
    }

    getMarketTypeByUrl (url: string) {
        const findBy: Dict = {
            'op-': 'option',
            'delivery': 'future',
            'fx': 'swap',
        };
        const keys = Object.keys (findBy);
        for (let i = 0; i < keys.length; i++) {
            const key = keys[i];
            const value = findBy[key];
            if (url.indexOf (key) >= 0) {
                return value;
            }
        }
        return 'spot';
    }

    requestId () {
        // their support said that reqid must be an int32, not documented
        const reqid = this.sum (this.safeInteger (this.options, 'reqid', 0), 1);
        this.options['reqid'] = reqid;
        return reqid;
    }

    async subscribePublic (url, messageHash, payload, channel, params = {}, subscription = undefined) {
        const requestId = this.requestId ();
        const now = this.seconds ();
        const request: Dict = {
            'id': requestId,
            'time': now,
            'channel': channel,
            'event': 'subscribe',
            'payload': payload,
        };
        if (subscription !== undefined) {
            const client = this.client (url);
            if (!(messageHash in client.subscriptions)) {
                const tempSubscriptionHash = requestId.toString ();
                client.subscriptions[tempSubscriptionHash] = messageHash;
            }
        }
        const message = this.extend (request, params);
        return await this.watch (url, messageHash, message, messageHash, subscription);
    }

    async subscribePublicMultiple (url, messageHashes, payload, channel, params = {}) {
        const requestId = this.requestId ();
        const now = this.seconds ();
        const request: Dict = {
            'id': requestId,
            'time': now,
            'channel': channel,
            'event': 'subscribe',
            'payload': payload,
        };
        const message = this.extend (request, params);
        return await this.watchMultiple (url, messageHashes, message, messageHashes, undefined);
    }

    async unSubscribePublicMultiple (url, topic, symbols, messageHashes, subMessageHashes, payload, channel, params = {}) {
        const requestId = this.requestId ();
        const now = this.seconds ();
        const request: Dict = {
            'id': requestId,
            'time': now,
            'channel': channel,
            'event': 'unsubscribe',
            'payload': payload,
        };
        const sub = {
            'id': requestId.toString (),
            'topic': topic,
            'unsubscribe': true,
            'messageHashes': messageHashes,
            'subMessageHashes': subMessageHashes,
            'symbols': symbols,
        };
        const message = this.extend (request, params);
        return await this.watchMultiple (url, messageHashes, message, messageHashes, sub);
    }

    async authenticate (url, messageType) {
        const channel = messageType + '.login';
        const client = this.client (url);
        const messageHash = 'authenticated';
        const future = client.future (messageHash);
        const authenticated = this.safeValue (client.subscriptions, messageHash);
        if (authenticated === undefined) {
            return await this.requestPrivate (url, {}, channel, messageHash);
        }
        return future;
    }

    handleAuthenticationMessage (client: Client, message) {
        const messageHash = 'authenticated';
        const future = this.safeValue (client.futures, messageHash);
        future.resolve (true);
    }

    async requestPrivate (url, reqParams, channel, requestId: Str = undefined) {
        this.checkRequiredCredentials ();
        // uid is required for some subscriptions only so it's not a part of required credentials
        const event = 'api';
        if (requestId === undefined) {
            const reqId = this.requestId ();
            requestId = reqId.toString ();
        }
        const messageHash = requestId;
        const now = this.seconds ();
        // unfortunately, PHP demands double quotes for the escaped newline symbol
        const signatureString = [ event, channel, this.json (reqParams), now.toString () ].join ("\n"); // eslint-disable-line quotes
        const signature = this.hmac (this.encode (signatureString), this.encode (this.secret), sha512, 'hex');
        const payload: Dict = {
            'req_id': requestId,
            'timestamp': now.toString (),
            'api_key': this.apiKey,
            'signature': signature,
            'req_param': reqParams,
        };
        if ((channel === 'spot.order_place') || (channel === 'futures.order_place')) {
            payload['req_header'] = {
                'X-Gate-Channel-Id': 'ccxt',
            };
        }
        const request: Dict = {
            'id': requestId,
            'time': now,
            'channel': channel,
            'event': event,
            'payload': payload,
        };
        return await this.watch (url, messageHash, request, messageHash, requestId);
    }

    async subscribePrivate (url, messageHash, payload, channel, params, requiresUid = false) {
        this.checkRequiredCredentials ();
        // uid is required for some subscriptions only so it's not a part of required credentials
        if (requiresUid) {
            if (this.uid === undefined || this.uid.length === 0) {
                throw new ArgumentsRequired (this.id + ' requires uid to subscribe');
            }
            const idArray = [ this.uid ];
            if (payload === undefined) {
                payload = idArray;
            } else {
                payload = this.arrayConcat (idArray, payload);
            }
        }
        const now = this.seconds ();
        const event = 'subscribe';
        const signaturePayload = 'channel=' + channel + '&' + 'event=' + event + '&' + 'time=' + now.toString ();
        const signature = this.hmac (this.encode (signaturePayload), this.encode (this.secret), sha512, 'hex');
        const auth: Dict = {
            'method': 'api_key',
            'KEY': this.apiKey,
            'SIGN': signature,
        };
        const requestId = this.requestId ();
        const request: Dict = {
            'id': requestId,
            'time': now,
            'channel': channel,
            'event': event,
            'auth': auth,
        };
        if (payload !== undefined) {
            request['payload'] = payload;
        }
        const client = this.client (url);
        if (!(messageHash in client.subscriptions)) {
            const tempSubscriptionHash = requestId.toString ();
            // in case of authenticationError we will throw
            client.subscriptions[tempSubscriptionHash] = messageHash;
        }
        const message = this.extend (request, params);
        return await this.watch (url, messageHash, message, messageHash, messageHash);
    }
}<|MERGE_RESOLUTION|>--- conflicted
+++ resolved
@@ -1464,11 +1464,7 @@
      * @param {object} [params] exchange specific parameters for the gate api endpoint
      * @returns {object} an array of [liquidation structures]{@link https://github.com/ccxt/ccxt/wiki/Manual#liquidation-structure}
      */
-<<<<<<< HEAD
-    async watchMyLiquidationsForSymbols (symbols: string[], since: Int = undefined, limit: Int = undefined, params = {}): Promise<Liquidation[]> {
-=======
     async watchMyLiquidationsForSymbols (symbols: Strings = undefined, since: Int = undefined, limit: Int = undefined, params = {}): Promise<Liquidation[]> {
->>>>>>> 8154db6a
         await this.loadMarkets ();
         symbols = this.marketSymbols (symbols, undefined, true, true);
         const market = this.getMarketFromSymbols (symbols);
