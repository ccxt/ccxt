--- conflicted
+++ resolved
@@ -25,12 +25,9 @@
                 'watchOHLCV': true,
                 'watchBalance': true,
                 'watchOrders': true,
-<<<<<<< HEAD
                 'watchMyLiquidations': true,
                 'watchMyLiquidationsForSymbols': true,
-=======
                 'watchPositions': true,
->>>>>>> d0df1c77
             },
             'urls': {
                 'api': {
