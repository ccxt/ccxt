
//  ---------------------------------------------------------------------------

import hitbtcRest from '../hitbtc.js';
import { ArrayCache, ArrayCacheBySymbolById, ArrayCacheByTimestamp } from '../base/ws/Cache.js';
import type { Tickers, Int, OHLCV, OrderSide, OrderType, Strings, Num, Dict } from '../base/types.js';
import Client from '../base/ws/Client.js';
import { Str, OrderBook, Order, Trade, Ticker, Balances } from '../base/types';
import { sha256 } from '../static_dependencies/noble-hashes/sha256.js';
import { AuthenticationError, ExchangeError, NotSupported } from '../base/errors.js';

//  ---------------------------------------------------------------------------

export default class hitbtc extends hitbtcRest {
    describe () {
        return this.deepExtend (super.describe (), {
            'has': {
                'ws': true,
                'watchTicker': true,
                'watchTickers': true,
                'watchBidsAsks': true,
                'watchTrades': true,
                'watchTradesForSymbols': false,
                'watchOrderBook': true,
                'watchBalance': true,
                'watchOrders': true,
                'watchOHLCV': true,
                'watchMyTrades': false,
                'createOrderWs': true,
                'cancelOrderWs': true,
                'fetchOpenOrdersWs': true,
                'cancelAllOrdersWs': true,
            },
            'urls': {
                'api': {
                    'ws': {
                        'public': 'wss://api.hitbtc.com/api/3/ws/public',
                        'private': 'wss://api.hitbtc.com/api/3/ws/trading',
                    },
                },
                'test': {
                    'ws': {
                        'public': 'wss://api.demo.hitbtc.com/api/3/ws/public',
                        'private': 'wss://api.demo.hitbtc.com/api/3/ws/trading',
                    },
                },
            },
            'options': {
                'tradesLimit': 1000,
                'watchTicker': {
                    'method': 'ticker/{speed}',  // 'ticker/{speed}' or 'ticker/price/{speed}'
                },
                'watchTickers': {
                    'method': 'ticker/{speed}',  // 'ticker/{speed}','ticker/price/{speed}', 'ticker/{speed}/batch', or 'ticker/{speed}/price/batch''
                },
                'watchBidsAsks': {
                    'method': 'orderbook/top/{speed}',  // 'orderbook/top/{speed}', 'orderbook/top/{speed}/batch'
                },
                'watchOrderBook': {
                    'method': 'orderbook/full',  // 'orderbook/full', 'orderbook/{depth}/{speed}', 'orderbook/{depth}/{speed}/batch'
                },
            },
            'timeframes': {
                '1m': 'M1',
                '3m': 'M3',
                '5m': 'M5',
                '15m': 'M15',
                '30m': 'M30',
                '1h': 'H1',
                '4h': 'H4',
                '1d': 'D1',
                '1w': 'D7',
                '1M': '1M',
            },
            'streaming': {
                'keepAlive': 4000,
            },
        });
    }

    async authenticate () {
        /**
         * @ignore
         * @method
         * @description authenticates the user to access private web socket channels
         * @see https://api.hitbtc.com/#socket-authentication
         * @returns {object} response from exchange
         */
        this.checkRequiredCredentials ();
        const url = this.urls['api']['ws']['private'];
        const messageHash = 'authenticated';
        const client = this.client (url);
        const future = client.future (messageHash);
        const authenticated = this.safeValue (client.subscriptions, messageHash);
        if (authenticated === undefined) {
            const timestamp = this.milliseconds ();
            const signature = this.hmac (this.encode (this.numberToString (timestamp)), this.encode (this.secret), sha256, 'hex');
            const request: Dict = {
                'method': 'login',
                'params': {
                    'type': 'HS256',
                    'api_key': this.apiKey,
                    'timestamp': timestamp,
                    'signature': signature,
                },
            };
            this.watch (url, messageHash, request, messageHash);
            //
            //    {
            //        "jsonrpc": "2.0",
            //        "result": true
            //    }
            //
            //    # Failure to return results
            //
            //    {
            //        "jsonrpc": "2.0",
            //        "error": {
            //            "code": 1002,
            //            "message": "Authorization is required or has been failed",
            //            "description": "invalid signature format"
            //        }
            //    }
            //
        }
        return await future;
    }

    async subscribePublic (name: string, messageHashPrefix: string, symbols: Strings = undefined, params = {}) {
        /**
         * @ignore
         * @method
         * @param {string} name websocket endpoint name
         * @param {string[]} [symbols] unified CCXT symbol(s)
         * @param {object} [params] extra parameters specific to the hitbtc api
         */
        await this.loadMarkets ();
        symbols = this.marketSymbols (symbols);
        const isBatch = name.indexOf ('batch') >= 0;
        const url = this.urls['api']['ws']['public'];
        const messageHashes = [];
        if (symbols !== undefined && !isBatch) {
            for (let i = 0; i < symbols.length; i++) {
                messageHashes.push (messageHashPrefix + '::' + symbols[i]);
            }
        } else {
            messageHashes.push (messageHashPrefix);
        }
        const subscribe: Dict = {
            'method': 'subscribe',
            'id': this.nonce (),
            'ch': name,
        };
        const request = this.extend (subscribe, params);
        return await this.watchMultiple (url, messageHashes, request, messageHashes);
    }

    async subscribePrivate (name: string, symbol: Str = undefined, params = {}) {
        /**
         * @ignore
         * @method
         * @param {string} name websocket endpoint name
         * @param {string} [symbol] unified CCXT symbol
         * @param {object} [params] extra parameters specific to the hitbtc api
         */
        await this.loadMarkets ();
        await this.authenticate ();
        const url = this.urls['api']['ws']['private'];
        const splitName = name.split ('_subscribe');
        let messageHash = this.safeString (splitName, 0);
        if (symbol !== undefined) {
            messageHash = messageHash + '::' + symbol;
        }
        const subscribe: Dict = {
            'method': name,
            'params': params,
            'id': this.nonce (),
        };
        return await this.watch (url, messageHash, subscribe, messageHash);
    }

    async tradeRequest (name: string, params = {}) {
        /**
         * @ignore
         * @method
         * @param {string} name websocket endpoint name
         * @param {string} [symbol] unified CCXT symbol
         * @param {object} [params] extra parameters specific to the hitbtc api
         */
        await this.loadMarkets ();
        await this.authenticate ();
        const url = this.urls['api']['ws']['private'];
        const messageHash = this.nonce ().toString ();
        const subscribe: Dict = {
            'method': name,
            'params': params,
            'id': messageHash,
        };
        return await this.watch (url, messageHash, subscribe, messageHash);
    }

    async watchOrderBook (symbol: string, limit: Int = undefined, params = {}): Promise<OrderBook> {
        /**
         * @method
         * @name hitbtc#watchOrderBook
         * @description watches information on open orders with bid (buy) and ask (sell) prices, volumes and other data
         * @see https://api.hitbtc.com/#subscribe-to-full-order-book
         * @see https://api.hitbtc.com/#subscribe-to-partial-order-book
         * @see https://api.hitbtc.com/#subscribe-to-partial-order-book-in-batches
         * @see https://api.hitbtc.com/#subscribe-to-top-of-book
         * @see https://api.hitbtc.com/#subscribe-to-top-of-book-in-batches
         * @param {string} symbol unified symbol of the market to fetch the order book for
         * @param {int} [limit] the maximum amount of order book entries to return
         * @param {object} [params] extra parameters specific to the exchange API endpoint
         * @param {string} [params.method] 'orderbook/full', 'orderbook/{depth}/{speed}', 'orderbook/{depth}/{speed}/batch'
         * @param {int} [params.depth] 5 , 10, or 20 (default)
         * @param {int} [params.speed] 100 (default), 500, or 1000
         * @returns {object} A dictionary of [order book structures]{@link https://docs.ccxt.com/#/?id=order-book-structure} indexed by market symbols
         */
        const options = this.safeValue (this.options, 'watchOrderBook');
        const defaultMethod = this.safeString (options, 'method', 'orderbook/full');
        let name = this.safeString2 (params, 'method', 'defaultMethod', defaultMethod);
        const depth = this.safeString (params, 'depth', '20');
        const speed = this.safeString (params, 'depth', '100');
        if (name === 'orderbook/{depth}/{speed}') {
            name = 'orderbook/D' + depth + '/' + speed + 'ms';
        } else if (name === 'orderbook/{depth}/{speed}/batch') {
            name = 'orderbook/D' + depth + '/' + speed + 'ms/batch';
        }
        const market = this.market (symbol);
        const request: Dict = {
            'params': {
                'symbols': [ market['id'] ],
            },
        };
        const orderbook = await this.subscribePublic (name, 'orderbooks', [ symbol ], this.deepExtend (request, params));
        return orderbook.limit ();
    }

    handleOrderBook (client: Client, message) {
        //
        //    {
        //        "ch": "orderbook/full",                 // Channel
        //        "snapshot": {
        //            "ETHBTC": {
        //                "t": 1626866578796,             // Timestamp in milliseconds
        //                "s": 27617207,                  // Sequence number
        //                "a": [                          // Asks
        //                    ["0.060506", "0"],
        //                    ["0.060549", "12.6431"],
        //                    ["0.060570", "0"],
        //                    ["0.060612", "0"]
        //                ],
        //                "b": [                          // Bids
        //                    ["0.060439", "4.4095"],
        //                    ["0.060414", "0"],
        //                    ["0.060407", "7.3349"],
        //                    ["0.060390", "0"]
        //                ]
        //            }
        //        }
        //    }
        //
        const snapshot = this.safeDict (message, 'snapshot');
        const update = this.safeDict (message, 'update');
        const data = snapshot ? snapshot : update;
        const type = snapshot ? 'snapshot' : 'update';
        const marketIds = Object.keys (data);
        for (let i = 0; i < marketIds.length; i++) {
            const marketId = marketIds[i];
            const market = this.safeMarket (marketId);
            const symbol = market['symbol'];
            const item = data[marketId];
            const messageHash = 'orderbooks::' + symbol;
            if (!(symbol in this.orderbooks)) {
                const subscription = this.safeDict (client.subscriptions, messageHash, {});
                const limit = this.safeInteger (subscription, 'limit');
                this.orderbooks[symbol] = this.orderBook ({}, limit);
            }
            const orderbook = this.orderbooks[symbol];
            const timestamp = this.safeInteger (item, 't');
            const nonce = this.safeInteger (item, 's');
            if (type === 'snapshot') {
                const parsedSnapshot = this.parseOrderBook (item, symbol, timestamp, 'b', 'a');
                orderbook.reset (parsedSnapshot);
            } else {
                const asks = this.safeList (item, 'a', []);
                const bids = this.safeList (item, 'b', []);
                this.handleDeltas (orderbook['asks'], asks);
                this.handleDeltas (orderbook['bids'], bids);
            }
            orderbook['timestamp'] = timestamp;
            orderbook['datetime'] = this.iso8601 (timestamp);
            orderbook['nonce'] = nonce;
            orderbook['symbol'] = symbol;
            this.orderbooks[symbol] = orderbook;
            this.streamProduce ('orderbooks', orderbook);
            client.resolve (orderbook, messageHash);
        }
    }

    handleDelta (bookside, delta) {
        const price = this.safeNumber (delta, 0);
        const amount = this.safeNumber (delta, 1);
        bookside.store (price, amount);
    }

    handleDeltas (bookside, deltas) {
        for (let i = 0; i < deltas.length; i++) {
            this.handleDelta (bookside, deltas[i]);
        }
    }

    async watchTicker (symbol: string, params = {}): Promise<Ticker> {
        /**
         * @method
         * @name hitbtc#watchTicker
         * @description watches a price ticker, a statistical calculation with the information calculated over the past 24 hours for a specific market
         * @see https://api.hitbtc.com/#subscribe-to-ticker
         * @see https://api.hitbtc.com/#subscribe-to-ticker-in-batches
         * @see https://api.hitbtc.com/#subscribe-to-mini-ticker
         * @see https://api.hitbtc.com/#subscribe-to-mini-ticker-in-batches
         * @param {string} symbol unified symbol of the market to fetch the ticker for
         * @param {object} [params] extra parameters specific to the exchange API endpoint
         * @param {string} [params.method] 'ticker/{speed}' (default), or 'ticker/price/{speed}'
         * @param {string} [params.speed] '1s' (default), or '3s'
         * @returns {object} a [ticker structure]{@link https://docs.ccxt.com/#/?id=ticker-structure}
         */
        const ticker = await this.watchTickers ([ symbol ], params);
        return this.safeValue (ticker, symbol);
    }

    async watchTickers (symbols: Strings = undefined, params = {}): Promise<Tickers> {
        /**
         * @method
         * @name hitbtc#watchTicker
         * @description watches a price ticker, a statistical calculation with the information calculated over the past 24 hours for a specific market
         * @param {string} symbol unified symbol of the market to fetch the ticker for
         * @param {object} params extra parameters specific to the exchange API endpoint
         * @param {string} params.method 'ticker/{speed}' ,'ticker/price/{speed}', 'ticker/{speed}/batch' (default), or 'ticker/{speed}/price/batch''
         * @param {string} params.speed '1s' (default), or '3s'
         * @returns {object} a [ticker structure]{@link https://docs.ccxt.com/en/latest/manual.html#ticker-structure}
         */
        await this.loadMarkets ();
        symbols = this.marketSymbols (symbols);
        const options = this.safeValue (this.options, 'watchTicker');
        const defaultMethod = this.safeString (options, 'method', 'ticker/{speed}/batch');
        const method = this.safeString2 (params, 'method', 'defaultMethod', defaultMethod);
        const speed = this.safeString (params, 'speed', '1s');
        const name = this.implodeParams (method, { 'speed': speed });
        params = this.omit (params, [ 'method', 'speed' ]);
        const marketIds = [];
        if (symbols === undefined) {
            marketIds.push ('*');
        } else {
            for (let i = 0; i < symbols.length; i++) {
                const marketId = this.marketId (symbols[i]);
                marketIds.push (marketId);
            }
        }
        const request: Dict = {
            'params': {
                'symbols': marketIds,
            },
        };
        const newTickers = await this.subscribePublic (name, 'tickers', symbols, this.deepExtend (request, params));
        if (this.newUpdates) {
            if (!Array.isArray (newTickers)) {
                const tickers: Dict = {};
                tickers[newTickers['symbol']] = newTickers;
                return tickers;
            }
        }
        return this.filterByArray (newTickers, 'symbol', symbols);
    }

    handleTicker (client: Client, message) {
        //
        //    {
        //        "ch": "ticker/1s",
        //        "data": {
        //            "ETHBTC": {
        //                "t": 1614815872000,             // Timestamp in milliseconds
        //                "a": "0.031175",                // Best ask
        //                "A": "0.03329",                 // Best ask quantity
        //                "b": "0.031148",                // Best bid
        //                "B": "0.10565",                 // Best bid quantity
        //                "c": "0.031210",                // Last price
        //                "o": "0.030781",                // Open price
        //                "h": "0.031788",                // High price
        //                "l": "0.030733",                // Low price
        //                "v": "62.587",                  // Base asset volume
        //                "q": "1.951420577",             // Quote asset volume
        //                "p": "0.000429",                // Price change
        //                "P": "1.39",                    // Price change percent
        //                "L": 1182694927                 // Last trade identifier
        //            }
        //        }
        //    }
        //
        //    {
        //        "ch": "ticker/price/1s",
        //        "data": {
        //            "BTCUSDT": {
        //                "t": 1614815872030,
        //                "o": "32636.79",
        //                "c": "32085.51",
        //                "h": "33379.92",
        //                "l": "30683.28",
        //                "v": "11.90667",
        //                "q": "384081.1955629"
        //            }
        //        }
        //    }
        //
        const data = this.safeValue (message, 'data', {});
        const marketIds = Object.keys (data);
        const result = [];
        const topic = 'tickers';
        for (let i = 0; i < marketIds.length; i++) {
            const marketId = marketIds[i];
            const market = this.safeMarket (marketId);
            const symbol = market['symbol'];
            const ticker = this.parseWsTicker (data[marketId], market);
            this.tickers[symbol] = ticker;
<<<<<<< HEAD
            this.streamProduce ('tickers', ticker);
            newTickers[symbol] = ticker;
=======
            result.push (ticker);
            const messageHash = topic + '::' + symbol;
            client.resolve (ticker, messageHash);
>>>>>>> d0277fca
        }
        client.resolve (result, topic);
    }

    parseWsTicker (ticker, market = undefined) {
        //
        //    {
        //        "t": 1614815872000,             // Timestamp in milliseconds
        //        "a": "0.031175",                // Best ask
        //        "A": "0.03329",                 // Best ask quantity
        //        "b": "0.031148",                // Best bid
        //        "B": "0.10565",                 // Best bid quantity
        //        "c": "0.031210",                // Last price
        //        "o": "0.030781",                // Open price
        //        "h": "0.031788",                // High price
        //        "l": "0.030733",                // Low price
        //        "v": "62.587",                  // Base asset volume
        //        "q": "1.951420577",             // Quote asset volume
        //        "p": "0.000429",                // Price change
        //        "P": "1.39",                    // Price change percent
        //        "L": 1182694927                 // Last trade identifier
        //    }
        //
        //    {
        //        "t": 1614815872030,
        //        "o": "32636.79",
        //        "c": "32085.51",
        //        "h": "33379.92",
        //        "l": "30683.28",
        //        "v": "11.90667",
        //        "q": "384081.1955629"
        //    }
        //
        const timestamp = this.safeInteger (ticker, 't');
        const symbol = this.safeSymbol (undefined, market);
        const last = this.safeString (ticker, 'c');
        return this.safeTicker ({
            'symbol': symbol,
            'timestamp': timestamp,
            'datetime': this.iso8601 (timestamp),
            'high': this.safeString (ticker, 'h'),
            'low': this.safeString (ticker, 'l'),
            'bid': this.safeString (ticker, 'b'),
            'bidVolume': this.safeString (ticker, 'B'),
            'ask': this.safeString (ticker, 'a'),
            'askVolume': this.safeString (ticker, 'A'),
            'vwap': undefined,
            'open': this.safeString (ticker, 'o'),
            'close': last,
            'last': last,
            'previousClose': undefined,
            'change': undefined,
            'percentage': undefined,
            'average': undefined,
            'baseVolume': this.safeString (ticker, 'v'),
            'quoteVolume': this.safeString (ticker, 'q'),
            'info': ticker,
        }, market);
    }

    async watchBidsAsks (symbols: Strings = undefined, params = {}): Promise<Tickers> {
        /**
         * @method
         * @name hitbtc#watchBidsAsks
         * @description watches best bid & ask for symbols
         * @see https://api.hitbtc.com/#subscribe-to-top-of-book
         * @param {string[]} symbols unified symbol of the market to fetch the ticker for
         * @param {object} [params] extra parameters specific to the exchange API endpoint
         * @param {string} [params.method] 'orderbook/top/{speed}' or 'orderbook/top/{speed}/batch (default)'
         * @param {string} [params.speed] '100ms' (default) or '500ms' or '1000ms'
         * @returns {object} a [ticker structure]{@link https://docs.ccxt.com/#/?id=ticker-structure}
         */
        await this.loadMarkets ();
        symbols = this.marketSymbols (symbols, undefined, false);
        const options = this.safeValue (this.options, 'watchBidsAsks');
        const defaultMethod = this.safeString (options, 'method', 'orderbook/top/{speed}/batch');
        const method = this.safeString2 (params, 'method', 'defaultMethod', defaultMethod);
        const speed = this.safeString (params, 'speed', '100ms');
        const name = this.implodeParams (method, { 'speed': speed });
        params = this.omit (params, [ 'method', 'speed' ]);
        const marketIds = this.marketIds (symbols);
        const request: Dict = {
            'params': {
                'symbols': marketIds,
            },
        };
        const newTickers = await this.subscribePublic (name, 'bidask', symbols, this.deepExtend (request, params));
        if (this.newUpdates) {
            if (!Array.isArray (newTickers)) {
                const tickers: Dict = {};
                tickers[newTickers['symbol']] = newTickers;
                return tickers;
            }
        }
        return this.filterByArray (newTickers, 'symbol', symbols);
    }

    handleBidAsk (client: Client, message) {
        //
        //     {
        //         "ch": "orderbook/top/100ms", // or 'orderbook/top/100ms/batch'
        //         "data": {
        //             "BTCUSDT": {
        //                 "t": 1727276919771,
        //                 "a": "63931.45",
        //                 "A": "0.02879",
        //                 "b": "63926.97",
        //                 "B": "0.00100"
        //             }
        //         }
        //     }
        //
        const data = this.safeDict (message, 'data', {});
        const marketIds = Object.keys (data);
        const result = [];
        const topic = 'bidask';
        for (let i = 0; i < marketIds.length; i++) {
            const marketId = marketIds[i];
            const market = this.safeMarket (marketId);
            const symbol = market['symbol'];
            const ticker = this.parseWsBidAsk (data[marketId], market);
            this.bidsasks[symbol] = ticker;
            result.push (ticker);
            const messageHash = topic + '::' + symbol;
            client.resolve (ticker, messageHash);
        }
        client.resolve (result, topic);
    }

    parseWsBidAsk (ticker, market = undefined) {
        const timestamp = this.safeInteger (ticker, 't');
        return this.safeTicker ({
            'symbol': market['symbol'],
            'timestamp': timestamp,
            'datetime': this.iso8601 (timestamp),
            'ask': this.safeString (ticker, 'a'),
            'askVolume': this.safeString (ticker, 'A'),
            'bid': this.safeString (ticker, 'b'),
            'bidVolume': this.safeString (ticker, 'B'),
            'info': ticker,
        }, market);
    }

    async watchTrades (symbol: string, since: Int = undefined, limit: Int = undefined, params = {}): Promise<Trade[]> {
        /**
         * @method
         * @name hitbtc#watchTrades
         * @description get the list of most recent trades for a particular symbol
         * @see https://api.hitbtc.com/#subscribe-to-trades
         * @param {string} symbol unified symbol of the market to fetch trades for
         * @param {int} [since] timestamp in ms of the earliest trade to fetch
         * @param {int} [limit] the maximum amount of trades to fetch
         * @param {object} [params] extra parameters specific to the exchange API endpoint
         * @returns {object[]} a list of [trade structures]{@link https://docs.ccxt.com/#/?id=public-trades}
         */
        await this.loadMarkets ();
        const market = this.market (symbol);
        const request: Dict = {
            'params': {
                'symbols': [ market['id'] ],
            },
        };
        if (limit !== undefined) {
            request['limit'] = limit;
        }
        const name = 'trades';
        const trades = await this.subscribePublic (name, 'trades', [ symbol ], this.deepExtend (request, params));
        if (this.newUpdates) {
            limit = trades.getLimit (symbol, limit);
        }
        return this.filterBySinceLimit (trades, since, limit, 'timestamp');
    }

    handleTrades (client: Client, message) {
        //
        //    {
        //        "result": {
        //            "ch": "trades",                           // Channel
        //            "subscriptions": ["ETHBTC", "BTCUSDT"]
        //        },
        //        "id": 123
        //    }
        //
        // Notification snapshot
        //
        //    {
        //        "ch": "trades",                               // Channel
        //        "snapshot": {
        //            "BTCUSDT": [{
        //                "t": 1626861109494,                   // Timestamp in milliseconds
        //                "i": 1555634969,                      // Trade identifier
        //                "p": "30881.96",                      // Price
        //                "q": "12.66828",                      // Quantity
        //                "s": "buy"                            // Side
        //            }]
        //        }
        //    }
        //
        // Notification update
        //
        //    {
        //        "ch": "trades",
        //        "update": {
        //            "BTCUSDT": [{
        //                "t": 1626861123552,
        //                "i": 1555634969,
        //                "p": "30877.68",
        //                "q": "0.00006",
        //                "s": "sell"
        //            }]
        //        }
        //    }
        //
        const data = this.safeValue2 (message, 'snapshot', 'update', {});
        const marketIds = Object.keys (data);
        for (let i = 0; i < marketIds.length; i++) {
            const marketId = marketIds[i];
            const market = this.safeMarket (marketId);
            const tradesLimit = this.safeInteger (this.options, 'tradesLimit', 1000);
            const symbol = market['symbol'];
            let stored = this.safeValue (this.trades, symbol);
            if (stored === undefined) {
                stored = new ArrayCache (tradesLimit);
                this.trades[symbol] = stored;
            }
            const trades = this.parseWsTrades (data[marketId], market);
            for (let j = 0; j < trades.length; j++) {
                stored.append (trades[j]);
                this.streamProduce ('trades', trades[j]);
            }
            const messageHash = 'trades::' + symbol;
            client.resolve (stored, messageHash);
        }
        return message;
    }

    parseWsTrades (trades, market: object = undefined, since: Int = undefined, limit: Int = undefined, params = {}) {
        trades = this.toArray (trades);
        let result = [];
        for (let i = 0; i < trades.length; i++) {
            const trade = this.extend (this.parseWsTrade (trades[i], market), params);
            result.push (trade);
        }
        result = this.sortBy2 (result, 'timestamp', 'id');
        const symbol = this.safeString (market, 'symbol');
        return this.filterBySymbolSinceLimit (result, symbol, since, limit) as Trade[];
    }

    parseWsTrade (trade, market = undefined) {
        //
        //    {
        //        "t": 1626861123552,       // Timestamp in milliseconds
        //        "i": 1555634969,          // Trade identifier
        //        "p": "30877.68",          // Price
        //        "q": "0.00006",           // Quantity
        //        "s": "sell"               // Side
        //    }
        //
        const timestamp = this.safeInteger (trade, 't');
        return this.safeTrade ({
            'info': trade,
            'id': this.safeString (trade, 'i'),
            'order': undefined,
            'timestamp': timestamp,
            'datetime': this.iso8601 (timestamp),
            'symbol': this.safeString (market, 'symbol'),
            'type': undefined,
            'side': this.safeString (trade, 's'),
            'takerOrMaker': undefined,
            'price': this.safeString (trade, 'p'),
            'amount': this.safeString (trade, 'q'),
            'cost': undefined,
            'fee': undefined,
        }, market);
    }

    async watchOHLCV (symbol: string, timeframe = '1m', since: Int = undefined, limit: Int = undefined, params = {}): Promise<OHLCV[]> {
        /**
         * @method
         * @name hitbtc#watchOHLCV
         * @description watches historical candlestick data containing the open, high, low, and close price, and the volume of a market
         * @see https://api.hitbtc.com/#subscribe-to-candles
         * @param {string} symbol unified symbol of the market to fetch OHLCV data for
         * @param {string} [timeframe] the length of time each candle represents
         * @param {int} [since] not used by hitbtc watchOHLCV
         * @param {int} [limit] 0 – 1000, default value = 0 (no history returned)
         * @param {object} [params] extra parameters specific to the exchange API endpoint
         * @returns {int[][]} A list of candles ordered as timestamp, open, high, low, close, volume
         */
        const period = this.safeString (this.timeframes, timeframe, timeframe);
        const name = 'candles/' + period;
        const market = this.market (symbol);
        const request: Dict = {
            'params': {
                'symbols': [ market['id'] ],
            },
        };
        if (limit !== undefined) {
            request['params']['limit'] = limit;
        }
        const ohlcv = await this.subscribePublic (name, 'candles', [ symbol ], this.deepExtend (request, params));
        if (this.newUpdates) {
            limit = ohlcv.getLimit (symbol, limit);
        }
        return this.filterBySinceLimit (ohlcv, since, limit, 0);
    }

    handleOHLCV (client: Client, message) {
        //
        //    {
        //        "ch": "candles/M1",                     // Channel
        //        "snapshot": {
        //            "BTCUSDT": [{
        //                "t": 1626860340000,             // Message timestamp
        //                "o": "30881.95",                // Open price
        //                "c": "30890.96",                // Last price
        //                "h": "30900.8",                 // High price
        //                "l": "30861.27",                // Low price
        //                "v": "1.27852",                 // Base asset volume
        //                "q": "39493.9021811"            // Quote asset volume
        //            }
        //            ...
        //            ]
        //        }
        //    }
        //
        //    {
        //        "ch": "candles/M1",
        //        "update": {
        //            "ETHBTC": [{
        //                "t": 1626860880000,
        //                "o": "0.060711",
        //                "c": "0.060749",
        //                "h": "0.060749",
        //                "l": "0.060711",
        //                "v": "12.2800",
        //                "q": "0.7455339675"
        //          }]
        //        }
        //    }
        //
        const data = this.safeValue2 (message, 'snapshot', 'update', {});
        const marketIds = Object.keys (data);
        const channel = this.safeString (message, 'ch');
        const splitChannel = channel.split ('/');
        const period = this.safeString (splitChannel, 1);
        const timeframe = this.findTimeframe (period);
        for (let i = 0; i < marketIds.length; i++) {
            const marketId = marketIds[i];
            const market = this.safeMarket (marketId);
            const symbol = market['symbol'];
            this.ohlcvs[symbol] = this.safeValue (this.ohlcvs, symbol, {});
            let stored = this.safeValue (this.ohlcvs[symbol], timeframe);
            if (stored === undefined) {
                const limit = this.safeInteger (this.options, 'OHLCVLimit', 1000);
                stored = new ArrayCacheByTimestamp (limit);
                this.ohlcvs[symbol][timeframe] = stored;
            }
            const ohlcvs = this.parseWsOHLCVs (data[marketId], market);
            for (let j = 0; j < ohlcvs.length; j++) {
                stored.append (ohlcvs[j]);
                const ohlcvsObj = this.createStreamOHLCV (symbol, timeframe, ohlcvs[j]);
                this.streamProduce ('ohlcvs', ohlcvsObj);
            }
            const messageHash = 'candles::' + symbol;
            client.resolve (stored, messageHash);
        }
        return message;
    }

    parseWsOHLCV (ohlcv, market = undefined): OHLCV {
        //
        //    {
        //        "t": 1626860340000,             // Message timestamp
        //        "o": "30881.95",                // Open price
        //        "c": "30890.96",                // Last price
        //        "h": "30900.8",                 // High price
        //        "l": "30861.27",                // Low price
        //        "v": "1.27852",                 // Base asset volume
        //        "q": "39493.9021811"            // Quote asset volume
        //    }
        //
        return [
            this.safeInteger (ohlcv, 't'),
            this.safeNumber (ohlcv, 'o'),
            this.safeNumber (ohlcv, 'h'),
            this.safeNumber (ohlcv, 'l'),
            this.safeNumber (ohlcv, 'c'),
            this.safeNumber (ohlcv, 'v'),
        ];
    }

    async watchOrders (symbol: Str = undefined, since: Int = undefined, limit: Int = undefined, params = {}): Promise<Order[]> {
        /**
         * @method
         * @name hitbtc#watchOrders
         * @description watches information on multiple orders made by the user
         * @see https://api.hitbtc.com/#subscribe-to-reports
         * @see https://api.hitbtc.com/#subscribe-to-reports-2
         * @see https://api.hitbtc.com/#subscribe-to-reports-3
         * @param {string} [symbol] unified CCXT market symbol
         * @param {int} [since] timestamp in ms of the earliest order to fetch
         * @param {int} [limit] the maximum amount of orders to fetch
         * @param {object} [params] extra parameters specific to the exchange API endpoint
         * @returns {object[]} a list of [order structures]{@link https://docs.ccxt.com/en/latest/manual.html#order-structure}
         */
        await this.loadMarkets ();
        let marketType = undefined;
        let market = undefined;
        if (symbol !== undefined) {
            market = this.market (symbol);
        }
        [ marketType, params ] = this.handleMarketTypeAndParams ('watchOrders', market, params);
        const name = this.getSupportedMapping (marketType, {
            'spot': 'spot_subscribe',
            'margin': 'margin_subscribe',
            'swap': 'futures_subscribe',
            'future': 'futures_subscribe',
        });
        const orders = await this.subscribePrivate (name, symbol, params);
        if (this.newUpdates) {
            limit = orders.getLimit (symbol, limit);
        }
        return this.filterBySinceLimit (orders, since, limit, 'timestamp');
    }

    handleOrder (client: Client, message) {
        //
        //    {
        //        "jsonrpc": "2.0",
        //        "method": "spot_order",                            // "margin_order", "future_order"
        //        "params": {
        //            "id": 584244931496,
        //            "client_order_id": "b5acd79c0a854b01b558665bcf379456",
        //            "symbol": "BTCUSDT",
        //            "side": "buy",
        //            "status": "new",
        //            "type": "limit",
        //            "time_in_force": "GTC",
        //            "quantity": "0.01000",
        //            "quantity_cumulative": "0",
        //            "price": "0.01",                              // only updates and snapshots
        //            "post_only": false,
        //            "reduce_only": false,                         // only margin and contract
        //            "display_quantity": "0",                      // only updates and snapshot
        //            "created_at": "2021-07-02T22:52:32.864Z",
        //            "updated_at": "2021-07-02T22:52:32.864Z",
        //            "trade_id": 1361977606,                       // only trades
        //            "trade_quantity": "0.00001",                  // only trades
        //            "trade_price": "49595.04",                    // only trades
        //            "trade_fee": "0.001239876000",                // only trades
        //            "trade_taker": true,                          // only trades, only spot
        //            "trade_position_id": 485308,                  // only trades, only margin
        //            "report_type": "new"                          // "trade", "status" (snapshot)
        //        }
        //    }
        //
        //    {
        //       "jsonrpc": "2.0",
        //       "method": "spot_orders",                            // "margin_orders", "future_orders"
        //       "params": [
        //            {
        //                "id": 584244931496,
        //                "client_order_id": "b5acd79c0a854b01b558665bcf379456",
        //                "symbol": "BTCUSDT",
        //                "side": "buy",
        //                "status": "new",
        //                "type": "limit",
        //                "time_in_force": "GTC",
        //                "quantity": "0.01000",
        //                "quantity_cumulative": "0",
        //                "price": "0.01",                              // only updates and snapshots
        //                "post_only": false,
        //                "reduce_only": false,                         // only margin and contract
        //                "display_quantity": "0",                      // only updates and snapshot
        //                "created_at": "2021-07-02T22:52:32.864Z",
        //                "updated_at": "2021-07-02T22:52:32.864Z",
        //                "trade_id": 1361977606,                       // only trades
        //                "trade_quantity": "0.00001",                  // only trades
        //                "trade_price": "49595.04",                    // only trades
        //                "trade_fee": "0.001239876000",                // only trades
        //                "trade_taker": true,                          // only trades, only spot
        //                "trade_position_id": 485308,                  // only trades, only margin
        //                "report_type": "new"                          // "trade", "status" (snapshot)
        //            }
        //        ]
        //    }
        //
        if (this.orders === undefined) {
            const limit = this.safeInteger (this.options, 'ordersLimit');
            this.orders = new ArrayCacheBySymbolById (limit);
        }
        const data = this.safeValue (message, 'params', []);
        if (Array.isArray (data)) {
            for (let i = 0; i < data.length; i++) {
                const order = data[i];
                this.handleOrderHelper (client, message, order);
            }
        } else {
            this.handleOrderHelper (client, message, data);
        }
        return message;
    }

    handleOrderHelper (client: Client, message, order) {
        const orders = this.orders;
        const marketId = this.safeStringLower2 (order, 'instrument', 'symbol');
        const method = this.safeString (message, 'method');
        const splitMethod = method.split ('_order');
        const messageHash = this.safeString (splitMethod, 0);
        const symbol = this.safeSymbol (marketId);
        const parsed = this.parseOrder (order);
        orders.append (parsed);
        this.streamProduce ('orders', parsed);
        client.resolve (orders, messageHash);
        client.resolve (orders, messageHash + '::' + symbol);
    }

    parseWsOrderTrade (trade, market = undefined) {
        //
        //    {
        //        "id": 584244931496,
        //        "client_order_id": "b5acd79c0a854b01b558665bcf379456",
        //        "symbol": "BTCUSDT",
        //        "side": "buy",
        //        "status": "new",
        //        "type": "limit",
        //        "time_in_force": "GTC",
        //        "quantity": "0.01000",
        //        "quantity_cumulative": "0",
        //        "price": "0.01",                              // only updates and snapshots
        //        "post_only": false,
        //        "reduce_only": false,                         // only margin and contract
        //        "display_quantity": "0",                      // only updates and snapshot
        //        "created_at": "2021-07-02T22:52:32.864Z",
        //        "updated_at": "2021-07-02T22:52:32.864Z",
        //        "trade_id": 1361977606,                       // only trades
        //        "trade_quantity": "0.00001",                  // only trades
        //        "trade_price": "49595.04",                    // only trades
        //        "trade_fee": "0.001239876000",                // only trades
        //        "trade_taker": true,                          // only trades, only spot
        //        "trade_position_id": 485308,                  // only trades, only margin
        //        "report_type": "new"                          // "trade", "status" (snapshot)
        //    }
        //
        const timestamp = this.safeInteger (trade, 'created_at');
        const marketId = this.safeString (trade, 'symbol');
        return this.safeTrade ({
            'info': trade,
            'id': this.safeString (trade, 'trade_id'),
            'order': this.safeString (trade, 'id'),
            'timestamp': timestamp,
            'datetime': this.iso8601 (timestamp),
            'symbol': this.safeMarket (marketId, market),
            'type': undefined,
            'side': this.safeString (trade, 'side'),
            'takerOrMaker': this.safeString (trade, 'trade_taker'),
            'price': this.safeString (trade, 'trade_price'),
            'amount': this.safeString (trade, 'trade_quantity'),
            'cost': undefined,
            'fee': {
                'cost': this.safeString (trade, 'trade_fee'),
                'currency': undefined,
                'rate': undefined,
            },
        }, market);
    }

    parseWsOrder (order, market = undefined) {
        //
        //    {
        //        "id": 584244931496,
        //        "client_order_id": "b5acd79c0a854b01b558665bcf379456",
        //        "symbol": "BTCUSDT",
        //        "side": "buy",
        //        "status": "new",
        //        "type": "limit",
        //        "time_in_force": "GTC",
        //        "quantity": "0.01000",
        //        "quantity_cumulative": "0",
        //        "price": "0.01",                              // only updates and snapshots
        //        "post_only": false,
        //        "reduce_only": false,                         // only margin and contract
        //        "display_quantity": "0",                      // only updates and snapshot
        //        "created_at": "2021-07-02T22:52:32.864Z",
        //        "updated_at": "2021-07-02T22:52:32.864Z",
        //        "trade_id": 1361977606,                       // only trades
        //        "trade_quantity": "0.00001",                  // only trades
        //        "trade_price": "49595.04",                    // only trades
        //        "trade_fee": "0.001239876000",                // only trades
        //        "trade_taker": true,                          // only trades, only spot
        //        "trade_position_id": 485308,                  // only trades, only margin
        //        "report_type": "new"                          // "trade", "status" (snapshot)
        //    }
        //
        const timestamp = this.safeString (order, 'created_at');
        const marketId = this.safeString (order, 'symbol');
        market = this.safeMarket (marketId, market);
        const tradeId = this.safeString (order, 'trade_id');
        let trades = undefined;
        if (tradeId !== undefined) {
            const trade = this.parseWsOrderTrade (order, market);
            trades = [ trade ];
        }
        const rawStatus = this.safeString (order, 'status');
        const report_type = this.safeString (order, 'report_type');
        let parsedStatus = undefined;
        if (report_type === 'canceled') {
            parsedStatus = this.parseOrderStatus (report_type);
        } else {
            parsedStatus = this.parseOrderStatus (rawStatus);
        }
        return this.safeOrder ({
            'info': order,
            'id': this.safeString (order, 'id'),
            'clientOrderId': this.safeString (order, 'client_order_id'),
            'timestamp': timestamp,
            'datetime': this.iso8601 (timestamp),
            'lastTradeTimestamp': undefined,
            'symbol': market['symbol'],
            'price': this.safeString (order, 'price'),
            'amount': this.safeString (order, 'quantity'),
            'type': this.safeString (order, 'type'),
            'side': this.safeStringUpper (order, 'side'),
            'timeInForce': this.safeString (order, 'time_in_force'),
            'postOnly': this.safeString (order, 'post_only'),
            'reduceOnly': this.safeValue (order, 'reduce_only'),
            'filled': undefined,
            'remaining': undefined,
            'cost': undefined,
            'status': parsedStatus,
            'average': undefined,
            'trades': trades,
            'fee': undefined,
        }, market);
    }

    async watchBalance (params = {}): Promise<Balances> {
        /**
         * @method
         * @name hitbtc#watchBalance
         * @description watches balance updates, cannot subscribe to margin account balances
         * @see https://api.hitbtc.com/#subscribe-to-spot-balances
         * @see https://api.hitbtc.com/#subscribe-to-futures-balances
         * @param {object} [params] extra parameters specific to the exchange API endpoint
         * @param {string} [params.type] 'spot', 'swap', or 'future'
         *
         * EXCHANGE SPECIFIC PARAMETERS
         * @param {string} [params.mode] 'updates' or 'batches' (default), 'updates' = messages arrive after balance updates, 'batches' = messages arrive at equal intervals if there were any updates
         * @returns {object[]} a list of [balance structures]{@link https://docs.ccxt.com/#/?id=balance-structure}
         */
        await this.loadMarkets ();
        let type = undefined;
        [ type, params ] = this.handleMarketTypeAndParams ('watchBalance', undefined, params);
        const name = this.getSupportedMapping (type, {
            'spot': 'spot_balance_subscribe',
            'swap': 'futures_balance_subscribe',
            'future': 'futures_balance_subscribe',
        });
        const mode = this.safeString (params, 'mode', 'batches');
        params = this.omit (params, 'mode');
        const request: Dict = {
            'mode': mode,
        };
        return await this.subscribePrivate (name, undefined, this.extend (request, params));
    }

    async createOrderWs (symbol: string, type: OrderType, side: OrderSide, amount: number, price: Num = undefined, params = {}): Promise<Order> {
        /**
         * @method
         * @name hitbtc#createOrder
         * @description create a trade order
         * @see https://api.hitbtc.com/#create-new-spot-order
         * @see https://api.hitbtc.com/#create-margin-order
         * @see https://api.hitbtc.com/#create-futures-order
         * @param {string} symbol unified symbol of the market to create an order in
         * @param {string} type 'market' or 'limit'
         * @param {string} side 'buy' or 'sell'
         * @param {float} amount how much of currency you want to trade in units of base currency
         * @param {float} [price] the price at which the order is to be fulfilled, in units of the quote currency, ignored in market orders
         * @param {object} [params] extra parameters specific to the exchange API endpoint
         * @param {string} [params.marginMode] 'cross' or 'isolated' only 'isolated' is supported for spot-margin, swap supports both, default is 'cross'
         * @param {bool} [params.margin] true for creating a margin order
         * @param {float} [params.triggerPrice] The price at which a trigger order is triggered at
         * @param {bool} [params.postOnly] if true, the order will only be posted to the order book and not executed immediately
         * @param {string} [params.timeInForce] "GTC", "IOC", "FOK", "Day", "GTD"
         * @returns {object} an [order structure]{@link https://github.com/ccxt/ccxt/wiki/Manual#order-structure}
         */
        await this.loadMarkets ();
        const market = this.market (symbol);
        let request = undefined;
        let marketType = undefined;
        [ marketType, params ] = this.handleMarketTypeAndParams ('createOrder', market, params);
        let marginMode = undefined;
        [ marginMode, params ] = this.handleMarginModeAndParams ('createOrder', params);
        [ request, params ] = this.createOrderRequest (market, marketType, type, side, amount, price, marginMode, params);
        request = this.extend (request, params);
        if (marketType === 'swap') {
            return await this.tradeRequest ('futures_new_order', request);
        } else if ((marketType === 'margin') || (marginMode !== undefined)) {
            return await this.tradeRequest ('margin_new_order', request);
        } else {
            return await this.tradeRequest ('spot_new_order', request);
        }
    }

    async cancelOrderWs (id: string, symbol: Str = undefined, params = {}): Promise<Order> {
        /**
         * @method
         * @name hitbtc#cancelOrderWs
         * @see https://api.hitbtc.com/#cancel-spot-order-2
         * @see https://api.hitbtc.com/#cancel-futures-order-2
         * @see https://api.hitbtc.com/#cancel-margin-order-2
         * @description cancels an open order
         * @param {string} id order id
         * @param {string} symbol unified symbol of the market the order was made in
         * @param {object} [params] extra parameters specific to the exchange API endpoint
         * @param {string} [params.marginMode] 'cross' or 'isolated' only 'isolated' is supported
         * @param {bool} [params.margin] true for canceling a margin order
         * @returns {object} An [order structure]{@link https://docs.ccxt.com/#/?id=order-structure}
         */
        await this.loadMarkets ();
        let market = undefined;
        let request = {
            'client_order_id': id,
        };
        if (symbol !== undefined) {
            market = this.market (symbol);
        }
        let marketType = undefined;
        [ marketType, params ] = this.handleMarketTypeAndParams ('cancelOrderWs', market, params);
        const [ marginMode, query ] = this.handleMarginModeAndParams ('cancelOrderWs', params);
        request = this.extend (request, query);
        if (marketType === 'swap') {
            return await this.tradeRequest ('futures_cancel_order', request);
        } else if ((marketType === 'margin') || (marginMode !== undefined)) {
            return await this.tradeRequest ('margin_cancel_order', request);
        } else {
            return await this.tradeRequest ('spot_cancel_order', request);
        }
    }

    async cancelAllOrdersWs (symbol: Str = undefined, params = {}) {
        /**
         * @method
         * @name hitbtc#cancelAllOrdersWs
         * @see https://api.hitbtc.com/#cancel-spot-orders
         * @see https://api.hitbtc.com/#cancel-futures-order-3
         * @description cancel all open orders
         * @param {string} symbol unified market symbol, only orders in the market of this symbol are cancelled when symbol is not undefined
         * @param {object} [params] extra parameters specific to the exchange API endpoint
         * @param {string} [params.marginMode] 'cross' or 'isolated' only 'isolated' is supported
         * @param {bool} [params.margin] true for canceling margin orders
         * @returns {object[]} a list of [order structures]{@link https://docs.ccxt.com/#/?id=order-structure}
         */
        await this.loadMarkets ();
        let market = undefined;
        if (symbol !== undefined) {
            market = this.market (symbol);
        }
        let marketType = undefined;
        [ marketType, params ] = this.handleMarketTypeAndParams ('cancelAllOrdersWs', market, params);
        let marginMode = undefined;
        [ marginMode, params ] = this.handleMarginModeAndParams ('cancelAllOrdersWs', params);
        if (marketType === 'swap') {
            return await this.tradeRequest ('futures_cancel_orders', params);
        } else if ((marketType === 'margin') || (marginMode !== undefined)) {
            throw new NotSupported (this.id + ' cancelAllOrdersWs is not supported for margin orders');
        } else {
            return await this.tradeRequest ('spot_cancel_orders', params);
        }
    }

    async fetchOpenOrdersWs (symbol: Str = undefined, since: Int = undefined, limit: Int = undefined, params = {}): Promise<Order[]> {
        /**
         * @method
         * @name hitbtc#fetchOpenOrdersWs
         * @see https://api.hitbtc.com/#get-active-futures-orders-2
         * @see https://api.hitbtc.com/#get-margin-orders
         * @see https://api.hitbtc.com/#get-active-spot-orders
         * @description fetch all unfilled currently open orders
         * @param {string} symbol unified market symbol
         * @param {int} [since] the earliest time in ms to fetch open orders for
         * @param {int} [limit] the maximum number of  open orders structures to retrieve
         * @param {object} [params] extra parameters specific to the exchange API endpoint
         * @param {string} [params.marginMode] 'cross' or 'isolated' only 'isolated' is supported
         * @param {bool} [params.margin] true for fetching open margin orders
         * @returns {Order[]} a list of [order structures]{@link https://docs.ccxt.com/#/?id=order-structure}
         */
        await this.loadMarkets ();
        let market = undefined;
        const request: Dict = {};
        if (symbol !== undefined) {
            market = this.market (symbol);
            request['symbol'] = market['id'];
        }
        let marketType = undefined;
        [ marketType, params ] = this.handleMarketTypeAndParams ('fetchOpenOrdersWs', market, params);
        let marginMode = undefined;
        [ marginMode, params ] = this.handleMarginModeAndParams ('fetchOpenOrdersWs', params);
        if (marketType === 'swap') {
            return await this.tradeRequest ('futures_get_orders', request);
        } else if ((marketType === 'margin') || (marginMode !== undefined)) {
            return await this.tradeRequest ('margin_get_orders', request);
        } else {
            return await this.tradeRequest ('spot_get_orders', request);
        }
    }

    handleBalance (client: Client, message) {
        //
        //    {
        //        "jsonrpc": "2.0",
        //        "method": "futures_balance",
        //        "params": [
        //            {
        //                "currency": "BCN",
        //                "available": "100.000000000000",
        //                "reserved": "0",
        //                "reserved_margin": "0"
        //            },
        //            ...
        //        ]
        //    }
        //
        const messageHash = this.safeString (message, 'method');
        const params = this.safeValue (message, 'params');
        const balance = this.parseBalance (params);
        this.balance = this.deepExtend (this.balance, balance);
        this.streamProduce ('balances', this.balance);
        client.resolve (this.balance, messageHash);
    }

    handleNotification (client: Client, message) {
        //
        //     { jsonrpc: "2.0", result: true, id: null }
        //
        return message;
    }

    handleOrderRequest (client: Client, message) {
        //
        // createOrderWs, cancelOrderWs
        //
        //    {
        //        "jsonrpc": "2.0",
        //        "result": {
        //            "id": 1130310696965,
        //            "client_order_id": "OPC2oyHSkEBqIpPtniLqeW-597hUL3Yo",
        //            "symbol": "ADAUSDT",
        //            "side": "buy",
        //            "status": "new",
        //            "type": "limit",
        //            "time_in_force": "GTC",
        //            "quantity": "4",
        //            "quantity_cumulative": "0",
        //            "price": "0.3300000",
        //            "post_only": false,
        //            "created_at": "2023-11-17T14:58:15.903Z",
        //            "updated_at": "2023-11-17T14:58:15.903Z",
        //            "original_client_order_id": "d6b645556af740b1bd1683400fd9cbce",       // spot_replace_order only
        //            "report_type": "new"
        //            "margin_mode": "isolated",                                            // margin and future only
        //            "reduce_only": false,                                                 // margin and future only
        //        },
        //        "id": 1700233093414
        //    }
        //
        const messageHash = this.safeString (message, 'id');
        const result = this.safeValue (message, 'result', {});
        if (Array.isArray (result)) {
            const parsedOrders = [];
            for (let i = 0; i < result.length; i++) {
                const parsedOrder = this.parseWsOrder (result[i]);
                parsedOrders.push (parsedOrder);
            }
            this.streamProduce ('orders', parsedOrders);
            client.resolve (parsedOrders, messageHash);
        } else {
            const parsedOrder = this.parseWsOrder (result);
            this.streamProduce ('orders', parsedOrder);
            client.resolve (parsedOrder, messageHash);
        }
        return message;
    }

    handleMessage (client: Client, message) {
        this.streamProduce ('raw', message);
        if (this.handleError (client, message)) {
            return;
        }
        let channel = this.safeString2 (message, 'ch', 'method');
        if (channel !== undefined) {
            const splitChannel = channel.split ('/');
            channel = this.safeString (splitChannel, 0);
            if (channel === 'orderbook') {
                const channel2 = this.safeString (splitChannel, 1);
                if (channel2 !== undefined && channel2 === 'top') {
                    channel = 'orderbook/top';
                }
            }
            const methods: Dict = {
                'candles': this.handleOHLCV,
                'ticker': this.handleTicker,
                'trades': this.handleTrades,
                'orderbook': this.handleOrderBook,
                'orderbook/top': this.handleBidAsk,
                'spot_order': this.handleOrder,
                'spot_orders': this.handleOrder,
                'margin_order': this.handleOrder,
                'margin_orders': this.handleOrder,
                'futures_order': this.handleOrder,
                'futures_orders': this.handleOrder,
                'spot_balance': this.handleBalance,
                'futures_balance': this.handleBalance,
            };
            const method = this.safeValue (methods, channel);
            if (method !== undefined) {
                method.call (this, client, message);
            }
        } else {
            const result = this.safeValue (message, 'result');
            const clientOrderId = this.safeString (result, 'client_order_id');
            if (clientOrderId !== undefined) {
                this.handleOrderRequest (client, message);
            }
            if ((result === true) && !('id' in message)) {
                this.handleAuthenticate (client, message);
            }
            if (Array.isArray (result)) {
                // to do improve this, not very reliable right now
                const first = this.safeValue (result, 0, {});
                const arrayLength = result.length;
                if ((arrayLength === 0) || ('client_order_id' in first)) {
                    this.handleOrderRequest (client, message);
                }
            }
        }
    }

    handleAuthenticate (client: Client, message) {
        //
        //    {
        //        "jsonrpc": "2.0",
        //        "result": true
        //    }
        //
        const success = this.safeValue (message, 'result');
        const messageHash = 'authenticated';
        if (success) {
            const future = this.safeValue (client.futures, messageHash);
            future.resolve (true);
        } else {
            const error = new AuthenticationError (this.id + ' ' + this.json (message));
            this.streamProduce ('errors', undefined, error);
            client.reject (error, messageHash);
            if (messageHash in client.subscriptions) {
                delete client.subscriptions[messageHash];
            }
        }
        return message;
    }

    handleError (client: Client, message) {
        //
        //    {
        //        jsonrpc: '2.0',
        //        error: {
        //          code: 20001,
        //          message: 'Insufficient funds',
        //          description: 'Check that the funds are sufficient, given commissions'
        //        },
        //        id: 1700228604325
        //    }
        //
        const error = this.safeValue (message, 'error');
        if (error !== undefined) {
            try {
                const code = this.safeValue (error, 'code');
                const errorMessage = this.safeString (error, 'message');
                const description = this.safeString (error, 'description');
                const feedback = this.id + ' ' + description;
                this.throwExactlyMatchedException (this.exceptions['exact'], code, feedback);
                this.throwBroadlyMatchedException (this.exceptions['broad'], errorMessage, feedback);
                throw new ExchangeError (feedback); // unknown message
            } catch (e) {
                if (e instanceof AuthenticationError) {
                    const messageHash = 'authenticated';
                    client.reject (e, messageHash);
                    if (messageHash in client.subscriptions) {
                        delete client.subscriptions[messageHash];
                    }
                } else {
                    const id = this.safeString (message, 'id');
                    client.reject (e, id);
                }
                this.streamProduce ('errors', undefined, e);
                return true;
            }
        }
        return undefined;
    }
}<|MERGE_RESOLUTION|>--- conflicted
+++ resolved
@@ -423,14 +423,10 @@
             const symbol = market['symbol'];
             const ticker = this.parseWsTicker (data[marketId], market);
             this.tickers[symbol] = ticker;
-<<<<<<< HEAD
             this.streamProduce ('tickers', ticker);
-            newTickers[symbol] = ticker;
-=======
             result.push (ticker);
             const messageHash = topic + '::' + symbol;
             client.resolve (ticker, messageHash);
->>>>>>> d0277fca
         }
         client.resolve (result, topic);
     }
