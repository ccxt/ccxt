
//  ---------------------------------------------------------------------------

import hitbtcRest from '../hitbtc.js';
import { ArrayCache, ArrayCacheBySymbolById, ArrayCacheByTimestamp } from '../base/ws/Cache.js';
import type { Int, OHLCV, OrderSide, OrderType, Strings } from '../base/types.js';
import Client from '../base/ws/Client.js';
import { Str, OrderBook, Order, Trade, Ticker, Balances } from '../base/types';
import { sha256 } from '../static_dependencies/noble-hashes/sha256.js';
import { AuthenticationError, ExchangeError, NotSupported } from '../base/errors.js';

//  ---------------------------------------------------------------------------

export default class hitbtc extends hitbtcRest {
    describe () {
        return this.deepExtend (super.describe (), {
            'has': {
                'ws': true,
                'watchTicker': true,
                'watchTickers': true,
                'watchTrades': true,
                'watchOrderBook': true,
                'watchBalance': true,
                'watchOrders': true,
                'watchOHLCV': true,
                'watchMyTrades': false,
                'createOrderWs': true,
                'cancelOrderWs': true,
                'fetchOpenOrdersWs': true,
                'cancelAllOrdersWs': true,
            },
            'urls': {
                'api': {
                    'ws': {
                        'public': 'wss://api.hitbtc.com/api/3/ws/public',
                        'private': 'wss://api.hitbtc.com/api/3/ws/trading',
                    },
                },
            },
            'options': {
                'tradesLimit': 1000,
                'watchTicker': {
                    'method': 'ticker/{speed}',  // 'ticker/{speed}' or 'ticker/price/{speed}'
                },
                'watchTickers': {
                    'method': 'ticker/{speed}',  // 'ticker/{speed}','ticker/price/{speed}', 'ticker/{speed}/batch', or 'ticker/{speed}/price/batch''
                },
                'watchOrderBook': {
                    'method': 'orderbook/full',  // 'orderbook/full', 'orderbook/{depth}/{speed}', 'orderbook/{depth}/{speed}/batch', 'orderbook/top/{speed}', or 'orderbook/top/{speed}/batch'
                },
            },
            'timeframes': {
                '1m': 'M1',
                '3m': 'M3',
                '5m': 'M5',
                '15m': 'M15',
                '30m': 'M30',
                '1h': 'H1',
                '4h': 'H4',
                '1d': 'D1',
                '1w': 'D7',
                '1M': '1M',
            },
            'streaming': {
                'keepAlive': 4000,
            },
        });
    }

    async authenticate () {
        /**
         * @ignore
         * @method
         * @description authenticates the user to access private web socket channels
         * @see https://api.hitbtc.com/#socket-authentication
         * @returns {object} response from exchange
         */
        this.checkRequiredCredentials ();
        const url = this.urls['api']['ws']['private'];
        const messageHash = 'authenticated';
        const client = this.client (url);
        const future = client.future (messageHash);
        const authenticated = this.safeValue (client.subscriptions, messageHash);
        if (authenticated === undefined) {
            const timestamp = this.milliseconds ();
            const signature = this.hmac (this.encode (this.numberToString (timestamp)), this.encode (this.secret), sha256, 'hex');
            const request = {
                'method': 'login',
                'params': {
                    'type': 'HS256',
                    'api_key': this.apiKey,
                    'timestamp': timestamp,
                    'signature': signature,
                },
            };
            this.watch (url, messageHash, request, messageHash);
            //
            //    {
            //        "jsonrpc": "2.0",
            //        "result": true
            //    }
            //
            //    # Failure to return results
            //
            //    {
            //        "jsonrpc": "2.0",
            //        "error": {
            //            "code": 1002,
            //            "message": "Authorization is required or has been failed",
            //            "description": "invalid signature format"
            //        }
            //    }
            //
        }
        return future;
    }

    async subscribePublic (name: string, symbols: Strings = undefined, params = {}) {
        /**
         * @ignore
         * @method
         * @param {string} name websocket endpoint name
         * @param {string[]} [symbols] unified CCXT symbol(s)
         * @param {object} [params] extra parameters specific to the hitbtc api
         */
        await this.loadMarkets ();
        const url = this.urls['api']['ws']['public'];
        let messageHash = name;
        if (symbols !== undefined) {
            messageHash = messageHash + '::' + symbols.join (',');
        }
        const subscribe = {
            'method': 'subscribe',
            'id': this.nonce (),
            'ch': name,
        };
        const request = this.extend (subscribe, params);
        return await this.watch (url, messageHash, request, messageHash);
    }

    async subscribePrivate (name: string, symbol: Str = undefined, params = {}) {
        /**
         * @ignore
         * @method
         * @param {string} name websocket endpoint name
         * @param {string} [symbol] unified CCXT symbol
         * @param {object} [params] extra parameters specific to the hitbtc api
         */
        await this.loadMarkets ();
        await this.authenticate ();
        const url = this.urls['api']['ws']['private'];
        const splitName = name.split ('_subscribe');
        let messageHash = this.safeString (splitName, 0);
        if (symbol !== undefined) {
            messageHash = messageHash + '::' + symbol;
        }
        const subscribe = {
            'method': name,
            'params': params,
            'id': this.nonce (),
        };
        return await this.watch (url, messageHash, subscribe, messageHash);
    }

    async tradeRequest (name: string, params = {}) {
        /**
         * @ignore
         * @method
         * @param {string} name websocket endpoint name
         * @param {string} [symbol] unified CCXT symbol
         * @param {object} [params] extra parameters specific to the hitbtc api
         */
        await this.loadMarkets ();
        await this.authenticate ();
        const url = this.urls['api']['ws']['private'];
        const messageHash = this.nonce ();
        const subscribe = {
            'method': name,
            'params': params,
            'id': messageHash,
        };
        return await this.watch (url, messageHash, subscribe, messageHash);
    }

    async watchOrderBook (symbol: string, limit: Int = undefined, params = {}): Promise<OrderBook> {
        /**
         * @method
         * @name hitbtc#watchOrderBook
         * @description watches information on open orders with bid (buy) and ask (sell) prices, volumes and other data
         * @see https://api.hitbtc.com/#subscribe-to-full-order-book
         * @see https://api.hitbtc.com/#subscribe-to-partial-order-book
         * @see https://api.hitbtc.com/#subscribe-to-partial-order-book-in-batches
         * @see https://api.hitbtc.com/#subscribe-to-top-of-book
         * @see https://api.hitbtc.com/#subscribe-to-top-of-book-in-batches
         * @param {string} symbol unified symbol of the market to fetch the order book for
         * @param {int} [limit] the maximum amount of order book entries to return
         * @param {object} [params] extra parameters specific to the exchange API endpoint
         * @param {string} [params.method] 'orderbook/full', 'orderbook/{depth}/{speed}', 'orderbook/{depth}/{speed}/batch', 'orderbook/top/{speed}', or 'orderbook/top/{speed}/batch'
         * @param {int} [params.depth] 5 , 10, or 20 (default)
         * @param {int} [params.speed] 100 (default), 500, or 1000
         * @returns {object} A dictionary of [order book structures]{@link https://docs.ccxt.com/#/?id=order-book-structure} indexed by market symbols
         */
        const options = this.safeValue (this.options, 'watchOrderBook');
        const defaultMethod = this.safeString (options, 'method', 'orderbook/full');
        let name = this.safeString2 (params, 'method', 'defaultMethod', defaultMethod);
        const depth = this.safeString (params, 'depth', '20');
        const speed = this.safeString (params, 'depth', '100');
        if (name === 'orderbook/{depth}/{speed}') {
            name = 'orderbook/D' + depth + '/' + speed + 'ms';
        } else if (name === 'orderbook/{depth}/{speed}/batch') {
            name = 'orderbook/D' + depth + '/' + speed + 'ms/batch';
        } else if (name === 'orderbook/top/{speed}') {
            name = 'orderbook/top/' + speed + 'ms';
        } else if (name === 'orderbook/top/{speed}/batch') {
            name = 'orderbook/top/' + speed + 'ms/batch';
        }
        const market = this.market (symbol);
        const request = {
            'params': {
                'symbols': [ market['id'] ],
            },
        };
        const orderbook = await this.subscribePublic (name, [ symbol ], this.deepExtend (request, params));
        return orderbook.limit ();
    }

    handleOrderBook (client: Client, message) {
        //
        //    {
        //        "ch": "orderbook/full",                 // Channel
        //        "snapshot": {
        //            "ETHBTC": {
        //                "t": 1626866578796,             // Timestamp in milliseconds
        //                "s": 27617207,                  // Sequence number
        //                "a": [                          // Asks
        //                    ["0.060506", "0"],
        //                    ["0.060549", "12.6431"],
        //                    ["0.060570", "0"],
        //                    ["0.060612", "0"]
        //                ],
        //                "b": [                          // Bids
        //                    ["0.060439", "4.4095"],
        //                    ["0.060414", "0"],
        //                    ["0.060407", "7.3349"],
        //                    ["0.060390", "0"]
        //                ]
        //            }
        //        }
        //    }
        //
        const data = this.safeValue2 (message, 'snapshot', 'update', {});
        const marketIds = Object.keys (data);
        const channel = this.safeString (message, 'ch');
        for (let i = 0; i < marketIds.length; i++) {
            const marketId = marketIds[i];
            const market = this.safeMarket (marketId);
            const symbol = market['symbol'];
            const item = data[marketId];
            const messageHash = channel + '::' + symbol;
            if (!(symbol in this.orderbooks)) {
                const subscription = this.safeValue (client.subscriptions, messageHash, {});
                const limit = this.safeInteger (subscription, 'limit');
                this.orderbooks[symbol] = this.orderBook ({}, limit);
            }
            const timestamp = this.safeInteger (item, 't');
            const nonce = this.safeInteger (item, 's');
            const orderbook = this.orderbooks[symbol];
            const asks = this.safeValue (item, 'a', []);
            const bids = this.safeValue (item, 'b', []);
            this.handleDeltas (orderbook['asks'], asks);
            this.handleDeltas (orderbook['bids'], bids);
            orderbook['timestamp'] = timestamp;
            orderbook['datetime'] = this.iso8601 (timestamp);
            orderbook['nonce'] = nonce;
            orderbook['symbol'] = symbol;
            this.orderbooks[symbol] = orderbook;
            client.resolve (orderbook, messageHash);
        }
    }

    handleDelta (bookside, delta) {
<<<<<<< HEAD
        const price = this.safeNumber (delta, 'price');
        const amount = this.safeNumber (delta, 'size');
=======
        const price = this.safeNumber (delta, 0);
        const amount = this.safeNumber (delta, 1);
>>>>>>> c30aff69
        bookside.store (price, amount);
    }

    handleDeltas (bookside, deltas) {
        for (let i = 0; i < deltas.length; i++) {
            this.handleDelta (bookside, deltas[i]);
        }
    }

    async watchTicker (symbol: string, params = {}): Promise<Ticker> {
        /**
         * @method
         * @name hitbtc#watchTicker
         * @description watches a price ticker, a statistical calculation with the information calculated over the past 24 hours for a specific market
         * @see https://api.hitbtc.com/#subscribe-to-ticker
         * @see https://api.hitbtc.com/#subscribe-to-ticker-in-batches
         * @see https://api.hitbtc.com/#subscribe-to-mini-ticker
         * @see https://api.hitbtc.com/#subscribe-to-mini-ticker-in-batches
         * @param {string} symbol unified symbol of the market to fetch the ticker for
         * @param {object} [params] extra parameters specific to the exchange API endpoint
         * @param {string} [params.method] 'ticker/{speed}' (default), or 'ticker/price/{speed}'
         * @param {string} [params.speed] '1s' (default), or '3s'
         * @returns {object} a [ticker structure]{@link https://docs.ccxt.com/#/?id=ticker-structure}
         */
        const options = this.safeValue (this.options, 'watchTicker');
        const defaultMethod = this.safeString (options, 'method', 'ticker/{speed}');
        const method = this.safeString2 (params, 'method', 'defaultMethod', defaultMethod);
        const speed = this.safeString (params, 'speed', '1s');
        const name = this.implodeParams (method, { 'speed': speed });
        params = this.omit (params, [ 'method', 'speed' ]);
        const market = this.market (symbol);
        const request = {
            'params': {
                'symbols': [ market['id'] ],
            },
        };
        return await this.subscribePublic (name, [ symbol ], this.deepExtend (request, params));
    }

    async watchTickers (symbols = undefined, params = {}) {
        /**
         * @method
         * @name hitbtc#watchTicker
         * @description watches a price ticker, a statistical calculation with the information calculated over the past 24 hours for a specific market
         * @param {string} symbol unified symbol of the market to fetch the ticker for
         * @param {object} params extra parameters specific to the exchange API endpoint
         * @param {string} params.method 'ticker/{speed}' (default),'ticker/price/{speed}', 'ticker/{speed}/batch', or 'ticker/{speed}/price/batch''
         * @param {string} params.speed '1s' (default), or '3s'
         * @returns {object} a [ticker structure]{@link https://docs.ccxt.com/en/latest/manual.html#ticker-structure}
         */
        await this.loadMarkets ();
        const options = this.safeValue (this.options, 'watchTicker');
        const defaultMethod = this.safeString (options, 'method', 'ticker/{speed}');
        const method = this.safeString2 (params, 'method', 'defaultMethod', defaultMethod);
        const speed = this.safeString (params, 'speed', '1s');
        const name = this.implodeParams (method, { 'speed': speed });
        params = this.omit (params, [ 'method', 'speed' ]);
        const marketIds = [];
        if (symbols === undefined) {
            marketIds.push ('*');
        } else {
            for (let i = 0; i < symbols.length; i++) {
                const marketId = this.marketId (symbols[i]);
                marketIds.push (marketId);
            }
        }
        const request = {
            'params': {
                'symbols': marketIds,
            },
        };
        const tickers = await this.subscribePublic (name, symbols, this.deepExtend (request, params));
        if (this.newUpdates) {
            return tickers;
        }
        return this.filterByArray (this.tickers, 'symbol', symbols);
    }

    handleTicker (client: Client, message) {
        //
        //    {
        //        "ch": "ticker/1s",
        //        "data": {
        //            "ETHBTC": {
        //                "t": 1614815872000,             // Timestamp in milliseconds
        //                "a": "0.031175",                // Best ask
        //                "A": "0.03329",                 // Best ask quantity
        //                "b": "0.031148",                // Best bid
        //                "B": "0.10565",                 // Best bid quantity
        //                "c": "0.031210",                // Last price
        //                "o": "0.030781",                // Open price
        //                "h": "0.031788",                // High price
        //                "l": "0.030733",                // Low price
        //                "v": "62.587",                  // Base asset volume
        //                "q": "1.951420577",             // Quote asset volume
        //                "p": "0.000429",                // Price change
        //                "P": "1.39",                    // Price change percent
        //                "L": 1182694927                 // Last trade identifier
        //            }
        //        }
        //    }
        //
        //    {
        //        "ch": "ticker/price/1s",
        //        "data": {
        //            "BTCUSDT": {
        //                "t": 1614815872030,
        //                "o": "32636.79",
        //                "c": "32085.51",
        //                "h": "33379.92",
        //                "l": "30683.28",
        //                "v": "11.90667",
        //                "q": "384081.1955629"
        //            }
        //        }
        //    }
        //
        const data = this.safeValue (message, 'data', {});
        const marketIds = Object.keys (data);
        const channel = this.safeString (message, 'ch');
        const newTickers = [];
        for (let i = 0; i < marketIds.length; i++) {
            const marketId = marketIds[i];
            const market = this.safeMarket (marketId);
            const symbol = market['symbol'];
            const ticker = this.parseWsTicker (data[marketId], market);
            this.tickers[symbol] = ticker;
            newTickers.push (ticker);
            const messageHash = channel + '::' + symbol;
            client.resolve (this.tickers[symbol], messageHash);
        }
        const messageHashes = this.findMessageHashes (client, channel + '::');
        for (let i = 0; i < messageHashes.length; i++) {
            const messageHash = messageHashes[i];
            const parts = messageHash.split ('::');
            const symbolsString = parts[1];
            const symbols = symbolsString.split (',');
            const tickers = this.filterByArray (newTickers, 'symbol', symbols);
            const tickersSymbols = Object.keys (tickers);
            const numTickers = tickersSymbols.length;
            if (numTickers > 0) {
                client.resolve (tickers, messageHash);
            }
        }
        client.resolve (this.tickers, channel);
        return message;
    }

    parseWsTicker (ticker, market = undefined) {
        //
        //    {
        //        "t": 1614815872000,             // Timestamp in milliseconds
        //        "a": "0.031175",                // Best ask
        //        "A": "0.03329",                 // Best ask quantity
        //        "b": "0.031148",                // Best bid
        //        "B": "0.10565",                 // Best bid quantity
        //        "c": "0.031210",                // Last price
        //        "o": "0.030781",                // Open price
        //        "h": "0.031788",                // High price
        //        "l": "0.030733",                // Low price
        //        "v": "62.587",                  // Base asset volume
        //        "q": "1.951420577",             // Quote asset volume
        //        "p": "0.000429",                // Price change
        //        "P": "1.39",                    // Price change percent
        //        "L": 1182694927                 // Last trade identifier
        //    }
        //
        //    {
        //        "t": 1614815872030,
        //        "o": "32636.79",
        //        "c": "32085.51",
        //        "h": "33379.92",
        //        "l": "30683.28",
        //        "v": "11.90667",
        //        "q": "384081.1955629"
        //    }
        //
        const timestamp = this.safeInteger (ticker, 't');
        const symbol = this.safeSymbol (undefined, market);
        const last = this.safeString (ticker, 'c');
        return this.safeTicker ({
            'symbol': symbol,
            'timestamp': timestamp,
            'datetime': this.iso8601 (timestamp),
            'high': this.safeString (ticker, 'h'),
            'low': this.safeString (ticker, 'l'),
            'bid': this.safeString (ticker, 'b'),
            'bidVolume': this.safeString (ticker, 'B'),
            'ask': this.safeString (ticker, 'a'),
            'askVolume': this.safeString (ticker, 'A'),
            'vwap': undefined,
            'open': this.safeString (ticker, 'o'),
            'close': last,
            'last': last,
            'previousClose': undefined,
            'change': undefined,
            'percentage': undefined,
            'average': undefined,
            'baseVolume': this.safeString (ticker, 'v'),
            'quoteVolume': this.safeString (ticker, 'q'),
            'info': ticker,
        }, market);
    }

    async watchTrades (symbol: string, since: Int = undefined, limit: Int = undefined, params = {}): Promise<Trade[]> {
        /**
         * @method
         * @name hitbtc#watchTrades
         * @description get the list of most recent trades for a particular symbol
         * @see https://api.hitbtc.com/#subscribe-to-trades
         * @param {string} symbol unified symbol of the market to fetch trades for
         * @param {int} [since] timestamp in ms of the earliest trade to fetch
         * @param {int} [limit] the maximum amount of trades to fetch
         * @param {object} [params] extra parameters specific to the exchange API endpoint
         * @returns {object[]} a list of [trade structures]{@link https://docs.ccxt.com/#/?id=public-trades}
         */
        await this.loadMarkets ();
        const market = this.market (symbol);
        const request = {
            'params': {
                'symbols': [ market['id'] ],
            },
        };
        if (limit !== undefined) {
            request['limit'] = limit;
        }
        const trades = await this.subscribePublic ('trades', [ symbol ], this.deepExtend (request, params));
        if (this.newUpdates) {
            limit = trades.getLimit (symbol, limit);
        }
        return this.filterBySinceLimit (trades, since, limit, 'timestamp');
    }

    handleTrades (client: Client, message) {
        //
        //    {
        //        "result": {
        //            "ch": "trades",                           // Channel
        //            "subscriptions": ["ETHBTC", "BTCUSDT"]
        //        },
        //        "id": 123
        //    }
        //
        // Notification snapshot
        //
        //    {
        //        "ch": "trades",                               // Channel
        //        "snapshot": {
        //            "BTCUSDT": [{
        //                "t": 1626861109494,                   // Timestamp in milliseconds
        //                "i": 1555634969,                      // Trade identifier
        //                "p": "30881.96",                      // Price
        //                "q": "12.66828",                      // Quantity
        //                "s": "buy"                            // Side
        //            }]
        //        }
        //    }
        //
        // Notification update
        //
        //    {
        //        "ch": "trades",
        //        "update": {
        //            "BTCUSDT": [{
        //                "t": 1626861123552,
        //                "i": 1555634969,
        //                "p": "30877.68",
        //                "q": "0.00006",
        //                "s": "sell"
        //            }]
        //        }
        //    }
        //
        const data = this.safeValue2 (message, 'snapshot', 'update', {});
        const marketIds = Object.keys (data);
        for (let i = 0; i < marketIds.length; i++) {
            const marketId = marketIds[i];
            const market = this.safeMarket (marketId);
            const tradesLimit = this.safeInteger (this.options, 'tradesLimit', 1000);
            const symbol = market['symbol'];
            let stored = this.safeValue (this.trades, symbol);
            if (stored === undefined) {
                stored = new ArrayCache (tradesLimit);
                this.trades[symbol] = stored;
            }
            const trades = this.parseWsTrades (data[marketId], market);
            for (let j = 0; j < trades.length; j++) {
                stored.append (trades[j]);
            }
            const messageHash = 'trades::' + symbol;
            client.resolve (stored, messageHash);
        }
        return message;
    }

    parseWsTrades (trades, market: object = undefined, since: Int = undefined, limit: Int = undefined, params = {}) {
        trades = this.toArray (trades);
        let result = [];
        for (let i = 0; i < trades.length; i++) {
            const trade = this.extend (this.parseWsTrade (trades[i], market), params);
            result.push (trade);
        }
        result = this.sortBy2 (result, 'timestamp', 'id');
        const symbol = this.safeString (market, 'symbol');
        return this.filterBySymbolSinceLimit (result, symbol, since, limit) as Trade[];
    }

    parseWsTrade (trade, market = undefined) {
        //
        //    {
        //        "t": 1626861123552,       // Timestamp in milliseconds
        //        "i": 1555634969,          // Trade identifier
        //        "p": "30877.68",          // Price
        //        "q": "0.00006",           // Quantity
        //        "s": "sell"               // Side
        //    }
        //
        const timestamp = this.safeInteger (trade, 't');
        return this.safeTrade ({
            'info': trade,
            'id': this.safeString (trade, 'i'),
            'order': undefined,
            'timestamp': timestamp,
            'datetime': this.iso8601 (timestamp),
            'symbol': this.safeString (market, 'symbol'),
            'type': undefined,
            'side': this.safeString (trade, 's'),
            'takerOrMaker': undefined,
            'price': this.safeString (trade, 'p'),
            'amount': this.safeString (trade, 'q'),
            'cost': undefined,
            'fee': undefined,
        }, market);
    }

    async watchOHLCV (symbol: string, timeframe = '1m', since: Int = undefined, limit: Int = undefined, params = {}): Promise<OHLCV[]> {
        /**
         * @method
         * @name hitbtc#watchOHLCV
         * @description watches historical candlestick data containing the open, high, low, and close price, and the volume of a market
         * @see https://api.hitbtc.com/#subscribe-to-candles
         * @param {string} symbol unified symbol of the market to fetch OHLCV data for
         * @param {string} [timeframe] the length of time each candle represents
         * @param {int} [since] not used by hitbtc watchOHLCV
         * @param {int} [limit] 0 – 1000, default value = 0 (no history returned)
         * @param {object} [params] extra parameters specific to the exchange API endpoint
         * @returns {int[][]} A list of candles ordered as timestamp, open, high, low, close, volume
         */
        const period = this.safeString (this.timeframes, timeframe, timeframe);
        const name = 'candles/' + period;
        const market = this.market (symbol);
        const request = {
            'params': {
                'symbols': [ market['id'] ],
            },
        };
        if (limit !== undefined) {
            request['params']['limit'] = limit;
        }
        const ohlcv = await this.subscribePublic (name, [ symbol ], this.deepExtend (request, params));
        if (this.newUpdates) {
            limit = ohlcv.getLimit (symbol, limit);
        }
        return this.filterBySinceLimit (ohlcv, since, limit, 0);
    }

    handleOHLCV (client: Client, message) {
        //
        //    {
        //        "ch": "candles/M1",                     // Channel
        //        "snapshot": {
        //            "BTCUSDT": [{
        //                "t": 1626860340000,             // Message timestamp
        //                "o": "30881.95",                // Open price
        //                "c": "30890.96",                // Last price
        //                "h": "30900.8",                 // High price
        //                "l": "30861.27",                // Low price
        //                "v": "1.27852",                 // Base asset volume
        //                "q": "39493.9021811"            // Quote asset volume
        //            }
        //            ...
        //            ]
        //        }
        //    }
        //
        //    {
        //        "ch": "candles/M1",
        //        "update": {
        //            "ETHBTC": [{
        //                "t": 1626860880000,
        //                "o": "0.060711",
        //                "c": "0.060749",
        //                "h": "0.060749",
        //                "l": "0.060711",
        //                "v": "12.2800",
        //                "q": "0.7455339675"
        //          }]
        //        }
        //    }
        //
        const data = this.safeValue2 (message, 'snapshot', 'update', {});
        const marketIds = Object.keys (data);
        const channel = this.safeString (message, 'ch');
        const splitChannel = channel.split ('/');
        const period = this.safeString (splitChannel, 1);
        const timeframe = this.findTimeframe (period);
        for (let i = 0; i < marketIds.length; i++) {
            const marketId = marketIds[i];
            const market = this.safeMarket (marketId);
            const symbol = market['symbol'];
            this.ohlcvs[symbol] = this.safeValue (this.ohlcvs, symbol, {});
            let stored = this.safeValue (this.ohlcvs[symbol], timeframe);
            if (stored === undefined) {
                const limit = this.safeInteger (this.options, 'OHLCVLimit', 1000);
                stored = new ArrayCacheByTimestamp (limit);
                this.ohlcvs[symbol][timeframe] = stored;
            }
            const ohlcvs = this.parseWsOHLCVs (data[marketId], market);
            for (let j = 0; j < ohlcvs.length; j++) {
                stored.append (ohlcvs[j]);
            }
            const messageHash = channel + '::' + symbol;
            client.resolve (stored, messageHash);
        }
        return message;
    }

    parseWsOHLCV (ohlcv, market = undefined): OHLCV {
        //
        //    {
        //        "t": 1626860340000,             // Message timestamp
        //        "o": "30881.95",                // Open price
        //        "c": "30890.96",                // Last price
        //        "h": "30900.8",                 // High price
        //        "l": "30861.27",                // Low price
        //        "v": "1.27852",                 // Base asset volume
        //        "q": "39493.9021811"            // Quote asset volume
        //    }
        //
        return [
            this.safeInteger (ohlcv, 't'),
            this.safeNumber (ohlcv, 'o'),
            this.safeNumber (ohlcv, 'h'),
            this.safeNumber (ohlcv, 'l'),
            this.safeNumber (ohlcv, 'c'),
            this.safeNumber (ohlcv, 'v'),
        ];
    }

    async watchOrders (symbol: Str = undefined, since: Int = undefined, limit: Int = undefined, params = {}): Promise<Order[]> {
        /**
         * @method
         * @name hitbtc#watchOrders
         * @description watches information on multiple orders made by the user
         * @see https://api.hitbtc.com/#subscribe-to-reports
         * @see https://api.hitbtc.com/#subscribe-to-reports-2
         * @see https://api.hitbtc.com/#subscribe-to-reports-3
         * @param {string} [symbol] unified CCXT market symbol
         * @param {int} [since] timestamp in ms of the earliest order to fetch
         * @param {int} [limit] the maximum amount of orders to fetch
         * @param {object} [params] extra parameters specific to the exchange API endpoint
         * @returns {object[]} a list of [order structures]{@link https://docs.ccxt.com/en/latest/manual.html#order-structure}
         */
        await this.loadMarkets ();
        let marketType = undefined;
        let market = undefined;
        if (symbol !== undefined) {
            market = this.market (symbol);
        }
        [ marketType, params ] = this.handleMarketTypeAndParams ('watchOrders', market, params);
        const name = this.getSupportedMapping (marketType, {
            'spot': 'spot_subscribe',
            'margin': 'margin_subscribe',
            'swap': 'futures_subscribe',
            'future': 'futures_subscribe',
        });
        const orders = await this.subscribePrivate (name, symbol, params);
        if (this.newUpdates) {
            limit = orders.getLimit (symbol, limit);
        }
        return this.filterBySinceLimit (orders, since, limit, 'timestamp');
    }

    handleOrder (client: Client, message) {
        //
        //    {
        //        "jsonrpc": "2.0",
        //        "method": "spot_order",                            // "margin_order", "future_order"
        //        "params": {
        //            "id": 584244931496,
        //            "client_order_id": "b5acd79c0a854b01b558665bcf379456",
        //            "symbol": "BTCUSDT",
        //            "side": "buy",
        //            "status": "new",
        //            "type": "limit",
        //            "time_in_force": "GTC",
        //            "quantity": "0.01000",
        //            "quantity_cumulative": "0",
        //            "price": "0.01",                              // only updates and snapshots
        //            "post_only": false,
        //            "reduce_only": false,                         // only margin and contract
        //            "display_quantity": "0",                      // only updates and snapshot
        //            "created_at": "2021-07-02T22:52:32.864Z",
        //            "updated_at": "2021-07-02T22:52:32.864Z",
        //            "trade_id": 1361977606,                       // only trades
        //            "trade_quantity": "0.00001",                  // only trades
        //            "trade_price": "49595.04",                    // only trades
        //            "trade_fee": "0.001239876000",                // only trades
        //            "trade_taker": true,                          // only trades, only spot
        //            "trade_position_id": 485308,                  // only trades, only margin
        //            "report_type": "new"                          // "trade", "status" (snapshot)
        //        }
        //    }
        //
        //    {
        //       "jsonrpc": "2.0",
        //       "method": "spot_orders",                            // "margin_orders", "future_orders"
        //       "params": [
        //            {
        //                "id": 584244931496,
        //                "client_order_id": "b5acd79c0a854b01b558665bcf379456",
        //                "symbol": "BTCUSDT",
        //                "side": "buy",
        //                "status": "new",
        //                "type": "limit",
        //                "time_in_force": "GTC",
        //                "quantity": "0.01000",
        //                "quantity_cumulative": "0",
        //                "price": "0.01",                              // only updates and snapshots
        //                "post_only": false,
        //                "reduce_only": false,                         // only margin and contract
        //                "display_quantity": "0",                      // only updates and snapshot
        //                "created_at": "2021-07-02T22:52:32.864Z",
        //                "updated_at": "2021-07-02T22:52:32.864Z",
        //                "trade_id": 1361977606,                       // only trades
        //                "trade_quantity": "0.00001",                  // only trades
        //                "trade_price": "49595.04",                    // only trades
        //                "trade_fee": "0.001239876000",                // only trades
        //                "trade_taker": true,                          // only trades, only spot
        //                "trade_position_id": 485308,                  // only trades, only margin
        //                "report_type": "new"                          // "trade", "status" (snapshot)
        //            }
        //        ]
        //    }
        //
        if (this.orders === undefined) {
            const limit = this.safeInteger (this.options, 'ordersLimit');
            this.orders = new ArrayCacheBySymbolById (limit);
        }
        const data = this.safeValue (message, 'params', []);
        if (Array.isArray (data)) {
            for (let i = 0; i < data.length; i++) {
                const order = data[i];
                this.handleOrderHelper (client, message, order);
            }
        } else {
            this.handleOrderHelper (client, message, data);
        }
        return message;
    }

    handleOrderHelper (client: Client, message, order) {
        const orders = this.orders;
        const marketId = this.safeStringLower2 (order, 'instrument', 'symbol');
        const method = this.safeString (message, 'method');
        const splitMethod = method.split ('_order');
        const messageHash = this.safeString (splitMethod, 0);
        const symbol = this.safeSymbol (marketId);
        const parsed = this.parseOrder (order);
        orders.append (parsed);
        client.resolve (orders, messageHash);
        client.resolve (orders, messageHash + '::' + symbol);
    }

    parseWsOrderTrade (trade, market = undefined) {
        //
        //    {
        //        "id": 584244931496,
        //        "client_order_id": "b5acd79c0a854b01b558665bcf379456",
        //        "symbol": "BTCUSDT",
        //        "side": "buy",
        //        "status": "new",
        //        "type": "limit",
        //        "time_in_force": "GTC",
        //        "quantity": "0.01000",
        //        "quantity_cumulative": "0",
        //        "price": "0.01",                              // only updates and snapshots
        //        "post_only": false,
        //        "reduce_only": false,                         // only margin and contract
        //        "display_quantity": "0",                      // only updates and snapshot
        //        "created_at": "2021-07-02T22:52:32.864Z",
        //        "updated_at": "2021-07-02T22:52:32.864Z",
        //        "trade_id": 1361977606,                       // only trades
        //        "trade_quantity": "0.00001",                  // only trades
        //        "trade_price": "49595.04",                    // only trades
        //        "trade_fee": "0.001239876000",                // only trades
        //        "trade_taker": true,                          // only trades, only spot
        //        "trade_position_id": 485308,                  // only trades, only margin
        //        "report_type": "new"                          // "trade", "status" (snapshot)
        //    }
        //
        const timestamp = this.safeInteger (trade, 'created_at');
        const marketId = this.safeString (trade, 'symbol');
        return this.safeTrade ({
            'info': trade,
            'id': this.safeString (trade, 'trade_id'),
            'order': this.safeString (trade, 'id'),
            'timestamp': timestamp,
            'datetime': this.iso8601 (timestamp),
            'symbol': this.safeMarket (marketId, market),
            'type': undefined,
            'side': this.safeString (trade, 'side'),
            'takerOrMaker': this.safeString (trade, 'trade_taker'),
            'price': this.safeString (trade, 'trade_price'),
            'amount': this.safeString (trade, 'trade_quantity'),
            'cost': undefined,
            'fee': {
                'cost': this.safeString (trade, 'trade_fee'),
                'currency': undefined,
                'rate': undefined,
            },
        }, market);
    }

    parseWsOrder (order, market = undefined) {
        //
        //    {
        //        "id": 584244931496,
        //        "client_order_id": "b5acd79c0a854b01b558665bcf379456",
        //        "symbol": "BTCUSDT",
        //        "side": "buy",
        //        "status": "new",
        //        "type": "limit",
        //        "time_in_force": "GTC",
        //        "quantity": "0.01000",
        //        "quantity_cumulative": "0",
        //        "price": "0.01",                              // only updates and snapshots
        //        "post_only": false,
        //        "reduce_only": false,                         // only margin and contract
        //        "display_quantity": "0",                      // only updates and snapshot
        //        "created_at": "2021-07-02T22:52:32.864Z",
        //        "updated_at": "2021-07-02T22:52:32.864Z",
        //        "trade_id": 1361977606,                       // only trades
        //        "trade_quantity": "0.00001",                  // only trades
        //        "trade_price": "49595.04",                    // only trades
        //        "trade_fee": "0.001239876000",                // only trades
        //        "trade_taker": true,                          // only trades, only spot
        //        "trade_position_id": 485308,                  // only trades, only margin
        //        "report_type": "new"                          // "trade", "status" (snapshot)
        //    }
        //
        const timestamp = this.safeString (order, 'created_at');
        const marketId = this.safeString (order, 'symbol');
        market = this.safeMarket (marketId, market);
        const tradeId = this.safeString (order, 'trade_id');
        let trades = undefined;
        if (tradeId !== undefined) {
            const trade = this.parseWsOrderTrade (order, market);
            trades = [ trade ];
        }
        const rawStatus = this.safeString (order, 'status');
        const report_type = this.safeString (order, 'report_type');
        let parsedStatus = undefined;
        if (report_type === 'canceled') {
            parsedStatus = this.parseOrderStatus (report_type);
        } else {
            parsedStatus = this.parseOrderStatus (rawStatus);
        }
        return this.safeOrder ({
            'info': order,
            'id': this.safeString (order, 'id'),
            'clientOrderId': this.safeString (order, 'client_order_id'),
            'timestamp': timestamp,
            'datetime': this.iso8601 (timestamp),
            'lastTradeTimestamp': undefined,
            'symbol': market['symbol'],
            'price': this.safeString (order, 'price'),
            'amount': this.safeString (order, 'quantity'),
            'type': this.safeString (order, 'type'),
            'side': this.safeStringUpper (order, 'side'),
            'timeInForce': this.safeString (order, 'time_in_force'),
            'postOnly': this.safeString (order, 'post_only'),
            'reduceOnly': this.safeValue (order, 'reduce_only'),
            'filled': undefined,
            'remaining': undefined,
            'cost': undefined,
            'status': parsedStatus,
            'average': undefined,
            'trades': trades,
            'fee': undefined,
        }, market);
    }

    async watchBalance (params = {}): Promise<Balances> {
        /**
         * @method
         * @name hitbtc#watchBalance
         * @description watches balance updates, cannot subscribe to margin account balances
         * @see https://api.hitbtc.com/#subscribe-to-spot-balances
         * @see https://api.hitbtc.com/#subscribe-to-futures-balances
         * @param {object} [params] extra parameters specific to the exchange API endpoint
         * @param {string} [params.type] 'spot', 'swap', or 'future'
         *
         * EXCHANGE SPECIFIC PARAMETERS
         * @param {string} [params.mode] 'updates' or 'batches' (default), 'updates' = messages arrive after balance updates, 'batches' = messages arrive at equal intervals if there were any updates
         * @returns {object[]} a list of [balance structures]{@link https://docs.ccxt.com/#/?id=balance-structure}
         */
        await this.loadMarkets ();
        let type = undefined;
        [ type, params ] = this.handleMarketTypeAndParams ('watchBalance', undefined, params);
        const name = this.getSupportedMapping (type, {
            'spot': 'spot_balance_subscribe',
            'swap': 'futures_balance_subscribe',
            'future': 'futures_balance_subscribe',
        });
        const mode = this.safeString (params, 'mode', 'batches');
        params = this.omit (params, 'mode');
        const request = {
            'mode': mode,
        };
        return await this.subscribePrivate (name, undefined, this.extend (request, params));
    }

    async createOrderWs (symbol: string, type: OrderType, side: OrderSide, amount, price = undefined, params = {}): Promise<Order> {
        /**
         * @method
         * @name hitbtc#createOrder
         * @description create a trade order
         * @see https://api.hitbtc.com/#create-new-spot-order
         * @see https://api.hitbtc.com/#create-margin-order
         * @see https://api.hitbtc.com/#create-futures-order
         * @param {string} symbol unified symbol of the market to create an order in
         * @param {string} type 'market' or 'limit'
         * @param {string} side 'buy' or 'sell'
         * @param {float} amount how much of currency you want to trade in units of base currency
         * @param {float} [price] the price at which the order is to be fullfilled, in units of the quote currency, ignored in market orders
         * @param {object} [params] extra parameters specific to the exchange API endpoint
         * @param {string} [params.marginMode] 'cross' or 'isolated' only 'isolated' is supported for spot-margin, swap supports both, default is 'cross'
         * @param {bool} [params.margin] true for creating a margin order
         * @param {float} [params.triggerPrice] The price at which a trigger order is triggered at
         * @param {bool} [params.postOnly] if true, the order will only be posted to the order book and not executed immediately
         * @param {string} [params.timeInForce] "GTC", "IOC", "FOK", "Day", "GTD"
         * @returns {object} an [order structure]{@link https://github.com/ccxt/ccxt/wiki/Manual#order-structure}
         */
        await this.loadMarkets ();
        const market = this.market (symbol);
        let request = undefined;
        let marketType = undefined;
        [ marketType, params ] = this.handleMarketTypeAndParams ('createOrder', market, params);
        let marginMode = undefined;
        [ marginMode, params ] = this.handleMarginModeAndParams ('createOrder', params);
        [ request, params ] = this.createOrderRequest (market, marketType, type, side, amount, price, marginMode, params);
        request = this.extend (request, params);
        if (marketType === 'swap') {
            return await this.tradeRequest ('futures_new_order', request);
        } else if ((marketType === 'margin') || (marginMode !== undefined)) {
            return await this.tradeRequest ('margin_new_order', request);
        } else {
            return await this.tradeRequest ('spot_new_order', request);
        }
    }

    async cancelOrderWs (id: string, symbol: Str = undefined, params = {}): Promise<Order> {
        /**
         * @method
         * @name hitbtc#cancelOrderWs
         * @see https://api.hitbtc.com/#cancel-spot-order-2
         * @see https://api.hitbtc.com/#cancel-futures-order-2
         * @see https://api.hitbtc.com/#cancel-margin-order-2
         * @description cancels an open order
         * @param {string} id order id
         * @param {string} symbol unified symbol of the market the order was made in
         * @param {object} [params] extra parameters specific to the exchange API endpoint
         * @param {string} [params.marginMode] 'cross' or 'isolated' only 'isolated' is supported
         * @param {bool} [params.margin] true for canceling a margin order
         * @returns {object} An [order structure]{@link https://docs.ccxt.com/#/?id=order-structure}
         */
        await this.loadMarkets ();
        let market = undefined;
        let request = {
            'client_order_id': id,
        };
        if (symbol !== undefined) {
            market = this.market (symbol);
        }
        let marketType = undefined;
        [ marketType, params ] = this.handleMarketTypeAndParams ('cancelOrderWs', market, params);
        const [ marginMode, query ] = this.handleMarginModeAndParams ('cancelOrderWs', params);
        request = this.extend (request, query);
        if (marketType === 'swap') {
            return await this.tradeRequest ('futures_cancel_order', request);
        } else if ((marketType === 'margin') || (marginMode !== undefined)) {
            return await this.tradeRequest ('margin_cancel_order', request);
        } else {
            return await this.tradeRequest ('spot_cancel_order', request);
        }
    }

    async cancelAllOrdersWs (symbol: Str = undefined, params = {}) {
        /**
         * @method
         * @name hitbtc#cancelAllOrdersWs
         * @see https://api.hitbtc.com/#cancel-spot-orders
         * @see https://api.hitbtc.com/#cancel-futures-order-3
         * @description cancel all open orders
         * @param {string} symbol unified market symbol, only orders in the market of this symbol are cancelled when symbol is not undefined
         * @param {object} [params] extra parameters specific to the exchange API endpoint
         * @param {string} [params.marginMode] 'cross' or 'isolated' only 'isolated' is supported
         * @param {bool} [params.margin] true for canceling margin orders
         * @returns {object[]} a list of [order structures]{@link https://docs.ccxt.com/#/?id=order-structure}
         */
        await this.loadMarkets ();
        let market = undefined;
        if (symbol !== undefined) {
            market = this.market (symbol);
        }
        let marketType = undefined;
        [ marketType, params ] = this.handleMarketTypeAndParams ('cancelAllOrdersWs', market, params);
        let marginMode = undefined;
        [ marginMode, params ] = this.handleMarginModeAndParams ('cancelAllOrdersWs', params);
        if (marketType === 'swap') {
            return await this.tradeRequest ('futures_cancel_orders', params);
        } else if ((marketType === 'margin') || (marginMode !== undefined)) {
            throw new NotSupported (this.id + ' cancelAllOrdersWs is not supported for margin orders');
        } else {
            return await this.tradeRequest ('spot_cancel_orders', params);
        }
    }

    async fetchOpenOrdersWs (symbol: Str = undefined, since: Int = undefined, limit: Int = undefined, params = {}): Promise<Order[]> {
        /**
         * @method
         * @name hitbtc#fetchOpenOrdersWs
         * @see https://api.hitbtc.com/#get-active-futures-orders-2
         * @see https://api.hitbtc.com/#get-margin-orders
         * @see https://api.hitbtc.com/#get-active-spot-orders
         * @description fetch all unfilled currently open orders
         * @param {string} symbol unified market symbol
         * @param {int} [since] the earliest time in ms to fetch open orders for
         * @param {int} [limit] the maximum number of  open orders structures to retrieve
         * @param {object} [params] extra parameters specific to the exchange API endpoint
         * @param {string} [params.marginMode] 'cross' or 'isolated' only 'isolated' is supported
         * @param {bool} [params.margin] true for fetching open margin orders
         * @returns {Order[]} a list of [order structures]{@link https://docs.ccxt.com/#/?id=order-structure}
         */
        await this.loadMarkets ();
        let market = undefined;
        const request = {};
        if (symbol !== undefined) {
            market = this.market (symbol);
            request['symbol'] = market['id'];
        }
        let marketType = undefined;
        [ marketType, params ] = this.handleMarketTypeAndParams ('fetchOpenOrdersWs', market, params);
        let marginMode = undefined;
        [ marginMode, params ] = this.handleMarginModeAndParams ('fetchOpenOrdersWs', params);
        if (marketType === 'swap') {
            return await this.tradeRequest ('futures_get_orders', request);
        } else if ((marketType === 'margin') || (marginMode !== undefined)) {
            return await this.tradeRequest ('margin_get_orders', request);
        } else {
            return await this.tradeRequest ('spot_get_orders', request);
        }
    }

    handleBalance (client: Client, message) {
        //
        //    {
        //        "jsonrpc": "2.0",
        //        "method": "futures_balance",
        //        "params": [
        //            {
        //                "currency": "BCN",
        //                "available": "100.000000000000",
        //                "reserved": "0",
        //                "reserved_margin": "0"
        //            },
        //            ...
        //        ]
        //    }
        //
        const messageHash = this.safeString (message, 'method');
        const params = this.safeValue (message, 'params');
        const balance = this.parseBalance (params);
        this.balance = this.deepExtend (this.balance, balance);
        client.resolve (this.balance, messageHash);
    }

    handleNotification (client: Client, message) {
        //
        //     { jsonrpc: "2.0", result: true, id: null }
        //
        return message;
    }

    handleOrderRequest (client: Client, message) {
        //
        // createOrderWs, cancelOrderWs
        //
        //    {
        //        "jsonrpc": "2.0",
        //        "result": {
        //            "id": 1130310696965,
        //            "client_order_id": "OPC2oyHSkEBqIpPtniLqeW-597hUL3Yo",
        //            "symbol": "ADAUSDT",
        //            "side": "buy",
        //            "status": "new",
        //            "type": "limit",
        //            "time_in_force": "GTC",
        //            "quantity": "4",
        //            "quantity_cumulative": "0",
        //            "price": "0.3300000",
        //            "post_only": false,
        //            "created_at": "2023-11-17T14:58:15.903Z",
        //            "updated_at": "2023-11-17T14:58:15.903Z",
        //            "original_client_order_id": "d6b645556af740b1bd1683400fd9cbce",       // spot_replace_order only
        //            "report_type": "new"
        //            "margin_mode": "isolated",                                            // margin and future only
        //            "reduce_only": false,                                                 // margin and future only
        //        },
        //        "id": 1700233093414
        //    }
        //
        const messageHash = this.safeInteger (message, 'id');
        const result = this.safeValue (message, 'result', {});
        if (Array.isArray (result)) {
            const parsedOrders = [];
            for (let i = 0; i < result.length; i++) {
                const parsedOrder = this.parseWsOrder (result[i]);
                parsedOrders.push (parsedOrder);
            }
            client.resolve (parsedOrders, messageHash);
        } else {
            const parsedOrder = this.parseWsOrder (result);
            client.resolve (parsedOrder, messageHash);
        }
        return message;
    }

    handleMessage (client: Client, message) {
        this.handleError (client, message);
        let channel = this.safeString2 (message, 'ch', 'method');
        if (channel !== undefined) {
            const splitChannel = channel.split ('/');
            channel = this.safeString (splitChannel, 0);
            const methods = {
                'candles': this.handleOHLCV,
                'ticker': this.handleTicker,
                'trades': this.handleTrades,
                'orderbook': this.handleOrderBook,
                'spot_order': this.handleOrder,
                'spot_orders': this.handleOrder,
                'margin_order': this.handleOrder,
                'margin_orders': this.handleOrder,
                'futures_order': this.handleOrder,
                'futures_orders': this.handleOrder,
                'spot_balance': this.handleBalance,
                'futures_balance': this.handleBalance,
            };
            const method = this.safeValue (methods, channel);
            if (method !== undefined) {
                method.call (this, client, message);
            }
        } else {
            const result = this.safeValue (message, 'result');
            const clientOrderId = this.safeString (result, 'client_order_id');
            if (clientOrderId !== undefined) {
                this.handleOrderRequest (client, message);
            }
            if ((result === true) && !('id' in message)) {
                this.handleAuthenticate (client, message);
            }
            if (Array.isArray (result)) {
                // to do improve this, not very reliable right now
                const first = this.safeValue (result, 0, {});
                const arrayLength = result.length;
                if ((arrayLength === 0) || ('client_order_id' in first)) {
                    this.handleOrderRequest (client, message);
                }
            }
        }
    }

    handleAuthenticate (client: Client, message) {
        //
        //    {
        //        "jsonrpc": "2.0",
        //        "result": true
        //    }
        //
        const success = this.safeValue (message, 'result');
        const messageHash = 'authenticated';
        if (success) {
            const future = this.safeValue (client.futures, messageHash);
            future.resolve (true);
        } else {
            const error = new AuthenticationError (this.id + ' ' + this.json (message));
            client.reject (error, messageHash);
            if (messageHash in client.subscriptions) {
                delete client.subscriptions[messageHash];
            }
        }
        return message;
    }

    handleError (client: Client, message) {
        //
        //    {
        //        jsonrpc: '2.0',
        //        error: {
        //          code: 20001,
        //          message: 'Insufficient funds',
        //          description: 'Check that the funds are sufficient, given commissions'
        //        },
        //        id: 1700228604325
        //    }
        //
        const error = this.safeValue (message, 'error');
        if (error !== undefined) {
            const code = this.safeValue (error, 'code');
            const errorMessage = this.safeString (error, 'message');
            const description = this.safeString (error, 'description');
            const feedback = this.id + ' ' + description;
            this.throwExactlyMatchedException (this.exceptions['exact'], code, feedback);
            this.throwBroadlyMatchedException (this.exceptions['broad'], errorMessage, feedback);
            throw new ExchangeError (feedback); // unknown message
        }
        return undefined;
    }
}<|MERGE_RESOLUTION|>--- conflicted
+++ resolved
@@ -279,13 +279,8 @@
     }
 
     handleDelta (bookside, delta) {
-<<<<<<< HEAD
-        const price = this.safeNumber (delta, 'price');
-        const amount = this.safeNumber (delta, 'size');
-=======
         const price = this.safeNumber (delta, 0);
         const amount = this.safeNumber (delta, 1);
->>>>>>> c30aff69
         bookside.store (price, amount);
     }
 
