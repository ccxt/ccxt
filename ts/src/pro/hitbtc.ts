--- conflicted
+++ resolved
@@ -265,13 +265,8 @@
             const symbol = market['symbol'];
             const item = data[marketId];
             const messageHash = 'orderbooks::' + symbol;
-<<<<<<< HEAD
-            if (this.safeValue (this.orderbooks, symbol) === undefined) {
-                const subscription = this.safeValue (client.subscriptions, messageHash, {});
-=======
             if (!(symbol in this.orderbooks)) {
                 const subscription = this.safeDict (client.subscriptions, messageHash, {});
->>>>>>> 61a335ed
                 const limit = this.safeInteger (subscription, 'limit');
                 this.orderbooks[symbol] = this.orderBook ({}, limit);
             }
