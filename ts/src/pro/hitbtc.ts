
//  ---------------------------------------------------------------------------

import hitbtcRest from '../hitbtc.js';
import { ArrayCache, ArrayCacheBySymbolById, ArrayCacheByTimestamp } from '../base/ws/Cache.js';
import type { Tickers, Int, OHLCV, OrderSide, OrderType, Strings, Num, Dict } from '../base/types.js';
import Client from '../base/ws/Client.js';
import { Str, OrderBook, Order, Trade, Ticker, Balances } from '../base/types';
import { sha256 } from '../static_dependencies/noble-hashes/sha256.js';
import { AuthenticationError, ExchangeError, NotSupported } from '../base/errors.js';

//  ---------------------------------------------------------------------------

export default class hitbtc extends hitbtcRest {
    describe () {
        return this.deepExtend (super.describe (), {
            'has': {
                'ws': true,
                'watchTicker': true,
                'watchTickers': true,
                'watchTrades': true,
                'watchOrderBook': true,
                'watchBalance': true,
                'watchOrders': true,
                'watchOHLCV': true,
                'watchMyTrades': false,
                'createOrderWs': true,
                'cancelOrderWs': true,
                'fetchOpenOrdersWs': true,
                'cancelAllOrdersWs': true,
            },
            'urls': {
                'api': {
                    'ws': {
                        'public': 'wss://api.hitbtc.com/api/3/ws/public',
                        'private': 'wss://api.hitbtc.com/api/3/ws/trading',
                    },
                },
                'test': {
                    'ws': {
                        'public': 'wss://api.demo.hitbtc.com/api/3/ws/public',
                        'private': 'wss://api.demo.hitbtc.com/api/3/ws/trading',
                    },
                },
            },
            'options': {
                'tradesLimit': 1000,
                'watchTicker': {
                    'method': 'ticker/{speed}',  // 'ticker/{speed}' or 'ticker/price/{speed}'
                },
                'watchTickers': {
                    'method': 'ticker/{speed}',  // 'ticker/{speed}','ticker/price/{speed}', 'ticker/{speed}/batch', or 'ticker/{speed}/price/batch''
                },
                'watchOrderBook': {
                    'method': 'orderbook/full',  // 'orderbook/full', 'orderbook/{depth}/{speed}', 'orderbook/{depth}/{speed}/batch', 'orderbook/top/{speed}', or 'orderbook/top/{speed}/batch'
                },
            },
            'timeframes': {
                '1m': 'M1',
                '3m': 'M3',
                '5m': 'M5',
                '15m': 'M15',
                '30m': 'M30',
                '1h': 'H1',
                '4h': 'H4',
                '1d': 'D1',
                '1w': 'D7',
                '1M': '1M',
            },
            'streaming': {
                'keepAlive': 4000,
            },
        });
    }

    async authenticate () {
        /**
         * @ignore
         * @method
         * @description authenticates the user to access private web socket channels
         * @see https://api.hitbtc.com/#socket-authentication
         * @returns {object} response from exchange
         */
        this.checkRequiredCredentials ();
        const url = this.urls['api']['ws']['private'];
        const messageHash = 'authenticated';
        const client = this.client (url);
        const future = client.future (messageHash);
        const authenticated = this.safeValue (client.subscriptions, messageHash);
        if (authenticated === undefined) {
            const timestamp = this.milliseconds ();
            const signature = this.hmac (this.encode (this.numberToString (timestamp)), this.encode (this.secret), sha256, 'hex');
            const request: Dict = {
                'method': 'login',
                'params': {
                    'type': 'HS256',
                    'api_key': this.apiKey,
                    'timestamp': timestamp,
                    'signature': signature,
                },
            };
            this.watch (url, messageHash, request, messageHash);
            //
            //    {
            //        "jsonrpc": "2.0",
            //        "result": true
            //    }
            //
            //    # Failure to return results
            //
            //    {
            //        "jsonrpc": "2.0",
            //        "error": {
            //            "code": 1002,
            //            "message": "Authorization is required or has been failed",
            //            "description": "invalid signature format"
            //        }
            //    }
            //
        }
        return await future;
    }

    async subscribePublic (name: string, messageHashPrefix: string, symbols: Strings = undefined, params = {}) {
        /**
         * @ignore
         * @method
         * @param {string} name websocket endpoint name
         * @param {string[]} [symbols] unified CCXT symbol(s)
         * @param {object} [params] extra parameters specific to the hitbtc api
         */
        await this.loadMarkets ();
        const url = this.urls['api']['ws']['public'];
        let messageHash = messageHashPrefix;
        if (symbols !== undefined) {
            messageHash = messageHash + '::' + symbols.join (',');
        }
        const subscribe: Dict = {
            'method': 'subscribe',
            'id': this.nonce (),
            'ch': name,
        };
        const request = this.extend (subscribe, params);
        return await this.watch (url, messageHash, request, messageHash);
    }

    async subscribePrivate (name: string, symbol: Str = undefined, params = {}) {
        /**
         * @ignore
         * @method
         * @param {string} name websocket endpoint name
         * @param {string} [symbol] unified CCXT symbol
         * @param {object} [params] extra parameters specific to the hitbtc api
         */
        await this.loadMarkets ();
        await this.authenticate ();
        const url = this.urls['api']['ws']['private'];
        const splitName = name.split ('_subscribe');
        let messageHash = this.safeString (splitName, 0);
        if (symbol !== undefined) {
            messageHash = messageHash + '::' + symbol;
        }
        const subscribe: Dict = {
            'method': name,
            'params': params,
            'id': this.nonce (),
        };
        return await this.watch (url, messageHash, subscribe, messageHash);
    }

    async tradeRequest (name: string, params = {}) {
        /**
         * @ignore
         * @method
         * @param {string} name websocket endpoint name
         * @param {string} [symbol] unified CCXT symbol
         * @param {object} [params] extra parameters specific to the hitbtc api
         */
        await this.loadMarkets ();
        await this.authenticate ();
        const url = this.urls['api']['ws']['private'];
        const messageHash = this.nonce ().toString ();
        const subscribe: Dict = {
            'method': name,
            'params': params,
            'id': messageHash,
        };
        return await this.watch (url, messageHash, subscribe, messageHash);
    }

    async watchOrderBook (symbol: string, limit: Int = undefined, params = {}): Promise<OrderBook> {
        /**
         * @method
         * @name hitbtc#watchOrderBook
         * @description watches information on open orders with bid (buy) and ask (sell) prices, volumes and other data
         * @see https://api.hitbtc.com/#subscribe-to-full-order-book
         * @see https://api.hitbtc.com/#subscribe-to-partial-order-book
         * @see https://api.hitbtc.com/#subscribe-to-partial-order-book-in-batches
         * @see https://api.hitbtc.com/#subscribe-to-top-of-book
         * @see https://api.hitbtc.com/#subscribe-to-top-of-book-in-batches
         * @param {string} symbol unified symbol of the market to fetch the order book for
         * @param {int} [limit] the maximum amount of order book entries to return
         * @param {object} [params] extra parameters specific to the exchange API endpoint
         * @param {string} [params.method] 'orderbook/full', 'orderbook/{depth}/{speed}', 'orderbook/{depth}/{speed}/batch', 'orderbook/top/{speed}', or 'orderbook/top/{speed}/batch'
         * @param {int} [params.depth] 5 , 10, or 20 (default)
         * @param {int} [params.speed] 100 (default), 500, or 1000
         * @returns {object} A dictionary of [order book structures]{@link https://docs.ccxt.com/#/?id=order-book-structure} indexed by market symbols
         */
        const options = this.safeValue (this.options, 'watchOrderBook');
        const defaultMethod = this.safeString (options, 'method', 'orderbook/full');
        let name = this.safeString2 (params, 'method', 'defaultMethod', defaultMethod);
        const depth = this.safeString (params, 'depth', '20');
        const speed = this.safeString (params, 'depth', '100');
        if (name === 'orderbook/{depth}/{speed}') {
            name = 'orderbook/D' + depth + '/' + speed + 'ms';
        } else if (name === 'orderbook/{depth}/{speed}/batch') {
            name = 'orderbook/D' + depth + '/' + speed + 'ms/batch';
        } else if (name === 'orderbook/top/{speed}') {
            name = 'orderbook/top/' + speed + 'ms';
        } else if (name === 'orderbook/top/{speed}/batch') {
            name = 'orderbook/top/' + speed + 'ms/batch';
        }
        const market = this.market (symbol);
        const request: Dict = {
            'params': {
                'symbols': [ market['id'] ],
            },
        };
        const orderbook = await this.subscribePublic (name, 'orderbooks', [ symbol ], this.deepExtend (request, params));
        return orderbook.limit ();
    }

    handleOrderBook (client: Client, message) {
        //
        //    {
        //        "ch": "orderbook/full",                 // Channel
        //        "snapshot": {
        //            "ETHBTC": {
        //                "t": 1626866578796,             // Timestamp in milliseconds
        //                "s": 27617207,                  // Sequence number
        //                "a": [                          // Asks
        //                    ["0.060506", "0"],
        //                    ["0.060549", "12.6431"],
        //                    ["0.060570", "0"],
        //                    ["0.060612", "0"]
        //                ],
        //                "b": [                          // Bids
        //                    ["0.060439", "4.4095"],
        //                    ["0.060414", "0"],
        //                    ["0.060407", "7.3349"],
        //                    ["0.060390", "0"]
        //                ]
        //            }
        //        }
        //    }
        //
        const snapshot = this.safeDict (message, 'snapshot');
        const update = this.safeDict (message, 'update');
        const data = snapshot ? snapshot : update;
        const type = snapshot ? 'snapshot' : 'update';
        const marketIds = Object.keys (data);
        for (let i = 0; i < marketIds.length; i++) {
            const marketId = marketIds[i];
            const market = this.safeMarket (marketId);
            const symbol = market['symbol'];
            const item = data[marketId];
            const messageHash = 'orderbooks::' + symbol;
            if (!(symbol in this.orderbooks)) {
                const subscription = this.safeDict (client.subscriptions, messageHash, {});
                const limit = this.safeInteger (subscription, 'limit');
                this.orderbooks[symbol] = this.orderBook ({}, limit);
            }
            const orderbook = this.orderbooks[symbol];
            const timestamp = this.safeInteger (item, 't');
            const nonce = this.safeInteger (item, 's');
            if (type === 'snapshot') {
                const parsedSnapshot = this.parseOrderBook (item, symbol, timestamp, 'b', 'a');
                orderbook.reset (parsedSnapshot);
            } else {
                const asks = this.safeList (item, 'a', []);
                const bids = this.safeList (item, 'b', []);
                this.handleDeltas (orderbook['asks'], asks);
                this.handleDeltas (orderbook['bids'], bids);
            }
            orderbook['timestamp'] = timestamp;
            orderbook['datetime'] = this.iso8601 (timestamp);
            orderbook['nonce'] = nonce;
            orderbook['symbol'] = symbol;
            this.orderbooks[symbol] = orderbook;
            client.resolve (orderbook, messageHash);
        }
    }

    handleDelta (bookside, delta) {
        const price = this.safeNumber (delta, 0);
        const amount = this.safeNumber (delta, 1);
        bookside.store (price, amount);
    }

    handleDeltas (bookside, deltas) {
        for (let i = 0; i < deltas.length; i++) {
            this.handleDelta (bookside, deltas[i]);
        }
    }

    async watchTicker (symbol: string, params = {}): Promise<Ticker> {
        /**
         * @method
         * @name hitbtc#watchTicker
         * @description watches a price ticker, a statistical calculation with the information calculated over the past 24 hours for a specific market
         * @see https://api.hitbtc.com/#subscribe-to-ticker
         * @see https://api.hitbtc.com/#subscribe-to-ticker-in-batches
         * @see https://api.hitbtc.com/#subscribe-to-mini-ticker
         * @see https://api.hitbtc.com/#subscribe-to-mini-ticker-in-batches
         * @param {string} symbol unified symbol of the market to fetch the ticker for
         * @param {object} [params] extra parameters specific to the exchange API endpoint
         * @param {string} [params.method] 'ticker/{speed}' (default), or 'ticker/price/{speed}'
         * @param {string} [params.speed] '1s' (default), or '3s'
         * @returns {object} a [ticker structure]{@link https://docs.ccxt.com/#/?id=ticker-structure}
         */
        const options = this.safeValue (this.options, 'watchTicker');
        const defaultMethod = this.safeString (options, 'method', 'ticker/{speed}');
        const method = this.safeString2 (params, 'method', 'defaultMethod', defaultMethod);
        const speed = this.safeString (params, 'speed', '1s');
        const name = this.implodeParams (method, { 'speed': speed });
        params = this.omit (params, [ 'method', 'speed' ]);
        const market = this.market (symbol);
        const request: Dict = {
            'params': {
                'symbols': [ market['id'] ],
            },
        };
        const result = await this.subscribePublic (name, 'tickers', [ symbol ], this.deepExtend (request, params));
        return this.safeValue (result, symbol);
    }

    async watchTickers (symbols: Strings = undefined, params = {}): Promise<Tickers> {
        /**
         * @method
         * @name hitbtc#watchTicker
         * @description watches a price ticker, a statistical calculation with the information calculated over the past 24 hours for a specific market
         * @param {string} symbol unified symbol of the market to fetch the ticker for
         * @param {object} params extra parameters specific to the exchange API endpoint
         * @param {string} params.method 'ticker/{speed}' (default),'ticker/price/{speed}', 'ticker/{speed}/batch', or 'ticker/{speed}/price/batch''
         * @param {string} params.speed '1s' (default), or '3s'
         * @returns {object} a [ticker structure]{@link https://docs.ccxt.com/en/latest/manual.html#ticker-structure}
         */
        await this.loadMarkets ();
        const options = this.safeValue (this.options, 'watchTicker');
        const defaultMethod = this.safeString (options, 'method', 'ticker/{speed}');
        const method = this.safeString2 (params, 'method', 'defaultMethod', defaultMethod);
        const speed = this.safeString (params, 'speed', '1s');
        const name = this.implodeParams (method, { 'speed': speed });
        params = this.omit (params, [ 'method', 'speed' ]);
        const marketIds = [];
        if (symbols === undefined) {
            marketIds.push ('*');
        } else {
            for (let i = 0; i < symbols.length; i++) {
                const marketId = this.marketId (symbols[i]);
                marketIds.push (marketId);
            }
        }
        const request: Dict = {
            'params': {
                'symbols': marketIds,
            },
        };
        const tickers = await this.subscribePublic (name, 'tickers', symbols, this.deepExtend (request, params));
        if (this.newUpdates) {
            return tickers;
        }
        return this.filterByArray (this.tickers, 'symbol', symbols);
    }

    handleTicker (client: Client, message) {
        //
        //    {
        //        "ch": "ticker/1s",
        //        "data": {
        //            "ETHBTC": {
        //                "t": 1614815872000,             // Timestamp in milliseconds
        //                "a": "0.031175",                // Best ask
        //                "A": "0.03329",                 // Best ask quantity
        //                "b": "0.031148",                // Best bid
        //                "B": "0.10565",                 // Best bid quantity
        //                "c": "0.031210",                // Last price
        //                "o": "0.030781",                // Open price
        //                "h": "0.031788",                // High price
        //                "l": "0.030733",                // Low price
        //                "v": "62.587",                  // Base asset volume
        //                "q": "1.951420577",             // Quote asset volume
        //                "p": "0.000429",                // Price change
        //                "P": "1.39",                    // Price change percent
        //                "L": 1182694927                 // Last trade identifier
        //            }
        //        }
        //    }
        //
        //    {
        //        "ch": "ticker/price/1s",
        //        "data": {
        //            "BTCUSDT": {
        //                "t": 1614815872030,
        //                "o": "32636.79",
        //                "c": "32085.51",
        //                "h": "33379.92",
        //                "l": "30683.28",
        //                "v": "11.90667",
        //                "q": "384081.1955629"
        //            }
        //        }
        //    }
        //
        const data = this.safeValue (message, 'data', {});
        const marketIds = Object.keys (data);
        const newTickers: Dict = {};
        for (let i = 0; i < marketIds.length; i++) {
            const marketId = marketIds[i];
            const market = this.safeMarket (marketId);
            const symbol = market['symbol'];
            const ticker = this.parseWsTicker (data[marketId], market);
            this.tickers[symbol] = ticker;
            this.streamProduce ('tickers', ticker);
            newTickers[symbol] = ticker;
        }
        client.resolve (newTickers, 'tickers');
        const messageHashes = this.findMessageHashes (client, 'tickers::');
        for (let i = 0; i < messageHashes.length; i++) {
            const messageHash = messageHashes[i];
            const parts = messageHash.split ('::');
            const symbolsString = parts[1];
            const symbols = symbolsString.split (',');
            const tickers = this.filterByArray (newTickers, 'symbol', symbols);
            const tickersSymbols = Object.keys (tickers);
            const numTickers = tickersSymbols.length;
            if (numTickers > 0) {
                client.resolve (tickers, messageHash);
            }
        }
        return message;
    }

    parseWsTicker (ticker, market = undefined) {
        //
        //    {
        //        "t": 1614815872000,             // Timestamp in milliseconds
        //        "a": "0.031175",                // Best ask
        //        "A": "0.03329",                 // Best ask quantity
        //        "b": "0.031148",                // Best bid
        //        "B": "0.10565",                 // Best bid quantity
        //        "c": "0.031210",                // Last price
        //        "o": "0.030781",                // Open price
        //        "h": "0.031788",                // High price
        //        "l": "0.030733",                // Low price
        //        "v": "62.587",                  // Base asset volume
        //        "q": "1.951420577",             // Quote asset volume
        //        "p": "0.000429",                // Price change
        //        "P": "1.39",                    // Price change percent
        //        "L": 1182694927                 // Last trade identifier
        //    }
        //
        //    {
        //        "t": 1614815872030,
        //        "o": "32636.79",
        //        "c": "32085.51",
        //        "h": "33379.92",
        //        "l": "30683.28",
        //        "v": "11.90667",
        //        "q": "384081.1955629"
        //    }
        //
        const timestamp = this.safeInteger (ticker, 't');
        const symbol = this.safeSymbol (undefined, market);
        const last = this.safeString (ticker, 'c');
        return this.safeTicker ({
            'symbol': symbol,
            'timestamp': timestamp,
            'datetime': this.iso8601 (timestamp),
            'high': this.safeString (ticker, 'h'),
            'low': this.safeString (ticker, 'l'),
            'bid': this.safeString (ticker, 'b'),
            'bidVolume': this.safeString (ticker, 'B'),
            'ask': this.safeString (ticker, 'a'),
            'askVolume': this.safeString (ticker, 'A'),
            'vwap': undefined,
            'open': this.safeString (ticker, 'o'),
            'close': last,
            'last': last,
            'previousClose': undefined,
            'change': undefined,
            'percentage': undefined,
            'average': undefined,
            'baseVolume': this.safeString (ticker, 'v'),
            'quoteVolume': this.safeString (ticker, 'q'),
            'info': ticker,
        }, market);
    }

    async watchTrades (symbol: string, since: Int = undefined, limit: Int = undefined, params = {}): Promise<Trade[]> {
        /**
         * @method
         * @name hitbtc#watchTrades
         * @description get the list of most recent trades for a particular symbol
         * @see https://api.hitbtc.com/#subscribe-to-trades
         * @param {string} symbol unified symbol of the market to fetch trades for
         * @param {int} [since] timestamp in ms of the earliest trade to fetch
         * @param {int} [limit] the maximum amount of trades to fetch
         * @param {object} [params] extra parameters specific to the exchange API endpoint
         * @returns {object[]} a list of [trade structures]{@link https://docs.ccxt.com/#/?id=public-trades}
         */
        await this.loadMarkets ();
        const market = this.market (symbol);
        const request: Dict = {
            'params': {
                'symbols': [ market['id'] ],
            },
        };
        if (limit !== undefined) {
            request['limit'] = limit;
        }
        const name = 'trades';
        const trades = await this.subscribePublic (name, 'trades', [ symbol ], this.deepExtend (request, params));
        if (this.newUpdates) {
            limit = trades.getLimit (symbol, limit);
        }
        return this.filterBySinceLimit (trades, since, limit, 'timestamp');
    }

    handleTrades (client: Client, message) {
        //
        //    {
        //        "result": {
        //            "ch": "trades",                           // Channel
        //            "subscriptions": ["ETHBTC", "BTCUSDT"]
        //        },
        //        "id": 123
        //    }
        //
        // Notification snapshot
        //
        //    {
        //        "ch": "trades",                               // Channel
        //        "snapshot": {
        //            "BTCUSDT": [{
        //                "t": 1626861109494,                   // Timestamp in milliseconds
        //                "i": 1555634969,                      // Trade identifier
        //                "p": "30881.96",                      // Price
        //                "q": "12.66828",                      // Quantity
        //                "s": "buy"                            // Side
        //            }]
        //        }
        //    }
        //
        // Notification update
        //
        //    {
        //        "ch": "trades",
        //        "update": {
        //            "BTCUSDT": [{
        //                "t": 1626861123552,
        //                "i": 1555634969,
        //                "p": "30877.68",
        //                "q": "0.00006",
        //                "s": "sell"
        //            }]
        //        }
        //    }
        //
        const data = this.safeValue2 (message, 'snapshot', 'update', {});
        const marketIds = Object.keys (data);
        for (let i = 0; i < marketIds.length; i++) {
            const marketId = marketIds[i];
            const market = this.safeMarket (marketId);
            const tradesLimit = this.safeInteger (this.options, 'tradesLimit', 1000);
            const symbol = market['symbol'];
            let stored = this.safeValue (this.trades, symbol);
            if (stored === undefined) {
                stored = new ArrayCache (tradesLimit);
                this.trades[symbol] = stored;
            }
            const trades = this.parseWsTrades (data[marketId], market);
            for (let j = 0; j < trades.length; j++) {
                stored.append (trades[j]);
                this.streamProduce ('trades', trades[j]);
            }
            const messageHash = 'trades::' + symbol;
            client.resolve (stored, messageHash);
        }
        return message;
    }

    parseWsTrades (trades, market: object = undefined, since: Int = undefined, limit: Int = undefined, params = {}) {
        trades = this.toArray (trades);
        let result = [];
        for (let i = 0; i < trades.length; i++) {
            const trade = this.extend (this.parseWsTrade (trades[i], market), params);
            result.push (trade);
        }
        result = this.sortBy2 (result, 'timestamp', 'id');
        const symbol = this.safeString (market, 'symbol');
        return this.filterBySymbolSinceLimit (result, symbol, since, limit) as Trade[];
    }

    parseWsTrade (trade, market = undefined) {
        //
        //    {
        //        "t": 1626861123552,       // Timestamp in milliseconds
        //        "i": 1555634969,          // Trade identifier
        //        "p": "30877.68",          // Price
        //        "q": "0.00006",           // Quantity
        //        "s": "sell"               // Side
        //    }
        //
        const timestamp = this.safeInteger (trade, 't');
        return this.safeTrade ({
            'info': trade,
            'id': this.safeString (trade, 'i'),
            'order': undefined,
            'timestamp': timestamp,
            'datetime': this.iso8601 (timestamp),
            'symbol': this.safeString (market, 'symbol'),
            'type': undefined,
            'side': this.safeString (trade, 's'),
            'takerOrMaker': undefined,
            'price': this.safeString (trade, 'p'),
            'amount': this.safeString (trade, 'q'),
            'cost': undefined,
            'fee': undefined,
        }, market);
    }

    async watchOHLCV (symbol: string, timeframe = '1m', since: Int = undefined, limit: Int = undefined, params = {}): Promise<OHLCV[]> {
        /**
         * @method
         * @name hitbtc#watchOHLCV
         * @description watches historical candlestick data containing the open, high, low, and close price, and the volume of a market
         * @see https://api.hitbtc.com/#subscribe-to-candles
         * @param {string} symbol unified symbol of the market to fetch OHLCV data for
         * @param {string} [timeframe] the length of time each candle represents
         * @param {int} [since] not used by hitbtc watchOHLCV
         * @param {int} [limit] 0 – 1000, default value = 0 (no history returned)
         * @param {object} [params] extra parameters specific to the exchange API endpoint
         * @returns {int[][]} A list of candles ordered as timestamp, open, high, low, close, volume
         */
        const period = this.safeString (this.timeframes, timeframe, timeframe);
        const name = 'candles/' + period;
        const market = this.market (symbol);
        const request: Dict = {
            'params': {
                'symbols': [ market['id'] ],
            },
        };
        if (limit !== undefined) {
            request['params']['limit'] = limit;
        }
        const ohlcv = await this.subscribePublic (name, 'candles', [ symbol ], this.deepExtend (request, params));
        if (this.newUpdates) {
            limit = ohlcv.getLimit (symbol, limit);
        }
        return this.filterBySinceLimit (ohlcv, since, limit, 0);
    }

    handleOHLCV (client: Client, message) {
        //
        //    {
        //        "ch": "candles/M1",                     // Channel
        //        "snapshot": {
        //            "BTCUSDT": [{
        //                "t": 1626860340000,             // Message timestamp
        //                "o": "30881.95",                // Open price
        //                "c": "30890.96",                // Last price
        //                "h": "30900.8",                 // High price
        //                "l": "30861.27",                // Low price
        //                "v": "1.27852",                 // Base asset volume
        //                "q": "39493.9021811"            // Quote asset volume
        //            }
        //            ...
        //            ]
        //        }
        //    }
        //
        //    {
        //        "ch": "candles/M1",
        //        "update": {
        //            "ETHBTC": [{
        //                "t": 1626860880000,
        //                "o": "0.060711",
        //                "c": "0.060749",
        //                "h": "0.060749",
        //                "l": "0.060711",
        //                "v": "12.2800",
        //                "q": "0.7455339675"
        //          }]
        //        }
        //    }
        //
        const data = this.safeValue2 (message, 'snapshot', 'update', {});
        const marketIds = Object.keys (data);
        const channel = this.safeString (message, 'ch');
        const splitChannel = channel.split ('/');
        const period = this.safeString (splitChannel, 1);
        const timeframe = this.findTimeframe (period);
        for (let i = 0; i < marketIds.length; i++) {
            const marketId = marketIds[i];
            const market = this.safeMarket (marketId);
            const symbol = market['symbol'];
            this.ohlcvs[symbol] = this.safeValue (this.ohlcvs, symbol, {});
            let stored = this.safeValue (this.ohlcvs[symbol], timeframe);
            if (stored === undefined) {
                const limit = this.safeInteger (this.options, 'OHLCVLimit', 1000);
                stored = new ArrayCacheByTimestamp (limit);
                this.ohlcvs[symbol][timeframe] = stored;
            }
            const ohlcvs = this.parseWsOHLCVs (data[marketId], market);
            for (let j = 0; j < ohlcvs.length; j++) {
                stored.append (ohlcvs[j]);
            }
            const messageHash = 'candles::' + symbol;
            client.resolve (stored, messageHash);
        }
        return message;
    }

    parseWsOHLCV (ohlcv, market = undefined): OHLCV {
        //
        //    {
        //        "t": 1626860340000,             // Message timestamp
        //        "o": "30881.95",                // Open price
        //        "c": "30890.96",                // Last price
        //        "h": "30900.8",                 // High price
        //        "l": "30861.27",                // Low price
        //        "v": "1.27852",                 // Base asset volume
        //        "q": "39493.9021811"            // Quote asset volume
        //    }
        //
        return [
            this.safeInteger (ohlcv, 't'),
            this.safeNumber (ohlcv, 'o'),
            this.safeNumber (ohlcv, 'h'),
            this.safeNumber (ohlcv, 'l'),
            this.safeNumber (ohlcv, 'c'),
            this.safeNumber (ohlcv, 'v'),
        ];
    }

    async watchOrders (symbol: Str = undefined, since: Int = undefined, limit: Int = undefined, params = {}): Promise<Order[]> {
        /**
         * @method
         * @name hitbtc#watchOrders
         * @description watches information on multiple orders made by the user
         * @see https://api.hitbtc.com/#subscribe-to-reports
         * @see https://api.hitbtc.com/#subscribe-to-reports-2
         * @see https://api.hitbtc.com/#subscribe-to-reports-3
         * @param {string} [symbol] unified CCXT market symbol
         * @param {int} [since] timestamp in ms of the earliest order to fetch
         * @param {int} [limit] the maximum amount of orders to fetch
         * @param {object} [params] extra parameters specific to the exchange API endpoint
         * @returns {object[]} a list of [order structures]{@link https://docs.ccxt.com/en/latest/manual.html#order-structure}
         */
        await this.loadMarkets ();
        let marketType = undefined;
        let market = undefined;
        if (symbol !== undefined) {
            market = this.market (symbol);
        }
        [ marketType, params ] = this.handleMarketTypeAndParams ('watchOrders', market, params);
        const name = this.getSupportedMapping (marketType, {
            'spot': 'spot_subscribe',
            'margin': 'margin_subscribe',
            'swap': 'futures_subscribe',
            'future': 'futures_subscribe',
        });
        const orders = await this.subscribePrivate (name, symbol, params);
        if (this.newUpdates) {
            limit = orders.getLimit (symbol, limit);
        }
        return this.filterBySinceLimit (orders, since, limit, 'timestamp');
    }

    handleOrder (client: Client, message) {
        //
        //    {
        //        "jsonrpc": "2.0",
        //        "method": "spot_order",                            // "margin_order", "future_order"
        //        "params": {
        //            "id": 584244931496,
        //            "client_order_id": "b5acd79c0a854b01b558665bcf379456",
        //            "symbol": "BTCUSDT",
        //            "side": "buy",
        //            "status": "new",
        //            "type": "limit",
        //            "time_in_force": "GTC",
        //            "quantity": "0.01000",
        //            "quantity_cumulative": "0",
        //            "price": "0.01",                              // only updates and snapshots
        //            "post_only": false,
        //            "reduce_only": false,                         // only margin and contract
        //            "display_quantity": "0",                      // only updates and snapshot
        //            "created_at": "2021-07-02T22:52:32.864Z",
        //            "updated_at": "2021-07-02T22:52:32.864Z",
        //            "trade_id": 1361977606,                       // only trades
        //            "trade_quantity": "0.00001",                  // only trades
        //            "trade_price": "49595.04",                    // only trades
        //            "trade_fee": "0.001239876000",                // only trades
        //            "trade_taker": true,                          // only trades, only spot
        //            "trade_position_id": 485308,                  // only trades, only margin
        //            "report_type": "new"                          // "trade", "status" (snapshot)
        //        }
        //    }
        //
        //    {
        //       "jsonrpc": "2.0",
        //       "method": "spot_orders",                            // "margin_orders", "future_orders"
        //       "params": [
        //            {
        //                "id": 584244931496,
        //                "client_order_id": "b5acd79c0a854b01b558665bcf379456",
        //                "symbol": "BTCUSDT",
        //                "side": "buy",
        //                "status": "new",
        //                "type": "limit",
        //                "time_in_force": "GTC",
        //                "quantity": "0.01000",
        //                "quantity_cumulative": "0",
        //                "price": "0.01",                              // only updates and snapshots
        //                "post_only": false,
        //                "reduce_only": false,                         // only margin and contract
        //                "display_quantity": "0",                      // only updates and snapshot
        //                "created_at": "2021-07-02T22:52:32.864Z",
        //                "updated_at": "2021-07-02T22:52:32.864Z",
        //                "trade_id": 1361977606,                       // only trades
        //                "trade_quantity": "0.00001",                  // only trades
        //                "trade_price": "49595.04",                    // only trades
        //                "trade_fee": "0.001239876000",                // only trades
        //                "trade_taker": true,                          // only trades, only spot
        //                "trade_position_id": 485308,                  // only trades, only margin
        //                "report_type": "new"                          // "trade", "status" (snapshot)
        //            }
        //        ]
        //    }
        //
        if (this.orders === undefined) {
            const limit = this.safeInteger (this.options, 'ordersLimit');
            this.orders = new ArrayCacheBySymbolById (limit);
        }
        const data = this.safeValue (message, 'params', []);
        if (Array.isArray (data)) {
            for (let i = 0; i < data.length; i++) {
                const order = data[i];
                this.handleOrderHelper (client, message, order);
            }
        } else {
            this.handleOrderHelper (client, message, data);
        }
        return message;
    }

    handleOrderHelper (client: Client, message, order) {
        const orders = this.orders;
        const marketId = this.safeStringLower2 (order, 'instrument', 'symbol');
        const method = this.safeString (message, 'method');
        const splitMethod = method.split ('_order');
        const messageHash = this.safeString (splitMethod, 0);
        const symbol = this.safeSymbol (marketId);
        const parsed = this.parseOrder (order);
        orders.append (parsed);
        client.resolve (orders, messageHash);
        client.resolve (orders, messageHash + '::' + symbol);
    }

    parseWsOrderTrade (trade, market = undefined) {
        //
        //    {
        //        "id": 584244931496,
        //        "client_order_id": "b5acd79c0a854b01b558665bcf379456",
        //        "symbol": "BTCUSDT",
        //        "side": "buy",
        //        "status": "new",
        //        "type": "limit",
        //        "time_in_force": "GTC",
        //        "quantity": "0.01000",
        //        "quantity_cumulative": "0",
        //        "price": "0.01",                              // only updates and snapshots
        //        "post_only": false,
        //        "reduce_only": false,                         // only margin and contract
        //        "display_quantity": "0",                      // only updates and snapshot
        //        "created_at": "2021-07-02T22:52:32.864Z",
        //        "updated_at": "2021-07-02T22:52:32.864Z",
        //        "trade_id": 1361977606,                       // only trades
        //        "trade_quantity": "0.00001",                  // only trades
        //        "trade_price": "49595.04",                    // only trades
        //        "trade_fee": "0.001239876000",                // only trades
        //        "trade_taker": true,                          // only trades, only spot
        //        "trade_position_id": 485308,                  // only trades, only margin
        //        "report_type": "new"                          // "trade", "status" (snapshot)
        //    }
        //
        const timestamp = this.safeInteger (trade, 'created_at');
        const marketId = this.safeString (trade, 'symbol');
        return this.safeTrade ({
            'info': trade,
            'id': this.safeString (trade, 'trade_id'),
            'order': this.safeString (trade, 'id'),
            'timestamp': timestamp,
            'datetime': this.iso8601 (timestamp),
            'symbol': this.safeMarket (marketId, market),
            'type': undefined,
            'side': this.safeString (trade, 'side'),
            'takerOrMaker': this.safeString (trade, 'trade_taker'),
            'price': this.safeString (trade, 'trade_price'),
            'amount': this.safeString (trade, 'trade_quantity'),
            'cost': undefined,
            'fee': {
                'cost': this.safeString (trade, 'trade_fee'),
                'currency': undefined,
                'rate': undefined,
            },
        }, market);
    }

    parseWsOrder (order, market = undefined) {
        //
        //    {
        //        "id": 584244931496,
        //        "client_order_id": "b5acd79c0a854b01b558665bcf379456",
        //        "symbol": "BTCUSDT",
        //        "side": "buy",
        //        "status": "new",
        //        "type": "limit",
        //        "time_in_force": "GTC",
        //        "quantity": "0.01000",
        //        "quantity_cumulative": "0",
        //        "price": "0.01",                              // only updates and snapshots
        //        "post_only": false,
        //        "reduce_only": false,                         // only margin and contract
        //        "display_quantity": "0",                      // only updates and snapshot
        //        "created_at": "2021-07-02T22:52:32.864Z",
        //        "updated_at": "2021-07-02T22:52:32.864Z",
        //        "trade_id": 1361977606,                       // only trades
        //        "trade_quantity": "0.00001",                  // only trades
        //        "trade_price": "49595.04",                    // only trades
        //        "trade_fee": "0.001239876000",                // only trades
        //        "trade_taker": true,                          // only trades, only spot
        //        "trade_position_id": 485308,                  // only trades, only margin
        //        "report_type": "new"                          // "trade", "status" (snapshot)
        //    }
        //
        const timestamp = this.safeString (order, 'created_at');
        const marketId = this.safeString (order, 'symbol');
        market = this.safeMarket (marketId, market);
        const tradeId = this.safeString (order, 'trade_id');
        let trades = undefined;
        if (tradeId !== undefined) {
            const trade = this.parseWsOrderTrade (order, market);
            trades = [ trade ];
        }
        const rawStatus = this.safeString (order, 'status');
        const report_type = this.safeString (order, 'report_type');
        let parsedStatus = undefined;
        if (report_type === 'canceled') {
            parsedStatus = this.parseOrderStatus (report_type);
        } else {
            parsedStatus = this.parseOrderStatus (rawStatus);
        }
        return this.safeOrder ({
            'info': order,
            'id': this.safeString (order, 'id'),
            'clientOrderId': this.safeString (order, 'client_order_id'),
            'timestamp': timestamp,
            'datetime': this.iso8601 (timestamp),
            'lastTradeTimestamp': undefined,
            'symbol': market['symbol'],
            'price': this.safeString (order, 'price'),
            'amount': this.safeString (order, 'quantity'),
            'type': this.safeString (order, 'type'),
            'side': this.safeStringUpper (order, 'side'),
            'timeInForce': this.safeString (order, 'time_in_force'),
            'postOnly': this.safeString (order, 'post_only'),
            'reduceOnly': this.safeValue (order, 'reduce_only'),
            'filled': undefined,
            'remaining': undefined,
            'cost': undefined,
            'status': parsedStatus,
            'average': undefined,
            'trades': trades,
            'fee': undefined,
        }, market);
    }

    async watchBalance (params = {}): Promise<Balances> {
        /**
         * @method
         * @name hitbtc#watchBalance
         * @description watches balance updates, cannot subscribe to margin account balances
         * @see https://api.hitbtc.com/#subscribe-to-spot-balances
         * @see https://api.hitbtc.com/#subscribe-to-futures-balances
         * @param {object} [params] extra parameters specific to the exchange API endpoint
         * @param {string} [params.type] 'spot', 'swap', or 'future'
         *
         * EXCHANGE SPECIFIC PARAMETERS
         * @param {string} [params.mode] 'updates' or 'batches' (default), 'updates' = messages arrive after balance updates, 'batches' = messages arrive at equal intervals if there were any updates
         * @returns {object[]} a list of [balance structures]{@link https://docs.ccxt.com/#/?id=balance-structure}
         */
        await this.loadMarkets ();
        let type = undefined;
        [ type, params ] = this.handleMarketTypeAndParams ('watchBalance', undefined, params);
        const name = this.getSupportedMapping (type, {
            'spot': 'spot_balance_subscribe',
            'swap': 'futures_balance_subscribe',
            'future': 'futures_balance_subscribe',
        });
        const mode = this.safeString (params, 'mode', 'batches');
        params = this.omit (params, 'mode');
        const request: Dict = {
            'mode': mode,
        };
        return await this.subscribePrivate (name, undefined, this.extend (request, params));
    }

    async createOrderWs (symbol: string, type: OrderType, side: OrderSide, amount: number, price: Num = undefined, params = {}): Promise<Order> {
        /**
         * @method
         * @name hitbtc#createOrder
         * @description create a trade order
         * @see https://api.hitbtc.com/#create-new-spot-order
         * @see https://api.hitbtc.com/#create-margin-order
         * @see https://api.hitbtc.com/#create-futures-order
         * @param {string} symbol unified symbol of the market to create an order in
         * @param {string} type 'market' or 'limit'
         * @param {string} side 'buy' or 'sell'
         * @param {float} amount how much of currency you want to trade in units of base currency
         * @param {float} [price] the price at which the order is to be fulfilled, in units of the quote currency, ignored in market orders
         * @param {object} [params] extra parameters specific to the exchange API endpoint
         * @param {string} [params.marginMode] 'cross' or 'isolated' only 'isolated' is supported for spot-margin, swap supports both, default is 'cross'
         * @param {bool} [params.margin] true for creating a margin order
         * @param {float} [params.triggerPrice] The price at which a trigger order is triggered at
         * @param {bool} [params.postOnly] if true, the order will only be posted to the order book and not executed immediately
         * @param {string} [params.timeInForce] "GTC", "IOC", "FOK", "Day", "GTD"
         * @returns {object} an [order structure]{@link https://github.com/ccxt/ccxt/wiki/Manual#order-structure}
         */
        await this.loadMarkets ();
        const market = this.market (symbol);
        let request = undefined;
        let marketType = undefined;
        [ marketType, params ] = this.handleMarketTypeAndParams ('createOrder', market, params);
        let marginMode = undefined;
        [ marginMode, params ] = this.handleMarginModeAndParams ('createOrder', params);
        [ request, params ] = this.createOrderRequest (market, marketType, type, side, amount, price, marginMode, params);
        request = this.extend (request, params);
        if (marketType === 'swap') {
            return await this.tradeRequest ('futures_new_order', request);
        } else if ((marketType === 'margin') || (marginMode !== undefined)) {
            return await this.tradeRequest ('margin_new_order', request);
        } else {
            return await this.tradeRequest ('spot_new_order', request);
        }
    }

    async cancelOrderWs (id: string, symbol: Str = undefined, params = {}): Promise<Order> {
        /**
         * @method
         * @name hitbtc#cancelOrderWs
         * @see https://api.hitbtc.com/#cancel-spot-order-2
         * @see https://api.hitbtc.com/#cancel-futures-order-2
         * @see https://api.hitbtc.com/#cancel-margin-order-2
         * @description cancels an open order
         * @param {string} id order id
         * @param {string} symbol unified symbol of the market the order was made in
         * @param {object} [params] extra parameters specific to the exchange API endpoint
         * @param {string} [params.marginMode] 'cross' or 'isolated' only 'isolated' is supported
         * @param {bool} [params.margin] true for canceling a margin order
         * @returns {object} An [order structure]{@link https://docs.ccxt.com/#/?id=order-structure}
         */
        await this.loadMarkets ();
        let market = undefined;
        let request = {
            'client_order_id': id,
        };
        if (symbol !== undefined) {
            market = this.market (symbol);
        }
        let marketType = undefined;
        [ marketType, params ] = this.handleMarketTypeAndParams ('cancelOrderWs', market, params);
        const [ marginMode, query ] = this.handleMarginModeAndParams ('cancelOrderWs', params);
        request = this.extend (request, query);
        if (marketType === 'swap') {
            return await this.tradeRequest ('futures_cancel_order', request);
        } else if ((marketType === 'margin') || (marginMode !== undefined)) {
            return await this.tradeRequest ('margin_cancel_order', request);
        } else {
            return await this.tradeRequest ('spot_cancel_order', request);
        }
    }

    async cancelAllOrdersWs (symbol: Str = undefined, params = {}) {
        /**
         * @method
         * @name hitbtc#cancelAllOrdersWs
         * @see https://api.hitbtc.com/#cancel-spot-orders
         * @see https://api.hitbtc.com/#cancel-futures-order-3
         * @description cancel all open orders
         * @param {string} symbol unified market symbol, only orders in the market of this symbol are cancelled when symbol is not undefined
         * @param {object} [params] extra parameters specific to the exchange API endpoint
         * @param {string} [params.marginMode] 'cross' or 'isolated' only 'isolated' is supported
         * @param {bool} [params.margin] true for canceling margin orders
         * @returns {object[]} a list of [order structures]{@link https://docs.ccxt.com/#/?id=order-structure}
         */
        await this.loadMarkets ();
        let market = undefined;
        if (symbol !== undefined) {
            market = this.market (symbol);
        }
        let marketType = undefined;
        [ marketType, params ] = this.handleMarketTypeAndParams ('cancelAllOrdersWs', market, params);
        let marginMode = undefined;
        [ marginMode, params ] = this.handleMarginModeAndParams ('cancelAllOrdersWs', params);
        if (marketType === 'swap') {
            return await this.tradeRequest ('futures_cancel_orders', params);
        } else if ((marketType === 'margin') || (marginMode !== undefined)) {
            throw new NotSupported (this.id + ' cancelAllOrdersWs is not supported for margin orders');
        } else {
            return await this.tradeRequest ('spot_cancel_orders', params);
        }
    }

    async fetchOpenOrdersWs (symbol: Str = undefined, since: Int = undefined, limit: Int = undefined, params = {}): Promise<Order[]> {
        /**
         * @method
         * @name hitbtc#fetchOpenOrdersWs
         * @see https://api.hitbtc.com/#get-active-futures-orders-2
         * @see https://api.hitbtc.com/#get-margin-orders
         * @see https://api.hitbtc.com/#get-active-spot-orders
         * @description fetch all unfilled currently open orders
         * @param {string} symbol unified market symbol
         * @param {int} [since] the earliest time in ms to fetch open orders for
         * @param {int} [limit] the maximum number of  open orders structures to retrieve
         * @param {object} [params] extra parameters specific to the exchange API endpoint
         * @param {string} [params.marginMode] 'cross' or 'isolated' only 'isolated' is supported
         * @param {bool} [params.margin] true for fetching open margin orders
         * @returns {Order[]} a list of [order structures]{@link https://docs.ccxt.com/#/?id=order-structure}
         */
        await this.loadMarkets ();
        let market = undefined;
        const request: Dict = {};
        if (symbol !== undefined) {
            market = this.market (symbol);
            request['symbol'] = market['id'];
        }
        let marketType = undefined;
        [ marketType, params ] = this.handleMarketTypeAndParams ('fetchOpenOrdersWs', market, params);
        let marginMode = undefined;
        [ marginMode, params ] = this.handleMarginModeAndParams ('fetchOpenOrdersWs', params);
        if (marketType === 'swap') {
            return await this.tradeRequest ('futures_get_orders', request);
        } else if ((marketType === 'margin') || (marginMode !== undefined)) {
            return await this.tradeRequest ('margin_get_orders', request);
        } else {
            return await this.tradeRequest ('spot_get_orders', request);
        }
    }

    handleBalance (client: Client, message) {
        //
        //    {
        //        "jsonrpc": "2.0",
        //        "method": "futures_balance",
        //        "params": [
        //            {
        //                "currency": "BCN",
        //                "available": "100.000000000000",
        //                "reserved": "0",
        //                "reserved_margin": "0"
        //            },
        //            ...
        //        ]
        //    }
        //
        const messageHash = this.safeString (message, 'method');
        const params = this.safeValue (message, 'params');
        const balance = this.parseBalance (params);
        this.balance = this.deepExtend (this.balance, balance);
        client.resolve (this.balance, messageHash);
    }

    handleNotification (client: Client, message) {
        //
        //     { jsonrpc: "2.0", result: true, id: null }
        //
        return message;
    }

    handleOrderRequest (client: Client, message) {
        //
        // createOrderWs, cancelOrderWs
        //
        //    {
        //        "jsonrpc": "2.0",
        //        "result": {
        //            "id": 1130310696965,
        //            "client_order_id": "OPC2oyHSkEBqIpPtniLqeW-597hUL3Yo",
        //            "symbol": "ADAUSDT",
        //            "side": "buy",
        //            "status": "new",
        //            "type": "limit",
        //            "time_in_force": "GTC",
        //            "quantity": "4",
        //            "quantity_cumulative": "0",
        //            "price": "0.3300000",
        //            "post_only": false,
        //            "created_at": "2023-11-17T14:58:15.903Z",
        //            "updated_at": "2023-11-17T14:58:15.903Z",
        //            "original_client_order_id": "d6b645556af740b1bd1683400fd9cbce",       // spot_replace_order only
        //            "report_type": "new"
        //            "margin_mode": "isolated",                                            // margin and future only
        //            "reduce_only": false,                                                 // margin and future only
        //        },
        //        "id": 1700233093414
        //    }
        //
        const messageHash = this.safeString (message, 'id');
        const result = this.safeValue (message, 'result', {});
        if (Array.isArray (result)) {
            const parsedOrders = [];
            for (let i = 0; i < result.length; i++) {
                const parsedOrder = this.parseWsOrder (result[i]);
                parsedOrders.push (parsedOrder);
            }
            client.resolve (parsedOrders, messageHash);
        } else {
            const parsedOrder = this.parseWsOrder (result);
            client.resolve (parsedOrder, messageHash);
        }
        return message;
    }

    handleMessage (client: Client, message) {
<<<<<<< HEAD
        this.streamProduce ('raw', message);
        this.handleError (client, message);
=======
        if (this.handleError (client, message)) {
            return;
        }
>>>>>>> f68b08aa
        let channel = this.safeString2 (message, 'ch', 'method');
        if (channel !== undefined) {
            const splitChannel = channel.split ('/');
            channel = this.safeString (splitChannel, 0);
            const methods: Dict = {
                'candles': this.handleOHLCV,
                'ticker': this.handleTicker,
                'trades': this.handleTrades,
                'orderbook': this.handleOrderBook,
                'spot_order': this.handleOrder,
                'spot_orders': this.handleOrder,
                'margin_order': this.handleOrder,
                'margin_orders': this.handleOrder,
                'futures_order': this.handleOrder,
                'futures_orders': this.handleOrder,
                'spot_balance': this.handleBalance,
                'futures_balance': this.handleBalance,
            };
            const method = this.safeValue (methods, channel);
            if (method !== undefined) {
                method.call (this, client, message);
            }
        } else {
            const result = this.safeValue (message, 'result');
            const clientOrderId = this.safeString (result, 'client_order_id');
            if (clientOrderId !== undefined) {
                this.handleOrderRequest (client, message);
            }
            if ((result === true) && !('id' in message)) {
                this.handleAuthenticate (client, message);
            }
            if (Array.isArray (result)) {
                // to do improve this, not very reliable right now
                const first = this.safeValue (result, 0, {});
                const arrayLength = result.length;
                if ((arrayLength === 0) || ('client_order_id' in first)) {
                    this.handleOrderRequest (client, message);
                }
            }
        }
    }

    handleAuthenticate (client: Client, message) {
        //
        //    {
        //        "jsonrpc": "2.0",
        //        "result": true
        //    }
        //
        const success = this.safeValue (message, 'result');
        const messageHash = 'authenticated';
        if (success) {
            const future = this.safeValue (client.futures, messageHash);
            future.resolve (true);
        } else {
            const error = new AuthenticationError (this.id + ' ' + this.json (message));
            client.reject (error, messageHash);
            if (messageHash in client.subscriptions) {
                delete client.subscriptions[messageHash];
            }
        }
        return message;
    }

    handleError (client: Client, message) {
        //
        //    {
        //        jsonrpc: '2.0',
        //        error: {
        //          code: 20001,
        //          message: 'Insufficient funds',
        //          description: 'Check that the funds are sufficient, given commissions'
        //        },
        //        id: 1700228604325
        //    }
        //
        const error = this.safeValue (message, 'error');
        if (error !== undefined) {
            try {
                const code = this.safeValue (error, 'code');
                const errorMessage = this.safeString (error, 'message');
                const description = this.safeString (error, 'description');
                const feedback = this.id + ' ' + description;
                this.throwExactlyMatchedException (this.exceptions['exact'], code, feedback);
                this.throwBroadlyMatchedException (this.exceptions['broad'], errorMessage, feedback);
                throw new ExchangeError (feedback); // unknown message
            } catch (e) {
                if (e instanceof AuthenticationError) {
                    const messageHash = 'authenticated';
                    client.reject (e, messageHash);
                    if (messageHash in client.subscriptions) {
                        delete client.subscriptions[messageHash];
                    }
                } else {
                    const id = this.safeString (message, 'id');
                    client.reject (e, id);
                }
                return true;
            }
        }
        return undefined;
    }
}<|MERGE_RESOLUTION|>--- conflicted
+++ resolved
@@ -1235,14 +1235,10 @@
     }
 
     handleMessage (client: Client, message) {
-<<<<<<< HEAD
         this.streamProduce ('raw', message);
-        this.handleError (client, message);
-=======
         if (this.handleError (client, message)) {
             return;
         }
->>>>>>> f68b08aa
         let channel = this.safeString2 (message, 'ch', 'method');
         if (channel !== undefined) {
             const splitChannel = channel.split ('/');
