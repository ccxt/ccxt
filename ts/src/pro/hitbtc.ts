
//  ---------------------------------------------------------------------------

import hitbtcRest from '../hitbtc.js';
import { ArrayCache, ArrayCacheBySymbolById, ArrayCacheByTimestamp } from '../base/ws/Cache.js';
import type { Tickers, Int, OHLCV, OrderSide, OrderType, Strings } from '../base/types.js';
import Client from '../base/ws/Client.js';
import { Str, OrderBook, Order, Trade, Ticker, Balances } from '../base/types';
import { sha256 } from '../static_dependencies/noble-hashes/sha256.js';
import { AuthenticationError, ExchangeError, NotSupported } from '../base/errors.js';

//  ---------------------------------------------------------------------------

export default class hitbtc extends hitbtcRest {
    describe () {
        return this.deepExtend (super.describe (), {
            'has': {
                'ws': true,
                'watchTicker': true,
                'watchTickers': true,
                'watchTrades': true,
                'watchOrderBook': true,
                'watchBalance': true,
                'watchOrders': true,
                'watchOHLCV': true,
                'watchMyTrades': false,
                'createOrderWs': true,
                'cancelOrderWs': true,
                'fetchOpenOrdersWs': true,
                'cancelAllOrdersWs': true,
            },
            'urls': {
                'api': {
                    'ws': {
                        'public': 'wss://api.hitbtc.com/api/3/ws/public',
                        'private': 'wss://api.hitbtc.com/api/3/ws/trading',
                    },
                },
            },
            'options': {
                'tradesLimit': 1000,
                'watchTicker': {
                    'method': 'ticker/{speed}',  // 'ticker/{speed}' or 'ticker/price/{speed}'
                },
                'watchTickers': {
                    'method': 'ticker/{speed}',  // 'ticker/{speed}','ticker/price/{speed}', 'ticker/{speed}/batch', or 'ticker/{speed}/price/batch''
                },
                'watchOrderBook': {
                    'method': 'orderbook/full',  // 'orderbook/full', 'orderbook/{depth}/{speed}', 'orderbook/{depth}/{speed}/batch', 'orderbook/top/{speed}', or 'orderbook/top/{speed}/batch'
                },
            },
            'timeframes': {
                '1m': 'M1',
                '3m': 'M3',
                '5m': 'M5',
                '15m': 'M15',
                '30m': 'M30',
                '1h': 'H1',
                '4h': 'H4',
                '1d': 'D1',
                '1w': 'D7',
                '1M': '1M',
            },
            'streaming': {
                'keepAlive': 4000,
            },
        });
    }

    async authenticate () {
        /**
         * @ignore
         * @method
         * @description authenticates the user to access private web socket channels
         * @see https://api.hitbtc.com/#socket-authentication
         * @returns {object} response from exchange
         */
        this.checkRequiredCredentials ();
        const url = this.urls['api']['ws']['private'];
        const messageHash = 'authenticated';
        const client = this.client (url);
        const future = client.future (messageHash);
        const authenticated = this.safeValue (client.subscriptions, messageHash);
        if (authenticated === undefined) {
            const timestamp = this.milliseconds ();
            const signature = this.hmac (this.encode (this.numberToString (timestamp)), this.encode (this.secret), sha256, 'hex');
            const request = {
                'method': 'login',
                'params': {
                    'type': 'HS256',
                    'api_key': this.apiKey,
                    'timestamp': timestamp,
                    'signature': signature,
                },
            };
            this.watch (url, messageHash, request, messageHash);
            //
            //    {
            //        "jsonrpc": "2.0",
            //        "result": true
            //    }
            //
            //    # Failure to return results
            //
            //    {
            //        "jsonrpc": "2.0",
            //        "error": {
            //            "code": 1002,
            //            "message": "Authorization is required or has been failed",
            //            "description": "invalid signature format"
            //        }
            //    }
            //
        }
        return future;
    }

    async subscribePublic (name: string, messageHashPrefix: string, symbols: Strings = undefined, params = {}) {
        /**
         * @ignore
         * @method
         * @param {string} name websocket endpoint name
         * @param {string[]} [symbols] unified CCXT symbol(s)
         * @param {object} [params] extra parameters specific to the hitbtc api
         */
        await this.loadMarkets ();
        const url = this.urls['api']['ws']['public'];
        let messageHash = messageHashPrefix;
        if (symbols !== undefined) {
            messageHash = messageHash + '::' + symbols.join (',');
        }
        const subscribe = {
            'method': 'subscribe',
            'id': this.nonce (),
            'ch': name,
        };
        const request = this.extend (subscribe, params);
        return await this.watch (url, messageHash, request, messageHash);
    }

    async subscribePrivate (name: string, symbol: Str = undefined, params = {}) {
        /**
         * @ignore
         * @method
         * @param {string} name websocket endpoint name
         * @param {string} [symbol] unified CCXT symbol
         * @param {object} [params] extra parameters specific to the hitbtc api
         */
        await this.loadMarkets ();
        await this.authenticate ();
        const url = this.urls['api']['ws']['private'];
        const splitName = name.split ('_subscribe');
        let messageHash = this.safeString (splitName, 0);
        if (symbol !== undefined) {
            messageHash = messageHash + '::' + symbol;
        }
        const subscribe = {
            'method': name,
            'params': params,
            'id': this.nonce (),
        };
        return await this.watch (url, messageHash, subscribe, messageHash);
    }

    async tradeRequest (name: string, params = {}) {
        /**
         * @ignore
         * @method
         * @param {string} name websocket endpoint name
         * @param {string} [symbol] unified CCXT symbol
         * @param {object} [params] extra parameters specific to the hitbtc api
         */
        await this.loadMarkets ();
        await this.authenticate ();
        const url = this.urls['api']['ws']['private'];
        const messageHash = this.nonce ();
        const subscribe = {
            'method': name,
            'params': params,
            'id': messageHash,
        };
        return await this.watch (url, messageHash, subscribe, messageHash);
    }

    async watchOrderBook (symbol: string, limit: Int = undefined, params = {}): Promise<OrderBook> {
        /**
         * @method
         * @name hitbtc#watchOrderBook
         * @description watches information on open orders with bid (buy) and ask (sell) prices, volumes and other data
         * @see https://api.hitbtc.com/#subscribe-to-full-order-book
         * @see https://api.hitbtc.com/#subscribe-to-partial-order-book
         * @see https://api.hitbtc.com/#subscribe-to-partial-order-book-in-batches
         * @see https://api.hitbtc.com/#subscribe-to-top-of-book
         * @see https://api.hitbtc.com/#subscribe-to-top-of-book-in-batches
         * @param {string} symbol unified symbol of the market to fetch the order book for
         * @param {int} [limit] the maximum amount of order book entries to return
         * @param {object} [params] extra parameters specific to the exchange API endpoint
         * @param {string} [params.method] 'orderbook/full', 'orderbook/{depth}/{speed}', 'orderbook/{depth}/{speed}/batch', 'orderbook/top/{speed}', or 'orderbook/top/{speed}/batch'
         * @param {int} [params.depth] 5 , 10, or 20 (default)
         * @param {int} [params.speed] 100 (default), 500, or 1000
         * @returns {object} A dictionary of [order book structures]{@link https://docs.ccxt.com/#/?id=order-book-structure} indexed by market symbols
         */
        const options = this.safeValue (this.options, 'watchOrderBook');
        const defaultMethod = this.safeString (options, 'method', 'orderbook/full');
        let name = this.safeString2 (params, 'method', 'defaultMethod', defaultMethod);
        const depth = this.safeString (params, 'depth', '20');
        const speed = this.safeString (params, 'depth', '100');
        if (name === 'orderbook/{depth}/{speed}') {
            name = 'orderbook/D' + depth + '/' + speed + 'ms';
        } else if (name === 'orderbook/{depth}/{speed}/batch') {
            name = 'orderbook/D' + depth + '/' + speed + 'ms/batch';
        } else if (name === 'orderbook/top/{speed}') {
            name = 'orderbook/top/' + speed + 'ms';
        } else if (name === 'orderbook/top/{speed}/batch') {
            name = 'orderbook/top/' + speed + 'ms/batch';
        }
        const market = this.market (symbol);
        const request = {
            'params': {
                'symbols': [ market['id'] ],
            },
        };
        const orderbook = await this.subscribePublic (name, name, [ symbol ], this.deepExtend (request, params));
        return orderbook.limit ();
    }

    handleOrderBook (client: Client, message) {
        //
        //    {
        //        "ch": "orderbook/full",                 // Channel
        //        "snapshot": {
        //            "ETHBTC": {
        //                "t": 1626866578796,             // Timestamp in milliseconds
        //                "s": 27617207,                  // Sequence number
        //                "a": [                          // Asks
        //                    ["0.060506", "0"],
        //                    ["0.060549", "12.6431"],
        //                    ["0.060570", "0"],
        //                    ["0.060612", "0"]
        //                ],
        //                "b": [                          // Bids
        //                    ["0.060439", "4.4095"],
        //                    ["0.060414", "0"],
        //                    ["0.060407", "7.3349"],
        //                    ["0.060390", "0"]
        //                ]
        //            }
        //        }
        //    }
        //
        const data = this.safeValue2 (message, 'snapshot', 'update', {});
        const marketIds = Object.keys (data);
        const channel = this.safeString (message, 'ch');
        for (let i = 0; i < marketIds.length; i++) {
            const marketId = marketIds[i];
            const market = this.safeMarket (marketId);
            const symbol = market['symbol'];
            const item = data[marketId];
            const messageHash = channel + '::' + symbol;
            if (!(symbol in this.orderbooks)) {
                const subscription = this.safeValue (client.subscriptions, messageHash, {});
                const limit = this.safeInteger (subscription, 'limit');
                this.orderbooks[symbol] = this.orderBook ({}, limit);
            }
            const timestamp = this.safeInteger (item, 't');
            const nonce = this.safeInteger (item, 's');
            const orderbook = this.orderbooks[symbol];
            const asks = this.safeValue (item, 'a', []);
            const bids = this.safeValue (item, 'b', []);
            this.handleDeltas (orderbook['asks'], asks);
            this.handleDeltas (orderbook['bids'], bids);
            orderbook['timestamp'] = timestamp;
            orderbook['datetime'] = this.iso8601 (timestamp);
            orderbook['nonce'] = nonce;
            orderbook['symbol'] = symbol;
            this.orderbooks[symbol] = orderbook;
            client.resolve (orderbook, messageHash);
        }
    }

    handleDelta (bookside, delta) {
        const price = this.safeNumber (delta, 0);
        const amount = this.safeNumber (delta, 1);
        bookside.store (price, amount);
    }

    handleDeltas (bookside, deltas) {
        for (let i = 0; i < deltas.length; i++) {
            this.handleDelta (bookside, deltas[i]);
        }
    }

    async watchTicker (symbol: string, params = {}): Promise<Ticker> {
        /**
         * @method
         * @name hitbtc#watchTicker
         * @description watches a price ticker, a statistical calculation with the information calculated over the past 24 hours for a specific market
         * @see https://api.hitbtc.com/#subscribe-to-ticker
         * @see https://api.hitbtc.com/#subscribe-to-ticker-in-batches
         * @see https://api.hitbtc.com/#subscribe-to-mini-ticker
         * @see https://api.hitbtc.com/#subscribe-to-mini-ticker-in-batches
         * @param {string} symbol unified symbol of the market to fetch the ticker for
         * @param {object} [params] extra parameters specific to the exchange API endpoint
         * @param {string} [params.method] 'ticker/{speed}' (default), or 'ticker/price/{speed}'
         * @param {string} [params.speed] '1s' (default), or '3s'
         * @returns {object} a [ticker structure]{@link https://docs.ccxt.com/#/?id=ticker-structure}
         */
        const options = this.safeValue (this.options, 'watchTicker');
        const defaultMethod = this.safeString (options, 'method', 'ticker/{speed}');
        const method = this.safeString2 (params, 'method', 'defaultMethod', defaultMethod);
        const speed = this.safeString (params, 'speed', '1s');
        const name = this.implodeParams (method, { 'speed': speed });
        params = this.omit (params, [ 'method', 'speed' ]);
        const market = this.market (symbol);
        const request = {
            'params': {
                'symbols': [ market['id'] ],
            },
        };
<<<<<<< HEAD
        return await this.subscribePublic (name, 'ticker', [ symbol ], this.deepExtend (request, params));
=======
        const result = await this.subscribePublic (name, [ symbol ], this.deepExtend (request, params));
        return this.safeValue (result, symbol);
>>>>>>> 294deec0
    }

    async watchTickers (symbols: Strings = undefined, params = {}): Promise<Tickers> {
        /**
         * @method
         * @name hitbtc#watchTicker
         * @description watches a price ticker, a statistical calculation with the information calculated over the past 24 hours for a specific market
         * @param {string} symbol unified symbol of the market to fetch the ticker for
         * @param {object} params extra parameters specific to the exchange API endpoint
         * @param {string} params.method 'ticker/{speed}' (default),'ticker/price/{speed}', 'ticker/{speed}/batch', or 'ticker/{speed}/price/batch''
         * @param {string} params.speed '1s' (default), or '3s'
         * @returns {object} a [ticker structure]{@link https://docs.ccxt.com/en/latest/manual.html#ticker-structure}
         */
        await this.loadMarkets ();
        const options = this.safeValue (this.options, 'watchTicker');
        const defaultMethod = this.safeString (options, 'method', 'ticker/{speed}');
        const method = this.safeString2 (params, 'method', 'defaultMethod', defaultMethod);
        const speed = this.safeString (params, 'speed', '1s');
        const name = this.implodeParams (method, { 'speed': speed });
        params = this.omit (params, [ 'method', 'speed' ]);
        const marketIds = [];
        if (symbols === undefined) {
            marketIds.push ('*');
        } else {
            for (let i = 0; i < symbols.length; i++) {
                const marketId = this.marketId (symbols[i]);
                marketIds.push (marketId);
            }
        }
        const request = {
            'params': {
                'symbols': marketIds,
            },
        };
        const tickers = await this.subscribePublic (name, 'tickers', symbols, this.deepExtend (request, params));
        if (this.newUpdates) {
            return tickers;
        }
        return this.filterByArray (this.tickers, 'symbol', symbols);
    }

    handleTicker (client: Client, message) {
        //
        //    {
        //        "ch": "ticker/1s",
        //        "data": {
        //            "ETHBTC": {
        //                "t": 1614815872000,             // Timestamp in milliseconds
        //                "a": "0.031175",                // Best ask
        //                "A": "0.03329",                 // Best ask quantity
        //                "b": "0.031148",                // Best bid
        //                "B": "0.10565",                 // Best bid quantity
        //                "c": "0.031210",                // Last price
        //                "o": "0.030781",                // Open price
        //                "h": "0.031788",                // High price
        //                "l": "0.030733",                // Low price
        //                "v": "62.587",                  // Base asset volume
        //                "q": "1.951420577",             // Quote asset volume
        //                "p": "0.000429",                // Price change
        //                "P": "1.39",                    // Price change percent
        //                "L": 1182694927                 // Last trade identifier
        //            }
        //        }
        //    }
        //
        //    {
        //        "ch": "ticker/price/1s",
        //        "data": {
        //            "BTCUSDT": {
        //                "t": 1614815872030,
        //                "o": "32636.79",
        //                "c": "32085.51",
        //                "h": "33379.92",
        //                "l": "30683.28",
        //                "v": "11.90667",
        //                "q": "384081.1955629"
        //            }
        //        }
        //    }
        //
        const data = this.safeValue (message, 'data', {});
        const marketIds = Object.keys (data);
        const channel = this.safeString (message, 'ch');
        const newTickers = {};
        for (let i = 0; i < marketIds.length; i++) {
            const marketId = marketIds[i];
            const market = this.safeMarket (marketId);
            const symbol = market['symbol'];
            const ticker = this.parseWsTicker (data[marketId], market);
            this.tickers[symbol] = ticker;
<<<<<<< HEAD
            newTickers.push (ticker);
            const messageHash = 'ticker::' + symbol;
            client.resolve (this.tickers[symbol], messageHash);
=======
            newTickers[symbol] = ticker;
            const messageHash = channel + '::' + symbol;
            client.resolve (newTickers, messageHash);
>>>>>>> 294deec0
        }
        const messageHashes = this.findMessageHashes (client, 'tickers::');
        for (let i = 0; i < messageHashes.length; i++) {
            const messageHash = messageHashes[i];
            const parts = messageHash.split ('::');
            const symbolsString = parts[1];
            const symbols = symbolsString.split (',');
            const tickers = this.filterByArray (newTickers, 'symbol', symbols);
            const tickersSymbols = Object.keys (tickers);
            const numTickers = tickersSymbols.length;
            if (numTickers > 0) {
                client.resolve (tickers, messageHash);
            }
        }
        client.resolve (this.tickers, channel);
        return message;
    }

    parseWsTicker (ticker, market = undefined) {
        //
        //    {
        //        "t": 1614815872000,             // Timestamp in milliseconds
        //        "a": "0.031175",                // Best ask
        //        "A": "0.03329",                 // Best ask quantity
        //        "b": "0.031148",                // Best bid
        //        "B": "0.10565",                 // Best bid quantity
        //        "c": "0.031210",                // Last price
        //        "o": "0.030781",                // Open price
        //        "h": "0.031788",                // High price
        //        "l": "0.030733",                // Low price
        //        "v": "62.587",                  // Base asset volume
        //        "q": "1.951420577",             // Quote asset volume
        //        "p": "0.000429",                // Price change
        //        "P": "1.39",                    // Price change percent
        //        "L": 1182694927                 // Last trade identifier
        //    }
        //
        //    {
        //        "t": 1614815872030,
        //        "o": "32636.79",
        //        "c": "32085.51",
        //        "h": "33379.92",
        //        "l": "30683.28",
        //        "v": "11.90667",
        //        "q": "384081.1955629"
        //    }
        //
        const timestamp = this.safeInteger (ticker, 't');
        const symbol = this.safeSymbol (undefined, market);
        const last = this.safeString (ticker, 'c');
        return this.safeTicker ({
            'symbol': symbol,
            'timestamp': timestamp,
            'datetime': this.iso8601 (timestamp),
            'high': this.safeString (ticker, 'h'),
            'low': this.safeString (ticker, 'l'),
            'bid': this.safeString (ticker, 'b'),
            'bidVolume': this.safeString (ticker, 'B'),
            'ask': this.safeString (ticker, 'a'),
            'askVolume': this.safeString (ticker, 'A'),
            'vwap': undefined,
            'open': this.safeString (ticker, 'o'),
            'close': last,
            'last': last,
            'previousClose': undefined,
            'change': undefined,
            'percentage': undefined,
            'average': undefined,
            'baseVolume': this.safeString (ticker, 'v'),
            'quoteVolume': this.safeString (ticker, 'q'),
            'info': ticker,
        }, market);
    }

    async watchTrades (symbol: string, since: Int = undefined, limit: Int = undefined, params = {}): Promise<Trade[]> {
        /**
         * @method
         * @name hitbtc#watchTrades
         * @description get the list of most recent trades for a particular symbol
         * @see https://api.hitbtc.com/#subscribe-to-trades
         * @param {string} symbol unified symbol of the market to fetch trades for
         * @param {int} [since] timestamp in ms of the earliest trade to fetch
         * @param {int} [limit] the maximum amount of trades to fetch
         * @param {object} [params] extra parameters specific to the exchange API endpoint
         * @returns {object[]} a list of [trade structures]{@link https://docs.ccxt.com/#/?id=public-trades}
         */
        await this.loadMarkets ();
        const market = this.market (symbol);
        const request = {
            'params': {
                'symbols': [ market['id'] ],
            },
        };
        if (limit !== undefined) {
            request['limit'] = limit;
        }
        const name = 'trades';
        const trades = await this.subscribePublic (name, name, [ symbol ], this.deepExtend (request, params));
        if (this.newUpdates) {
            limit = trades.getLimit (symbol, limit);
        }
        return this.filterBySinceLimit (trades, since, limit, 'timestamp');
    }

    handleTrades (client: Client, message) {
        //
        //    {
        //        "result": {
        //            "ch": "trades",                           // Channel
        //            "subscriptions": ["ETHBTC", "BTCUSDT"]
        //        },
        //        "id": 123
        //    }
        //
        // Notification snapshot
        //
        //    {
        //        "ch": "trades",                               // Channel
        //        "snapshot": {
        //            "BTCUSDT": [{
        //                "t": 1626861109494,                   // Timestamp in milliseconds
        //                "i": 1555634969,                      // Trade identifier
        //                "p": "30881.96",                      // Price
        //                "q": "12.66828",                      // Quantity
        //                "s": "buy"                            // Side
        //            }]
        //        }
        //    }
        //
        // Notification update
        //
        //    {
        //        "ch": "trades",
        //        "update": {
        //            "BTCUSDT": [{
        //                "t": 1626861123552,
        //                "i": 1555634969,
        //                "p": "30877.68",
        //                "q": "0.00006",
        //                "s": "sell"
        //            }]
        //        }
        //    }
        //
        const data = this.safeValue2 (message, 'snapshot', 'update', {});
        const marketIds = Object.keys (data);
        for (let i = 0; i < marketIds.length; i++) {
            const marketId = marketIds[i];
            const market = this.safeMarket (marketId);
            const tradesLimit = this.safeInteger (this.options, 'tradesLimit', 1000);
            const symbol = market['symbol'];
            let stored = this.safeValue (this.trades, symbol);
            if (stored === undefined) {
                stored = new ArrayCache (tradesLimit);
                this.trades[symbol] = stored;
            }
            const trades = this.parseWsTrades (data[marketId], market);
            for (let j = 0; j < trades.length; j++) {
                stored.append (trades[j]);
            }
            const messageHash = 'trades::' + symbol;
            client.resolve (stored, messageHash);
        }
        return message;
    }

    parseWsTrades (trades, market: object = undefined, since: Int = undefined, limit: Int = undefined, params = {}) {
        trades = this.toArray (trades);
        let result = [];
        for (let i = 0; i < trades.length; i++) {
            const trade = this.extend (this.parseWsTrade (trades[i], market), params);
            result.push (trade);
        }
        result = this.sortBy2 (result, 'timestamp', 'id');
        const symbol = this.safeString (market, 'symbol');
        return this.filterBySymbolSinceLimit (result, symbol, since, limit) as Trade[];
    }

    parseWsTrade (trade, market = undefined) {
        //
        //    {
        //        "t": 1626861123552,       // Timestamp in milliseconds
        //        "i": 1555634969,          // Trade identifier
        //        "p": "30877.68",          // Price
        //        "q": "0.00006",           // Quantity
        //        "s": "sell"               // Side
        //    }
        //
        const timestamp = this.safeInteger (trade, 't');
        return this.safeTrade ({
            'info': trade,
            'id': this.safeString (trade, 'i'),
            'order': undefined,
            'timestamp': timestamp,
            'datetime': this.iso8601 (timestamp),
            'symbol': this.safeString (market, 'symbol'),
            'type': undefined,
            'side': this.safeString (trade, 's'),
            'takerOrMaker': undefined,
            'price': this.safeString (trade, 'p'),
            'amount': this.safeString (trade, 'q'),
            'cost': undefined,
            'fee': undefined,
        }, market);
    }

    async watchOHLCV (symbol: string, timeframe = '1m', since: Int = undefined, limit: Int = undefined, params = {}): Promise<OHLCV[]> {
        /**
         * @method
         * @name hitbtc#watchOHLCV
         * @description watches historical candlestick data containing the open, high, low, and close price, and the volume of a market
         * @see https://api.hitbtc.com/#subscribe-to-candles
         * @param {string} symbol unified symbol of the market to fetch OHLCV data for
         * @param {string} [timeframe] the length of time each candle represents
         * @param {int} [since] not used by hitbtc watchOHLCV
         * @param {int} [limit] 0 – 1000, default value = 0 (no history returned)
         * @param {object} [params] extra parameters specific to the exchange API endpoint
         * @returns {int[][]} A list of candles ordered as timestamp, open, high, low, close, volume
         */
        const period = this.safeString (this.timeframes, timeframe, timeframe);
        const name = 'candles/' + period;
        const market = this.market (symbol);
        const request = {
            'params': {
                'symbols': [ market['id'] ],
            },
        };
        if (limit !== undefined) {
            request['params']['limit'] = limit;
        }
        const ohlcv = await this.subscribePublic (name, name, [ symbol ], this.deepExtend (request, params));
        if (this.newUpdates) {
            limit = ohlcv.getLimit (symbol, limit);
        }
        return this.filterBySinceLimit (ohlcv, since, limit, 0);
    }

    handleOHLCV (client: Client, message) {
        //
        //    {
        //        "ch": "candles/M1",                     // Channel
        //        "snapshot": {
        //            "BTCUSDT": [{
        //                "t": 1626860340000,             // Message timestamp
        //                "o": "30881.95",                // Open price
        //                "c": "30890.96",                // Last price
        //                "h": "30900.8",                 // High price
        //                "l": "30861.27",                // Low price
        //                "v": "1.27852",                 // Base asset volume
        //                "q": "39493.9021811"            // Quote asset volume
        //            }
        //            ...
        //            ]
        //        }
        //    }
        //
        //    {
        //        "ch": "candles/M1",
        //        "update": {
        //            "ETHBTC": [{
        //                "t": 1626860880000,
        //                "o": "0.060711",
        //                "c": "0.060749",
        //                "h": "0.060749",
        //                "l": "0.060711",
        //                "v": "12.2800",
        //                "q": "0.7455339675"
        //          }]
        //        }
        //    }
        //
        const data = this.safeValue2 (message, 'snapshot', 'update', {});
        const marketIds = Object.keys (data);
        const channel = this.safeString (message, 'ch');
        const splitChannel = channel.split ('/');
        const period = this.safeString (splitChannel, 1);
        const timeframe = this.findTimeframe (period);
        for (let i = 0; i < marketIds.length; i++) {
            const marketId = marketIds[i];
            const market = this.safeMarket (marketId);
            const symbol = market['symbol'];
            this.ohlcvs[symbol] = this.safeValue (this.ohlcvs, symbol, {});
            let stored = this.safeValue (this.ohlcvs[symbol], timeframe);
            if (stored === undefined) {
                const limit = this.safeInteger (this.options, 'OHLCVLimit', 1000);
                stored = new ArrayCacheByTimestamp (limit);
                this.ohlcvs[symbol][timeframe] = stored;
            }
            const ohlcvs = this.parseWsOHLCVs (data[marketId], market);
            for (let j = 0; j < ohlcvs.length; j++) {
                stored.append (ohlcvs[j]);
            }
            const messageHash = channel + '::' + symbol;
            client.resolve (stored, messageHash);
        }
        return message;
    }

    parseWsOHLCV (ohlcv, market = undefined): OHLCV {
        //
        //    {
        //        "t": 1626860340000,             // Message timestamp
        //        "o": "30881.95",                // Open price
        //        "c": "30890.96",                // Last price
        //        "h": "30900.8",                 // High price
        //        "l": "30861.27",                // Low price
        //        "v": "1.27852",                 // Base asset volume
        //        "q": "39493.9021811"            // Quote asset volume
        //    }
        //
        return [
            this.safeInteger (ohlcv, 't'),
            this.safeNumber (ohlcv, 'o'),
            this.safeNumber (ohlcv, 'h'),
            this.safeNumber (ohlcv, 'l'),
            this.safeNumber (ohlcv, 'c'),
            this.safeNumber (ohlcv, 'v'),
        ];
    }

    async watchOrders (symbol: Str = undefined, since: Int = undefined, limit: Int = undefined, params = {}): Promise<Order[]> {
        /**
         * @method
         * @name hitbtc#watchOrders
         * @description watches information on multiple orders made by the user
         * @see https://api.hitbtc.com/#subscribe-to-reports
         * @see https://api.hitbtc.com/#subscribe-to-reports-2
         * @see https://api.hitbtc.com/#subscribe-to-reports-3
         * @param {string} [symbol] unified CCXT market symbol
         * @param {int} [since] timestamp in ms of the earliest order to fetch
         * @param {int} [limit] the maximum amount of orders to fetch
         * @param {object} [params] extra parameters specific to the exchange API endpoint
         * @returns {object[]} a list of [order structures]{@link https://docs.ccxt.com/en/latest/manual.html#order-structure}
         */
        await this.loadMarkets ();
        let marketType = undefined;
        let market = undefined;
        if (symbol !== undefined) {
            market = this.market (symbol);
        }
        [ marketType, params ] = this.handleMarketTypeAndParams ('watchOrders', market, params);
        const name = this.getSupportedMapping (marketType, {
            'spot': 'spot_subscribe',
            'margin': 'margin_subscribe',
            'swap': 'futures_subscribe',
            'future': 'futures_subscribe',
        });
        const orders = await this.subscribePrivate (name, symbol, params);
        if (this.newUpdates) {
            limit = orders.getLimit (symbol, limit);
        }
        return this.filterBySinceLimit (orders, since, limit, 'timestamp');
    }

    handleOrder (client: Client, message) {
        //
        //    {
        //        "jsonrpc": "2.0",
        //        "method": "spot_order",                            // "margin_order", "future_order"
        //        "params": {
        //            "id": 584244931496,
        //            "client_order_id": "b5acd79c0a854b01b558665bcf379456",
        //            "symbol": "BTCUSDT",
        //            "side": "buy",
        //            "status": "new",
        //            "type": "limit",
        //            "time_in_force": "GTC",
        //            "quantity": "0.01000",
        //            "quantity_cumulative": "0",
        //            "price": "0.01",                              // only updates and snapshots
        //            "post_only": false,
        //            "reduce_only": false,                         // only margin and contract
        //            "display_quantity": "0",                      // only updates and snapshot
        //            "created_at": "2021-07-02T22:52:32.864Z",
        //            "updated_at": "2021-07-02T22:52:32.864Z",
        //            "trade_id": 1361977606,                       // only trades
        //            "trade_quantity": "0.00001",                  // only trades
        //            "trade_price": "49595.04",                    // only trades
        //            "trade_fee": "0.001239876000",                // only trades
        //            "trade_taker": true,                          // only trades, only spot
        //            "trade_position_id": 485308,                  // only trades, only margin
        //            "report_type": "new"                          // "trade", "status" (snapshot)
        //        }
        //    }
        //
        //    {
        //       "jsonrpc": "2.0",
        //       "method": "spot_orders",                            // "margin_orders", "future_orders"
        //       "params": [
        //            {
        //                "id": 584244931496,
        //                "client_order_id": "b5acd79c0a854b01b558665bcf379456",
        //                "symbol": "BTCUSDT",
        //                "side": "buy",
        //                "status": "new",
        //                "type": "limit",
        //                "time_in_force": "GTC",
        //                "quantity": "0.01000",
        //                "quantity_cumulative": "0",
        //                "price": "0.01",                              // only updates and snapshots
        //                "post_only": false,
        //                "reduce_only": false,                         // only margin and contract
        //                "display_quantity": "0",                      // only updates and snapshot
        //                "created_at": "2021-07-02T22:52:32.864Z",
        //                "updated_at": "2021-07-02T22:52:32.864Z",
        //                "trade_id": 1361977606,                       // only trades
        //                "trade_quantity": "0.00001",                  // only trades
        //                "trade_price": "49595.04",                    // only trades
        //                "trade_fee": "0.001239876000",                // only trades
        //                "trade_taker": true,                          // only trades, only spot
        //                "trade_position_id": 485308,                  // only trades, only margin
        //                "report_type": "new"                          // "trade", "status" (snapshot)
        //            }
        //        ]
        //    }
        //
        if (this.orders === undefined) {
            const limit = this.safeInteger (this.options, 'ordersLimit');
            this.orders = new ArrayCacheBySymbolById (limit);
        }
        const data = this.safeValue (message, 'params', []);
        if (Array.isArray (data)) {
            for (let i = 0; i < data.length; i++) {
                const order = data[i];
                this.handleOrderHelper (client, message, order);
            }
        } else {
            this.handleOrderHelper (client, message, data);
        }
        return message;
    }

    handleOrderHelper (client: Client, message, order) {
        const orders = this.orders;
        const marketId = this.safeStringLower2 (order, 'instrument', 'symbol');
        const method = this.safeString (message, 'method');
        const splitMethod = method.split ('_order');
        const messageHash = this.safeString (splitMethod, 0);
        const symbol = this.safeSymbol (marketId);
        const parsed = this.parseOrder (order);
        orders.append (parsed);
        client.resolve (orders, messageHash);
        client.resolve (orders, messageHash + '::' + symbol);
    }

    parseWsOrderTrade (trade, market = undefined) {
        //
        //    {
        //        "id": 584244931496,
        //        "client_order_id": "b5acd79c0a854b01b558665bcf379456",
        //        "symbol": "BTCUSDT",
        //        "side": "buy",
        //        "status": "new",
        //        "type": "limit",
        //        "time_in_force": "GTC",
        //        "quantity": "0.01000",
        //        "quantity_cumulative": "0",
        //        "price": "0.01",                              // only updates and snapshots
        //        "post_only": false,
        //        "reduce_only": false,                         // only margin and contract
        //        "display_quantity": "0",                      // only updates and snapshot
        //        "created_at": "2021-07-02T22:52:32.864Z",
        //        "updated_at": "2021-07-02T22:52:32.864Z",
        //        "trade_id": 1361977606,                       // only trades
        //        "trade_quantity": "0.00001",                  // only trades
        //        "trade_price": "49595.04",                    // only trades
        //        "trade_fee": "0.001239876000",                // only trades
        //        "trade_taker": true,                          // only trades, only spot
        //        "trade_position_id": 485308,                  // only trades, only margin
        //        "report_type": "new"                          // "trade", "status" (snapshot)
        //    }
        //
        const timestamp = this.safeInteger (trade, 'created_at');
        const marketId = this.safeString (trade, 'symbol');
        return this.safeTrade ({
            'info': trade,
            'id': this.safeString (trade, 'trade_id'),
            'order': this.safeString (trade, 'id'),
            'timestamp': timestamp,
            'datetime': this.iso8601 (timestamp),
            'symbol': this.safeMarket (marketId, market),
            'type': undefined,
            'side': this.safeString (trade, 'side'),
            'takerOrMaker': this.safeString (trade, 'trade_taker'),
            'price': this.safeString (trade, 'trade_price'),
            'amount': this.safeString (trade, 'trade_quantity'),
            'cost': undefined,
            'fee': {
                'cost': this.safeString (trade, 'trade_fee'),
                'currency': undefined,
                'rate': undefined,
            },
        }, market);
    }

    parseWsOrder (order, market = undefined) {
        //
        //    {
        //        "id": 584244931496,
        //        "client_order_id": "b5acd79c0a854b01b558665bcf379456",
        //        "symbol": "BTCUSDT",
        //        "side": "buy",
        //        "status": "new",
        //        "type": "limit",
        //        "time_in_force": "GTC",
        //        "quantity": "0.01000",
        //        "quantity_cumulative": "0",
        //        "price": "0.01",                              // only updates and snapshots
        //        "post_only": false,
        //        "reduce_only": false,                         // only margin and contract
        //        "display_quantity": "0",                      // only updates and snapshot
        //        "created_at": "2021-07-02T22:52:32.864Z",
        //        "updated_at": "2021-07-02T22:52:32.864Z",
        //        "trade_id": 1361977606,                       // only trades
        //        "trade_quantity": "0.00001",                  // only trades
        //        "trade_price": "49595.04",                    // only trades
        //        "trade_fee": "0.001239876000",                // only trades
        //        "trade_taker": true,                          // only trades, only spot
        //        "trade_position_id": 485308,                  // only trades, only margin
        //        "report_type": "new"                          // "trade", "status" (snapshot)
        //    }
        //
        const timestamp = this.safeString (order, 'created_at');
        const marketId = this.safeString (order, 'symbol');
        market = this.safeMarket (marketId, market);
        const tradeId = this.safeString (order, 'trade_id');
        let trades = undefined;
        if (tradeId !== undefined) {
            const trade = this.parseWsOrderTrade (order, market);
            trades = [ trade ];
        }
        const rawStatus = this.safeString (order, 'status');
        const report_type = this.safeString (order, 'report_type');
        let parsedStatus = undefined;
        if (report_type === 'canceled') {
            parsedStatus = this.parseOrderStatus (report_type);
        } else {
            parsedStatus = this.parseOrderStatus (rawStatus);
        }
        return this.safeOrder ({
            'info': order,
            'id': this.safeString (order, 'id'),
            'clientOrderId': this.safeString (order, 'client_order_id'),
            'timestamp': timestamp,
            'datetime': this.iso8601 (timestamp),
            'lastTradeTimestamp': undefined,
            'symbol': market['symbol'],
            'price': this.safeString (order, 'price'),
            'amount': this.safeString (order, 'quantity'),
            'type': this.safeString (order, 'type'),
            'side': this.safeStringUpper (order, 'side'),
            'timeInForce': this.safeString (order, 'time_in_force'),
            'postOnly': this.safeString (order, 'post_only'),
            'reduceOnly': this.safeValue (order, 'reduce_only'),
            'filled': undefined,
            'remaining': undefined,
            'cost': undefined,
            'status': parsedStatus,
            'average': undefined,
            'trades': trades,
            'fee': undefined,
        }, market);
    }

    async watchBalance (params = {}): Promise<Balances> {
        /**
         * @method
         * @name hitbtc#watchBalance
         * @description watches balance updates, cannot subscribe to margin account balances
         * @see https://api.hitbtc.com/#subscribe-to-spot-balances
         * @see https://api.hitbtc.com/#subscribe-to-futures-balances
         * @param {object} [params] extra parameters specific to the exchange API endpoint
         * @param {string} [params.type] 'spot', 'swap', or 'future'
         *
         * EXCHANGE SPECIFIC PARAMETERS
         * @param {string} [params.mode] 'updates' or 'batches' (default), 'updates' = messages arrive after balance updates, 'batches' = messages arrive at equal intervals if there were any updates
         * @returns {object[]} a list of [balance structures]{@link https://docs.ccxt.com/#/?id=balance-structure}
         */
        await this.loadMarkets ();
        let type = undefined;
        [ type, params ] = this.handleMarketTypeAndParams ('watchBalance', undefined, params);
        const name = this.getSupportedMapping (type, {
            'spot': 'spot_balance_subscribe',
            'swap': 'futures_balance_subscribe',
            'future': 'futures_balance_subscribe',
        });
        const mode = this.safeString (params, 'mode', 'batches');
        params = this.omit (params, 'mode');
        const request = {
            'mode': mode,
        };
        return await this.subscribePrivate (name, undefined, this.extend (request, params));
    }

    async createOrderWs (symbol: string, type: OrderType, side: OrderSide, amount, price = undefined, params = {}): Promise<Order> {
        /**
         * @method
         * @name hitbtc#createOrder
         * @description create a trade order
         * @see https://api.hitbtc.com/#create-new-spot-order
         * @see https://api.hitbtc.com/#create-margin-order
         * @see https://api.hitbtc.com/#create-futures-order
         * @param {string} symbol unified symbol of the market to create an order in
         * @param {string} type 'market' or 'limit'
         * @param {string} side 'buy' or 'sell'
         * @param {float} amount how much of currency you want to trade in units of base currency
         * @param {float} [price] the price at which the order is to be fullfilled, in units of the quote currency, ignored in market orders
         * @param {object} [params] extra parameters specific to the exchange API endpoint
         * @param {string} [params.marginMode] 'cross' or 'isolated' only 'isolated' is supported for spot-margin, swap supports both, default is 'cross'
         * @param {bool} [params.margin] true for creating a margin order
         * @param {float} [params.triggerPrice] The price at which a trigger order is triggered at
         * @param {bool} [params.postOnly] if true, the order will only be posted to the order book and not executed immediately
         * @param {string} [params.timeInForce] "GTC", "IOC", "FOK", "Day", "GTD"
         * @returns {object} an [order structure]{@link https://github.com/ccxt/ccxt/wiki/Manual#order-structure}
         */
        await this.loadMarkets ();
        const market = this.market (symbol);
        let request = undefined;
        let marketType = undefined;
        [ marketType, params ] = this.handleMarketTypeAndParams ('createOrder', market, params);
        let marginMode = undefined;
        [ marginMode, params ] = this.handleMarginModeAndParams ('createOrder', params);
        [ request, params ] = this.createOrderRequest (market, marketType, type, side, amount, price, marginMode, params);
        request = this.extend (request, params);
        if (marketType === 'swap') {
            return await this.tradeRequest ('futures_new_order', request);
        } else if ((marketType === 'margin') || (marginMode !== undefined)) {
            return await this.tradeRequest ('margin_new_order', request);
        } else {
            return await this.tradeRequest ('spot_new_order', request);
        }
    }

    async cancelOrderWs (id: string, symbol: Str = undefined, params = {}): Promise<Order> {
        /**
         * @method
         * @name hitbtc#cancelOrderWs
         * @see https://api.hitbtc.com/#cancel-spot-order-2
         * @see https://api.hitbtc.com/#cancel-futures-order-2
         * @see https://api.hitbtc.com/#cancel-margin-order-2
         * @description cancels an open order
         * @param {string} id order id
         * @param {string} symbol unified symbol of the market the order was made in
         * @param {object} [params] extra parameters specific to the exchange API endpoint
         * @param {string} [params.marginMode] 'cross' or 'isolated' only 'isolated' is supported
         * @param {bool} [params.margin] true for canceling a margin order
         * @returns {object} An [order structure]{@link https://docs.ccxt.com/#/?id=order-structure}
         */
        await this.loadMarkets ();
        let market = undefined;
        let request = {
            'client_order_id': id,
        };
        if (symbol !== undefined) {
            market = this.market (symbol);
        }
        let marketType = undefined;
        [ marketType, params ] = this.handleMarketTypeAndParams ('cancelOrderWs', market, params);
        const [ marginMode, query ] = this.handleMarginModeAndParams ('cancelOrderWs', params);
        request = this.extend (request, query);
        if (marketType === 'swap') {
            return await this.tradeRequest ('futures_cancel_order', request);
        } else if ((marketType === 'margin') || (marginMode !== undefined)) {
            return await this.tradeRequest ('margin_cancel_order', request);
        } else {
            return await this.tradeRequest ('spot_cancel_order', request);
        }
    }

    async cancelAllOrdersWs (symbol: Str = undefined, params = {}) {
        /**
         * @method
         * @name hitbtc#cancelAllOrdersWs
         * @see https://api.hitbtc.com/#cancel-spot-orders
         * @see https://api.hitbtc.com/#cancel-futures-order-3
         * @description cancel all open orders
         * @param {string} symbol unified market symbol, only orders in the market of this symbol are cancelled when symbol is not undefined
         * @param {object} [params] extra parameters specific to the exchange API endpoint
         * @param {string} [params.marginMode] 'cross' or 'isolated' only 'isolated' is supported
         * @param {bool} [params.margin] true for canceling margin orders
         * @returns {object[]} a list of [order structures]{@link https://docs.ccxt.com/#/?id=order-structure}
         */
        await this.loadMarkets ();
        let market = undefined;
        if (symbol !== undefined) {
            market = this.market (symbol);
        }
        let marketType = undefined;
        [ marketType, params ] = this.handleMarketTypeAndParams ('cancelAllOrdersWs', market, params);
        let marginMode = undefined;
        [ marginMode, params ] = this.handleMarginModeAndParams ('cancelAllOrdersWs', params);
        if (marketType === 'swap') {
            return await this.tradeRequest ('futures_cancel_orders', params);
        } else if ((marketType === 'margin') || (marginMode !== undefined)) {
            throw new NotSupported (this.id + ' cancelAllOrdersWs is not supported for margin orders');
        } else {
            return await this.tradeRequest ('spot_cancel_orders', params);
        }
    }

    async fetchOpenOrdersWs (symbol: Str = undefined, since: Int = undefined, limit: Int = undefined, params = {}): Promise<Order[]> {
        /**
         * @method
         * @name hitbtc#fetchOpenOrdersWs
         * @see https://api.hitbtc.com/#get-active-futures-orders-2
         * @see https://api.hitbtc.com/#get-margin-orders
         * @see https://api.hitbtc.com/#get-active-spot-orders
         * @description fetch all unfilled currently open orders
         * @param {string} symbol unified market symbol
         * @param {int} [since] the earliest time in ms to fetch open orders for
         * @param {int} [limit] the maximum number of  open orders structures to retrieve
         * @param {object} [params] extra parameters specific to the exchange API endpoint
         * @param {string} [params.marginMode] 'cross' or 'isolated' only 'isolated' is supported
         * @param {bool} [params.margin] true for fetching open margin orders
         * @returns {Order[]} a list of [order structures]{@link https://docs.ccxt.com/#/?id=order-structure}
         */
        await this.loadMarkets ();
        let market = undefined;
        const request = {};
        if (symbol !== undefined) {
            market = this.market (symbol);
            request['symbol'] = market['id'];
        }
        let marketType = undefined;
        [ marketType, params ] = this.handleMarketTypeAndParams ('fetchOpenOrdersWs', market, params);
        let marginMode = undefined;
        [ marginMode, params ] = this.handleMarginModeAndParams ('fetchOpenOrdersWs', params);
        if (marketType === 'swap') {
            return await this.tradeRequest ('futures_get_orders', request);
        } else if ((marketType === 'margin') || (marginMode !== undefined)) {
            return await this.tradeRequest ('margin_get_orders', request);
        } else {
            return await this.tradeRequest ('spot_get_orders', request);
        }
    }

    handleBalance (client: Client, message) {
        //
        //    {
        //        "jsonrpc": "2.0",
        //        "method": "futures_balance",
        //        "params": [
        //            {
        //                "currency": "BCN",
        //                "available": "100.000000000000",
        //                "reserved": "0",
        //                "reserved_margin": "0"
        //            },
        //            ...
        //        ]
        //    }
        //
        const messageHash = this.safeString (message, 'method');
        const params = this.safeValue (message, 'params');
        const balance = this.parseBalance (params);
        this.balance = this.deepExtend (this.balance, balance);
        client.resolve (this.balance, messageHash);
    }

    handleNotification (client: Client, message) {
        //
        //     { jsonrpc: "2.0", result: true, id: null }
        //
        return message;
    }

    handleOrderRequest (client: Client, message) {
        //
        // createOrderWs, cancelOrderWs
        //
        //    {
        //        "jsonrpc": "2.0",
        //        "result": {
        //            "id": 1130310696965,
        //            "client_order_id": "OPC2oyHSkEBqIpPtniLqeW-597hUL3Yo",
        //            "symbol": "ADAUSDT",
        //            "side": "buy",
        //            "status": "new",
        //            "type": "limit",
        //            "time_in_force": "GTC",
        //            "quantity": "4",
        //            "quantity_cumulative": "0",
        //            "price": "0.3300000",
        //            "post_only": false,
        //            "created_at": "2023-11-17T14:58:15.903Z",
        //            "updated_at": "2023-11-17T14:58:15.903Z",
        //            "original_client_order_id": "d6b645556af740b1bd1683400fd9cbce",       // spot_replace_order only
        //            "report_type": "new"
        //            "margin_mode": "isolated",                                            // margin and future only
        //            "reduce_only": false,                                                 // margin and future only
        //        },
        //        "id": 1700233093414
        //    }
        //
        const messageHash = this.safeInteger (message, 'id');
        const result = this.safeValue (message, 'result', {});
        if (Array.isArray (result)) {
            const parsedOrders = [];
            for (let i = 0; i < result.length; i++) {
                const parsedOrder = this.parseWsOrder (result[i]);
                parsedOrders.push (parsedOrder);
            }
            client.resolve (parsedOrders, messageHash);
        } else {
            const parsedOrder = this.parseWsOrder (result);
            client.resolve (parsedOrder, messageHash);
        }
        return message;
    }

    handleMessage (client: Client, message) {
        this.handleError (client, message);
        let channel = this.safeString2 (message, 'ch', 'method');
        if (channel !== undefined) {
            const splitChannel = channel.split ('/');
            channel = this.safeString (splitChannel, 0);
            const methods = {
                'candles': this.handleOHLCV,
                'ticker': this.handleTicker,
                'trades': this.handleTrades,
                'orderbook': this.handleOrderBook,
                'spot_order': this.handleOrder,
                'spot_orders': this.handleOrder,
                'margin_order': this.handleOrder,
                'margin_orders': this.handleOrder,
                'futures_order': this.handleOrder,
                'futures_orders': this.handleOrder,
                'spot_balance': this.handleBalance,
                'futures_balance': this.handleBalance,
            };
            const method = this.safeValue (methods, channel);
            if (method !== undefined) {
                method.call (this, client, message);
            }
        } else {
            const result = this.safeValue (message, 'result');
            const clientOrderId = this.safeString (result, 'client_order_id');
            if (clientOrderId !== undefined) {
                this.handleOrderRequest (client, message);
            }
            if ((result === true) && !('id' in message)) {
                this.handleAuthenticate (client, message);
            }
            if (Array.isArray (result)) {
                // to do improve this, not very reliable right now
                const first = this.safeValue (result, 0, {});
                const arrayLength = result.length;
                if ((arrayLength === 0) || ('client_order_id' in first)) {
                    this.handleOrderRequest (client, message);
                }
            }
        }
    }

    handleAuthenticate (client: Client, message) {
        //
        //    {
        //        "jsonrpc": "2.0",
        //        "result": true
        //    }
        //
        const success = this.safeValue (message, 'result');
        const messageHash = 'authenticated';
        if (success) {
            const future = this.safeValue (client.futures, messageHash);
            future.resolve (true);
        } else {
            const error = new AuthenticationError (this.id + ' ' + this.json (message));
            client.reject (error, messageHash);
            if (messageHash in client.subscriptions) {
                delete client.subscriptions[messageHash];
            }
        }
        return message;
    }

    handleError (client: Client, message) {
        //
        //    {
        //        jsonrpc: '2.0',
        //        error: {
        //          code: 20001,
        //          message: 'Insufficient funds',
        //          description: 'Check that the funds are sufficient, given commissions'
        //        },
        //        id: 1700228604325
        //    }
        //
        const error = this.safeValue (message, 'error');
        if (error !== undefined) {
            const code = this.safeValue (error, 'code');
            const errorMessage = this.safeString (error, 'message');
            const description = this.safeString (error, 'description');
            const feedback = this.id + ' ' + description;
            this.throwExactlyMatchedException (this.exceptions['exact'], code, feedback);
            this.throwBroadlyMatchedException (this.exceptions['broad'], errorMessage, feedback);
            throw new ExchangeError (feedback); // unknown message
        }
        return undefined;
    }
}<|MERGE_RESOLUTION|>--- conflicted
+++ resolved
@@ -317,12 +317,8 @@
                 'symbols': [ market['id'] ],
             },
         };
-<<<<<<< HEAD
-        return await this.subscribePublic (name, 'ticker', [ symbol ], this.deepExtend (request, params));
-=======
-        const result = await this.subscribePublic (name, [ symbol ], this.deepExtend (request, params));
+        const result = await this.subscribePublic (name, 'ticker', [ symbol ], this.deepExtend (request, params));
         return this.safeValue (result, symbol);
->>>>>>> 294deec0
     }
 
     async watchTickers (symbols: Strings = undefined, params = {}): Promise<Tickers> {
@@ -413,15 +409,9 @@
             const symbol = market['symbol'];
             const ticker = this.parseWsTicker (data[marketId], market);
             this.tickers[symbol] = ticker;
-<<<<<<< HEAD
-            newTickers.push (ticker);
-            const messageHash = 'ticker::' + symbol;
-            client.resolve (this.tickers[symbol], messageHash);
-=======
             newTickers[symbol] = ticker;
             const messageHash = channel + '::' + symbol;
             client.resolve (newTickers, messageHash);
->>>>>>> 294deec0
         }
         const messageHashes = this.findMessageHashes (client, 'tickers::');
         for (let i = 0; i < messageHashes.length; i++) {
