--- conflicted
+++ resolved
@@ -6,11 +6,7 @@
 import { Precise } from '../base/Precise.js';
 import { sha256 } from '../static_dependencies/noble-hashes/sha256.js';
 import { sha512 } from '../static_dependencies/noble-hashes/sha512.js';
-<<<<<<< HEAD
-import { Int, Str, Strings, OrderBook, Order, Trade, Ticker, Tickers, Position, Balances } from '../base/types.js';
-=======
-import type { Int, Str, Strings } from '../base/types.js';
->>>>>>> f6935ad9
+import type { Int, Str, Strings, OrderBook, Order, Trade, Ticker, Tickers, Position, Balances } from '../base/types.js';
 import Client from '../base/ws/Client.js';
 
 //  ---------------------------------------------------------------------------
