
//  ---------------------------------------------------------------------------

import okxRest from '../okx.js';
import { ArgumentsRequired, BadRequest, ExchangeError, InvalidNonce, AuthenticationError } from '../base/errors.js';
import { ArrayCache, ArrayCacheByTimestamp, ArrayCacheBySymbolById, ArrayCacheBySymbolBySide } from '../base/ws/Cache.js';
import { sha256 } from '../static_dependencies/noble-hashes/sha256.js';
import type { Int, OrderSide, OrderType, Str, Strings, OrderBook, Order, Trade, Ticker, Tickers, OHLCV, Position, Balances, Num, FundingRate, FundingRates, Dict } from '../base/types.js';
import Client from '../base/ws/Client.js';

//  ---------------------------------------------------------------------------

export default class okx extends okxRest {
    describe () {
        return this.deepExtend (super.describe (), {
            'has': {
                'ws': true,
                'watchTicker': true,
                'watchTickers': true,
                'watchOrderBook': true,
                'watchTrades': true,
                'watchTradesForSymbols': true,
                'watchOrderBookForSymbols': true,
                'watchBalance': true,
                'watchLiquidations': 'emulated',
                'watchLiquidationsForSymbols': true,
                'watchMyLiquidations': 'emulated',
                'watchMyLiquidationsForSymbols': true,
                'watchOHLCV': true,
                'watchOHLCVForSymbols': true,
                'watchOrders': true,
                'watchMyTrades': true,
                'watchPositions': true,
                'watchFundingRate': true,
                'watchFundingRates': true,
                'createOrderWs': true,
                'editOrderWs': true,
                'cancelOrderWs': true,
                'cancelOrdersWs': true,
                'cancelAllOrdersWs': true,
            },
            'urls': {
                'api': {
                    'ws': 'wss://ws.okx.com:8443/ws/v5',
                },
                'test': {
                    'ws': 'wss://wspap.okx.com:8443/ws/v5',
                },
            },
            'options': {
                'watchOrderBook': {
                    //
                    // bbo-tbt
                    // 1. Newly added channel that sends tick-by-tick Level 1 data
                    // 2. All API users can subscribe
                    // 3. Public depth channel, verification not required
                    //
                    // books-l2-tbt
                    // 1. Only users who're VIP5 and above can subscribe
                    // 2. Identity verification required before subscription
                    //
                    // books50-l2-tbt
                    // 1. Only users who're VIP4 and above can subscribe
                    // 2. Identity verification required before subscription
                    //
                    // books
                    // 1. All API users can subscribe
                    // 2. Public depth channel, verification not required
                    //
                    // books5
                    // 1. All API users can subscribe
                    // 2. Public depth channel, verification not required
                    // 3. Data feeds will be delivered every 100ms (vs. every 200ms now)
                    //
                    'depth': 'books',
                },
                'watchBalance': 'spot', // margin, futures, swap
                'watchTicker': {
                    'channel': 'tickers', // tickers, sprd-tickers, index-tickers, block-tickers
                },
                'watchTickers': {
                    'channel': 'tickers', // tickers, sprd-tickers, index-tickers, block-tickers
                },
                'watchOrders': {
                    'type': 'ANY', // SPOT, MARGIN, SWAP, FUTURES, OPTION, ANY
                },
                'watchMyTrades': {
                    'type': 'ANY', // SPOT, MARGIN, SWAP, FUTURES, OPTION, ANY
                },
                'createOrderWs': {
                    'op': 'batch-orders', // order, batch-orders
                },
                'editOrderWs': {
                    'op': 'amend-order', // amend-order, batch-amend-orders
                },
                'ws': {
                    // 'inflate': true,
                },
                'checksum': true,
            },
            'streaming': {
                // okex does not support built-in ws protocol-level ping-pong
                // instead it requires a custom text-based ping-pong
                'ping': this.ping,
                'keepAlive': 20000,
            },
        });
    }

    getUrl (channel: string, access = 'public') {
        // for context: https://www.okx.com/help-center/changes-to-v5-api-websocket-subscription-parameter-and-url
        const isSandbox = this.options['sandboxMode'];
        const sandboxSuffix = isSandbox ? '?brokerId=9999' : '';
        const isBusiness = (access === 'business');
        const isPublic = (access === 'public');
        const url = this.urls['api']['ws'];
        if (isBusiness || (channel.indexOf ('candle') > -1) || (channel === 'orders-algo')) {
            return url + '/business' + sandboxSuffix;
        } else if (isPublic) {
            return url + '/public' + sandboxSuffix;
        }
        return url + '/private' + sandboxSuffix;
    }

    async subscribeMultiple (access, channel, symbols: Strings = undefined, params = {}) {
        await this.loadMarkets ();
        if (symbols === undefined) {
            symbols = this.symbols;
        }
        symbols = this.marketSymbols (symbols);
        const url = this.getUrl (channel, access);
        let messageHash = channel;
        const args = [];
        messageHash += '::' + symbols.join (',');
        for (let i = 0; i < symbols.length; i++) {
            const marketId = this.marketId (symbols[i]);
            const arg: Dict = {
                'channel': channel,
                'instId': marketId,
            };
            args.push (this.extend (arg, params));
        }
        const request: Dict = {
            'op': 'subscribe',
            'args': args,
        };
        return await this.watch (url, messageHash, request, messageHash);
    }

    async subscribe (access, messageHash, channel, symbol, params = {}) {
        await this.loadMarkets ();
        const url = this.getUrl (channel, access);
        const firstArgument: Dict = {
            'channel': channel,
        };
        if (symbol !== undefined) {
            const market = this.market (symbol);
            messageHash += ':' + market['id'];
            firstArgument['instId'] = market['id'];
        }
        const request: Dict = {
            'op': 'subscribe',
            'args': [
                this.deepExtend (firstArgument, params),
            ],
        };
        return this.watch (url, messageHash, request, messageHash);
    }

    async watchTrades (symbol: string, since: Int = undefined, limit: Int = undefined, params = {}): Promise<Trade[]> {
        /**
         * @method
         * @name okx#watchTrades
         * @description get the list of most recent trades for a particular symbol
         * @param {string} symbol unified symbol of the market to fetch trades for
         * @param {int} [since] timestamp in ms of the earliest trade to fetch
         * @param {int} [limit] the maximum amount of trades to fetch
         * @param {object} [params] extra parameters specific to the exchange API endpoint
         * @returns {object[]} a list of [trade structures]{@link https://docs.ccxt.com/#/?id=public-trades}
         */
        return await this.watchTradesForSymbols ([ symbol ], since, limit, params);
    }

    async watchTradesForSymbols (symbols: string[], since: Int = undefined, limit: Int = undefined, params = {}): Promise<Trade[]> {
        /**
         * @method
         * @name okx#watchTradesForSymbols
         * @description get the list of most recent trades for a particular symbol
         * @param {string} symbol unified symbol of the market to fetch trades for
         * @param {int} [since] timestamp in ms of the earliest trade to fetch
         * @param {int} [limit] the maximum amount of trades to fetch
         * @param {object} [params] extra parameters specific to the exchange API endpoint
         * @returns {object[]} a list of [trade structures]{@link https://docs.ccxt.com/#/?id=public-trades}
         */
        const symbolsLength = symbols.length;
        if (symbolsLength === 0) {
            throw new ArgumentsRequired (this.id + ' watchTradesForSymbols() requires a non-empty array of symbols');
        }
        await this.loadMarkets ();
        symbols = this.marketSymbols (symbols);
        const channel = 'trades';
        const topics = [];
        const messageHashes = [];
        for (let i = 0; i < symbols.length; i++) {
            const symbol = symbols[i];
            messageHashes.push (channel + ':' + symbol);
            const marketId = this.marketId (symbol);
            const topic: Dict = {
                'channel': channel,
                'instId': marketId,
            };
            topics.push (topic);
        }
        const request: Dict = {
            'op': 'subscribe',
            'args': topics,
        };
        const url = this.getUrl (channel, 'public');
        const trades = await this.watchMultiple (url, messageHashes, request, messageHashes);
        if (this.newUpdates) {
            const first = this.safeValue (trades, 0);
            const tradeSymbol = this.safeString (first, 'symbol');
            limit = trades.getLimit (tradeSymbol, limit);
        }
        return this.filterBySinceLimit (trades, since, limit, 'timestamp', true);
    }

    handleTrades (client: Client, message) {
        //
        //     {
        //         "arg": { channel: "trades", instId: "BTC-USDT" },
        //         "data": [
        //             {
        //                 "instId": "BTC-USDT",
        //                 "tradeId": "216970876",
        //                 "px": "31684.5",
        //                 "sz": "0.00001186",
        //                 "side": "buy",
        //                 "ts": "1626531038288"
        //             }
        //         ]
        //     }
        //
        const arg = this.safeValue (message, 'arg', {});
        const channel = this.safeString (arg, 'channel');
        const marketId = this.safeString (arg, 'instId');
        const symbol = this.safeSymbol (marketId);
        const data = this.safeValue (message, 'data', []);
        const tradesLimit = this.safeInteger (this.options, 'tradesLimit', 1000);
        for (let i = 0; i < data.length; i++) {
            const trade = this.parseTrade (data[i]);
            const messageHash = channel + ':' + symbol;
            let stored = this.safeValue (this.trades, symbol);
            if (stored === undefined) {
                stored = new ArrayCache (tradesLimit);
                this.trades[symbol] = stored;
            }
            stored.append (trade);
            client.resolve (stored, messageHash);
        }
    }

    async watchFundingRate (symbol: string, params = {}): Promise<FundingRate> {
        /**
         * @method
         * @name okx#watchFundingRate
         * @description watch the current funding rate
         * @see https://www.okx.com/docs-v5/en/#public-data-websocket-funding-rate-channel
         * @param {string} symbol unified market symbol
         * @param {object} [params] extra parameters specific to the exchange API endpoint
         * @returns {object} a [funding rate structure]{@link https://docs.ccxt.com/#/?id=funding-rate-structure}
         */
        symbol = this.symbol (symbol);
        const fr = await this.watchFundingRates ([ symbol ], params);
        return fr[symbol];
    }

    async watchFundingRates (symbols: string[], params = {}): Promise<FundingRates> {
        /**
         * @method
         * @name coinbaseinternational#watchFundingRates
         * @description watch the funding rate for multiple markets
         * @see https://www.okx.com/docs-v5/en/#public-data-websocket-funding-rate-channel
         * @param {string[]} symbols list of unified market symbols
         * @param {object} [params] extra parameters specific to the exchange API endpoint
         * @returns {object} a dictionary of [funding rates structures]{@link https://docs.ccxt.com/#/?id=funding-rates-structure}, indexe by market symbols
         */
        await this.loadMarkets ();
        symbols = this.marketSymbols (symbols);
        const channel = 'funding-rate';
        const topics = [];
        const messageHashes = [];
        for (let i = 0; i < symbols.length; i++) {
            const symbol = symbols[i];
            messageHashes.push (channel + ':' + symbol);
            const marketId = this.marketId (symbol);
            const topic: Dict = {
                'channel': channel,
                'instId': marketId,
            };
            topics.push (topic);
        }
        const request: Dict = {
            'op': 'subscribe',
            'args': topics,
        };
        const url = this.getUrl (channel, 'public');
        const fundingRate = await this.watchMultiple (url, messageHashes, request, messageHashes);
        if (this.newUpdates) {
            const symbol = this.safeString (fundingRate, 'symbol');
            const result: Dict = {};
            result[symbol] = fundingRate;
            return result;
        }
        return this.filterByArray (this.fundingRates, 'symbol', symbols);
    }

    handleFundingRate (client: Client, message) {
        //
        // "data":[
        //     {
        //        "fundingRate":"0.0001875391284828",
        //        "fundingTime":"1700726400000",
        //        "instId":"BTC-USD-SWAP",
        //        "instType":"SWAP",
        //        "method": "next_period",
        //        "maxFundingRate":"0.00375",
        //        "minFundingRate":"-0.00375",
        //        "nextFundingRate":"0.0002608059239328",
        //        "nextFundingTime":"1700755200000",
        //        "premium": "0.0001233824646391",
        //        "settFundingRate":"0.0001699799259033",
        //        "settState":"settled",
        //        "ts":"1700724675402"
        //     }
        // ]
        //
        const data = this.safeList (message, 'data', []);
        for (let i = 0; i < data.length; i++) {
            const rawfr = data[i];
            const fundingRate = this.parseFundingRate (rawfr);
            const symbol = fundingRate['symbol'];
            this.fundingRates[symbol] = fundingRate;
            client.resolve (fundingRate, 'funding-rate' + ':' + fundingRate['symbol']);
        }
    }

    async watchTicker (symbol: string, params = {}): Promise<Ticker> {
        /**
         * @method
         * @name okx#watchTicker
         * @see https://www.okx.com/docs-v5/en/#order-book-trading-market-data-ws-tickers-channel
         * @description watches a price ticker, a statistical calculation with the information calculated over the past 24 hours for a specific market
         * @param {string} symbol unified symbol of the market to fetch the ticker for
         * @param {object} [params] extra parameters specific to the exchange API endpoint
         * @param {string} [params.channel] the channel to subscribe to, tickers by default. Can be tickers, sprd-tickers, index-tickers, block-tickers
         * @returns {object} a [ticker structure]{@link https://docs.ccxt.com/#/?id=ticker-structure}
         */
        let channel = undefined;
        [ channel, params ] = this.handleOptionAndParams (params, 'watchTicker', 'channel', 'tickers');
        params['channel'] = channel;
        const ticker = await this.watchTickers ([ symbol ], params);
        return this.safeValue (ticker, symbol);
    }

    async watchTickers (symbols: Strings = undefined, params = {}): Promise<Tickers> {
        /**
         * @method
         * @name okx#watchTickers
         * @see https://www.okx.com/docs-v5/en/#order-book-trading-market-data-ws-tickers-channel
         * @description watches a price ticker, a statistical calculation with the information calculated over the past 24 hours for all markets of a specific list
         * @param {string[]} [symbols] unified symbol of the market to fetch the ticker for
         * @param {object} [params] extra parameters specific to the exchange API endpoint
         * @param {string} [params.channel] the channel to subscribe to, tickers by default. Can be tickers, sprd-tickers, index-tickers, block-tickers
         * @returns {object} a [ticker structure]{@link https://docs.ccxt.com/#/?id=ticker-structure}
         */
        if (this.isEmpty (symbols)) {
            throw new ArgumentsRequired (this.id + ' watchTickers requires a list of symbols');
        }
        let channel = undefined;
        [ channel, params ] = this.handleOptionAndParams (params, 'watchTickers', 'channel', 'tickers');
        const newTickers = await this.subscribeMultiple ('public', channel, symbols, params);
        if (this.newUpdates) {
            return newTickers;
        }
        return this.filterByArray (this.tickers, 'symbol', symbols);
    }

    handleTicker (client: Client, message) {
        //
        //     {
        //         "arg": { channel: "tickers", instId: "BTC-USDT" },
        //         "data": [
        //             {
        //                 "instType": "SPOT",
        //                 "instId": "BTC-USDT",
        //                 "last": "31500.1",
        //                 "lastSz": "0.00001754",
        //                 "askPx": "31500.1",
        //                 "askSz": "0.00998144",
        //                 "bidPx": "31500",
        //                 "bidSz": "3.05652439",
        //                 "open24h": "31697",
        //                 "high24h": "32248",
        //                 "low24h": "31165.6",
        //                 "sodUtc0": "31385.5",
        //                 "sodUtc8": "32134.9",
        //                 "volCcy24h": "503403597.38138519",
        //                 "vol24h": "15937.10781721",
        //                 "ts": "1626526618762"
        //             }
        //         ]
        //     }
        //
        const arg = this.safeValue (message, 'arg', {});
        const channel = this.safeString (arg, 'channel');
        const data = this.safeValue (message, 'data', []);
        const newTickers = [];
        for (let i = 0; i < data.length; i++) {
            const ticker = this.parseTicker (data[i]);
            const symbol = ticker['symbol'];
            this.tickers[symbol] = ticker;
            newTickers.push (ticker);
        }
        const messageHashes = this.findMessageHashes (client, channel + '::');
        for (let i = 0; i < messageHashes.length; i++) {
            const messageHash = messageHashes[i];
            const parts = messageHash.split ('::');
            const symbolsString = parts[1];
            const symbols = symbolsString.split (',');
            const tickers = this.filterByArray (newTickers, 'symbol', symbols);
            const tickersSymbols = Object.keys (tickers);
            const numTickers = tickersSymbols.length;
            if (numTickers > 0) {
                client.resolve (tickers, messageHash);
            }
        }
        return message;
    }

<<<<<<< HEAD
    async watchLiquidationsForSymbols (symbols: string[] = undefined, since: Int = undefined, limit: Int = undefined, params = {}) {
        /**
         * @method
         * @name okx#watchLiquidationsForSymbols
         * @description watch the public liquidations of a trading pair
         * @see https://www.okx.com/docs-v5/en/#public-data-websocket-liquidation-orders-channel
         * @param {string} symbol unified CCXT market symbol
         * @param {int} [since] the earliest time in ms to fetch liquidations for
         * @param {int} [limit] the maximum number of liquidation structures to retrieve
         * @param {object} [params] exchange specific parameters for the okx api endpoint
         * @returns {object} an array of [liquidation structures]{@link https://github.com/ccxt/ccxt/wiki/Manual#liquidation-structure}
         */
        await this.loadMarkets ();
        symbols = this.marketSymbols (symbols, undefined, true, true);
        let messageHash = 'liquidations';
        if (symbols !== undefined) {
            messageHash += '::' + symbols.join (',');
        }
        const market = this.getMarketFromSymbols (symbols);
        let type = undefined;
        [ type, params ] = this.handleMarketTypeAndParams ('watchliquidationsForSymbols', market, params);
        const channel = 'liquidation-orders';
        if (type === 'spot') {
            type = 'SWAP';
        } else if (type === 'future') {
            type = 'futures';
        }
        const uppercaseType = type.toUpperCase ();
        const request = {
            'instType': uppercaseType,
        };
        const newLiquidations = await this.subscribe ('public', messageHash, channel, undefined, this.extend (request, params));
        if (this.newUpdates) {
            return newLiquidations;
        }
        return this.filterBySymbolsSinceLimit (this.liquidations, symbols, since, limit, true);
    }

    handleLiquidation (client: Client, message) {
        //
        //    {
        //        "arg": {
        //            "channel": "liquidation-orders",
        //            "instType": "SWAP"
        //        },
        //        "data": [
        //            {
        //                "details": [
        //                    {
        //                        "bkLoss": "0",
        //                        "bkPx": "0.007831",
        //                        "ccy": "",
        //                        "posSide": "short",
        //                        "side": "buy",
        //                        "sz": "13",
        //                        "ts": "1692266434010"
        //                    }
        //                ],
        //                "instFamily": "IOST-USDT",
        //                "instId": "IOST-USDT-SWAP",
        //                "instType": "SWAP",
        //                "uly": "IOST-USDT"
        //            }
        //        ]
        //    }
        //
        const rawLiquidations = this.safeValue (message, 'data', []);
        for (let i = 0; i < rawLiquidations.length; i++) {
            const rawLiquidation = rawLiquidations[i];
            const liquidation = this.parseWsLiquidation (rawLiquidation);
            const symbol = this.safeString (liquidation, 'symbol');
            let liquidations = this.safeValue (this.liquidations, symbol);
            if (liquidations === undefined) {
                const limit = this.safeInteger (this.options, 'liquidationsLimit', 1000);
                liquidations = new ArrayCache (limit);
            }
            liquidations.append (liquidation);
            this.liquidations[symbol] = liquidations;
            client.resolve ([ liquidation ], 'liquidations');
            this.resolvePromiseIfMessagehashMatches (client, 'liquidations::', symbol, [ liquidation ]);
        }
    }

    async watchMyLiquidationsForSymbols (symbols: string[] = undefined, since: Int = undefined, limit: Int = undefined, params = {}) {
        /**
         * @method
         * @name okx#watchMyLiquidationsForSymbols
         * @description watch the private liquidations of a trading pair
         * @see https://www.okx.com/docs-v5/en/#trading-account-websocket-balance-and-position-channel
         * @param {string} symbol unified CCXT market symbol
         * @param {int} [since] the earliest time in ms to fetch liquidations for
         * @param {int} [limit] the maximum number of liquidation structures to retrieve
         * @param {object} [params] exchange specific parameters for the okx api endpoint
         * @returns {object} an array of [liquidation structures]{@link https://github.com/ccxt/ccxt/wiki/Manual#liquidation-structure}
         */
        await this.loadMarkets ();
        const isStop = this.safeValue2 (params, 'stop', 'trigger', false);
        params = this.omit (params, [ 'stop', 'trigger' ]);
        await this.authenticate ({ 'access': isStop ? 'business' : 'private' });
        symbols = this.marketSymbols (symbols, undefined, true, true);
        let messageHash = 'myLiquidations';
        if (symbols !== undefined) {
            messageHash += '::' + symbols.join (',');
        }
        const channel = 'balance_and_position';
        const newLiquidations = await this.subscribe ('private', messageHash, channel, undefined, params);
        if (this.newUpdates) {
            return newLiquidations;
        }
        return this.filterBySymbolsSinceLimit (this.liquidations, symbols, since, limit, true);
    }

    handleMyLiquidation (client: Client, message) {
        //
        //    {
        //        "arg": {
        //            "channel": "balance_and_position",
        //            "uid": "77982378738415879"
        //        },
        //        "data": [{
        //            "pTime": "1597026383085",
        //            "eventType": "snapshot",
        //            "balData": [{
        //                "ccy": "BTC",
        //                "cashBal": "1",
        //                "uTime": "1597026383085"
        //            }],
        //            "posData": [{
        //                "posId": "1111111111",
        //                "tradeId": "2",
        //                "instId": "BTC-USD-191018",
        //                "instType": "FUTURES",
        //                "mgnMode": "cross",
        //                "posSide": "long",
        //                "pos": "10",
        //                "ccy": "BTC",
        //                "posCcy": "",
        //                "avgPx": "3320",
        //                "uTIme": "1597026383085"
        //            }],
        //            "trades": [{
        //                "instId": "BTC-USD-191018",
        //                "tradeId": "2",
        //            }]
        //        }]
        //    }
        //
        const rawLiquidations = this.safeValue (message, 'data', []);
        for (let i = 0; i < rawLiquidations.length; i++) {
            const rawLiquidation = rawLiquidations[i];
            const eventType = this.safeString (rawLiquidation, 'eventType');
            if (eventType !== 'liquidation') {
                return;
            }
            const liquidation = this.parseWsMyLiquidation (rawLiquidation);
            const symbol = this.safeString (liquidation, 'symbol');
            let liquidations = this.safeValue (this.liquidations, symbol);
            if (liquidations === undefined) {
                const limit = this.safeInteger (this.options, 'myLiquidationsLimit', 1000);
                liquidations = new ArrayCache (limit);
            }
            liquidations.append (liquidation);
            this.liquidations[symbol] = liquidations;
            client.resolve ([ liquidation ], 'myLiquidations');
            this.resolvePromiseIfMessagehashMatches (client, 'myLiquidations::', symbol, [ liquidation ]);
        }
    }

    parseWsMyLiquidation (liquidation, market = undefined) {
        //
        //    {
        //        "pTime": "1597026383085",
        //        "eventType": "snapshot",
        //        "balData": [{
        //            "ccy": "BTC",
        //            "cashBal": "1",
        //            "uTime": "1597026383085"
        //        }],
        //        "posData": [{
        //            "posId": "1111111111",
        //            "tradeId": "2",
        //            "instId": "BTC-USD-191018",
        //            "instType": "FUTURES",
        //            "mgnMode": "cross",
        //            "posSide": "long",
        //            "pos": "10",
        //            "ccy": "BTC",
        //            "posCcy": "",
        //            "avgPx": "3320",
        //            "uTIme": "1597026383085"
        //        }],
        //        "trades": [{
        //            "instId": "BTC-USD-191018",
        //            "tradeId": "2",
        //        }]
        //    }
        //
        const posData = this.safeValue (liquidation, 'posData', []);
        const firstPosData = this.safeValue (posData, 0, {});
        const marketId = this.safeString (firstPosData, 'instId');
        market = this.safeMarket (marketId, market);
        const timestamp = this.safeInteger (firstPosData, 'uTIme');
        return this.safeLiquidation ({
            'info': liquidation,
            'symbol': this.safeSymbol (marketId, market),
            'contracts': this.safeNumber (firstPosData, 'pos'),
            'contractSize': this.safeNumber (market, 'contractSize'),
            'price': this.safeNumber (liquidation, 'avgPx'),
            'baseValue': undefined,
            'quoteValue': undefined,
            'timestamp': timestamp,
            'datetime': this.iso8601 (timestamp),
        });
    }

    parseWsLiquidation (liquidation, market = undefined) {
        //
        // public liquidation
        //    {
        //        "details": [
        //            {
        //                "bkLoss": "0",
        //                "bkPx": "0.007831",
        //                "ccy": "",
        //                "posSide": "short",
        //                "side": "buy",
        //                "sz": "13",
        //                "ts": "1692266434010"
        //            }
        //        ],
        //        "instFamily": "IOST-USDT",
        //        "instId": "IOST-USDT-SWAP",
        //        "instType": "SWAP",
        //        "uly": "IOST-USDT"
        //    }
        //
        const details = this.safeValue (liquidation, 'details', []);
        const liquidationDetails = this.safeValue (details, 0, {});
        const marketId = this.safeString (liquidation, 'instId');
        market = this.safeMarket (marketId, market);
        const timestamp = this.safeInteger (liquidationDetails, 'ts');
        return this.safeLiquidation ({
            'info': liquidation,
            'symbol': this.safeSymbol (marketId, market),
            'contracts': this.safeNumber (liquidationDetails, 'sz'),
            'contractSize': this.safeNumber (market, 'contractSize'),
            'price': this.safeNumber (liquidation, 'bkPx'),
            'baseValue': undefined,
            'quoteValue': undefined,
            'timestamp': timestamp,
            'datetime': this.iso8601 (timestamp),
        });
    }

    async watchOHLCV (symbol: string, timeframe = '1m', since: Int = undefined, limit: Int = undefined, params = {}) {
=======
    async watchOHLCV (symbol: string, timeframe = '1m', since: Int = undefined, limit: Int = undefined, params = {}): Promise<OHLCV[]> {
>>>>>>> b39c46d3
        /**
         * @method
         * @name okx#watchOHLCV
         * @description watches historical candlestick data containing the open, high, low, and close price, and the volume of a market
         * @param {string} symbol unified symbol of the market to fetch OHLCV data for
         * @param {string} timeframe the length of time each candle represents
         * @param {int} [since] timestamp in ms of the earliest candle to fetch
         * @param {int} [limit] the maximum amount of candles to fetch
         * @param {object} [params] extra parameters specific to the exchange API endpoint
         * @returns {int[][]} A list of candles ordered as timestamp, open, high, low, close, volume
         */
        await this.loadMarkets ();
        symbol = this.symbol (symbol);
        const interval = this.safeString (this.timeframes, timeframe, timeframe);
        const name = 'candle' + interval;
        const ohlcv = await this.subscribe ('public', name, name, symbol, params);
        if (this.newUpdates) {
            limit = ohlcv.getLimit (symbol, limit);
        }
        return this.filterBySinceLimit (ohlcv, since, limit, 0, true);
    }

    async watchOHLCVForSymbols (symbolsAndTimeframes: string[][], since: Int = undefined, limit: Int = undefined, params = {}) {
        /**
         * @method
         * @name okx#watchOHLCVForSymbols
         * @description watches historical candlestick data containing the open, high, low, and close price, and the volume of a market
         * @param {string[][]} symbolsAndTimeframes array of arrays containing unified symbols and timeframes to fetch OHLCV data for, example [['BTC/USDT', '1m'], ['LTC/USDT', '5m']]
         * @param {int} [since] timestamp in ms of the earliest candle to fetch
         * @param {int} [limit] the maximum amount of candles to fetch
         * @param {object} [params] extra parameters specific to the exchange API endpoint
         * @returns {int[][]} A list of candles ordered as timestamp, open, high, low, close, volume
         */
        const symbolsLength = symbolsAndTimeframes.length;
        if (symbolsLength === 0 || !Array.isArray (symbolsAndTimeframes[0])) {
            throw new ArgumentsRequired (this.id + " watchOHLCVForSymbols() requires a an array of symbols and timeframes, like  [['BTC/USDT', '1m'], ['LTC/USDT', '5m']]");
        }
        await this.loadMarkets ();
        const topics = [];
        const messageHashes = [];
        for (let i = 0; i < symbolsAndTimeframes.length; i++) {
            const symbolAndTimeframe = symbolsAndTimeframes[i];
            const sym = symbolAndTimeframe[0];
            const tf = symbolAndTimeframe[1];
            const marketId = this.marketId (sym);
            const interval = this.safeString (this.timeframes, tf, tf);
            const channel = 'candle' + interval;
            const topic: Dict = {
                'channel': channel,
                'instId': marketId,
            };
            topics.push (topic);
            messageHashes.push ('multi:' + channel + ':' + sym);
        }
        const request: Dict = {
            'op': 'subscribe',
            'args': topics,
        };
        const url = this.getUrl ('candle', 'public');
        const [ symbol, timeframe, candles ] = await this.watchMultiple (url, messageHashes, request, messageHashes);
        if (this.newUpdates) {
            limit = candles.getLimit (symbol, limit);
        }
        const filtered = this.filterBySinceLimit (candles, since, limit, 0, true);
        return this.createOHLCVObject (symbol, timeframe, filtered);
    }

    handleOHLCV (client: Client, message) {
        //
        //     {
        //         "arg": { channel: "candle1m", instId: "BTC-USDT" },
        //         "data": [
        //             [
        //                 "1626690720000",
        //                 "31334",
        //                 "31334",
        //                 "31334",
        //                 "31334",
        //                 "0.0077",
        //                 "241.2718"
        //             ]
        //         ]
        //     }
        //
        const arg = this.safeValue (message, 'arg', {});
        const channel = this.safeString (arg, 'channel');
        const data = this.safeValue (message, 'data', []);
        const marketId = this.safeString (arg, 'instId');
        const market = this.safeMarket (marketId);
        const symbol = market['symbol'];
        const interval = channel.replace ('candle', '');
        // use a reverse lookup in a static map instead
        const timeframe = this.findTimeframe (interval);
        for (let i = 0; i < data.length; i++) {
            const parsed = this.parseOHLCV (data[i], market);
            this.ohlcvs[symbol] = this.safeValue (this.ohlcvs, symbol, {});
            let stored = this.safeValue (this.ohlcvs[symbol], timeframe);
            if (stored === undefined) {
                const limit = this.safeInteger (this.options, 'OHLCVLimit', 1000);
                stored = new ArrayCacheByTimestamp (limit);
                this.ohlcvs[symbol][timeframe] = stored;
            }
            stored.append (parsed);
            const messageHash = channel + ':' + market['id'];
            client.resolve (stored, messageHash);
            // for multiOHLCV we need special object, as opposed to other "multi"
            // methods, because OHLCV response item does not contain symbol
            // or timeframe, thus otherwise it would be unrecognizable
            const messageHashForMulti = 'multi:' + channel + ':' + symbol;
            client.resolve ([ symbol, timeframe, stored ], messageHashForMulti);
        }
    }

    async watchOrderBook (symbol: string, limit: Int = undefined, params = {}): Promise<OrderBook> {
        /**
         * @method
         * @name okx#watchOrderBook
         * @see https://www.okx.com/docs-v5/en/#order-book-trading-market-data-ws-order-book-channel
         * @description watches information on open orders with bid (buy) and ask (sell) prices, volumes and other data
         * @param {string} symbol unified symbol of the market to fetch the order book for
         * @param {int} [limit] the maximum amount of order book entries to return
         * @param {object} [params] extra parameters specific to the exchange API endpoint
         * @param {string} [params.depth] okx order book depth, can be books, books5, books-l2-tbt, books50-l2-tbt, bbo-tbt
         * @returns {object} A dictionary of [order book structures]{@link https://docs.ccxt.com/#/?id=order-book-structure} indexed by market symbols
         */
        //
        // bbo-tbt
        // 1. Newly added channel that sends tick-by-tick Level 1 data
        // 2. All API users can subscribe
        // 3. Public depth channel, verification not required
        //
        // books-l2-tbt
        // 1. Only users who're VIP5 and above can subscribe
        // 2. Identity verification required before subscription
        //
        // books50-l2-tbt
        // 1. Only users who're VIP4 and above can subscribe
        // 2. Identity verification required before subscription
        //
        // books
        // 1. All API users can subscribe
        // 2. Public depth channel, verification not required
        //
        // books5
        // 1. All API users can subscribe
        // 2. Public depth channel, verification not required
        // 3. Data feeds will be delivered every 100ms (vs. every 200ms now)
        //
        return await this.watchOrderBookForSymbols ([ symbol ], limit, params);
    }

    async watchOrderBookForSymbols (symbols: string[], limit: Int = undefined, params = {}): Promise<OrderBook> {
        /**
         * @method
         * @name okx#watchOrderBookForSymbols
         * @see https://www.okx.com/docs-v5/en/#order-book-trading-market-data-ws-order-book-channel
         * @description watches information on open orders with bid (buy) and ask (sell) prices, volumes and other data
         * @param {string[]} symbols unified array of symbols
         * @param {int} [limit] 1,5, 400, 50 (l2-tbt, vip4+) or 40000 (vip5+) the maximum amount of order book entries to return
         * @param {object} [params] extra parameters specific to the exchange API endpoint
         * @param {string} [params.depth] okx order book depth, can be books, books5, books-l2-tbt, books50-l2-tbt, bbo-tbt
         * @returns {object} A dictionary of [order book structures]{@link https://docs.ccxt.com/#/?id=order-book-structure} indexed by market symbols
         */
        await this.loadMarkets ();
        symbols = this.marketSymbols (symbols);
        let depth = undefined;
        [ depth, params ] = this.handleOptionAndParams (params, 'watchOrderBook', 'depth', 'books');
        if (limit !== undefined) {
            if (limit === 1) {
                depth = 'bbo-tbt';
            } else if (limit > 1 && limit <= 5) {
                depth = 'books5';
            } else if (limit === 50) {
                depth = 'books50-l2-tbt'; // Make sure you have VIP4 and above
            } else if (limit === 400) {
                depth = 'books';
            }
        }
        if ((depth === 'books-l2-tbt') || (depth === 'books50-l2-tbt')) {
            if (!this.checkRequiredCredentials (false)) {
                throw new AuthenticationError (this.id + ' watchOrderBook/watchOrderBookForSymbols requires authentication for this depth. Add credentials or change the depth option to books or books5');
            }
            await this.authenticate ({ 'access': 'public' });
        }
        const topics = [];
        const messageHashes = [];
        for (let i = 0; i < symbols.length; i++) {
            const symbol = symbols[i];
            messageHashes.push (depth + ':' + symbol);
            const marketId = this.marketId (symbol);
            const topic: Dict = {
                'channel': depth,
                'instId': marketId,
            };
            topics.push (topic);
        }
        const request: Dict = {
            'op': 'subscribe',
            'args': topics,
        };
        const url = this.getUrl (depth, 'public');
        const orderbook = await this.watchMultiple (url, messageHashes, request, messageHashes);
        return orderbook.limit ();
    }

    handleDelta (bookside, delta) {
        //
        //     [
        //         "31685", // price
        //         "0.78069158", // amount
        //         "0", // liquidated orders
        //         "17" // orders
        //     ]
        //
        const price = this.safeFloat (delta, 0);
        const amount = this.safeFloat (delta, 1);
        bookside.store (price, amount);
    }

    handleDeltas (bookside, deltas) {
        for (let i = 0; i < deltas.length; i++) {
            this.handleDelta (bookside, deltas[i]);
        }
    }

    handleOrderBookMessage (client: Client, message, orderbook, messageHash) {
        //
        //     {
        //         "asks": [
        //             [ '31738.3', '0.05973179', "0", "3" ],
        //             [ '31738.5', '0.11035404', "0", "2" ],
        //             [ '31739.6', '0.01', "0", "1" ],
        //         ],
        //         "bids": [
        //             [ '31738.2', '0.67557666', "0", "9" ],
        //             [ '31738', '0.02466947', "0", "2" ],
        //             [ '31736.3', '0.01705046', "0", "2" ],
        //         ],
        //         "instId": "BTC-USDT",
        //         "ts": "1626537446491"
        //     }
        //
        const asks = this.safeValue (message, 'asks', []);
        const bids = this.safeValue (message, 'bids', []);
        const storedAsks = orderbook['asks'];
        const storedBids = orderbook['bids'];
        this.handleDeltas (storedAsks, asks);
        this.handleDeltas (storedBids, bids);
        const marketId = this.safeString (message, 'instId');
        const symbol = this.safeSymbol (marketId);
        const checksum = this.safeBool (this.options, 'checksum', true);
        if (checksum) {
            const asksLength = storedAsks.length;
            const bidsLength = storedBids.length;
            const payloadArray = [];
            for (let i = 0; i < 25; i++) {
                if (i < bidsLength) {
                    payloadArray.push (this.numberToString (storedBids[i][0]));
                    payloadArray.push (this.numberToString (storedBids[i][1]));
                }
                if (i < asksLength) {
                    payloadArray.push (this.numberToString (storedAsks[i][0]));
                    payloadArray.push (this.numberToString (storedAsks[i][1]));
                }
            }
            const payload = payloadArray.join (':');
            const responseChecksum = this.safeInteger (message, 'checksum');
            const localChecksum = this.crc32 (payload, true);
            if (responseChecksum !== localChecksum) {
                const error = new InvalidNonce (this.id + ' invalid checksum');
                delete client.subscriptions[messageHash];
                delete this.orderbooks[symbol];
                client.reject (error, messageHash);
            }
        }
        const timestamp = this.safeInteger (message, 'ts');
        orderbook['timestamp'] = timestamp;
        orderbook['datetime'] = this.iso8601 (timestamp);
        return orderbook;
    }

    handleOrderBook (client: Client, message) {
        //
        // snapshot
        //
        //     {
        //         "arg": { channel: 'books-l2-tbt', instId: "BTC-USDT" },
        //         "action": "snapshot",
        //         "data": [
        //             {
        //                 "asks": [
        //                     [ '31685', '0.78069158', "0", "17" ],
        //                     [ '31685.1', '0.0001', "0", "1" ],
        //                     [ '31685.6', '0.04543165', "0", "1" ],
        //                 ],
        //                 "bids": [
        //                     [ '31684.9', '0.01', "0", "1" ],
        //                     [ '31682.9', '0.0001', "0", "1" ],
        //                     [ '31680.7', '0.01', "0", "1" ],
        //                 ],
        //                 "ts": "1626532416403",
        //                 "checksum": -1023440116
        //             }
        //         ]
        //     }
        //
        // update
        //
        //     {
        //         "arg": { channel: 'books-l2-tbt', instId: "BTC-USDT" },
        //         "action": "update",
        //         "data": [
        //             {
        //                 "asks": [
        //                     [ '31657.7', '0', "0", "0" ],
        //                     [ '31659.7', '0.01', "0", "1" ],
        //                     [ '31987.3', '0.01', "0", "1" ]
        //                 ],
        //                 "bids": [
        //                     [ '31642.9', '0.50296385', "0", "4" ],
        //                     [ '31639.9', '0', "0", "0" ],
        //                     [ '31638.7', '0.01', "0", "1" ],
        //                 ],
        //                 "ts": "1626535709008",
        //                 "checksum": 830931827
        //             }
        //         ]
        //     }
        //
        // books5
        //
        //     {
        //         "arg": { channel: "books5", instId: "BTC-USDT" },
        //         "data": [
        //             {
        //                 "asks": [
        //                     [ '31738.3', '0.05973179', "0", "3" ],
        //                     [ '31738.5', '0.11035404', "0", "2" ],
        //                     [ '31739.6', '0.01', "0", "1" ],
        //                 ],
        //                 "bids": [
        //                     [ '31738.2', '0.67557666', "0", "9" ],
        //                     [ '31738', '0.02466947', "0", "2" ],
        //                     [ '31736.3', '0.01705046', "0", "2" ],
        //                 ],
        //                 "instId": "BTC-USDT",
        //                 "ts": "1626537446491"
        //             }
        //         ]
        //     }
        //
        // bbo-tbt
        //
        //     {
        //         "arg":{
        //             "channel":"bbo-tbt",
        //             "instId":"BTC-USDT"
        //         },
        //         "data":[
        //             {
        //                 "asks":[["36232.2","1.8826134","0","17"]],
        //                 "bids":[["36232.1","0.00572212","0","2"]],
        //                 "ts":"1651826598363"
        //             }
        //         ]
        //     }
        //
        const arg = this.safeDict (message, 'arg', {});
        const channel = this.safeString (arg, 'channel');
        const action = this.safeString (message, 'action');
        const data = this.safeList (message, 'data', []);
        const marketId = this.safeString (arg, 'instId');
        const market = this.safeMarket (marketId);
        const symbol = market['symbol'];
        const depths: Dict = {
            'bbo-tbt': 1,
            'books': 400,
            'books5': 5,
            'books-l2-tbt': 400,
            'books50-l2-tbt': 50,
        };
        const limit = this.safeInteger (depths, channel);
        const messageHash = channel + ':' + symbol;
        if (action === 'snapshot') {
            for (let i = 0; i < data.length; i++) {
                const update = data[i];
                const orderbook = this.orderBook ({}, limit);
                this.orderbooks[symbol] = orderbook;
                orderbook['symbol'] = symbol;
                this.handleOrderBookMessage (client, update, orderbook, messageHash);
                client.resolve (orderbook, messageHash);
            }
        } else if (action === 'update') {
            if (symbol in this.orderbooks) {
                const orderbook = this.orderbooks[symbol];
                for (let i = 0; i < data.length; i++) {
                    const update = data[i];
                    this.handleOrderBookMessage (client, update, orderbook, messageHash);
                    client.resolve (orderbook, messageHash);
                }
            }
        } else if ((channel === 'books5') || (channel === 'bbo-tbt')) {
            let orderbook = this.safeValue (this.orderbooks, symbol);
            if (orderbook === undefined) {
                orderbook = this.orderBook ({}, limit);
            }
            this.orderbooks[symbol] = orderbook;
            for (let i = 0; i < data.length; i++) {
                const update = data[i];
                const timestamp = this.safeInteger (update, 'ts');
                const snapshot = this.parseOrderBook (update, symbol, timestamp, 'bids', 'asks', 0, 1);
                orderbook.reset (snapshot);
                client.resolve (orderbook, messageHash);
            }
        }
        return message;
    }

    async authenticate (params = {}) {
        this.checkRequiredCredentials ();
        const access = this.safeString (params, 'access', 'private');
        params = this.omit (params, [ 'access' ]);
        const url = this.getUrl ('users', access);
        const messageHash = 'authenticated';
        const client = this.client (url);
        const future = client.future (messageHash);
        const authenticated = this.safeValue (client.subscriptions, messageHash);
        if (authenticated === undefined) {
            const timestamp = this.seconds ().toString ();
            const method = 'GET';
            const path = '/users/self/verify';
            const auth = timestamp + method + path;
            const signature = this.hmac (this.encode (auth), this.encode (this.secret), sha256, 'base64');
            const operation = 'login';
            const request: Dict = {
                'op': operation,
                'args': [
                    {
                        'apiKey': this.apiKey,
                        'passphrase': this.password,
                        'timestamp': timestamp,
                        'sign': signature,
                    },
                ],
            };
            const message = this.extend (request, params);
            this.watch (url, messageHash, message, messageHash);
        }
        return await future;
    }

    async watchBalance (params = {}): Promise<Balances> {
        /**
         * @method
         * @name okx#watchBalance
         * @description watch balance and get the amount of funds available for trading or funds locked in orders
         * @param {object} [params] extra parameters specific to the exchange API endpoint
         * @returns {object} a [balance structure]{@link https://docs.ccxt.com/#/?id=balance-structure}
         */
        await this.loadMarkets ();
        await this.authenticate ();
        return await this.subscribe ('private', 'account', 'account', undefined, params);
    }

    handleBalanceAndPosition (client: Client, message) {
        this.handleMyLiquidation (client, message);
    }

    handleBalance (client: Client, message) {
        //
        //     {
        //         "arg": { channel: "account" },
        //         "data": [
        //             {
        //                 "adjEq": '',
        //                 "details": [
        //                     {
        //                         "availBal": '',
        //                         "availEq": "8.21009913",
        //                         "cashBal": "8.21009913",
        //                         "ccy": "USDT",
        //                         "coinUsdPrice": "0.99994",
        //                         "crossLiab": '',
        //                         "disEq": "8.2096065240522",
        //                         "eq": "8.21009913",
        //                         "eqUsd": "8.2096065240522",
        //                         "frozenBal": "0",
        //                         "interest": '',
        //                         "isoEq": "0",
        //                         "isoLiab": '',
        //                         "liab": '',
        //                         "maxLoan": '',
        //                         "mgnRatio": '',
        //                         "notionalLever": "0",
        //                         "ordFrozen": "0",
        //                         "twap": "0",
        //                         "uTime": "1621927314996",
        //                         "upl": "0"
        //                     },
        //                 ],
        //                 "imr": '',
        //                 "isoEq": "0",
        //                 "mgnRatio": '',
        //                 "mmr": '',
        //                 "notionalUsd": '',
        //                 "ordFroz": '',
        //                 "totalEq": "22.1930992296832",
        //                 "uTime": "1626692120916"
        //             }
        //         ]
        //     }
        //
        const arg = this.safeValue (message, 'arg', {});
        const channel = this.safeString (arg, 'channel');
        const type = 'spot';
        const balance = this.parseTradingBalance (message);
        const oldBalance = this.safeValue (this.balance, type, {});
        const newBalance = this.deepExtend (oldBalance, balance);
        this.balance[type] = this.safeBalance (newBalance);
        client.resolve (this.balance[type], channel);
    }

    orderToTrade (order, market = undefined) {
        const info = this.safeValue (order, 'info', {});
        const timestamp = this.safeInteger (info, 'fillTime');
        const feeMarketId = this.safeString (info, 'fillFeeCcy');
        const isTaker = this.safeString (info, 'execType', '') === 'T';
        return this.safeTrade ({
            'info': info,
            'timestamp': timestamp,
            'datetime': this.iso8601 (timestamp),
            'symbol': this.safeString (order, 'symbol'),
            'id': this.safeString (info, 'tradeId'),
            'order': this.safeString (order, 'id'),
            'type': this.safeString (order, 'type'),
            'takerOrMaker': (isTaker) ? 'taker' : 'maker',
            'side': this.safeString (order, 'side'),
            'price': this.safeNumber (info, 'fillPx'),
            'amount': this.safeNumber (info, 'fillSz'),
            'cost': this.safeNumber (order, 'cost'),
            'fee': {
                'cost': this.safeNumber (info, 'fillFee'),
                'currency': this.safeCurrencyCode (feeMarketId),
            },
        }, market);
    }

    async watchMyTrades (symbol: Str = undefined, since: Int = undefined, limit: Int = undefined, params = {}): Promise<Trade[]> {
        /**
         * @method
         * @name okx#watchMyTrades
         * @description watches information on multiple trades made by the user
         * @see https://www.okx.com/docs-v5/en/#order-book-trading-trade-ws-order-channel
         * @param {string} [symbol] unified market symbol of the market trades were made in
         * @param {int} [since] the earliest time in ms to fetch trades for
         * @param {int} [limit] the maximum number of trade structures to retrieve
         * @param {object} [params] extra parameters specific to the exchange API endpoint
         * @param {bool} [params.stop] true if fetching trigger or conditional trades
         * @param {string} [params.type] 'spot', 'swap', 'future', 'option', 'ANY', 'SPOT', 'MARGIN', 'SWAP', 'FUTURES' or 'OPTION'
         * @param {string} [params.marginMode] 'cross' or 'isolated', for automatically setting the type to spot margin
         * @returns {object[]} a list of [trade structures]{@link https://docs.ccxt.com/#/?id=trade-structure
         */
        // By default, receive order updates from any instrument type
        let type = undefined;
        [ type, params ] = this.handleOptionAndParams (params, 'watchMyTrades', 'type', 'ANY');
        const isStop = this.safeBool (params, 'stop', false);
        params = this.omit (params, [ 'stop' ]);
        await this.loadMarkets ();
        await this.authenticate ({ 'access': isStop ? 'business' : 'private' });
        const channel = isStop ? 'orders-algo' : 'orders';
        let messageHash = channel + '::myTrades';
        let market = undefined;
        if (symbol !== undefined) {
            market = this.market (symbol);
            symbol = market['symbol'];
            type = market['type'];
            messageHash = messageHash + '::' + symbol;
        }
        if (type === 'future') {
            type = 'futures';
        }
        let uppercaseType = type.toUpperCase ();
        let marginMode = undefined;
        [ marginMode, params ] = this.handleMarginModeAndParams ('watchMyTrades', params);
        if (uppercaseType === 'SPOT') {
            if (marginMode !== undefined) {
                uppercaseType = 'MARGIN';
            }
        }
        const request: Dict = {
            'instType': uppercaseType,
        };
        const orders = await this.subscribe ('private', messageHash, channel, undefined, this.extend (request, params));
        if (this.newUpdates) {
            limit = orders.getLimit (symbol, limit);
        }
        return this.filterBySymbolSinceLimit (orders, symbol, since, limit, true);
    }

    async watchPositions (symbols: Strings = undefined, since: Int = undefined, limit: Int = undefined, params = {}): Promise<Position[]> {
        /**
         * @method
         * @name okx#watchPositions
         * @see https://www.okx.com/docs-v5/en/#trading-account-websocket-positions-channel
         * @description watch all open positions
         * @param {string[]|undefined} symbols list of unified market symbols
         * @param {object} params extra parameters specific to the exchange API endpoint
         * @returns {object[]} a list of [position structure]{@link https://docs.ccxt.com/en/latest/manual.html#position-structure}
         */
        await this.loadMarkets ();
        await this.authenticate (params);
        symbols = this.marketSymbols (symbols);
        const request: Dict = {
            'instType': 'ANY',
        };
        const channel = 'positions';
        let newPositions = undefined;
        if (symbols === undefined) {
            const arg: Dict = {
                'channel': 'positions',
                'instType': 'ANY',
            };
            const args = [ arg ];
            const nonSymbolRequest: Dict = {
                'op': 'subscribe',
                'args': args,
            };
            const url = this.getUrl (channel, 'private');
            newPositions = await this.watch (url, channel, nonSymbolRequest, channel);
        } else {
            newPositions = await this.subscribeMultiple ('private', channel, symbols, this.extend (request, params));
        }
        if (this.newUpdates) {
            return newPositions;
        }
        return this.filterBySymbolsSinceLimit (this.positions, symbols, since, limit, true);
    }

    handlePositions (client, message) {
        //
        //    {
        //        arg: {
        //            channel: 'positions',
        //            instType: 'ANY',
        //            instId: 'XRP-USDT-SWAP',
        //            uid: '464737184507959869'
        //        },
        //        data: [{
        //            adl: '1',
        //            availPos: '',
        //            avgPx: '0.52668',
        //            baseBal: '',
        //            baseBorrowed: '',
        //            baseInterest: '',
        //            bizRefId: '',
        //            bizRefType: '',
        //            cTime: '1693151444408',
        //            ccy: 'USDT',
        //            closeOrderAlgo: [],
        //            deltaBS: '',
        //            deltaPA: '',
        //            gammaBS: '',
        //            gammaPA: '',
        //            idxPx: '0.52683',
        //            imr: '17.564000000000004',
        //            instId: 'XRP-USDT-SWAP',
        //            instType: 'SWAP',
        //            interest: '',
        //            last: '0.52691',
        //            lever: '3',
        //            liab: '',
        //            liabCcy: '',
        //            liqPx: '0.3287514731020614',
        //            margin: '',
        //            markPx: '0.52692',
        //            mgnMode: 'cross',
        //            mgnRatio: '69.00363001456147',
        //            mmr: '0.26346',
        //            notionalUsd: '52.68620388000001',
        //            optVal: '',
        //            pTime: '1693151906023',
        //            pendingCloseOrdLiabVal: '',
        //            pos: '1',
        //            posCcy: '',
        //            posId: '616057041198907393',
        //            posSide: 'net',
        //            quoteBal: '',
        //            quoteBorrowed: '',
        //            quoteInterest: '',
        //            spotInUseAmt: '',
        //            spotInUseCcy: '',
        //            thetaBS: '',
        //            thetaPA: '',
        //            tradeId: '138745402',
        //            uTime: '1693151444408',
        //            upl: '0.0240000000000018',
        //            uplLastPx: '0.0229999999999952',
        //            uplRatio: '0.0013670539986328',
        //            uplRatioLastPx: '0.001310093415356',
        //            usdPx: '',
        //            vegaBS: '',
        //            vegaPA: ''
        //        }]
        //    }
        //
        const arg = this.safeValue (message, 'arg', {});
        const channel = this.safeString (arg, 'channel', '');
        const data = this.safeValue (message, 'data', []);
        if (this.positions === undefined) {
            this.positions = new ArrayCacheBySymbolBySide ();
        }
        const cache = this.positions;
        const newPositions = [];
        for (let i = 0; i < data.length; i++) {
            const rawPosition = data[i];
            const position = this.parsePosition (rawPosition);
            newPositions.push (position);
            cache.append (position);
        }
        const messageHashes = this.findMessageHashes (client, channel + '::');
        for (let i = 0; i < messageHashes.length; i++) {
            const messageHash = messageHashes[i];
            const parts = messageHash.split ('::');
            const symbolsString = parts[1];
            const symbols = symbolsString.split (',');
            const positions = this.filterByArray (newPositions, 'symbol', symbols, false);
            if (!this.isEmpty (positions)) {
                client.resolve (positions, messageHash);
            }
        }
        client.resolve (newPositions, channel);
    }

    async watchOrders (symbol: Str = undefined, since: Int = undefined, limit: Int = undefined, params = {}): Promise<Order[]> {
        /**
         * @method
         * @name okx#watchOrders
         * @description watches information on multiple orders made by the user
         * @see https://www.okx.com/docs-v5/en/#order-book-trading-trade-ws-order-channel
         * @param {string} [symbol] unified market symbol of the market the orders were made in
         * @param {int} [since] the earliest time in ms to fetch orders for
         * @param {int} [limit] the maximum number of order structures to retrieve
         * @param {object} [params] extra parameters specific to the exchange API endpoint
         * @param {bool} [params.stop] true if fetching trigger or conditional orders
         * @param {string} [params.type] 'spot', 'swap', 'future', 'option', 'ANY', 'SPOT', 'MARGIN', 'SWAP', 'FUTURES' or 'OPTION'
         * @param {string} [params.marginMode] 'cross' or 'isolated', for automatically setting the type to spot margin
         * @returns {object[]} a list of [order structures]{@link https://docs.ccxt.com/#/?id=order-structure}
         */
        let type = undefined;
        // By default, receive order updates from any instrument type
        [ type, params ] = this.handleOptionAndParams (params, 'watchOrders', 'type', 'ANY');
        const isStop = this.safeValue2 (params, 'stop', 'trigger', false);
        params = this.omit (params, [ 'stop', 'trigger' ]);
        await this.loadMarkets ();
        await this.authenticate ({ 'access': isStop ? 'business' : 'private' });
        let market = undefined;
        if (symbol !== undefined) {
            market = this.market (symbol);
            symbol = market['symbol'];
            type = market['type'];
        }
        if (type === 'future') {
            type = 'futures';
        }
        let uppercaseType = type.toUpperCase ();
        let marginMode = undefined;
        [ marginMode, params ] = this.handleMarginModeAndParams ('watchOrders', params);
        if (uppercaseType === 'SPOT') {
            if (marginMode !== undefined) {
                uppercaseType = 'MARGIN';
            }
        }
        const request: Dict = {
            'instType': uppercaseType,
        };
        const channel = isStop ? 'orders-algo' : 'orders';
        const orders = await this.subscribe ('private', channel, channel, symbol, this.extend (request, params));
        if (this.newUpdates) {
            limit = orders.getLimit (symbol, limit);
        }
        return this.filterBySymbolSinceLimit (orders, symbol, since, limit, true);
    }

    handleOrders (client: Client, message, subscription = undefined) {
        //
        //     {
        //         "arg":{
        //             "channel":"orders",
        //             "instType":"SPOT"
        //         },
        //         "data":[
        //             {
        //                 "accFillSz":"0",
        //                 "amendResult":"",
        //                 "avgPx":"",
        //                 "cTime":"1634548275191",
        //                 "category":"normal",
        //                 "ccy":"",
        //                 "clOrdId":"e847386590ce4dBC330547db94a08ba0",
        //                 "code":"0",
        //                 "execType":"",
        //                 "fee":"0",
        //                 "feeCcy":"USDT",
        //                 "fillFee":"0",
        //                 "fillFeeCcy":"",
        //                 "fillNotionalUsd":"",
        //                 "fillPx":"",
        //                 "fillSz":"0",
        //                 "fillTime":"",
        //                 "instId":"ETH-USDT",
        //                 "instType":"SPOT",
        //                 "lever":"",
        //                 "msg":"",
        //                 "notionalUsd":"451.4516256",
        //                 "ordId":"370257534141235201",
        //                 "ordType":"limit",
        //                 "pnl":"0",
        //                 "posSide":"",
        //                 "px":"60000",
        //                 "rebate":"0",
        //                 "rebateCcy":"ETH",
        //                 "reqId":"",
        //                 "side":"sell",
        //                 "slOrdPx":"",
        //                 "slTriggerPx":"",
        //                 "state":"live",
        //                 "sz":"0.007526",
        //                 "tag":"",
        //                 "tdMode":"cash",
        //                 "tgtCcy":"",
        //                 "tpOrdPx":"",
        //                 "tpTriggerPx":"",
        //                 "tradeId":"",
        //                 "uTime":"1634548275191"
        //             }
        //         ]
        //     }
        //
        this.handleMyTrades (client, message);
        const arg = this.safeValue (message, 'arg', {});
        const channel = this.safeString (arg, 'channel');
        const orders = this.safeValue (message, 'data', []);
        const ordersLength = orders.length;
        if (ordersLength > 0) {
            const limit = this.safeInteger (this.options, 'ordersLimit', 1000);
            if (this.orders === undefined) {
                this.orders = new ArrayCacheBySymbolById (limit);
                this.triggerOrders = new ArrayCacheBySymbolById (limit);
            }
            const stored = (channel === 'orders-algo') ? this.triggerOrders : this.orders;
            const marketIds = [];
            const parsed = this.parseOrders (orders);
            for (let i = 0; i < parsed.length; i++) {
                const order = parsed[i];
                stored.append (order);
                const symbol = order['symbol'];
                const market = this.market (symbol);
                marketIds.push (market['id']);
            }
            client.resolve (stored, channel);
            for (let i = 0; i < marketIds.length; i++) {
                const messageHash = channel + ':' + marketIds[i];
                client.resolve (stored, messageHash);
            }
        }
    }

    handleMyTrades (client: Client, message) {
        //
        //     {
        //         "arg":{
        //             "channel":"orders",
        //             "instType":"SPOT"
        //         },
        //         "data":[
        //             {
        //                 "accFillSz":"0",
        //                 "amendResult":"",
        //                 "avgPx":"",
        //                 "cTime":"1634548275191",
        //                 "category":"normal",
        //                 "ccy":"",
        //                 "clOrdId":"e847386590ce4dBC330547db94a08ba0",
        //                 "code":"0",
        //                 "execType":"",
        //                 "fee":"0",
        //                 "feeCcy":"USDT",
        //                 "fillFee":"0",
        //                 "fillFeeCcy":"",
        //                 "fillNotionalUsd":"",
        //                 "fillPx":"",
        //                 "fillSz":"0",
        //                 "fillTime":"",
        //                 "instId":"ETH-USDT",
        //                 "instType":"SPOT",
        //                 "lever":"",
        //                 "msg":"",
        //                 "notionalUsd":"451.4516256",
        //                 "ordId":"370257534141235201",
        //                 "ordType":"limit",
        //                 "pnl":"0",
        //                 "posSide":"",
        //                 "px":"60000",
        //                 "rebate":"0",
        //                 "rebateCcy":"ETH",
        //                 "reqId":"",
        //                 "side":"sell",
        //                 "slOrdPx":"",
        //                 "slTriggerPx":"",
        //                 "state":"live",
        //                 "sz":"0.007526",
        //                 "tag":"",
        //                 "tdMode":"cash",
        //                 "tgtCcy":"",
        //                 "tpOrdPx":"",
        //                 "tpTriggerPx":"",
        //                 "tradeId":"",
        //                 "uTime":"1634548275191"
        //             }
        //         ]
        //     }
        //
        const arg = this.safeValue (message, 'arg', {});
        const channel = this.safeString (arg, 'channel');
        const rawOrders = this.safeValue (message, 'data', []);
        const filteredOrders = [];
        // filter orders with no last trade id
        for (let i = 0; i < rawOrders.length; i++) {
            const rawOrder = rawOrders[i];
            const tradeId = this.safeString (rawOrder, 'tradeId', '');
            if (tradeId.length > 0) {
                const order = this.parseOrder (rawOrder);
                filteredOrders.push (order);
            }
        }
        const tradesLength = filteredOrders.length;
        if (tradesLength === 0) {
            return;
        }
        if (this.myTrades === undefined) {
            const limit = this.safeInteger (this.options, 'tradesLimit', 1000);
            this.myTrades = new ArrayCacheBySymbolById (limit);
        }
        const myTrades = this.myTrades;
        const symbols: Dict = {};
        for (let i = 0; i < filteredOrders.length; i++) {
            const rawTrade = filteredOrders[i];
            const trade = this.orderToTrade (rawTrade);
            myTrades.append (trade);
            const symbol = trade['symbol'];
            symbols[symbol] = true;
        }
        const messageHash = channel + '::myTrades';
        client.resolve (this.myTrades, messageHash);
        const tradeSymbols = Object.keys (symbols);
        for (let i = 0; i < tradeSymbols.length; i++) {
            const symbolMessageHash = messageHash + '::' + tradeSymbols[i];
            client.resolve (this.orders, symbolMessageHash);
        }
    }

    async createOrderWs (symbol: string, type: OrderType, side: OrderSide, amount: number, price: Num = undefined, params = {}): Promise<Order> {
        /**
         * @method
         * @name okx#createOrderWs
         * @see https://www.okx.com/docs-v5/en/#websocket-api-trade-place-order
         * @description create a trade order
         * @param {string} symbol unified symbol of the market to create an order in
         * @param {string} type 'market' or 'limit'
         * @param {string} side 'buy' or 'sell'
         * @param {float} amount how much of currency you want to trade in units of base currency
         * @param {float|undefined} [price] the price at which the order is to be fullfilled, in units of the quote currency, ignored in market orders
         * @param {object} [params] extra parameters specific to the exchange API endpoint
         * @param {boolean} params.test test order, default false
         * @returns {object} an [order structure]{@link https://docs.ccxt.com/#/?id=order-structure}
         */
        await this.loadMarkets ();
        await this.authenticate ();
        const url = this.getUrl ('private', 'private');
        const messageHash = this.nonce ().toString ();
        let op = undefined;
        [ op, params ] = this.handleOptionAndParams (params, 'createOrderWs', 'op', 'batch-orders');
        const args = this.createOrderRequest (symbol, type, side, amount, price, params);
        const ordType = this.safeString (args, 'ordType');
        if ((ordType === 'trigger') || (ordType === 'conditional') || (type === 'oco') || (type === 'move_order_stop') || (type === 'iceberg') || (type === 'twap')) {
            throw new BadRequest (this.id + ' createOrderWs() does not support algo trading. this.options["createOrderWs"]["op"] must be either order or batch-order');
        }
        if ((op !== 'order') && (op !== 'batch-orders')) {
            throw new BadRequest (this.id + ' createOrderWs() does not support algo trading. this.options["createOrderWs"]["op"] must be either order or privatePostTradeOrder or privatePostTradeOrderAlgo');
        }
        const request: Dict = {
            'id': messageHash,
            'op': op,
            'args': [ args ],
        };
        return await this.watch (url, messageHash, request, messageHash);
    }

    handlePlaceOrders (client: Client, message) {
        //
        //  batch-orders/order/cancel-order
        //    {
        //        "id": "1689281055",
        //        "op": "batch-orders",
        //        "code": "0",
        //        "msg": '',
        //        "data": [{
        //            "tag": "e847386590ce4dBC",
        //            "ordId": "599823446566084608",
        //            "clOrdId": "e847386590ce4dBCb939511604f394b0",
        //            "sCode": "0",
        //            "sMsg": "Order successfully placed."
        //        },
        //        ...
        //        ]
        //    }
        //
        const messageHash = this.safeString (message, 'id');
        let args = this.safeValue (message, 'data', []);
        // filter out partial errors
        args = this.filterBy (args, 'sCode', '0');
        // if empty means request failed and handle error
        if (this.isEmpty (args)) {
            const method = this.safeString (message, 'op');
            const stringMsg = this.json (message);
            this.handleErrors (undefined, undefined, client.url, method, undefined, stringMsg, stringMsg, undefined, undefined);
        }
        const orders = this.parseOrders (args, undefined, undefined, undefined);
        const first = this.safeDict (orders, 0, {});
        client.resolve (first, messageHash);
    }

    async editOrderWs (id: string, symbol: string, type: OrderType, side: OrderSide, amount: Num = undefined, price: Num = undefined, params = {}): Promise<Order> {
        /**
         * @method
         * @name okx#editOrderWs
         * @description edit a trade order
         * @see https://www.okx.com/docs-v5/en/#order-book-trading-trade-ws-amend-order
         * @see https://www.okx.com/docs-v5/en/#order-book-trading-trade-ws-amend-multiple-orders
         * @param {string} id order id
         * @param {string} symbol unified symbol of the market to create an order in
         * @param {string} type 'market' or 'limit'
         * @param {string} side 'buy' or 'sell'
         * @param {float} amount how much of the currency you want to trade in units of the base currency
         * @param {float|undefined} [price] the price at which the order is to be fullfilled, in units of the quote currency, ignored in market orders
         * @param {object} [params] extra parameters specific to the exchange API endpoint
         * @returns {object} an [order structure]{@link https://docs.ccxt.com/#/?id=order-structure}
         */
        await this.loadMarkets ();
        await this.authenticate ();
        const url = this.getUrl ('private', 'private');
        const messageHash = this.nonce ().toString ();
        let op = undefined;
        [ op, params ] = this.handleOptionAndParams (params, 'editOrderWs', 'op', 'amend-order');
        const args = this.editOrderRequest (id, symbol, type, side, amount, price, params);
        const request: Dict = {
            'id': messageHash,
            'op': op,
            'args': [ args ],
        };
        return await this.watch (url, messageHash, this.extend (request, params), messageHash);
    }

    async cancelOrderWs (id: string, symbol: Str = undefined, params = {}): Promise<Order> {
        /**
         * @method
         * @name okx#cancelOrderWs
         * @see https://okx-docs.github.io/apidocs/websocket_api/en/#cancel-order-trade
         * @description cancel multiple orders
         * @param {string} id order id
         * @param {string} symbol unified market symbol, default is undefined
         * @param {object} [params] extra parameters specific to the exchange API endpoint
         * @param {string} [params.clOrdId] client order id
         * @returns {object} an list of [order structures]{@link https://docs.ccxt.com/#/?id=order-structure}
         */
        if (symbol === undefined) {
            throw new BadRequest (this.id + ' cancelOrderWs() requires a symbol argument');
        }
        await this.loadMarkets ();
        await this.authenticate ();
        const url = this.getUrl ('private', 'private');
        const messageHash = this.nonce ().toString ();
        const clientOrderId = this.safeString2 (params, 'clOrdId', 'clientOrderId');
        params = this.omit (params, [ 'clientOrderId', 'clOrdId' ]);
        const arg: Dict = {
            'instId': this.marketId (symbol),
        };
        if (clientOrderId !== undefined) {
            arg['clOrdId'] = clientOrderId;
        } else {
            arg['ordId'] = id;
        }
        const request: Dict = {
            'id': messageHash,
            'op': 'cancel-order',
            'args': [ this.extend (arg, params) ],
        };
        return await this.watch (url, messageHash, request, messageHash);
    }

    async cancelOrdersWs (ids: string[], symbol: Str = undefined, params = {}) {
        /**
         * @method
         * @name okx#cancelOrdersWs
         * @see https://www.okx.com/docs-v5/en/#order-book-trading-trade-ws-mass-cancel-order
         * @description cancel multiple orders
         * @param {string[]} ids order ids
         * @param {string} symbol unified market symbol, default is undefined
         * @param {object} [params] extra parameters specific to the exchange API endpoint
         * @returns {object} an list of [order structures]{@link https://docs.ccxt.com/#/?id=order-structure}
         */
        const idsLength = ids.length;
        if (idsLength > 20) {
            throw new BadRequest (this.id + ' cancelOrdersWs() accepts up to 20 ids at a time');
        }
        if (symbol === undefined) {
            throw new BadRequest (this.id + ' cancelOrdersWs() requires a symbol argument');
        }
        await this.loadMarkets ();
        await this.authenticate ();
        const url = this.getUrl ('private', 'private');
        const messageHash = this.nonce ().toString ();
        const args = [];
        for (let i = 0; i < idsLength; i++) {
            const arg: Dict = {
                'instId': this.marketId (symbol),
                'ordId': ids[i],
            };
            args.push (arg);
        }
        const request: Dict = {
            'id': messageHash,
            'op': 'batch-cancel-orders',
            'args': args,
        };
        return await this.watch (url, messageHash, this.deepExtend (request, params), messageHash);
    }

    async cancelAllOrdersWs (symbol: Str = undefined, params = {}) {
        /**
         * @method
         * @name okx#cancelAllOrdersWs
         * @see https://docs.okx.com/websockets/#message-cancelAll
         * @description cancel all open orders of a type. Only applicable to Option in Portfolio Margin mode, and MMP privilege is required.
         * @param {string} symbol unified market symbol, only orders in the market of this symbol are cancelled when symbol is not undefined
         * @param {object} [params] extra parameters specific to the exchange API endpoint
         * @returns {object[]} a list of [order structures]{@link https://docs.ccxt.com/#/?id=order-structure}
         */
        if (symbol === undefined) {
            throw new BadRequest (this.id + ' cancelAllOrdersWs() requires a symbol argument');
        }
        await this.loadMarkets ();
        await this.authenticate ();
        const market = this.market (symbol);
        if (market['type'] !== 'option') {
            throw new BadRequest (this.id + 'cancelAllOrdersWs is only applicable to Option in Portfolio Margin mode, and MMP privilege is required.');
        }
        const url = this.getUrl ('private', 'private');
        const messageHash = this.nonce ().toString ();
        const request: Dict = {
            'id': messageHash,
            'op': 'mass-cancel',
            'args': [ this.extend ({
                'instType': 'OPTION',
                'instFamily': market['id'],
            }, params) ],
        };
        return await this.watch (url, messageHash, request, messageHash);
    }

    handleCancelAllOrders (client: Client, message) {
        //
        //    {
        //        "id": "1512",
        //        "op": "mass-cancel",
        //        "data": [
        //            {
        //                "result": true
        //            }
        //        ],
        //        "code": "0",
        //        "msg": ""
        //    }
        //
        const messageHash = this.safeString (message, 'id');
        const data = this.safeValue (message, 'data', []);
        client.resolve (data, messageHash);
    }

    handleSubscriptionStatus (client: Client, message) {
        //
        //     { event: 'subscribe', arg: { channel: "tickers", instId: "BTC-USDT" } }
        //
        // const channel = this.safeString (message, "channel");
        // client.subscriptions[channel] = message;
        return message;
    }

    handleAuthenticate (client: Client, message) {
        //
        //     { event: "login", success: true }
        //
        const future = this.safeValue (client.futures, 'authenticated');
        future.resolve (true);
    }

    ping (client) {
        // okex does not support built-in ws protocol-level ping-pong
        // instead it requires custom text-based ping-pong
        return 'ping';
    }

    handlePong (client: Client, message) {
        client.lastPong = this.milliseconds ();
        return message;
    }

    handleErrorMessage (client: Client, message) {
        //
        //     { event: 'error', msg: "Illegal request: {"op":"subscribe","args":["spot/ticker:BTC-USDT"]}", code: "60012" }
        //     { event: 'error", msg: "channel:ticker,instId:BTC-USDT doesn"t exist", code: "60018" }
        //
        const errorCode = this.safeString (message, 'code');
        try {
            if (errorCode && errorCode !== '0') {
                const feedback = this.id + ' ' + this.json (message);
                this.throwExactlyMatchedException (this.exceptions['exact'], errorCode, feedback);
                const messageString = this.safeValue (message, 'msg');
                if (messageString !== undefined) {
                    this.throwBroadlyMatchedException (this.exceptions['broad'], messageString, feedback);
                }
                throw new ExchangeError (feedback);
            }
        } catch (e) {
            client.reject (e);
            return false;
        }
        return message;
    }

    handleMessage (client: Client, message) {
        if (!this.handleErrorMessage (client, message)) {
            return;
        }
        //
        //     { event: 'subscribe', arg: { channel: "tickers", instId: "BTC-USDT" } }
        //     { event: 'login", msg: '", code: "0" }
        //
        //     {
        //         "arg": { channel: "tickers", instId: "BTC-USDT" },
        //         "data": [
        //             {
        //                 "instType": "SPOT",
        //                 "instId": "BTC-USDT",
        //                 "last": "31500.1",
        //                 "lastSz": "0.00001754",
        //                 "askPx": "31500.1",
        //                 "askSz": "0.00998144",
        //                 "bidPx": "31500",
        //                 "bidSz": "3.05652439",
        //                 "open24h": "31697",
        //                 "high24h": "32248",
        //                 "low24h": "31165.6",
        //                 "sodUtc0": "31385.5",
        //                 "sodUtc8": "32134.9",
        //                 "volCcy24h": "503403597.38138519",
        //                 "vol24h": "15937.10781721",
        //                 "ts": "1626526618762"
        //             }
        //         ]
        //     }
        //
        //     { event: 'error', msg: "Illegal request: {"op":"subscribe","args":["spot/ticker:BTC-USDT"]}", code: "60012" }
        //     { event: 'error", msg: "channel:ticker,instId:BTC-USDT doesn"t exist", code: "60018" }
        //     { event: 'error', msg: "Invalid OK_ACCESS_KEY", code: "60005" }
        //     {
        //         "event": "error",
        //         "msg": "Illegal request: {"op":"login","args":["de89b035-b233-44b2-9a13-0ccdd00bda0e","7KUcc8YzQhnxBE3K","1626691289","H57N99mBt5NvW8U19FITrPdOxycAERFMaapQWRqLaSE="]}",
        //         "code": "60012"
        //     }
        //
        //
        //
        if (message === 'pong') {
            this.handlePong (client, message);
            return;
        }
        // const table = this.safeString (message, 'table');
        // if (table === undefined) {
        const event = this.safeString2 (message, 'event', 'op');
        if (event !== undefined) {
            const methods: Dict = {
                // 'info': this.handleSystemStatus,
                // 'book': 'handleOrderBook',
                'login': this.handleAuthenticate,
                'subscribe': this.handleSubscriptionStatus,
                'order': this.handlePlaceOrders,
                'batch-orders': this.handlePlaceOrders,
                'amend-order': this.handlePlaceOrders,
                'batch-amend-orders': this.handlePlaceOrders,
                'cancel-order': this.handlePlaceOrders,
                'mass-cancel': this.handleCancelAllOrders,
            };
            const method = this.safeValue (methods, event);
            if (method !== undefined) {
                method.call (this, client, message);
            }
        } else {
            const arg = this.safeValue (message, 'arg', {});
            const channel = this.safeString (arg, 'channel');
            const methods: Dict = {
                'bbo-tbt': this.handleOrderBook, // newly added channel that sends tick-by-tick Level 1 data, all API users can subscribe, public depth channel, verification not required
                'books': this.handleOrderBook, // all API users can subscribe, public depth channel, verification not required
                'books5': this.handleOrderBook, // all API users can subscribe, public depth channel, verification not required, data feeds will be delivered every 100ms (vs. every 200ms now)
                'books50-l2-tbt': this.handleOrderBook, // only users who're VIP4 and above can subscribe, identity verification required before subscription
                'books-l2-tbt': this.handleOrderBook, // only users who're VIP5 and above can subscribe, identity verification required before subscription
                'tickers': this.handleTicker,
                'positions': this.handlePositions,
                'index-tickers': this.handleTicker,
                'sprd-tickers': this.handleTicker,
                'block-tickers': this.handleTicker,
                'trades': this.handleTrades,
                'account': this.handleBalance,
                'funding-rate': this.handleFundingRate,
                // 'margin_account': this.handleBalance,
                'orders': this.handleOrders,
                'orders-algo': this.handleOrders,
                'liquidation-orders': this.handleLiquidation,
                'balance_and_position': this.handleBalanceAndPosition,
            };
            const method = this.safeValue (methods, channel);
            if (method === undefined) {
                if (channel.indexOf ('candle') === 0) {
                    this.handleOHLCV (client, message);
                }
            } else {
                method.call (this, client, message);
            }
        }
    }
}<|MERGE_RESOLUTION|>--- conflicted
+++ resolved
@@ -438,7 +438,6 @@
         return message;
     }
 
-<<<<<<< HEAD
     async watchLiquidationsForSymbols (symbols: string[] = undefined, since: Int = undefined, limit: Int = undefined, params = {}) {
         /**
          * @method
@@ -693,10 +692,7 @@
         });
     }
 
-    async watchOHLCV (symbol: string, timeframe = '1m', since: Int = undefined, limit: Int = undefined, params = {}) {
-=======
     async watchOHLCV (symbol: string, timeframe = '1m', since: Int = undefined, limit: Int = undefined, params = {}): Promise<OHLCV[]> {
->>>>>>> b39c46d3
         /**
          * @method
          * @name okx#watchOHLCV
