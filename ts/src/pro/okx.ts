--- conflicted
+++ resolved
@@ -2409,30 +2409,36 @@
         client.resolve (true, messageHash);
     }
 
-<<<<<<< HEAD
-    handleUnsubscriptionTicker (client: Client, symbol: string, channel) {
-        const subMessageHash = channel + '::' + symbol;
-        const messageHash = 'unsubscribe:ticker:' + symbol;
-=======
     handleUnsubscriptionOHLCV (client: Client, symbol: string, channel: string) {
         const tf = channel.replace ('candle', '');
         const timeframe = this.findTimeframe (tf);
         const subMessageHash = 'multi:' + channel + ':' + symbol;
         const messageHash = 'unsubscribe:' + subMessageHash;
->>>>>>> d94d9a17
         if (subMessageHash in client.subscriptions) {
             delete client.subscriptions[subMessageHash];
         }
         if (messageHash in client.subscriptions) {
             delete client.subscriptions[messageHash];
         }
-<<<<<<< HEAD
+        if (timeframe in this.ohlcvs[symbol]) {
+            delete this.ohlcvs[symbol][timeframe];
+        }
+        const error = new UnsubscribeError (this.id + ' ' + subMessageHash);
+        client.reject (error, subMessageHash);
+        client.resolve (true, messageHash);
+    }
+
+    handleUnsubscriptionTicker (client: Client, symbol: string, channel) {
+        const subMessageHash = channel + '::' + symbol;
+        const messageHash = 'unsubscribe:ticker:' + symbol;
+        if (subMessageHash in client.subscriptions) {
+            delete client.subscriptions[subMessageHash];
+        }
+        if (messageHash in client.subscriptions) {
+            delete client.subscriptions[messageHash];
+        }
         if (symbol in this.tickers) {
             delete this.tickers[symbol];
-=======
-        if (timeframe in this.ohlcvs[symbol]) {
-            delete this.ohlcvs[symbol][timeframe];
->>>>>>> d94d9a17
         }
         const error = new UnsubscribeError (this.id + ' ' + subMessageHash);
         client.reject (error, subMessageHash);
@@ -2458,13 +2464,10 @@
             this.handleUnSubscriptionTrades (client, symbol);
         } else if (channel.startsWith ('bbo') || channel.startsWith ('book')) {
             this.handleUnsubscriptionOrderBook (client, symbol, channel);
-<<<<<<< HEAD
         } else if (channel.indexOf ('tickers') > -1) {
             this.handleUnsubscriptionTicker (client, symbol, channel);
-=======
         } else if (channel.startsWith ('candle')) {
             this.handleUnsubscriptionOHLCV (client, symbol, channel);
->>>>>>> d94d9a17
         }
     }
 }