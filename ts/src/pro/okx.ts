
//  ---------------------------------------------------------------------------

import okxRest from '../okx.js';
<<<<<<< HEAD
import { ArgumentsRequired, AuthenticationError, BadRequest } from '../base/errors.js';
=======
import { ArgumentsRequired, BadRequest, ExchangeError, InvalidNonce, AuthenticationError } from '../base/errors.js';
>>>>>>> d8afbf21
import { ArrayCache, ArrayCacheByTimestamp, ArrayCacheBySymbolById, ArrayCacheBySymbolBySide } from '../base/ws/Cache.js';
import { sha256 } from '../static_dependencies/noble-hashes/sha256.js';
import type { Int, OrderSide, OrderType, Str, Strings, OrderBook, Order, Trade, Ticker, Tickers, OHLCV, Position, Balances, Num, FundingRate, FundingRates, Dict } from '../base/types.js';
import Client from '../base/ws/Client.js';

//  ---------------------------------------------------------------------------

export default class okx extends okxRest {
    describe () {
        return this.deepExtend (super.describe (), {
            'has': {
                'ws': true,
                'watchTicker': true,
                'watchTickers': true,
                'watchOrderBook': true,
                'watchTrades': true,
                'watchTradesForSymbols': true,
                'watchOrderBookForSymbols': true,
                'watchBalance': true,
                'watchOHLCV': true,
                'watchOHLCVForSymbols': true,
                'watchOrders': true,
                'watchMyTrades': true,
                'watchPositions': true,
                'watchFundingRate': true,
                'watchFundingRates': true,
                'createOrderWs': true,
                'editOrderWs': true,
                'cancelOrderWs': true,
                'cancelOrdersWs': true,
                'cancelAllOrdersWs': true,
            },
            'urls': {
                'api': {
                    'ws': 'wss://ws.okx.com:8443/ws/v5',
                },
                'test': {
                    'ws': 'wss://wspap.okx.com:8443/ws/v5',
                },
            },
            'options': {
                'watchOrderBook': {
                    //
                    // bbo-tbt
                    // 1. Newly added channel that sends tick-by-tick Level 1 data
                    // 2. All API users can subscribe
                    // 3. Public depth channel, verification not required
                    //
                    // books-l2-tbt
                    // 1. Only users who're VIP5 and above can subscribe
                    // 2. Identity verification required before subscription
                    //
                    // books50-l2-tbt
                    // 1. Only users who're VIP4 and above can subscribe
                    // 2. Identity verification required before subscription
                    //
                    // books
                    // 1. All API users can subscribe
                    // 2. Public depth channel, verification not required
                    //
                    // books5
                    // 1. All API users can subscribe
                    // 2. Public depth channel, verification not required
                    // 3. Data feeds will be delivered every 100ms (vs. every 200ms now)
                    //
                    'depth': 'books',
                },
                'watchBalance': 'spot', // margin, futures, swap
                'watchTicker': {
                    'channel': 'tickers', // tickers, sprd-tickers, index-tickers, block-tickers
                },
                'watchTickers': {
                    'channel': 'tickers', // tickers, sprd-tickers, index-tickers, block-tickers
                },
                'watchOrders': {
                    'type': 'ANY', // SPOT, MARGIN, SWAP, FUTURES, OPTION, ANY
                },
                'watchMyTrades': {
                    'type': 'ANY', // SPOT, MARGIN, SWAP, FUTURES, OPTION, ANY
                },
                'createOrderWs': {
                    'op': 'batch-orders', // order, batch-orders
                },
                'editOrderWs': {
                    'op': 'amend-order', // amend-order, batch-amend-orders
                },
                'ws': {
                    // 'inflate': true,
                },
                'validateOrderBookSequences': true,
            },
            'streaming': {
                // okex does not support built-in ws protocol-level ping-pong
                // instead it requires a custom text-based ping-pong
                'ping': this.ping,
                'keepAlive': 20000,
            },
        });
    }

    getUrl (channel: string, access = 'public') {
        // for context: https://www.okx.com/help-center/changes-to-v5-api-websocket-subscription-parameter-and-url
        const isSandbox = this.options['sandboxMode'];
        const sandboxSuffix = isSandbox ? '?brokerId=9999' : '';
        const isBusiness = (access === 'business');
        const isPublic = (access === 'public');
        const url = this.urls['api']['ws'];
        if (isBusiness || (channel.indexOf ('candle') > -1) || (channel === 'orders-algo')) {
            return url + '/business' + sandboxSuffix;
        } else if (isPublic) {
            return url + '/public' + sandboxSuffix;
        }
        return url + '/private' + sandboxSuffix;
    }

    async subscribeMultiple (access, channel, symbols: Strings = undefined, params = {}) {
        await this.loadMarkets ();
        if (symbols === undefined) {
            symbols = this.symbols;
        }
        symbols = this.marketSymbols (symbols);
        const url = this.getUrl (channel, access);
        let messageHash = channel;
        const args = [];
        messageHash += '::' + symbols.join (',');
        for (let i = 0; i < symbols.length; i++) {
            const marketId = this.marketId (symbols[i]);
            const arg: Dict = {
                'channel': channel,
                'instId': marketId,
            };
            args.push (this.extend (arg, params));
        }
        const request: Dict = {
            'op': 'subscribe',
            'args': args,
        };
        return await this.watch (url, messageHash, request, messageHash);
    }

    async subscribe (access, messageHash, channel, symbol, params = {}) {
        await this.loadMarkets ();
        const url = this.getUrl (channel, access);
        const firstArgument: Dict = {
            'channel': channel,
        };
        if (symbol !== undefined) {
            const market = this.market (symbol);
            messageHash += ':' + market['id'];
            firstArgument['instId'] = market['id'];
        }
        const request: Dict = {
            'op': 'subscribe',
            'args': [
                this.deepExtend (firstArgument, params),
            ],
        };
        return await this.watch (url, messageHash, request, messageHash);
    }

    async watchTrades (symbol: string, since: Int = undefined, limit: Int = undefined, params = {}): Promise<Trade[]> {
        /**
         * @method
         * @name okx#watchTrades
         * @description get the list of most recent trades for a particular symbol
         * @param {string} symbol unified symbol of the market to fetch trades for
         * @param {int} [since] timestamp in ms of the earliest trade to fetch
         * @param {int} [limit] the maximum amount of trades to fetch
         * @param {object} [params] extra parameters specific to the exchange API endpoint
         * @returns {object[]} a list of [trade structures]{@link https://docs.ccxt.com/#/?id=public-trades}
         */
        return await this.watchTradesForSymbols ([ symbol ], since, limit, params);
    }

    async watchTradesForSymbols (symbols: string[], since: Int = undefined, limit: Int = undefined, params = {}): Promise<Trade[]> {
        /**
         * @method
         * @name okx#watchTradesForSymbols
         * @description get the list of most recent trades for a particular symbol
         * @param {string} symbol unified symbol of the market to fetch trades for
         * @param {int} [since] timestamp in ms of the earliest trade to fetch
         * @param {int} [limit] the maximum amount of trades to fetch
         * @param {object} [params] extra parameters specific to the exchange API endpoint
         * @returns {object[]} a list of [trade structures]{@link https://docs.ccxt.com/#/?id=public-trades}
         */
        const symbolsLength = symbols.length;
        if (symbolsLength === 0) {
            throw new ArgumentsRequired (this.id + ' watchTradesForSymbols() requires a non-empty array of symbols');
        }
        await this.loadMarkets ();
        symbols = this.marketSymbols (symbols);
        const channel = 'trades';
        const topics = [];
        const messageHashes = [];
        for (let i = 0; i < symbols.length; i++) {
            const symbol = symbols[i];
            messageHashes.push (channel + ':' + symbol);
            const marketId = this.marketId (symbol);
            const topic: Dict = {
                'channel': channel,
                'instId': marketId,
            };
            topics.push (topic);
        }
        const request: Dict = {
            'op': 'subscribe',
            'args': topics,
        };
        const url = this.getUrl (channel, 'public');
        const trades = await this.watchMultiple (url, messageHashes, request, messageHashes);
        if (this.newUpdates) {
            const first = this.safeValue (trades, 0);
            const tradeSymbol = this.safeString (first, 'symbol');
            limit = trades.getLimit (tradeSymbol, limit);
        }
        return this.filterBySinceLimit (trades, since, limit, 'timestamp', true);
    }

    handleTrades (client: Client, message) {
        //
        //     {
        //         "arg": { channel: "trades", instId: "BTC-USDT" },
        //         "data": [
        //             {
        //                 "instId": "BTC-USDT",
        //                 "tradeId": "216970876",
        //                 "px": "31684.5",
        //                 "sz": "0.00001186",
        //                 "side": "buy",
        //                 "ts": "1626531038288"
        //             }
        //         ]
        //     }
        //
        const arg = this.safeValue (message, 'arg', {});
        const channel = this.safeString (arg, 'channel');
        const marketId = this.safeString (arg, 'instId');
        const symbol = this.safeSymbol (marketId);
        const data = this.safeValue (message, 'data', []);
        const tradesLimit = this.safeInteger (this.options, 'tradesLimit', 1000);
        for (let i = 0; i < data.length; i++) {
            const trade = this.parseTrade (data[i]);
            const messageHash = channel + ':' + symbol;
            let stored = this.safeValue (this.trades, symbol);
            if (stored === undefined) {
                stored = new ArrayCache (tradesLimit);
                this.trades[symbol] = stored;
            }
            stored.append (trade);
            client.resolve (stored, messageHash);
        }
    }

    async watchFundingRate (symbol: string, params = {}): Promise<FundingRate> {
        /**
         * @method
         * @name okx#watchFundingRate
         * @description watch the current funding rate
         * @see https://www.okx.com/docs-v5/en/#public-data-websocket-funding-rate-channel
         * @param {string} symbol unified market symbol
         * @param {object} [params] extra parameters specific to the exchange API endpoint
         * @returns {object} a [funding rate structure]{@link https://docs.ccxt.com/#/?id=funding-rate-structure}
         */
        symbol = this.symbol (symbol);
        const fr = await this.watchFundingRates ([ symbol ], params);
        return fr[symbol];
    }

    async watchFundingRates (symbols: string[], params = {}): Promise<FundingRates> {
        /**
         * @method
         * @name coinbaseinternational#watchFundingRates
         * @description watch the funding rate for multiple markets
         * @see https://www.okx.com/docs-v5/en/#public-data-websocket-funding-rate-channel
         * @param {string[]} symbols list of unified market symbols
         * @param {object} [params] extra parameters specific to the exchange API endpoint
         * @returns {object} a dictionary of [funding rates structures]{@link https://docs.ccxt.com/#/?id=funding-rates-structure}, indexe by market symbols
         */
        await this.loadMarkets ();
        symbols = this.marketSymbols (symbols);
        const channel = 'funding-rate';
        const topics = [];
        const messageHashes = [];
        for (let i = 0; i < symbols.length; i++) {
            const symbol = symbols[i];
            messageHashes.push (channel + ':' + symbol);
            const marketId = this.marketId (symbol);
            const topic: Dict = {
                'channel': channel,
                'instId': marketId,
            };
            topics.push (topic);
        }
        const request: Dict = {
            'op': 'subscribe',
            'args': topics,
        };
        const url = this.getUrl (channel, 'public');
        const fundingRate = await this.watchMultiple (url, messageHashes, request, messageHashes);
        if (this.newUpdates) {
            const symbol = this.safeString (fundingRate, 'symbol');
            const result: Dict = {};
            result[symbol] = fundingRate;
            return result;
        }
        return this.filterByArray (this.fundingRates, 'symbol', symbols);
    }

    handleFundingRate (client: Client, message) {
        //
        // "data":[
        //     {
        //        "fundingRate":"0.0001875391284828",
        //        "fundingTime":"1700726400000",
        //        "instId":"BTC-USD-SWAP",
        //        "instType":"SWAP",
        //        "method": "next_period",
        //        "maxFundingRate":"0.00375",
        //        "minFundingRate":"-0.00375",
        //        "nextFundingRate":"0.0002608059239328",
        //        "nextFundingTime":"1700755200000",
        //        "premium": "0.0001233824646391",
        //        "settFundingRate":"0.0001699799259033",
        //        "settState":"settled",
        //        "ts":"1700724675402"
        //     }
        // ]
        //
        const data = this.safeList (message, 'data', []);
        for (let i = 0; i < data.length; i++) {
            const rawfr = data[i];
            const fundingRate = this.parseFundingRate (rawfr);
            const symbol = fundingRate['symbol'];
            this.fundingRates[symbol] = fundingRate;
            client.resolve (fundingRate, 'funding-rate' + ':' + fundingRate['symbol']);
        }
    }

    async watchTicker (symbol: string, params = {}): Promise<Ticker> {
        /**
         * @method
         * @name okx#watchTicker
         * @see https://www.okx.com/docs-v5/en/#order-book-trading-market-data-ws-tickers-channel
         * @description watches a price ticker, a statistical calculation with the information calculated over the past 24 hours for a specific market
         * @param {string} symbol unified symbol of the market to fetch the ticker for
         * @param {object} [params] extra parameters specific to the exchange API endpoint
         * @param {string} [params.channel] the channel to subscribe to, tickers by default. Can be tickers, sprd-tickers, index-tickers, block-tickers
         * @returns {object} a [ticker structure]{@link https://docs.ccxt.com/#/?id=ticker-structure}
         */
        let channel = undefined;
        [ channel, params ] = this.handleOptionAndParams (params, 'watchTicker', 'channel', 'tickers');
        params['channel'] = channel;
        const ticker = await this.watchTickers ([ symbol ], params);
        return this.safeValue (ticker, symbol);
    }

    async watchTickers (symbols: Strings = undefined, params = {}): Promise<Tickers> {
        /**
         * @method
         * @name okx#watchTickers
         * @see https://www.okx.com/docs-v5/en/#order-book-trading-market-data-ws-tickers-channel
         * @description watches a price ticker, a statistical calculation with the information calculated over the past 24 hours for all markets of a specific list
         * @param {string[]} [symbols] unified symbol of the market to fetch the ticker for
         * @param {object} [params] extra parameters specific to the exchange API endpoint
         * @param {string} [params.channel] the channel to subscribe to, tickers by default. Can be tickers, sprd-tickers, index-tickers, block-tickers
         * @returns {object} a [ticker structure]{@link https://docs.ccxt.com/#/?id=ticker-structure}
         */
        if (this.isEmpty (symbols)) {
            throw new ArgumentsRequired (this.id + ' watchTickers requires a list of symbols');
        }
        let channel = undefined;
        [ channel, params ] = this.handleOptionAndParams (params, 'watchTickers', 'channel', 'tickers');
        const newTickers = await this.subscribeMultiple ('public', channel, symbols, params);
        if (this.newUpdates) {
            return newTickers;
        }
        return this.filterByArray (this.tickers, 'symbol', symbols);
    }

    handleTicker (client: Client, message) {
        //
        //     {
        //         "arg": { channel: "tickers", instId: "BTC-USDT" },
        //         "data": [
        //             {
        //                 "instType": "SPOT",
        //                 "instId": "BTC-USDT",
        //                 "last": "31500.1",
        //                 "lastSz": "0.00001754",
        //                 "askPx": "31500.1",
        //                 "askSz": "0.00998144",
        //                 "bidPx": "31500",
        //                 "bidSz": "3.05652439",
        //                 "open24h": "31697",
        //                 "high24h": "32248",
        //                 "low24h": "31165.6",
        //                 "sodUtc0": "31385.5",
        //                 "sodUtc8": "32134.9",
        //                 "volCcy24h": "503403597.38138519",
        //                 "vol24h": "15937.10781721",
        //                 "ts": "1626526618762"
        //             }
        //         ]
        //     }
        //
        const arg = this.safeValue (message, 'arg', {});
        const channel = this.safeString (arg, 'channel');
        const data = this.safeValue (message, 'data', []);
        const newTickers = [];
        for (let i = 0; i < data.length; i++) {
            const ticker = this.parseTicker (data[i]);
            const symbol = ticker['symbol'];
            this.tickers[symbol] = ticker;
            newTickers.push (ticker);
        }
        const messageHashes = this.findMessageHashes (client, channel + '::');
        for (let i = 0; i < messageHashes.length; i++) {
            const messageHash = messageHashes[i];
            const parts = messageHash.split ('::');
            const symbolsString = parts[1];
            const symbols = symbolsString.split (',');
            const tickers = this.filterByArray (newTickers, 'symbol', symbols);
            const tickersSymbols = Object.keys (tickers);
            const numTickers = tickersSymbols.length;
            if (numTickers > 0) {
                client.resolve (tickers, messageHash);
            }
        }
        return message;
    }

    async watchOHLCV (symbol: string, timeframe = '1m', since: Int = undefined, limit: Int = undefined, params = {}): Promise<OHLCV[]> {
        /**
         * @method
         * @name okx#watchOHLCV
         * @description watches historical candlestick data containing the open, high, low, and close price, and the volume of a market
         * @param {string} symbol unified symbol of the market to fetch OHLCV data for
         * @param {string} timeframe the length of time each candle represents
         * @param {int} [since] timestamp in ms of the earliest candle to fetch
         * @param {int} [limit] the maximum amount of candles to fetch
         * @param {object} [params] extra parameters specific to the exchange API endpoint
         * @returns {int[][]} A list of candles ordered as timestamp, open, high, low, close, volume
         */
        await this.loadMarkets ();
        symbol = this.symbol (symbol);
        const interval = this.safeString (this.timeframes, timeframe, timeframe);
        const name = 'candle' + interval;
        const ohlcv = await this.subscribe ('public', name, name, symbol, params);
        if (this.newUpdates) {
            limit = ohlcv.getLimit (symbol, limit);
        }
        return this.filterBySinceLimit (ohlcv, since, limit, 0, true);
    }

    async watchOHLCVForSymbols (symbolsAndTimeframes: string[][], since: Int = undefined, limit: Int = undefined, params = {}) {
        /**
         * @method
         * @name okx#watchOHLCVForSymbols
         * @description watches historical candlestick data containing the open, high, low, and close price, and the volume of a market
         * @param {string[][]} symbolsAndTimeframes array of arrays containing unified symbols and timeframes to fetch OHLCV data for, example [['BTC/USDT', '1m'], ['LTC/USDT', '5m']]
         * @param {int} [since] timestamp in ms of the earliest candle to fetch
         * @param {int} [limit] the maximum amount of candles to fetch
         * @param {object} [params] extra parameters specific to the exchange API endpoint
         * @returns {int[][]} A list of candles ordered as timestamp, open, high, low, close, volume
         */
        const symbolsLength = symbolsAndTimeframes.length;
        if (symbolsLength === 0 || !Array.isArray (symbolsAndTimeframes[0])) {
            throw new ArgumentsRequired (this.id + " watchOHLCVForSymbols() requires a an array of symbols and timeframes, like  [['BTC/USDT', '1m'], ['LTC/USDT', '5m']]");
        }
        await this.loadMarkets ();
        const topics = [];
        const messageHashes = [];
        for (let i = 0; i < symbolsAndTimeframes.length; i++) {
            const symbolAndTimeframe = symbolsAndTimeframes[i];
            const sym = symbolAndTimeframe[0];
            const tf = symbolAndTimeframe[1];
            const marketId = this.marketId (sym);
            const interval = this.safeString (this.timeframes, tf, tf);
            const channel = 'candle' + interval;
            const topic: Dict = {
                'channel': channel,
                'instId': marketId,
            };
            topics.push (topic);
            messageHashes.push ('multi:' + channel + ':' + sym);
        }
        const request: Dict = {
            'op': 'subscribe',
            'args': topics,
        };
        const url = this.getUrl ('candle', 'public');
        const [ symbol, timeframe, candles ] = await this.watchMultiple (url, messageHashes, request, messageHashes);
        if (this.newUpdates) {
            limit = candles.getLimit (symbol, limit);
        }
        const filtered = this.filterBySinceLimit (candles, since, limit, 0, true);
        return this.createOHLCVObject (symbol, timeframe, filtered);
    }

    handleOHLCV (client: Client, message) {
        //
        //     {
        //         "arg": { channel: "candle1m", instId: "BTC-USDT" },
        //         "data": [
        //             [
        //                 "1626690720000",
        //                 "31334",
        //                 "31334",
        //                 "31334",
        //                 "31334",
        //                 "0.0077",
        //                 "241.2718"
        //             ]
        //         ]
        //     }
        //
        const arg = this.safeValue (message, 'arg', {});
        const channel = this.safeString (arg, 'channel');
        const data = this.safeValue (message, 'data', []);
        const marketId = this.safeString (arg, 'instId');
        const market = this.safeMarket (marketId);
        const symbol = market['symbol'];
        const interval = channel.replace ('candle', '');
        // use a reverse lookup in a static map instead
        const timeframe = this.findTimeframe (interval);
        for (let i = 0; i < data.length; i++) {
            const parsed = this.parseOHLCV (data[i], market);
            this.ohlcvs[symbol] = this.safeValue (this.ohlcvs, symbol, {});
            let stored = this.safeValue (this.ohlcvs[symbol], timeframe);
            if (stored === undefined) {
                const limit = this.safeInteger (this.options, 'OHLCVLimit', 1000);
                stored = new ArrayCacheByTimestamp (limit);
                this.ohlcvs[symbol][timeframe] = stored;
            }
            stored.append (parsed);
            const messageHash = channel + ':' + market['id'];
            client.resolve (stored, messageHash);
            // for multiOHLCV we need special object, as opposed to other "multi"
            // methods, because OHLCV response item does not contain symbol
            // or timeframe, thus otherwise it would be unrecognizable
            const messageHashForMulti = 'multi:' + channel + ':' + symbol;
            client.resolve ([ symbol, timeframe, stored ], messageHashForMulti);
        }
    }

    async watchOrderBook (symbol: string, limit: Int = undefined, params = {}): Promise<OrderBook> {
        /**
         * @method
         * @name okx#watchOrderBook
         * @see https://www.okx.com/docs-v5/en/#order-book-trading-market-data-ws-order-book-channel
         * @description watches information on open orders with bid (buy) and ask (sell) prices, volumes and other data
         * @param {string} symbol unified symbol of the market to fetch the order book for
         * @param {int} [limit] the maximum amount of order book entries to return
         * @param {object} [params] extra parameters specific to the exchange API endpoint
         * @param {string} [params.depth] okx order book depth, can be books, books5, books-l2-tbt, books50-l2-tbt, bbo-tbt
         * @returns {object} A dictionary of [order book structures]{@link https://docs.ccxt.com/#/?id=order-book-structure} indexed by market symbols
         */
        //
        // bbo-tbt
        // 1. Newly added channel that sends tick-by-tick Level 1 data
        // 2. All API users can subscribe
        // 3. Public depth channel, verification not required
        //
        // books-l2-tbt
        // 1. Only users who're VIP5 and above can subscribe
        // 2. Identity verification required before subscription
        //
        // books50-l2-tbt
        // 1. Only users who're VIP4 and above can subscribe
        // 2. Identity verification required before subscription
        //
        // books
        // 1. All API users can subscribe
        // 2. Public depth channel, verification not required
        //
        // books5
        // 1. All API users can subscribe
        // 2. Public depth channel, verification not required
        // 3. Data feeds will be delivered every 100ms (vs. every 200ms now)
        //
        return await this.watchOrderBookForSymbols ([ symbol ], limit, params);
    }

    async watchOrderBookForSymbols (symbols: string[], limit: Int = undefined, params = {}): Promise<OrderBook> {
        /**
         * @method
         * @name okx#watchOrderBookForSymbols
         * @see https://www.okx.com/docs-v5/en/#order-book-trading-market-data-ws-order-book-channel
         * @description watches information on open orders with bid (buy) and ask (sell) prices, volumes and other data
         * @param {string[]} symbols unified array of symbols
         * @param {int} [limit] 1,5, 400, 50 (l2-tbt, vip4+) or 40000 (vip5+) the maximum amount of order book entries to return
         * @param {object} [params] extra parameters specific to the exchange API endpoint
         * @param {string} [params.depth] okx order book depth, can be books, books5, books-l2-tbt, books50-l2-tbt, bbo-tbt
         * @returns {object} A dictionary of [order book structures]{@link https://docs.ccxt.com/#/?id=order-book-structure} indexed by market symbols
         */
        await this.loadMarkets ();
        symbols = this.marketSymbols (symbols);
        let depth = undefined;
        [ depth, params ] = this.handleOptionAndParams (params, 'watchOrderBook', 'depth', 'books');
        if (limit !== undefined) {
            if (limit === 1) {
                depth = 'bbo-tbt';
            } else if (limit > 1 && limit <= 5) {
                depth = 'books5';
            } else if (limit === 50) {
                depth = 'books50-l2-tbt'; // Make sure you have VIP4 and above
            } else if (limit === 400) {
                depth = 'books';
            }
        }
        if ((depth === 'books-l2-tbt') || (depth === 'books50-l2-tbt')) {
            if (!this.checkRequiredCredentials (false)) {
                throw new AuthenticationError (this.id + ' watchOrderBook/watchOrderBookForSymbols requires authentication for this depth. Add credentials or change the depth option to books or books5');
            }
            await this.authenticate ({ 'access': 'public' });
        }
        const topics = [];
        const messageHashes = [];
        for (let i = 0; i < symbols.length; i++) {
            const symbol = symbols[i];
            messageHashes.push (depth + ':' + symbol);
            const marketId = this.marketId (symbol);
            const topic: Dict = {
                'channel': depth,
                'instId': marketId,
            };
            topics.push (topic);
        }
        const request: Dict = {
            'op': 'subscribe',
            'args': topics,
        };
        const url = this.getUrl (depth, 'public');
        const orderbook = await this.watchMultiple (url, messageHashes, request, messageHashes);
        return orderbook.limit ();
    }

    handleDelta (bookside, delta) {
        //
        //     [
        //         "31685", // price
        //         "0.78069158", // amount
        //         "0", // liquidated orders
        //         "17" // orders
        //     ]
        //
        const price = this.safeFloat (delta, 0);
        const amount = this.safeFloat (delta, 1);
        bookside.store (price, amount);
    }

    handleDeltas (bookside, deltas) {
        for (let i = 0; i < deltas.length; i++) {
            this.handleDelta (bookside, deltas[i]);
        }
    }

    handleOrderBookMessage (client: Client, message, orderbook, messageHash) {
        //
        //     {
        //         "asks": [
        //             [ '31738.3', '0.05973179', "0", "3" ],
        //             [ '31738.5', '0.11035404', "0", "2" ],
        //             [ '31739.6', '0.01', "0", "1" ],
        //         ],
        //         "bids": [
        //             [ '31738.2', '0.67557666', "0", "9" ],
        //             [ '31738', '0.02466947', "0", "2" ],
        //             [ '31736.3', '0.01705046', "0", "2" ],
        //         ],
        //         "instId": "BTC-USDT",
        //         "ts": "1626537446491"
        //     }
        //
        const asks = this.safeValue (message, 'asks', []);
        const bids = this.safeValue (message, 'bids', []);
        const storedAsks = orderbook['asks'];
        const storedBids = orderbook['bids'];
        this.handleDeltas (storedAsks, asks);
        this.handleDeltas (storedBids, bids);
<<<<<<< HEAD
        const validate = this.safeBool2 (this.options, 'validateOrderBookSequences', 'checksum', true);
        if (validate) {
=======
        const marketId = this.safeString (message, 'instId');
        const symbol = this.safeSymbol (marketId);
        const checksum = this.safeBool (this.options, 'checksum', true);
        if (checksum) {
>>>>>>> d8afbf21
            const asksLength = storedAsks.length;
            const bidsLength = storedBids.length;
            const payloadArray = [];
            for (let i = 0; i < 25; i++) {
                if (i < bidsLength) {
                    payloadArray.push (this.numberToString (storedBids[i][0]));
                    payloadArray.push (this.numberToString (storedBids[i][1]));
                }
                if (i < asksLength) {
                    payloadArray.push (this.numberToString (storedAsks[i][0]));
                    payloadArray.push (this.numberToString (storedAsks[i][1]));
                }
            }
            const payload = payloadArray.join (':');
            const responseChecksum = this.safeInteger (message, 'checksum');
            const localChecksum = this.crc32 (payload, true);
            if (responseChecksum !== localChecksum) {
<<<<<<< HEAD
                this.orderBookSequenceErrorReject (client, messageHash, orderbook['symbol'], localChecksum, responseChecksum);
=======
                const error = new InvalidNonce (this.id + ' invalid checksum');
                delete client.subscriptions[messageHash];
                delete this.orderbooks[symbol];
                client.reject (error, messageHash);
>>>>>>> d8afbf21
            }
        }
        const timestamp = this.safeInteger (message, 'ts');
        orderbook['timestamp'] = timestamp;
        orderbook['datetime'] = this.iso8601 (timestamp);
        return orderbook;
    }

    handleOrderBook (client: Client, message) {
        //
        // snapshot
        //
        //     {
        //         "arg": { channel: 'books-l2-tbt', instId: "BTC-USDT" },
        //         "action": "snapshot",
        //         "data": [
        //             {
        //                 "asks": [
        //                     [ '31685', '0.78069158', "0", "17" ],
        //                     [ '31685.1', '0.0001', "0", "1" ],
        //                     [ '31685.6', '0.04543165', "0", "1" ],
        //                 ],
        //                 "bids": [
        //                     [ '31684.9', '0.01', "0", "1" ],
        //                     [ '31682.9', '0.0001', "0", "1" ],
        //                     [ '31680.7', '0.01', "0", "1" ],
        //                 ],
        //                 "ts": "1626532416403",
        //                 "checksum": -1023440116
        //             }
        //         ]
        //     }
        //
        // update
        //
        //     {
        //         "arg": { channel: 'books-l2-tbt', instId: "BTC-USDT" },
        //         "action": "update",
        //         "data": [
        //             {
        //                 "asks": [
        //                     [ '31657.7', '0', "0", "0" ],
        //                     [ '31659.7', '0.01', "0", "1" ],
        //                     [ '31987.3', '0.01', "0", "1" ]
        //                 ],
        //                 "bids": [
        //                     [ '31642.9', '0.50296385', "0", "4" ],
        //                     [ '31639.9', '0', "0", "0" ],
        //                     [ '31638.7', '0.01', "0", "1" ],
        //                 ],
        //                 "ts": "1626535709008",
        //                 "checksum": 830931827
        //             }
        //         ]
        //     }
        //
        // books5
        //
        //     {
        //         "arg": { channel: "books5", instId: "BTC-USDT" },
        //         "data": [
        //             {
        //                 "asks": [
        //                     [ '31738.3', '0.05973179', "0", "3" ],
        //                     [ '31738.5', '0.11035404', "0", "2" ],
        //                     [ '31739.6', '0.01', "0", "1" ],
        //                 ],
        //                 "bids": [
        //                     [ '31738.2', '0.67557666', "0", "9" ],
        //                     [ '31738', '0.02466947', "0", "2" ],
        //                     [ '31736.3', '0.01705046', "0", "2" ],
        //                 ],
        //                 "instId": "BTC-USDT",
        //                 "ts": "1626537446491"
        //             }
        //         ]
        //     }
        //
        // bbo-tbt
        //
        //     {
        //         "arg":{
        //             "channel":"bbo-tbt",
        //             "instId":"BTC-USDT"
        //         },
        //         "data":[
        //             {
        //                 "asks":[["36232.2","1.8826134","0","17"]],
        //                 "bids":[["36232.1","0.00572212","0","2"]],
        //                 "ts":"1651826598363"
        //             }
        //         ]
        //     }
        //
        const arg = this.safeDict (message, 'arg', {});
        const channel = this.safeString (arg, 'channel');
        const action = this.safeString (message, 'action');
        const data = this.safeList (message, 'data', []);
        const marketId = this.safeString (arg, 'instId');
        const market = this.safeMarket (marketId);
        const symbol = market['symbol'];
        const depths: Dict = {
            'bbo-tbt': 1,
            'books': 400,
            'books5': 5,
            'books-l2-tbt': 400,
            'books50-l2-tbt': 50,
        };
        const limit = this.safeInteger (depths, channel);
        const messageHash = channel + ':' + symbol;
        if (action === 'snapshot') {
            for (let i = 0; i < data.length; i++) {
                const update = data[i];
                const orderbook = this.orderBook ({}, limit);
                this.orderbooks[symbol] = orderbook;
                orderbook['symbol'] = symbol;
                this.handleOrderBookMessage (client, update, orderbook, messageHash);
                client.resolve (orderbook, messageHash);
            }
        } else if (action === 'update') {
            if (symbol in this.orderbooks) {
                const orderbook = this.orderbooks[symbol];
                for (let i = 0; i < data.length; i++) {
                    const update = data[i];
                    this.handleOrderBookMessage (client, update, orderbook, messageHash);
                    client.resolve (orderbook, messageHash);
                }
            }
        } else if ((channel === 'books5') || (channel === 'bbo-tbt')) {
            let orderbook = this.safeValue (this.orderbooks, symbol);
            if (orderbook === undefined) {
                orderbook = this.orderBook ({}, limit);
            }
            this.orderbooks[symbol] = orderbook;
            for (let i = 0; i < data.length; i++) {
                const update = data[i];
                const timestamp = this.safeInteger (update, 'ts');
                const snapshot = this.parseOrderBook (update, symbol, timestamp, 'bids', 'asks', 0, 1);
                orderbook.reset (snapshot);
                client.resolve (orderbook, messageHash);
            }
        }
        return message;
    }

    async authenticate (params = {}) {
        this.checkRequiredCredentials ();
        const access = this.safeString (params, 'access', 'private');
        params = this.omit (params, [ 'access' ]);
        const url = this.getUrl ('users', access);
        const messageHash = 'authenticated';
        const client = this.client (url);
        const future = client.future (messageHash);
        const authenticated = this.safeValue (client.subscriptions, messageHash);
        if (authenticated === undefined) {
            const timestamp = this.seconds ().toString ();
            const method = 'GET';
            const path = '/users/self/verify';
            const auth = timestamp + method + path;
            const signature = this.hmac (this.encode (auth), this.encode (this.secret), sha256, 'base64');
            const operation = 'login';
            const request: Dict = {
                'op': operation,
                'args': [
                    {
                        'apiKey': this.apiKey,
                        'passphrase': this.password,
                        'timestamp': timestamp,
                        'sign': signature,
                    },
                ],
            };
            const message = this.extend (request, params);
            this.watch (url, messageHash, message, messageHash);
        }
        return await future;
    }

    async watchBalance (params = {}): Promise<Balances> {
        /**
         * @method
         * @name okx#watchBalance
         * @description watch balance and get the amount of funds available for trading or funds locked in orders
         * @param {object} [params] extra parameters specific to the exchange API endpoint
         * @returns {object} a [balance structure]{@link https://docs.ccxt.com/#/?id=balance-structure}
         */
        await this.loadMarkets ();
        await this.authenticate ();
        return await this.subscribe ('private', 'account', 'account', undefined, params);
    }

    handleBalance (client: Client, message) {
        //
        //     {
        //         "arg": { channel: "account" },
        //         "data": [
        //             {
        //                 "adjEq": '',
        //                 "details": [
        //                     {
        //                         "availBal": '',
        //                         "availEq": "8.21009913",
        //                         "cashBal": "8.21009913",
        //                         "ccy": "USDT",
        //                         "coinUsdPrice": "0.99994",
        //                         "crossLiab": '',
        //                         "disEq": "8.2096065240522",
        //                         "eq": "8.21009913",
        //                         "eqUsd": "8.2096065240522",
        //                         "frozenBal": "0",
        //                         "interest": '',
        //                         "isoEq": "0",
        //                         "isoLiab": '',
        //                         "liab": '',
        //                         "maxLoan": '',
        //                         "mgnRatio": '',
        //                         "notionalLever": "0",
        //                         "ordFrozen": "0",
        //                         "twap": "0",
        //                         "uTime": "1621927314996",
        //                         "upl": "0"
        //                     },
        //                 ],
        //                 "imr": '',
        //                 "isoEq": "0",
        //                 "mgnRatio": '',
        //                 "mmr": '',
        //                 "notionalUsd": '',
        //                 "ordFroz": '',
        //                 "totalEq": "22.1930992296832",
        //                 "uTime": "1626692120916"
        //             }
        //         ]
        //     }
        //
        const arg = this.safeValue (message, 'arg', {});
        const channel = this.safeString (arg, 'channel');
        const type = 'spot';
        const balance = this.parseTradingBalance (message);
        const oldBalance = this.safeValue (this.balance, type, {});
        const newBalance = this.deepExtend (oldBalance, balance);
        this.balance[type] = this.safeBalance (newBalance);
        client.resolve (this.balance[type], channel);
    }

    orderToTrade (order, market = undefined) {
        const info = this.safeValue (order, 'info', {});
        const timestamp = this.safeInteger (info, 'fillTime');
        const feeMarketId = this.safeString (info, 'fillFeeCcy');
        const isTaker = this.safeString (info, 'execType', '') === 'T';
        return this.safeTrade ({
            'info': info,
            'timestamp': timestamp,
            'datetime': this.iso8601 (timestamp),
            'symbol': this.safeString (order, 'symbol'),
            'id': this.safeString (info, 'tradeId'),
            'order': this.safeString (order, 'id'),
            'type': this.safeString (order, 'type'),
            'takerOrMaker': (isTaker) ? 'taker' : 'maker',
            'side': this.safeString (order, 'side'),
            'price': this.safeNumber (info, 'fillPx'),
            'amount': this.safeNumber (info, 'fillSz'),
            'cost': this.safeNumber (order, 'cost'),
            'fee': {
                'cost': this.safeNumber (info, 'fillFee'),
                'currency': this.safeCurrencyCode (feeMarketId),
            },
        }, market);
    }

    async watchMyTrades (symbol: Str = undefined, since: Int = undefined, limit: Int = undefined, params = {}): Promise<Trade[]> {
        /**
         * @method
         * @name okx#watchMyTrades
         * @description watches information on multiple trades made by the user
         * @see https://www.okx.com/docs-v5/en/#order-book-trading-trade-ws-order-channel
         * @param {string} [symbol] unified market symbol of the market trades were made in
         * @param {int} [since] the earliest time in ms to fetch trades for
         * @param {int} [limit] the maximum number of trade structures to retrieve
         * @param {object} [params] extra parameters specific to the exchange API endpoint
         * @param {bool} [params.stop] true if fetching trigger or conditional trades
         * @param {string} [params.type] 'spot', 'swap', 'future', 'option', 'ANY', 'SPOT', 'MARGIN', 'SWAP', 'FUTURES' or 'OPTION'
         * @param {string} [params.marginMode] 'cross' or 'isolated', for automatically setting the type to spot margin
         * @returns {object[]} a list of [trade structures]{@link https://docs.ccxt.com/#/?id=trade-structure
         */
        // By default, receive order updates from any instrument type
        let type = undefined;
        [ type, params ] = this.handleOptionAndParams (params, 'watchMyTrades', 'type', 'ANY');
        const isStop = this.safeBool (params, 'stop', false);
        params = this.omit (params, [ 'stop' ]);
        await this.loadMarkets ();
        await this.authenticate ({ 'access': isStop ? 'business' : 'private' });
        const channel = isStop ? 'orders-algo' : 'orders';
        let messageHash = channel + '::myTrades';
        let market = undefined;
        if (symbol !== undefined) {
            market = this.market (symbol);
            symbol = market['symbol'];
            type = market['type'];
            messageHash = messageHash + '::' + symbol;
        }
        if (type === 'future') {
            type = 'futures';
        }
        let uppercaseType = type.toUpperCase ();
        let marginMode = undefined;
        [ marginMode, params ] = this.handleMarginModeAndParams ('watchMyTrades', params);
        if (uppercaseType === 'SPOT') {
            if (marginMode !== undefined) {
                uppercaseType = 'MARGIN';
            }
        }
        const request: Dict = {
            'instType': uppercaseType,
        };
        const orders = await this.subscribe ('private', messageHash, channel, undefined, this.extend (request, params));
        if (this.newUpdates) {
            limit = orders.getLimit (symbol, limit);
        }
        return this.filterBySymbolSinceLimit (orders, symbol, since, limit, true);
    }

    async watchPositions (symbols: Strings = undefined, since: Int = undefined, limit: Int = undefined, params = {}): Promise<Position[]> {
        /**
         * @method
         * @name okx#watchPositions
         * @see https://www.okx.com/docs-v5/en/#trading-account-websocket-positions-channel
         * @description watch all open positions
         * @param {string[]|undefined} symbols list of unified market symbols
         * @param {object} params extra parameters specific to the exchange API endpoint
         * @returns {object[]} a list of [position structure]{@link https://docs.ccxt.com/en/latest/manual.html#position-structure}
         */
        await this.loadMarkets ();
        await this.authenticate (params);
        symbols = this.marketSymbols (symbols);
        const request: Dict = {
            'instType': 'ANY',
        };
        const channel = 'positions';
        let newPositions = undefined;
        if (symbols === undefined) {
            const arg: Dict = {
                'channel': 'positions',
                'instType': 'ANY',
            };
            const args = [ arg ];
            const nonSymbolRequest: Dict = {
                'op': 'subscribe',
                'args': args,
            };
            const url = this.getUrl (channel, 'private');
            newPositions = await this.watch (url, channel, nonSymbolRequest, channel);
        } else {
            newPositions = await this.subscribeMultiple ('private', channel, symbols, this.extend (request, params));
        }
        if (this.newUpdates) {
            return newPositions;
        }
        return this.filterBySymbolsSinceLimit (this.positions, symbols, since, limit, true);
    }

    handlePositions (client, message) {
        //
        //    {
        //        arg: {
        //            channel: 'positions',
        //            instType: 'ANY',
        //            instId: 'XRP-USDT-SWAP',
        //            uid: '464737184507959869'
        //        },
        //        data: [{
        //            adl: '1',
        //            availPos: '',
        //            avgPx: '0.52668',
        //            baseBal: '',
        //            baseBorrowed: '',
        //            baseInterest: '',
        //            bizRefId: '',
        //            bizRefType: '',
        //            cTime: '1693151444408',
        //            ccy: 'USDT',
        //            closeOrderAlgo: [],
        //            deltaBS: '',
        //            deltaPA: '',
        //            gammaBS: '',
        //            gammaPA: '',
        //            idxPx: '0.52683',
        //            imr: '17.564000000000004',
        //            instId: 'XRP-USDT-SWAP',
        //            instType: 'SWAP',
        //            interest: '',
        //            last: '0.52691',
        //            lever: '3',
        //            liab: '',
        //            liabCcy: '',
        //            liqPx: '0.3287514731020614',
        //            margin: '',
        //            markPx: '0.52692',
        //            mgnMode: 'cross',
        //            mgnRatio: '69.00363001456147',
        //            mmr: '0.26346',
        //            notionalUsd: '52.68620388000001',
        //            optVal: '',
        //            pTime: '1693151906023',
        //            pendingCloseOrdLiabVal: '',
        //            pos: '1',
        //            posCcy: '',
        //            posId: '616057041198907393',
        //            posSide: 'net',
        //            quoteBal: '',
        //            quoteBorrowed: '',
        //            quoteInterest: '',
        //            spotInUseAmt: '',
        //            spotInUseCcy: '',
        //            thetaBS: '',
        //            thetaPA: '',
        //            tradeId: '138745402',
        //            uTime: '1693151444408',
        //            upl: '0.0240000000000018',
        //            uplLastPx: '0.0229999999999952',
        //            uplRatio: '0.0013670539986328',
        //            uplRatioLastPx: '0.001310093415356',
        //            usdPx: '',
        //            vegaBS: '',
        //            vegaPA: ''
        //        }]
        //    }
        //
        const arg = this.safeValue (message, 'arg', {});
        const channel = this.safeString (arg, 'channel', '');
        const data = this.safeValue (message, 'data', []);
        if (this.positions === undefined) {
            this.positions = new ArrayCacheBySymbolBySide ();
        }
        const cache = this.positions;
        const newPositions = [];
        for (let i = 0; i < data.length; i++) {
            const rawPosition = data[i];
            const position = this.parsePosition (rawPosition);
            newPositions.push (position);
            cache.append (position);
        }
        const messageHashes = this.findMessageHashes (client, channel + '::');
        for (let i = 0; i < messageHashes.length; i++) {
            const messageHash = messageHashes[i];
            const parts = messageHash.split ('::');
            const symbolsString = parts[1];
            const symbols = symbolsString.split (',');
            const positions = this.filterByArray (newPositions, 'symbol', symbols, false);
            if (!this.isEmpty (positions)) {
                client.resolve (positions, messageHash);
            }
        }
        client.resolve (newPositions, channel);
    }

    async watchOrders (symbol: Str = undefined, since: Int = undefined, limit: Int = undefined, params = {}): Promise<Order[]> {
        /**
         * @method
         * @name okx#watchOrders
         * @description watches information on multiple orders made by the user
         * @see https://www.okx.com/docs-v5/en/#order-book-trading-trade-ws-order-channel
         * @param {string} [symbol] unified market symbol of the market the orders were made in
         * @param {int} [since] the earliest time in ms to fetch orders for
         * @param {int} [limit] the maximum number of order structures to retrieve
         * @param {object} [params] extra parameters specific to the exchange API endpoint
         * @param {bool} [params.stop] true if fetching trigger or conditional orders
         * @param {string} [params.type] 'spot', 'swap', 'future', 'option', 'ANY', 'SPOT', 'MARGIN', 'SWAP', 'FUTURES' or 'OPTION'
         * @param {string} [params.marginMode] 'cross' or 'isolated', for automatically setting the type to spot margin
         * @returns {object[]} a list of [order structures]{@link https://docs.ccxt.com/#/?id=order-structure}
         */
        let type = undefined;
        // By default, receive order updates from any instrument type
        [ type, params ] = this.handleOptionAndParams (params, 'watchOrders', 'type', 'ANY');
        const isStop = this.safeValue2 (params, 'stop', 'trigger', false);
        params = this.omit (params, [ 'stop', 'trigger' ]);
        await this.loadMarkets ();
        await this.authenticate ({ 'access': isStop ? 'business' : 'private' });
        let market = undefined;
        if (symbol !== undefined) {
            market = this.market (symbol);
            symbol = market['symbol'];
            type = market['type'];
        }
        if (type === 'future') {
            type = 'futures';
        }
        let uppercaseType = type.toUpperCase ();
        let marginMode = undefined;
        [ marginMode, params ] = this.handleMarginModeAndParams ('watchOrders', params);
        if (uppercaseType === 'SPOT') {
            if (marginMode !== undefined) {
                uppercaseType = 'MARGIN';
            }
        }
        const request: Dict = {
            'instType': uppercaseType,
        };
        const channel = isStop ? 'orders-algo' : 'orders';
        const orders = await this.subscribe ('private', channel, channel, symbol, this.extend (request, params));
        if (this.newUpdates) {
            limit = orders.getLimit (symbol, limit);
        }
        return this.filterBySymbolSinceLimit (orders, symbol, since, limit, true);
    }

    handleOrders (client: Client, message, subscription = undefined) {
        //
        //     {
        //         "arg":{
        //             "channel":"orders",
        //             "instType":"SPOT"
        //         },
        //         "data":[
        //             {
        //                 "accFillSz":"0",
        //                 "amendResult":"",
        //                 "avgPx":"",
        //                 "cTime":"1634548275191",
        //                 "category":"normal",
        //                 "ccy":"",
        //                 "clOrdId":"e847386590ce4dBC330547db94a08ba0",
        //                 "code":"0",
        //                 "execType":"",
        //                 "fee":"0",
        //                 "feeCcy":"USDT",
        //                 "fillFee":"0",
        //                 "fillFeeCcy":"",
        //                 "fillNotionalUsd":"",
        //                 "fillPx":"",
        //                 "fillSz":"0",
        //                 "fillTime":"",
        //                 "instId":"ETH-USDT",
        //                 "instType":"SPOT",
        //                 "lever":"",
        //                 "msg":"",
        //                 "notionalUsd":"451.4516256",
        //                 "ordId":"370257534141235201",
        //                 "ordType":"limit",
        //                 "pnl":"0",
        //                 "posSide":"",
        //                 "px":"60000",
        //                 "rebate":"0",
        //                 "rebateCcy":"ETH",
        //                 "reqId":"",
        //                 "side":"sell",
        //                 "slOrdPx":"",
        //                 "slTriggerPx":"",
        //                 "state":"live",
        //                 "sz":"0.007526",
        //                 "tag":"",
        //                 "tdMode":"cash",
        //                 "tgtCcy":"",
        //                 "tpOrdPx":"",
        //                 "tpTriggerPx":"",
        //                 "tradeId":"",
        //                 "uTime":"1634548275191"
        //             }
        //         ]
        //     }
        //
        this.handleMyTrades (client, message);
        const arg = this.safeValue (message, 'arg', {});
        const channel = this.safeString (arg, 'channel');
        const orders = this.safeValue (message, 'data', []);
        const ordersLength = orders.length;
        if (ordersLength > 0) {
            const limit = this.safeInteger (this.options, 'ordersLimit', 1000);
            if (this.orders === undefined) {
                this.orders = new ArrayCacheBySymbolById (limit);
                this.triggerOrders = new ArrayCacheBySymbolById (limit);
            }
            const stored = (channel === 'orders-algo') ? this.triggerOrders : this.orders;
            const marketIds = [];
            const parsed = this.parseOrders (orders);
            for (let i = 0; i < parsed.length; i++) {
                const order = parsed[i];
                stored.append (order);
                const symbol = order['symbol'];
                const market = this.market (symbol);
                marketIds.push (market['id']);
            }
            client.resolve (stored, channel);
            for (let i = 0; i < marketIds.length; i++) {
                const messageHash = channel + ':' + marketIds[i];
                client.resolve (stored, messageHash);
            }
        }
    }

    handleMyTrades (client: Client, message) {
        //
        //     {
        //         "arg":{
        //             "channel":"orders",
        //             "instType":"SPOT"
        //         },
        //         "data":[
        //             {
        //                 "accFillSz":"0",
        //                 "amendResult":"",
        //                 "avgPx":"",
        //                 "cTime":"1634548275191",
        //                 "category":"normal",
        //                 "ccy":"",
        //                 "clOrdId":"e847386590ce4dBC330547db94a08ba0",
        //                 "code":"0",
        //                 "execType":"",
        //                 "fee":"0",
        //                 "feeCcy":"USDT",
        //                 "fillFee":"0",
        //                 "fillFeeCcy":"",
        //                 "fillNotionalUsd":"",
        //                 "fillPx":"",
        //                 "fillSz":"0",
        //                 "fillTime":"",
        //                 "instId":"ETH-USDT",
        //                 "instType":"SPOT",
        //                 "lever":"",
        //                 "msg":"",
        //                 "notionalUsd":"451.4516256",
        //                 "ordId":"370257534141235201",
        //                 "ordType":"limit",
        //                 "pnl":"0",
        //                 "posSide":"",
        //                 "px":"60000",
        //                 "rebate":"0",
        //                 "rebateCcy":"ETH",
        //                 "reqId":"",
        //                 "side":"sell",
        //                 "slOrdPx":"",
        //                 "slTriggerPx":"",
        //                 "state":"live",
        //                 "sz":"0.007526",
        //                 "tag":"",
        //                 "tdMode":"cash",
        //                 "tgtCcy":"",
        //                 "tpOrdPx":"",
        //                 "tpTriggerPx":"",
        //                 "tradeId":"",
        //                 "uTime":"1634548275191"
        //             }
        //         ]
        //     }
        //
        const arg = this.safeValue (message, 'arg', {});
        const channel = this.safeString (arg, 'channel');
        const rawOrders = this.safeValue (message, 'data', []);
        const filteredOrders = [];
        // filter orders with no last trade id
        for (let i = 0; i < rawOrders.length; i++) {
            const rawOrder = rawOrders[i];
            const tradeId = this.safeString (rawOrder, 'tradeId', '');
            if (tradeId.length > 0) {
                const order = this.parseOrder (rawOrder);
                filteredOrders.push (order);
            }
        }
        const tradesLength = filteredOrders.length;
        if (tradesLength === 0) {
            return;
        }
        if (this.myTrades === undefined) {
            const limit = this.safeInteger (this.options, 'tradesLimit', 1000);
            this.myTrades = new ArrayCacheBySymbolById (limit);
        }
        const myTrades = this.myTrades;
        const symbols: Dict = {};
        for (let i = 0; i < filteredOrders.length; i++) {
            const rawTrade = filteredOrders[i];
            const trade = this.orderToTrade (rawTrade);
            myTrades.append (trade);
            const symbol = trade['symbol'];
            symbols[symbol] = true;
        }
        const messageHash = channel + '::myTrades';
        client.resolve (this.myTrades, messageHash);
        const tradeSymbols = Object.keys (symbols);
        for (let i = 0; i < tradeSymbols.length; i++) {
            const symbolMessageHash = messageHash + '::' + tradeSymbols[i];
            client.resolve (this.orders, symbolMessageHash);
        }
    }

    async createOrderWs (symbol: string, type: OrderType, side: OrderSide, amount: number, price: Num = undefined, params = {}): Promise<Order> {
        /**
         * @method
         * @name okx#createOrderWs
         * @see https://www.okx.com/docs-v5/en/#websocket-api-trade-place-order
         * @description create a trade order
         * @param {string} symbol unified symbol of the market to create an order in
         * @param {string} type 'market' or 'limit'
         * @param {string} side 'buy' or 'sell'
         * @param {float} amount how much of currency you want to trade in units of base currency
         * @param {float|undefined} [price] the price at which the order is to be fullfilled, in units of the quote currency, ignored in market orders
         * @param {object} [params] extra parameters specific to the exchange API endpoint
         * @param {boolean} params.test test order, default false
         * @returns {object} an [order structure]{@link https://docs.ccxt.com/#/?id=order-structure}
         */
        await this.loadMarkets ();
        await this.authenticate ();
        const url = this.getUrl ('private', 'private');
        const messageHash = this.nonce ().toString ();
        let op = undefined;
        [ op, params ] = this.handleOptionAndParams (params, 'createOrderWs', 'op', 'batch-orders');
        const args = this.createOrderRequest (symbol, type, side, amount, price, params);
        const ordType = this.safeString (args, 'ordType');
        if ((ordType === 'trigger') || (ordType === 'conditional') || (type === 'oco') || (type === 'move_order_stop') || (type === 'iceberg') || (type === 'twap')) {
            throw new BadRequest (this.id + ' createOrderWs() does not support algo trading. this.options["createOrderWs"]["op"] must be either order or batch-order');
        }
        if ((op !== 'order') && (op !== 'batch-orders')) {
            throw new BadRequest (this.id + ' createOrderWs() does not support algo trading. this.options["createOrderWs"]["op"] must be either order or privatePostTradeOrder or privatePostTradeOrderAlgo');
        }
        const request: Dict = {
            'id': messageHash,
            'op': op,
            'args': [ args ],
        };
        return await this.watch (url, messageHash, request, messageHash);
    }

    handlePlaceOrders (client: Client, message) {
        //
        //  batch-orders/order/cancel-order
        //    {
        //        "id": "1689281055",
        //        "op": "batch-orders",
        //        "code": "0",
        //        "msg": '',
        //        "data": [{
        //            "tag": "e847386590ce4dBC",
        //            "ordId": "599823446566084608",
        //            "clOrdId": "e847386590ce4dBCb939511604f394b0",
        //            "sCode": "0",
        //            "sMsg": "Order successfully placed."
        //        },
        //        ...
        //        ]
        //    }
        //
        const messageHash = this.safeString (message, 'id');
        let args = this.safeValue (message, 'data', []);
        // filter out partial errors
        args = this.filterBy (args, 'sCode', '0');
        // if empty means request failed and handle error
        if (this.isEmpty (args)) {
            const method = this.safeString (message, 'op');
            const stringMsg = this.json (message);
            this.handleErrors (undefined, undefined, client.url, method, undefined, stringMsg, stringMsg, undefined, undefined);
        }
        const orders = this.parseOrders (args, undefined, undefined, undefined);
        const first = this.safeDict (orders, 0, {});
        client.resolve (first, messageHash);
    }

    async editOrderWs (id: string, symbol: string, type: OrderType, side: OrderSide, amount: Num = undefined, price: Num = undefined, params = {}): Promise<Order> {
        /**
         * @method
         * @name okx#editOrderWs
         * @description edit a trade order
         * @see https://www.okx.com/docs-v5/en/#order-book-trading-trade-ws-amend-order
         * @see https://www.okx.com/docs-v5/en/#order-book-trading-trade-ws-amend-multiple-orders
         * @param {string} id order id
         * @param {string} symbol unified symbol of the market to create an order in
         * @param {string} type 'market' or 'limit'
         * @param {string} side 'buy' or 'sell'
         * @param {float} amount how much of the currency you want to trade in units of the base currency
         * @param {float|undefined} [price] the price at which the order is to be fullfilled, in units of the quote currency, ignored in market orders
         * @param {object} [params] extra parameters specific to the exchange API endpoint
         * @returns {object} an [order structure]{@link https://docs.ccxt.com/#/?id=order-structure}
         */
        await this.loadMarkets ();
        await this.authenticate ();
        const url = this.getUrl ('private', 'private');
        const messageHash = this.nonce ().toString ();
        let op = undefined;
        [ op, params ] = this.handleOptionAndParams (params, 'editOrderWs', 'op', 'amend-order');
        const args = this.editOrderRequest (id, symbol, type, side, amount, price, params);
        const request: Dict = {
            'id': messageHash,
            'op': op,
            'args': [ args ],
        };
        return await this.watch (url, messageHash, this.extend (request, params), messageHash);
    }

    async cancelOrderWs (id: string, symbol: Str = undefined, params = {}): Promise<Order> {
        /**
         * @method
         * @name okx#cancelOrderWs
         * @see https://okx-docs.github.io/apidocs/websocket_api/en/#cancel-order-trade
         * @description cancel multiple orders
         * @param {string} id order id
         * @param {string} symbol unified market symbol, default is undefined
         * @param {object} [params] extra parameters specific to the exchange API endpoint
         * @param {string} [params.clOrdId] client order id
         * @returns {object} an list of [order structures]{@link https://docs.ccxt.com/#/?id=order-structure}
         */
        if (symbol === undefined) {
            throw new BadRequest (this.id + ' cancelOrderWs() requires a symbol argument');
        }
        await this.loadMarkets ();
        await this.authenticate ();
        const url = this.getUrl ('private', 'private');
        const messageHash = this.nonce ().toString ();
        const clientOrderId = this.safeString2 (params, 'clOrdId', 'clientOrderId');
        params = this.omit (params, [ 'clientOrderId', 'clOrdId' ]);
        const arg: Dict = {
            'instId': this.marketId (symbol),
        };
        if (clientOrderId !== undefined) {
            arg['clOrdId'] = clientOrderId;
        } else {
            arg['ordId'] = id;
        }
        const request: Dict = {
            'id': messageHash,
            'op': 'cancel-order',
            'args': [ this.extend (arg, params) ],
        };
        return await this.watch (url, messageHash, request, messageHash);
    }

    async cancelOrdersWs (ids: string[], symbol: Str = undefined, params = {}) {
        /**
         * @method
         * @name okx#cancelOrdersWs
         * @see https://www.okx.com/docs-v5/en/#order-book-trading-trade-ws-mass-cancel-order
         * @description cancel multiple orders
         * @param {string[]} ids order ids
         * @param {string} symbol unified market symbol, default is undefined
         * @param {object} [params] extra parameters specific to the exchange API endpoint
         * @returns {object} an list of [order structures]{@link https://docs.ccxt.com/#/?id=order-structure}
         */
        const idsLength = ids.length;
        if (idsLength > 20) {
            throw new BadRequest (this.id + ' cancelOrdersWs() accepts up to 20 ids at a time');
        }
        if (symbol === undefined) {
            throw new BadRequest (this.id + ' cancelOrdersWs() requires a symbol argument');
        }
        await this.loadMarkets ();
        await this.authenticate ();
        const url = this.getUrl ('private', 'private');
        const messageHash = this.nonce ().toString ();
        const args = [];
        for (let i = 0; i < idsLength; i++) {
            const arg: Dict = {
                'instId': this.marketId (symbol),
                'ordId': ids[i],
            };
            args.push (arg);
        }
        const request: Dict = {
            'id': messageHash,
            'op': 'batch-cancel-orders',
            'args': args,
        };
        return await this.watch (url, messageHash, this.deepExtend (request, params), messageHash);
    }

    async cancelAllOrdersWs (symbol: Str = undefined, params = {}) {
        /**
         * @method
         * @name okx#cancelAllOrdersWs
         * @see https://docs.okx.com/websockets/#message-cancelAll
         * @description cancel all open orders of a type. Only applicable to Option in Portfolio Margin mode, and MMP privilege is required.
         * @param {string} symbol unified market symbol, only orders in the market of this symbol are cancelled when symbol is not undefined
         * @param {object} [params] extra parameters specific to the exchange API endpoint
         * @returns {object[]} a list of [order structures]{@link https://docs.ccxt.com/#/?id=order-structure}
         */
        if (symbol === undefined) {
            throw new BadRequest (this.id + ' cancelAllOrdersWs() requires a symbol argument');
        }
        await this.loadMarkets ();
        await this.authenticate ();
        const market = this.market (symbol);
        if (market['type'] !== 'option') {
            throw new BadRequest (this.id + 'cancelAllOrdersWs is only applicable to Option in Portfolio Margin mode, and MMP privilege is required.');
        }
        const url = this.getUrl ('private', 'private');
        const messageHash = this.nonce ().toString ();
        const request: Dict = {
            'id': messageHash,
            'op': 'mass-cancel',
            'args': [ this.extend ({
                'instType': 'OPTION',
                'instFamily': market['id'],
            }, params) ],
        };
        return await this.watch (url, messageHash, request, messageHash);
    }

    handleCancelAllOrders (client: Client, message) {
        //
        //    {
        //        "id": "1512",
        //        "op": "mass-cancel",
        //        "data": [
        //            {
        //                "result": true
        //            }
        //        ],
        //        "code": "0",
        //        "msg": ""
        //    }
        //
        const messageHash = this.safeString (message, 'id');
        const data = this.safeValue (message, 'data', []);
        client.resolve (data, messageHash);
    }

    handleSubscriptionStatus (client: Client, message) {
        //
        //     { event: 'subscribe', arg: { channel: "tickers", instId: "BTC-USDT" } }
        //
        // const channel = this.safeString (message, "channel");
        // client.subscriptions[channel] = message;
        return message;
    }

    handleAuthenticate (client: Client, message) {
        //
        //     { event: "login", success: true }
        //
        const future = this.safeValue (client.futures, 'authenticated');
        future.resolve (true);
    }

    ping (client) {
        // okex does not support built-in ws protocol-level ping-pong
        // instead it requires custom text-based ping-pong
        return 'ping';
    }

    handlePong (client: Client, message) {
        client.lastPong = this.milliseconds ();
        return message;
    }

    handleErrorMessage (client: Client, message) {
        //
        //     { event: 'error', msg: "Illegal request: {"op":"subscribe","args":["spot/ticker:BTC-USDT"]}", code: "60012" }
        //     { event: 'error", msg: "channel:ticker,instId:BTC-USDT doesn"t exist", code: "60018" }
        //
        const errorCode = this.safeString (message, 'code');
        try {
            if (errorCode && errorCode !== '0') {
                const feedback = this.id + ' ' + this.json (message);
                this.throwExactlyMatchedException (this.exceptions['exact'], errorCode, feedback);
                const messageString = this.safeValue (message, 'msg');
                if (messageString !== undefined) {
                    this.throwBroadlyMatchedException (this.exceptions['broad'], messageString, feedback);
                }
                throw new ExchangeError (feedback);
            }
        } catch (e) {
            client.reject (e);
            return false;
        }
        return message;
    }

    handleMessage (client: Client, message) {
        if (!this.handleErrorMessage (client, message)) {
            return;
        }
        //
        //     { event: 'subscribe', arg: { channel: "tickers", instId: "BTC-USDT" } }
        //     { event: 'login", msg: '", code: "0" }
        //
        //     {
        //         "arg": { channel: "tickers", instId: "BTC-USDT" },
        //         "data": [
        //             {
        //                 "instType": "SPOT",
        //                 "instId": "BTC-USDT",
        //                 "last": "31500.1",
        //                 "lastSz": "0.00001754",
        //                 "askPx": "31500.1",
        //                 "askSz": "0.00998144",
        //                 "bidPx": "31500",
        //                 "bidSz": "3.05652439",
        //                 "open24h": "31697",
        //                 "high24h": "32248",
        //                 "low24h": "31165.6",
        //                 "sodUtc0": "31385.5",
        //                 "sodUtc8": "32134.9",
        //                 "volCcy24h": "503403597.38138519",
        //                 "vol24h": "15937.10781721",
        //                 "ts": "1626526618762"
        //             }
        //         ]
        //     }
        //
        //     { event: 'error', msg: "Illegal request: {"op":"subscribe","args":["spot/ticker:BTC-USDT"]}", code: "60012" }
        //     { event: 'error", msg: "channel:ticker,instId:BTC-USDT doesn"t exist", code: "60018" }
        //     { event: 'error', msg: "Invalid OK_ACCESS_KEY", code: "60005" }
        //     {
        //         "event": "error",
        //         "msg": "Illegal request: {"op":"login","args":["de89b035-b233-44b2-9a13-0ccdd00bda0e","7KUcc8YzQhnxBE3K","1626691289","H57N99mBt5NvW8U19FITrPdOxycAERFMaapQWRqLaSE="]}",
        //         "code": "60012"
        //     }
        //
        //
        //
        if (message === 'pong') {
            this.handlePong (client, message);
            return;
        }
        // const table = this.safeString (message, 'table');
        // if (table === undefined) {
        const event = this.safeString2 (message, 'event', 'op');
        if (event !== undefined) {
            const methods: Dict = {
                // 'info': this.handleSystemStatus,
                // 'book': 'handleOrderBook',
                'login': this.handleAuthenticate,
                'subscribe': this.handleSubscriptionStatus,
                'order': this.handlePlaceOrders,
                'batch-orders': this.handlePlaceOrders,
                'amend-order': this.handlePlaceOrders,
                'batch-amend-orders': this.handlePlaceOrders,
                'cancel-order': this.handlePlaceOrders,
                'mass-cancel': this.handleCancelAllOrders,
            };
            const method = this.safeValue (methods, event);
            if (method !== undefined) {
                method.call (this, client, message);
            }
        } else {
            const arg = this.safeValue (message, 'arg', {});
            const channel = this.safeString (arg, 'channel');
            const methods: Dict = {
                'bbo-tbt': this.handleOrderBook, // newly added channel that sends tick-by-tick Level 1 data, all API users can subscribe, public depth channel, verification not required
                'books': this.handleOrderBook, // all API users can subscribe, public depth channel, verification not required
                'books5': this.handleOrderBook, // all API users can subscribe, public depth channel, verification not required, data feeds will be delivered every 100ms (vs. every 200ms now)
                'books50-l2-tbt': this.handleOrderBook, // only users who're VIP4 and above can subscribe, identity verification required before subscription
                'books-l2-tbt': this.handleOrderBook, // only users who're VIP5 and above can subscribe, identity verification required before subscription
                'tickers': this.handleTicker,
                'positions': this.handlePositions,
                'index-tickers': this.handleTicker,
                'sprd-tickers': this.handleTicker,
                'block-tickers': this.handleTicker,
                'trades': this.handleTrades,
                'account': this.handleBalance,
                'funding-rate': this.handleFundingRate,
                // 'margin_account': this.handleBalance,
                'orders': this.handleOrders,
                'orders-algo': this.handleOrders,
            };
            const method = this.safeValue (methods, channel);
            if (method === undefined) {
                if (channel.indexOf ('candle') === 0) {
                    this.handleOHLCV (client, message);
                }
            } else {
                method.call (this, client, message);
            }
        }
    }
}<|MERGE_RESOLUTION|>--- conflicted
+++ resolved
@@ -2,11 +2,7 @@
 //  ---------------------------------------------------------------------------
 
 import okxRest from '../okx.js';
-<<<<<<< HEAD
-import { ArgumentsRequired, AuthenticationError, BadRequest } from '../base/errors.js';
-=======
-import { ArgumentsRequired, BadRequest, ExchangeError, InvalidNonce, AuthenticationError } from '../base/errors.js';
->>>>>>> d8afbf21
+import { ArgumentsRequired, BadRequest, ExchangeError, AuthenticationError, BadRequest } from '../base/errors.js';
 import { ArrayCache, ArrayCacheByTimestamp, ArrayCacheBySymbolById, ArrayCacheBySymbolBySide } from '../base/ws/Cache.js';
 import { sha256 } from '../static_dependencies/noble-hashes/sha256.js';
 import type { Int, OrderSide, OrderType, Str, Strings, OrderBook, Order, Trade, Ticker, Tickers, OHLCV, Position, Balances, Num, FundingRate, FundingRates, Dict } from '../base/types.js';
@@ -687,15 +683,10 @@
         const storedBids = orderbook['bids'];
         this.handleDeltas (storedAsks, asks);
         this.handleDeltas (storedBids, bids);
-<<<<<<< HEAD
+        const marketId = this.safeString (message, 'instId');
+        const symbol = this.safeSymbol (marketId);
         const validate = this.safeBool2 (this.options, 'validateOrderBookSequences', 'checksum', true);
         if (validate) {
-=======
-        const marketId = this.safeString (message, 'instId');
-        const symbol = this.safeSymbol (marketId);
-        const checksum = this.safeBool (this.options, 'checksum', true);
-        if (checksum) {
->>>>>>> d8afbf21
             const asksLength = storedAsks.length;
             const bidsLength = storedBids.length;
             const payloadArray = [];
@@ -713,14 +704,9 @@
             const responseChecksum = this.safeInteger (message, 'checksum');
             const localChecksum = this.crc32 (payload, true);
             if (responseChecksum !== localChecksum) {
-<<<<<<< HEAD
-                this.orderBookSequenceErrorReject (client, messageHash, orderbook['symbol'], localChecksum, responseChecksum);
-=======
-                const error = new InvalidNonce (this.id + ' invalid checksum');
                 delete client.subscriptions[messageHash];
                 delete this.orderbooks[symbol];
-                client.reject (error, messageHash);
->>>>>>> d8afbf21
+                this.orderBookSequenceErrorReject (client, messageHash, orderbook['symbol'], localChecksum, responseChecksum);
             }
         }
         const timestamp = this.safeInteger (message, 'ts');
