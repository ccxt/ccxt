--- conflicted
+++ resolved
@@ -897,15 +897,11 @@
         const response = this.safeList (message, 'response');
         // const marketId = this.safeString (firstRawTrade, 'market');
         const trades = this.parseTrades (response, undefined, undefined, undefined);
-<<<<<<< HEAD
+        // const messageHash = this.buildMessageHash (action, { 'market': marketId });
+        const messageHash = this.safeString (message, 'requestId');
         for (let i = 0; i < trades.length; i++) {
             this.streamProduce ('trades', trades[i]);
         }
-        const messageHash = this.buildMessageHash (action, { 'market': marketId });
-=======
-        // const messageHash = this.buildMessageHash (action, { 'market': marketId });
-        const messageHash = this.safeString (message, 'requestId');
->>>>>>> 056b1b0a
         client.resolve (trades, messageHash);
     }
 
