
//  ---------------------------------------------------------------------------

import bitvavoRest from '../bitvavo.js';
import { AuthenticationError, ArgumentsRequired, ExchangeError } from '../base/errors.js';
import { ArrayCache, ArrayCacheByTimestamp, ArrayCacheBySymbolById } from '../base/ws/Cache.js';
import { sha256 } from '../static_dependencies/noble-hashes/sha256.js';
import { Int, Str, OrderSide, OrderType, OrderBook, Ticker, Trade, Order, OHLCV, Balances } from '../base/types.js';
import Client from '../base/ws/Client.js';

//  ---------------------------------------------------------------------------

export default class bitvavo extends bitvavoRest {
    describe () {
        return this.deepExtend (super.describe (), {
            'has': {
                'ws': true,
                'cancelOrdersWs': false,
                'fetchTradesWs': false,
                'watchOrderBook': true,
                'watchTrades': true,
                'watchTicker': true,
                'watchOHLCV': true,
                'watchOrders': true,
                'watchMyTrades': true,
                'cancelAllOrdersWs': true,
                'cancelOrderWs': true,
                'createOrderWs': true,
                'createStopLimitOrderWs': true,
                'createStopMarketOrderWs': true,
                'createStopOrderWs': true,
                'editOrderWs': true,
                'fetchBalanceWs': true,
                'fetchCurrenciesWS': true,
                'fetchDepositAddressWs': true,
                'fetchDepositsWs': true,
                'fetchDepositWithdrawFeesWs': true,
                'fetchMyTradesWs': true,
                'fetchOHLCVWs': true,
                'fetchOpenOrdersWs': true,
                'fetchOrderWs': true,
                'fetchOrderBookWs': true,
                'fetchOrdersWs': true,
                'fetchTickerWs': true,
                'fetchTickersWs': true,
                'fetchTimeWs': true,
                'fetchTradingFeesWs': true,
                'fetchWithdrawalsWs': true,
                'withdrawWs': true,
            },
            'urls': {
                'api': {
                    'ws': 'wss://ws.bitvavo.com/v2',
                },
            },
            'options': {
                'supressMultipleWsRequestsError': false, // if true, will not throw an error when using the same messageHash for more than one request. By making false you may receive responses from different requests on the same action
                'tradesLimit': 1000,
                'ordersLimit': 1000,
                'OHLCVLimit': 1000,
            },
        });
    }

    async watchPublic (name, symbol, params = {}) {
        await this.loadMarkets ();
        const market = this.market (symbol);
        const messageHash = name + '@' + market['id'];
        const url = this.urls['api']['ws'];
        const request = {
            'action': 'subscribe',
            'channels': [
                {
                    'name': name,
                    'markets': [
                        market['id'],
                    ],
                },
            ],
        };
        const message = this.extend (request, params);
        return await this.watch (url, messageHash, message, messageHash);
    }

    async watchTicker (symbol: string, params = {}): Promise<Ticker> {
        /**
         * @method
         * @name bitvavo#watchTicker
         * @description watches a price ticker, a statistical calculation with the information calculated over the past 24 hours for a specific market
         * @param {string} symbol unified symbol of the market to fetch the ticker for
         * @param {object} [params] extra parameters specific to the exchange API endpoint
         * @returns {object} a [ticker structure]{@link https://docs.ccxt.com/#/?id=ticker-structure}
         */
        return await this.watchPublic ('ticker24h', symbol, params);
    }

    handleTicker (client: Client, message) {
        //
        //     {
        //         "event": "ticker24h",
        //         "data": [
        //             {
        //                 "market": "ETH-EUR",
        //                 "open": "193.5",
        //                 "high": "202.72",
        //                 "low": "192.46",
        //                 "last": "199.01",
        //                 "volume": "3587.05020246",
        //                 "volumeQuote": "708030.17",
        //                 "bid": "199.56",
        //                 "bidSize": "4.14730803",
        //                 "ask": "199.57",
        //                 "askSize": "6.13642074",
        //                 "timestamp": 1590770885217
        //             }
        //         ]
        //     }
        //
        const event = this.safeString (message, 'event');
        const tickers = this.safeValue (message, 'data', []);
        for (let i = 0; i < tickers.length; i++) {
            const data = tickers[i];
            const marketId = this.safeString (data, 'market');
            const market = this.safeMarket (marketId, undefined, '-');
            const messageHash = event + '@' + marketId;
            const ticker = this.parseTicker (data, market);
            const symbol = ticker['symbol'];
            this.tickers[symbol] = ticker;
            client.resolve (ticker, messageHash);
        }
        return message;
    }

    async watchTrades (symbol: string, since: Int = undefined, limit: Int = undefined, params = {}): Promise<Trade[]> {
        /**
         * @method
         * @name bitvavo#watchTrades
         * @description get the list of most recent trades for a particular symbol
         * @param {string} symbol unified symbol of the market to fetch trades for
         * @param {int} [since] timestamp in ms of the earliest trade to fetch
         * @param {int} [limit] the maximum amount of trades to fetch
         * @param {object} [params] extra parameters specific to the exchange API endpoint
         * @returns {object[]} a list of [trade structures]{@link https://docs.ccxt.com/#/?id=public-trades}
         */
        await this.loadMarkets ();
        symbol = this.symbol (symbol);
        const trades = await this.watchPublic ('trades', symbol, params);
        if (this.newUpdates) {
            limit = trades.getLimit (symbol, limit);
        }
        return this.filterBySinceLimit (trades, since, limit, 'timestamp', true);
    }

    handleTrade (client: Client, message) {
        //
        //     {
        //         "event": "trade",
        //         "timestamp": 1590779594547,
        //         "market": "ETH-EUR",
        //         "id": "450c3298-f082-4461-9e2c-a0262cc7cc2e",
        //         "amount": "0.05026233",
        //         "price": "198.46",
        //         "side": "buy"
        //     }
        //
        const marketId = this.safeString (message, 'market');
        const market = this.safeMarket (marketId, undefined, '-');
        const symbol = market['symbol'];
        const name = 'trades';
        const messageHash = name + '@' + marketId;
        const trade = this.parseTrade (message, market);
        let tradesArray = this.safeValue (this.trades, symbol);
        if (tradesArray === undefined) {
            const limit = this.safeInteger (this.options, 'tradesLimit', 1000);
            tradesArray = new ArrayCache (limit);
        }
        tradesArray.append (trade);
        this.trades[symbol] = tradesArray;
        client.resolve (tradesArray, messageHash);
    }

    async watchOHLCV (symbol: string, timeframe = '1m', since: Int = undefined, limit: Int = undefined, params = {}): Promise<OHLCV[]> {
        /**
         * @method
         * @name bitvavo#watchOHLCV
         * @description watches historical candlestick data containing the open, high, low, and close price, and the volume of a market
         * @param {string} symbol unified symbol of the market to fetch OHLCV data for
         * @param {string} timeframe the length of time each candle represents
         * @param {int} [since] timestamp in ms of the earliest candle to fetch
         * @param {int} [limit] the maximum amount of candles to fetch
         * @param {object} [params] extra parameters specific to the exchange API endpoint
         * @returns {int[][]} A list of candles ordered as timestamp, open, high, low, close, volume
         */
        await this.loadMarkets ();
        const market = this.market (symbol);
        symbol = market['symbol'];
        const name = 'candles';
        const marketId = market['id'];
        const interval = this.safeString (this.timeframes, timeframe, timeframe);
        const messageHash = name + '@' + marketId + '_' + interval;
        const url = this.urls['api']['ws'];
        const request = {
            'action': 'subscribe',
            'channels': [
                {
                    'name': 'candles',
                    'interval': [ interval ],
                    'markets': [ marketId ],
                },
            ],
        };
        const message = this.extend (request, params);
        const ohlcv = await this.watch (url, messageHash, message, messageHash);
        if (this.newUpdates) {
            limit = ohlcv.getLimit (symbol, limit);
        }
        return this.filterBySinceLimit (ohlcv, since, limit, 0, true);
    }

    handleFetchOHLCV (client: Client, message) {
        //
        //    {
        //        action: 'getCandles',
        //        response: [
        //            [1690325820000, '26453', '26453', '26436', '26447', '0.01626246'],
        //            [1690325760000, '26454', '26454', '26453', '26453', '0.00037707']
        //        ]
        //    }
        //
        const action = this.safeString (message, 'action');
        const response = this.safeValue (message, 'response');
        const ohlcv = this.parseOHLCVs (response, undefined, undefined, undefined);
        const messageHash = this.buildMessageHash (action);
        client.resolve (ohlcv, messageHash);
    }

    handleOHLCV (client: Client, message) {
        //
        //     {
        //         "event": "candle",
        //         "market": "BTC-EUR",
        //         "interval": "1m",
        //         "candle": [
        //             [
        //                 1590797160000,
        //                 "8480.9",
        //                 "8480.9",
        //                 "8480.9",
        //                 "8480.9",
        //                 "0.01038628"
        //             ]
        //         ]
        //     }
        //
        const name = 'candles';
        const marketId = this.safeString (message, 'market');
        const market = this.safeMarket (marketId, undefined, '-');
        const symbol = market['symbol'];
        const interval = this.safeString (message, 'interval');
        // use a reverse lookup in a static map instead
        const timeframe = this.findTimeframe (interval);
        const messageHash = name + '@' + marketId + '_' + interval;
        const candles = this.safeValue (message, 'candle');
        this.ohlcvs[symbol] = this.safeValue (this.ohlcvs, symbol, {});
        let stored = this.safeValue (this.ohlcvs[symbol], timeframe);
        if (stored === undefined) {
            const limit = this.safeInteger (this.options, 'OHLCVLimit', 1000);
            stored = new ArrayCacheByTimestamp (limit);
            this.ohlcvs[symbol][timeframe] = stored;
        }
        for (let i = 0; i < candles.length; i++) {
            const candle = candles[i];
            const parsed = this.parseOHLCV (candle, market);
            stored.append (parsed);
        }
        client.resolve (stored, messageHash);
    }

    async watchOrderBook (symbol: string, limit: Int = undefined, params = {}): Promise<OrderBook> {
        /**
         * @method
         * @name bitvavo#watchOrderBook
         * @description watches information on open orders with bid (buy) and ask (sell) prices, volumes and other data
         * @param {string} symbol unified symbol of the market to fetch the order book for
         * @param {int} [limit] the maximum amount of order book entries to return
         * @param {object} [params] extra parameters specific to the exchange API endpoint
         * @returns {object} A dictionary of [order book structures]{@link https://docs.ccxt.com/#/?id=order-book-structure} indexed by market symbols
         */
        await this.loadMarkets ();
        const market = this.market (symbol);
        symbol = market['symbol'];
        const name = 'book';
        const messageHash = name + '@' + market['id'];
        const url = this.urls['api']['ws'];
        const request = {
            'action': 'subscribe',
            'channels': [
                {
                    'name': name,
                    'markets': [
                        market['id'],
                    ],
                },
            ],
        };
        const subscription = {
            'messageHash': messageHash,
            'name': name,
            'symbol': symbol,
            'marketId': market['id'],
            'method': this.handleOrderBookSubscription,
            'limit': limit,
            'params': params,
        };
        const message = this.extend (request, params);
        const orderbook = await this.watch (url, messageHash, message, messageHash, subscription);
        return orderbook.limit ();
    }

    handleDelta (bookside, delta) {
        const price = this.safeFloat (delta, 0);
        const amount = this.safeFloat (delta, 1);
        bookside.store (price, amount);
    }

    handleDeltas (bookside, deltas) {
        for (let i = 0; i < deltas.length; i++) {
            this.handleDelta (bookside, deltas[i]);
        }
    }

    handleOrderBookMessage (client: Client, message, orderbook) {
        //
        //     {
        //         "event": "book",
        //         "market": "BTC-EUR",
        //         "nonce": 36947383,
        //         "bids": [
        //             [ "8477.8", "0" ]
        //         ],
        //         "asks": [
        //             [ "8550.9", "0" ]
        //         ]
        //     }
        //
        const nonce = this.safeInteger (message, 'nonce');
        if (nonce > orderbook['nonce']) {
            this.handleDeltas (orderbook['asks'], this.safeValue (message, 'asks', []));
            this.handleDeltas (orderbook['bids'], this.safeValue (message, 'bids', []));
            orderbook['nonce'] = nonce;
        }
        return orderbook;
    }

    handleOrderBook (client: Client, message) {
        //
        //     {
        //         "event": "book",
        //         "market": "BTC-EUR",
        //         "nonce": 36729561,
        //         "bids": [
        //             [ "8513.3", "0" ],
        //             [ '8518.8', "0.64236203" ],
        //             [ '8513.6', "0.32435481" ],
        //         ],
        //         "asks": []
        //     }
        //
        const event = this.safeString (message, 'event');
        const marketId = this.safeString (message, 'market');
        const market = this.safeMarket (marketId, undefined, '-');
        const symbol = market['symbol'];
        const messageHash = event + '@' + market['id'];
        const orderbook = this.safeValue (this.orderbooks, symbol);
        if (orderbook === undefined) {
            return;
        }
        if (orderbook['nonce'] === undefined) {
            const subscription = this.safeValue (client.subscriptions, messageHash, {});
            const watchingOrderBookSnapshot = this.safeValue (subscription, 'watchingOrderBookSnapshot');
            if (watchingOrderBookSnapshot === undefined) {
                subscription['watchingOrderBookSnapshot'] = true;
                client.subscriptions[messageHash] = subscription;
                const options = this.safeValue (this.options, 'watchOrderBookSnapshot', {});
                const delay = this.safeInteger (options, 'delay', this.rateLimit);
                // fetch the snapshot in a separate async call after a warmup delay
                this.delay (delay, this.watchOrderBookSnapshot, client, message, subscription);
            }
            orderbook.cache.push (message);
        } else {
            this.handleOrderBookMessage (client, message, orderbook);
            client.resolve (orderbook, messageHash);
        }
    }

    async watchOrderBookSnapshot (client, message, subscription) {
        const params = this.safeValue (subscription, 'params');
        const marketId = this.safeString (subscription, 'marketId');
        const name = 'getBook';
        const messageHash = name + '@' + marketId;
        const url = this.urls['api']['ws'];
        const request = {
            'action': name,
            'market': marketId,
        };
        const orderbook = await this.watch (url, messageHash, this.extend (request, params), messageHash, subscription);
        return orderbook.limit ();
    }

    handleOrderBookSnapshot (client: Client, message) {
        //
        //     {
        //         "action": "getBook",
        //         "response": {
        //             "market": "BTC-EUR",
        //             "nonce": 36946120,
        //             "bids": [
        //                 [ '8494.9', "0.24399521" ],
        //                 [ '8494.8', "0.34884085" ],
        //                 [ '8493.9', "0.14535128" ],
        //             ],
        //             "asks": [
        //                 [ "8495", "0.46982463" ],
        //                 [ '8495.1', "0.12178267" ],
        //                 [ '8496.2', "0.21924143" ],
        //             ]
        //         }
        //     }
        //
        const response = this.safeValue (message, 'response');
        if (response === undefined) {
            return;
        }
        const marketId = this.safeString (response, 'market');
        const symbol = this.safeSymbol (marketId, undefined, '-');
        const name = 'book';
        const messageHash = name + '@' + marketId;
        const orderbook = this.orderbooks[symbol];
        const snapshot = this.parseOrderBook (response, symbol);
        snapshot['nonce'] = this.safeInteger (response, 'nonce');
        orderbook.reset (snapshot);
        // unroll the accumulated deltas
        const messages = orderbook.cache;
        for (let i = 0; i < messages.length; i++) {
            const messageItem = messages[i];
            this.handleOrderBookMessage (client, messageItem, orderbook);
        }
        this.orderbooks[symbol] = orderbook;
        client.resolve (orderbook, messageHash);
    }

    handleOrderBookSubscription (client: Client, message, subscription) {
        const symbol = this.safeString (subscription, 'symbol');
        const limit = this.safeInteger (subscription, 'limit');
        if (symbol in this.orderbooks) {
            delete this.orderbooks[symbol];
        }
        this.orderbooks[symbol] = this.orderBook ({}, limit);
    }

    handleOrderBookSubscriptions (client: Client, message, marketIds) {
        const name = 'book';
        for (let i = 0; i < marketIds.length; i++) {
            const marketId = this.safeString (marketIds, i);
            const symbol = this.safeSymbol (marketId, undefined, '-');
            const messageHash = name + '@' + marketId;
            if (!(symbol in this.orderbooks)) {
                const subscription = this.safeValue (client.subscriptions, messageHash);
                const method = this.safeValue (subscription, 'method');
                if (method !== undefined) {
                    method.call (this, client, message, subscription);
                }
            }
        }
    }

    async watchOrders (symbol: Str = undefined, since: Int = undefined, limit: Int = undefined, params = {}): Promise<Order[]> {
        /**
         * @method
         * @name bitvavo#watchOrders
         * @description watches information on multiple orders made by the user
         * @param {string} symbol unified market symbol of the market orders were made in
         * @param {int} [since] the earliest time in ms to fetch orders for
         * @param {int} [limit] the maximum number of order structures to retrieve
         * @param {object} [params] extra parameters specific to the exchange API endpoint
         * @returns {object[]} a list of [order structures]{@link https://docs.ccxt.com/#/?id=order-structure}
         */
        if (symbol === undefined) {
            throw new ArgumentsRequired (this.id + ' watchOrders() requires a symbol argument');
        }
        await this.loadMarkets ();
        await this.authenticate ();
        const market = this.market (symbol);
        symbol = market['symbol'];
        const marketId = market['id'];
        const url = this.urls['api']['ws'];
        const name = 'account';
        const messageHash = 'order:' + symbol;
        const request = {
            'action': 'subscribe',
            'channels': [
                {
                    'name': name,
                    'markets': [ marketId ],
                },
            ],
        };
        const orders = await this.watch (url, messageHash, request, messageHash);
        if (this.newUpdates) {
            limit = orders.getLimit (symbol, limit);
        }
        return this.filterBySymbolSinceLimit (orders, symbol, since, limit, true);
    }

    async watchMyTrades (symbol: Str = undefined, since: Int = undefined, limit: Int = undefined, params = {}): Promise<Trade[]> {
        /**
         * @method
         * @name bitvavo#watchMyTrades
         * @description watches information on multiple trades made by the user
         * @param {string} symbol unified market symbol of the market trades were made in
         * @param {int} [since] the earliest time in ms to fetch trades for
         * @param {int} [limit] the maximum number of trade structures to retrieve
         * @param {object} [params] extra parameters specific to the exchange API endpoint
         * @returns {object[]} a list of [trade structures]{@link https://docs.ccxt.com/#/?id=ortradeder-structure
         */
        if (symbol === undefined) {
            throw new ArgumentsRequired (this.id + ' watchMyTrades() requires a symbol argument');
        }
        await this.loadMarkets ();
        await this.authenticate ();
        const market = this.market (symbol);
        symbol = market['symbol'];
        const marketId = market['id'];
        const url = this.urls['api']['ws'];
        const name = 'account';
        const messageHash = 'myTrades:' + symbol;
        const request = {
            'action': 'subscribe',
            'channels': [
                {
                    'name': name,
                    'markets': [ marketId ],
                },
            ],
        };
        const trades = await this.watch (url, messageHash, request, messageHash);
        if (this.newUpdates) {
            limit = trades.getLimit (symbol, limit);
        }
        return this.filterBySymbolSinceLimit (trades, symbol, since, limit, true);
    }

    async createOrderWs (symbol: string, type: OrderType, side: OrderSide, amount, price = undefined, params = {}): Promise<Order> {
        /**
         * @method
         * @name bitvavo#createOrderWs
         * @description create a trade order
         * @see https://docs.bitvavo.com/#tag/Orders/paths/~1order/post
         * @param {string} symbol unified symbol of the market to create an order in
         * @param {string} type 'market' or 'limit'
         * @param {string} side 'buy' or 'sell'
         * @param {float} amount how much of currency you want to trade in units of base currency
         * @param {float} price the price at which the order is to be fullfilled, in units of the quote currency, ignored in market orders
         * @param {object} [params] extra parameters specific to the bitvavo api endpoint
         * @param {string} [params.timeInForce] "GTC", "IOC", or "PO"
         * @param {float} [params.stopPrice] The price at which a trigger order is triggered at
         * @param {float} [params.triggerPrice] The price at which a trigger order is triggered at
         * @param {bool} [params.postOnly] If true, the order will only be posted to the order book and not executed immediately
         * @param {float} [params.stopLossPrice] The price at which a stop loss order is triggered at
         * @param {float} [params.takeProfitPrice] The price at which a take profit order is triggered at
         * @param {string} [params.triggerType] "price"
         * @param {string} [params.triggerReference] "lastTrade", "bestBid", "bestAsk", "midPrice" Only for stop orders: Use this to determine which parameter will trigger the order
         * @param {string} [params.selfTradePrevention] "decrementAndCancel", "cancelOldest", "cancelNewest", "cancelBoth"
         * @param {bool} [params.disableMarketProtection] don't cancel if the next fill price is 10% worse than the best fill price
         * @param {bool} [params.responseRequired] Set this to 'false' when only an acknowledgement of success or failure is required, this is faster.
         * @returns {object} an [order structure]{@link https://docs.ccxt.com/#/?id=order-structure}
         */
        await this.loadMarkets ();
        await this.authenticate ();
        const request = this.createOrderRequest (symbol, type, side, amount, price, params);
        return await this.watchRequest ('privateCreateOrder', request);
    }

    async editOrderWs (id: string, symbol, type, side, amount = undefined, price = undefined, params = {}): Promise<Order> {
        /**
         * @method
         * @name bitvavo#editOrderWs
         * @description edit a trade order
         * @see https://docs.bitvavo.com/#tag/Orders/paths/~1order/put
         * @param {string} id cancel order id
         * @param {string} symbol unified symbol of the market to create an order in
         * @param {string} type 'market' or 'limit'
         * @param {string} side 'buy' or 'sell'
         * @param {float} [amount] how much of currency you want to trade in units of base currency
         * @param {float} [price] the price at which the order is to be fullfilled, in units of the base currency, ignored in market orders
         * @param {object} [params] extra parameters specific to the bitvavo api endpoint
         * @returns {object} an [order structure]{@link https://docs.ccxt.com/#/?id=order-structure}
         */
        await this.loadMarkets ();
        await this.authenticate ();
        const request = this.editOrderRequest (id, symbol, type, side, amount, price, params);
        return await this.watchRequest ('privateUpdateOrder', request);
    }

    async cancelOrderWs (id: string, symbol: string = undefined, params = {}) {
        /**
         * @method
         * @name bitvavo#cancelOrderWs
         * @see https://docs.bitvavo.com/#tag/Orders/paths/~1order/delete
         * @description cancels an open order
         * @param {string} id order id
         * @param {string} symbol unified symbol of the market the order was made in
         * @param {object} [params] extra parameters specific to the bitvavo api endpoint
         * @returns {object} An [order structure]{@link https://docs.ccxt.com/#/?id=order-structure}
         */
        await this.loadMarkets ();
        await this.authenticate ();
        const request = this.cancelOrderRequest (id, symbol, params);
        return await this.watchRequest ('privateCancelOrder', request);
    }

    async cancelAllOrdersWs (symbol: string = undefined, params = {}) {
        /**
         * @method
         * @name bitvavo#cancelAllOrdersWs
         * @see https://docs.bitvavo.com/#tag/Orders/paths/~1orders/delete
         * @description cancel all open orders
         * @param {string} symbol unified market symbol, only orders in the market of this symbol are cancelled when symbol is not undefined
         * @param {object} [params] extra parameters specific to the bitvavo api endpoint
         * @returns {object[]} a list of [order structures]{@link https://docs.ccxt.com/#/?id=order-structure}
         */
        await this.loadMarkets ();
        await this.authenticate ();
        const request = {};
        let market = undefined;
        if (symbol !== undefined) {
            market = this.market (symbol);
            request['market'] = market['id'];
        }
        return await this.watchRequest ('privateCancelOrders', this.extend (request, params));
    }

    handleMultipleOrders (client: Client, message) {
        //
        //    {
        //        action: 'privateCancelOrders',
        //        response: [{
        //            orderId: 'd71df826-1130-478a-8741-d219128675b0'
        //        }]
        //    }
        //
        const action = this.safeString (message, 'action');
        const response = this.safeValue (message, 'response');
        const firstRawOrder = this.safeValue (response, 0, {});
        const marketId = this.safeString (firstRawOrder, 'market');
        const orders = this.parseOrders (response);
        let messageHash = this.buildMessageHash (action, { 'market': marketId });
        client.resolve (orders, messageHash);
        messageHash = this.buildMessageHash (action, message);
        client.resolve (orders, messageHash);
    }

    async fetchOrderWs (id: string, symbol: string = undefined, params = {}): Promise<Order> {
        /**
         * @method
         * @name bitvavo#fetchOrderWs
         * @see https://docs.bitvavo.com/#tag/General/paths/~1assets/get
         * @description fetches information on an order made by the user
         * @param {string} symbol unified symbol of the market the order was made in
         * @param {object} [params] extra parameters specific to the bitvavo api endpoint
         * @returns {object} An [order structure]{@link https://docs.ccxt.com/#/?id=order-structure}
         */
        if (symbol === undefined) {
            throw new ArgumentsRequired (this.id + ' fetchOrder() requires a symbol argument');
        }
        await this.loadMarkets ();
        await this.authenticate ();
        const market = this.market (symbol);
        const request = {
            'orderId': id,
            'market': market['id'],
        };
        return await this.watchRequest ('privateGetOrder', this.extend (request, params));
    }

    async fetchOrdersWs (symbol: string = undefined, since: Int = undefined, limit: Int = undefined, params = {}): Promise<Order[]> {
        /**
         * @method
         * @name bitvavo#fetchOrdersWs
         * @see https://docs.bitvavo.com/#tag/Orders/paths/~1orders/get
         * @description fetches information on multiple orders made by the user
         * @param {string} symbol unified market symbol of the market orders were made in
         * @param {int} [since] the earliest time in ms to fetch orders for
         * @param {int} [limit] the maximum number of  orde structures to retrieve
         * @param {object} [params] extra parameters specific to the bitvavo api endpoint
         * @returns {Order[]} a list of [order structures]{@link https://docs.ccxt.com/#/?id=order-structure}
         */
        if (symbol === undefined) {
            throw new ArgumentsRequired (this.id + ' fetchOrdersWs() requires a symbol argument');
        }
        await this.loadMarkets ();
        await this.authenticate ();
        const request = this.fetchOrdersRequest (symbol, since, limit, params);
        const orders = await this.watchRequest ('privateGetOrders', request);
        return this.filterBySymbolSinceLimit (orders, symbol, since, limit);
    }

    async watchRequest (action, request) {
        request['action'] = action;
        const messageHash = this.buildMessageHash (action, request);
        this.checkMessageHashDoesNotExist (messageHash);
        const url = this.urls['api']['ws'];
        return await this.watch (url, messageHash, request, messageHash);
    }

    async fetchOpenOrdersWs (symbol: string = undefined, since: Int = undefined, limit: Int = undefined, params = {}): Promise<Order[]> {
        /**
         * @method
         * @name bitvavo#fetchOpenOrdersWs
         * @description fetch all unfilled currently open orders
         * @param {string} symbol unified market symbol
         * @param {int} [since] the earliest time in ms to fetch open orders for
         * @param {int} [limit] the maximum number of  open orders structures to retrieve
         * @param {object} [params] extra parameters specific to the bitvavo api endpoint
         * @returns {Order[]} a list of [order structures]{@link https://docs.ccxt.com/#/?id=order-structure}
         */
        await this.loadMarkets ();
        await this.authenticate ();
        const request = {
            // 'market': market['id'], // rate limit 25 without a market, 1 with market specified
        };
        let market = undefined;
        if (symbol !== undefined) {
            market = this.market (symbol);
            request['market'] = market['id'];
        }
        const orders = await this.watchRequest ('privateGetOrdersOpen', this.extend (request, params));
        return this.filterBySymbolSinceLimit (orders, symbol, since, limit);
    }

    async fetchMyTradesWs (symbol: string = undefined, since: Int = undefined, limit: Int = undefined, params = {}): Promise<Trade[]> {
        /**
         * @method
         * @name bitvavo#fetchMyTradesWs
         * @see https://docs.bitvavo.com/#tag/Trades
         * @description fetch all trades made by the user
         * @param {string} symbol unified market symbol
         * @param {int} [since] the earliest time in ms to fetch trades for
         * @param {int} [limit] the maximum number of trades structures to retrieve
         * @param {object} [params] extra parameters specific to the bitvavo api endpoint
         * @returns {Trade[]} a list of [trade structures]{@link https://docs.ccxt.com/#/?id=trade-structure}
         */
        if (symbol === undefined) {
            throw new ArgumentsRequired (this.id + ' fetchMyTradesWs() requires a symbol argument');
        }
        await this.loadMarkets ();
        await this.authenticate ();
        const request = this.fetchMyTradesRequest (symbol, since, limit, params);
        const myTrades = await this.watchRequest ('privateGetTrades', request);
        return this.filterBySymbolSinceLimit (myTrades, symbol, since, limit);
    }

    handleMyTrades (client: Client, message) {
        //
        //    {
        //        action: 'privateGetTrades',
        //        response: [
        //            {
        //                "id": "108c3633-0276-4480-a902-17a01829deae",
        //                "orderId": "1d671998-3d44-4df4-965f-0d48bd129a1b",
        //                "timestamp": 1542967486256,
        //                "market": "BTC-EUR",
        //                "side": "buy",
        //                "amount": "0.005",
        //                "price": "5000.1",
        //                "taker": true,
        //                "fee": "0.03",
        //                "feeCurrency": "EUR",
        //                "settled": true
        //            }
        //        ]
        //    }
        //
        //
        const action = this.safeString (message, 'action');
        const response = this.safeValue (message, 'response');
        const firstRawTrade = this.safeValue (response, 0, {});
        const marketId = this.safeString (firstRawTrade, 'market');
        const trades = this.parseTrades (response, undefined, undefined, undefined);
        const messageHash = this.buildMessageHash (action, { 'market': marketId });
        client.resolve (trades, messageHash);
    }

    async withdrawWs (code: string, amount, address, tag = undefined, params = {}) {
        /**
         * @method
         * @name bitvavo#withdrawWs
         * @description make a withdrawal
         * @param {string} code unified currency code
         * @param {float} amount the amount to withdraw
         * @param {string} address the address to withdraw to
         * @param {string} tag
         * @param {object} [params] extra parameters specific to the bitvavo api endpoint
         * @returns {object} a [transaction structure]{@link https://docs.ccxt.com/#/?id=transaction-structure}
         */
        [ tag, params ] = this.handleWithdrawTagAndParams (tag, params);
        this.checkAddress (address);
        await this.loadMarkets ();
        await this.authenticate ();
        const request = this.withdrawRequest (code, amount, address, tag, params);
        return await this.watchRequest ('privateWithdrawAssets', request);
    }

    handleWithdraw (client: Client, message) {
        //
        //    {
        //        action: 'privateWithdrawAssets',
        //        response: {
        //         "success": true,
        //         "symbol": "BTC",
        //         "amount": "1.5"
        //        }
        //    }
        //
        const action = this.safeString (message, 'action');
        const messageHash = this.buildMessageHash (action, message);
        const response = this.safeValue (message, 'response');
        const withdraw = this.parseTransaction (response);
        client.resolve (withdraw, messageHash);
    }

    async fetchWithdrawalsWs (code: string = undefined, since: Int = undefined, limit: Int = undefined, params = {}) {
        /**
         * @method
         * @name bitvavo#fetchWithdrawalsWs
         * @see https://docs.bitvavo.com/#tag/Account/paths/~1withdrawalHistory/get
         * @description fetch all withdrawals made from an account
         * @param {string} code unified currency code
         * @param {int} [since] the earliest time in ms to fetch withdrawals for
         * @param {int} [limit] the maximum number of withdrawals structures to retrieve
         * @param {object} [params] extra parameters specific to the bitvavo api endpoint
         * @returns {object[]} a list of [transaction structures]{@link https://docs.ccxt.com/#/?id=transaction-structure}
         */
        await this.loadMarkets ();
        await this.authenticate ();
        const request = this.fetchWithdrawalsRequest (code, since, limit, params);
        const withdraws = await this.watchRequest ('privateGetWithdrawalHistory', request);
        return this.filterByCurrencySinceLimit (withdraws, code, since, limit);
    }

    handleWithdraws (client: Client, message) {
        //
        //    {
        //        action: 'privateGetWithdrawalHistory',
        //        response: [{
        //                timestamp: 1689792085000,
        //                symbol: 'BTC',
        //                amount: '0.0009',
        //                fee: '0',
        //                status: 'completed',
        //                txId: '7dbadc658d7d59c129de1332c55ee8e08d0ab74432faae03b417b9809c819d1f'
        //            },
        //            ...
        //        ]
        //    }
        //
        const action = this.safeString (message, 'action');
        const messageHash = this.buildMessageHash (action, message);
        const response = this.safeValue (message, 'response');
        const withdrawals = this.parseTransactions (response, undefined, undefined, undefined, { 'type': 'withdrawal' });
        client.resolve (withdrawals, messageHash);
    }

    async fetchOHLCVWs (symbol: string, timeframe = '1m', since: Int = undefined, limit: Int = undefined, params = {}): Promise<OHLCV[]> {
        /**
         * @method
         * @name bitvavo#fetchOHLCVWs
         * @see https://docs.bitvavo.com/#tag/Market-Data/paths/~1{market}~1candles/get
         * @description fetches historical candlestick data containing the open, high, low, and close price, and the volume of a market
         * @param {string} symbol unified symbol of the market to fetch OHLCV data for
         * @param {string} timeframe the length of time each candle represents
         * @param {int} [since] timestamp in ms of the earliest candle to fetch
         * @param {int} [limit] the maximum amount of candles to fetch
         * @param {object} [params] extra parameters specific to the bitvavo api endpoint
         * @returns {int[][]} A list of candles ordered as timestamp, open, high, low, close, volume
         */
        await this.loadMarkets ();
        const request = this.fetchOHLCVRequest (symbol, timeframe, since, limit, params);
        const action = 'getCandles';
        const ohlcv = await this.watchRequest (action, request);
        return this.filterBySinceLimit (ohlcv, since, limit, 0, true);
    }

    async fetchDepositsWs (code: string = undefined, since: Int = undefined, limit: Int = undefined, params = {}) {
        /**
         * @method
         * @name bitvavo#fetchDepositsWs
         * @see https://docs.bitvavo.com/#tag/Account/paths/~1depositHistory/get
         * @description fetch all deposits made to an account
         * @param {string} code unified currency code
         * @param {int} [since] the earliest time in ms to fetch deposits for
         * @param {int} [limit] the maximum number of deposits structures to retrieve
         * @param {object} [params] extra parameters specific to the bitvavo api endpoint
         * @returns {object[]} a list of [transaction structures]{@link https://docs.ccxt.com/#/?id=transaction-structure}
         */
        await this.loadMarkets ();
        await this.authenticate ();
        const request = this.fetchDepositsRequest (code, since, limit, params);
        const deposits = await this.watchRequest ('privateGetDepositHistory', request);
        return this.filterByCurrencySinceLimit (deposits, code, since, limit);
    }

    handleDeposits (client: Client, message) {
        //
        //    {
        //        action: 'privateGetDepositHistory',
        //        response: [{
        //                timestamp: 1689792085000,
        //                symbol: 'BTC',
        //                amount: '0.0009',
        //                fee: '0',
        //                status: 'completed',
        //                txId: '7dbadc658d7d59c129de1332c55ee8e08d0ab74432faae03b417b9809c819d1f'
        //            },
        //            ...
        //        ]
        //    }
        //
        const action = this.safeString (message, 'action');
        const messageHash = this.buildMessageHash (action, message);
        const response = this.safeValue (message, 'response');
        const deposits = this.parseTransactions (response, undefined, undefined, undefined, { 'type': 'deposit' });
        client.resolve (deposits, messageHash);
    }

    async fetchTradingFeesWs (params = {}) {
        /**
         * @method
         * @name bitvavo#fetchTradingFeesWs
         * @see https://docs.bitvavo.com/#tag/Account/paths/~1account/get
         * @description fetch the trading fees for multiple markets
         * @param {object} [params] extra parameters specific to the bitvavo api endpoint
         * @returns {object} a dictionary of [fee structures]{@link https://docs.ccxt.com/#/?id=fee-structure} indexed by market symbols
         */
        await this.loadMarkets ();
        await this.authenticate ();
        return await this.watchRequest ('privateGetAccount', params);
    }

    async fetchMarketsWs (params = {}) {
        /**
         * @method
         * @name bitvavo#fetchMarketsWs
         * @see https://docs.bitvavo.com/#tag/General/paths/~1markets/get
         * @description retrieves data on all markets for bitvavo
         * @param {object} [params] extra parameters specific to the exchange api endpoint
         * @returns {object[]} an array of objects representing market data
         */
        return await this.watchRequest ('getMarkets', params);
    }

    async fetchCurrenciesWs (params = {}) {
        /**
         * @method
         * @name bitvavo#fetchCurrenciesWs
         * @see https://docs.bitvavo.com/#tag/General/paths/~1assets/get
         * @description fetches all available currencies on an exchange
         * @param {object} [params] extra parameters specific to the bitvavo api endpoint
         * @returns {object} an associative dictionary of currencies
         */
        await this.loadMarkets ();
        return await this.watchRequest ('getAssets', params);
    }

    handleFetchCurrencies (client: Client, message) {
        //
        //    {
        //        action: 'getAssets',
        //        response: [{
        //                symbol: '1INCH',
        //                name: '1inch',
        //                decimals: 8,
        //                depositFee: '0',
        //                depositConfirmations: 64,
        //                depositStatus: 'OK',
        //                withdrawalFee: '13',
        //                withdrawalMinAmount: '13',
        //                withdrawalStatus: 'OK',
        //                networks: [Array],
        //                message: ''
        //            },
        //            ...
        //        ]
        //    }
        //
        const action = this.safeString (message, 'action');
        const messageHash = this.buildMessageHash (action, message);
        const response = this.safeValue (message, 'response');
        const currencies = this.parseCurrencies (response);
        client.resolve (currencies, messageHash);
    }

    handleTradingFees (client, message) {
        //
        //    {
        //        action: 'privateGetAccount',
        //        response: {
        //            fees: {
        //                taker: '0.0025',
        //                maker: '0.0015',
        //                volume: '1693.74'
        //            }
        //        }
        //    }
        //
        const action = this.safeString (message, 'action');
        const messageHash = this.buildMessageHash (action, message);
        const response = this.safeValue (message, 'response');
        const fees = this.parseTradingFees (response);
        client.resolve (fees, messageHash);
    }

    async fetchBalanceWs (params = {}): Promise<Balances> {
        /**
         * @method
         * @name bitvavo#fetchBalanceWs
         * @see https://docs.bitvavo.com/#tag/Account/paths/~1balance/get
         * @description query for balance and get the amount of funds available for trading or funds locked in orders
         * @param {object} [params] extra parameters specific to the bitvavo api endpoint
         * @returns {object} a [balance structure]{@link https://docs.ccxt.com/en/latest/manual.html?#balance-structure}
         */
        await this.loadMarkets ();
        await this.authenticate ();
        return await this.watchRequest ('privateGetBalance', params);
    }

    handleFetchBalance (client: Client, message) {
        //
        //    {
        //        action: 'privateGetBalance',
        //        response: [{
        //                symbol: 'ADA',
        //                available: '0',
        //                inOrder: '0'
        //            },
        //            ...
        //        ]
        //    }
        //
        const action = this.safeString (message, 'action', 'privateGetBalance');
        const messageHash = this.buildMessageHash (action, message);
        const response = this.safeValue (message, 'response', []);
        const balance = this.parseBalance (response);
        client.resolve (balance, messageHash);
    }

    handleSingleOrder (client: Client, message) {
        //
        //    {
        //        action: 'privateCreateOrder',
        //        response: {
        //            orderId: 'd71df826-1130-478a-8741-d219128675b0',
        //            market: 'BTC-EUR',
        //            created: 1689792749748,
        //            updated: 1689792749748,
        //            status: 'new',
        //            side: 'sell',
        //            orderType: 'limit',
        //            amount: '0.0002',
        //            amountRemaining: '0.0002',
        //            price: '37000',
        //            onHold: '0.0002',
        //            onHoldCurrency: 'BTC',
        //            filledAmount: '0',
        //            filledAmountQuote: '0',
        //            feePaid: '0',
        //            feeCurrency: 'EUR',
        //            fills: [],
        //            selfTradePrevention: 'decrementAndCancel',
        //            visible: true,
        //            timeInForce: 'GTC',
        //            postOnly: false
        //        }
        //    }
        //
        const action = this.safeString (message, 'action');
        const response = this.safeValue (message, 'response', {});
        const order = this.parseOrder (response);
        const messageHash = this.buildMessageHash (action, response);
        client.resolve (order, messageHash);
    }

    handleMarkets (client: Client, message) {
        //
        //    {
        //        action: 'getMarkets',
        //        response: [{
        //                market: '1INCH-EUR',
        //                status: 'trading',
        //                base: '1INCH',
        //                quote: 'EUR',
        //                pricePrecision: 5,
        //                minOrderInBaseAsset: '2',
        //                minOrderInQuoteAsset: '5',
        //                maxOrderInBaseAsset: '1000000000',
        //                maxOrderInQuoteAsset: '1000000000',
        //                orderTypes: [Array]
        //            },
        //            ...
        //        ]
        //    }
        //
        const action = this.safeString (message, 'action');
        const response = this.safeValue (message, 'response', {});
        const markets = this.parseMarkets (response);
        const messageHash = this.buildMessageHash (action, response);
        client.resolve (markets, messageHash);
    }

    buildMessageHash (action, params = {}) {
        const methods = {
            'privateCreateOrder': this.actionAndMarketMessageHash,
            'privateUpdateOrder': this.actionAndOrderIdMessageHash,
            'privateCancelOrder': this.actionAndOrderIdMessageHash,
            'privateGetOrder': this.actionAndOrderIdMessageHash,
            'privateGetTrades': this.actionAndMarketMessageHash,
        };
        const method = this.safeValue (methods, action);
        let messageHash = action;
        if (method !== undefined) {
            messageHash = method.call (this, action, params);
        }
        return messageHash;
    }

    checkMessageHashDoesNotExist (messageHash) {
        const supressMultipleWsRequestsError = this.safeValue (this.options, 'supressMultipleWsRequestsError', false);
        if (!supressMultipleWsRequestsError) {
            const client = this.safeValue (this.clients, this.urls['api']['ws']);
            if (client !== undefined) {
                const future = this.safeValue (client.futures, messageHash);
                if (future !== undefined) {
                    throw new ExchangeError (this.id + ' a similar request with messageHash ' + messageHash + ' is already pending, you must wait for a response, or turn off this error by setting supressMultipleWsRequestsError in the options to true');
                }
            }
        }
    }

    actionAndMarketMessageHash (action, params = {}) {
        const symbol = this.safeString (params, 'market', '');
        return action + symbol;
    }

    actionAndOrderIdMessageHash (action, params = {}) {
        const orderId = this.safeString (params, 'orderId');
        if (orderId === undefined) {
            throw new ExchangeError (this.id + ' privateUpdateOrderMessageHash requires a orderId parameter');
        }
        return action + orderId;
    }

    handleOrder (client: Client, message) {
        //
        //     {
        //         "event": "order",
        //         "orderId": "f0e5180f-9497-4d05-9dc2-7056e8a2de9b",
        //         "market": "ETH-EUR",
        //         "created": 1590948500319,
        //         "updated": 1590948500319,
        //         "status": "new",
        //         "side": "sell",
        //         "orderType": "limit",
        //         "amount": "0.1",
        //         "amountRemaining": "0.1",
        //         "price": "300",
        //         "onHold": "0.1",
        //         "onHoldCurrency": "ETH",
        //         "selfTradePrevention": "decrementAndCancel",
        //         "visible": true,
        //         "timeInForce": "GTC",
        //         "postOnly": false
        //     }
        //
        const marketId = this.safeString (message, 'market');
        const market = this.safeMarket (marketId, undefined, '-');
        const symbol = market['symbol'];
        const messageHash = 'order:' + symbol;
        const order = this.parseOrder (message, market);
        if (this.orders === undefined) {
            const limit = this.safeInteger (this.options, 'ordersLimit', 1000);
            this.orders = new ArrayCacheBySymbolById (limit);
        }
        const orders = this.orders;
        orders.append (order);
        client.resolve (this.orders, messageHash);
    }

    handleMyTrade (client: Client, message) {
        //
        //     {
        //         "event": "fill",
        //         "timestamp": 1590964470132,
        //         "market": "ETH-EUR",
        //         "orderId": "85d082e1-eda4-4209-9580-248281a29a9a",
        //         "fillId": "861d2da5-aa93-475c-8d9a-dce431bd4211",
        //         "side": "sell",
        //         "amount": "0.1",
        //         "price": "211.46",
        //         "taker": true,
        //         "fee": "0.056",
        //         "feeCurrency": "EUR"
        //     }
        //
        const marketId = this.safeString (message, 'market');
        const market = this.safeMarket (marketId, undefined, '-');
        const symbol = market['symbol'];
        const messageHash = 'myTrades:' + symbol;
        const trade = this.parseTrade (message, market);
        if (this.myTrades === undefined) {
            const limit = this.safeInteger (this.options, 'tradesLimit', 1000);
            this.myTrades = new ArrayCache (limit);
        }
        const tradesArray = this.myTrades;
        tradesArray.append (trade);
        client.resolve (tradesArray, messageHash);
    }

    handleSubscriptionStatus (client: Client, message) {
        //
        //     {
        //         "event": "subscribed",
        //         "subscriptions": {
        //             "book": [ "BTC-EUR" ]
        //         }
        //     }
        //
        const subscriptions = this.safeValue (message, 'subscriptions', {});
        const methods = {
            'book': this.handleOrderBookSubscriptions,
        };
        const names = Object.keys (subscriptions);
        for (let i = 0; i < names.length; i++) {
            const name = names[i];
            const method = this.safeValue (methods, name);
            if (method !== undefined) {
                const subscription = this.safeValue (subscriptions, name);
                method.call (this, client, message, subscription);
            }
        }
        return message;
    }

    async authenticate (params = {}) {
        const url = this.urls['api']['ws'];
        const client = this.client (url);
        const messageHash = 'authenticated';
        let future = this.safeValue (client.subscriptions, messageHash);
        if (future === undefined) {
            const timestamp = this.milliseconds ();
            const stringTimestamp = timestamp.toString ();
            const auth = stringTimestamp + 'GET/' + this.version + '/websocket';
            const signature = this.hmac (this.encode (auth), this.encode (this.secret), sha256);
            const action = 'authenticate';
            const request = {
                'action': action,
                'key': this.apiKey,
                'signature': signature,
                'timestamp': timestamp,
            };
            const message = this.extend (request, params);
            future = this.watch (url, messageHash, message);
            client.subscriptions[messageHash] = future;
        }
        return future;
    }

    handleAuthenticationMessage (client: Client, message) {
        //
        //     {
        //         "event": "authenticate",
        //         "authenticated": true
        //     }
        //
        const messageHash = 'authenticated';
        const authenticated = this.safeValue (message, 'authenticated', false);
        if (authenticated) {
            // we resolve the future here permanently so authentication only happens once
            client.resolve (message, messageHash);
        } else {
            const error = new AuthenticationError (this.json (message));
            client.reject (error, messageHash);
            // allows further authentication attempts
            if (messageHash in client.subscriptions) {
                delete client.subscriptions[messageHash];
            }
        }
    }

    handleErrorMessage (client: Client, message) {
        //
        //    {
        //        action: 'privateCreateOrder',
        //        market: 'BTC-EUR',
        //        errorCode: 217,
        //        error: 'Minimum order size in quote currency is 5 EUR or 0.001 BTC.'
        //    }
        //
        const error = this.safeString (message, 'error');
        const code = this.safeInteger (error, 'errorCode');
        const action = this.safeString (message, 'action');
        const messageHash = this.buildMessageHash (action, message);
        let rejected = false;
        try {
            this.handleErrors (code, error, client.url, undefined, undefined, error, message, undefined, undefined);
        } catch (e) {
            rejected = true;
            client.reject (e, messageHash);
        }
        if (!rejected) {
            client.reject (message, messageHash);
        }
    }

    handleMessage (client: Client, message) {
        //
        //     {
        //         "event": "subscribed",
        //         "subscriptions": {
        //             "book": [ "BTC-EUR" ]
        //         }
        //     }
        //
        //     {
        //         "event": "book",
        //         "market": "BTC-EUR",
        //         "nonce": 36729561,
        //         "bids": [
        //             [ "8513.3", "0" ],
        //             [ '8518.8', "0.64236203" ],
        //             [ '8513.6', "0.32435481" ],
        //         ],
        //         "asks": []
        //     }
        //
        //     {
        //         "action": "getBook",
        //         "response": {
        //             "market": "BTC-EUR",
        //             "nonce": 36946120,
        //             "bids": [
        //                 [ '8494.9', "0.24399521" ],
        //                 [ '8494.8', "0.34884085" ],
        //                 [ '8493.9', "0.14535128" ],
        //             ],
        //             "asks": [
        //                 [ "8495", "0.46982463" ],
        //                 [ '8495.1', "0.12178267" ],
        //                 [ '8496.2', "0.21924143" ],
        //             ]
        //         }
        //     }
        //
        //     {
        //         "event": "authenticate",
        //         "authenticated": true
        //     }
        //
        const error = this.safeString (message, 'error');
        if (error !== undefined) {
            this.handleErrorMessage (client, message);
        }
        const methods = {
            'subscribed': this.handleSubscriptionStatus,
            'book': this.handleOrderBook,
            'getBook': this.handleOrderBookSnapshot,
            'trade': this.handleTrade,
            'candle': this.handleOHLCV,
            'ticker24h': this.handleTicker,
            'authenticate': this.handleAuthenticationMessage,
            'order': this.handleOrder,
            'fill': this.handleMyTrade,
            'privateCreateOrder': this.handleSingleOrder,
            'privateUpdateOrder': this.handleSingleOrder,
            'privateGetBalance': this.handleFetchBalance,
            'privateCancelOrders': this.handleMultipleOrders,
            'privateGetOrders': this.handleMultipleOrders,
            'privateGetOrder': this.handleSingleOrder,
            'privateCancelOrder': this.handleSingleOrder,
            'privateGetOrdersOpen': this.handleMultipleOrders,
            'privateGetAccount': this.handleTradingFees,
            'privateGetDepositHistory': this.handleDeposits,
            'privateGetWithdrawalHistory': this.handleWithdraws,
            'privateWithdrawAssets': this.handleWithdraw,
            'privateGetTrades': this.handleMyTrades,
            'getAssets': this.handleFetchCurrencies,
            'getCandles': this.handleFetchOHLCV,
            'getMarkets': this.handleMarkets,
        };
<<<<<<< HEAD
        const event = this.safeString2 (message, 'event', 'action');
        const method = this.safeValue (methods, event);
        if (method !== undefined) {
=======
        const event = this.safeString (message, 'event');
        let method = this.safeValue (methods, event);
        if (method === undefined) {
            const action = this.safeString (message, 'action');
            method = this.safeValue (methods, action);
            if (method !== undefined) {
                method.call (this, client, message);
            }
        } else {
>>>>>>> 5ee07c2f
            method.call (this, client, message);
        }
    }
}<|MERGE_RESOLUTION|>--- conflicted
+++ resolved
@@ -1396,11 +1396,6 @@
             'getCandles': this.handleFetchOHLCV,
             'getMarkets': this.handleMarkets,
         };
-<<<<<<< HEAD
-        const event = this.safeString2 (message, 'event', 'action');
-        const method = this.safeValue (methods, event);
-        if (method !== undefined) {
-=======
         const event = this.safeString (message, 'event');
         let method = this.safeValue (methods, event);
         if (method === undefined) {
@@ -1410,7 +1405,6 @@
                 method.call (this, client, message);
             }
         } else {
->>>>>>> 5ee07c2f
             method.call (this, client, message);
         }
     }
