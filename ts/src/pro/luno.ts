--- conflicted
+++ resolved
@@ -219,15 +219,9 @@
         client.resolve (orderbook, messageHash);
     }
 
-<<<<<<< HEAD
-    customParseOrderBook (orderbook, symbol, timestamp = undefined, bidsKey = 'bids', asksKey = 'asks', priceKey = 'price', amountKey = 'volume', thirdKey = undefined) {
-        const bids = this.customParseBidsAsks (this.safeValue (orderbook, bidsKey, []), priceKey, amountKey, thirdKey);
-        const asks = this.customParseBidsAsks (this.safeValue (orderbook, asksKey, []), priceKey, amountKey, thirdKey);
-=======
     customParseOrderBook (orderbook, symbol, timestamp = undefined, bidsKey = 'bids', asksKey: IndexType = 'asks', priceKey: IndexType = 'price', amountKey: IndexType = 'volume', countOrIdKey: IndexType = 2) {
         const bids = this.parseBidsAsks (this.safeValue (orderbook, bidsKey, []), priceKey, amountKey, countOrIdKey);
         const asks = this.parseBidsAsks (this.safeValue (orderbook, asksKey, []), priceKey, amountKey, countOrIdKey);
->>>>>>> ca2282c7
         return {
             'symbol': symbol,
             'bids': this.sortBy (bids, 0, true),
@@ -238,11 +232,7 @@
         };
     }
 
-<<<<<<< HEAD
-    customParseBidsAsks (bidasks, priceKey = 'price', amountKey = 'volume', thirdKey = undefined) {
-=======
     parseBidsAsks (bidasks, priceKey: IndexType = 'price', amountKey: IndexType = 'volume', thirdKey: IndexType = 2) {
->>>>>>> ca2282c7
         bidasks = this.toArray (bidasks);
         const result = [];
         for (let i = 0; i < bidasks.length; i++) {
