//  ---------------------------------------------------------------------------

import kucoinfuturesRest from '../kucoinfutures.js';
import { ExchangeError, ArgumentsRequired } from '../base/errors.js';
import { ArrayCache, ArrayCacheBySymbolById } from '../base/ws/Cache.js';
import type { Int, Str, OrderBook, Order, Trade, Ticker, Balances, Position, Strings, Tickers } from '../base/types.js';
import Client from '../base/ws/Client.js';

//  ---------------------------------------------------------------------------

export default class kucoinfutures extends kucoinfuturesRest {
    describe () {
        return this.deepExtend (super.describe (), {
            'has': {
                'ws': true,
                'watchTicker': true,
                'watchTickers': true,
                'watchBidsAsks': true,
                'watchTrades': true,
                'watchOrderBook': true,
                'watchOrders': true,
                'watchBalance': true,
                'watchPosition': true,
                'watchPositions': false,
                'watchPositionForSymbols': false,
                'watchTradesForSymbols': true,
                'watchOrderBookForSymbols': true,
            },
            'options': {
                'accountsByType': {
                    'swap': 'future',
                    'cross': 'margin',
                    // 'spot': ,
                    // 'margin': ,
                    // 'main': ,
                    // 'funding': ,
                    // 'future': ,
                    // 'mining': ,
                    // 'trade': ,
                    // 'contract': ,
                    // 'pool': ,
                },
                'tradesLimit': 1000,
                'watchOrderBook': {
                    'snapshotDelay': 20,
                    'snapshotMaxRetries': 3,
                },
                'watchPosition': {
                    'fetchPositionSnapshot': true, // or false
                    'awaitPositionSnapshot': true, // whether to wait for the position snapshot before providing updates
                },
            },
            'streaming': {
                // kucoin does not support built-in ws protocol-level ping-pong
                // instead it requires a custom json-based text ping-pong
                // https://docs.kucoin.com/#ping
                'ping': this.ping,
            },
        });
    }

    async negotiate (privateChannel, params = {}) {
        const connectId = privateChannel ? 'private' : 'public';
        const urls = this.safeValue (this.options, 'urls', {});
        const spawaned = this.safeValue (urls, connectId);
        if (spawaned !== undefined) {
            return await spawaned;
        }
        // we store an awaitable to the url
        // so that multiple calls don't asynchronously
        // fetch different urls and overwrite each other
        urls[connectId] = this.spawn (this.negotiateHelper, privateChannel, params); // we have to wait here otherwsie in c# will not work
        this.options['urls'] = urls;
        const future = urls[connectId];
        return await future;
    }

    async negotiateHelper (privateChannel, params = {}) {
        let response = undefined;
        const connectId = privateChannel ? 'private' : 'public';
        try {
            if (privateChannel) {
                response = await this.futuresPrivatePostBulletPrivate (params);
                //
                //     {
                //         "code": "200000",
                //         "data": {
                //             "instanceServers": [
                //                 {
                //                     "pingInterval":  50000,
                //                     "endpoint": "wss://push-private.kucoin.com/endpoint",
                //                     "protocol": "websocket",
                //                     "encrypt": true,
                //                     "pingTimeout": 10000
                //                 }
                //             ],
                //             "token": "2neAiuYvAU61ZDXANAGAsiL4-iAExhsBXZxftpOeh_55i3Ysy2q2LEsEWU64mdzUOPusi34M_wGoSf7iNyEWJ1UQy47YbpY4zVdzilNP-Bj3iXzrjjGlWtiYB9J6i9GjsxUuhPw3BlrzazF6ghq4Lzf7scStOz3KkxjwpsOBCH4=.WNQmhZQeUKIkh97KYgU0Lg=="
                //         }
                //     }
                //
            } else {
                response = await this.futuresPublicPostBulletPublic (params);
            }
            const data = this.safeValue (response, 'data', {});
            const instanceServers = this.safeValue (data, 'instanceServers', []);
            const firstInstanceServer = this.safeValue (instanceServers, 0);
            const pingInterval = this.safeInteger (firstInstanceServer, 'pingInterval');
            const endpoint = this.safeString (firstInstanceServer, 'endpoint');
            const token = this.safeString (data, 'token');
            const result = endpoint + '?' + this.urlencode ({
                'token': token,
                'privateChannel': privateChannel,
                'connectId': connectId,
            });
            const client = this.client (result);
            client.keepAlive = pingInterval;
            return result;
        } catch (e) {
            const future = this.safeValue (this.options['urls'], connectId);
            future.reject (e);
            delete this.options['urls'][connectId];
        }
        return undefined;
    }

    requestId () {
        const requestId = this.sum (this.safeInteger (this.options, 'requestId', 0), 1);
        this.options['requestId'] = requestId;
        return requestId;
    }

    async subscribe (url, messageHash, subscriptionHash, subscription, params = {}) {
        const requestId = this.requestId ().toString ();
        const request = {
            'id': requestId,
            'type': 'subscribe',
            'topic': subscriptionHash,
            'response': true,
        };
        const message = this.extend (request, params);
        const subscriptionRequest = {
            'id': requestId,
        };
        if (subscription === undefined) {
            subscription = subscriptionRequest;
        } else {
            subscription = this.extend (subscriptionRequest, subscription);
        }
        return await this.watch (url, messageHash, message, subscriptionHash, subscription);
    }

    async subscribeMultiple (url, messageHashes, topic, subscriptionHashes, subscriptionArgs, params = {}) {
        const requestId = this.requestId ().toString ();
        const request = {
            'id': requestId,
            'type': 'subscribe',
            'topic': topic,
            'response': true,
        };
        return await this.watchMultiple (url, messageHashes, this.extend (request, params), subscriptionHashes, subscriptionArgs);
    }

    async watchTicker (symbol: string, params = {}): Promise<Ticker> {
        /**
         * @method
         * @name kucoinfutures#watchTicker
         * @description watches a price ticker, a statistical calculation with the information calculated over the past 24 hours for a specific market
         * @see https://www.kucoin.com/docs/websocket/futures-trading/public-channels/get-ticker
         * @param {string} symbol unified symbol of the market to fetch the ticker for
         * @param {object} [params] extra parameters specific to the exchange API endpoint
         * @returns {object} a [ticker structure]{@link https://docs.ccxt.com/#/?id=ticker-structure}
         */
        await this.loadMarkets ();
        const market = this.market (symbol);
        symbol = market['symbol'];
        params['callerMethodName'] = 'watchTicker';
        const tickers = await this.watchTickers ([ symbol ], params);
        return tickers[symbol];
    }

    async watchTickers (symbols: Strings = undefined, params = {}): Promise<Tickers> {
        /**
         * @method
         * @name kucoinfutures#watchTickers
         * @description watches a price ticker, a statistical calculation with the information calculated over the past 24 hours for all markets of a specific list
         * @param {string[]} symbols unified symbol of the market to fetch the ticker for
         * @param {object} [params] extra parameters specific to the exchange API endpoint
         * @returns {object} a [ticker structure]{@link https://docs.ccxt.com/#/?id=ticker-structure}
         */
        await this.loadMarkets ();
        const ticker = await this.watchMultiRequest ('watchTickers', '/contractMarket/ticker:', symbols, params);
        if (this.newUpdates) {
            const tickers = {};
            tickers[ticker['symbol']] = ticker;
            return tickers;
        }
        return this.filterByArray (this.tickers, 'symbol', symbols);
    }

    handleTicker (client: Client, message) {
        //
        // ticker (v1)
        //
        //    {
        //     "subject": "ticker",
        //     "topic": "/contractMarket/ticker:XBTUSDM",
        //     "data": {
        //         "symbol": "XBTUSDM", //Market of the symbol
        //         "sequence": 45, //Sequence number which is used to judge the continuity of the pushed messages
        //         "side": "sell", //Transaction side of the last traded taker order
        //         "price": "3600.0", //Filled price
        //         "size": 16, //Filled quantity
        //         "tradeId": "5c9dcf4170744d6f5a3d32fb", //Order ID
        //         "bestBidSize": 795, //Best bid size
        //         "bestBidPrice": "3200.0", //Best bid
        //         "bestAskPrice": "3600.0", //Best ask size
        //         "bestAskSize": 284, //Best ask
        //         "ts": 1553846081210004941 //Filled time - nanosecond
        //     }
        //    }
        //
        const data = this.safeValue (message, 'data', {});
        const marketId = this.safeValue (data, 'symbol');
        const market = this.safeMarket (marketId, undefined, '-');
        const ticker = this.parseTicker (data, market);
        this.tickers[market['symbol']] = ticker;
<<<<<<< HEAD
        const messageHash = 'ticker:' + market['symbol'];
        this.streamProduce ('tickers', ticker);
        client.resolve (ticker, messageHash);
        return message;
=======
        client.resolve (ticker, this.getMessageHash ('ticker', market['symbol']));
    }

    async watchBidsAsks (symbols: Strings = undefined, params = {}): Promise<Tickers> {
        /**
         * @method
         * @name kucoinfutures#watchBidsAsks
         * @see https://www.kucoin.com/docs/websocket/futures-trading/public-channels/get-ticker-v2
         * @description watches best bid & ask for symbols
         * @param {string[]} symbols unified symbol of the market to fetch the ticker for
         * @param {object} [params] extra parameters specific to the exchange API endpoint
         * @returns {object} a [ticker structure]{@link https://docs.ccxt.com/#/?id=ticker-structure}
         */
        const ticker = await this.watchMultiRequest ('watchBidsAsks', '/contractMarket/tickerV2:', symbols, params);
        if (this.newUpdates) {
            const tickers = {};
            tickers[ticker['symbol']] = ticker;
            return tickers;
        }
        return this.filterByArray (this.bidsasks, 'symbol', symbols);
    }

    async watchMultiRequest (methodName, channelName: string, symbols: Strings = undefined, params = {}) {
        await this.loadMarkets ();
        [ methodName, params ] = this.handleParamString (params, 'callerMethodName', methodName);
        const isBidsAsks = (methodName === 'watchBidsAsks');
        symbols = this.marketSymbols (symbols, undefined, false, true, false);
        const length = symbols.length;
        if (length > 100) {
            throw new ArgumentsRequired (this.id + ' ' + methodName + '() accepts a maximum of 100 symbols');
        }
        const messageHashes = [];
        for (let i = 0; i < symbols.length; i++) {
            const symbol = symbols[i];
            const market = this.market (symbol);
            const prefix = isBidsAsks ? 'bidask' : 'ticker';
            messageHashes.push (this.getMessageHash (prefix, market['symbol']));
        }
        const url = await this.negotiate (false);
        const marketIds = this.marketIds (symbols);
        const joined = marketIds.join (',');
        const requestId = this.requestId ().toString ();
        const request = {
            'id': requestId,
            'type': 'subscribe',
            'topic': channelName + joined,
            'response': true,
        };
        const subscription = {
            'id': requestId,
        };
        return await this.watchMultiple (url, messageHashes, this.extend (request, params), messageHashes, subscription);
    }

    handleBidAsk (client: Client, message) {
        //
        // arrives one symbol dict
        //
        // {
        //   "subject": "tickerV2",
        //   "topic": "/contractMarket/tickerV2:XBTUSDM",
        //   "data": {
        //     "symbol": "XBTUSDM", //Market of the symbol
        //     "bestBidSize": 795, // Best bid size
        //     "bestBidPrice": 3200.0, // Best bid
        //     "bestAskPrice": 3600.0, // Best ask
        //     "bestAskSize": 284, // Best ask size
        //     "ts": 1553846081210004941 // Filled time - nanosecond
        //   }
        // }
        //
        const parsedTicker = this.parseWsBidAsk (message);
        const symbol = parsedTicker['symbol'];
        this.bidsasks[symbol] = parsedTicker;
        client.resolve (parsedTicker, this.getMessageHash ('bidask', symbol));
    }

    parseWsBidAsk (ticker, market = undefined) {
        const data = this.safeDict (ticker, 'data', {});
        const marketId = this.safeString (data, 'symbol');
        market = this.safeMarket (marketId, market);
        const symbol = this.safeString (market, 'symbol');
        const timestamp = this.safeIntegerProduct (data, 'ts', 0.000001);
        return this.safeTicker ({
            'symbol': symbol,
            'timestamp': timestamp,
            'datetime': this.iso8601 (timestamp),
            'ask': this.safeNumber (data, 'bestAskPrice'),
            'askVolume': this.safeNumber (data, 'bestAskSize'),
            'bid': this.safeNumber (data, 'bestBidPrice'),
            'bidVolume': this.safeNumber (data, 'bestBidSize'),
            'info': ticker,
        }, market);
>>>>>>> 1b84c429
    }

    async watchPosition (symbol: Str = undefined, params = {}): Promise<Position> {
        /**
         * @method
         * @name kucoinfutures#watchPosition
         * @description watch open positions for a specific symbol
         * @see https://docs.kucoin.com/futures/#position-change-events
         * @param {string|undefined} symbol unified market symbol
         * @param {object} params extra parameters specific to the exchange API endpoint
         * @returns {object} a [position structure]{@link https://docs.ccxt.com/en/latest/manual.html#position-structure}
         */
        if (symbol === undefined) {
            throw new ArgumentsRequired (this.id + ' watchPosition() requires a symbol argument');
        }
        await this.loadMarkets ();
        const url = await this.negotiate (true);
        const market = this.market (symbol);
        const topic = '/contract/position:' + market['id'];
        const request = {
            'privateChannel': true,
        };
        const messageHash = 'position:' + market['symbol'];
        const client = this.client (url);
        this.setPositionCache (client, symbol);
        const fetchPositionSnapshot = this.handleOption ('watchPosition', 'fetchPositionSnapshot', true);
        const awaitPositionSnapshot = this.safeBool ('watchPosition', 'awaitPositionSnapshot', true);
        const currentPosition = this.getCurrentPosition (symbol);
        if (fetchPositionSnapshot && awaitPositionSnapshot && currentPosition === undefined) {
            const snapshot = await client.future ('fetchPositionSnapshot:' + symbol);
            return snapshot;
        }
        return await this.subscribe (url, messageHash, topic, undefined, this.extend (request, params));
    }

    getCurrentPosition (symbol) {
        if (this.positions === undefined) {
            return undefined;
        }
        const cache = this.positions.hashmap;
        const symbolCache = this.safeValue (cache, symbol, {});
        const values = Object.values (symbolCache);
        return this.safeValue (values, 0);
    }

    setPositionCache (client: Client, symbol: string) {
        const fetchPositionSnapshot = this.handleOption ('watchPosition', 'fetchPositionSnapshot', false);
        if (fetchPositionSnapshot) {
            const messageHash = 'fetchPositionSnapshot:' + symbol;
            if (!(messageHash in client.futures)) {
                client.future (messageHash);
                this.spawn (this.loadPositionSnapshot, client, messageHash, symbol);
            }
        }
    }

    async loadPositionSnapshot (client, messageHash, symbol) {
        const position = await this.fetchPosition (symbol);
        this.positions = new ArrayCacheBySymbolById ();
        const cache = this.positions;
        cache.append (position);
        // don't remove the future from the .futures cache
        const future = client.futures[messageHash];
        future.resolve (cache);
        client.resolve (position, 'position:' + symbol);
    }

    handlePosition (client: Client, message) {
        //
        // Position Changes Caused Operations
        //    {
        //        "type": "message",
        //        "userId": "5c32d69203aa676ce4b543c7", // Deprecated, will detele later
        //        "channelType": "private",
        //        "topic": "/contract/position:XBTUSDM",
        //        "subject": "position.change",
        //        "data": {
        //            "realisedGrossPnl": 0E-8, //Accumulated realised profit and loss
        //            "symbol": "XBTUSDM", //Symbol
        //            "crossMode": false, //Cross mode or not
        //            "liquidationPrice": 1000000.0, //Liquidation price
        //            "posLoss": 0E-8, //Manually added margin amount
        //            "avgEntryPrice": 7508.22, //Average entry price
        //            "unrealisedPnl": -0.00014735, //Unrealised profit and loss
        //            "markPrice": 7947.83, //Mark price
        //            "posMargin": 0.00266779, //Position margin
        //            "autoDeposit": false, //Auto deposit margin or not
        //            "riskLimit": 100000, //Risk limit
        //            "unrealisedCost": 0.00266375, //Unrealised value
        //            "posComm": 0.00000392, //Bankruptcy cost
        //            "posMaint": 0.00001724, //Maintenance margin
        //            "posCost": 0.00266375, //Position value
        //            "maintMarginReq": 0.005, //Maintenance margin rate
        //            "bankruptPrice": 1000000.0, //Bankruptcy price
        //            "realisedCost": 0.00000271, //Currently accumulated realised position value
        //            "markValue": 0.00251640, //Mark value
        //            "posInit": 0.00266375, //Position margin
        //            "realisedPnl": -0.00000253, //Realised profit and losts
        //            "maintMargin": 0.00252044, //Position margin
        //            "realLeverage": 1.06, //Leverage of the order
        //            "changeReason": "positionChange", //changeReason:marginChange、positionChange、liquidation、autoAppendMarginStatusChange、adl
        //            "currentCost": 0.00266375, //Current position value
        //            "openingTimestamp": 1558433191000, //Open time
        //            "currentQty": -20, //Current position
        //            "delevPercentage": 0.52, //ADL ranking percentile
        //            "currentComm": 0.00000271, //Current commission
        //            "realisedGrossCost": 0E-8, //Accumulated reliased gross profit value
        //            "isOpen": true, //Opened position or not
        //            "posCross": 1.2E-7, //Manually added margin
        //            "currentTimestamp": 1558506060394, //Current timestamp
        //            "unrealisedRoePcnt": -0.0553, //Rate of return on investment
        //            "unrealisedPnlPcnt": -0.0553, //Position profit and loss ratio
        //            "settleCurrency": "XBT" //Currency used to clear and settle the trades
        //        }
        //    }
        // Position Changes Caused by Mark Price
        //    {
        //        "userId": "5cd3f1a7b7ebc19ae9558591", // Deprecated, will detele later
        //        "topic": "/contract/position:XBTUSDM",
        //        "subject": "position.change",
        //          "data": {
        //              "markPrice": 7947.83,                   //Mark price
        //              "markValue": 0.00251640,                 //Mark value
        //              "maintMargin": 0.00252044,              //Position margin
        //              "realLeverage": 10.06,                   //Leverage of the order
        //              "unrealisedPnl": -0.00014735,           //Unrealised profit and lost
        //              "unrealisedRoePcnt": -0.0553,           //Rate of return on investment
        //              "unrealisedPnlPcnt": -0.0553,            //Position profit and loss ratio
        //              "delevPercentage": 0.52,             //ADL ranking percentile
        //              "currentTimestamp": 1558087175068,      //Current timestamp
        //              "settleCurrency": "XBT"                 //Currency used to clear and settle the trades
        //          }
        //    }
        //  Funding Settlement
        //    {
        //        "userId": "xbc453tg732eba53a88ggyt8c", // Deprecated, will detele later
        //        "topic": "/contract/position:XBTUSDM",
        //        "subject": "position.settlement",
        //        "data": {
        //            "fundingTime": 1551770400000,          //Funding time
        //            "qty": 100,                            //Position siz
        //            "markPrice": 3610.85,                 //Settlement price
        //            "fundingRate": -0.002966,             //Funding rate
        //            "fundingFee": -296,                   //Funding fees
        //            "ts": 1547697294838004923,             //Current time (nanosecond)
        //            "settleCurrency": "XBT"                //Currency used to clear and settle the trades
        //        }
        //    }
        // Adjustmet result of risk limit level
        //     {
        //         "userId": "xbc453tg732eba53a88ggyt8c",
        //         "topic": "/contract/position:ADAUSDTM",
        //         "subject": "position.adjustRiskLimit",
        //         "data": {
        //           "success": true, // Successful or not
        //           "riskLimitLevel": 1, // Current risk limit level
        //           "msg": "" // Failure reason
        //         }
        //     }
        //
        const topic = this.safeString (message, 'topic', '');
        const parts = topic.split (':');
        const marketId = this.safeString (parts, 1);
        const symbol = this.safeSymbol (marketId, undefined, '');
        const cache = this.positions;
        const currentPosition = this.getCurrentPosition (symbol);
        const messageHash = 'position:' + symbol;
        const data = this.safeValue (message, 'data', {});
        const newPosition = this.parsePosition (data);
        const keys = Object.keys (newPosition);
        for (let i = 0; i < keys.length; i++) {
            const key = keys[i];
            if (newPosition[key] === undefined) {
                delete newPosition[key];
            }
        }
        const position = this.extend (currentPosition, newPosition);
        cache.append (position);
        client.resolve (position, messageHash);
    }

    async watchTrades (symbol: string, since: Int = undefined, limit: Int = undefined, params = {}): Promise<Trade[]> {
        /**
         * @method
         * @name kucoinfutures#watchTrades
         * @description get the list of most recent trades for a particular symbol
         * @see https://docs.kucoin.com/futures/#execution-data
         * @param {string} symbol unified symbol of the market to fetch trades for
         * @param {int} [since] timestamp in ms of the earliest trade to fetch
         * @param {int} [limit] the maximum amount of trades to fetch
         * @param {object} [params] extra parameters specific to the exchange API endpoint
         * @returns {object[]} a list of [trade structures]{@link https://docs.ccxt.com/#/?id=public-trades}
         */
        return await this.watchTradesForSymbols ([ symbol ], since, limit, params);
    }

    async watchTradesForSymbols (symbols: string[], since: Int = undefined, limit: Int = undefined, params = {}): Promise<Trade[]> {
        /**
         * @method
         * @name kucoinfutures#watchTrades
         * @description get the list of most recent trades for a particular symbol
         * @param {string} symbol unified symbol of the market to fetch trades for
         * @param {int} [since] timestamp in ms of the earliest trade to fetch
         * @param {int} [limit] the maximum amount of trades to fetch
         * @param {object} [params] extra parameters specific to the exchange API endpoint
         * @returns {object[]} a list of [trade structures]{@link https://docs.ccxt.com/#/?id=public-trades}
         */
        const symbolsLength = symbols.length;
        if (symbolsLength === 0) {
            throw new ArgumentsRequired (this.id + ' watchTradesForSymbols() requires a non-empty array of symbols');
        }
        await this.loadMarkets ();
        symbols = this.marketSymbols (symbols);
        const url = await this.negotiate (false);
        symbols = this.marketSymbols (symbols);
        const marketIds = this.marketIds (symbols);
        const topic = '/contractMarket/execution:' + marketIds.join (',');
        const subscriptionHashes = [];
        const messageHashes = [];
        for (let i = 0; i < symbols.length; i++) {
            const symbol = symbols[i];
            const marketId = marketIds[i];
            messageHashes.push ('trades:' + symbol);
            subscriptionHashes.push ('/contractMarket/execution:' + marketId);
        }
        const trades = await this.subscribeMultiple (url, messageHashes, topic, subscriptionHashes, undefined, params);
        if (this.newUpdates) {
            const first = this.safeValue (trades, 0);
            const tradeSymbol = this.safeString (first, 'symbol');
            limit = trades.getLimit (tradeSymbol, limit);
        }
        return this.filterBySinceLimit (trades, since, limit, 'timestamp', true);
    }

    handleTrade (client: Client, message) {
        //
        //    {
        //        "type": "message",
        //        "topic": "/contractMarket/execution:ADAUSDTM",
        //        "subject": "match",
        //        "data": {
        //            "makerUserId": "62286a4d720edf0001e81961",
        //            "symbol": "ADAUSDTM",
        //            "sequence": 41320766,
        //            "side": "sell",
        //            "size": 2,
        //            "price": 0.35904,
        //            "takerOrderId": "636dd9da9857ba00010cfa44",
        //            "makerOrderId": "636dd9c8df149d0001e62bc8",
        //            "takerUserId": "6180be22b6ab210001fa3371",
        //            "tradeId": "636dd9da0000d400d477eca7",
        //            "ts": 1668143578987357700
        //        }
        //    }
        //
        const data = this.safeValue (message, 'data', {});
        const trade = this.parseTrade (data);
        const symbol = trade['symbol'];
        let trades = this.safeValue (this.trades, symbol);
        if (trades === undefined) {
            const limit = this.safeInteger (this.options, 'tradesLimit', 1000);
            trades = new ArrayCache (limit);
            this.trades[symbol] = trades;
        }
        trades.append (trade);
        this.streamProduce ('trades', trade);
        const messageHash = 'trades:' + symbol;
        client.resolve (trades, messageHash);
        return message;
    }

    async watchOrderBook (symbol: string, limit: Int = undefined, params = {}): Promise<OrderBook> {
        /**
         * @method
         * @name kucoinfutures#watchOrderBook
         * @description watches information on open orders with bid (buy) and ask (sell) prices, volumes and other data
         *   1. After receiving the websocket Level 2 data flow, cache the data.
         *   2. Initiate a REST request to get the snapshot data of Level 2 order book.
         *   3. Playback the cached Level 2 data flow.
         *   4. Apply the new Level 2 data flow to the local snapshot to ensure that the sequence of the new Level 2 update lines up with the sequence of the previous Level 2 data. Discard all the message prior to that sequence, and then playback the change to snapshot.
         *   5. Update the level2 full data based on sequence according to the size. If the price is 0, ignore the messages and update the sequence. If the size=0, update the sequence and remove the price of which the size is 0 out of level 2. For other cases, please update the price.
         *   6. If the sequence of the newly pushed message does not line up to the sequence of the last message, you could pull through REST Level 2 message request to get the updated messages. Please note that the difference between the start and end parameters cannot exceed 500.
         * @see https://docs.kucoin.com/futures/#level-2-market-data
         * @param {string} symbol unified symbol of the market to fetch the order book for
         * @param {int} [limit] the maximum amount of order book entries to return
         * @param {object} [params] extra parameters specific to the exchange API endpoint
         * @returns {object} A dictionary of [order book structures]{@link https://docs.ccxt.com/#/?id=order-book-structure} indexed by market symbols
         */
        return await this.watchOrderBookForSymbols ([ symbol ], limit, params);
    }

    async watchOrderBookForSymbols (symbols: string[], limit: Int = undefined, params = {}): Promise<OrderBook> {
        /**
         * @method
         * @name kucoinfutures#watchOrderBookForSymbols
         * @description watches information on open orders with bid (buy) and ask (sell) prices, volumes and other data
         * @param {string[]} symbols unified array of symbols
         * @param {int} [limit] the maximum amount of order book entries to return
         * @param {object} [params] extra parameters specific to the exchange API endpoint
         * @returns {object} A dictionary of [order book structures]{@link https://docs.ccxt.com/#/?id=order-book-structure} indexed by market symbols
         */
        const symbolsLength = symbols.length;
        if (symbolsLength === 0) {
            throw new ArgumentsRequired (this.id + ' watchOrderBookForSymbols() requires a non-empty array of symbols');
        }
        if (limit !== undefined) {
            if ((limit !== 20) && (limit !== 100)) {
                throw new ExchangeError (this.id + " watchOrderBook 'limit' argument must be undefined, 20 or 100");
            }
        }
        await this.loadMarkets ();
        symbols = this.marketSymbols (symbols);
        const marketIds = this.marketIds (symbols);
        const url = await this.negotiate (false);
        const topic = '/contractMarket/level2:' + marketIds.join (',');
        const subscriptionArgs = {
            'limit': limit,
        };
        const subscriptionHashes = [];
        const messageHashes = [];
        for (let i = 0; i < symbols.length; i++) {
            const symbol = symbols[i];
            const marketId = marketIds[i];
            messageHashes.push ('orderbook:' + symbol);
            subscriptionHashes.push ('/contractMarket/level2:' + marketId);
        }
        const orderbook = await this.subscribeMultiple (url, messageHashes, topic, subscriptionHashes, subscriptionArgs, params);
        return orderbook.limit ();
    }

    handleDelta (orderbook, delta) {
        orderbook['nonce'] = this.safeInteger (delta, 'sequence');
        const timestamp = this.safeInteger (delta, 'timestamp');
        orderbook['timestamp'] = timestamp;
        orderbook['datetime'] = this.iso8601 (timestamp);
        const change = this.safeValue (delta, 'change', {});
        const splitChange = change.split (',');
        const price = this.safeNumber (splitChange, 0);
        const side = this.safeString (splitChange, 1);
        const quantity = this.safeNumber (splitChange, 2);
        const type = (side === 'buy') ? 'bids' : 'asks';
        const value = [ price, quantity ];
        if (type === 'bids') {
            const storedBids = orderbook['bids'];
            storedBids.storeArray (value);
        } else {
            const storedAsks = orderbook['asks'];
            storedAsks.storeArray (value);
        }
    }

    handleDeltas (bookside, deltas) {
        for (let i = 0; i < deltas.length; i++) {
            this.handleDelta (bookside, deltas[i]);
        }
    }

    handleOrderBook (client: Client, message) {
        //
        // initial snapshot is fetched with ccxt's fetchOrderBook
        // the feed does not include a snapshot, just the deltas
        //
        //    {
        //        "type": "message",
        //        "topic": "/contractMarket/level2:ADAUSDTM",
        //        "subject": "level2",
        //        "data": {
        //            "sequence": 1668059586457,
        //            "change": "0.34172,sell,456", // type, side, quantity
        //            "timestamp": 1668573023223
        //        }
        //    }
        //
        const data = this.safeValue (message, 'data');
        const topic = this.safeString (message, 'topic');
        const topicParts = topic.split (':');
        const marketId = this.safeString (topicParts, 1);
        const symbol = this.safeSymbol (marketId, undefined, '-');
        const messageHash = 'orderbook:' + symbol;
        if (!(symbol in this.orderbooks)) {
            const subscriptionArgs = this.safeDict (client.subscriptions, topic, {});
            const limit = this.safeInteger (subscriptionArgs, 'limit');
            this.orderbooks[symbol] = this.orderBook ({}, limit);
        }
        const storedOrderBook = this.orderbooks[symbol];
        const nonce = this.safeInteger (storedOrderBook, 'nonce');
        const deltaEnd = this.safeInteger (data, 'sequence');
        if (nonce === undefined) {
            const cacheLength = storedOrderBook.cache.length;
            const topicPartsNew = topic.split (':');
            const topicSymbol = this.safeString (topicPartsNew, 1);
            const topicChannel = this.safeString (topicPartsNew, 0);
            const subscriptions = Object.keys (client.subscriptions);
            let subscription = undefined;
            for (let i = 0; i < subscriptions.length; i++) {
                const key = subscriptions[i];
                if ((key.indexOf (topicSymbol) >= 0) && (key.indexOf (topicChannel) >= 0)) {
                    subscription = client.subscriptions[key];
                    break;
                }
            }
            const limit = this.safeInteger (subscription, 'limit');
            const snapshotDelay = this.handleOption ('watchOrderBook', 'snapshotDelay', 5);
            if (cacheLength === snapshotDelay) {
                this.spawn (this.loadOrderBook, client, messageHash, symbol, limit, {});
            }
            storedOrderBook.cache.push (data);
            return;
        } else if (nonce >= deltaEnd) {
            return;
        }
        this.handleDelta (storedOrderBook, data);
        client.resolve (storedOrderBook, messageHash);
    }

    getCacheIndex (orderbook, cache) {
        const firstDelta = this.safeValue (cache, 0);
        const nonce = this.safeInteger (orderbook, 'nonce');
        const firstDeltaStart = this.safeInteger (firstDelta, 'sequence');
        if (nonce < firstDeltaStart - 1) {
            return -1;
        }
        for (let i = 0; i < cache.length; i++) {
            const delta = cache[i];
            const deltaStart = this.safeInteger (delta, 'sequence');
            if (nonce < deltaStart - 1) {
                return i;
            }
        }
        return cache.length;
    }

    handleSystemStatus (client: Client, message) {
        //
        // todo: answer the question whether handleSystemStatus should be renamed
        // and unified as handleStatus for any usage pattern that
        // involves system status and maintenance updates
        //
        //     {
        //         "id": "1578090234088", // connectId
        //         "type": "welcome",
        //     }
        //
        return message;
    }

    async watchOrders (symbol: Str = undefined, since: Int = undefined, limit: Int = undefined, params = {}): Promise<Order[]> {
        /**
         * @method
         * @name kucoinfutures#watchOrders
         * @description watches information on multiple orders made by the user
         * @see https://docs.kucoin.com/futures/#trade-orders-according-to-the-market
         * @param {string} symbol unified market symbol of the market orders were made in
         * @param {int} [since] the earliest time in ms to fetch orders for
         * @param {int} [limit] the maximum number of order structures to retrieve
         * @param {object} [params] extra parameters specific to the exchange API endpoint
         * @returns {object[]} a list of [order structures]{@link https://docs.ccxt.com/#/?id=order-structure}
         */
        await this.loadMarkets ();
        const url = await this.negotiate (true);
        const topic = '/contractMarket/tradeOrders';
        const request = {
            'privateChannel': true,
        };
        let messageHash = 'orders';
        if (symbol !== undefined) {
            const market = this.market (symbol);
            symbol = market['symbol'];
            messageHash = messageHash + ':' + symbol;
        }
        const orders = await this.subscribe (url, messageHash, topic, undefined, this.extend (request, params));
        if (this.newUpdates) {
            limit = orders.getLimit (symbol, limit);
        }
        return this.filterBySymbolSinceLimit (orders, symbol, since, limit, true);
    }

    parseWsOrderStatus (status) {
        const statuses = {
            'open': 'open',
            'filled': 'closed',
            'match': 'open',
            'update': 'open',
            'canceled': 'canceled',
        };
        return this.safeString (statuses, status, status);
    }

    parseWsOrder (order, market = undefined) {
        //
        //         "symbol": "XCAD-USDT",
        //     {
        //         "orderType": "limit",
        //         "side": "buy",
        //         "orderId": "6249167327218b000135e749",
        //         "type": "canceled",
        //         "orderTime": 1648957043065280224,
        //         "size": "100.452",
        //         "filledSize": "0",
        //         "price": "2.9635",
        //         "clientOid": "buy-XCAD-USDT-1648957043010159",
        //         "remainSize": "0",
        //         "status": "done",
        //         "ts": 1648957054031001037
        //     }
        //
        const id = this.safeString (order, 'orderId');
        const clientOrderId = this.safeString (order, 'clientOid');
        const orderType = this.safeStringLower (order, 'orderType');
        const price = this.safeString (order, 'price');
        const filled = this.safeString (order, 'filledSize');
        const amount = this.safeString (order, 'size');
        const rawType = this.safeString (order, 'type');
        const status = this.parseWsOrderStatus (rawType);
        const timestamp = this.safeIntegerProduct (order, 'orderTime', 0.000001);
        const marketId = this.safeString (order, 'symbol');
        market = this.safeMarket (marketId, market);
        const symbol = market['symbol'];
        const side = this.safeStringLower (order, 'side');
        return this.safeOrder ({
            'info': order,
            'symbol': symbol,
            'id': id,
            'clientOrderId': clientOrderId,
            'timestamp': timestamp,
            'datetime': this.iso8601 (timestamp),
            'lastTradeTimestamp': undefined,
            'type': orderType,
            'timeInForce': undefined,
            'postOnly': undefined,
            'side': side,
            'price': price,
            'stopPrice': undefined,
            'amount': amount,
            'cost': undefined,
            'average': undefined,
            'filled': filled,
            'remaining': undefined,
            'status': status,
            'fee': undefined,
            'trades': undefined,
        }, market);
    }

    handleOrder (client: Client, message) {
        const messageHash = 'orders';
        const data = this.safeValue (message, 'data');
        const parsed = this.parseWsOrder (data);
        const symbol = this.safeString (parsed, 'symbol');
        const orderId = this.safeString (parsed, 'id');
        if (symbol !== undefined) {
            if (this.orders === undefined) {
                const limit = this.safeInteger (this.options, 'ordersLimit', 1000);
                this.orders = new ArrayCacheBySymbolById (limit);
            }
            const cachedOrders = this.orders;
            const orders = this.safeValue (cachedOrders.hashmap, symbol, {});
            const order = this.safeValue (orders, orderId);
            if (order !== undefined) {
                // todo add others to calculate average etc
                const stopPrice = this.safeValue (order, 'stopPrice');
                if (stopPrice !== undefined) {
                    parsed['stopPrice'] = stopPrice;
                }
                if (order['status'] === 'closed') {
                    parsed['status'] = 'closed';
                }
            }
            cachedOrders.append (parsed);
            client.resolve (this.orders, messageHash);
            const symbolSpecificMessageHash = messageHash + ':' + symbol;
            client.resolve (this.orders, symbolSpecificMessageHash);
        }
    }

    async watchBalance (params = {}): Promise<Balances> {
        /**
         * @method
         * @name kucoinfutures#watchBalance
         * @description watch balance and get the amount of funds available for trading or funds locked in orders
         * @see https://docs.kucoin.com/futures/#account-balance-events
         * @param {object} [params] extra parameters specific to the exchange API endpoint
         * @returns {object} a [balance structure]{@link https://docs.ccxt.com/#/?id=balance-structure}
         */
        await this.loadMarkets ();
        const url = await this.negotiate (true);
        const topic = '/contractAccount/wallet';
        const request = {
            'privateChannel': true,
        };
        const subscription = {
            'method': this.handleBalanceSubscription,
        };
        const messageHash = 'balance';
        return await this.subscribe (url, messageHash, topic, subscription, this.extend (request, params));
    }

    handleBalance (client: Client, message) {
        //
        //    {
        //        "id": "6375553193027a0001f6566f",
        //        "type": "message",
        //        "topic": "/contractAccount/wallet",
        //        "userId": "613a896885d8660006151f01",
        //        "channelType": "private",
        //        "subject": "availableBalance.change",
        //        "data": {
        //            "currency": "USDT",
        //            "holdBalance": "0.0000000000",
        //            "availableBalance": "14.0350281903",
        //            "timestamp": "1668633905657"
        //        }
        //    }
        //
        const data = this.safeValue (message, 'data', {});
        this.balance['info'] = data;
        const currencyId = this.safeString (data, 'currency');
        const code = this.safeCurrencyCode (currencyId);
        const account = this.account ();
        account['free'] = this.safeString (data, 'availableBalance');
        account['used'] = this.safeString (data, 'holdBalance');
        this.balance[code] = account;
        this.balance = this.safeBalance (this.balance);
        client.resolve (this.balance, 'balance');
    }

    handleBalanceSubscription (client: Client, message, subscription) {
        this.spawn (this.fetchBalanceSnapshot, client, message);
    }

    async fetchBalanceSnapshot (client, message) {
        await this.loadMarkets ();
        this.checkRequiredCredentials ();
        const messageHash = 'balance';
        const selectedType = this.safeString2 (this.options, 'watchBalance', 'defaultType', 'swap'); // spot, margin, main, funding, future, mining, trade, contract, pool
        const params = {
            'type': selectedType,
        };
        const snapshot = await this.fetchBalance (params);
        //
        //    {
        //        "info": {
        //            "code": "200000",
        //            "data": {
        //                "accountEquity": 0.0350281903,
        //                "unrealisedPNL": 0,
        //                "marginBalance": 0.0350281903,
        //                "positionMargin": 0,
        //                "orderMargin": 0,
        //                "frozenFunds": 0,
        //                "availableBalance": 0.0350281903,
        //                "currency": "USDT"
        //            }
        //        },
        //        "timestamp": undefined,
        //        "datetime": undefined,
        //        "USDT": {
        //            "free": 0.0350281903,
        //            "used": 0,
        //            "total": 0.0350281903
        //        },
        //        "free": {
        //            "USDT": 0.0350281903
        //        },
        //        "used": {
        //            "USDT": 0
        //        },
        //        "total": {
        //            "USDT": 0.0350281903
        //        }
        //    }
        //
        const keys = Object.keys (snapshot);
        for (let i = 0; i < keys.length; i++) {
            const code = keys[i];
            if (code !== 'free' && code !== 'used' && code !== 'total' && code !== 'timestamp' && code !== 'datetime' && code !== 'info') {
                this.balance[code] = snapshot[code];
            }
        }
        this.balance['info'] = this.safeValue (snapshot, 'info', {});
        client.resolve (this.balance, messageHash);
    }

    handleSubject (client: Client, message) {
        //
        //    {
        //        "type": "message",
        //        "topic": "/contractMarket/level2:ADAUSDTM",
        //        "subject": "level2",
        //        "data": {
        //            "sequence": 1668059586457,
        //            "change": "0.34172,sell,456", // type, side, quantity
        //            "timestamp": 1668573023223
        //        }
        //    }
        //
        const subject = this.safeString (message, 'subject');
        const methods = {
            'level2': this.handleOrderBook,
            'ticker': this.handleTicker,
            'tickerV2': this.handleBidAsk,
            'availableBalance.change': this.handleBalance,
            'match': this.handleTrade,
            'orderChange': this.handleOrder,
            'orderUpdated': this.handleOrder,
            'position.change': this.handlePosition,
            'position.settlement': this.handlePosition,
            'position.adjustRiskLimit': this.handlePosition,
        };
        const method = this.safeValue (methods, subject);
        if (method !== undefined) {
            method.call (this, client, message);
        }
    }

    getMessageHash (elementName: string, symbol: Str = undefined) {
        // elementName can be 'ticker', 'bidask', ...
        if (symbol !== undefined) {
            return elementName + '@' + symbol;
        } else {
            return elementName + 's@all';
        }
    }

    ping (client) {
        // kucoin does not support built-in ws protocol-level ping-pong
        // instead it requires a custom json-based text ping-pong
        // https://docs.kucoin.com/#ping
        const id = this.requestId ().toString ();
        return {
            'id': id,
            'type': 'ping',
        };
    }

    handlePong (client: Client, message) {
        // https://docs.kucoin.com/#ping
        client.lastPong = this.milliseconds ();
        return message;
    }

    handleErrorMessage (client: Client, message) {
        //
        //    {
        //        "id": "64d8732c856851144bded10d",
        //        "type": "error",
        //        "code": 401,
        //        "data": "token is expired"
        //    }
        //
        const data = this.safeString (message, 'data', '');
        if (data === 'token is expired') {
            let type = 'public';
            if (client.url.indexOf ('connectId=private') >= 0) {
                type = 'private';
            }
            this.options['urls'][type] = undefined;
        }
        this.handleErrors (undefined, undefined, client.url, undefined, undefined, data, message, undefined, undefined);
    }

    handleMessage (client: Client, message) {
        this.streamProduce ('raw', message);
        const type = this.safeString (message, 'type');
        const methods = {
            // 'heartbeat': this.handleHeartbeat,
            'welcome': this.handleSystemStatus,
            'message': this.handleSubject,
            'pong': this.handlePong,
            'error': this.handleErrorMessage,
        };
        const method = this.safeValue (methods, type);
        if (method !== undefined) {
            method.call (this, client, message);
        }
    }
}<|MERGE_RESOLUTION|>--- conflicted
+++ resolved
@@ -224,13 +224,10 @@
         const market = this.safeMarket (marketId, undefined, '-');
         const ticker = this.parseTicker (data, market);
         this.tickers[market['symbol']] = ticker;
-<<<<<<< HEAD
         const messageHash = 'ticker:' + market['symbol'];
         this.streamProduce ('tickers', ticker);
-        client.resolve (ticker, messageHash);
+        client.resolve (ticker, this.getMessageHash ('ticker', market['symbol']));
         return message;
-=======
-        client.resolve (ticker, this.getMessageHash ('ticker', market['symbol']));
     }
 
     async watchBidsAsks (symbols: Strings = undefined, params = {}): Promise<Tickers> {
@@ -323,7 +320,6 @@
             'bidVolume': this.safeNumber (data, 'bestBidSize'),
             'info': ticker,
         }, market);
->>>>>>> 1b84c429
     }
 
     async watchPosition (symbol: Str = undefined, params = {}): Promise<Position> {
