//  ---------------------------------------------------------------------------

import kucoinfuturesRest from '../kucoinfutures.js';
import { ExchangeError, ArgumentsRequired } from '../base/errors.js';
import { ArrayCache, ArrayCacheBySymbolById } from '../base/ws/Cache.js';
import type { Int, Str, OrderBook, Order, Trade, Ticker, Balances, Position } from '../base/types.js';
import Client from '../base/ws/Client.js';

//  ---------------------------------------------------------------------------

export default class kucoinfutures extends kucoinfuturesRest {
    describe () {
        return this.deepExtend (super.describe (), {
            'has': {
                'ws': true,
                'watchTicker': true,
                'watchTrades': true,
                'watchOrderBook': true,
                'watchOrders': true,
                'watchBalance': true,
                'watchPosition': true,
                'watchPositions': false,
                'watchPositionForSymbols': false,
                'watchTradesForSymbols': true,
                'watchOrderBookForSymbols': true,
            },
            'options': {
                'accountsByType': {
                    'swap': 'future',
                    'cross': 'margin',
                    // 'spot': ,
                    // 'margin': ,
                    // 'main': ,
                    // 'funding': ,
                    // 'future': ,
                    // 'mining': ,
                    // 'trade': ,
                    // 'contract': ,
                    // 'pool': ,
                },
                'tradesLimit': 1000,
                'watchOrderBook': {
                    'snapshotDelay': 20,
                    'snapshotMaxRetries': 3,
                },
                'watchTicker': {
                    'name': 'contractMarket/tickerV2', // market/ticker
                },
                'watchPosition': {
                    'fetchPositionSnapshot': true, // or false
                    'awaitPositionSnapshot': true, // whether to wait for the position snapshot before providing updates
                },
            },
            'streaming': {
                // kucoin does not support built-in ws protocol-level ping-pong
                // instead it requires a custom json-based text ping-pong
                // https://docs.kucoin.com/#ping
                'ping': this.ping,
            },
        });
    }

    async negotiate (privateChannel, params = {}) {
        const connectId = privateChannel ? 'private' : 'public';
        const urls = this.safeValue (this.options, 'urls', {});
<<<<<<< HEAD
        if (connectId in urls) {
            const storedFuture = urls[connectId];
            return await storedFuture;
=======
        const spawaned = this.safeValue (urls, connectId);
        if (spawaned !== undefined) {
            return spawaned;
>>>>>>> d19505c8
        }
        // we store an awaitable to the url
        // so that multiple calls don't asynchronously
        // fetch different urls and overwrite each other
        urls[connectId] = this.spawn (this.negotiateHelper, privateChannel, params); // we have to wait here otherwsie in c# will not work
        this.options['urls'] = urls;
        const future = urls[connectId];
        return await future;
    }

    async negotiateHelper (privateChannel, params = {}) {
        let response = undefined;
        const connectId = privateChannel ? 'private' : 'public';
        if (privateChannel) {
            response = await this.futuresPrivatePostBulletPrivate (params);
            //
            //     {
            //         "code": "200000",
            //         "data": {
            //             "instanceServers": [
            //                 {
            //                     "pingInterval":  50000,
            //                     "endpoint": "wss://push-private.kucoin.com/endpoint",
            //                     "protocol": "websocket",
            //                     "encrypt": true,
            //                     "pingTimeout": 10000
            //                 }
            //             ],
            //             "token": "2neAiuYvAU61ZDXANAGAsiL4-iAExhsBXZxftpOeh_55i3Ysy2q2LEsEWU64mdzUOPusi34M_wGoSf7iNyEWJ1UQy47YbpY4zVdzilNP-Bj3iXzrjjGlWtiYB9J6i9GjsxUuhPw3BlrzazF6ghq4Lzf7scStOz3KkxjwpsOBCH4=.WNQmhZQeUKIkh97KYgU0Lg=="
            //         }
            //     }
            //
        } else {
            response = await this.futuresPublicPostBulletPublic (params);
        }
        const data = this.safeValue (response, 'data', {});
        const instanceServers = this.safeValue (data, 'instanceServers', []);
        const firstInstanceServer = this.safeValue (instanceServers, 0);
        const pingInterval = this.safeInteger (firstInstanceServer, 'pingInterval');
        const endpoint = this.safeString (firstInstanceServer, 'endpoint');
        const token = this.safeString (data, 'token');
        const result = endpoint + '?' + this.urlencode ({
            'token': token,
            'privateChannel': privateChannel,
            'connectId': connectId,
        });
        const client = this.client (result);
        client.keepAlive = pingInterval;
        return result;
    }

    requestId () {
        const requestId = this.sum (this.safeInteger (this.options, 'requestId', 0), 1);
        this.options['requestId'] = requestId;
        return requestId;
    }

    async subscribe (url, messageHash, subscriptionHash, subscription, params = {}) {
        const requestId = this.requestId ().toString ();
        const request = {
            'id': requestId,
            'type': 'subscribe',
            'topic': subscriptionHash,
            'response': true,
        };
        const message = this.extend (request, params);
        const subscriptionRequest = {
            'id': requestId,
        };
        if (subscription === undefined) {
            subscription = subscriptionRequest;
        } else {
            subscription = this.extend (subscriptionRequest, subscription);
        }
        return await this.watch (url, messageHash, message, subscriptionHash, subscription);
    }

    async subscribeMultiple (url, messageHashes, topic, subscriptionHashes, subscription, params = {}) {
        const requestId = this.requestId ().toString ();
        const request = {
            'id': requestId,
            'type': 'subscribe',
            'topic': topic,
            'response': true,
        };
        const message = this.extend (request, params);
        const subscriptionRequest = {
            'id': requestId,
        };
        if (subscription === undefined) {
            subscription = subscriptionRequest;
        } else {
            subscription = this.extend (subscriptionRequest, subscription);
        }
        return await this.watchMultiple (url, messageHashes, message, subscriptionHashes, subscription);
    }

    async watchTicker (symbol: string, params = {}): Promise<Ticker> {
        /**
         * @method
         * @name kucoinfutures#watchTicker
         * @description watches a price ticker, a statistical calculation with the information calculated over the past 24 hours for a specific market
         * @see https://docs.kucoin.com/futures/#get-real-time-symbol-ticker-v2
         * @param {string} symbol unified symbol of the market to fetch the ticker for
         * @param {object} [params] extra parameters specific to the exchange API endpoint
         * @returns {object} a [ticker structure]{@link https://docs.ccxt.com/#/?id=ticker-structure}
         */
        await this.loadMarkets ();
        const market = this.market (symbol);
        symbol = market['symbol'];
        const url = await this.negotiate (false);
        const options = this.safeValue (this.options, 'watchTicker', {});
        const channel = this.safeString (options, 'name', 'contractMarket/tickerV2');
        const topic = '/' + channel + ':' + market['id'];
        const messageHash = 'ticker:' + symbol;
        return await this.subscribe (url, messageHash, topic, undefined, params);
    }

    handleTicker (client: Client, message) {
        //
        // market/tickerV2
        //
        //    {
        //        "type": "message",
        //        "topic": "/contractMarket/tickerV2:ADAUSDTM",
        //        "subject": "tickerV2",
        //        "data": {
        //            "symbol": "ADAUSDTM",
        //            "sequence": 1668007800439,
        //            "bestBidSize": 178,
        //            "bestBidPrice": "0.35959",
        //            "bestAskPrice": "0.35981",
        //            "ts": "1668141430037124460",
        //            "bestAskSize": 134
        //        }
        //    }
        //
        const data = this.safeValue (message, 'data', {});
        const marketId = this.safeValue (data, 'symbol');
        const market = this.safeMarket (marketId, undefined, '-');
        const ticker = this.parseTicker (data, market);
        this.tickers[market['symbol']] = ticker;
        const messageHash = 'ticker:' + market['symbol'];
        client.resolve (ticker, messageHash);
        return message;
    }

    async watchPosition (symbol: Str = undefined, params = {}): Promise<Position> {
        /**
         * @method
         * @name kucoinfutures#watchPosition
         * @description watch open positions for a specific symbol
         * @see https://docs.kucoin.com/futures/#position-change-events
         * @param {string|undefined} symbol unified market symbol
         * @param {object} params extra parameters specific to the exchange API endpoint
         * @returns {object} a [position structure]{@link https://docs.ccxt.com/en/latest/manual.html#position-structure}
         */
        if (symbol === undefined) {
            throw new ArgumentsRequired (this.id + ' watchPosition() requires a symbol argument');
        }
        await this.loadMarkets ();
        const url = await this.negotiate (true);
        const market = this.market (symbol);
        const topic = '/contract/position:' + market['id'];
        const request = {
            'privateChannel': true,
        };
        const messageHash = 'position:' + market['symbol'];
        const client = this.client (url);
        this.setPositionCache (client, symbol);
        const fetchPositionSnapshot = this.handleOption ('watchPosition', 'fetchPositionSnapshot', true);
        const awaitPositionSnapshot = this.safeValue ('watchPosition', 'awaitPositionSnapshot', true);
        const currentPosition = this.getCurrentPosition (symbol);
        if (fetchPositionSnapshot && awaitPositionSnapshot && currentPosition === undefined) {
            const snapshot = await client.future ('fetchPositionSnapshot:' + symbol);
            return snapshot;
        }
        return await this.subscribe (url, messageHash, topic, undefined, this.extend (request, params));
    }

    getCurrentPosition (symbol) {
        if (this.positions === undefined) {
            return undefined;
        }
        const cache = this.positions.hashmap;
        const symbolCache = this.safeValue (cache, symbol, {});
        const values = Object.values (symbolCache);
        return this.safeValue (values, 0);
    }

    setPositionCache (client: Client, symbol: string) {
        const fetchPositionSnapshot = this.handleOption ('watchPosition', 'fetchPositionSnapshot', false);
        if (fetchPositionSnapshot) {
            const messageHash = 'fetchPositionSnapshot:' + symbol;
            if (!(messageHash in client.futures)) {
                client.future (messageHash);
                this.spawn (this.loadPositionSnapshot, client, messageHash, symbol);
            }
        }
    }

    async loadPositionSnapshot (client, messageHash, symbol) {
        const position = await this.fetchPosition (symbol);
        this.positions = new ArrayCacheBySymbolById ();
        const cache = this.positions;
        cache.append (position);
        // don't remove the future from the .futures cache
        const future = client.futures[messageHash];
        future.resolve (cache);
        client.resolve (position, 'position:' + symbol);
    }

    handlePosition (client: Client, message) {
        //
        // Position Changes Caused Operations
        //    {
        //        "type": "message",
        //        "userId": "5c32d69203aa676ce4b543c7", // Deprecated, will detele later
        //        "channelType": "private",
        //        "topic": "/contract/position:XBTUSDM",
        //        "subject": "position.change",
        //        "data": {
        //            "realisedGrossPnl": 0E-8, //Accumulated realised profit and loss
        //            "symbol": "XBTUSDM", //Symbol
        //            "crossMode": false, //Cross mode or not
        //            "liquidationPrice": 1000000.0, //Liquidation price
        //            "posLoss": 0E-8, //Manually added margin amount
        //            "avgEntryPrice": 7508.22, //Average entry price
        //            "unrealisedPnl": -0.00014735, //Unrealised profit and loss
        //            "markPrice": 7947.83, //Mark price
        //            "posMargin": 0.00266779, //Position margin
        //            "autoDeposit": false, //Auto deposit margin or not
        //            "riskLimit": 100000, //Risk limit
        //            "unrealisedCost": 0.00266375, //Unrealised value
        //            "posComm": 0.00000392, //Bankruptcy cost
        //            "posMaint": 0.00001724, //Maintenance margin
        //            "posCost": 0.00266375, //Position value
        //            "maintMarginReq": 0.005, //Maintenance margin rate
        //            "bankruptPrice": 1000000.0, //Bankruptcy price
        //            "realisedCost": 0.00000271, //Currently accumulated realised position value
        //            "markValue": 0.00251640, //Mark value
        //            "posInit": 0.00266375, //Position margin
        //            "realisedPnl": -0.00000253, //Realised profit and losts
        //            "maintMargin": 0.00252044, //Position margin
        //            "realLeverage": 1.06, //Leverage of the order
        //            "changeReason": "positionChange", //changeReason:marginChange、positionChange、liquidation、autoAppendMarginStatusChange、adl
        //            "currentCost": 0.00266375, //Current position value
        //            "openingTimestamp": 1558433191000, //Open time
        //            "currentQty": -20, //Current position
        //            "delevPercentage": 0.52, //ADL ranking percentile
        //            "currentComm": 0.00000271, //Current commission
        //            "realisedGrossCost": 0E-8, //Accumulated reliased gross profit value
        //            "isOpen": true, //Opened position or not
        //            "posCross": 1.2E-7, //Manually added margin
        //            "currentTimestamp": 1558506060394, //Current timestamp
        //            "unrealisedRoePcnt": -0.0553, //Rate of return on investment
        //            "unrealisedPnlPcnt": -0.0553, //Position profit and loss ratio
        //            "settleCurrency": "XBT" //Currency used to clear and settle the trades
        //        }
        //    }
        // Position Changes Caused by Mark Price
        //    {
        //        "userId": "5cd3f1a7b7ebc19ae9558591", // Deprecated, will detele later
        //        "topic": "/contract/position:XBTUSDM",
        //        "subject": "position.change",
        //          "data": {
        //              "markPrice": 7947.83,                   //Mark price
        //              "markValue": 0.00251640,                 //Mark value
        //              "maintMargin": 0.00252044,              //Position margin
        //              "realLeverage": 10.06,                   //Leverage of the order
        //              "unrealisedPnl": -0.00014735,           //Unrealised profit and lost
        //              "unrealisedRoePcnt": -0.0553,           //Rate of return on investment
        //              "unrealisedPnlPcnt": -0.0553,            //Position profit and loss ratio
        //              "delevPercentage": 0.52,             //ADL ranking percentile
        //              "currentTimestamp": 1558087175068,      //Current timestamp
        //              "settleCurrency": "XBT"                 //Currency used to clear and settle the trades
        //          }
        //    }
        //  Funding Settlement
        //    {
        //        "userId": "xbc453tg732eba53a88ggyt8c", // Deprecated, will detele later
        //        "topic": "/contract/position:XBTUSDM",
        //        "subject": "position.settlement",
        //        "data": {
        //            "fundingTime": 1551770400000,          //Funding time
        //            "qty": 100,                            //Position siz
        //            "markPrice": 3610.85,                 //Settlement price
        //            "fundingRate": -0.002966,             //Funding rate
        //            "fundingFee": -296,                   //Funding fees
        //            "ts": 1547697294838004923,             //Current time (nanosecond)
        //            "settleCurrency": "XBT"                //Currency used to clear and settle the trades
        //        }
        //    }
        // Adjustmet result of risk limit level
        //     {
        //         "userId": "xbc453tg732eba53a88ggyt8c",
        //         "topic": "/contract/position:ADAUSDTM",
        //         "subject": "position.adjustRiskLimit",
        //         "data": {
        //           "success": true, // Successful or not
        //           "riskLimitLevel": 1, // Current risk limit level
        //           "msg": "" // Failure reason
        //         }
        //     }
        //
        const topic = this.safeString (message, 'topic', '');
        const parts = topic.split (':');
        const marketId = this.safeString (parts, 1);
        const symbol = this.safeSymbol (marketId, undefined, '');
        const cache = this.positions;
        const currentPosition = this.getCurrentPosition (symbol);
        const messageHash = 'position:' + symbol;
        const data = this.safeValue (message, 'data', {});
        const newPosition = this.parsePosition (data);
        const keys = Object.keys (newPosition);
        for (let i = 0; i < keys.length; i++) {
            const key = keys[i];
            if (newPosition[key] === undefined) {
                delete newPosition[key];
            }
        }
        const position = this.extend (currentPosition, newPosition);
        cache.append (position);
        client.resolve (position, messageHash);
    }

    async watchTrades (symbol: string, since: Int = undefined, limit: Int = undefined, params = {}): Promise<Trade[]> {
        /**
         * @method
         * @name kucoinfutures#watchTrades
         * @description get the list of most recent trades for a particular symbol
         * @see https://docs.kucoin.com/futures/#execution-data
         * @param {string} symbol unified symbol of the market to fetch trades for
         * @param {int} [since] timestamp in ms of the earliest trade to fetch
         * @param {int} [limit] the maximum amount of trades to fetch
         * @param {object} [params] extra parameters specific to the exchange API endpoint
         * @returns {object[]} a list of [trade structures]{@link https://docs.ccxt.com/#/?id=public-trades}
         */
        return await this.watchTradesForSymbols ([ symbol ], since, limit, params);
    }

    async watchTradesForSymbols (symbols: string[], since: Int = undefined, limit: Int = undefined, params = {}): Promise<Trade[]> {
        /**
         * @method
         * @name kucoinfutures#watchTrades
         * @description get the list of most recent trades for a particular symbol
         * @param {string} symbol unified symbol of the market to fetch trades for
         * @param {int} [since] timestamp in ms of the earliest trade to fetch
         * @param {int} [limit] the maximum amount of trades to fetch
         * @param {object} [params] extra parameters specific to the exchange API endpoint
         * @returns {object[]} a list of [trade structures]{@link https://docs.ccxt.com/#/?id=public-trades}
         */
        const symbolsLength = symbols.length;
        if (symbolsLength === 0) {
            throw new ArgumentsRequired (this.id + ' watchTradesForSymbols() requires a non-empty array of symbols');
        }
        await this.loadMarkets ();
        symbols = this.marketSymbols (symbols);
        const url = await this.negotiate (false);
        symbols = this.marketSymbols (symbols);
        const marketIds = this.marketIds (symbols);
        const topic = '/contractMarket/execution:' + marketIds.join (',');
        const subscriptionHashes = [];
        const messageHashes = [];
        for (let i = 0; i < symbols.length; i++) {
            const symbol = symbols[i];
            const marketId = marketIds[i];
            messageHashes.push ('trades:' + symbol);
            subscriptionHashes.push ('/contractMarket/execution:' + marketId);
        }
        const trades = await this.subscribeMultiple (url, messageHashes, topic, subscriptionHashes, params);
        if (this.newUpdates) {
            const first = this.safeValue (trades, 0);
            const tradeSymbol = this.safeString (first, 'symbol');
            limit = trades.getLimit (tradeSymbol, limit);
        }
        return this.filterBySinceLimit (trades, since, limit, 'timestamp', true);
    }

    handleTrade (client: Client, message) {
        //
        //    {
        //        "type": "message",
        //        "topic": "/contractMarket/execution:ADAUSDTM",
        //        "subject": "match",
        //        "data": {
        //            "makerUserId": "62286a4d720edf0001e81961",
        //            "symbol": "ADAUSDTM",
        //            "sequence": 41320766,
        //            "side": "sell",
        //            "size": 2,
        //            "price": 0.35904,
        //            "takerOrderId": "636dd9da9857ba00010cfa44",
        //            "makerOrderId": "636dd9c8df149d0001e62bc8",
        //            "takerUserId": "6180be22b6ab210001fa3371",
        //            "tradeId": "636dd9da0000d400d477eca7",
        //            "ts": 1668143578987357700
        //        }
        //    }
        //
        const data = this.safeValue (message, 'data', {});
        const trade = this.parseTrade (data);
        const symbol = trade['symbol'];
        let trades = this.safeValue (this.trades, symbol);
        if (trades === undefined) {
            const limit = this.safeInteger (this.options, 'tradesLimit', 1000);
            trades = new ArrayCache (limit);
            this.trades[symbol] = trades;
        }
        trades.append (trade);
        const messageHash = 'trades:' + symbol;
        client.resolve (trades, messageHash);
        return message;
    }

    async watchOrderBook (symbol: string, limit: Int = undefined, params = {}): Promise<OrderBook> {
        /**
         * @method
         * @name kucoinfutures#watchOrderBook
         * @description watches information on open orders with bid (buy) and ask (sell) prices, volumes and other data
         *   1. After receiving the websocket Level 2 data flow, cache the data.
         *   2. Initiate a REST request to get the snapshot data of Level 2 order book.
         *   3. Playback the cached Level 2 data flow.
         *   4. Apply the new Level 2 data flow to the local snapshot to ensure that the sequence of the new Level 2 update lines up with the sequence of the previous Level 2 data. Discard all the message prior to that sequence, and then playback the change to snapshot.
         *   5. Update the level2 full data based on sequence according to the size. If the price is 0, ignore the messages and update the sequence. If the size=0, update the sequence and remove the price of which the size is 0 out of level 2. For other cases, please update the price.
         *   6. If the sequence of the newly pushed message does not line up to the sequence of the last message, you could pull through REST Level 2 message request to get the updated messages. Please note that the difference between the start and end parameters cannot exceed 500.
         * @see https://docs.kucoin.com/futures/#level-2-market-data
         * @param {string} symbol unified symbol of the market to fetch the order book for
         * @param {int} [limit] the maximum amount of order book entries to return
         * @param {object} [params] extra parameters specific to the exchange API endpoint
         * @returns {object} A dictionary of [order book structures]{@link https://docs.ccxt.com/#/?id=order-book-structure} indexed by market symbols
         */
        return await this.watchOrderBookForSymbols ([ symbol ], limit, params);
    }

    async watchOrderBookForSymbols (symbols: string[], limit: Int = undefined, params = {}): Promise<OrderBook> {
        /**
         * @method
         * @name kucoinfutures#watchOrderBookForSymbols
         * @description watches information on open orders with bid (buy) and ask (sell) prices, volumes and other data
         * @param {string[]} symbols unified array of symbols
         * @param {int} [limit] the maximum amount of order book entries to return
         * @param {object} [params] extra parameters specific to the exchange API endpoint
         * @returns {object} A dictionary of [order book structures]{@link https://docs.ccxt.com/#/?id=order-book-structure} indexed by market symbols
         */
        const symbolsLength = symbols.length;
        if (symbolsLength === 0) {
            throw new ArgumentsRequired (this.id + ' watchOrderBookForSymbols() requires a non-empty array of symbols');
        }
        if (limit !== undefined) {
            if ((limit !== 20) && (limit !== 100)) {
                throw new ExchangeError (this.id + " watchOrderBook 'limit' argument must be undefined, 20 or 100");
            }
        }
        await this.loadMarkets ();
        symbols = this.marketSymbols (symbols);
        const marketIds = this.marketIds (symbols);
        const url = await this.negotiate (false);
        const topic = '/contractMarket/level2:' + marketIds.join (',');
        const subscription = {
            'method': this.handleOrderBookSubscription,
            'symbols': symbols,
            'limit': limit,
        };
        const subscriptionHashes = [];
        const messageHashes = [];
        for (let i = 0; i < symbols.length; i++) {
            const symbol = symbols[i];
            const marketId = marketIds[i];
            messageHashes.push ('orderbook:' + symbol);
            subscriptionHashes.push ('/contractMarket/level2:' + marketId);
        }
        const orderbook = await this.subscribeMultiple (url, messageHashes, topic, subscriptionHashes, subscription, params);
        return orderbook.limit ();
    }

    handleDelta (orderbook, delta) {
        orderbook['nonce'] = this.safeInteger (delta, 'sequence');
        const timestamp = this.safeInteger (delta, 'timestamp');
        orderbook['timestamp'] = timestamp;
        orderbook['datetime'] = this.iso8601 (timestamp);
        const change = this.safeValue (delta, 'change', {});
        const splitChange = change.split (',');
        const price = this.safeNumber (splitChange, 0);
        const side = this.safeString (splitChange, 1);
        const quantity = this.safeNumber (splitChange, 2);
        const type = (side === 'buy') ? 'bids' : 'asks';
        const value = [ price, quantity ];
        if (type === 'bids') {
            const storedBids = orderbook['bids'];
            storedBids.storeArray (value);
        } else {
            const storedAsks = orderbook['asks'];
            storedAsks.storeArray (value);
        }
    }

    handleDeltas (bookside, deltas) {
        for (let i = 0; i < deltas.length; i++) {
            this.handleDelta (bookside, deltas[i]);
        }
    }

    handleOrderBook (client: Client, message) {
        //
        // initial snapshot is fetched with ccxt's fetchOrderBook
        // the feed does not include a snapshot, just the deltas
        //
        //    {
        //        "type": "message",
        //        "topic": "/contractMarket/level2:ADAUSDTM",
        //        "subject": "level2",
        //        "data": {
        //            "sequence": 1668059586457,
        //            "change": "0.34172,sell,456", // type, side, quantity
        //            "timestamp": 1668573023223
        //        }
        //    }
        //
        const data = this.safeValue (message, 'data');
        const topic = this.safeString (message, 'topic');
        const topicParts = topic.split (':');
        const marketId = this.safeString (topicParts, 1);
        const symbol = this.safeSymbol (marketId, undefined, '-');
        const messageHash = 'orderbook:' + symbol;
        const storedOrderBook = this.safeValue (this.orderbooks, symbol);
        const nonce = this.safeInteger (storedOrderBook, 'nonce');
        const deltaEnd = this.safeInteger (data, 'sequence');
        if (nonce === undefined) {
            const cacheLength = storedOrderBook.cache.length;
            const topicPartsNew = topic.split (':');
            const topicSymbol = this.safeString (topicPartsNew, 1);
            const topicChannel = this.safeString (topicPartsNew, 0);
            const subscriptions = Object.keys (client.subscriptions);
            let subscription = undefined;
            for (let i = 0; i < subscriptions.length; i++) {
                const key = subscriptions[i];
                if ((key.indexOf (topicSymbol) >= 0) && (key.indexOf (topicChannel) >= 0)) {
                    subscription = client.subscriptions[key];
                    break;
                }
            }
            const limit = this.safeInteger (subscription, 'limit');
            const snapshotDelay = this.handleOption ('watchOrderBook', 'snapshotDelay', 5);
            if (cacheLength === snapshotDelay) {
                this.spawn (this.loadOrderBook, client, messageHash, symbol, limit);
            }
            storedOrderBook.cache.push (data);
            return;
        } else if (nonce >= deltaEnd) {
            return;
        }
        this.handleDelta (storedOrderBook, data);
        client.resolve (storedOrderBook, messageHash);
    }

    getCacheIndex (orderbook, cache) {
        const firstDelta = this.safeValue (cache, 0);
        const nonce = this.safeInteger (orderbook, 'nonce');
        const firstDeltaStart = this.safeInteger (firstDelta, 'sequence');
        if (nonce < firstDeltaStart - 1) {
            return -1;
        }
        for (let i = 0; i < cache.length; i++) {
            const delta = cache[i];
            const deltaStart = this.safeInteger (delta, 'sequence');
            if (nonce < deltaStart - 1) {
                return i;
            }
        }
        return cache.length;
    }

    handleOrderBookSubscription (client: Client, message, subscription) {
        const limit = this.safeInteger (subscription, 'limit');
        const symbols = this.safeValue (subscription, 'symbols');
        if (symbols === undefined) {
            const symbol = this.safeString (subscription, 'symbol');
            this.orderbooks[symbol] = this.orderBook ({}, limit);
        } else {
            for (let i = 0; i < symbols.length; i++) {
                const symbol = symbols[i];
                this.orderbooks[symbol] = this.orderBook ({}, limit);
            }
        }
        // moved snapshot initialization to handleOrderBook to fix
        // https://github.com/ccxt/ccxt/issues/6820
        // the general idea is to fetch the snapshot after the first delta
        // but not before, because otherwise we cannot synchronize the feed
    }

    handleSubscriptionStatus (client: Client, message) {
        //
        //     {
        //         "id": "1578090438322",
        //         "type": "ack"
        //     }
        //
        const id = this.safeString (message, 'id');
        const subscriptionsById = this.indexBy (client.subscriptions, 'id');
        const subscription = this.safeValue (subscriptionsById, id, {});
        const method = this.safeValue (subscription, 'method');
        if (method !== undefined) {
            method.call (this, client, message, subscription);
        }
    }

    handleSystemStatus (client: Client, message) {
        //
        // todo: answer the question whether handleSystemStatus should be renamed
        // and unified as handleStatus for any usage pattern that
        // involves system status and maintenance updates
        //
        //     {
        //         "id": "1578090234088", // connectId
        //         "type": "welcome",
        //     }
        //
        return message;
    }

    async watchOrders (symbol: Str = undefined, since: Int = undefined, limit: Int = undefined, params = {}): Promise<Order[]> {
        /**
         * @method
         * @name kucoinfutures#watchOrders
         * @description watches information on multiple orders made by the user
         * @see https://docs.kucoin.com/futures/#trade-orders-according-to-the-market
         * @param {string} symbol unified market symbol of the market orders were made in
         * @param {int} [since] the earliest time in ms to fetch orders for
         * @param {int} [limit] the maximum number of order structures to retrieve
         * @param {object} [params] extra parameters specific to the exchange API endpoint
         * @returns {object[]} a list of [order structures]{@link https://docs.ccxt.com/#/?id=order-structure}
         */
        await this.loadMarkets ();
        const url = await this.negotiate (true);
        const topic = '/contractMarket/tradeOrders';
        const request = {
            'privateChannel': true,
        };
        let messageHash = 'orders';
        if (symbol !== undefined) {
            const market = this.market (symbol);
            symbol = market['symbol'];
            messageHash = messageHash + ':' + symbol;
        }
        const orders = await this.subscribe (url, messageHash, topic, undefined, this.extend (request, params));
        if (this.newUpdates) {
            limit = orders.getLimit (symbol, limit);
        }
        return this.filterBySymbolSinceLimit (orders, symbol, since, limit, true);
    }

    parseWsOrderStatus (status) {
        const statuses = {
            'open': 'open',
            'filled': 'closed',
            'match': 'open',
            'update': 'open',
            'canceled': 'canceled',
        };
        return this.safeString (statuses, status, status);
    }

    parseWsOrder (order, market = undefined) {
        //
        //         "symbol": "XCAD-USDT",
        //     {
        //         "orderType": "limit",
        //         "side": "buy",
        //         "orderId": "6249167327218b000135e749",
        //         "type": "canceled",
        //         "orderTime": 1648957043065280224,
        //         "size": "100.452",
        //         "filledSize": "0",
        //         "price": "2.9635",
        //         "clientOid": "buy-XCAD-USDT-1648957043010159",
        //         "remainSize": "0",
        //         "status": "done",
        //         "ts": 1648957054031001037
        //     }
        //
        const id = this.safeString (order, 'orderId');
        const clientOrderId = this.safeString (order, 'clientOid');
        const orderType = this.safeStringLower (order, 'orderType');
        const price = this.safeString (order, 'price');
        const filled = this.safeString (order, 'filledSize');
        const amount = this.safeString (order, 'size');
        const rawType = this.safeString (order, 'type');
        const status = this.parseWsOrderStatus (rawType);
        const timestamp = this.safeIntegerProduct (order, 'orderTime', 0.000001);
        const marketId = this.safeString (order, 'symbol');
        market = this.safeMarket (marketId, market);
        const symbol = market['symbol'];
        const side = this.safeStringLower (order, 'side');
        return this.safeOrder ({
            'info': order,
            'symbol': symbol,
            'id': id,
            'clientOrderId': clientOrderId,
            'timestamp': timestamp,
            'datetime': this.iso8601 (timestamp),
            'lastTradeTimestamp': undefined,
            'type': orderType,
            'timeInForce': undefined,
            'postOnly': undefined,
            'side': side,
            'price': price,
            'stopPrice': undefined,
            'amount': amount,
            'cost': undefined,
            'average': undefined,
            'filled': filled,
            'remaining': undefined,
            'status': status,
            'fee': undefined,
            'trades': undefined,
        }, market);
    }

    handleOrder (client: Client, message) {
        const messageHash = 'orders';
        const data = this.safeValue (message, 'data');
        const parsed = this.parseWsOrder (data);
        const symbol = this.safeString (parsed, 'symbol');
        const orderId = this.safeString (parsed, 'id');
        if (symbol !== undefined) {
            if (this.orders === undefined) {
                const limit = this.safeInteger (this.options, 'ordersLimit', 1000);
                this.orders = new ArrayCacheBySymbolById (limit);
            }
            const cachedOrders = this.orders;
            const orders = this.safeValue (cachedOrders.hashmap, symbol, {});
            const order = this.safeValue (orders, orderId);
            if (order !== undefined) {
                // todo add others to calculate average etc
                const stopPrice = this.safeValue (order, 'stopPrice');
                if (stopPrice !== undefined) {
                    parsed['stopPrice'] = stopPrice;
                }
                if (order['status'] === 'closed') {
                    parsed['status'] = 'closed';
                }
            }
            cachedOrders.append (parsed);
            client.resolve (this.orders, messageHash);
            const symbolSpecificMessageHash = messageHash + ':' + symbol;
            client.resolve (this.orders, symbolSpecificMessageHash);
        }
    }

    async watchBalance (params = {}): Promise<Balances> {
        /**
         * @method
         * @name kucoinfutures#watchBalance
         * @description watch balance and get the amount of funds available for trading or funds locked in orders
         * @see https://docs.kucoin.com/futures/#account-balance-events
         * @param {object} [params] extra parameters specific to the exchange API endpoint
         * @returns {object} a [balance structure]{@link https://docs.ccxt.com/#/?id=balance-structure}
         */
        await this.loadMarkets ();
        const url = await this.negotiate (true);
        const topic = '/contractAccount/wallet';
        const request = {
            'privateChannel': true,
        };
        const subscription = {
            'method': this.handleBalanceSubscription,
        };
        const messageHash = 'balance';
        return await this.subscribe (url, messageHash, topic, subscription, this.extend (request, params));
    }

    handleBalance (client: Client, message) {
        //
        //    {
        //        "id": "6375553193027a0001f6566f",
        //        "type": "message",
        //        "topic": "/contractAccount/wallet",
        //        "userId": "613a896885d8660006151f01",
        //        "channelType": "private",
        //        "subject": "availableBalance.change",
        //        "data": {
        //            "currency": "USDT",
        //            "holdBalance": "0.0000000000",
        //            "availableBalance": "14.0350281903",
        //            "timestamp": "1668633905657"
        //        }
        //    }
        //
        const data = this.safeValue (message, 'data', {});
        this.balance['info'] = data;
        const currencyId = this.safeString (data, 'currency');
        const code = this.safeCurrencyCode (currencyId);
        const account = this.account ();
        account['free'] = this.safeString (data, 'availableBalance');
        account['used'] = this.safeString (data, 'holdBalance');
        this.balance[code] = account;
        this.balance = this.safeBalance (this.balance);
        client.resolve (this.balance, 'balance');
    }

    handleBalanceSubscription (client: Client, message, subscription) {
        this.spawn (this.fetchBalanceSnapshot, client, message);
    }

    async fetchBalanceSnapshot (client, message) {
        await this.loadMarkets ();
        this.checkRequiredCredentials ();
        const messageHash = 'balance';
        const selectedType = this.safeString2 (this.options, 'watchBalance', 'defaultType', 'swap'); // spot, margin, main, funding, future, mining, trade, contract, pool
        const params = {
            'type': selectedType,
        };
        const snapshot = await this.fetchBalance (params);
        //
        //    {
        //        "info": {
        //            "code": "200000",
        //            "data": {
        //                "accountEquity": 0.0350281903,
        //                "unrealisedPNL": 0,
        //                "marginBalance": 0.0350281903,
        //                "positionMargin": 0,
        //                "orderMargin": 0,
        //                "frozenFunds": 0,
        //                "availableBalance": 0.0350281903,
        //                "currency": "USDT"
        //            }
        //        },
        //        "timestamp": undefined,
        //        "datetime": undefined,
        //        "USDT": {
        //            "free": 0.0350281903,
        //            "used": 0,
        //            "total": 0.0350281903
        //        },
        //        "free": {
        //            "USDT": 0.0350281903
        //        },
        //        "used": {
        //            "USDT": 0
        //        },
        //        "total": {
        //            "USDT": 0.0350281903
        //        }
        //    }
        //
        const keys = Object.keys (snapshot);
        for (let i = 0; i < keys.length; i++) {
            const code = keys[i];
            if (code !== 'free' && code !== 'used' && code !== 'total' && code !== 'timestamp' && code !== 'datetime' && code !== 'info') {
                this.balance[code] = snapshot[code];
            }
        }
        this.balance['info'] = this.safeValue (snapshot, 'info', {});
        client.resolve (this.balance, messageHash);
    }

    handleSubject (client: Client, message) {
        //
        //    {
        //        "type": "message",
        //        "topic": "/contractMarket/level2:ADAUSDTM",
        //        "subject": "level2",
        //        "data": {
        //            "sequence": 1668059586457,
        //            "change": "0.34172,sell,456", // type, side, quantity
        //            "timestamp": 1668573023223
        //        }
        //    }
        //
        const subject = this.safeString (message, 'subject');
        const methods = {
            'level2': this.handleOrderBook,
            'tickerV2': this.handleTicker,
            'availableBalance.change': this.handleBalance,
            'match': this.handleTrade,
            'orderChange': this.handleOrder,
            'orderUpdated': this.handleOrder,
            'position.change': this.handlePosition,
            'position.settlement': this.handlePosition,
            'position.adjustRiskLimit': this.handlePosition,
        };
        const method = this.safeValue (methods, subject);
        if (method !== undefined) {
            method.call (this, client, message);
        }
    }

    ping (client) {
        // kucoin does not support built-in ws protocol-level ping-pong
        // instead it requires a custom json-based text ping-pong
        // https://docs.kucoin.com/#ping
        const id = this.requestId ().toString ();
        return {
            'id': id,
            'type': 'ping',
        };
    }

    handlePong (client: Client, message) {
        // https://docs.kucoin.com/#ping
        client.lastPong = this.milliseconds ();
        return message;
    }

    handleErrorMessage (client: Client, message) {
        //
        //    {
        //        "id": "64d8732c856851144bded10d",
        //        "type": "error",
        //        "code": 401,
        //        "data": "token is expired"
        //    }
        //
        const data = this.safeString (message, 'data', '');
        if (data === 'token is expired') {
            let type = 'public';
            if (client.url.indexOf ('connectId=private') >= 0) {
                type = 'private';
            }
            this.options['urls'][type] = undefined;
        }
        this.handleErrors (undefined, undefined, client.url, undefined, undefined, data, message, undefined, undefined);
    }

    handleMessage (client: Client, message) {
        const type = this.safeString (message, 'type');
        const methods = {
            // 'heartbeat': this.handleHeartbeat,
            'welcome': this.handleSystemStatus,
            'ack': this.handleSubscriptionStatus,
            'message': this.handleSubject,
            'pong': this.handlePong,
            'error': this.handleErrorMessage,
        };
        const method = this.safeValue (methods, type);
        if (method !== undefined) {
            method.call (this, client, message);
        }
    }
}<|MERGE_RESOLUTION|>--- conflicted
+++ resolved
@@ -63,15 +63,9 @@
     async negotiate (privateChannel, params = {}) {
         const connectId = privateChannel ? 'private' : 'public';
         const urls = this.safeValue (this.options, 'urls', {});
-<<<<<<< HEAD
-        if (connectId in urls) {
-            const storedFuture = urls[connectId];
-            return await storedFuture;
-=======
         const spawaned = this.safeValue (urls, connectId);
         if (spawaned !== undefined) {
-            return spawaned;
->>>>>>> d19505c8
+            return await spawaned;
         }
         // we store an awaitable to the url
         // so that multiple calls don't asynchronously
