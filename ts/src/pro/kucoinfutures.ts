//  ---------------------------------------------------------------------------

import kucoinfuturesRest from '../kucoinfutures.js';
import { ExchangeError, ArgumentsRequired } from '../base/errors.js';
import { ArrayCache, ArrayCacheBySymbolById, ArrayCacheByTimestamp } from '../base/ws/Cache.js';
import type { Int, Str, OrderBook, Order, Trade, Ticker, Balances, Position, Strings, Tickers, OHLCV, Dict, Bool } from '../base/types.js';
import Client from '../base/ws/Client.js';

//  ---------------------------------------------------------------------------

export default class kucoinfutures extends kucoinfuturesRest {
    describe (): any {
        return this.deepExtend (super.describe (), {
            'has': {
                'ws': true,
                'watchLiquidations': false,
                'watchLiquidatinsForSymbols': false,
                'watchMyLiquidations': undefined,
                'watchMyLiquidationsForSymbols': undefined,
                'watchTicker': true,
                'watchTickers': true,
                'watchBidsAsks': true,
                'watchTrades': true,
                'watchOHLCV': true,
                'watchOrderBook': true,
                'watchOrders': true,
                'watchBalance': true,
                'watchPosition': true,
                'watchPositions': false,
                'watchPositionForSymbols': false,
                'watchTradesForSymbols': true,
                'watchOrderBookForSymbols': true,
            },
            'options': {
                'timeframes': {
                    '1m': '1min',
                    '3m': '1min',
                    '5m': '5min',
                    '15m': '15min',
                    '30m': '30min',
                    '1h': '1hour',
                    '2h': '2hour',
                    '4h': '4hour',
                    '8h': '8hour',
                    '12h': '12hour',
                    '1d': '1day',
                    '1w': '1week',
                    '1M': '1month',
                },
                'accountsByType': {
                    'swap': 'future',
                    'cross': 'margin',
                    // 'spot': ,
                    // 'margin': ,
                    // 'main': ,
                    // 'funding': ,
                    // 'future': ,
                    // 'mining': ,
                    // 'trade': ,
                    // 'contract': ,
                    // 'pool': ,
                },
                'tradesLimit': 1000,
                'watchOrderBook': {
                    'snapshotDelay': 20,
                    'snapshotMaxRetries': 3,
                },
                'watchPosition': {
                    'fetchPositionSnapshot': true, // or false
                    'awaitPositionSnapshot': true, // whether to wait for the position snapshot before providing updates
                },
            },
            'streaming': {
                // kucoin does not support built-in ws protocol-level ping-pong
                // instead it requires a custom json-based text ping-pong
                // https://docs.kucoin.com/#ping
                'ping': this.ping,
            },
        });
    }

    async negotiate (privateChannel, params = {}) {
        const connectId = privateChannel ? 'private' : 'public';
        const urls = this.safeValue (this.options, 'urls', {});
        const spawaned = this.safeValue (urls, connectId);
        if (spawaned !== undefined) {
            return await spawaned;
        }
        // we store an awaitable to the url
        // so that multiple calls don't asynchronously
        // fetch different urls and overwrite each other
        urls[connectId] = this.spawn (this.negotiateHelper, privateChannel, params); // we have to wait here otherwsie in c# will not work
        this.options['urls'] = urls;
        const future = urls[connectId];
        return await future;
    }

    async negotiateHelper (privateChannel, params = {}) {
        let response = undefined;
        const connectId = privateChannel ? 'private' : 'public';
        try {
            if (privateChannel) {
                response = await this.futuresPrivatePostBulletPrivate (params);
                //
                //     {
                //         "code": "200000",
                //         "data": {
                //             "instanceServers": [
                //                 {
                //                     "pingInterval":  50000,
                //                     "endpoint": "wss://push-private.kucoin.com/endpoint",
                //                     "protocol": "websocket",
                //                     "encrypt": true,
                //                     "pingTimeout": 10000
                //                 }
                //             ],
                //             "token": "2neAiuYvAU61ZDXANAGAsiL4-iAExhsBXZxftpOeh_55i3Ysy2q2LEsEWU64mdzUOPusi34M_wGoSf7iNyEWJ1UQy47YbpY4zVdzilNP-Bj3iXzrjjGlWtiYB9J6i9GjsxUuhPw3BlrzazF6ghq4Lzf7scStOz3KkxjwpsOBCH4=.WNQmhZQeUKIkh97KYgU0Lg=="
                //         }
                //     }
                //
            } else {
                response = await this.futuresPublicPostBulletPublic (params);
            }
            const data = this.safeValue (response, 'data', {});
            const instanceServers = this.safeValue (data, 'instanceServers', []);
            const firstInstanceServer = this.safeValue (instanceServers, 0);
            const pingInterval = this.safeInteger (firstInstanceServer, 'pingInterval');
            const endpoint = this.safeString (firstInstanceServer, 'endpoint');
            const token = this.safeString (data, 'token');
            const result = endpoint + '?' + this.urlencode ({
                'token': token,
                'privateChannel': privateChannel,
                'connectId': connectId,
            });
            const client = this.client (result);
            client.keepAlive = pingInterval;
            return result;
        } catch (e) {
            const future = this.safeValue (this.options['urls'], connectId);
            future.reject (e);
            delete this.options['urls'][connectId];
        }
        return undefined;
    }

    requestId () {
        const requestId = this.sum (this.safeInteger (this.options, 'requestId', 0), 1);
        this.options['requestId'] = requestId;
        return requestId;
    }

    async subscribe (url, messageHash, subscriptionHash, subscription, params = {}) {
        const requestId = this.requestId ().toString ();
        const request: Dict = {
            'id': requestId,
            'type': 'subscribe',
            'topic': subscriptionHash,
            'response': true,
        };
        const message = this.extend (request, params);
        const subscriptionRequest: Dict = {
            'id': requestId,
        };
        if (subscription === undefined) {
            subscription = subscriptionRequest;
        } else {
            subscription = this.extend (subscriptionRequest, subscription);
        }
        return await this.watch (url, messageHash, message, subscriptionHash, subscription);
    }

    async subscribeMultiple (url, messageHashes, topic, subscriptionHashes, subscriptionArgs, params = {}) {
        const requestId = this.requestId ().toString ();
        const request: Dict = {
            'id': requestId,
            'type': 'subscribe',
            'topic': topic,
            'response': true,
        };
        return await this.watchMultiple (url, messageHashes, this.extend (request, params), subscriptionHashes, subscriptionArgs);
    }

    async unSubscribeMultiple (url, messageHashes, topic, subscriptionHashes, params = {}, subscription: Dict = undefined) {
        const requestId = this.requestId ().toString ();
        const request: Dict = {
            'id': requestId,
            'type': 'unsubscribe',
            'topic': topic,
            'response': true,
        };
        const message = this.extend (request, params);
        if (subscription !== undefined) {
            subscription[requestId] = requestId;
        }
        const client = this.client (url);
        for (let i = 0; i < subscriptionHashes.length; i++) {
            const subscriptionHash = subscriptionHashes[i];
            if (!(subscriptionHash in client.subscriptions)) {
                client.subscriptions[requestId] = subscriptionHash;
            }
        }
        return await this.watchMultiple (url, messageHashes, message, subscriptionHashes, subscription);
    }

    /**
     * @method
     * @name kucoinfutures#watchTicker
     * @description watches a price ticker, a statistical calculation with the information calculated over the past 24 hours for a specific market
     * @see https://www.kucoin.com/docs/websocket/futures-trading/public-channels/get-ticker
     * @param {string} symbol unified symbol of the market to fetch the ticker for
     * @param {object} [params] extra parameters specific to the exchange API endpoint
     * @returns {object} a [ticker structure]{@link https://docs.ccxt.com/#/?id=ticker-structure}
     */
    async watchTicker (symbol: string, params = {}): Promise<Ticker> {
        await this.loadMarkets ();
        const market = this.market (symbol);
        symbol = market['symbol'];
        params['callerMethodName'] = 'watchTicker';
        const tickers = await this.watchTickers ([ symbol ], params);
        return tickers[symbol];
    }

    /**
     * @method
     * @name kucoinfutures#watchTickers
     * @description watches a price ticker, a statistical calculation with the information calculated over the past 24 hours for all markets of a specific list
     * @param {string[]} symbols unified symbol of the market to fetch the ticker for
     * @param {object} [params] extra parameters specific to the exchange API endpoint
     * @returns {object} a [ticker structure]{@link https://docs.ccxt.com/#/?id=ticker-structure}
     */
    async watchTickers (symbols: Strings = undefined, params = {}): Promise<Tickers> {
        await this.loadMarkets ();
        const ticker = await this.watchMultiRequest ('watchTickers', '/contractMarket/ticker:', symbols, params);
        if (this.newUpdates) {
            const tickers: Dict = {};
            tickers[ticker['symbol']] = ticker;
            return tickers;
        }
        return this.filterByArray (this.tickers, 'symbol', symbols);
    }

    handleTicker (client: Client, message) {
        //
        // ticker (v1)
        //
        //    {
        //     "subject": "ticker",
        //     "topic": "/contractMarket/ticker:XBTUSDM",
        //     "data": {
        //         "symbol": "XBTUSDM", //Market of the symbol
        //         "sequence": 45, //Sequence number which is used to judge the continuity of the pushed messages
        //         "side": "sell", //Transaction side of the last traded taker order
        //         "price": "3600.0", //Filled price
        //         "size": 16, //Filled quantity
        //         "tradeId": "5c9dcf4170744d6f5a3d32fb", //Order ID
        //         "bestBidSize": 795, //Best bid size
        //         "bestBidPrice": "3200.0", //Best bid
        //         "bestAskPrice": "3600.0", //Best ask size
        //         "bestAskSize": 284, //Best ask
        //         "ts": 1553846081210004941 //Filled time - nanosecond
        //     }
        //    }
        //
        const data = this.safeValue (message, 'data', {});
        const marketId = this.safeValue (data, 'symbol');
        const market = this.safeMarket (marketId, undefined, '-');
        const ticker = this.parseTicker (data, market);
        this.tickers[market['symbol']] = ticker;
        const messageHash = this.getMessageHash ('ticker', market['symbol']);
        this.streamProduce ('tickers', ticker);
        client.resolve (ticker, messageHash);
        return message;
    }

    /**
     * @method
     * @name kucoinfutures#watchBidsAsks
     * @see https://www.kucoin.com/docs/websocket/futures-trading/public-channels/get-ticker-v2
     * @description watches best bid & ask for symbols
     * @param {string[]} symbols unified symbol of the market to fetch the ticker for
     * @param {object} [params] extra parameters specific to the exchange API endpoint
     * @returns {object} a [ticker structure]{@link https://docs.ccxt.com/#/?id=ticker-structure}
     */
    async watchBidsAsks (symbols: Strings = undefined, params = {}): Promise<Tickers> {
        const ticker = await this.watchMultiRequest ('watchBidsAsks', '/contractMarket/tickerV2:', symbols, params);
        if (this.newUpdates) {
            const tickers: Dict = {};
            tickers[ticker['symbol']] = ticker;
            return tickers;
        }
        return this.filterByArray (this.bidsasks, 'symbol', symbols);
    }

    async watchMultiRequest (methodName, channelName: string, symbols: Strings = undefined, params = {}) {
        await this.loadMarkets ();
        [ methodName, params ] = this.handleParamString (params, 'callerMethodName', methodName);
        const isBidsAsks = (methodName === 'watchBidsAsks');
        symbols = this.marketSymbols (symbols, undefined, false, true, false);
        const length = symbols.length;
        if (length > 100) {
            throw new ArgumentsRequired (this.id + ' ' + methodName + '() accepts a maximum of 100 symbols');
        }
        const messageHashes = [];
        for (let i = 0; i < symbols.length; i++) {
            const symbol = symbols[i];
            const market = this.market (symbol);
            const prefix = isBidsAsks ? 'bidask' : 'ticker';
            messageHashes.push (this.getMessageHash (prefix, market['symbol']));
        }
        const url = await this.negotiate (false);
        const marketIds = this.marketIds (symbols);
        const joined = marketIds.join (',');
        const requestId = this.requestId ().toString ();
        const request: Dict = {
            'id': requestId,
            'type': 'subscribe',
            'topic': channelName + joined,
            'response': true,
        };
        const subscription: Dict = {
            'id': requestId,
        };
        return await this.watchMultiple (url, messageHashes, this.extend (request, params), messageHashes, subscription);
    }

    handleBidAsk (client: Client, message) {
        //
        // arrives one symbol dict
        //
        // {
        //   "subject": "tickerV2",
        //   "topic": "/contractMarket/tickerV2:XBTUSDM",
        //   "data": {
        //     "symbol": "XBTUSDM", //Market of the symbol
        //     "bestBidSize": 795, // Best bid size
        //     "bestBidPrice": 3200.0, // Best bid
        //     "bestAskPrice": 3600.0, // Best ask
        //     "bestAskSize": 284, // Best ask size
        //     "ts": 1553846081210004941 // Filled time - nanosecond
        //   }
        // }
        //
        const parsedTicker = this.parseWsBidAsk (message);
        const symbol = parsedTicker['symbol'];
        this.bidsasks[symbol] = parsedTicker;
        client.resolve (parsedTicker, this.getMessageHash ('bidask', symbol));
    }

    parseWsBidAsk (ticker, market = undefined) {
        const data = this.safeDict (ticker, 'data', {});
        const marketId = this.safeString (data, 'symbol');
        market = this.safeMarket (marketId, market);
        const symbol = this.safeString (market, 'symbol');
        const timestamp = this.safeIntegerProduct (data, 'ts', 0.000001);
        return this.safeTicker ({
            'symbol': symbol,
            'timestamp': timestamp,
            'datetime': this.iso8601 (timestamp),
            'ask': this.safeNumber (data, 'bestAskPrice'),
            'askVolume': this.safeNumber (data, 'bestAskSize'),
            'bid': this.safeNumber (data, 'bestBidPrice'),
            'bidVolume': this.safeNumber (data, 'bestBidSize'),
            'info': ticker,
        }, market);
    }

    /**
     * @method
     * @name kucoinfutures#watchPosition
     * @description watch open positions for a specific symbol
     * @see https://docs.kucoin.com/futures/#position-change-events
     * @param {string|undefined} symbol unified market symbol
     * @param {object} params extra parameters specific to the exchange API endpoint
     * @returns {object} a [position structure]{@link https://docs.ccxt.com/en/latest/manual.html#position-structure}
     */
    async watchPosition (symbol: Str = undefined, params = {}): Promise<Position> {
        if (symbol === undefined) {
            throw new ArgumentsRequired (this.id + ' watchPosition() requires a symbol argument');
        }
        await this.loadMarkets ();
        const url = await this.negotiate (true);
        const market = this.market (symbol);
        const topic = '/contract/position:' + market['id'];
        const request: Dict = {
            'privateChannel': true,
        };
        const messageHash = 'position:' + market['symbol'];
        const client = this.client (url);
        this.setPositionCache (client, symbol);
        const fetchPositionSnapshot = this.handleOption ('watchPosition', 'fetchPositionSnapshot', true);
        const awaitPositionSnapshot = this.handleOption ('watchPosition', 'awaitPositionSnapshot', true);
        const currentPosition = this.getCurrentPosition (symbol);
        if (fetchPositionSnapshot && awaitPositionSnapshot && currentPosition === undefined) {
            const snapshot = await client.future ('fetchPositionSnapshot:' + symbol);
            return snapshot;
        }
        return await this.subscribe (url, messageHash, topic, undefined, this.extend (request, params));
    }

    getCurrentPosition (symbol) {
        if (this.positions === undefined) {
            return undefined;
        }
        const cache = this.positions.hashmap;
        const symbolCache = this.safeValue (cache, symbol, {});
        const values = Object.values (symbolCache);
        return this.safeValue (values, 0);
    }

    setPositionCache (client: Client, symbol: string) {
        const fetchPositionSnapshot = this.handleOption ('watchPosition', 'fetchPositionSnapshot', false);
        if (fetchPositionSnapshot) {
            const messageHash = 'fetchPositionSnapshot:' + symbol;
            if (!(messageHash in client.futures)) {
                client.future (messageHash);
                this.spawn (this.loadPositionSnapshot, client, messageHash, symbol);
            }
        }
    }

    async loadPositionSnapshot (client, messageHash, symbol) {
        const position = await this.fetchPosition (symbol);
        this.positions = new ArrayCacheBySymbolById ();
        const cache = this.positions;
        cache.append (position);
        // don't remove the future from the .futures cache
        const future = client.futures[messageHash];
        future.resolve (cache);
        this.streamProduce ('positions', position);
        client.resolve (position, 'position:' + symbol);
    }

    handlePosition (client: Client, message) {
        //
        // Position Changes Caused Operations
        //    {
        //        "type": "message",
        //        "userId": "5c32d69203aa676ce4b543c7", // Deprecated, will detele later
        //        "channelType": "private",
        //        "topic": "/contract/position:XBTUSDM",
        //        "subject": "position.change",
        //        "data": {
        //            "realisedGrossPnl": 0E-8, //Accumulated realised profit and loss
        //            "symbol": "XBTUSDM", //Symbol
        //            "crossMode": false, //Cross mode or not
        //            "liquidationPrice": 1000000.0, //Liquidation price
        //            "posLoss": 0E-8, //Manually added margin amount
        //            "avgEntryPrice": 7508.22, //Average entry price
        //            "unrealisedPnl": -0.00014735, //Unrealised profit and loss
        //            "markPrice": 7947.83, //Mark price
        //            "posMargin": 0.00266779, //Position margin
        //            "autoDeposit": false, //Auto deposit margin or not
        //            "riskLimit": 100000, //Risk limit
        //            "unrealisedCost": 0.00266375, //Unrealised value
        //            "posComm": 0.00000392, //Bankruptcy cost
        //            "posMaint": 0.00001724, //Maintenance margin
        //            "posCost": 0.00266375, //Position value
        //            "maintMarginReq": 0.005, //Maintenance margin rate
        //            "bankruptPrice": 1000000.0, //Bankruptcy price
        //            "realisedCost": 0.00000271, //Currently accumulated realised position value
        //            "markValue": 0.00251640, //Mark value
        //            "posInit": 0.00266375, //Position margin
        //            "realisedPnl": -0.00000253, //Realised profit and losts
        //            "maintMargin": 0.00252044, //Position margin
        //            "realLeverage": 1.06, //Leverage of the order
        //            "changeReason": "positionChange", //changeReason:marginChange、positionChange、liquidation、autoAppendMarginStatusChange、adl
        //            "currentCost": 0.00266375, //Current position value
        //            "openingTimestamp": 1558433191000, //Open time
        //            "currentQty": -20, //Current position
        //            "delevPercentage": 0.52, //ADL ranking percentile
        //            "currentComm": 0.00000271, //Current commission
        //            "realisedGrossCost": 0E-8, //Accumulated reliased gross profit value
        //            "isOpen": true, //Opened position or not
        //            "posCross": 1.2E-7, //Manually added margin
        //            "currentTimestamp": 1558506060394, //Current timestamp
        //            "unrealisedRoePcnt": -0.0553, //Rate of return on investment
        //            "unrealisedPnlPcnt": -0.0553, //Position profit and loss ratio
        //            "settleCurrency": "XBT" //Currency used to clear and settle the trades
        //        }
        //    }
        // Position Changes Caused by Mark Price
        //    {
        //        "userId": "5cd3f1a7b7ebc19ae9558591", // Deprecated, will detele later
        //        "topic": "/contract/position:XBTUSDM",
        //        "subject": "position.change",
        //          "data": {
        //              "markPrice": 7947.83,                   //Mark price
        //              "markValue": 0.00251640,                 //Mark value
        //              "maintMargin": 0.00252044,              //Position margin
        //              "realLeverage": 10.06,                   //Leverage of the order
        //              "unrealisedPnl": -0.00014735,           //Unrealised profit and lost
        //              "unrealisedRoePcnt": -0.0553,           //Rate of return on investment
        //              "unrealisedPnlPcnt": -0.0553,            //Position profit and loss ratio
        //              "delevPercentage": 0.52,             //ADL ranking percentile
        //              "currentTimestamp": 1558087175068,      //Current timestamp
        //              "settleCurrency": "XBT"                 //Currency used to clear and settle the trades
        //          }
        //    }
        //  Funding Settlement
        //    {
        //        "userId": "xbc453tg732eba53a88ggyt8c", // Deprecated, will detele later
        //        "topic": "/contract/position:XBTUSDM",
        //        "subject": "position.settlement",
        //        "data": {
        //            "fundingTime": 1551770400000,          //Funding time
        //            "qty": 100,                            //Position siz
        //            "markPrice": 3610.85,                 //Settlement price
        //            "fundingRate": -0.002966,             //Funding rate
        //            "fundingFee": -296,                   //Funding fees
        //            "ts": 1547697294838004923,             //Current time (nanosecond)
        //            "settleCurrency": "XBT"                //Currency used to clear and settle the trades
        //        }
        //    }
        // Adjustmet result of risk limit level
        //     {
        //         "userId": "xbc453tg732eba53a88ggyt8c",
        //         "topic": "/contract/position:ADAUSDTM",
        //         "subject": "position.adjustRiskLimit",
        //         "data": {
        //           "success": true, // Successful or not
        //           "riskLimitLevel": 1, // Current risk limit level
        //           "msg": "" // Failure reason
        //         }
        //     }
        //
        const topic = this.safeString (message, 'topic', '');
        const parts = topic.split (':');
        const marketId = this.safeString (parts, 1);
        const symbol = this.safeSymbol (marketId, undefined, '');
        const cache = this.positions;
        const currentPosition = this.getCurrentPosition (symbol);
        const messageHash = 'position:' + symbol;
        const data = this.safeValue (message, 'data', {});
        const newPosition = this.parsePosition (data);
        const keys = Object.keys (newPosition);
        for (let i = 0; i < keys.length; i++) {
            const key = keys[i];
            if (newPosition[key] === undefined) {
                delete newPosition[key];
            }
        }
        const position = this.extend (currentPosition, newPosition);
        cache.append (position);
        this.streamProduce ('positions', position);
        client.resolve (position, messageHash);
    }

    /**
     * @method
     * @name kucoinfutures#watchTrades
     * @description get the list of most recent trades for a particular symbol
     * @see https://docs.kucoin.com/futures/#execution-data
     * @param {string} symbol unified symbol of the market to fetch trades for
     * @param {int} [since] timestamp in ms of the earliest trade to fetch
     * @param {int} [limit] the maximum amount of trades to fetch
     * @param {object} [params] extra parameters specific to the exchange API endpoint
     * @returns {object[]} a list of [trade structures]{@link https://docs.ccxt.com/#/?id=public-trades}
     */
    async watchTrades (symbol: string, since: Int = undefined, limit: Int = undefined, params = {}): Promise<Trade[]> {
        return await this.watchTradesForSymbols ([ symbol ], since, limit, params);
    }

    /**
     * @method
     * @name kucoinfutures#watchTradesForSymbols
     * @description get the list of most recent trades for a particular symbol
     * @param {string[]} symbols
     * @param {int} [since] timestamp in ms of the earliest trade to fetch
     * @param {int} [limit] the maximum amount of trades to fetch
     * @param {object} [params] extra parameters specific to the exchange API endpoint
     * @returns {object[]} a list of [trade structures]{@link https://docs.ccxt.com/#/?id=public-trades}
     */
    async watchTradesForSymbols (symbols: string[], since: Int = undefined, limit: Int = undefined, params = {}): Promise<Trade[]> {
        const symbolsLength = symbols.length;
        if (symbolsLength === 0) {
            throw new ArgumentsRequired (this.id + ' watchTradesForSymbols() requires a non-empty array of symbols');
        }
        await this.loadMarkets ();
        symbols = this.marketSymbols (symbols);
        const url = await this.negotiate (false);
        symbols = this.marketSymbols (symbols);
        const marketIds = this.marketIds (symbols);
        const topic = '/contractMarket/execution:' + marketIds.join (',');
        const subscriptionHashes = [];
        const messageHashes = [];
        for (let i = 0; i < symbols.length; i++) {
            const symbol = symbols[i];
            const marketId = marketIds[i];
            messageHashes.push ('trades:' + symbol);
            subscriptionHashes.push ('/contractMarket/execution:' + marketId);
        }
        const trades = await this.subscribeMultiple (url, messageHashes, topic, subscriptionHashes, undefined, params);
        if (this.newUpdates) {
            const first = this.safeValue (trades, 0);
            const tradeSymbol = this.safeString (first, 'symbol');
            limit = trades.getLimit (tradeSymbol, limit);
        }
        return this.filterBySinceLimit (trades, since, limit, 'timestamp', true);
    }

    /**
     * @method
     * @name kucoinfutures#unWatchTrades
     * @description unWatches trades stream
     * @see https://docs.kucoin.com/futures/#execution-data
     * @param {string} symbol unified symbol of the market to fetch trades for
     * @param {object} [params] extra parameters specific to the exchange API endpoint
     * @returns {object[]} a list of [trade structures]{@link https://docs.ccxt.com/#/?id=public-trades}
     */
    async unWatchTrades (symbol: string, params = {}): Promise<any> {
        return await this.unWatchTradesForSymbols ([ symbol ], params);
    }

    /**
     * @method
     * @name kucoinfutures#unWatchTradesForSymbols
     * @description get the list of most recent trades for a particular symbol
     * @param {string[]} symbols
     * @param {object} [params] extra parameters specific to the exchange API endpoint
     * @returns {object[]} a list of [trade structures]{@link https://docs.ccxt.com/#/?id=public-trades}
     */
    async unWatchTradesForSymbols (symbols: string[], params = {}): Promise<any> {
        await this.loadMarkets ();
        symbols = this.marketSymbols (symbols, undefined, false);
        const url = await this.negotiate (false);
        symbols = this.marketSymbols (symbols);
        const marketIds = this.marketIds (symbols);
        const topic = '/contractMarket/execution:' + marketIds.join (',');
        const subscriptionHashes = [];
        const messageHashes = [];
        for (let i = 0; i < symbols.length; i++) {
            const symbol = symbols[i];
            messageHashes.push ('unsubscribe:trades:' + symbol);
            subscriptionHashes.push ('trades:' + symbol);
        }
        const subscription = {
            'messageHashes': messageHashes,
            'subMessageHashes': subscriptionHashes,
            'topic': 'trades',
            'unsubscribe': true,
            'symbols': symbols,
        };
        return await this.unSubscribeMultiple (url, messageHashes, topic, messageHashes, params, subscription);
    }

    handleTrade (client: Client, message) {
        //
        //    {
        //        "type": "message",
        //        "topic": "/contractMarket/execution:ADAUSDTM",
        //        "subject": "match",
        //        "data": {
        //            "makerUserId": "62286a4d720edf0001e81961",
        //            "symbol": "ADAUSDTM",
        //            "sequence": 41320766,
        //            "side": "sell",
        //            "size": 2,
        //            "price": 0.35904,
        //            "takerOrderId": "636dd9da9857ba00010cfa44",
        //            "makerOrderId": "636dd9c8df149d0001e62bc8",
        //            "takerUserId": "6180be22b6ab210001fa3371",
        //            "tradeId": "636dd9da0000d400d477eca7",
        //            "ts": 1668143578987357700
        //        }
        //    }
        //
        const data = this.safeValue (message, 'data', {});
        const trade = this.parseTrade (data);
        const symbol = trade['symbol'];
        let trades = this.safeValue (this.trades, symbol);
        if (trades === undefined) {
            const limit = this.safeInteger (this.options, 'tradesLimit', 1000);
            trades = new ArrayCache (limit);
            this.trades[symbol] = trades;
        }
        trades.append (trade);
        this.streamProduce ('trades', trade);
        const messageHash = 'trades:' + symbol;
        client.resolve (trades, messageHash);
        return message;
    }

    /**
     * @method
     * @name kucoinfutures#watchOHLCV
     * @see https://www.kucoin.com/docs/websocket/futures-trading/public-channels/klines
     * @description watches historical candlestick data containing the open, high, low, and close price, and the volume of a market
     * @param {string} symbol unified symbol of the market to fetch OHLCV data for
     * @param {string} timeframe the length of time each candle represents
     * @param {int} [since] timestamp in ms of the earliest candle to fetch
     * @param {int} [limit] the maximum amount of candles to fetch
     * @param {object} [params] extra parameters specific to the exchange API endpoint
     * @returns {int[][]} A list of candles ordered as timestamp, open, high, low, close, volume
     */
    async watchOHLCV (symbol: string, timeframe = '1m', since: Int = undefined, limit: Int = undefined, params = {}): Promise<OHLCV[]> {
        await this.loadMarkets ();
        symbol = this.symbol (symbol);
        const url = await this.negotiate (false);
        const marketId = this.marketId (symbol);
        const timeframes = this.safeDict (this.options, 'timeframes');
        const timeframeId = this.safeString (timeframes, timeframe, timeframe);
        const topic = '/contractMarket/limitCandle:' + marketId + '_' + timeframeId;
        const messageHash = 'ohlcv::' + symbol + '_' + timeframe;
        const ohlcv = await this.subscribe (url, messageHash, topic, undefined, params);
        if (this.newUpdates) {
            limit = ohlcv.getLimit (symbol, limit);
        }
        return this.filterBySinceLimit (ohlcv, since, limit, 0, true);
    }

    handleOHLCV (client: Client, message) {
        //
        //    {
        //        "topic":"/contractMarket/limitCandle:LTCUSDTM_1min",
        //        "type":"message",
        //        "data":{
        //            "symbol":"LTCUSDTM",
        //            "candles":[
        //                "1715470980",
        //                "81.38",
        //                "81.38",
        //                "81.38",
        //                "81.38",
        //                "61.0",
        //                "61"
        //            ],
        //            "time":1715470994801
        //        },
        //        "subject":"candle.stick"
        //    }
        //
        const topic = this.safeString (message, 'topic');
        const parts = topic.split ('_');
        const timeframeId = this.safeString (parts, 1);
        const data = this.safeDict (message, 'data');
        const timeframes = this.safeDict (this.options, 'timeframes');
        const timeframe = this.findTimeframe (timeframeId, timeframes);
        const marketId = this.safeString (data, 'symbol');
        const symbol = this.safeSymbol (marketId);
        const messageHash = 'ohlcv::' + symbol + '_' + timeframe;
        const ohlcv = this.safeList (data, 'candles');
        const parsed = [
            this.safeInteger (ohlcv, 0),
            this.safeNumber (ohlcv, 1),
            this.safeNumber (ohlcv, 2),
            this.safeNumber (ohlcv, 3),
            this.safeNumber (ohlcv, 4),
            this.safeNumber (ohlcv, 6), // Note value 5 is incorrect and will be fixed in subsequent versions of kucoin
        ];
        this.ohlcvs[symbol] = this.safeDict (this.ohlcvs, symbol, {});
        if (!(timeframe in this.ohlcvs[symbol])) {
            const limit = this.safeInteger (this.options, 'OHLCVLimit', 1000);
            this.ohlcvs[symbol][timeframe] = new ArrayCacheByTimestamp (limit);
        }
        const stored = this.ohlcvs[symbol][timeframe];
        stored.append (parsed);
        const ohlcvs = this.createStreamOHLCV (symbol, timeframe, parsed);
        this.streamProduce ('ohlcvs', ohlcvs);
        client.resolve (stored, messageHash);
    }

    /**
     * @method
     * @name kucoinfutures#watchOrderBook
     * @description watches information on open orders with bid (buy) and ask (sell) prices, volumes and other data
     *   1. After receiving the websocket Level 2 data flow, cache the data.
     *   2. Initiate a REST request to get the snapshot data of Level 2 order book.
     *   3. Playback the cached Level 2 data flow.
     *   4. Apply the new Level 2 data flow to the local snapshot to ensure that the sequence of the new Level 2 update lines up with the sequence of the previous Level 2 data. Discard all the message prior to that sequence, and then playback the change to snapshot.
     *   5. Update the level2 full data based on sequence according to the size. If the price is 0, ignore the messages and update the sequence. If the size=0, update the sequence and remove the price of which the size is 0 out of level 2. For other cases, please update the price.
     *   6. If the sequence of the newly pushed message does not line up to the sequence of the last message, you could pull through REST Level 2 message request to get the updated messages. Please note that the difference between the start and end parameters cannot exceed 500.
     * @see https://docs.kucoin.com/futures/#level-2-market-data
     * @param {string} symbol unified symbol of the market to fetch the order book for
     * @param {int} [limit] the maximum amount of order book entries to return
     * @param {object} [params] extra parameters specific to the exchange API endpoint
     * @returns {object} A dictionary of [order book structures]{@link https://docs.ccxt.com/#/?id=order-book-structure} indexed by market symbols
     */
    async watchOrderBook (symbol: string, limit: Int = undefined, params = {}): Promise<OrderBook> {
        return await this.watchOrderBookForSymbols ([ symbol ], limit, params);
    }

    /**
     * @method
     * @name kucoinfutures#watchOrderBookForSymbols
     * @description watches information on open orders with bid (buy) and ask (sell) prices, volumes and other data
     * @see https://docs.kucoin.com/futures/#level-2-market-data
     * @param {string[]} symbols unified array of symbols
     * @param {int} [limit] the maximum amount of order book entries to return
     * @param {object} [params] extra parameters specific to the exchange API endpoint
     * @returns {object} A dictionary of [order book structures]{@link https://docs.ccxt.com/#/?id=order-book-structure} indexed by market symbols
     */
    async watchOrderBookForSymbols (symbols: string[], limit: Int = undefined, params = {}): Promise<OrderBook> {
        const symbolsLength = symbols.length;
        if (symbolsLength === 0) {
            throw new ArgumentsRequired (this.id + ' watchOrderBookForSymbols() requires a non-empty array of symbols');
        }
        if (limit !== undefined) {
            if ((limit !== 20) && (limit !== 100)) {
                throw new ExchangeError (this.id + " watchOrderBook 'limit' argument must be undefined, 20 or 100");
            }
        }
        await this.loadMarkets ();
        symbols = this.marketSymbols (symbols);
        const marketIds = this.marketIds (symbols);
        const url = await this.negotiate (false);
        const topic = '/contractMarket/level2:' + marketIds.join (',');
        const subscriptionArgs: Dict = {
            'limit': limit,
        };
        const subscriptionHashes = [];
        const messageHashes = [];
        for (let i = 0; i < symbols.length; i++) {
            const symbol = symbols[i];
            const marketId = marketIds[i];
            messageHashes.push ('orderbook:' + symbol);
            subscriptionHashes.push ('/contractMarket/level2:' + marketId);
        }
        const orderbook = await this.subscribeMultiple (url, messageHashes, topic, subscriptionHashes, subscriptionArgs, params);
        return orderbook.limit ();
    }

    /**
     * @method
     * @name kucoinfutures#unWatchOrderBook
     * @description unWatches information on open orders with bid (buy) and ask (sell) prices, volumes and other data
     * @see https://docs.kucoin.com/futures/#level-2-market-data
     * @param {string} symbol unified symbol of the market to fetch the order book for
     * @param {object} [params] extra parameters specific to the exchange API endpoint
     * @returns {object} A dictionary of [order book structures]{@link https://docs.ccxt.com/#/?id=order-book-structure} indexed by market symbols
     */
    async unWatchOrderBook (symbol: string, params = {}): Promise<any> {
        return await this.unWatchOrderBookForSymbols ([ symbol ], params);
    }

    /**
     * @method
     * @name kucoinfutures#unWatchOrderBookForSymbols
     * @description unWatches information on open orders with bid (buy) and ask (sell) prices, volumes and other data
     * @param {string[]} symbols unified array of symbols
     * @param {object} [params] extra parameters specific to the exchange API endpoint
     * @returns {object} A dictionary of [order book structures]{@link https://docs.ccxt.com/#/?id=order-book-structure} indexed by market symbols
     */
    async unWatchOrderBookForSymbols (symbols: string[], params = {}): Promise<any> {
        await this.loadMarkets ();
        symbols = this.marketSymbols (symbols);
        const marketIds = this.marketIds (symbols);
        const url = await this.negotiate (false);
        const topic = '/contractMarket/level2:' + marketIds.join (',');
        const subscriptionHashes = [];
        const messageHashes = [];
        for (let i = 0; i < symbols.length; i++) {
            const symbol = symbols[i];
            messageHashes.push ('unsubscribe:orderbook:' + symbol);
            subscriptionHashes.push ('orderbook:' + symbol);
        }
        const subscription = {
            'messageHashes': messageHashes,
            'symbols': symbols,
            'unsubscribe': true,
            'topic': 'orderbook',
            'subMessageHashes': subscriptionHashes,
        };
        return await this.unSubscribeMultiple (url, messageHashes, topic, messageHashes, params, subscription);
    }

    handleDelta (orderbook, delta) {
        orderbook['nonce'] = this.safeInteger (delta, 'sequence');
        const timestamp = this.safeInteger (delta, 'timestamp');
        orderbook['timestamp'] = timestamp;
        orderbook['datetime'] = this.iso8601 (timestamp);
        const change = this.safeValue (delta, 'change', {});
        const splitChange = change.split (',');
        const price = this.safeNumber (splitChange, 0);
        const side = this.safeString (splitChange, 1);
        const quantity = this.safeNumber (splitChange, 2);
        const type = (side === 'buy') ? 'bids' : 'asks';
        const value = [ price, quantity ];
        if (type === 'bids') {
            const storedBids = orderbook['bids'];
            storedBids.storeArray (value);
        } else {
            const storedAsks = orderbook['asks'];
            storedAsks.storeArray (value);
        }
    }

    handleDeltas (bookside, deltas) {
        for (let i = 0; i < deltas.length; i++) {
            this.handleDelta (bookside, deltas[i]);
        }
    }

    handleOrderBook (client: Client, message) {
        //
        // initial snapshot is fetched with ccxt's fetchOrderBook
        // the feed does not include a snapshot, just the deltas
        //
        //    {
        //        "type": "message",
        //        "topic": "/contractMarket/level2:ADAUSDTM",
        //        "subject": "level2",
        //        "data": {
        //            "sequence": 1668059586457,
        //            "change": "0.34172,sell,456", // type, side, quantity
        //            "timestamp": 1668573023223
        //        }
        //    }
        //
        const data = this.safeValue (message, 'data');
        const topic = this.safeString (message, 'topic');
        const topicParts = topic.split (':');
        const marketId = this.safeString (topicParts, 1);
        const symbol = this.safeSymbol (marketId, undefined, '-');
        const messageHash = 'orderbook:' + symbol;
        if (!(symbol in this.orderbooks)) {
            const subscriptionArgs = this.safeDict (client.subscriptions, topic, {});
            const limit = this.safeInteger (subscriptionArgs, 'limit');
            this.orderbooks[symbol] = this.orderBook ({}, limit);
        }
        const storedOrderBook = this.orderbooks[symbol];
        const nonce = this.safeInteger (storedOrderBook, 'nonce');
        const deltaEnd = this.safeInteger (data, 'sequence');
        if (nonce === undefined) {
            const cacheLength = storedOrderBook.cache.length;
            const topicPartsNew = topic.split (':');
            const topicSymbol = this.safeString (topicPartsNew, 1);
            const topicChannel = this.safeString (topicPartsNew, 0);
            const subscriptions = Object.keys (client.subscriptions);
            let subscription = undefined;
            for (let i = 0; i < subscriptions.length; i++) {
                const key = subscriptions[i];
                if ((key.indexOf (topicSymbol) >= 0) && (key.indexOf (topicChannel) >= 0)) {
                    subscription = client.subscriptions[key];
                    break;
                }
            }
            const limit = this.safeInteger (subscription, 'limit');
            const snapshotDelay = this.handleOption ('watchOrderBook', 'snapshotDelay', 5);
            if (cacheLength === snapshotDelay) {
                this.spawn (this.loadOrderBook, client, messageHash, symbol, limit, {});
            }
            storedOrderBook.cache.push (data);
            return;
        } else if (nonce >= deltaEnd) {
            return;
        }
        this.handleDelta (storedOrderBook, data);
        this.streamProduce ('orderbooks', storedOrderBook);
        client.resolve (storedOrderBook, messageHash);
    }

    getCacheIndex (orderbook, cache) {
        const firstDelta = this.safeValue (cache, 0);
        const nonce = this.safeInteger (orderbook, 'nonce');
        const firstDeltaStart = this.safeInteger (firstDelta, 'sequence');
        if (nonce < firstDeltaStart - 1) {
            return -1;
        }
        for (let i = 0; i < cache.length; i++) {
            const delta = cache[i];
            const deltaStart = this.safeInteger (delta, 'sequence');
            if (nonce < deltaStart - 1) {
                return i;
            }
        }
        return cache.length;
    }

    handleSystemStatus (client: Client, message) {
        //
        // todo: answer the question whether handleSystemStatus should be renamed
        // and unified as handleStatus for any usage pattern that
        // involves system status and maintenance updates
        //
        //     {
        //         "id": "1578090234088", // connectId
        //         "type": "welcome",
        //     }
        //
        return message;
    }

    /**
     * @method
     * @name kucoinfutures#watchOrders
     * @description watches information on multiple orders made by the user
     * @see https://docs.kucoin.com/futures/#trade-orders-according-to-the-market
     * @param {string} symbol unified market symbol of the market orders were made in
     * @param {int} [since] the earliest time in ms to fetch orders for
     * @param {int} [limit] the maximum number of order structures to retrieve
     * @param {object} [params] extra parameters specific to the exchange API endpoint
     * @returns {object[]} a list of [order structures]{@link https://docs.ccxt.com/#/?id=order-structure}
     */
    async watchOrders (symbol: Str = undefined, since: Int = undefined, limit: Int = undefined, params = {}): Promise<Order[]> {
        await this.loadMarkets ();
        const url = await this.negotiate (true);
        const topic = '/contractMarket/tradeOrders';
        const request: Dict = {
            'privateChannel': true,
        };
        let messageHash = 'orders';
        if (symbol !== undefined) {
            const market = this.market (symbol);
            symbol = market['symbol'];
            messageHash = messageHash + ':' + symbol;
        }
        const orders = await this.subscribe (url, messageHash, topic, undefined, this.extend (request, params));
        if (this.newUpdates) {
            limit = orders.getLimit (symbol, limit);
        }
        return this.filterBySymbolSinceLimit (orders, symbol, since, limit, true);
    }

    parseWsOrderStatus (status) {
        const statuses: Dict = {
            'open': 'open',
            'filled': 'closed',
            'match': 'open',
            'update': 'open',
            'canceled': 'canceled',
        };
        return this.safeString (statuses, status, status);
    }

    parseWsOrder (order, market = undefined) {
        //
        //         "symbol": "XCAD-USDT",
        //     {
        //         "orderType": "limit",
        //         "side": "buy",
        //         "orderId": "6249167327218b000135e749",
        //         "type": "canceled",
        //         "orderTime": 1648957043065280224,
        //         "size": "100.452",
        //         "filledSize": "0",
        //         "price": "2.9635",
        //         "clientOid": "buy-XCAD-USDT-1648957043010159",
        //         "remainSize": "0",
        //         "status": "done",
        //         "ts": 1648957054031001037
        //     }
        //
        const id = this.safeString (order, 'orderId');
        const clientOrderId = this.safeString (order, 'clientOid');
        const orderType = this.safeStringLower (order, 'orderType');
        const price = this.safeString (order, 'price');
        const filled = this.safeString (order, 'filledSize');
        const amount = this.safeString (order, 'size');
        const rawType = this.safeString (order, 'type');
        const status = this.parseWsOrderStatus (rawType);
        const timestamp = this.safeIntegerProduct (order, 'orderTime', 0.000001);
        const marketId = this.safeString (order, 'symbol');
        market = this.safeMarket (marketId, market);
        const symbol = market['symbol'];
        const side = this.safeStringLower (order, 'side');
        return this.safeOrder ({
            'info': order,
            'symbol': symbol,
            'id': id,
            'clientOrderId': clientOrderId,
            'timestamp': timestamp,
            'datetime': this.iso8601 (timestamp),
            'lastTradeTimestamp': undefined,
            'type': orderType,
            'timeInForce': undefined,
            'postOnly': undefined,
            'side': side,
            'price': price,
            'stopPrice': undefined,
            'amount': amount,
            'cost': undefined,
            'average': undefined,
            'filled': filled,
            'remaining': undefined,
            'status': status,
            'fee': undefined,
            'trades': undefined,
        }, market);
    }

    handleOrder (client: Client, message) {
        const messageHash = 'orders';
        const data = this.safeValue (message, 'data');
        const parsed = this.parseWsOrder (data);
        const symbol = this.safeString (parsed, 'symbol');
        const orderId = this.safeString (parsed, 'id');
        if (symbol !== undefined) {
            if (this.orders === undefined) {
                const limit = this.safeInteger (this.options, 'ordersLimit', 1000);
                this.orders = new ArrayCacheBySymbolById (limit);
            }
            const cachedOrders = this.orders;
            const orders = this.safeValue (cachedOrders.hashmap, symbol, {});
            const order = this.safeValue (orders, orderId);
            if (order !== undefined) {
                // todo add others to calculate average etc
                const stopPrice = this.safeValue (order, 'stopPrice');
                if (stopPrice !== undefined) {
                    parsed['stopPrice'] = stopPrice;
                }
                if (order['status'] === 'closed') {
                    parsed['status'] = 'closed';
                }
            }
            cachedOrders.append (parsed);
            this.streamProduce ('orders', parsed);
            client.resolve (this.orders, messageHash);
            const symbolSpecificMessageHash = messageHash + ':' + symbol;
            client.resolve (this.orders, symbolSpecificMessageHash);
        }
    }

    /**
     * @method
     * @name kucoinfutures#watchBalance
     * @description watch balance and get the amount of funds available for trading or funds locked in orders
     * @see https://docs.kucoin.com/futures/#account-balance-events
     * @param {object} [params] extra parameters specific to the exchange API endpoint
     * @returns {object} a [balance structure]{@link https://docs.ccxt.com/#/?id=balance-structure}
     */
    async watchBalance (params = {}): Promise<Balances> {
        await this.loadMarkets ();
        const url = await this.negotiate (true);
        const topic = '/contractAccount/wallet';
        const request: Dict = {
            'privateChannel': true,
        };
        const subscription: Dict = {
            'method': this.handleBalanceSubscription,
        };
        const messageHash = 'balance';
        return await this.subscribe (url, messageHash, topic, subscription, this.extend (request, params));
    }

    handleBalance (client: Client, message) {
        //
        //    {
        //        "id": "6375553193027a0001f6566f",
        //        "type": "message",
        //        "topic": "/contractAccount/wallet",
        //        "userId": "613a896885d8660006151f01",
        //        "channelType": "private",
        //        "subject": "availableBalance.change",
        //        "data": {
        //            "currency": "USDT",
        //            "holdBalance": "0.0000000000",
        //            "availableBalance": "14.0350281903",
        //            "timestamp": "1668633905657"
        //        }
        //    }
        //
        const data = this.safeValue (message, 'data', {});
        this.balance['info'] = data;
        const currencyId = this.safeString (data, 'currency');
        const code = this.safeCurrencyCode (currencyId);
        const account = this.account ();
        account['free'] = this.safeString (data, 'availableBalance');
        account['used'] = this.safeString (data, 'holdBalance');
        this.balance[code] = account;
        this.balance = this.safeBalance (this.balance);
        this.streamProduce ('balances', this.balance);
        client.resolve (this.balance, 'balance');
    }

    handleBalanceSubscription (client: Client, message, subscription) {
        this.spawn (this.fetchBalanceSnapshot, client, message);
    }

    async fetchBalanceSnapshot (client, message) {
        await this.loadMarkets ();
        this.checkRequiredCredentials ();
        const messageHash = 'balance';
        const selectedType = this.safeString2 (this.options, 'watchBalance', 'defaultType', 'swap'); // spot, margin, main, funding, future, mining, trade, contract, pool
        const params: Dict = {
            'type': selectedType,
        };
        const snapshot = await this.fetchBalance (params);
        //
        //    {
        //        "info": {
        //            "code": "200000",
        //            "data": {
        //                "accountEquity": 0.0350281903,
        //                "unrealisedPNL": 0,
        //                "marginBalance": 0.0350281903,
        //                "positionMargin": 0,
        //                "orderMargin": 0,
        //                "frozenFunds": 0,
        //                "availableBalance": 0.0350281903,
        //                "currency": "USDT"
        //            }
        //        },
        //        "timestamp": undefined,
        //        "datetime": undefined,
        //        "USDT": {
        //            "free": 0.0350281903,
        //            "used": 0,
        //            "total": 0.0350281903
        //        },
        //        "free": {
        //            "USDT": 0.0350281903
        //        },
        //        "used": {
        //            "USDT": 0
        //        },
        //        "total": {
        //            "USDT": 0.0350281903
        //        }
        //    }
        //
        const keys = Object.keys (snapshot);
        for (let i = 0; i < keys.length; i++) {
            const code = keys[i];
            if (code !== 'free' && code !== 'used' && code !== 'total' && code !== 'timestamp' && code !== 'datetime' && code !== 'info') {
                this.balance[code] = snapshot[code];
            }
        }
        this.balance['info'] = this.safeValue (snapshot, 'info', {});
        this.streamProduce ('balances', this.balance);
        client.resolve (this.balance, messageHash);
    }

    handleSubject (client: Client, message) {
        //
        //    {
        //        "type": "message",
        //        "topic": "/contractMarket/level2:ADAUSDTM",
        //        "subject": "level2",
        //        "data": {
        //            "sequence": 1668059586457,
        //            "change": "0.34172,sell,456", // type, side, quantity
        //            "timestamp": 1668573023223
        //        }
        //    }
        //
        const subject = this.safeString (message, 'subject');
        const methods: Dict = {
            'level2': this.handleOrderBook,
            'ticker': this.handleTicker,
            'candle.stick': this.handleOHLCV,
            'tickerV2': this.handleBidAsk,
            'availableBalance.change': this.handleBalance,
            'match': this.handleTrade,
            'orderChange': this.handleOrder,
            'orderUpdated': this.handleOrder,
            'position.change': this.handlePosition,
            'position.settlement': this.handlePosition,
            'position.adjustRiskLimit': this.handlePosition,
        };
        const method = this.safeValue (methods, subject);
        if (method !== undefined) {
            method.call (this, client, message);
        }
    }

    getMessageHash (elementName: string, symbol: Str = undefined) {
        // elementName can be 'ticker', 'bidask', ...
        if (symbol !== undefined) {
            return elementName + '@' + symbol;
        } else {
            return elementName + 's@all';
        }
    }

    ping (client: Client) {
        // kucoin does not support built-in ws protocol-level ping-pong
        // instead it requires a custom json-based text ping-pong
        // https://docs.kucoin.com/#ping
        const id = this.requestId ().toString ();
        return {
            'id': id,
            'type': 'ping',
        };
    }

    handlePong (client: Client, message) {
        // https://docs.kucoin.com/#ping
        client.lastPong = this.milliseconds ();
        return message;
    }

    handleErrorMessage (client: Client, message): Bool {
        //
        //    {
        //        "id": "64d8732c856851144bded10d",
        //        "type": "error",
        //        "code": 401,
        //        "data": "token is expired"
        //    }
        //
        const data = this.safeString (message, 'data', '');
        if (data === 'token is expired') {
            let type = 'public';
            if (client.url.indexOf ('connectId=private') >= 0) {
                type = 'private';
            }
            this.options['urls'][type] = undefined;
        }
<<<<<<< HEAD
        try {
            this.handleErrors (undefined, undefined, client.url, undefined, undefined, data, message, undefined, undefined);
        } catch (e) {
            this.streamProduce ('errors', undefined, e);
            client.reject (e);
        }
=======
        this.handleErrors (1, '', client.url, '', {}, data, message, {}, {});
        return true;
>>>>>>> b0a82de9
    }

    handleSubscriptionStatus (client: Client, message) {
        //
        //     {
        //         "id": "1578090438322",
        //         "type": "ack"
        //     }
        //
        const id = this.safeString (message, 'id');
        if (!(id in client.subscriptions)) {
            return;
        }
        const subscriptionHash = this.safeString (client.subscriptions, id);
        const subscription = this.safeValue (client.subscriptions, subscriptionHash);
        delete client.subscriptions[id];
        const method = this.safeValue (subscription, 'method');
        if (method !== undefined) {
            method.call (this, client, message, subscription);
        }
        const isUnSub = this.safeBool (subscription, 'unsubscribe', false);
        if (isUnSub) {
            const messageHashes = this.safeList (subscription, 'messageHashes', []);
            const subMessageHashes = this.safeList (subscription, 'subMessageHashes', []);
            for (let i = 0; i < messageHashes.length; i++) {
                const messageHash = messageHashes[i];
                const subHash = subMessageHashes[i];
                this.cleanUnsubscription (client, subHash, messageHash);
            }
            this.cleanCache (subscription);
        }
    }

    handleMessage (client: Client, message) {
        this.streamProduce ('raw', message);
        const type = this.safeString (message, 'type');
        const methods: Dict = {
            // 'heartbeat': this.handleHeartbeat,
            'welcome': this.handleSystemStatus,
            'message': this.handleSubject,
            'pong': this.handlePong,
            'error': this.handleErrorMessage,
            'ack': this.handleSubscriptionStatus,
        };
        const method = this.safeValue (methods, type);
        if (method !== undefined) {
            method.call (this, client, message);
        }
    }
}<|MERGE_RESOLUTION|>--- conflicted
+++ resolved
@@ -1296,17 +1296,12 @@
             }
             this.options['urls'][type] = undefined;
         }
-<<<<<<< HEAD
         try {
-            this.handleErrors (undefined, undefined, client.url, undefined, undefined, data, message, undefined, undefined);
+            this.handleErrors (1, '', client.url, '', {}, data, message, {}, {});
         } catch (e) {
             this.streamProduce ('errors', undefined, e);
             client.reject (e);
         }
-=======
-        this.handleErrors (1, '', client.url, '', {}, data, message, {}, {});
-        return true;
->>>>>>> b0a82de9
     }
 
     handleSubscriptionStatus (client: Client, message) {
