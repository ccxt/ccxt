--- conflicted
+++ resolved
@@ -471,16 +471,11 @@
             client.subscriptions[messageHash] = 1;
             this.orderbooks[symbol] = this.countedOrderBook ({});
         }
-<<<<<<< HEAD
         if (this.safeValue (this.orderbooks, symbol) === undefined) {
             return;
         }
         const orderbook = this.orderbooks[symbol];
         const nonce = this.safeInteger (orderbook, 'nonce');
-=======
-        const storedOrderBook = this.orderbooks[symbol];
-        const nonce = this.safeInteger (storedOrderBook, 'nonce');
->>>>>>> 99b2b4be
         if (nonce === undefined) {
             const cacheLength = orderbook.cache.length;
             const snapshotDelay = this.handleOption ('watchOrderBook', 'snapshotDelay', 25);
