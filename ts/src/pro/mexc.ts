--- conflicted
+++ resolved
@@ -5,11 +5,7 @@
 import { AuthenticationError, NotSupported } from '../base/errors.js';
 import { ArrayCache, ArrayCacheBySymbolById, ArrayCacheByTimestamp } from '../base/ws/Cache.js';
 import { sha256 } from '../static_dependencies/noble-hashes/sha256.js';
-<<<<<<< HEAD
 import type { Int, OHLCV, Str, OrderBook, Order, Trade, Ticker, Balances, Dict, Tickers, Strings } from '../base/types.js';
-=======
-import type { Int, OHLCV, Str, OrderBook, Order, Trade, Ticker, Balances, Dict, Strings, Tickers } from '../base/types.js';
->>>>>>> fec20142
 import Client from '../base/ws/Client.js';
 
 //  ---------------------------------------------------------------------------
@@ -34,12 +30,8 @@
                 'watchOrderBook': true,
                 'watchOrders': true,
                 'watchTicker': true,
-<<<<<<< HEAD
-                'watchTickers': false,
+                'watchTickers': true,
                 'watchBidsAsks': true,
-=======
-                'watchTickers': true,
->>>>>>> fec20142
                 'watchTrades': true,
                 'watchTradesForSymbols': false,
             },
@@ -274,6 +266,7 @@
         const isSpot = marketType === 'spot';
         const messageHashes = [];
         const topics = [];
+        if (symbolsDefined) {}
         for (let i = 0; i < symbols.length; i++) {
             if (isSpot) {
                 const market = this.market (symbols[i]);
