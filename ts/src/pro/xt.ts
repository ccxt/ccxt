//  ---------------------------------------------------------------------------

import xtRest from '../xt.js';
import { ArrayCache, ArrayCacheBySymbolById, ArrayCacheByTimestamp } from '../base/ws/Cache.js';
import { Balances, Dict, Int, Market, OHLCV, Order, OrderBook, Str, Strings, Ticker, Tickers, Trade } from '../base/types.js';
import Client from '../base/ws/Client.js';

//  ---------------------------------------------------------------------------

export default class xt extends xtRest {
    describe () {
        return this.deepExtend (super.describe (), {
            'has': {
                'ws': true,
                'watchOHLCV': true,
                'watchOrderBook': true,
                'watchTicker': true,
                'watchTickers': true,
                'watchTrades': true,
                'watchTradesForSymbols': false,
                'watchBalance': true,
                'watchOrders': true,
                'watchMyTrades': true,
                'watchPositions': undefined, // TODO https://doc.xt.com/#futures_user_websocket_v2position
            },
            'urls': {
                'api': {
                    'ws': {
                        'spot': 'wss://stream.xt.com',
                        'contract': 'wss://fstream.xt.com/ws',
                    },
                },
            },
            'options': {
                'tradesLimit': 1000,
                'ordersLimit': 1000,
                'OHLCVLimit': 1000,
                'watchTicker': {
                    'method': 'ticker',  // agg_ticker (contract only)
                },
                'watchTickers': {
                    'method': 'tickers',  // agg_tickers (contract only)
                },
            },
            'streaming': {
                'keepAlive': 20000,
                'ping': this.ping,
            },
            'token': undefined,
        });
    }

    /**
     * @ignore
     * @method
     * @description required for private endpoints
     * @param {string} isContract true for contract trades
     * @see https://doc.xt.com/#websocket_privategetToken
     * @see https://doc.xt.com/#futures_user_websocket_v2base
     * @returns {string} listen key / access token
     */
    async getListenKey (isContract: boolean) {
        this.checkRequiredCredentials ();
        const tradeType = isContract ? 'contract' : 'spot';
        let url = this.urls['api']['ws'][tradeType];
        if (!isContract) {
            url = url + '/private';
        }
        const client = this.client (url);
        const token = this.safeDict (client.subscriptions, 'token');
        if (token === undefined) {
            if (isContract) {
                const response = await this.privateLinearGetFutureUserV1UserListenKey ();
                //
                //    {
                //        returnCode: '0',
                //        msgInfo: 'success',
                //        error: null,
                //        result: '3BC1D71D6CF96DA3458FC35B05B633351684511731128'
                //    }
                //
                client.subscriptions['token'] = this.safeString (response, 'result');
            } else {
                const response = await this.privateSpotPostWsToken ();
                //
                //    {
                //        "rc": 0,
                //        "mc": "SUCCESS",
                //        "ma": [],
                //        "result": {
                //            "token": "eyJhbqGciOiJSUzI1NiJ9.eyJhY2NvdW50SWQiOiIyMTQ2Mjg1MzIyNTU5Iiwic3ViIjoibGh4dDRfMDAwMUBzbmFwbWFpbC5jYyIsInNjb3BlIjoiYXV0aCIsImlzcyI6Inh0LmNvbSIsImxhc3RBdXRoVGltZSI6MTY2MzgxMzY5MDk1NSwic2lnblR5cGUiOiJBSyIsInVzZXJOYW1lIjoibGh4dDRfMDAwMUBzbmFwbWFpbC5jYyIsImV4cCI6MTY2NjQwNTY5MCwiZGV2aWNlIjoidW5rbm93biIsInVzZXJJZCI6MjE0NjI4NTMyMjU1OX0.h3zJlJBQrK2x1HvUxsKivnn6PlSrSDXXXJ7WqHAYSrN2CG5XPTKc4zKnTVoYFbg6fTS0u1fT8wH7wXqcLWXX71vm0YuP8PCvdPAkUIq4-HyzltbPr5uDYd0UByx0FPQtq1exvsQGe7evXQuDXx3SEJXxEqUbq_DNlXPTq_JyScI",
                //            "refreshToken": "eyJhbGciOiqJSUzI1NiJ9.eyJhY2NvdW50SWQiOiIyMTQ2Mjg1MzIyNTU5Iiwic3ViIjoibGh4dDRfMDAwMUBzbmFwbWFpbC5jYyIsInNjb3BlIjoicmVmcmVzaCIsImlzcyI6Inh0LmNvbSIsImxhc3RBdXRoVGltZSI6MTY2MzgxMzY5MDk1NSwic2lnblR5cGUiOiJBSyIsInVzZXJOYW1lIjoibGh4dDRfMDAwMUBzbmFwbWFpbC5jYyIsImV4cCI6MTY2NjQwNTY5MCwiZGV2aWNlIjoidW5rbm93biIsInVzZXJJZCI6MjE0NjI4NTMyMjU1OX0.Fs3YVm5YrEOzzYOSQYETSmt9iwxUHBovh2u73liv1hLUec683WGfktA_s28gMk4NCpZKFeQWFii623FvdfNoteXR0v1yZ2519uNvNndtuZICDdv3BQ4wzW1wIHZa1skxFfqvsDnGdXpjqu9UFSbtHwxprxeYfnxChNk4ssei430"
                //        }
                //    }
                //
                const result = this.safeDict (response, 'result');
                client.subscriptions['token'] = this.safeString (result, 'accessToken');
            }
        }
        return client.subscriptions['token'];
    }

    getCacheIndex (orderbook, cache) {
        // return the first index of the cache that can be applied to the orderbook or -1 if not possible
        const nonce = this.safeInteger (orderbook, 'nonce');
        const firstDelta = this.safeValue (cache, 0);
        const firstDeltaNonce = this.safeInteger2 (firstDelta, 'i', 'u');
        if (nonce < firstDeltaNonce - 1) {
            return -1;
        }
        for (let i = 0; i < cache.length; i++) {
            const delta = cache[i];
            const deltaNonce = this.safeInteger2 (delta, 'i', 'u');
            if (deltaNonce >= nonce) {
                return i;
            }
        }
        return cache.length;
    }

    handleDelta (orderbook, delta) {
        orderbook['nonce'] = this.safeInteger2 (delta, 'i', 'u');
        const obAsks = this.safeList (delta, 'a', []);
        const obBids = this.safeList (delta, 'b', []);
        const bids = orderbook['bids'];
        const asks = orderbook['asks'];
        for (let i = 0; i < obBids.length; i++) {
            const bid = obBids[i];
            const price = this.safeNumber (bid, 0);
            const quantity = this.safeNumber (bid, 1);
            bids.store (price, quantity);
        }
        for (let i = 0; i < obAsks.length; i++) {
            const ask = obAsks[i];
            const price = this.safeNumber (ask, 0);
            const quantity = this.safeNumber (ask, 1);
            asks.store (price, quantity);
        }
        // this.handleBidAsks (storedBids, bids);
        // this.handleBidAsks (storedAsks, asks);
    }

<<<<<<< HEAD
    async subscribe (name: string, access: string, methodName: string, market = undefined, symbols: string[] = undefined, params = {}) {
        /**
         * @ignore
         * @method
         * @description Connects to a websocket channel
         * @see https://doc.xt.com/#websocket_privaterequestFormat
         * @see https://doc.xt.com/#futures_market_websocket_v2base
         * @param {string} name name of the channel
         * @param {string} access public or private
         * @param {string} methodName the name of the CCXT class method
         * @param {object} [market] CCXT market
         * @param {string[]} [symbols] unified market symbols
         * @param {object} params extra parameters specific to the xt api
         * @returns {object} data from the websocket stream
         */
=======
    /**
     * @ignore
     * @method
     * @description Connects to a websocket channel
     * @see https://doc.xt.com/#websocket_privaterequestFormat
     * @see https://doc.xt.com/#futures_market_websocket_v2base
     * @param {string} name name of the channel
     * @param {string} access public or private
     * @param {string} methodName the name of the CCXT class method
     * @param {object} [market] CCXT market
     * @param {string[]} [symbols] unified market symbols
     * @param {object} params extra parameters specific to the xt api
     * @returns {object} data from the websocket stream
     */
    async subscribe (name: string, access: string, methodName: string, market: Market = undefined, symbols: string[] = undefined, params = {}) {
>>>>>>> 056b1b0a
        const privateAccess = access === 'private';
        let type = undefined;
        [ type, params ] = this.handleMarketTypeAndParams (methodName, market, params);
        const isContract = (type !== 'spot');
        const subscribe = {
            'method': isContract ? 'SUBSCRIBE' : 'subscribe',
            'id': this.numberToString (this.milliseconds ()) + name,  // call back ID
        };
        if (privateAccess) {
            if (!isContract) {
                subscribe['params'] = [ name ];
                subscribe['listenKey'] = await this.getListenKey (isContract);
            } else {
                const listenKey = await this.getListenKey (isContract);
                const param = name + '@' + listenKey;
                subscribe['params'] = [ param ];
            }
        } else {
            subscribe['params'] = [ name ];
        }
        const tradeType = isContract ? 'contract' : 'spot';
        let messageHash = name + '::' + tradeType;
        if (symbols !== undefined) {
            messageHash = messageHash + '::' + symbols.join (',');
        }
        const request = this.extend (subscribe, params);
        let tail = access;
        if (isContract) {
            tail = privateAccess ? 'user' : 'market';
        }
        const url = this.urls['api']['ws'][tradeType] + '/' + tail;
        return await this.watch (url, messageHash, request, messageHash);
    }

    /**
     * @method
     * @name xt#watchTicker
     * @description watches a price ticker, a statistical calculation with the information calculated over the past 24 hours for a specific market
     * @see https://doc.xt.com/#websocket_publictickerRealTime
     * @see https://doc.xt.com/#futures_market_websocket_v2tickerRealTime
     * @see https://doc.xt.com/#futures_market_websocket_v2aggTickerRealTime
     * @param {string} symbol unified symbol of the market to fetch the ticker for
     * @param {object} params extra parameters specific to the xt api endpoint
     * @param {string} [params.method] 'agg_ticker' (contract only) or 'ticker', default = 'ticker' - the endpoint that will be streamed
     * @returns {object} a [ticker structure]{@link https://docs.ccxt.com/en/latest/manual.html#ticker-structure}
     */
    async watchTicker (symbol: string, params = {}): Promise<Ticker> {
        await this.loadMarkets ();
        const market = this.market (symbol);
        const options = this.safeDict (this.options, 'watchTicker');
        const defaultMethod = this.safeString (options, 'method', 'ticker');
        const method = this.safeString (params, 'method', defaultMethod);
        const name = method + '@' + market['id'];
        return await this.subscribe (name, 'public', 'watchTicker', market, undefined, params);
    }

    /**
     * @method
     * @name xt#watchTicker
     * @description watches a price ticker, a statistical calculation with the information calculated over the past 24 hours for a specific market
     * @see https://doc.xt.com/#websocket_publicallTicker
     * @see https://doc.xt.com/#futures_market_websocket_v2allTicker
     * @see https://doc.xt.com/#futures_market_websocket_v2allAggTicker
     * @param {string} [symbols] unified market symbols
     * @param {object} params extra parameters specific to the xt api endpoint
     * @param {string} [params.method] 'agg_tickers' (contract only) or 'tickers', default = 'tickers' - the endpoint that will be streamed
     * @returns {object} a [ticker structure]{@link https://docs.ccxt.com/en/latest/manual.html#ticker-structure}
     */
    async watchTickers (symbols: Strings = undefined, params = {}): Promise<Tickers> {
        await this.loadMarkets ();
        const options = this.safeDict (this.options, 'watchTickers');
        const defaultMethod = this.safeString (options, 'method', 'tickers');
        const name = this.safeString (params, 'method', defaultMethod);
        let market = undefined;
        if (symbols !== undefined) {
            market = this.market (symbols[0]);
        }
        const tickers = await this.subscribe (name, 'public', 'watchTickers', market, symbols, params);
        if (this.newUpdates) {
            return tickers;
        }
        return this.filterByArray (this.tickers, 'symbol', symbols);
    }

    /**
     * @method
     * @name hitbtc#watchOHLCV
     * @description watches historical candlestick data containing the open, high, low, and close price, and the volume of a market
     * @see https://doc.xt.com/#websocket_publicsymbolKline
     * @see https://doc.xt.com/#futures_market_websocket_v2symbolKline
     * @param {string} symbol unified symbol of the market to fetch OHLCV data for
     * @param {string} timeframe 1m, 3m, 5m, 15m, 30m, 1h, 2h, 4h, 6h, 8h, 12h, 1d, 3d, 1w, or 1M
     * @param {int} [since] not used by xt watchOHLCV
     * @param {int} [limit] not used by xt watchOHLCV
     * @param {object} params extra parameters specific to the xt api endpoint
     * @returns {int[][]} A list of candles ordered as timestamp, open, high, low, close, volume
     */
    async watchOHLCV (symbol: string, timeframe = '1m', since: Int = undefined, limit: Int = undefined, params = {}): Promise<OHLCV[]> {
        await this.loadMarkets ();
        const market = this.market (symbol);
        const name = 'kline@' + market['id'] + ',' + timeframe;
        const ohlcv = await this.subscribe (name, 'public', 'watchOHLCV', market, undefined, params);
        if (this.newUpdates) {
            limit = ohlcv.getLimit (symbol, limit);
        }
        return this.filterBySinceLimit (ohlcv, since, limit, 0, true);
    }

    /**
     * @method
     * @name xt#watchTrades
     * @description get the list of most recent trades for a particular symbol
     * @see https://doc.xt.com/#websocket_publicdealRecord
     * @see https://doc.xt.com/#futures_market_websocket_v2dealRecord
     * @param {string} symbol unified symbol of the market to fetch trades for
     * @param {int} [since] timestamp in ms of the earliest trade to fetch
     * @param {int} [limit] the maximum amount of trades to fetch
     * @param {object} params extra parameters specific to the xt api endpoint
     * @returns {object[]} a list of [trade structures]{@link https://docs.ccxt.com/en/latest/manual.html?#public-trades}
     */
    async watchTrades (symbol: string, since: Int = undefined, limit: Int = undefined, params = {}): Promise<Trade[]> {
        await this.loadMarkets ();
        const market = this.market (symbol);
        const name = 'trade@' + market['id'];
        const trades = await this.subscribe (name, 'public', 'watchTrades', market, undefined, params);
        if (this.newUpdates) {
            limit = trades.getLimit (symbol, limit);
        }
        return this.filterBySinceLimit (trades, since, limit, 'timestamp');
    }

    /**
     * @method
     * @name xt#watchOrderBook
     * @description watches information on open orders with bid (buy) and ask (sell) prices, volumes and other data
     * @see https://doc.xt.com/#websocket_publiclimitDepth
     * @see https://doc.xt.com/#websocket_publicincreDepth
     * @see https://doc.xt.com/#futures_market_websocket_v2limitDepth
     * @see https://doc.xt.com/#futures_market_websocket_v2increDepth
     * @param {string} symbol unified symbol of the market to fetch the order book for
     * @param {int} [limit] not used by xt watchOrderBook
     * @param {object} params extra parameters specific to the xt api endpoint
     * @param {int} [params.levels] 5, 10, 20, or 50
     * @returns {object} A dictionary of [order book structures]{@link https://docs.ccxt.com/en/latest/manual.html#order-book-structure} indexed by market symbols
     */
    async watchOrderBook (symbol: string, limit: Int = undefined, params = {}): Promise<OrderBook> {
        await this.loadMarkets ();
        const market = this.market (symbol);
        const levels = this.safeString (params, 'levels');
        params = this.omit (params, 'levels');
        let name = 'depth_update@' + market['id'];
        if (levels !== undefined) {
            name = 'depth@' + market['id'] + ',' + levels;
        }
        const orderbook = await this.subscribe (name, 'public', 'watchOrderBook', market, undefined, params);
        return orderbook.limit ();
    }

    /**
     * @method
     * @name xt#watchOrders
     * @description watches information on multiple orders made by the user
     * @see https://doc.xt.com/#websocket_privateorderChange
     * @see https://doc.xt.com/#futures_user_websocket_v2order
     * @param {string} [symbol] unified market symbol
     * @param {int} [since] not used by xt watchOrders
     * @param {int} [limit] the maximum number of orders to return
     * @param {object} params extra parameters specific to the xt api endpoint
     * @returns {object[]} a list of [order structures]{@link https://docs.ccxt.com/en/latest/manual.html#order-structure}
     */
    async watchOrders (symbol: Str = undefined, since: Int = undefined, limit: Int = undefined, params = {}): Promise<Order[]> {
        await this.loadMarkets ();
        const name = 'order';
        let market = undefined;
        if (symbol !== undefined) {
            market = this.market (symbol);
        }
        const orders = await this.subscribe (name, 'private', 'watchOrders', market, undefined, params);
        if (this.newUpdates) {
            limit = orders.getLimit (symbol, limit);
        }
        return this.filterBySinceLimit (orders, since, limit, 'timestamp');
    }

    /**
     * @method
     * @name xt#watchMyTrades
     * @description watches information on multiple trades made by the user
     * @see https://doc.xt.com/#websocket_privateorderDeal
     * @see https://doc.xt.com/#futures_user_websocket_v2trade
     * @param {string} symbol unified market symbol of the market orders were made in
     * @param {int} [since] the earliest time in ms to fetch orders for
     * @param {int} [limit] the maximum number of  orde structures to retrieve
     * @param {object} params extra parameters specific to the kucoin api endpoint
     * @returns {object[]} a list of [trade structures]{@link https://docs.ccxt.com/#/?id=trade-structure}
     */
    async watchMyTrades (symbol: Str = undefined, since: Int = undefined, limit: Int = undefined, params = {}): Promise<Trade[]> {
        await this.loadMarkets ();
        const name = 'trade';
        let market = undefined;
        if (symbol !== undefined) {
            market = this.market (symbol);
        }
        const trades = await this.subscribe (name, 'private', 'watchMyTrades', market, undefined, params);
        if (this.newUpdates) {
            limit = trades.getLimit (symbol, limit);
        }
        return this.filterBySinceLimit (trades, since, limit, 'timestamp');
    }

    /**
     * @method
     * @name xt#watchOrders
     * @description watches information on multiple orders made by the user
     * @see https://doc.xt.com/#websocket_privatebalanceChange
     * @see https://doc.xt.com/#futures_user_websocket_v2balance
     * @param {object} params extra parameters specific to the xt api endpoint
     * @returns {object[]} a list of [balance structures]{@link https://docs.ccxt.com/#/?id=balance-structure}
     */
    async watchBalance (params = {}): Promise<Balances> {
        await this.loadMarkets ();
        const name = 'balance';
        return await this.subscribe (name, 'private', 'watchBalance', undefined, undefined, params);
    }

    handleTicker (client: Client, message: Dict) {
        //
        // spot
        //
        //    {
        //        topic: 'ticker',
        //        event: 'ticker@btc_usdt',
        //        data: {
        //           s: 'btc_usdt',            // symbol
        //           t: 1683501935877,         // time(Last transaction time)
        //           cv: '-82.67',             // priceChangeValue(24 hour price change)
        //           cr: '-0.0028',            // priceChangeRate 24-hour price change (percentage)
        //           o: '28823.87',            // open price
        //           c: '28741.20',            // close price
        //           h: '29137.64',            // highest price
        //           l: '28660.93',            // lowest price
        //           q: '6372.601573',         // quantity
        //           v: '184086075.2772391'    // volume
        //        }
        //    }
        //
        // contract
        //
        //    {
        //        "topic": "ticker",
        //        "event": "ticker@btc_usdt",
        //        "data": {
        //            "s": "btc_index",  // trading pair
        //            "o": "49000",      // opening price
        //            "c": "50000",      // closing price
        //            "h": "0.1",        // highest price
        //            "l": "0.1",        // lowest price
        //            "a": "0.1",        // volume
        //            "v": "0.1",        // turnover
        //            "ch": "0.21",      // quote change
        //            "t": 123124124     // timestamp
        //       }
        //    }
        //
        // agg_ticker (contract)
        //
        //    {
        //        "topic": "agg_ticker",
        //        "event": "agg_ticker@btc_usdt",
        //        "data": {
        //            "s": "btc_index",          // trading pair
        //            "o": "49000",              // opening price
        //            "c": "50000",              // closing price
        //            "h": "0.1",                // highest price
        //            "l": "0.1",                // lowest price
        //            "a": "0.1",                // volume
        //            "v": "0.1",                // turnover
        //            "ch": "0.21",              // quote change
        //            "i": "0.21" ,              // index price
        //            "m": "0.21",               // mark price
        //            "bp": "0.21",              // bid price
        //            "ap": "0.21" ,             // ask price
        //            "t": 123124124             // timestamp
        //       }
        //    }
        //
        const data = this.safeDict (message, 'data');
        const marketId = this.safeString (data, 's');
        if (marketId !== undefined) {
            const cv = this.safeString (data, 'cv');
            const isSpot = cv !== undefined;
            const ticker = this.parseTicker (data);
            const symbol = ticker['symbol'];
            this.tickers[symbol] = ticker;
            const event = this.safeString (message, 'event');
            const messageHashTail = isSpot ? 'spot' : 'contract';
            const messageHash = event + '::' + messageHashTail;
            this.streamProduce ('tickers', ticker);
            client.resolve (ticker, messageHash);
        }
        return message;
    }

    handleTickers (client: Client, message: Dict) {
        //
        // spot
        //
        //    {
        //        topic: 'tickers',
        //        event: 'tickers',
        //        data: [
        //            {
        //                s: 'elon_usdt',
        //                t: 1683502958381,
        //                cv: '-0.0000000125',
        //                cr: '-0.0495',
        //                o: '0.0000002522',
        //                c: '0.0000002397',
        //                h: '0.0000002690',
        //                l: '0.0000002371',
        //                q: '3803783034.0000000000',
        //                v: '955.3260820022'
        //            },
        //            ...
        //        ]
        //    }
        //
        // contract
        //
        //    {
        //        "topic": "tickers",
        //        "event": "tickers",
        //        "data": [
        //            {
        //                "s": "btc_index",  // trading pair
        //                "o": "49000",      // opening price
        //                "c": "50000",      // closing price
        //                "h": "0.1",        // highest price
        //                "l": "0.1",        // lowest price
        //                "a": "0.1",        // volume
        //                "v": "0.1",        // turnover
        //                "ch": "0.21",      // quote change
        //                "t": 123124124     // timestamp
        //            }
        //        ]
        //    }
        //
        // agg_ticker (contract)
        //
        //    {
        //        "topic": "agg_tickers",
        //        "event": "agg_tickers",
        //        "data": [
        //            {
        //                "s": "btc_index",          // trading pair
        //                "o": "49000",              // opening price
        //                "c": "50000",              // closing price
        //                "h": "0.1",                // highest price
        //                "l": "0.1",                // lowest price
        //                "a": "0.1",                // volume
        //                "v": "0.1",                // turnover
        //                "ch": "0.21",              // quote change
        //                "i": "0.21" ,              // index price
        //                "m": "0.21",               // mark price
        //                "bp": "0.21",              // bid price
        //                "ap": "0.21" ,             // ask price
        //                "t": 123124124             // timestamp
        //            }
        //        ]
        //    }
        //
        const data = this.safeList (message, 'data', []);
        const firstTicker = this.safeDict (data, 0);
        const spotTest = this.safeString2 (firstTicker, 'cv', 'aq');
        const tradeType = (spotTest !== undefined) ? 'spot' : 'contract';
        const newTickers = [];
        for (let i = 0; i < data.length; i++) {
            const tickerData = data[i];
            const ticker = this.parseTicker (tickerData);
            const symbol = ticker['symbol'];
            this.tickers[symbol] = ticker;
            newTickers.push (ticker);
            this.streamProduce ('tickers', ticker);
        }
        const messageHashStart = this.safeString (message, 'topic') + '::' + tradeType;
        const messageHashes = this.findMessageHashes (client, messageHashStart + '::');
        for (let i = 0; i < messageHashes.length; i++) {
            const messageHash = messageHashes[i];
            const parts = messageHash.split ('::');
            const symbolsString = parts[2];
            const symbols = symbolsString.split (',');
            const tickers = this.filterByArray (newTickers, 'symbol', symbols);
            const tickersSymbols = Object.keys (tickers);
            const numTickers = tickersSymbols.length;
            if (numTickers > 0) {
                client.resolve (tickers, messageHash);
            }
        }
        client.resolve (this.tickers, messageHashStart);
        return message;
    }

    handleOHLCV (client: Client, message: Dict) {
        //
        // spot
        //
        //    {
        //        "topic": "kline",
        //        "event": "kline@btc_usdt,5m",
        //        "data": {
        //            "s": "btc_usdt",        // symbol
        //            "t": 1656043200000,     // time
        //            "i": "5m",              // interval
        //            "o": "44000",           // open price
        //            "c": "50000",           // close price
        //            "h": "52000",           // highest price
        //            "l": "36000",           // lowest price
        //            "q": "34.2",            // qty(quantity)
        //            "v": "230000"           // volume
        //        }
        //    }
        //
        // contract
        //
        //    {
        //        "topic": "kline",
        //        "event": "kline@btc_usdt,5m",
        //        "data": {
        //            "s": "btc_index",      // trading pair
        //            "o": "49000",          // opening price
        //            "c": "50000",          // closing price
        //            "h": "0.1",            // highest price
        //            "l": "0.1",            // lowest price
        //            "a": "0.1",            // volume
        //            "v": "0.1",            // turnover
        //            "ch": "0.21",          // quote change
        //            "t": 123124124         // timestamp
        //        }
        //    }
        //
        const data = this.safeDict (message, 'data', {});
        const marketId = this.safeString (data, 's');
        if (marketId !== undefined) {
            const timeframe = this.safeString (data, 'i');
            const tradeType = ('q' in data) ? 'spot' : 'contract';
            const market = this.safeMarket (marketId, undefined, undefined, tradeType);
            const symbol = market['symbol'];
            const parsed = this.parseOHLCV (data, market);
            this.ohlcvs[symbol] = this.safeDict (this.ohlcvs, symbol, {});
            let stored = this.safeValue (this.ohlcvs[symbol], timeframe);
            if (stored === undefined) {
                const limit = this.safeInteger (this.options, 'OHLCVLimit', 1000);
                stored = new ArrayCacheByTimestamp (limit);
                this.ohlcvs[symbol][timeframe] = stored;
            }
            stored.append (parsed);
            const ohlcvs = this.createStreamOHLCV (symbol, timeframe, parsed);
            this.streamProduce ('ohlcvs', ohlcvs);
            const event = this.safeString (message, 'event');
            const messageHash = event + '::' + tradeType;
            client.resolve (stored, messageHash);
        }
        return message;
    }

    handleTrade (client: Client, message: Dict) {
        //
        // spot
        //
        //    {
        //        topic: 'trade',
        //        event: 'trade@btc_usdt',
        //        data: {
        //            s: 'btc_usdt',
        //            i: '228825383103928709',
        //            t: 1684258222702,
        //            p: '27003.65',
        //            q: '0.000796',
        //            b: true
        //        }
        //    }
        //
        // contract
        //
        //    {
        //        "topic": "trade",
        //        "event": "trade@btc_usdt",
        //        "data": {
        //            "s": "btc_index",  // trading pair
        //            "p": "50000",      // price
        //            "a": "0.1"         // Quantity
        //            "m": "BID"         // Deal side  BID:Buy ASK:Sell
        //            "t": 123124124     // timestamp
        //        }
        //    }
        //
        const data = this.safeDict (message, 'data');
        const marketId = this.safeStringLower (data, 's');
        if (marketId !== undefined) {
            const trade = this.parseTrade (data);
            const i = this.safeString (data, 'i');
            const tradeType = (i !== undefined) ? 'spot' : 'contract';
            const market = this.safeMarket (marketId, undefined, undefined, tradeType);
            const symbol = market['symbol'];
            const event = this.safeString (message, 'event');
            let tradesArray = this.safeValue (this.trades, symbol);
            if (tradesArray === undefined) {
                const tradesLimit = this.safeInteger (this.options, 'tradesLimit', 1000);
                tradesArray = new ArrayCache (tradesLimit);
                this.trades[symbol] = tradesArray;
            }
            tradesArray.append (trade);
            this.streamProduce ('trades', trade);
            const messageHash = event + '::' + tradeType;
            client.resolve (tradesArray, messageHash);
        }
        return message;
    }

    handleOrderBook (client: Client, message: Dict) {
        //
        // spot
        //
        //    {
        //        "topic": "depth",
        //        "event": "depth@btc_usdt,20",
        //        "data": {
        //            "s": "btc_usdt",        // symbol
        //            "fi": 1681433733351,    // firstUpdateId = previous lastUpdateId + 1
        //            "i": 1681433733371,     // updateId
        //            "a": [                  // asks(sell order)
        //                [                   // [0]price, [1]quantity
        //                    "34000",        // price
        //                    "1.2"           // quantity
        //                ],
        //                [
        //                    "34001",
        //                    "2.3"
        //                ]
        //            ],
        //            "b": [                   // bids(buy order)
        //                [
        //                    "32000",
        //                    "0.2"
        //                ],
        //                [
        //                    "31000",
        //                    "0.5"
        //                ]
        //            ]
        //        }
        //    }
        //
        // contract
        //
        //    {
        //        "topic": "depth",
        //        "event": "depth@btc_usdt,20",
        //        "data": {
        //            s: "btc_usdt",
        //            pu: "548111455664",
        //            fu: "548111455665",
        //            u: "548111455667",
        //            a: [
        //                [
        //                    "26841.5",
        //                    "50210",
        //                ],
        //            ],
        //            b: [
        //                [
        //                    "26841",
        //                    "67075",
        //                ],
        //            ],
        //            t: 1684530667083,
        //        }
        //    }
        //
        const data = this.safeDict (message, 'data');
        const marketId = this.safeString (data, 's');
        if (marketId !== undefined) {
            let event = this.safeString (message, 'event');
            const splitEvent = event.split (',');
            event = this.safeString (splitEvent, 0);
            const tradeType = ('fu' in data) ? 'contract' : 'spot';
            const market = this.safeMarket (marketId, undefined, undefined, tradeType);
            const symbol = market['symbol'];
            const obAsks = this.safeList (data, 'a');
            const obBids = this.safeList (data, 'b');
            const messageHash = event + '::' + tradeType;
            if (!(symbol in this.orderbooks)) {
                const subscription = this.safeDict (client.subscriptions, messageHash, {});
                const limit = this.safeInteger (subscription, 'limit');
                this.orderbooks[symbol] = this.orderBook ({}, limit);
            }
            const orderbook = this.orderbooks[symbol];
            const nonce = this.safeInteger (orderbook, 'nonce');
            if (nonce === undefined) {
                const cacheLength = orderbook.cache.length;
                const snapshotDelay = this.handleOption ('watchOrderBook', 'snapshotDelay', 25);
                if (cacheLength === snapshotDelay) {
                    this.spawn (this.loadOrderBook, client, messageHash, symbol);
                }
                orderbook.cache.push (data);
                return;
            }
            if (obAsks !== undefined) {
                const asks = orderbook['asks'];
                for (let i = 0; i < obAsks.length; i++) {
                    const ask = obAsks[i];
                    const price = this.safeNumber (ask, 0);
                    const quantity = this.safeNumber (ask, 1);
                    asks.store (price, quantity);
                }
            }
            if (obBids !== undefined) {
                const bids = orderbook['bids'];
                for (let i = 0; i < obBids.length; i++) {
                    const bid = obBids[i];
                    const price = this.safeNumber (bid, 0);
                    const quantity = this.safeNumber (bid, 1);
                    bids.store (price, quantity);
                }
            }
            const timestamp = this.safeInteger (data, 't');
            orderbook['nonce'] = this.safeInteger2 (data, 'i', 'u');
            orderbook['timestamp'] = timestamp;
            orderbook['datetime'] = this.iso8601 (timestamp);
            orderbook['symbol'] = symbol;
            this.streamProduce ('orderbooks', orderbook);
            client.resolve (orderbook, messageHash);
        }
    }

    parseWsOrderTrade (trade: Dict, market: Market = undefined) {
        //
        //    {
        //        "s": "btc_usdt",                         // symbol
        //        "t": 1656043204763,                      // time happened time
        //        "i": "6216559590087220004",              // orderId,
        //        "ci": "test123",                         // clientOrderId
        //        "st": "PARTIALLY_FILLED",                // state
        //        "sd": "BUY",                             // side BUY/SELL
        //        "eq": "2",                               // executedQty executed quantity
        //        "ap": "30000",                           // avg price
        //        "f": "0.002"                             // fee
        //    }
        //
        // contract
        //
        //    {
        //        "symbol": "btc_usdt",                    // Trading pair
        //        "orderId": "1234",                       // Order Id
        //        "origQty": "34244",                      // Original Quantity
        //        "avgPrice": "123",                       // Quantity
        //        "price": "1111",                         // Average price
        //        "executedQty": "34244",                  // Volume (Cont)
        //        "orderSide": "BUY",                      // BUY, SELL
        //        "positionSide": "LONG",                  // LONG, SHORT
        //        "marginFrozen": "123",                   // Occupied margin
        //        "sourceType": "default",                 // DEFAULT:normal order,ENTRUST:plan commission,PROFIR:Take Profit and Stop Loss
        //        "sourceId" : "1231231",                  // Triggering conditions ID
        //        "state": "",                             // state:NEW：New order (unfilled);PARTIALLY_FILLED:Partial deal;PARTIALLY_CANCELED:Partial revocation;FILLED:Filled;CANCELED:Cancled;REJECTED:Order failed;EXPIRED：Expired
        //        "createTime": 1731231231,                // CreateTime
        //        "clientOrderId": "204788317630342726"
        //    }
        //
        const marketId = this.safeString (trade, 's');
        const tradeType = ('symbol' in trade) ? 'contract' : 'spot';
        market = this.safeMarket (marketId, market, undefined, tradeType);
        const timestamp = this.safeString (trade, 't');
        return this.safeTrade ({
            'info': trade,
            'id': undefined,
            'timestamp': timestamp,
            'datetime': this.iso8601 (timestamp),
            'symbol': market['symbol'],
            'order': this.safeString (trade, 'i', 'orderId'),
            'type': this.parseOrderStatus (this.safeString (trade, 'st', 'state')),
            'side': this.safeStringLower (trade, 'sd', 'orderSide'),
            'takerOrMaker': undefined,
            'price': this.safeNumber (trade, 'price'),
            'amount': this.safeString (trade, 'origQty'),
            'cost': undefined,
            'fee': {
                'currency': undefined,
                'cost': this.safeNumber (trade, 'f'),
                'rate': undefined,
            },
        }, market);
    }

    parseWsOrder (order: Dict, market: Market = undefined) {
        //
        // spot
        //
        //    {
        //        "s": "btc_usdt",                // symbol
        //        "bc": "btc",                    // base currency
        //        "qc": "usdt",                   // quotation currency
        //        "t": 1656043204763,             // happened time
        //        "ct": 1656043204663,            // create time
        //        "i": "6216559590087220004",     // order id,
        //        "ci": "test123",                // client order id
        //        "st": "PARTIALLY_FILLED",       // state NEW/PARTIALLY_FILLED/FILLED/CANCELED/REJECTED/EXPIRED
        //        "sd": "BUY",                    // side BUY/SELL
        //        "tp": "LIMIT",                  // type LIMIT/MARKET
        //        "oq":  "4"                      // original quantity
        //        "oqq":  48000,                  // original quotation quantity
        //        "eq": "2",                      // executed quantity
        //        "lq": "2",                      // remaining quantity
        //        "p": "4000",                    // price
        //        "ap": "30000",                  // avg price
        //        "f":"0.002"                     // fee
        //    }
        //
        // contract
        //
        //    {
        //        "symbol": "btc_usdt",                    // Trading pair
        //        "orderId": "1234",                       // Order Id
        //        "origQty": "34244",                      // Original Quantity
        //        "avgPrice": "123",                       // Quantity
        //        "price": "1111",                         // Average price
        //        "executedQty": "34244",                  // Volume (Cont)
        //        "orderSide": "BUY",                      // BUY, SELL
        //        "positionSide": "LONG",                  // LONG, SHORT
        //        "marginFrozen": "123",                   // Occupied margin
        //        "sourceType": "default",                 // DEFAULT:normal order,ENTRUST:plan commission,PROFIR:Take Profit and Stop Loss
        //        "sourceId" : "1231231",                  // Triggering conditions ID
        //        "state": "",                             // state:NEW：New order (unfilled);PARTIALLY_FILLED:Partial deal;PARTIALLY_CANCELED:Partial revocation;FILLED:Filled;CANCELED:Cancled;REJECTED:Order failed;EXPIRED：Expired
        //        "createTime": 1731231231,                // CreateTime
        //        "clientOrderId": "204788317630342726"
        //    }
        //
        const marketId = this.safeString2 (order, 's', 'symbol');
        const tradeType = ('symbol' in order) ? 'contract' : 'spot';
        market = this.safeMarket (marketId, market, undefined, tradeType);
        const timestamp = this.safeInteger2 (order, 'ct', 'createTime');
        return this.safeOrder ({
            'info': order,
            'id': this.safeString2 (order, 'i', 'orderId'),
            'clientOrderId': this.safeString2 (order, 'ci', 'clientOrderId'),
            'timestamp': timestamp,
            'datetime': this.iso8601 (timestamp),
            'lastTradeTimestamp': undefined,
            'symbol': market['symbol'],
            'type': market['type'],
            'timeInForce': undefined,
            'postOnly': undefined,
            'side': this.safeStringLower2 (order, 'sd', 'orderSide'),
            'price': this.safeNumber2 (order, 'p', 'price'),
            'stopPrice': undefined,
            'stopLoss': undefined,
            'takeProfit': undefined,
            'amount': this.safeString2 (order, 'oq', 'origQty'),
            'filled': this.safeString2 (order, 'eq', 'executedQty'),
            'remaining': this.safeString (order, 'lq'),
            'cost': undefined,
            'average': this.safeString2 (order, 'ap', 'avgPrice'),
            'status': this.parseOrderStatus (this.safeString (order, 'st', 'state')),
            'fee': {
                'currency': undefined,
                'cost': this.safeNumber (order, 'f'),
            },
            'trades': undefined,
        }, market);
    }

    handleOrder (client: Client, message: Dict) {
        //
        // spot
        //
        //    {
        //        "topic": "order",
        //        "event": "order",
        //        "data": {
        //            "s": "btc_usdt",                // symbol
        //            "t": 1656043204763,             // time happened time
        //            "i": "6216559590087220004",     // orderId,
        //            "ci": "test123",                // clientOrderId
        //            "st": "PARTIALLY_FILLED",       // state
        //            "sd": "BUY",                    // side BUY/SELL
        //            "eq": "2",                      // executedQty executed quantity
        //            "ap": "30000",                  // avg price
        //            "f": "0.002"                    // fee
        //        }
        //    }
        //
        // contract
        //
        //    {
        //        "topic": "order",
        //        "event": "order@123456",
        //        "data": {
        //             "symbol": "btc_usdt",                    // Trading pair
        //             "orderId": "1234",                       // Order Id
        //             "origQty": "34244",                      // Original Quantity
        //             "avgPrice": "123",                       // Quantity
        //             "price": "1111",                         // Average price
        //             "executedQty": "34244",                  // Volume (Cont)
        //             "orderSide": "BUY",                      // BUY, SELL
        //             "positionSide": "LONG",                  // LONG, SHORT
        //             "marginFrozen": "123",                   // Occupied margin
        //             "sourceType": "default",                 // DEFAULT:normal order,ENTRUST:plan commission,PROFIR:Take Profit and Stop Loss
        //             "sourceId" : "1231231",                  // Triggering conditions ID
        //             "state": "",                             // state:NEW：New order (unfilled);PARTIALLY_FILLED:Partial deal;PARTIALLY_CANCELED:Partial revocation;FILLED:Filled;CANCELED:Cancled;REJECTED:Order failed;EXPIRED：Expired
        //             "createTime": 1731231231,                // CreateTime
        //             "clientOrderId": "204788317630342726"
        //           }
        //    }
        //
        let orders = this.orders;
        if (orders === undefined) {
            const limit = this.safeInteger (this.options, 'ordersLimit');
            orders = new ArrayCacheBySymbolById (limit);
            this.orders = orders;
        }
        const order = this.safeDict (message, 'data', {});
        const marketId = this.safeString2 (order, 's', 'symbol');
        if (marketId !== undefined) {
            const tradeType = ('symbol' in order) ? 'contract' : 'spot';
            const market = this.safeMarket (marketId, undefined, undefined, tradeType);
            const parsed = this.parseWsOrder (order, market);
            orders.append (parsed);
            this.streamProduce ('orders', parsed);
            client.resolve (orders, 'order::' + tradeType);
        }
        return message;
    }

    handleBalance (client: Client, message: Dict) {
        //
        // spot
        //
        //    {
        //        topic: 'balance',
        //        event: 'balance',
        //        data: {
        //            a: 3513677381884,
        //            t: 1684250056775,
        //            c: 'usdt',
        //            b: '7.71000000',
        //            f: '0.00000000',
        //            z: 'SPOT'
        //        }
        //    }
        //
        // contract
        //
        //    {
        //        "topic": "balance",
        //        "event": "balance@123456",
        //        "data": {
        //            "coin": "usdt",
        //            "underlyingType": 1,                          // 1:Coin-M,2:USDT-M
        //            "walletBalance": "123",                       // Balance
        //            "openOrderMarginFrozen": "123",               // Frozen order
        //            "isolatedMargin": "213",                      // Isolated Margin
        //            "crossedMargin": "0"                          // Crossed Margin
        //            "availableBalance": '2.256114450000000000',
        //            "coupon": '0',
        //            "bonus": '0'
        //        }
        //    }
        //
        const data = this.safeDict (message, 'data', {});
        const currencyId = this.safeString2 (data, 'c', 'coin');
        const code = this.safeCurrencyCode (currencyId);
        const account = this.account ();
        account['free'] = this.safeString (data, 'availableBalance');
        account['used'] = this.safeString (data, 'f');
        account['total'] = this.safeString2 (data, 'b', 'walletBalance');
        this.balance[code] = account;
        this.balance = this.safeBalance (this.balance);
        const tradeType = ('coin' in data) ? 'contract' : 'spot';
        this.streamProduce ('balance', this.balance);
        client.resolve (this.balance, 'balance::' + tradeType);
    }

    handleMyTrades (client: Client, message: Dict) {
        //
        // spot
        //
        //    {
        //        "topic": "trade",
        //        "event": "trade",
        //        "data": {
        //            "s": "btc_usdt",                // symbol
        //            "t": 1656043204763,             // time
        //            "i": "6316559590087251233",     // tradeId
        //            "oi": "6216559590087220004",    // orderId
        //            "p": "30000",                   // trade price
        //            "q": "3",                       // qty quantity
        //            "v": "90000"                    // volume trade amount
        //        }
        //    }
        //
        // contract
        //
        //    {
        //       "topic": "trade",
        //       "event": "trade@123456",
        //       "data": {
        //            "symbol": 'btc_usdt',
        //            "orderSide": 'SELL',
        //            "positionSide": 'LONG',
        //            "orderId": '231485367663419328',
        //            "price": '27152.7',
        //            "quantity": '33',
        //            "marginUnfrozen": '2.85318000',
        //            "timestamp": 1684892412565
        //        }
        //    }
        //
        const data = this.safeDict (message, 'data', {});
        let stored = this.myTrades;
        if (stored === undefined) {
            const limit = this.safeInteger (this.options, 'tradesLimit', 1000);
            stored = new ArrayCacheBySymbolById (limit);
            this.myTrades = stored;
        }
        const parsedTrade = this.parseTrade (data);
        const market = this.market (parsedTrade['symbol']);
        stored.append (parsedTrade);
        this.streamProduce ('myTrades', parsedTrade);
        const tradeType = market['contract'] ? 'contract' : 'spot';
        client.resolve (stored, 'trade::' + tradeType);
    }

    handleMessage (client: Client, message) {
        this.streamProduce ('raw', message);
        const event = this.safeString (message, 'event');
        if (event === 'pong') {
            client.onPong ();
        } else if (event !== undefined) {
            const topic = this.safeString (message, 'topic');
            const methods = {
                'kline': this.handleOHLCV,
                'depth': this.handleOrderBook,
                'depth_update': this.handleOrderBook,
                'ticker': this.handleTicker,
                'agg_ticker': this.handleTicker,
                'tickers': this.handleTickers,
                'agg_tickers': this.handleTickers,
                'balance': this.handleBalance,
                'order': this.handleOrder,
            };
            let method = this.safeValue (methods, topic);
            if (topic === 'trade') {
                const data = this.safeDict (message, 'data');
                if (('oi' in data) || ('orderId' in data)) {
                    method = this.handleMyTrades;
                } else {
                    method = this.handleTrade;
                }
            }
            if (method !== undefined) {
                method.call (this, client, message);
            }
        }
    }

    ping (client: Client) {
        client.lastPong = this.milliseconds ();
        return 'ping';
    }

    handleErrorMessage (client: Client, message: Dict) {
        //
        //    {
        //        "id": "123",
        //        "code": 401,
        //        "msg": "token expire"
        //    }
        //
        const msg = this.safeString (message, 'msg');
        if ((msg === 'invalid_listen_key') || (msg === 'token expire')) {
            client.subscriptions['token'] = undefined;
            this.getListenKey (true);
            return;
        }
        this.streamProduce ('errors', undefined, message);
        client.reject (message);
    }
}<|MERGE_RESOLUTION|>--- conflicted
+++ resolved
@@ -140,23 +140,6 @@
         // this.handleBidAsks (storedAsks, asks);
     }
 
-<<<<<<< HEAD
-    async subscribe (name: string, access: string, methodName: string, market = undefined, symbols: string[] = undefined, params = {}) {
-        /**
-         * @ignore
-         * @method
-         * @description Connects to a websocket channel
-         * @see https://doc.xt.com/#websocket_privaterequestFormat
-         * @see https://doc.xt.com/#futures_market_websocket_v2base
-         * @param {string} name name of the channel
-         * @param {string} access public or private
-         * @param {string} methodName the name of the CCXT class method
-         * @param {object} [market] CCXT market
-         * @param {string[]} [symbols] unified market symbols
-         * @param {object} params extra parameters specific to the xt api
-         * @returns {object} data from the websocket stream
-         */
-=======
     /**
      * @ignore
      * @method
@@ -172,7 +155,6 @@
      * @returns {object} data from the websocket stream
      */
     async subscribe (name: string, access: string, methodName: string, market: Market = undefined, symbols: string[] = undefined, params = {}) {
->>>>>>> 056b1b0a
         const privateAccess = access === 'private';
         let type = undefined;
         [ type, params ] = this.handleMarketTypeAndParams (methodName, market, params);
