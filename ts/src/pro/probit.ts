--- conflicted
+++ resolved
@@ -117,15 +117,8 @@
      * @returns {object} a [ticker structure]{@link https://docs.ccxt.com/#/?id=ticker-structure}
      */
     async watchTicker (symbol: string, params = {}): Promise<Ticker> {
-<<<<<<< HEAD
         const channel = 'ticker';
         return await this.subscribePublic ('watchTicker', symbol, 'ticker', channel, params);
-=======
-        let filter = undefined;
-        [ filter, params ] = this.handleOptionAndParams (params, 'watchTicker', 'filter', 'ticker');
-        symbol = this.safeSymbol (symbol);
-        return await this.subscribeOrderBook (symbol, 'ticker', filter, params);
->>>>>>> 11d278c7
     }
 
     handleTicker (client: Client, message) {
@@ -170,16 +163,8 @@
      * @returns {object[]} a list of [trade structures]{@link https://docs.ccxt.com/#/?id=public-trades}
      */
     async watchTrades (symbol: string, since: Int = undefined, limit: Int = undefined, params = {}): Promise<Trade[]> {
-<<<<<<< HEAD
         const channel = 'recent_trades';
         const trades = await this.subscribePublic ('watchTrades', symbol, 'trades', channel, params);
-=======
-        let filter = undefined;
-        [ filter, params ] = this.handleOptionAndParams (params, 'watchTrades', 'filter', 'recent_trades');
-        await this.loadMarkets ();
-        symbol = this.safeSymbol (symbol);
-        const trades = await this.subscribeOrderBook (symbol, 'trades', filter, params);
->>>>>>> 11d278c7
         if (this.newUpdates) {
             limit = trades.getLimit (symbol, limit);
         }
@@ -410,16 +395,9 @@
      * @returns {object} A dictionary of [order book structures]{@link https://docs.ccxt.com/#/?id=order-book-structure} indexed by market symbols
      */
     async watchOrderBook (symbol: string, limit: Int = undefined, params = {}): Promise<OrderBook> {
-<<<<<<< HEAD
         let channel = undefined;
         [ channel, params ] = this.handleOptionAndParams (params, 'watchOrderBook', 'filter', 'order_books');
         const orderbook = await this.subscribePublic ('watchOrderBook', symbol, 'orderbook', channel, params);
-=======
-        let filter = undefined;
-        [ filter, params ] = this.handleOptionAndParams (params, 'watchOrderBook', 'filter', 'order_books');
-        symbol = this.safeSymbol (symbol);
-        const orderbook = await this.subscribeOrderBook (symbol, 'orderbook', filter, params);
->>>>>>> 11d278c7
         return orderbook.limit ();
     }
 
