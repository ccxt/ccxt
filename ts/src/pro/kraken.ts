--- conflicted
+++ resolved
@@ -986,12 +986,6 @@
                 }
             }
             orderbook['symbol'] = symbol;
-<<<<<<< HEAD
-            orderbook['timestamp'] = timestamp;
-            orderbook['datetime'] = this.iso8601 (timestamp);
-            this.streamProduce ('orderbooks', orderbook);
-            client.resolve (orderbook, messageHash);
-=======
         }
         orderbook.limit ();
         // checksum temporarily disabled because the exchange checksum was not reliable
@@ -1020,10 +1014,12 @@
                 const error = new ChecksumError (this.id + ' ' + this.orderbookChecksumMessage (symbol));
                 delete client.subscriptions[messageHash];
                 delete this.orderbooks[symbol];
+                this.streamProduce ('errors', error);
                 client.reject (error, messageHash);
                 return;
             }
         }
+        this.streamProduce ('orderbooks', orderbook);
         client.resolve (orderbook, messageHash);
     }
 
@@ -1042,7 +1038,6 @@
             // }
             // bookside = this.sortBy (bookside, 0, sortOrder);
             // bookside.slice (0, 9);
->>>>>>> b9204fbc
         }
     }
 
