
//  ---------------------------------------------------------------------------

import krakenRest from '../kraken.js';
import { ExchangeError, BadSymbol, PermissionDenied, AccountSuspended, BadRequest, InsufficientFunds, InvalidOrder, OrderNotFound, NotSupported, RateLimitExceeded, ExchangeNotAvailable, ChecksumError, AuthenticationError, ArgumentsRequired } from '../base/errors.js';
import { ArrayCache, ArrayCacheByTimestamp, ArrayCacheBySymbolById } from '../base/ws/Cache.js';
import { Precise } from '../base/Precise.js';
import type { Int, Strings, OrderSide, OrderType, Str, OrderBook, Order, Trade, Ticker, Tickers, OHLCV, Num, Dict, Balances, Bool } from '../base/types.js';
import Client from '../base/ws/Client.js';
//  ---------------------------------------------------------------------------

export default class kraken extends krakenRest {
    describe (): any {
        return this.deepExtend (super.describe (), {
            'has': {
                'ws': true,
                'watchBalance': true,
                'watchMyTrades': true,
                'watchOHLCV': true,
                'watchOrderBook': true,
                'watchOrderBookForSymbols': true,
                'watchOrders': true,
                'watchTicker': true,
                'watchTickers': true,
                'watchBidsAsks': true,
                'watchTrades': true,
                'watchTradesForSymbols': true,
                'createOrderWs': true,
                'editOrderWs': true,
                'cancelOrderWs': true,
                'cancelOrdersWs': true,
                'cancelAllOrdersWs': true,
                // 'watchHeartbeat': true,
                // 'watchStatus': true,
            },
            'urls': {
                'api': {
                    'ws': {
                        'public': 'wss://ws.kraken.com',
                        'private': 'wss://ws-auth.kraken.com',
                        'privateV2': 'wss://ws-auth.kraken.com/v2',
                        'publicV2': 'wss://ws.kraken.com/v2',
                        'beta': 'wss://beta-ws.kraken.com',
                        'beta-private': 'wss://beta-ws-auth.kraken.com',
                    },
                },
            },
            // 'versions': {
            //     'ws': '0.2.0',
            // },
            'options': {
                'tradesLimit': 1000,
                'OHLCVLimit': 1000,
                'ordersLimit': 1000,
                'symbolsByOrderId': {},
                'watchOrderBook': {
                    'checksum': false,
                },
            },
            'streaming': {
                'ping': this.ping,
                'keepAlive': 6000,
            },
            'exceptions': {
                'ws': {
                    'exact': {
                        'Event(s) not found': BadRequest,
                    },
                    'broad': {
                        'Already subscribed': BadRequest,
                        'Currency pair not in ISO 4217-A3 format': BadSymbol,
                        'Currency pair not supported': BadSymbol,
                        'Malformed request': BadRequest,
                        'Pair field must be an array': BadRequest,
                        'Pair field unsupported for this subscription type': BadRequest,
                        'Pair(s) not found': BadSymbol,
                        'Subscription book depth must be an integer': BadRequest,
                        'Subscription depth not supported': BadRequest,
                        'Subscription field must be an object': BadRequest,
                        'Subscription name invalid': BadRequest,
                        'Subscription object unsupported field': BadRequest,
                        'Subscription ohlc interval must be an integer': BadRequest,
                        'Subscription ohlc interval not supported': BadRequest,
                        'Subscription ohlc requires interval': BadRequest,
                        'EAccount:Invalid permissions': PermissionDenied,
                        'EAuth:Account temporary disabled': AccountSuspended,
                        'EAuth:Account unconfirmed': AuthenticationError,
                        'EAuth:Rate limit exceeded': RateLimitExceeded,
                        'EAuth:Too many requests': RateLimitExceeded,
                        'EDatabase: Internal error (to be deprecated)': ExchangeError,
                        'EGeneral:Internal error[:<code>]': ExchangeError,
                        'EGeneral:Invalid arguments': BadRequest,
                        'EOrder:Cannot open opposing position': InvalidOrder,
                        'EOrder:Cannot open position': InvalidOrder,
                        'EOrder:Insufficient funds (insufficient user funds)': InsufficientFunds,
                        'EOrder:Insufficient margin (exchange does not have sufficient funds to allow margin trading)': InsufficientFunds,
                        'EOrder:Invalid price': InvalidOrder,
                        'EOrder:Margin allowance exceeded': InvalidOrder,
                        'EOrder:Margin level too low': InvalidOrder,
                        'EOrder:Margin position size exceeded (client would exceed the maximum position size for this pair)': InvalidOrder,
                        'EOrder:Order minimum not met (volume too low)': InvalidOrder,
                        'EOrder:Orders limit exceeded': InvalidOrder,
                        'EOrder:Positions limit exceeded': InvalidOrder,
                        'EOrder:Rate limit exceeded': RateLimitExceeded,
                        'EOrder:Scheduled orders limit exceeded': InvalidOrder,
                        'EOrder:Unknown position': OrderNotFound,
                        'EOrder:Unknown order': OrderNotFound,
                        'EOrder:Invalid order': InvalidOrder,
                        'EService:Deadline elapsed': ExchangeNotAvailable,
                        'EService:Market in cancel_only mode': NotSupported,
                        'EService:Market in limit_only mode': NotSupported,
                        'EService:Market in post_only mode': NotSupported,
                        'EService:Unavailable': ExchangeNotAvailable,
                        'ETrade:Invalid request': BadRequest,
                        'ESession:Invalid session': AuthenticationError,
                    },
                },
            },
        });
    }

    orderRequestWs (method: string, symbol: string, type: string, request: Dict, amount: Num, price: Num = undefined, params = {}) {
        const isLimitOrder = type.endsWith ('limit'); // supporting limit, stop-loss-limit, take-profit-limit, etc
        if (isLimitOrder) {
            if (price === undefined) {
                throw new ArgumentsRequired (this.id + ' limit orders require a price argument');
            }
            request['params']['limit_price'] = this.parseToNumeric (this.priceToPrecision (symbol, price));
        }
        const isMarket = (type === 'market');
        let postOnly = undefined;
        [ postOnly, params ] = this.handlePostOnly (isMarket, false, params);
        if (postOnly) {
            request['params']['post_only'] = true;
        }
        const clientOrderId = this.safeString (params, 'clientOrderId');
        if (clientOrderId !== undefined) {
            request['params']['cl_ord_id'] = clientOrderId;
        }
        const cost = this.safeString (params, 'cost');
        if (cost !== undefined) {
            request['params']['order_qty'] = this.parseToNumeric (this.costToPrecision (symbol, cost));
        }
        const stopLoss = this.safeDict (params, 'stopLoss', {});
        const takeProfit = this.safeDict (params, 'takeProfit', {});
        const presetStopLoss = this.safeString (stopLoss, 'triggerPrice');
        const presetTakeProfit = this.safeString (takeProfit, 'triggerPrice');
        const presetStopLossLimit = this.safeString (stopLoss, 'price');
        const presetTakeProfitLimit = this.safeString (takeProfit, 'price');
        const isPresetStopLoss = presetStopLoss !== undefined;
        const isPresetTakeProfit = presetTakeProfit !== undefined;
        const stopLossPrice = this.safeString (params, 'stopLossPrice');
        const takeProfitPrice = this.safeString (params, 'takeProfitPrice');
        const isStopLossPriceOrder = stopLossPrice !== undefined;
        const isTakeProfitPriceOrder = takeProfitPrice !== undefined;
        const trailingAmount = this.safeString (params, 'trailingAmount');
        const trailingPercent = this.safeString (params, 'trailingPercent');
        const trailingLimitAmount = this.safeString (params, 'trailingLimitAmount');
        const trailingLimitPercent = this.safeString (params, 'trailingLimitPercent');
        const isTrailingAmountOrder = trailingAmount !== undefined;
        const isTrailingPercentOrder = trailingPercent !== undefined;
        const isTrailingLimitAmountOrder = trailingLimitAmount !== undefined;
        const isTrailingLimitPercentOrder = trailingLimitPercent !== undefined;
        const offset = this.safeString (params, 'offset', ''); // can set this to - for minus
        const trailingAmountString = (trailingAmount !== undefined) ? offset + this.numberToString (trailingAmount) : undefined;
        const trailingPercentString = (trailingPercent !== undefined) ? offset + this.numberToString (trailingPercent) : undefined;
        const trailingLimitAmountString = (trailingLimitAmount !== undefined) ? offset + this.numberToString (trailingLimitAmount) : undefined;
        const trailingLimitPercentString = (trailingLimitPercent !== undefined) ? offset + this.numberToString (trailingLimitPercent) : undefined;
        const priceType = (isTrailingPercentOrder || isTrailingLimitPercentOrder) ? 'pct' : 'quote';
        if (method === 'createOrderWs') {
            const reduceOnly = this.safeBool (params, 'reduceOnly');
            if (reduceOnly) {
                request['params']['reduce_only'] = true;
            }
            const timeInForce = this.safeStringLower (params, 'timeInForce');
            if (timeInForce !== undefined) {
                request['params']['time_in_force'] = timeInForce;
            }
            params = this.omit (params, [ 'reduceOnly', 'timeInForce' ]);
            if (isStopLossPriceOrder || isTakeProfitPriceOrder || isTrailingAmountOrder || isTrailingPercentOrder || isTrailingLimitAmountOrder || isTrailingLimitPercentOrder) {
                request['params']['triggers'] = {};
            }
            if (isPresetStopLoss || isPresetTakeProfit) {
                request['params']['conditional'] = {};
                if (isPresetStopLoss) {
                    request['params']['conditional']['order_type'] = 'stop-loss';
                    request['params']['conditional']['trigger_price'] = this.parseToNumeric (this.priceToPrecision (symbol, presetStopLoss));
                } else if (isPresetTakeProfit) {
                    request['params']['conditional']['order_type'] = 'take-profit';
                    request['params']['conditional']['trigger_price'] = this.parseToNumeric (this.priceToPrecision (symbol, presetTakeProfit));
                }
                if (presetStopLossLimit !== undefined) {
                    request['params']['conditional']['order_type'] = 'stop-loss-limit';
                    request['params']['conditional']['limit_price'] = this.parseToNumeric (this.priceToPrecision (symbol, presetStopLossLimit));
                } else if (presetTakeProfitLimit !== undefined) {
                    request['params']['conditional']['order_type'] = 'take-profit-limit';
                    request['params']['conditional']['limit_price'] = this.parseToNumeric (this.priceToPrecision (symbol, presetTakeProfitLimit));
                }
                params = this.omit (params, [ 'stopLoss', 'takeProfit' ]);
            } else if (isStopLossPriceOrder || isTakeProfitPriceOrder) {
                if (isStopLossPriceOrder) {
                    request['params']['triggers']['price'] = this.parseToNumeric (this.priceToPrecision (symbol, stopLossPrice));
                    if (isLimitOrder) {
                        request['params']['order_type'] = 'stop-loss-limit';
                    } else {
                        request['params']['order_type'] = 'stop-loss';
                    }
                } else {
                    request['params']['triggers']['price'] = this.parseToNumeric (this.priceToPrecision (symbol, takeProfitPrice));
                    if (isLimitOrder) {
                        request['params']['order_type'] = 'take-profit-limit';
                    } else {
                        request['params']['order_type'] = 'take-profit';
                    }
                }
            } else if (isTrailingAmountOrder || isTrailingPercentOrder || isTrailingLimitAmountOrder || isTrailingLimitPercentOrder) {
                request['params']['triggers']['price_type'] = priceType;
                if (!isLimitOrder && (isTrailingAmountOrder || isTrailingPercentOrder)) {
                    request['params']['order_type'] = 'trailing-stop';
                    if (isTrailingAmountOrder) {
                        request['params']['triggers']['price'] = this.parseToNumeric (trailingAmountString);
                    } else {
                        request['params']['triggers']['price'] = this.parseToNumeric (trailingPercentString);
                    }
                } else {
                    // trailing limit orders are not conventionally supported because the static limit_price_type param is not available for trailing-stop-limit orders
                    request['params']['limit_price_type'] = priceType;
                    request['params']['order_type'] = 'trailing-stop-limit';
                    if (isTrailingLimitAmountOrder) {
                        request['params']['triggers']['price'] = this.parseToNumeric (trailingLimitAmountString);
                    } else {
                        request['params']['triggers']['price'] = this.parseToNumeric (trailingLimitPercentString);
                    }
                }
            }
        } else if (method === 'editOrderWs') {
            if (isPresetStopLoss || isPresetTakeProfit) {
                throw new NotSupported (this.id + ' editing the stopLoss and takeProfit on existing orders is currently not supported');
            }
            if (isStopLossPriceOrder || isTakeProfitPriceOrder) {
                if (isStopLossPriceOrder) {
                    request['params']['trigger_price'] = this.parseToNumeric (this.priceToPrecision (symbol, stopLossPrice));
                } else {
                    request['params']['trigger_price'] = this.parseToNumeric (this.priceToPrecision (symbol, takeProfitPrice));
                }
            } else if (isTrailingAmountOrder || isTrailingPercentOrder || isTrailingLimitAmountOrder || isTrailingLimitPercentOrder) {
                request['params']['trigger_price_type'] = priceType;
                if (!isLimitOrder && (isTrailingAmountOrder || isTrailingPercentOrder)) {
                    if (isTrailingAmountOrder) {
                        request['params']['trigger_price'] = this.parseToNumeric (trailingAmountString);
                    } else {
                        request['params']['trigger_price'] = this.parseToNumeric (trailingPercentString);
                    }
                } else {
                    request['params']['limit_price_type'] = priceType;
                    if (isTrailingLimitAmountOrder) {
                        request['params']['trigger_price'] = this.parseToNumeric (trailingLimitAmountString);
                    } else {
                        request['params']['trigger_price'] = this.parseToNumeric (trailingLimitPercentString);
                    }
                }
            }
        }
        params = this.omit (params, [ 'clientOrderId', 'cost', 'offset', 'stopLossPrice', 'takeProfitPrice', 'trailingAmount', 'trailingPercent', 'trailingLimitAmount', 'trailingLimitPercent' ]);
        return [ request, params ];
    }

    /**
     * @method
     * @name kraken#createOrderWs
     * @description create a trade order
     * @see https://docs.kraken.com/api/docs/websocket-v2/add_order
     * @param {string} symbol unified symbol of the market to create an order in
     * @param {string} type 'market' or 'limit'
     * @param {string} side 'buy' or 'sell'
     * @param {float} amount how much of currency you want to trade in units of base currency
     * @param {float} [price] the price at which the order is to be fulfilled, in units of the quote currency, ignored in market orders
     * @param {object} [params] extra parameters specific to the exchange API endpoint
     * @returns {object} an [order structure]{@link https://docs.ccxt.com/#/?id=order-structure}
     */
    async createOrderWs (symbol: string, type: OrderType, side: OrderSide, amount: number, price: Num = undefined, params = {}): Promise<Order> {
        await this.loadMarkets ();
        const token = await this.authenticate ();
        const market = this.market (symbol);
        const url = this.urls['api']['ws']['privateV2'];
        const requestId = this.requestId ();
        const messageHash = this.numberToString (requestId);
        let request: Dict = {
            'method': 'add_order',
            'params': {
                'order_type': type,
                'side': side,
                'order_qty': this.parseToNumeric (this.amountToPrecision (symbol, amount)),
                'symbol': market['symbol'],
                'token': token,
            },
            'req_id': requestId,
        };
        [ request, params ] = this.orderRequestWs ('createOrderWs', symbol, type, request, amount, price, params);
        return await this.watch (url, messageHash, this.extend (request, params), messageHash);
    }

    handleCreateEditOrder (client, message) {
        //
        //  createOrder
        //     {
        //         "method": "add_order",
        //         "req_id": 1,
        //         "result": {
        //             "order_id": "OXM2QD-EALR2-YBAVEU"
        //         },
        //         "success": true,
        //         "time_in": "2025-05-13T10:12:13.876173Z",
        //         "time_out": "2025-05-13T10:12:13.890137Z"
        //     }
        //
        //  editOrder
        //     {
        //         "method": "amend_order",
        //         "req_id": 1,
        //         "result": {
        //             "amend_id": "TYDLSQ-OYNYU-3MNRER",
        //             "order_id": "OGL7HR-SWFO4-NRQTHO"
        //         },
        //         "success": true,
        //         "time_in": "2025-05-14T13:54:10.840342Z",
        //         "time_out": "2025-05-14T13:54:10.855046Z"
        //     }
        //
        const result = this.safeDict (message, 'result', {});
        const order = this.parseOrder (result);
        const messageHash = this.safeString2 (message, 'reqid', 'req_id');
        client.resolve (order, messageHash);
    }

    /**
     * @method
     * @name kraken#editOrderWs
     * @description edit a trade order
     * @see https://docs.kraken.com/api/docs/websocket-v2/amend_order
     * @param {string} id order id
     * @param {string} symbol unified symbol of the market to create an order in
     * @param {string} type 'market' or 'limit'
     * @param {string} side 'buy' or 'sell'
     * @param {float} amount how much of the currency you want to trade in units of the base currency
     * @param {float} [price] the price at which the order is to be fulfilled, in units of the quote currency, ignored in market orders
     * @param {object} [params] extra parameters specific to the exchange API endpoint
     * @returns {object} an [order structure]{@link https://docs.ccxt.com/#/?id=order-structure}
     */
    async editOrderWs (id: string, symbol: string, type: OrderType, side: OrderSide, amount: Num = undefined, price: Num = undefined, params = {}): Promise<Order> {
        await this.loadMarkets ();
        const token = await this.authenticate ();
        const url = this.urls['api']['ws']['privateV2'];
        const requestId = this.requestId ();
        const messageHash = this.numberToString (requestId);
        let request: Dict = {
            'method': 'amend_order',
            'params': {
                'order_id': id,
                'order_qty': this.parseToNumeric (this.amountToPrecision (symbol, amount)),
                'token': token,
            },
            'req_id': requestId,
        };
        [ request, params ] = this.orderRequestWs ('editOrderWs', symbol, type, request, amount, price, params);
        return await this.watch (url, messageHash, this.extend (request, params), messageHash);
    }

    /**
     * @method
     * @name kraken#cancelOrdersWs
     * @description cancel multiple orders
     * @see https://docs.kraken.com/api/docs/websocket-v2/cancel_order
     * @param {string[]} ids order ids
     * @param {string} [symbol] unified market symbol, default is undefined
     * @param {object} [params] extra parameters specific to the exchange API endpoint
     * @returns {object} an list of [order structures]{@link https://docs.ccxt.com/#/?id=order-structure}
     */
    async cancelOrdersWs (ids: string[], symbol: Str = undefined, params = {}) {
        if (symbol !== undefined) {
            throw new NotSupported (this.id + ' cancelOrdersWs () does not support cancelling orders for a specific symbol.');
        }
        await this.loadMarkets ();
        const token = await this.authenticate ();
        const url = this.urls['api']['ws']['privateV2'];
        const requestId = this.requestId ();
        const messageHash = this.numberToString (requestId);
        const request: Dict = {
            'method': 'cancel_order',
            'params': {
                'order_id': ids,
                'token': token,
            },
            'req_id': requestId,
        };
        return await this.watch (url, messageHash, this.extend (request, params), messageHash) as Order[];
    }

    /**
     * @method
     * @name kraken#cancelOrderWs
     * @description cancels an open order
     * @see https://docs.kraken.com/api/docs/websocket-v2/cancel_order
     * @param {string} id order id
     * @param {string} [symbol] unified symbol of the market the order was made in
     * @param {object} [params] extra parameters specific to the exchange API endpoint
     * @returns {object} An [order structure]{@link https://docs.ccxt.com/#/?id=order-structure}
     */
    async cancelOrderWs (id: string, symbol: Str = undefined, params = {}): Promise<Order> {
        if (symbol !== undefined) {
            throw new NotSupported (this.id + ' cancelOrderWs () does not support cancelling orders for a specific symbol.');
        }
        await this.loadMarkets ();
        const token = await this.authenticate ();
        const url = this.urls['api']['ws']['privateV2'];
        const requestId = this.requestId ();
        const messageHash = this.numberToString (requestId);
        const request: Dict = {
            'method': 'cancel_order',
            'params': {
                'order_id': [ id ],
                'token': token,
            },
            'req_id': requestId,
        };
        return await this.watch (url, messageHash, this.extend (request, params), messageHash);
    }

    handleCancelOrder (client, message) {
        //
        //     {
        //         "method": "cancel_order",
        //         "req_id": 123456789,
        //         "result": {
        //             "order_id": "OKAGJC-YHIWK-WIOZWG"
        //         },
        //         "success": true,
        //         "time_in": "2023-09-21T14:36:57.428972Z",
        //         "time_out": "2023-09-21T14:36:57.437952Z"
        //     }
        //
        const reqId = this.safeString (message, 'req_id');
        client.resolve (message, reqId);
    }

    /**
     * @method
     * @name kraken#cancelAllOrdersWs
     * @description cancel all open orders
     * @see https://docs.kraken.com/api/docs/websocket-v2/cancel_all
     * @param {string} [symbol] unified market symbol, only orders in the market of this symbol are cancelled when symbol is not undefined
     * @param {object} [params] extra parameters specific to the exchange API endpoint
     * @returns {object[]} a list of [order structures]{@link https://docs.ccxt.com/#/?id=order-structure}
     */
    async cancelAllOrdersWs (symbol: Str = undefined, params = {}): Promise<Order[]> {
        if (symbol !== undefined) {
            throw new NotSupported (this.id + ' cancelAllOrdersWs () does not support cancelling orders in a specific market.');
        }
        await this.loadMarkets ();
        const token = await this.authenticate ();
        const url = this.urls['api']['ws']['privateV2'];
        const requestId = this.requestId ();
        const messageHash = this.numberToString (requestId);
        const request: Dict = {
            'method': 'cancel_all',
            'params': {
                'token': token,
            },
            'req_id': requestId,
        };
        return await this.watch (url, messageHash, this.extend (request, params), messageHash);
    }

    handleCancelAllOrders (client, message) {
        //
        //     {
        //         "method": "cancel_all",
        //         "req_id": 123456789,
        //         "result": {
        //             "count": 1
        //         },
        //         "success": true,
        //         "time_in": "2023-09-21T14:36:57.428972Z",
        //         "time_out": "2023-09-21T14:36:57.437952Z"
        //     }
        //
        const reqId = this.safeString (message, 'req_id');
        client.resolve (message, reqId);
    }

    handleTicker (client, message) {
        //
        //     {
        //         "channel": "ticker",
        //         "type": "snapshot",
        //         "data": [
        //             {
        //                 "symbol": "BTC/USD",
        //                 "bid": 108359.8,
        //                 "bid_qty": 0.01362603,
        //                 "ask": 108359.9,
        //                 "ask_qty": 17.17988863,
        //                 "last": 108359.8,
        //                 "volume": 2158.32346723,
        //                 "vwap": 108894.5,
        //                 "low": 106824,
        //                 "high": 111300,
        //                 "change": -2679.9,
        //                 "change_pct": -2.41
        //             }
        //         ]
        //     }
        //
        const data = this.safeList (message, 'data', []);
        const ticker = data[0];
        const symbol = this.safeString (ticker, 'symbol');
        const messageHash = this.getMessageHash ('ticker', undefined, symbol);
        const vwap = this.safeString (ticker, 'vwap');
        let quoteVolume = undefined;
        const baseVolume = this.safeString (ticker, 'volume');
        if (baseVolume !== undefined && vwap !== undefined) {
            quoteVolume = Precise.stringMul (baseVolume, vwap);
        }
        const last = this.safeString (ticker, 'last');
        const result = this.safeTicker ({
            'symbol': symbol,
            'timestamp': undefined,
            'datetime': undefined,
            'high': this.safeString (ticker, 'high'),
            'low': this.safeString (ticker, 'low'),
            'bid': this.safeString (ticker, 'bid'),
            'bidVolume': this.safeString (ticker, 'bid_qty'),
            'ask': this.safeString (ticker, 'ask'),
            'askVolume': this.safeString (ticker, 'ask_qty'),
            'vwap': vwap,
            'open': undefined,
            'close': last,
            'last': last,
            'previousClose': undefined,
            'change': this.safeString (ticker, 'change'),
            'percentage': this.safeString (ticker, 'change_pct'),
            'average': undefined,
            'baseVolume': baseVolume,
            'quoteVolume': quoteVolume,
            'info': ticker,
        });
        this.tickers[symbol] = result;
        this.streamProduce ('tickers', result);
        client.resolve (result, messageHash);
    }

    handleTrades (client: Client, message) {
        //
        //     {
        //         "channel": "trade",
        //         "type": "update",
        //         "data": [
        //             {
        //                 "symbol": "MATIC/USD",
        //                 "side": "sell",
        //                 "price": 0.5117,
        //                 "qty": 40.0,
        //                 "ord_type": "market",
        //                 "trade_id": 4665906,
        //                 "timestamp": "2023-09-25T07:49:37.708706Z"
        //             }
        //         ]
        //     }
        //
        const data = this.safeList (message, 'data', []);
        const trade = data[0];
        const symbol = this.safeString (trade, 'symbol');
        const messageHash = this.getMessageHash ('trade', undefined, symbol);
        let stored = this.safeValue (this.trades, symbol);
        if (stored === undefined) {
            const limit = this.safeInteger (this.options, 'tradesLimit', 1000);
            stored = new ArrayCache (limit);
            this.trades[symbol] = stored;
        }
        const market = this.market (symbol);
        const parsed = this.parseTrades (data, market);
        for (let i = 0; i < parsed.length; i++) {
            stored.append (parsed[i]);
            this.streamProduce ('trades', parsed[i]);
        }
        client.resolve (stored, messageHash);
    }

    handleOHLCV (client: Client, message, subscription) {
        //
        //     {
        //         "channel": "ohlc",
        //         "type": "update",
        //         "timestamp": "2023-10-04T16:26:30.524394914Z",
        //         "data": [
        //             {
        //                 "symbol": "MATIC/USD",
        //                 "open": 0.5624,
        //                 "high": 0.5628,
        //                 "low": 0.5622,
        //                 "close": 0.5627,
        //                 "trades": 12,
        //                 "volume": 30927.68066226,
        //                 "vwap": 0.5626,
        //                 "interval_begin": "2023-10-04T16:25:00.000000000Z",
        //                 "interval": 5,
        //                 "timestamp": "2023-10-04T16:30:00.000000Z"
        //             }
        //         ]
        //     }
        //
        const data = this.safeList (message, 'data', []);
        const first = data[0];
        const symbol = this.safeString (first, 'symbol');
        const interval = this.safeInteger (first, 'interval');
        const timeframe = this.findTimeframe (interval);
        const messageHash = this.getMessageHash ('ohlcv', undefined, symbol);
        let stored = this.safeValue (this.ohlcvs[symbol], timeframe);
        this.ohlcvs[symbol] = this.safeValue (this.ohlcvs, symbol, {});
        if (stored === undefined) {
            const limit = this.safeInteger (this.options, 'OHLCVLimit', 1000);
            stored = new ArrayCacheByTimestamp (limit);
            this.ohlcvs[symbol][timeframe] = stored;
        }
        const ohlcvsLength = data.length;
        for (let i = 0; i < ohlcvsLength; i++) {
            const candle = data[ohlcvsLength - i - 1];
            const datetime = this.safeString (candle, 'timestamp');
            const timestamp = this.parse8601 (datetime);
            const parsed = [
                timestamp,
                this.safeString (candle, 'open'),
                this.safeString (candle, 'high'),
                this.safeString (candle, 'low'),
                this.safeString (candle, 'close'),
                this.safeString (candle, 'volume'),
            ];
<<<<<<< HEAD
            this.ohlcvs[symbol] = this.safeValue (this.ohlcvs, symbol, {});
            let stored = this.safeValue (this.ohlcvs[symbol], timeframe);
            if (stored === undefined) {
                const limit = this.safeInteger (this.options, 'OHLCVLimit', 1000);
                stored = new ArrayCacheByTimestamp (limit);
                this.ohlcvs[symbol][timeframe] = stored;
            }
            stored.append (result);
            const ohlcvs = this.createStreamOHLCV (symbol, timeframe, result);
            this.streamProduce ('ohlcvs', ohlcvs);
            client.resolve (stored, messageHash);
=======
            stored.append (parsed);
>>>>>>> 418b5f8d
        }
        client.resolve (stored, messageHash);
    }

    requestId () {
        // their support said that reqid must be an int32, not documented
        const reqid = this.sum (this.safeInteger (this.options, 'reqid', 0), 1);
        this.options['reqid'] = reqid;
        return reqid;
    }

    /**
     * @method
     * @name kraken#watchTicker
     * @description watches a price ticker, a statistical calculation with the information calculated over the past 24 hours for a specific market
     * @see https://docs.kraken.com/api/docs/websocket-v2/ticker
     * @param {string} symbol unified symbol of the market to fetch the ticker for
     * @param {object} [params] extra parameters specific to the exchange API endpoint
     * @returns {object} a [ticker structure]{@link https://docs.ccxt.com/#/?id=ticker-structure}
     */
    async watchTicker (symbol: string, params = {}): Promise<Ticker> {
        await this.loadMarkets ();
        symbol = this.symbol (symbol);
        const tickers = await this.watchTickers ([ symbol ], params);
        return tickers[symbol];
    }

    /**
     * @method
     * @name kraken#watchTickers
     * @description watches a price ticker, a statistical calculation with the information calculated over the past 24 hours for a specific market
     * @see https://docs.kraken.com/api/docs/websocket-v2/ticker
     * @param {string[]} symbols
     * @param {object} [params] extra parameters specific to the exchange API endpoint
     * @returns {object} a [ticker structure]{@link https://docs.ccxt.com/#/?id=ticker-structure}
     */
    async watchTickers (symbols: Strings = undefined, params = {}): Promise<Tickers> {
        await this.loadMarkets ();
        symbols = this.marketSymbols (symbols, undefined, false);
        const ticker = await this.watchMultiHelper ('ticker', 'ticker', symbols, undefined, params);
        if (this.newUpdates) {
            const result: Dict = {};
            result[ticker['symbol']] = ticker;
            return result;
        }
        return this.filterByArray (this.tickers, 'symbol', symbols);
    }

    /**
     * @method
     * @name kraken#watchBidsAsks
     * @description watches best bid & ask for symbols
     * @see https://docs.kraken.com/api/docs/websocket-v2/ticker
     * @param {string[]} symbols unified symbol of the market to fetch the ticker for
     * @param {object} [params] extra parameters specific to the exchange API endpoint
     * @returns {object} a [ticker structure]{@link https://docs.ccxt.com/#/?id=ticker-structure}
     */
    async watchBidsAsks (symbols: Strings = undefined, params = {}): Promise<Tickers> {
        await this.loadMarkets ();
        symbols = this.marketSymbols (symbols, undefined, false);
        params['event_trigger'] = 'bbo';
        const ticker = await this.watchMultiHelper ('bidask', 'ticker', symbols, undefined, params);
        if (this.newUpdates) {
            const result: Dict = {};
            result[ticker['symbol']] = ticker;
            return result;
        }
        return this.filterByArray (this.bidsasks, 'symbol', symbols);
    }

    /**
     * @method
     * @name kraken#watchTrades
     * @description get the list of most recent trades for a particular symbol
     * @see https://docs.kraken.com/api/docs/websocket-v2/trade
     * @param {string} symbol unified symbol of the market to fetch trades for
     * @param {int} [since] timestamp in ms of the earliest trade to fetch
     * @param {int} [limit] the maximum amount of trades to fetch
     * @param {object} [params] extra parameters specific to the exchange API endpoint
     * @returns {object[]} a list of [trade structures]{@link https://docs.ccxt.com/#/?id=public-trades}
     */
    async watchTrades (symbol: string, since: Int = undefined, limit: Int = undefined, params = {}): Promise<Trade[]> {
        return await this.watchTradesForSymbols ([ symbol ], since, limit, params);
    }

    /**
     * @method
     * @name kraken#watchTradesForSymbols
     * @description get the list of most recent trades for a list of symbols
     * @see https://docs.kraken.com/api/docs/websocket-v2/trade
     * @param {string[]} symbols unified symbol of the market to fetch trades for
     * @param {int} [since] timestamp in ms of the earliest trade to fetch
     * @param {int} [limit] the maximum amount of trades to fetch
     * @param {object} [params] extra parameters specific to the exchange API endpoint
     * @returns {object[]} a list of [trade structures]{@link https://docs.ccxt.com/#/?id=public-trades}
     */
    async watchTradesForSymbols (symbols: string[], since: Int = undefined, limit: Int = undefined, params = {}): Promise<Trade[]> {
        const trades = await this.watchMultiHelper ('trade', 'trade', symbols, undefined, params);
        if (this.newUpdates) {
            const first = this.safeList (trades, 0);
            const tradeSymbol = this.safeString (first, 'symbol');
            limit = trades.getLimit (tradeSymbol, limit);
        }
        return this.filterBySinceLimit (trades, since, limit, 'timestamp', true);
    }

    /**
     * @method
     * @name kraken#watchOrderBook
     * @description watches information on open orders with bid (buy) and ask (sell) prices, volumes and other data
     * @see https://docs.kraken.com/api/docs/websocket-v2/book
     * @param {string} symbol unified symbol of the market to fetch the order book for
     * @param {int} [limit] the maximum amount of order book entries to return
     * @param {object} [params] extra parameters specific to the exchange API endpoint
     * @returns {object} A dictionary of [order book structures]{@link https://docs.ccxt.com/#/?id=order-book-structure} indexed by market symbols
     */
    async watchOrderBook (symbol: string, limit: Int = undefined, params = {}): Promise<OrderBook> {
        return await this.watchOrderBookForSymbols ([ symbol ], limit, params);
    }

    /**
     * @method
     * @name kraken#watchOrderBookForSymbols
     * @description watches information on open orders with bid (buy) and ask (sell) prices, volumes and other data
     * @see https://docs.kraken.com/api/docs/websocket-v2/book
     * @param {string[]} symbols unified array of symbols
     * @param {int} [limit] the maximum amount of order book entries to return
     * @param {object} [params] extra parameters specific to the exchange API endpoint
     * @returns {object} A dictionary of [order book structures]{@link https://docs.ccxt.com/#/?id=order-book-structure} indexed by market symbols
     */
    async watchOrderBookForSymbols (symbols: string[], limit: Int = undefined, params = {}): Promise<OrderBook> {
        const requiredParams: Dict = {};
        if (limit !== undefined) {
            if (this.inArray (limit, [ 10, 25, 100, 500, 1000 ])) {
                requiredParams['depth'] = limit; // default 10, valid options 10, 25, 100, 500, 1000
            } else {
                throw new NotSupported (this.id + ' watchOrderBook accepts limit values of 10, 25, 100, 500 and 1000 only');
            }
        }
        const orderbook = await this.watchMultiHelper ('orderbook', 'book', symbols, { 'limit': limit }, this.extend (requiredParams, params));
        return orderbook.limit ();
    }

    /**
     * @method
     * @name kraken#watchOHLCV
     * @description watches historical candlestick data containing the open, high, low, and close price, and the volume of a market
     * @see https://docs.kraken.com/api/docs/websocket-v2/ohlc
     * @param {string} symbol unified symbol of the market to fetch OHLCV data for
     * @param {string} timeframe the length of time each candle represents
     * @param {int} [since] timestamp in ms of the earliest candle to fetch
     * @param {int} [limit] the maximum amount of candles to fetch
     * @param {object} [params] extra parameters specific to the exchange API endpoint
     * @returns {int[][]} A list of candles ordered as timestamp, open, high, low, close, volume
     */
    async watchOHLCV (symbol: string, timeframe: string = '1m', since: Int = undefined, limit: Int = undefined, params = {}): Promise<OHLCV[]> {
        await this.loadMarkets ();
        const name = 'ohlc';
        const market = this.market (symbol);
        symbol = market['symbol'];
        const url = this.urls['api']['ws']['publicV2'];
        const requestId = this.requestId ();
        const messageHash = this.getMessageHash ('ohlcv', undefined, symbol);
        const subscribe: Dict = {
            'method': 'subscribe',
            'params': {
                'channel': name,
                'symbol': [ symbol ],
                'interval': this.safeValue (this.timeframes, timeframe, timeframe),
            },
            'req_id': requestId,
        };
        const request = this.deepExtend (subscribe, params);
        const ohlcv = await this.watch (url, messageHash, request, messageHash);
        if (this.newUpdates) {
            limit = ohlcv.getLimit (symbol, limit);
        }
        return this.filterBySinceLimit (ohlcv, since, limit, 'timestamp', true);
    }

    async loadMarkets (reload = false, params = {}) {
        const markets = await super.loadMarkets (reload, params);
        let marketsByWsName = this.safeValue (this.options, 'marketsByWsName');
        if ((marketsByWsName === undefined) || reload) {
            marketsByWsName = {};
            for (let i = 0; i < this.symbols.length; i++) {
                const symbol = this.symbols[i];
                const market = this.markets[symbol];
                const info = this.safeValue (market, 'info', {});
                const wsName = this.safeString (info, 'wsname');
                marketsByWsName[wsName] = market;
            }
            this.options['marketsByWsName'] = marketsByWsName;
        }
        return markets;
    }

    ping (client: Client) {
        const url = client.url;
        const request = {};
        if (url.indexOf ('v2') >= 0) {
            request['method'] = 'ping';
        } else {
            request['event'] = 'ping';
        }
        return request;
    }

    handlePong (client: Client, message) {
        client.lastPong = this.milliseconds ();
        return message;
    }

    async watchHeartbeat (params = {}) {
        await this.loadMarkets ();
        const event = 'heartbeat';
        const url = this.urls['api']['ws']['publicV2'];
        return await this.watch (url, event);
    }

    handleHeartbeat (client: Client, message) {
        //
        // every second (approx) if no other updates are sent
        //
        //     { "channel": "heartbeat" }
        //
        const event = this.safeString (message, 'channel');
        client.resolve (message, event);
    }

    handleOrderBook (client: Client, message) {
        //
        // first message (snapshot)
        //
        //     {
        //         "channel": "book",
        //         "type": "snapshot",
        //         "data": [
        //             {
        //                 "symbol": "MATIC/USD",
        //                 "bids": [
        //                     {
        //                         "price": 0.5666,
        //                         "qty": 4831.75496356
        //                     },
        //                     {
        //                         "price": 0.5665,
        //                         "qty": 6658.22734739
        //                     }
        //                 ],
        //                 "asks": [
        //                     {
        //                         "price": 0.5668,
        //                         "qty": 4410.79769741
        //                     },
        //                     {
        //                         "price": 0.5669,
        //                         "qty": 4655.40412487
        //                     }
        //                 ],
        //                 "checksum": 2439117997
        //             }
        //         ]
        //     }
        //
        // subsequent updates
        //
        //     {
        //         "channel": "book",
        //         "type": "update",
        //         "data": [
        //             {
        //                 "symbol": "MATIC/USD",
        //                 "bids": [
        //                     {
        //                         "price": 0.5657,
        //                         "qty": 1098.3947558
        //                     }
        //                 ],
        //                 "asks": [],
        //                 "checksum": 2114181697,
        //                 "timestamp": "2023-10-06T17:35:55.440295Z"
        //             }
        //         ]
        //     }
        //
        const type = this.safeString (message, 'type');
        const data = this.safeList (message, 'data', []);
        const first = this.safeDict (data, 0, {});
        const symbol = this.safeString (first, 'symbol');
        const a = this.safeValue (first, 'asks', []);
        const b = this.safeValue (first, 'bids', []);
        const c = this.safeInteger (first, 'checksum');
        const messageHash = this.getMessageHash ('orderbook', undefined, symbol);
        let orderbook = undefined;
        if (type === 'update') {
            orderbook = this.orderbooks[symbol];
            const storedAsks = orderbook['asks'];
            const storedBids = orderbook['bids'];
            if (a !== undefined) {
                this.customHandleDeltas (storedAsks, a);
            }
            if (b !== undefined) {
                this.customHandleDeltas (storedBids, b);
            }
            const datetime = this.safeString (first, 'timestamp');
            orderbook['symbol'] = symbol;
            orderbook['timestamp'] = this.parse8601 (datetime);
            orderbook['datetime'] = datetime;
        } else {
            // snapshot
            const depth = a.length;
            this.orderbooks[symbol] = this.orderBook ({}, depth);
            orderbook = this.orderbooks[symbol];
            const keys = [ 'asks', 'bids' ];
            for (let i = 0; i < keys.length; i++) {
                const key = keys[i];
                const bookside = orderbook[key];
                const deltas = this.safeValue (first, key, []);
                if (deltas.length > 0) {
                    this.customHandleDeltas (bookside, deltas);
                }
            }
            orderbook['symbol'] = symbol;
        }
        orderbook.limit ();
        // checksum temporarily disabled because the exchange checksum was not reliable
        const checksum = this.handleOption ('watchOrderBook', 'checksum', false);
        if (checksum) {
            const payloadArray = [];
            if (c !== undefined) {
                const checkAsks = orderbook['asks'];
                const checkBids = orderbook['bids'];
                // const checkAsks = asks.map ((elem) => [ elem['price'], elem['qty'] ]);
                // const checkBids = bids.map ((elem) => [ elem['price'], elem['qty'] ]);
                for (let i = 0; i < 10; i++) {
                    const currentAsk = this.safeValue (checkAsks, i, {});
                    const formattedAsk = this.formatNumber (currentAsk[0]) + this.formatNumber (currentAsk[1]);
                    payloadArray.push (formattedAsk);
                }
                for (let i = 0; i < 10; i++) {
                    const currentBid = this.safeValue (checkBids, i, {});
                    const formattedBid = this.formatNumber (currentBid[0]) + this.formatNumber (currentBid[1]);
                    payloadArray.push (formattedBid);
                }
            }
            const payload = payloadArray.join ('');
            const localChecksum = this.crc32 (payload, false);
            if (localChecksum !== c) {
                const error = new ChecksumError (this.id + ' ' + this.orderbookChecksumMessage (symbol));
                delete client.subscriptions[messageHash];
                delete this.orderbooks[symbol];
                this.streamProduce ('errors', error);
                client.reject (error, messageHash);
                return;
            }
        }
        this.streamProduce ('orderbooks', orderbook);
        client.resolve (orderbook, messageHash);
    }

    customHandleDeltas (bookside, deltas) {
        // const sortOrder = (key === 'bids') ? true : false;
        for (let j = 0; j < deltas.length; j++) {
            const delta = deltas[j];
            const price = this.safeNumber (delta, 'price');
            const amount = this.safeNumber (delta, 'qty');
            bookside.store (price, amount);
            // if (amount === 0) {
            //     const index = bookside.findIndex ((x: Int) => x[0] === price);
            //     bookside.splice (index, 1);
            // } else {
            //     bookside.store (price, amount);
            // }
            // bookside = this.sortBy (bookside, 0, sortOrder);
            // bookside.slice (0, 9);
        }
    }

    formatNumber (data) {
        const parts = data.split ('.');
        const integer = this.safeString (parts, 0);
        const decimals = this.safeString (parts, 1, '');
        let joinedResult = integer + decimals;
        let i = 0;
        while (joinedResult[i] === '0') {
            i += 1;
        }
        if (i > 0) {
            joinedResult = joinedResult.slice (i);
        }
        return joinedResult;
    }

    handleSystemStatus (client: Client, message) {
        //
        // todo: answer the question whether handleSystemStatus should be renamed
        // and unified as handleStatus for any usage pattern that
        // involves system status and maintenance updates
        //
        //     {
        //         "connectionID": 15527282728335292000,
        //         "event": "systemStatus",
        //         "status": "online", // online|maintenance|(custom status tbd)
        //         "version": "0.2.0"
        //     }
        //
        // v2
        //     {
        //         channel: 'status',
        //         type: 'update',
        //         data: [
        //             {
        //                 version: '2.0.10',
        //                 system: 'online',
        //                 api_version: 'v2',
        //                 connection_id: 6447481662169813000
        //             }
        //         ]
        //     }
        //
        return message;
    }

    async authenticate (params = {}) {
        const url = this.urls['api']['ws']['private'];
        const client = this.client (url);
        const authenticated = 'authenticated';
        let subscription = this.safeValue (client.subscriptions, authenticated);
        const now = this.seconds ();
        const start = this.safeInteger (subscription, 'start');
        const expires = this.safeInteger (subscription, 'expires');
        if ((subscription === undefined) || ((subscription !== undefined) && (start + expires) <= now)) {
            // https://docs.kraken.com/api/docs/rest-api/get-websockets-token
            const response = await this.privatePostGetWebSocketsToken (params);
            //
            //     {
            //         "error":[],
            //         "result":{
            //             "token":"xeAQ\/RCChBYNVh53sTv1yZ5H4wIbwDF20PiHtTF+4UI",
            //             "expires":900
            //         }
            //     }
            //
            subscription = this.safeDict (response, 'result');
            subscription['start'] = now;
            client.subscriptions[authenticated] = subscription;
        }
        return this.safeString (subscription, 'token');
    }

    async watchPrivate (name, symbol: Str = undefined, since: Int = undefined, limit: Int = undefined, params = {}) {
        await this.loadMarkets ();
        const token = await this.authenticate ();
        const subscriptionHash = 'executions';
        let messageHash = name;
        if (symbol !== undefined) {
            symbol = this.symbol (symbol);
            messageHash += ':' + symbol;
        }
        const url = this.urls['api']['ws']['privateV2'];
        const requestId = this.requestId ();
        const subscribe: Dict = {
            'method': 'subscribe',
            'params': {
                'channel': 'executions',
                'token': token,
            },
            'req_id': requestId,
        };
        if (params !== undefined) {
            subscribe['params'] = this.deepExtend (subscribe['params'], params);
        }
        const result = await this.watch (url, messageHash, subscribe, subscriptionHash);
        if (this.newUpdates) {
            limit = result.getLimit (symbol, limit);
        }
        return this.filterBySymbolSinceLimit (result, symbol, since, limit);
    }

    /**
     * @method
     * @name kraken#watchMyTrades
     * @description watches information on multiple trades made by the user
     * @see https://docs.kraken.com/api/docs/websocket-v2/executions
     * @param {string} symbol unified market symbol of the market trades were made in
     * @param {int} [since] the earliest time in ms to fetch trades for
     * @param {int} [limit] the maximum number of trade structures to retrieve
     * @param {object} [params] extra parameters specific to the exchange API endpoint
     * @returns {object[]} a list of [trade structures]{@link https://docs.ccxt.com/#/?id=trade-structure}
     */
    async watchMyTrades (symbol: Str = undefined, since: Int = undefined, limit: Int = undefined, params = {}): Promise<Trade[]> {
        params['snap_trades'] = true;
        return await this.watchPrivate ('myTrades', symbol, since, limit, params);
    }

    handleMyTrades (client: Client, message, subscription = undefined) {
        //
        //     {
        //         "channel": "executions",
        //         "type": "update",
        //         "data": [
        //             {
        //                 "order_id": "O6NTZC-K6FRH-ATWBCK",
        //                 "exec_id": "T5DIUI-5N4KO-Z5BPXK",
        //                 "exec_type": "trade",
        //                 "trade_id": 8253473,
        //                 "symbol": "USDC/USD",
        //                 "side": "sell",
        //                 "last_qty": 15.44,
        //                 "last_price": 1.0002,
        //                 "liquidity_ind": "t",
        //                 "cost": 15.443088,
        //                 "order_userref": 0,
        //                 "order_status": "filled",
        //                 "order_type": "market",
        //                 "fee_usd_equiv": 0.03088618,
        //                 "fees": [
        //                     {
        //                         "asset": "USD",
        //                         "qty": 0.3458
        //                     }
        //                 ]
        //             }
        //         ],
        //         "sequence": 10
        //     }
        //
        const allTrades = this.safeList (message, 'data', []);
        const allTradesLength = allTrades.length;
        if (allTradesLength > 0) {
            if (this.myTrades === undefined) {
                const limit = this.safeInteger (this.options, 'tradesLimit', 1000);
                this.myTrades = new ArrayCache (limit);
            }
            const stored = this.myTrades;
            const symbols: Dict = {};
            for (let i = 0; i < allTrades.length; i++) {
<<<<<<< HEAD
                const trades = this.safeValue (allTrades, i, {});
                const ids = Object.keys (trades);
                for (let j = 0; j < ids.length; j++) {
                    const id = ids[j];
                    const trade = trades[id];
                    const parsed = this.parseWsTrade (this.extend ({ 'id': id }, trade));
                    stored.append (parsed);
                    const symbol = parsed['symbol'];
                    symbols[symbol] = true;
                    this.streamProduce ('myTrades', parsed);
                }
=======
                const trade = this.safeDict (allTrades, i, {});
                const parsed = this.parseWsTrade (trade);
                stored.append (parsed);
                const symbol = parsed['symbol'];
                symbols[symbol] = true;
>>>>>>> 418b5f8d
            }
            const name = 'myTrades';
            client.resolve (this.myTrades, name);
            const keys = Object.keys (symbols);
            for (let i = 0; i < keys.length; i++) {
                const messageHash = name + ':' + keys[i];
                client.resolve (this.myTrades, messageHash);
            }
        }
    }

    parseWsTrade (trade, market = undefined) {
        //
        //     {
        //         "order_id": "O6NTZC-K6FRH-ATWBCK",
        //         "exec_id": "T5DIUI-5N4KO-Z5BPXK",
        //         "exec_type": "trade",
        //         "trade_id": 8253473,
        //         "symbol": "USDC/USD",
        //         "side": "sell",
        //         "last_qty": 15.44,
        //         "last_price": 1.0002,
        //         "liquidity_ind": "t",
        //         "cost": 15.443088,
        //         "order_userref": 0,
        //         "order_status": "filled",
        //         "order_type": "market",
        //         "fee_usd_equiv": 0.03088618,
        //         "fees": [
        //             {
        //                 "asset": "USD",
        //                 "qty": 0.3458
        //             }
        //         ]
        //     }
        //
        let symbol = this.safeString (trade, 'symbol');
        if (market !== undefined) {
            symbol = market['symbol'];
        }
        let fee = undefined;
        if ('fees' in trade) {
            const fees = this.safeList (trade, 'fees', []);
            const firstFee = this.safeDict (fees, 0, {});
            fee = {
                'cost': this.safeNumber (firstFee, 'qty'),
                'currency': this.safeString (firstFee, 'asset'),
            };
        }
        const datetime = this.safeString (trade, 'timestamp');
        const liquidityIndicator = this.safeString (trade, 'liquidity_ind');
        const takerOrMaker = (liquidityIndicator === 't') ? 'taker' : 'maker';
        return {
            'info': trade,
            'id': this.safeString (trade, 'exec_id'),
            'order': this.safeString (trade, 'order_id'),
            'timestamp': this.parse8601 (datetime),
            'datetime': datetime,
            'symbol': symbol,
            'type': this.safeString (trade, 'order_type'),
            'side': this.safeString (trade, 'side'),
            'takerOrMaker': takerOrMaker,
            'price': this.safeNumber (trade, 'last_price'),
            'amount': this.safeNumber (trade, 'last_qty'),
            'cost': this.safeNumber (trade, 'cost'),
            'fee': fee,
        };
    }

    /**
     * @method
     * @name kraken#watchOrders
     * @description watches information on multiple orders made by the user
     * @see https://docs.kraken.com/api/docs/websocket-v2/executions
     * @param {string} symbol unified market symbol of the market orders were made in
     * @param {int} [since] the earliest time in ms to fetch orders for
     * @param {int} [limit] the maximum number of  orde structures to retrieve
     * @param {object} [params] maximum number of orderic to the exchange API endpoint
     * @returns {object[]} a list of [order structures]{@link https://docs.ccxt.com/#/?id=order-structure}
     */
    async watchOrders (symbol: Str = undefined, since: Int = undefined, limit: Int = undefined, params = {}): Promise<Order[]> {
        params['snap_orders'] = true;
        return await this.watchPrivate ('orders', symbol, since, limit, params);
    }

    handleOrders (client: Client, message, subscription = undefined) {
        //
        //     {
        //         "channel": "executions",
        //         "type": "update",
        //         "data": [
        //             {
        //                 "order_id": "OK4GJX-KSTLS-7DZZO5",
        //                 "order_userref": 3,
        //                 "symbol": "BTC/USD",
        //                 "order_qty": 0.005,
        //                 "cum_cost": 0.0,
        //                 "time_in_force": "GTC",
        //                 "exec_type": "pending_new",
        //                 "side": "sell",
        //                 "order_type": "limit",
        //                 "limit_price_type": "static",
        //                 "limit_price": 26500.0,
        //                 "stop_price": 0.0,
        //                 "order_status": "pending_new",
        //                 "fee_usd_equiv": 0.0,
        //                 "fee_ccy_pref": "fciq",
        //                 "timestamp": "2023-09-22T10:33:05.709950Z"
        //             }
        //         ],
        //         "sequence": 8
        //     }
        //
        const allOrders = this.safeList (message, 'data', []);
        const allOrdersLength = allOrders.length;
        if (allOrdersLength > 0) {
            const limit = this.safeInteger (this.options, 'ordersLimit', 1000);
            if (this.orders === undefined) {
                this.orders = new ArrayCacheBySymbolById (limit);
            }
            const stored = this.orders;
            const symbols: Dict = {};
            for (let i = 0; i < allOrders.length; i++) {
                const order = this.safeDict (allOrders, i, {});
                const id = this.safeString (order, 'order_id');
                const parsed = this.parseWsOrder (order);
                const symbol = this.safeString (order, 'symbol');
                const previousOrders = this.safeValue (stored.hashmap, symbol);
                const previousOrder = this.safeValue (previousOrders, id);
                let newOrder = parsed;
                if (previousOrder !== undefined) {
                    const newRawOrder = this.extend (previousOrder['info'], newOrder['info']);
                    newOrder = this.parseWsOrder (newRawOrder);
                }
                const length = stored.length;
                if (length === limit && (previousOrder === undefined)) {
                    const first = stored[0];
                    const symbolsByOrderId = this.safeValue (this.options, 'symbolsByOrderId', {});
                    if (first['id'] in symbolsByOrderId) {
                        delete symbolsByOrderId[first['id']];
                    }
<<<<<<< HEAD
                    const length = stored.length;
                    if (length === limit && (previousOrder === undefined)) {
                        const first = stored[0];
                        if (first['id'] in symbolsByOrderId) {
                            delete symbolsByOrderId[first['id']];
                        }
                    }
                    stored.append (newOrder);
                    this.streamProduce ('orders', newOrder);
                    symbols[symbol] = true;
=======
>>>>>>> 418b5f8d
                }
                stored.append (newOrder);
                symbols[symbol] = true;
            }
            const name = 'orders';
            client.resolve (this.orders, name);
            const keys = Object.keys (symbols);
            for (let i = 0; i < keys.length; i++) {
                const messageHash = name + ':' + keys[i];
                client.resolve (this.orders, messageHash);
            }
        }
    }

    parseWsOrder (order, market = undefined) {
        //
        // watchOrders
        //
        // open order
        //     {
        //         "order_id": "OK4GJX-KSTLS-7DZZO5",
        //         "order_userref": 3,
        //         "symbol": "BTC/USD",
        //         "order_qty": 0.005,
        //         "cum_cost": 0.0,
        //         "time_in_force": "GTC",
        //         "exec_type": "pending_new",
        //         "side": "sell",
        //         "order_type": "limit",
        //         "limit_price_type": "static",
        //         "limit_price": 26500.0,
        //         "stop_price": 0.0,
        //         "order_status": "pending_new",
        //         "fee_usd_equiv": 0.0,
        //         "fee_ccy_pref": "fciq",
        //         "timestamp": "2023-09-22T10:33:05.709950Z"
        //     }
        //
        // canceled order
        //
        //     {
        //         "timestamp": "2025-10-11T15:11:47.695226Z",
        //         "order_status": "canceled",
        //         "exec_type": "canceled",
        //         "order_userref": 0,
        //         "order_id": "OGAB7Y-BKX5F-PTK5RW",
        //         "cum_qty": 0,
        //         "cum_cost": 0,
        //         "fee_usd_equiv": 0,
        //         "avg_price": 0,
        //         "cancel_reason": "User requested",
        //         "reason": "User requested"
        //     }
        //
        const fee = {
            'cost': this.safeString (order, 'fee_usd_equiv'),
            'currency': 'USD',
        };
        const stopPrice = this.safeString (order, 'stop_price');
        const datetime = this.safeString (order, 'timestamp');
        return this.safeOrder ({
            'id': this.safeString (order, 'order_id'),
            'clientOrderId': this.safeString (order, 'order_userref'),
            'info': order,
            'timestamp': this.parse8601 (datetime),
            'datetime': datetime,
            'lastTradeTimestamp': undefined,
            'status': this.parseOrderStatus (this.safeString (order, 'order_status')),
            'symbol': this.safeString (order, 'symbol'),
            'type': this.safeString (order, 'order_type'),
            'timeInForce': this.safeString (order, 'time_in_force'),
            'postOnly': undefined,
            'side': this.safeString (order, 'side'),
            'price': this.safeString (order, 'limit_price'),
            'stopPrice': stopPrice,
            'triggerPrice': stopPrice,
            'cost': this.safeString (order, 'cum_cost'),
            'amount': this.safeString2 (order, 'order_qty', 'cum_qty'),
            'filled': undefined,
            'average': this.safeString (order, 'avg_price'),
            'remaining': undefined,
            'fee': fee,
            'trades': undefined,
        });
    }

    async watchMultiHelper (unifiedName: string, channelName: string, symbols: Strings = undefined, subscriptionArgs = undefined, params = {}) {
        await this.loadMarkets ();
        // symbols are required
        symbols = this.marketSymbols (symbols, undefined, false, true, false);
        const messageHashes = [];
        for (let i = 0; i < symbols.length; i++) {
            const eventTrigger = this.safeString (params, 'event_trigger');
            if (eventTrigger !== undefined) {
                messageHashes.push (this.getMessageHash (channelName, undefined, this.symbol (symbols[i])));
            } else {
                messageHashes.push (this.getMessageHash (unifiedName, undefined, this.symbol (symbols[i])));
            }
        }
        const request: Dict = {
            'method': 'subscribe',
            'params': {
                'channel': channelName,
                'symbol': symbols,
            },
            'req_id': this.requestId (),
        };
        request['params'] = this.deepExtend (request['params'], params);
        const url = this.urls['api']['ws']['publicV2'];
        return await this.watchMultiple (url, messageHashes, request, messageHashes, subscriptionArgs);
    }

    /**
     * @method
     * @name kraken#watchBalance
     * @description watch balance and get the amount of funds available for trading or funds locked in orders
     * @see https://docs.kraken.com/api/docs/websocket-v2/balances
     * @param {object} [params] extra parameters specific to the exchange API endpoint
     * @returns {object} a [balance structure]{@link https://docs.ccxt.com/#/?id=balance-structure}
     */
    async watchBalance (params = {}): Promise<Balances> {
        await this.loadMarkets ();
        const token = await this.authenticate ();
        const messageHash = 'balances';
        const url = this.urls['api']['ws']['privateV2'];
        const requestId = this.requestId ();
        const subscribe: Dict = {
            'method': 'subscribe',
            'req_id': requestId,
            'params': {
                'channel': 'balances',
                'token': token,
            },
        };
        const request = this.deepExtend (subscribe, params);
        return await this.watch (url, messageHash, request, messageHash);
    }

    handleBalance (client: Client, message) {
        //
        //     {
        //         "channel": "balances",
        //         "data": [
        //             {
        //                 "asset": "BTC",
        //                 "asset_class": "currency",
        //                 "balance": 1.2,
        //                 "wallets": [
        //                     {
        //                         "type": "spot",
        //                         "id": "main",
        //                         "balance": 1.2
        //                     }
        //                 ]
        //             }
        //         ],
        //         "type": "snapshot",
        //         "sequence": 1
        //     }
        //
        const data = this.safeList (message, 'data', []);
        const result: Dict = { 'info': message };
        for (let i = 0; i < data.length; i++) {
            const currencyId = this.safeString (data[i], 'asset');
            const code = this.safeCurrencyCode (currencyId);
            const account = this.account ();
            const eq = this.safeString (data[i], 'balance');
            account['total'] = eq;
            result[code] = account;
        }
        const type = 'spot';
        const balance = this.safeBalance (result);
        const oldBalance = this.safeValue (this.balance, type, {});
        const newBalance = this.deepExtend (oldBalance, balance);
        this.balance[type] = this.safeBalance (newBalance);
        const channel = this.safeString (message, 'channel');
        this.streamProduce ('balances', this.balance[type]);
        client.resolve (this.balance[type], channel);
    }

    getMessageHash (unifiedElementName: string, subChannelName: Str = undefined, symbol: Str = undefined) {
        // unifiedElementName can be : orderbook, trade, ticker, bidask ...
        // subChannelName only applies to channel that needs specific variation (i.e. depth_50, depth_100..) to be selected
        const withSymbol = symbol !== undefined;
        let messageHash = unifiedElementName;
        if (!withSymbol) {
            messageHash += 's';
        } else {
            messageHash += '@' + symbol;
        }
        if (subChannelName !== undefined) {
            messageHash += '#' + subChannelName;
        }
        return messageHash;
    }

    handleSubscriptionStatus (client: Client, message) {
        //
        // public
        //
        //     {
        //         "channelID": 210,
        //         "channelName": "book-10",
        //         "event": "subscriptionStatus",
        //         "reqid": 1574146735269,
        //         "pair": "ETH/XBT",
        //         "status": "subscribed",
        //         "subscription": { depth: 10, name: "book" }
        //     }
        //
        // private
        //
        //     {
        //         "channelName": "openOrders",
        //         "event": "subscriptionStatus",
        //         "reqid": 1,
        //         "status": "subscribed",
        //         "subscription": { maxratecount: 125, name: "openOrders" }
        //     }
        //
        const channelId = this.safeString (message, 'channelID');
        if (channelId !== undefined) {
            client.subscriptions[channelId] = message;
        }
        // const requestId = this.safeString (message, "reqid");
        // if (requestId in client.futures) {
        //     delete client.futures[requestId];
        // }
    }

    handleErrorMessage (client: Client, message): Bool {
        //
        //     {
        //         "errorMessage": "Currency pair not in ISO 4217-A3 format foobar",
        //         "event": "subscriptionStatus",
        //         "pair": "foobar",
        //         "reqid": 1574146735269,
        //         "status": "error",
        //         "subscription": { name: "ticker" }
        //     }
        //
        // v2
        //     {
        //         "error": "Unsupported field: 'price' for the given msg type: add order",
        //         "method": "add_order",
        //         "success": false,
        //         "time_in": "2025-05-13T08:59:44.803511Z",
        //         "time_out": "2025-05-13T08:59:44.803542Z'
        //     }
        //
        const errorMessage = this.safeString2 (message, 'errorMessage', 'error');
        if (errorMessage !== undefined) {
            const requestId = this.safeString2 (message, 'reqid', 'req_id');
            const broad = this.exceptions['ws']['broad'];
            const broadKey = this.findBroadlyMatchedKey (broad, errorMessage);
            let exception = undefined;
            if (broadKey === undefined) {
                exception = new ExchangeError ((errorMessage as string)); // c# requirement to convert the errorMessage to string
            } else {
                exception = new broad[broadKey] (errorMessage);
            }
            this.streamProduce ('errors', undefined, exception);
            if (requestId !== undefined) {
                client.reject (exception, requestId);
            }
            return false;
        }
        return true;
    }

    handleMessage (client: Client, message) {
<<<<<<< HEAD
        this.streamProduce ('raw', message);
        if (Array.isArray (message)) {
            const channelId = this.safeString (message, 0);
            const subscription = this.safeValue (client.subscriptions, channelId, {});
            const info = this.safeValue (subscription, 'subscription', {});
            const messageLength = message.length;
            const channelName = this.safeString (message, messageLength - 2);
            const name = this.safeString (info, 'name');
=======
        let channel = this.safeString (message, 'channel');
        if (channel !== undefined) {
            if (channel === 'executions') {
                const data = this.safeList (message, 'data', []);
                const first = this.safeDict (data, 0, {});
                const execType = this.safeString (first, 'exec_type');
                channel = (execType === 'trade') ? 'myTrades' : 'orders';
            }
>>>>>>> 418b5f8d
            const methods: Dict = {
                'balances': this.handleBalance,
                'book': this.handleOrderBook,
                'ohlc': this.handleOHLCV,
                'ticker': this.handleTicker,
                'trade': this.handleTrades,
                // private
                'myTrades': this.handleMyTrades,
                'orders': this.handleOrders,
            };
            const method = this.safeValue (methods, channel);
            if (method !== undefined) {
                method.call (this, client, message);
            }
        }
        if (this.handleErrorMessage (client, message)) {
            const event = this.safeString2 (message, 'event', 'method');
            const methods: Dict = {
                'heartbeat': this.handleHeartbeat,
                'systemStatus': this.handleSystemStatus,
                'subscriptionStatus': this.handleSubscriptionStatus,
                'add_order': this.handleCreateEditOrder,
                'amend_order': this.handleCreateEditOrder,
                'cancel_order': this.handleCancelOrder,
                'cancel_all': this.handleCancelAllOrders,
                'pong': this.handlePong,
            };
            const method = this.safeValue (methods, event);
            if (method !== undefined) {
                method.call (this, client, message);
            }
        }
    }
}<|MERGE_RESOLUTION|>--- conflicted
+++ resolved
@@ -635,21 +635,9 @@
                 this.safeString (candle, 'close'),
                 this.safeString (candle, 'volume'),
             ];
-<<<<<<< HEAD
-            this.ohlcvs[symbol] = this.safeValue (this.ohlcvs, symbol, {});
-            let stored = this.safeValue (this.ohlcvs[symbol], timeframe);
-            if (stored === undefined) {
-                const limit = this.safeInteger (this.options, 'OHLCVLimit', 1000);
-                stored = new ArrayCacheByTimestamp (limit);
-                this.ohlcvs[symbol][timeframe] = stored;
-            }
-            stored.append (result);
-            const ohlcvs = this.createStreamOHLCV (symbol, timeframe, result);
+            const ohlcvs = this.createStreamOHLCV (symbol, timeframe, parsed);
             this.streamProduce ('ohlcvs', ohlcvs);
-            client.resolve (stored, messageHash);
-=======
             stored.append (parsed);
->>>>>>> 418b5f8d
         }
         client.resolve (stored, messageHash);
     }
@@ -1188,25 +1176,12 @@
             const stored = this.myTrades;
             const symbols: Dict = {};
             for (let i = 0; i < allTrades.length; i++) {
-<<<<<<< HEAD
-                const trades = this.safeValue (allTrades, i, {});
-                const ids = Object.keys (trades);
-                for (let j = 0; j < ids.length; j++) {
-                    const id = ids[j];
-                    const trade = trades[id];
-                    const parsed = this.parseWsTrade (this.extend ({ 'id': id }, trade));
-                    stored.append (parsed);
-                    const symbol = parsed['symbol'];
-                    symbols[symbol] = true;
-                    this.streamProduce ('myTrades', parsed);
-                }
-=======
                 const trade = this.safeDict (allTrades, i, {});
                 const parsed = this.parseWsTrade (trade);
                 stored.append (parsed);
                 const symbol = parsed['symbol'];
                 symbols[symbol] = true;
->>>>>>> 418b5f8d
+                this.streamProduce ('myTrades', parsed);
             }
             const name = 'myTrades';
             client.resolve (this.myTrades, name);
@@ -1348,20 +1323,8 @@
                     if (first['id'] in symbolsByOrderId) {
                         delete symbolsByOrderId[first['id']];
                     }
-<<<<<<< HEAD
-                    const length = stored.length;
-                    if (length === limit && (previousOrder === undefined)) {
-                        const first = stored[0];
-                        if (first['id'] in symbolsByOrderId) {
-                            delete symbolsByOrderId[first['id']];
-                        }
-                    }
-                    stored.append (newOrder);
-                    this.streamProduce ('orders', newOrder);
-                    symbols[symbol] = true;
-=======
->>>>>>> 418b5f8d
                 }
+                this.streamProduce ('orders', newOrder);
                 stored.append (newOrder);
                 symbols[symbol] = true;
             }
@@ -1632,16 +1595,7 @@
     }
 
     handleMessage (client: Client, message) {
-<<<<<<< HEAD
         this.streamProduce ('raw', message);
-        if (Array.isArray (message)) {
-            const channelId = this.safeString (message, 0);
-            const subscription = this.safeValue (client.subscriptions, channelId, {});
-            const info = this.safeValue (subscription, 'subscription', {});
-            const messageLength = message.length;
-            const channelName = this.safeString (message, messageLength - 2);
-            const name = this.safeString (info, 'name');
-=======
         let channel = this.safeString (message, 'channel');
         if (channel !== undefined) {
             if (channel === 'executions') {
@@ -1650,7 +1604,6 @@
                 const execType = this.safeString (first, 'exec_type');
                 channel = (execType === 'trade') ? 'myTrades' : 'orders';
             }
->>>>>>> 418b5f8d
             const methods: Dict = {
                 'balances': this.handleBalance,
                 'book': this.handleOrderBook,
