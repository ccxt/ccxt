--- conflicted
+++ resolved
@@ -207,21 +207,13 @@
         const market = this.safeMarket (marketId);
         const symbol = market['symbol'];
         const data = this.safeValue (params, 1);
-<<<<<<< HEAD
+        const timestamp = this.safeTimestamp (data, 'timestamp');
         if (this.safeValue (this.orderbooks, symbol) === undefined) {
             this.orderbooks[symbol] = this.orderBook ();
-        }
-        const orderbook = this.orderbooks[symbol];
-=======
-        const timestamp = this.safeTimestamp (data, 'timestamp');
-        if (!(symbol in this.orderbooks)) {
-            const ob = this.orderBook ();
-            this.orderbooks[symbol] = ob;
         }
         const orderbook = this.orderbooks[symbol];
         orderbook['timestamp'] = timestamp;
         orderbook['datetime'] = this.iso8601 (timestamp);
->>>>>>> b1e53962
         if (isSnapshot) {
             const snapshot = this.parseOrderBook (data, symbol);
             orderbook.reset (snapshot);
