--- conflicted
+++ resolved
@@ -774,12 +774,8 @@
         };
         const streams = Object.keys (streamHandlers);
         for (let i = 0; i < streams.length; i++) {
-<<<<<<< HEAD
-            if (stream.includes (streams[i])) {
-=======
             const streamContains = stream.indexOf (streams[i]) > -1;
             if (streamContains) {
->>>>>>> b329219a
                 const handler = streamHandlers[streams[i]];
                 handler.call (this, client, message);
                 return;
