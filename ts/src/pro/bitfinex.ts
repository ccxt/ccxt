
//  ---------------------------------------------------------------------------

import bitfinexRest from '../bitfinex.js';
import { Precise } from '../base/Precise.js';
import { ExchangeError, AuthenticationError, ChecksumError } from '../base/errors.js';
import { ArrayCache, ArrayCacheBySymbolById, ArrayCacheByTimestamp } from '../base/ws/Cache.js';
import { sha384 } from '../static_dependencies/noble-hashes/sha512.js';
import type { Int, Str, OrderBook, Order, Trade, Ticker, OHLCV, Balances, Dict } from '../base/types.js';
import Client from '../base/ws/Client.js';

//  ---------------------------------------------------------------------------

export default class bitfinex extends bitfinexRest {
    describe () {
        return this.deepExtend (super.describe (), {
            'has': {
                'ws': true,
                'watchTicker': true,
                'watchTickers': false,
                'watchOrderBook': true,
                'watchTrades': true,
                'watchTradesForSymbols': false,
                'watchMyTrades': true,
                'watchBalance': true,
                'watchOHLCV': true,
                'watchOrders': true,
            },
            'urls': {
                'api': {
                    'ws': {
                        'public': 'wss://api-pub.bitfinex.com/ws/2',
                        'private': 'wss://api.bitfinex.com/ws/2',
                    },
                },
            },
            'options': {
                'watchOrderBook': {
                    'prec': 'P0',
                    'freq': 'F0',
                    'checksum': true,
                },
                'ordersLimit': 1000,
            },
        });
    }

    async subscribe (channel, symbol, params = {}) {
        await this.loadMarkets ();
        const market = this.market (symbol);
        const marketId = market['id'];
        const url = this.urls['api']['ws']['public'];
        const client = this.client (url);
        const messageHash = channel + ':' + marketId;
        const request: Dict = {
            'event': 'subscribe',
            'channel': channel,
            'symbol': marketId,
        };
        const result = await this.watch (url, messageHash, this.deepExtend (request, params), messageHash, { 'checksum': false });
        const checksum = this.safeBool (this.options, 'checksum', true);
        if (checksum && !client.subscriptions[messageHash]['checksum'] && (channel === 'book')) {
            client.subscriptions[messageHash]['checksum'] = true;
            await client.send ({
                'event': 'conf',
                'flags': 131072,
            });
        }
        return result;
    }

    async subscribePrivate (messageHash) {
        await this.loadMarkets ();
        await this.authenticate ();
        const url = this.urls['api']['ws']['private'];
        return await this.watch (url, messageHash, undefined, 1);
    }

    /**
     * @method
     * @name bitfinex#watchOHLCV
     * @description watches historical candlestick data containing the open, high, low, and close price, and the volume of a market
     * @param {string} symbol unified symbol of the market to fetch OHLCV data for
     * @param {string} timeframe the length of time each candle represents
     * @param {int} [since] timestamp in ms of the earliest candle to fetch
     * @param {int} [limit] the maximum amount of candles to fetch
     * @param {object} [params] extra parameters specific to the exchange API endpoint
     * @returns {int[][]} A list of candles ordered as timestamp, open, high, low, close, volume
     */
    async watchOHLCV (symbol: string, timeframe = '1m', since: Int = undefined, limit: Int = undefined, params = {}): Promise<OHLCV[]> {
        await this.loadMarkets ();
        const market = this.market (symbol);
        symbol = market['symbol'];
        const interval = this.safeString (this.timeframes, timeframe, timeframe);
        const channel = 'candles';
        const key = 'trade:' + interval + ':' + market['id'];
        const messageHash = channel + ':' + interval + ':' + market['id'];
        const request: Dict = {
            'event': 'subscribe',
            'channel': channel,
            'key': key,
        };
        const url = this.urls['api']['ws']['public'];
        // not using subscribe here because this message has a different format
        const ohlcv = await this.watch (url, messageHash, this.deepExtend (request, params), messageHash);
        if (this.newUpdates) {
            limit = ohlcv.getLimit (symbol, limit);
        }
        return this.filterBySinceLimit (ohlcv, since, limit, 0, true);
    }

    handleOHLCV (client: Client, message, subscription) {
        //
        // initial snapshot
        //   [
        //       341527, // channel id
        //       [
        //          [
        //             1654705860000, // timestamp
        //             1802.6, // open
        //             1800.3, // close
        //             1802.8, // high
        //             1800.3, // low
        //             86.49588236 // volume
        //          ],
        //          [
        //             1654705800000,
        //             1803.6,
        //             1802.6,
        //             1804.9,
        //             1802.3,
        //             74.6348086
        //          ],
        //          [
        //             1654705740000,
        //             1802.5,
        //             1803.2,
        //             1804.4,
        //             1802.4,
        //             23.61801085
        //          ]
        //       ]
        //   ]
        //
        // update
        //   [
        //       211171,
        //       [
        //          1654705680000,
        //          1801,
        //          1802.4,
        //          1802.9,
        //          1800.4,
        //          23.91911091
        //       ]
        //   ]
        //
        const data = this.safeValue (message, 1, []);
        let ohlcvs = undefined;
        const first = this.safeValue (data, 0);
        if (Array.isArray (first)) {
            // snapshot
            ohlcvs = data;
        } else {
            // update
            ohlcvs = [ data ];
        }
        const channel = this.safeValue (subscription, 'channel');
        const key = this.safeString (subscription, 'key');
        const keyParts = key.split (':');
        const interval = this.safeString (keyParts, 1);
        let marketId = key;
        marketId = marketId.replace ('trade:', '');
        marketId = marketId.replace (interval + ':', '');
        const market = this.safeMarket (marketId);
        const timeframe = this.findTimeframe (interval);
        const symbol = market['symbol'];
        const messageHash = channel + ':' + interval + ':' + marketId;
        this.ohlcvs[symbol] = this.safeValue (this.ohlcvs, symbol, {});
        let stored = this.safeValue (this.ohlcvs[symbol], timeframe);
        if (stored === undefined) {
            const limit = this.safeInteger (this.options, 'OHLCVLimit', 1000);
            stored = new ArrayCacheByTimestamp (limit);
            this.ohlcvs[symbol][timeframe] = stored;
        }
        const ohlcvsLength = ohlcvs.length;
        for (let i = 0; i < ohlcvsLength; i++) {
            const ohlcv = ohlcvs[ohlcvsLength - i - 1];
            const parsed = this.parseOHLCV (ohlcv, market);
            stored.append (parsed);
        }
        client.resolve (stored, messageHash);
    }

    /**
     * @method
     * @name bitfinex#watchTrades
     * @description get the list of most recent trades for a particular symbol
     * @param {string} symbol unified symbol of the market to fetch trades for
     * @param {int} [since] timestamp in ms of the earliest trade to fetch
     * @param {int} [limit] the maximum amount of trades to fetch
     * @param {object} [params] extra parameters specific to the exchange API endpoint
     * @returns {object[]} a list of [trade structures]{@link https://docs.ccxt.com/#/?id=public-trades}
     */
    async watchTrades (symbol: string, since: Int = undefined, limit: Int = undefined, params = {}): Promise<Trade[]> {
        const trades = await this.subscribe ('trades', symbol, params);
        if (this.newUpdates) {
            limit = trades.getLimit (symbol, limit);
        }
        return this.filterBySinceLimit (trades, since, limit, 'timestamp', true);
    }

    /**
     * @method
     * @name bitfinex#watchMyTrades
     * @description watches information on multiple trades made by the user
     * @param {string} symbol unified market symbol of the market trades were made in
     * @param {int} [since] the earliest time in ms to fetch trades for
     * @param {int} [limit] the maximum number of trade structures to retrieve
     * @param {object} [params] extra parameters specific to the exchange API endpoint
     * @returns {object[]} a list of [trade structures]{@link https://docs.ccxt.com/#/?id=trade-structure}
     */
    async watchMyTrades (symbol: Str = undefined, since: Int = undefined, limit: Int = undefined, params = {}): Promise<Trade[]> {
        await this.loadMarkets ();
        let messageHash = 'myTrade';
        if (symbol !== undefined) {
            const market = this.market (symbol);
            messageHash += ':' + market['id'];
        }
        const trades = await this.subscribePrivate (messageHash);
        if (this.newUpdates) {
            limit = trades.getLimit (symbol, limit);
        }
        return this.filterBySymbolSinceLimit (trades, symbol, since, limit, true);
    }

    /**
     * @method
     * @name bitfinex#watchTicker
     * @description watches a price ticker, a statistical calculation with the information calculated over the past 24 hours for a specific market
     * @param {string} symbol unified symbol of the market to fetch the ticker for
     * @param {object} [params] extra parameters specific to the exchange API endpoint
     * @returns {object} a [ticker structure]{@link https://docs.ccxt.com/#/?id=ticker-structure}
     */
    async watchTicker (symbol: string, params = {}): Promise<Ticker> {
        return await this.subscribe ('ticker', symbol, params);
    }

    handleMyTrade (client: Client, message, subscription = {}) {
        //
        // trade execution
        // [
        //     0,
        //     "te", // or tu
        //     [
        //        1133411090,
        //        "tLTCUST",
        //        1655110144598,
        //        97084883506,
        //        0.1,
        //        42.821,
        //        "EXCHANGE MARKET",
        //        42.799,
        //        -1,
        //        null,
        //        null,
        //        1655110144596
        //     ]
        // ]
        //
        const name = 'myTrade';
        const data = this.safeValue (message, 2);
        const trade = this.parseWsTrade (data);
        const symbol = trade['symbol'];
        const market = this.market (symbol);
        const messageHash = name + ':' + market['id'];
        if (this.myTrades === undefined) {
            const limit = this.safeInteger (this.options, 'tradesLimit', 1000);
            this.myTrades = new ArrayCacheBySymbolById (limit);
        }
        const tradesArray = this.myTrades;
        tradesArray.append (trade);
        this.myTrades = tradesArray;
        // generic subscription
        client.resolve (tradesArray, name);
        // specific subscription
        client.resolve (tradesArray, messageHash);
    }

    handleTrades (client: Client, message, subscription) {
        //
        // initial snapshot
        //
        //    [
        //        188687, // channel id
        //        [
        //          [ 1128060675, 1654701572690, 0.00217533, 1815.3 ], // id, mts, amount, price
        //          [ 1128060665, 1654701551231, -0.00280472, 1814.1 ],
        //          [ 1128060664, 1654701550996, -0.00364444, 1814.1 ],
        //          [ 1128060656, 1654701527730, -0.00265203, 1814.2 ],
        //          [ 1128060647, 1654701505193, 0.00262395, 1815.2 ],
        //          [ 1128060642, 1654701484656, -0.13411443, 1816 ],
        //          [ 1128060641, 1654701484656, -0.00088557, 1816 ],
        //          [ 1128060639, 1654701478326, -0.002, 1816 ],
        //        ]
        //    ]
        // update
        //
        //    [
        //        360141,
        //        "te",
        //        [
        //            1128060969, // id
        //            1654702500098, // mts
        //            0.00325131, // amount positive buy, negative sell
        //            1818.5, // price
        //        ],
        //    ]
        //
        //
        const channel = this.safeValue (subscription, 'channel');
        const marketId = this.safeString (subscription, 'symbol');
        const market = this.safeMarket (marketId);
        const messageHash = channel + ':' + marketId;
        const tradesLimit = this.safeInteger (this.options, 'tradesLimit', 1000);
        const symbol = market['symbol'];
        let stored = this.safeValue (this.trades, symbol);
        if (stored === undefined) {
            stored = new ArrayCache (tradesLimit);
            this.trades[symbol] = stored;
        }
<<<<<<< HEAD
        if (Array.isArray (data)) {
            const trades = this.parseTrades (data, market);
            for (let i = 0; i < trades.length; i++) {
                stored.append (trades[i]);
                this.streamProduce ('trades', trades[i]);
=======
        const messageLength = message.length;
        if (messageLength === 2) {
            // initial snapshot
            const trades = this.safeList (message, 1, []);
            // needs to be reversed to make chronological order
            const length = trades.length;
            for (let i = 0; i < length; i++) {
                const index = length - i - 1;
                const parsed = this.parseWsTrade (trades[index], market);
                stored.append (parsed);
>>>>>>> 056b1b0a
            }
        } else {
            // update
            const type = this.safeString (message, 1);
            if (type === 'tu') {
                // don't resolve for a duplicate update
                // since te and tu updates are duplicated on the public stream
                return;
            }
<<<<<<< HEAD
            const trade = this.parseTrade (message, market);
            stored.append (trade);
            this.streamProduce ('trades', trade);
=======
            const trade = this.safeValue (message, 2, []);
            const parsed = this.parseWsTrade (trade, market);
            stored.append (parsed);
>>>>>>> 056b1b0a
        }
        client.resolve (stored, messageHash);
    }

    parseWsTrade (trade, market = undefined) {
        //
        //    [
        //        1128060969, // id
        //        1654702500098, // mts
        //        0.00325131, // amount positive buy, negative sell
        //        1818.5, // price
        //    ]
        //
        // trade execution
        //
        //    [
        //        1133411090, // id
        //        "tLTCUST", // symbol
        //        1655110144598, // create ms
        //        97084883506, // order id
        //        0.1, // amount
        //        42.821, // price
        //        "EXCHANGE MARKET", // order type
        //        42.799, // order price
        //        -1, // maker
        //        null, // fee
        //        null, // fee currency
        //        1655110144596 // cid
        //    ]
        //
        // trade update
        //
        //    [
        //       1133411090,
        //       "tLTCUST",
        //       1655110144598,
        //       97084883506,
        //       0.1,
        //       42.821,
        //       "EXCHANGE MARKET",
        //       42.799,
        //       -1,
        //       -0.0002,
        //       "LTC",
        //       1655110144596
        //    ]
        //
        const numFields = trade.length;
        const isPublic = numFields <= 8;
        let marketId = (!isPublic) ? this.safeString (trade, 1) : undefined;
        market = this.safeMarket (marketId, market);
        const createdKey = isPublic ? 1 : 2;
        const priceKey = isPublic ? 3 : 5;
        const amountKey = isPublic ? 2 : 4;
        marketId = market['id'];
        let type = this.safeString (trade, 6);
        if (type !== undefined) {
            if (type.indexOf ('LIMIT') > -1) {
                type = 'limit';
            } else if (type.indexOf ('MARKET') > -1) {
                type = 'market';
            }
        }
        const orderId = (!isPublic) ? this.safeString (trade, 3) : undefined;
        const id = this.safeString (trade, 0);
        const timestamp = this.safeInteger (trade, createdKey);
        const price = this.safeString (trade, priceKey);
        const amountString = this.safeString (trade, amountKey);
        const amount = this.parseNumber (Precise.stringAbs (amountString));
        let side = undefined;
        if (amount !== undefined) {
            side = Precise.stringGt (amountString, '0') ? 'buy' : 'sell';
        }
        const symbol = this.safeSymbol (marketId, market);
        const feeValue = this.safeString (trade, 9);
        let fee = undefined;
        if (feeValue !== undefined) {
            const currencyId = this.safeString (trade, 10);
            const code = this.safeCurrencyCode (currencyId);
            fee = {
                'cost': feeValue,
                'currency': code,
            };
        }
        const maker = this.safeInteger (trade, 8);
        let takerOrMaker = undefined;
        if (maker !== undefined) {
            takerOrMaker = (maker === -1) ? 'taker' : 'maker';
        }
        return this.safeTrade ({
            'info': trade,
            'timestamp': timestamp,
            'datetime': this.iso8601 (timestamp),
            'symbol': symbol,
            'id': id,
            'order': orderId,
            'type': type,
            'takerOrMaker': takerOrMaker,
            'side': side,
            'price': price,
            'amount': amount,
            'cost': undefined,
            'fee': fee,
        }, market);
    }

    handleTicker (client: Client, message, subscription) {
        //
        // [
        //    340432, // channel ID
        //     [
        //         236.62,        // 1 BID float Price of last highest bid
        //         9.0029,        // 2 BID_SIZE float Size of the last highest bid
        //         236.88,        // 3 ASK float Price of last lowest ask
        //         7.1138,        // 4 ASK_SIZE float Size of the last lowest ask
        //         -1.02,         // 5 DAILY_CHANGE float Amount that the last price has changed since yesterday
        //         0,             // 6 DAILY_CHANGE_PERC float Amount that the price has changed expressed in percentage terms
        //         236.52,        // 7 LAST_PRICE float Price of the last trade.
        //         5191.36754297, // 8 VOLUME float Daily volume
        //         250.01,        // 9 HIGH float Daily high
        //         220.05,        // 10 LOW float Daily low
        //     ]
        //  ]
        //
        const ticker = this.safeValue (message, 1);
        const marketId = this.safeString (subscription, 'symbol');
        const market = this.safeMarket (marketId);
        const symbol = this.safeSymbol (marketId);
        const parsed = this.parseWsTicker (ticker, market);
        const channel = 'ticker';
        const messageHash = channel + ':' + marketId;
        this.tickers[symbol] = parsed;
        client.resolve (parsed, messageHash);
    }

    parseWsTicker (ticker, market = undefined) {
        //
        //     [
        //         236.62,        // 1 BID float Price of last highest bid
        //         9.0029,        // 2 BID_SIZE float Size of the last highest bid
        //         236.88,        // 3 ASK float Price of last lowest ask
        //         7.1138,        // 4 ASK_SIZE float Size of the last lowest ask
        //         -1.02,         // 5 DAILY_CHANGE float Amount that the last price has changed since yesterday
        //         0,             // 6 DAILY_CHANGE_PERC float Amount that the price has changed expressed in percentage terms
        //         236.52,        // 7 LAST_PRICE float Price of the last trade.
        //         5191.36754297, // 8 VOLUME float Daily volume
        //         250.01,        // 9 HIGH float Daily high
        //         220.05,        // 10 LOW float Daily low
        //     ]
        //
        market = this.safeMarket (undefined, market);
        const symbol = market['symbol'];
        const last = this.safeString (ticker, 6);
        const change = this.safeString (ticker, 4);
        return this.safeTicker ({
            'symbol': symbol,
            'timestamp': undefined,
            'datetime': undefined,
            'high': this.safeString (ticker, 8),
            'low': this.safeString (ticker, 9),
            'bid': this.safeString (ticker, 0),
            'bidVolume': this.safeString (ticker, 1),
            'ask': this.safeString (ticker, 2),
            'askVolume': this.safeString (ticker, 3),
            'vwap': undefined,
            'open': undefined,
            'close': last,
            'last': last,
            'previousClose': undefined,
            'change': change,
            'percentage': this.safeString (ticker, 5),
            'average': undefined,
            'baseVolume': this.safeString (ticker, 7),
            'quoteVolume': undefined,
<<<<<<< HEAD
            'info': message,
        });
        this.tickers[symbol] = result;
        this.streamProduce ('tickers', result);
        client.resolve (result, messageHash);
=======
            'info': ticker,
        }, market);
>>>>>>> 056b1b0a
    }

    /**
     * @method
     * @name bitfinex#watchOrderBook
     * @description watches information on open orders with bid (buy) and ask (sell) prices, volumes and other data
     * @param {string} symbol unified symbol of the market to fetch the order book for
     * @param {int} [limit] the maximum amount of order book entries to return
     * @param {object} [params] extra parameters specific to the exchange API endpoint
     * @returns {object} A dictionary of [order book structures]{@link https://docs.ccxt.com/#/?id=order-book-structure} indexed by market symbols
     */
    async watchOrderBook (symbol: string, limit: Int = undefined, params = {}): Promise<OrderBook> {
        if (limit !== undefined) {
            if ((limit !== 25) && (limit !== 100)) {
                throw new ExchangeError (this.id + ' watchOrderBook limit argument must be undefined, 25 or 100');
            }
        }
        const options = this.safeValue (this.options, 'watchOrderBook', {});
        const prec = this.safeString (options, 'prec', 'P0');
        const freq = this.safeString (options, 'freq', 'F0');
        const request: Dict = {
            'prec': prec, // string, level of price aggregation, 'P0', 'P1', 'P2', 'P3', 'P4', default P0
            'freq': freq, // string, frequency of updates 'F0' = realtime, 'F1' = 2 seconds, default is 'F0'
        };
        if (limit !== undefined) {
            request['len'] = limit; // string, number of price points, '25', '100', default = '25'
        }
        const orderbook = await this.subscribe ('book', symbol, this.deepExtend (request, params));
        return orderbook.limit ();
    }

    handleOrderBook (client: Client, message, subscription) {
        //
        // first message (snapshot)
        //
        //     [
        //         18691, // channel id
        //         [
        //             [ 7364.8, 10, 4.354802 ], // price, count, size > 0 = bid
        //             [ 7364.7, 1, 0.00288831 ],
        //             [ 7364.3, 12, 0.048 ],
        //             [ 7364.9, 3, -0.42028976 ], // price, count, size < 0 = ask
        //             [ 7365, 1, -0.25 ],
        //             [ 7365.5, 1, -0.00371937 ],
        //         ]
        //     ]
        //
        // subsequent updates
        //
        //     [
        //         358169, // channel id
        //         [
        //            1807.1, // price
        //            0, // cound
        //            1 // size
        //         ]
        //     ]
        //
        const marketId = this.safeString (subscription, 'symbol');
        const symbol = this.safeSymbol (marketId);
        const channel = 'book';
        const messageHash = channel + ':' + marketId;
        const prec = this.safeString (subscription, 'prec', 'P0');
        const isRaw = (prec === 'R0');
        // if it is an initial snapshot
        if (!(symbol in this.orderbooks)) {
            const limit = this.safeInteger (subscription, 'len');
            if (isRaw) {
                // raw order books
                this.orderbooks[symbol] = this.indexedOrderBook ({}, limit);
            } else {
                // P0, P1, P2, P3, P4
                this.orderbooks[symbol] = this.countedOrderBook ({}, limit);
            }
            const orderbook = this.orderbooks[symbol];
            if (isRaw) {
                const deltas = message[1];
                for (let i = 0; i < deltas.length; i++) {
                    const delta = deltas[i];
                    const delta2 = delta[2];
                    const size = (delta2 < 0) ? -delta2 : delta2;
                    const side = (delta2 < 0) ? 'asks' : 'bids';
                    const bookside = orderbook[side];
                    const idString = this.safeString (delta, 0);
                    const price = this.safeFloat (delta, 1);
                    bookside.storeArray ([ price, size, idString ]);
                }
            } else {
                const deltas = message[1];
                for (let i = 0; i < deltas.length; i++) {
                    const delta = deltas[i];
                    const amount = this.safeNumber (delta, 2);
                    const counter = this.safeNumber (delta, 1);
                    const price = this.safeNumber (delta, 0);
                    const size = (amount < 0) ? -amount : amount;
                    const side = (amount < 0) ? 'asks' : 'bids';
                    const bookside = orderbook[side];
                    bookside.storeArray ([ price, size, counter ]);
                }
            }
<<<<<<< HEAD
            this.streamProduce ('orderbooks', orderbook);
=======
            orderbook['symbol'] = symbol;
>>>>>>> 056b1b0a
            client.resolve (orderbook, messageHash);
        } else {
            const orderbook = this.orderbooks[symbol];
            const deltas = message[1];
            const orderbookItem = this.orderbooks[symbol];
            if (isRaw) {
                const price = this.safeString (deltas, 1);
                const deltas2 = deltas[2];
                const size = (deltas2 < 0) ? -deltas2 : deltas2;
                const side = (deltas2 < 0) ? 'asks' : 'bids';
                const bookside = orderbookItem[side];
                // price = 0 means that you have to remove the order from your book
                const amount = Precise.stringGt (price, '0') ? size : '0';
                const idString = this.safeString (deltas, 0);
                bookside.storeArray ([ this.parseNumber (price), this.parseNumber (amount), idString ]);
            } else {
                const amount = this.safeString (deltas, 2);
                const counter = this.safeString (deltas, 1);
                const price = this.safeString (deltas, 0);
                const size = Precise.stringLt (amount, '0') ? Precise.stringNeg (amount) : amount;
                const side = Precise.stringLt (amount, '0') ? 'asks' : 'bids';
                const bookside = orderbookItem[side];
                bookside.storeArray ([ this.parseNumber (price), this.parseNumber (size), this.parseNumber (counter) ]);
            }
            this.streamProduce ('orderbooks', orderbook);
            client.resolve (orderbook, messageHash);
        }
    }

    handleChecksum (client: Client, message, subscription) {
        //
        // [ 173904, "cs", -890884919 ]
        //
        const marketId = this.safeString (subscription, 'symbol');
        const symbol = this.safeSymbol (marketId);
        const channel = 'book';
        const messageHash = channel + ':' + marketId;
        const book = this.safeValue (this.orderbooks, symbol);
        if (book === undefined) {
            return;
        }
        const depth = 25; // covers the first 25 bids and asks
        const stringArray = [];
        const bids = book['bids'];
        const asks = book['asks'];
        const prec = this.safeString (subscription, 'prec', 'P0');
        const isRaw = (prec === 'R0');
        const idToCheck = isRaw ? 2 : 0;
        // pepperoni pizza from bitfinex
        for (let i = 0; i < depth; i++) {
            const bid = this.safeValue (bids, i);
            const ask = this.safeValue (asks, i);
            if (bid !== undefined) {
                stringArray.push (this.numberToString (bids[i][idToCheck]));
                stringArray.push (this.numberToString (bids[i][1]));
            }
            if (ask !== undefined) {
                stringArray.push (this.numberToString (asks[i][idToCheck]));
                const aski1 = asks[i][1];
                stringArray.push (this.numberToString (-aski1));
            }
        }
        const payload = stringArray.join (':');
        const localChecksum = this.crc32 (payload, true);
        const responseChecksum = this.safeInteger (message, 2);
        if (responseChecksum !== localChecksum) {
            delete client.subscriptions[messageHash];
            delete this.orderbooks[symbol];
            const checksum = this.handleOption ('watchOrderBook', 'checksum', true);
            if (checksum) {
                const error = new ChecksumError (this.id + ' ' + this.orderbookChecksumMessage (symbol));
                client.reject (error, messageHash);
            }
        }
    }

    /**
     * @method
     * @name bitfinex#watchBalance
     * @description watch balance and get the amount of funds available for trading or funds locked in orders
     * @param {object} [params] extra parameters specific to the exchange API endpoint
     * @param {str} [params.type] spot or contract if not provided this.options['defaultType'] is used
     * @returns {object} a [balance structure]{@link https://docs.ccxt.com/#/?id=balance-structure}
     */
    async watchBalance (params = {}): Promise<Balances> {
        await this.loadMarkets ();
        const balanceType = this.safeString (params, 'wallet', 'exchange'); // exchange, margin
        params = this.omit (params, 'wallet');
        const messageHash = 'balance:' + balanceType;
        return await this.subscribePrivate (messageHash);
    }

    handleBalance (client: Client, message, subscription) {
        //
        // snapshot (exchange + margin together)
        //   [
        //       0,
        //       "ws",
        //       [
        //           [
        //               "exchange",
        //               "LTC",
        //               0.05479727,
        //               0,
        //               null,
        //               "Trading fees for 0.05 LTC (LTCUST) @ 51.872 on BFX (0.2%)",
        //               null,
        //           ]
        //           [
        //               "margin",
        //               "USTF0",
        //               11.960650700086292,
        //               0,
        //               null,
        //               "Trading fees for 0.1 LTCF0 (LTCF0:USTF0) @ 51.844 on BFX (0.065%)",
        //               null,
        //           ],
        //       ],
        //   ]
        //
        // spot
        //   [
        //       0,
        //       "wu",
        //       [
        //         "exchange",
        //         "LTC", // currency
        //         0.06729727, // wallet balance
        //         0, // unsettled balance
        //         0.06729727, // available balance might be null
        //         "Exchange 0.4 LTC for UST @ 65.075",
        //         {
        //           "reason": "TRADE",
        //           "order_id": 96596397973,
        //           "order_id_oppo": 96596632735,
        //           "trade_price": "65.075",
        //           "trade_amount": "-0.4",
        //           "order_cid": 1654636218766,
        //           "order_gid": null
        //         }
        //       ]
        //   ]
        //
        // margin
        //
        //   [
        //       "margin",
        //       "USTF0",
        //       11.960650700086292, // total
        //       0,
        //       6.776250700086292, // available
        //       "Trading fees for 0.1 LTCF0 (LTCF0:USTF0) @ 51.844 on BFX (0.065%)",
        //       null
        //   ]
        //
        const updateType = this.safeValue (message, 1);
        let data = undefined;
        if (updateType === 'ws') {
            data = this.safeValue (message, 2);
        } else {
            data = [ this.safeValue (message, 2) ];
        }
        const updatedTypes: Dict = {};
        for (let i = 0; i < data.length; i++) {
            const rawBalance = data[i];
            const currencyId = this.safeString (rawBalance, 1);
            const code = this.safeCurrencyCode (currencyId);
            const balance = this.parseWsBalance (rawBalance);
            const balanceType = this.safeString (rawBalance, 0);
            const oldBalance = this.safeValue (this.balance, balanceType, {});
            oldBalance[code] = balance;
            oldBalance['info'] = message;
            this.balance[balanceType] = this.safeBalance (oldBalance);
            updatedTypes[balanceType] = true;
        }
        const updatesKeys = Object.keys (updatedTypes);
        for (let i = 0; i < updatesKeys.length; i++) {
            const type = updatesKeys[i];
            const messageHash = 'balance:' + type;
            client.resolve (this.balance[type], messageHash);
        }
    }

    parseWsBalance (balance) {
        //
        //     [
        //         "exchange",
        //         "LTC",
        //         0.05479727, // balance
        //         0,
        //         null, // available null if not calculated yet
        //         "Trading fees for 0.05 LTC (LTCUST) @ 51.872 on BFX (0.2%)",
        //         null,
        //     ]
        //
        const totalBalance = this.safeString (balance, 2);
        const availableBalance = this.safeString (balance, 4);
        const account = this.account ();
        if (availableBalance !== undefined) {
            account['free'] = availableBalance;
        }
        account['total'] = totalBalance;
        return account;
    }

    handleSystemStatus (client: Client, message) {
        //
        //     {
        //         "event": "info",
        //         "version": 2,
        //         "serverId": "e293377e-7bb7-427e-b28c-5db045b2c1d1",
        //         "platform": { status: 1 }, // 1 for operative, 0 for maintenance
        //     }
        //
        return message;
    }

    handleSubscriptionStatus (client: Client, message) {
        //
        //     {
        //         "event": "subscribed",
        //         "channel": "book",
        //         "chanId": 67473,
        //         "symbol": "tBTCUSD",
        //         "prec": "P0",
        //         "freq": "F0",
        //         "len": "25",
        //         "pair": "BTCUSD"
        //     }
        //
        const channelId = this.safeString (message, 'chanId');
        client.subscriptions[channelId] = message;
        return message;
    }

    async authenticate (params = {}) {
        const url = this.urls['api']['ws']['private'];
        const client = this.client (url);
        const messageHash = 'authenticated';
        const future = client.future (messageHash);
        const authenticated = this.safeValue (client.subscriptions, messageHash);
        if (authenticated === undefined) {
            const nonce = this.milliseconds ();
            const payload = 'AUTH' + nonce.toString ();
            const signature = this.hmac (this.encode (payload), this.encode (this.secret), sha384, 'hex');
            const event = 'auth';
            const request: Dict = {
                'apiKey': this.apiKey,
                'authSig': signature,
                'authNonce': nonce,
                'authPayload': payload,
                'event': event,
            };
            const message = this.extend (request, params);
            this.watch (url, messageHash, message, messageHash);
        }
        return await future;
    }

    handleAuthenticationMessage (client: Client, message) {
        const messageHash = 'authenticated';
        const status = this.safeString (message, 'status');
        if (status === 'OK') {
            // we resolve the future here permanently so authentication only happens once
            const future = this.safeValue (client.futures, messageHash);
            future.resolve (true);
        } else {
            const error = new AuthenticationError (this.json (message));
<<<<<<< HEAD
            this.streamProduce ('errors', undefined, error);
            client.reject (error, 'authenticated');
=======
            client.reject (error, messageHash);
>>>>>>> 056b1b0a
            // allows further authentication attempts
            if (messageHash in client.subscriptions) {
                delete client.subscriptions[messageHash];
            }
        }
    }

    /**
     * @method
     * @name bitfinex#watchOrders
     * @description watches information on multiple orders made by the user
     * @param {string} symbol unified market symbol of the market orders were made in
     * @param {int} [since] the earliest time in ms to fetch orders for
     * @param {int} [limit] the maximum number of order structures to retrieve
     * @param {object} [params] extra parameters specific to the exchange API endpoint
     * @returns {object[]} a list of [order structures]{@link https://docs.ccxt.com/#/?id=order-structure}
     */
    async watchOrders (symbol: Str = undefined, since: Int = undefined, limit: Int = undefined, params = {}): Promise<Order[]> {
        await this.loadMarkets ();
        let messageHash = 'orders';
        if (symbol !== undefined) {
            const market = this.market (symbol);
            messageHash += ':' + market['id'];
        }
        const orders = await this.subscribePrivate (messageHash);
        if (this.newUpdates) {
            limit = orders.getLimit (symbol, limit);
        }
        return this.filterBySymbolSinceLimit (orders, symbol, since, limit, true);
    }

    handleOrders (client: Client, message, subscription) {
        //
        // limit order
        //    [
        //        0,
        //        "on", // ou or oc
        //        [
        //           96923856256, // order id
        //           null, // gid
        //           1655029337026, // cid
        //           "tLTCUST", // symbol
        //           1655029337027, // created timestamp
        //           1655029337029, // updated timestamp
        //           0.1, // amount
        //           0.1, // amount_orig
        //           "EXCHANGE LIMIT", // order type
        //           null, // type_prev
        //           null, // mts_tif
        //           null, // placeholder
        //           0, // flags
        //           "ACTIVE", // status
        //           null,
        //           null,
        //           30, // price
        //           0, // price average
        //           0, // price_trailling
        //           0, // price_aux_limit
        //           null,
        //           null,
        //           null,
        //           0, // notify
        //           0,
        //           null,
        //           null,
        //           null,
        //           "BFX",
        //           null,
        //           null,
        //        ]
        //    ]
        //
        const data = this.safeValue (message, 2, []);
        const messageType = this.safeString (message, 1);
        if (this.orders === undefined) {
            const limit = this.safeInteger (this.options, 'ordersLimit', 1000);
            this.orders = new ArrayCacheBySymbolById (limit);
        }
        const orders = this.orders;
        const symbolIds: Dict = {};
        if (messageType === 'os') {
            const snapshotLength = data.length;
            if (snapshotLength === 0) {
                return;
            }
            for (let i = 0; i < data.length; i++) {
                const value = data[i];
                const parsed = this.parseWsOrder (value);
                const symbol = parsed['symbol'];
                symbolIds[symbol] = true;
                orders.append (parsed);
            }
        } else {
            const parsed = this.parseWsOrder (data);
            orders.append (parsed);
            const symbol = parsed['symbol'];
            symbolIds[symbol] = true;
        }
        const name = 'orders';
        client.resolve (this.orders, name);
        const keys = Object.keys (symbolIds);
        for (let i = 0; i < keys.length; i++) {
            const symbol = keys[i];
            const market = this.market (symbol);
            const messageHash = name + ':' + market['id'];
            client.resolve (this.orders, messageHash);
        }
    }

    parseWsOrderStatus (status) {
        const statuses: Dict = {
            'ACTIVE': 'open',
            'CANCELED': 'canceled',
            'EXECUTED': 'closed',
            'PARTIALLY': 'open',
        };
        return this.safeString (statuses, status, status);
    }

    parseWsOrder (order, market = undefined) {
        //
        //   [
        //       97084883506, // order id
        //       null,
        //       1655110144596, // clientOrderId
        //       "tLTCUST", // symbol
        //       1655110144596, // created timestamp
        //       1655110144598, // updated timestamp
        //       0, // amount
        //       0.1, // amount_orig negative if sell order
        //       "EXCHANGE MARKET", // type
        //       null,
        //       null,
        //       null,
        //       0,
        //       "EXECUTED @ 42.821(0.1)", // status
        //       null,
        //       null,
        //       42.799, // price
        //       42.821, // price average
        //       0, // price trailling
        //       0, // price_aux_limit
        //       null,
        //       null,
        //       null,
        //       0,
        //       0,
        //       null,
        //       null,
        //       null,
        //       "BFX",
        //       null,
        //       null,
        //       {}
        //   ]
        //
        const id = this.safeString (order, 0);
        const clientOrderId = this.safeString (order, 1);
        const marketId = this.safeString (order, 3);
        const symbol = this.safeSymbol (marketId);
        market = this.safeMarket (symbol);
        let amount = this.safeString (order, 7);
        let side = 'buy';
        if (Precise.stringLt (amount, '0')) {
            amount = Precise.stringAbs (amount);
            side = 'sell';
        }
        const remaining = Precise.stringAbs (this.safeString (order, 6));
        let type = this.safeString (order, 8);
        if (type.indexOf ('LIMIT') > -1) {
            type = 'limit';
        } else if (type.indexOf ('MARKET') > -1) {
            type = 'market';
        }
        const rawState = this.safeString (order, 13);
        const stateParts = rawState.split (' ');
        const trimmedStatus = this.safeString (stateParts, 0);
        const status = this.parseWsOrderStatus (trimmedStatus);
        const price = this.safeString (order, 16);
        const timestamp = this.safeInteger2 (order, 5, 4);
        const average = this.safeString (order, 17);
        const stopPrice = this.omitZero (this.safeString (order, 18));
        return this.safeOrder ({
            'info': order,
            'id': id,
            'clientOrderId': clientOrderId,
            'timestamp': timestamp,
            'datetime': this.iso8601 (timestamp),
            'lastTradeTimestamp': undefined,
            'symbol': symbol,
            'type': type,
            'side': side,
            'price': price,
            'stopPrice': stopPrice,
            'triggerPrice': stopPrice,
            'average': average,
            'amount': amount,
            'remaining': remaining,
            'filled': undefined,
            'status': status,
            'fee': undefined,
            'cost': undefined,
            'trades': undefined,
<<<<<<< HEAD
        });
        if (this.orders === undefined) {
            const limit = this.safeInteger (this.options, 'ordersLimit', 1000);
            this.orders = new ArrayCacheBySymbolById (limit);
        }
        const orders = this.orders;
        orders.append (parsed);
        this.streamProduce ('orders', parsed);
        client.resolve (parsed, id);
        return parsed;
    }

    handleMessage (client: Client, message) {
        this.streamProduce ('raw', message);
=======
        }, market);
    }

    handleMessage (client: Client, message) {
        const channelId = this.safeString (message, 0);
        //
        //     [
        //         1231,
        //         "hb",
        //     ]
        //
        // auth message
        //    {
        //        "event": "auth",
        //        "status": "OK",
        //        "chanId": 0,
        //        "userId": 3159883,
        //        "auth_id": "ac7108e7-2f26-424d-9982-c24700dc02ca",
        //        "caps": {
        //          "orders": { read: 1, write: 1 },
        //          "account": { read: 1, write: 1 },
        //          "funding": { read: 1, write: 1 },
        //          "history": { read: 1, write: 0 },
        //          "wallets": { read: 1, write: 1 },
        //          "withdraw": { read: 0, write: 1 },
        //          "positions": { read: 1, write: 1 },
        //          "ui_withdraw": { read: 0, write: 0 }
        //        }
        //    }
        //
>>>>>>> 056b1b0a
        if (Array.isArray (message)) {
            if (message[1] === 'hb') {
                return; // skip heartbeats within subscription channels for now
            }
            const subscription = this.safeValue (client.subscriptions, channelId, {});
            const channel = this.safeString (subscription, 'channel');
            const name = this.safeString (message, 1);
            const publicMethods: Dict = {
                'book': this.handleOrderBook,
                'cs': this.handleChecksum,
                'candles': this.handleOHLCV,
                'ticker': this.handleTicker,
                'trades': this.handleTrades,
            };
            const privateMethods: Dict = {
                'os': this.handleOrders,
                'ou': this.handleOrders,
                'on': this.handleOrders,
                'oc': this.handleOrders,
                'wu': this.handleBalance,
                'ws': this.handleBalance,
                'tu': this.handleMyTrade,
            };
            let method = undefined;
            if (channelId === '0') {
                method = this.safeValue (privateMethods, name);
            } else {
                method = this.safeValue2 (publicMethods, name, channel);
            }
            if (method !== undefined) {
                method.call (this, client, message, subscription);
            }
        } else {
            const event = this.safeString (message, 'event');
            if (event !== undefined) {
                const methods: Dict = {
                    'info': this.handleSystemStatus,
                    'subscribed': this.handleSubscriptionStatus,
                    'auth': this.handleAuthenticationMessage,
                };
                const method = this.safeValue (methods, event);
                if (method !== undefined) {
                    method.call (this, client, message);
                }
            }
        }
    }
}<|MERGE_RESOLUTION|>--- conflicted
+++ resolved
@@ -329,13 +329,6 @@
             stored = new ArrayCache (tradesLimit);
             this.trades[symbol] = stored;
         }
-<<<<<<< HEAD
-        if (Array.isArray (data)) {
-            const trades = this.parseTrades (data, market);
-            for (let i = 0; i < trades.length; i++) {
-                stored.append (trades[i]);
-                this.streamProduce ('trades', trades[i]);
-=======
         const messageLength = message.length;
         if (messageLength === 2) {
             // initial snapshot
@@ -346,7 +339,7 @@
                 const index = length - i - 1;
                 const parsed = this.parseWsTrade (trades[index], market);
                 stored.append (parsed);
->>>>>>> 056b1b0a
+                this.streamProduce ('trades', parsed);
             }
         } else {
             // update
@@ -356,15 +349,10 @@
                 // since te and tu updates are duplicated on the public stream
                 return;
             }
-<<<<<<< HEAD
-            const trade = this.parseTrade (message, market);
-            stored.append (trade);
-            this.streamProduce ('trades', trade);
-=======
             const trade = this.safeValue (message, 2, []);
             const parsed = this.parseWsTrade (trade, market);
             stored.append (parsed);
->>>>>>> 056b1b0a
+            this.streamProduce ('trades', trade);
         }
         client.resolve (stored, messageHash);
     }
@@ -498,6 +486,7 @@
         const messageHash = channel + ':' + marketId;
         this.tickers[symbol] = parsed;
         client.resolve (parsed, messageHash);
+        this.streamProduce ('tickers', parsed);
     }
 
     parseWsTicker (ticker, market = undefined) {
@@ -539,16 +528,8 @@
             'average': undefined,
             'baseVolume': this.safeString (ticker, 7),
             'quoteVolume': undefined,
-<<<<<<< HEAD
-            'info': message,
-        });
-        this.tickers[symbol] = result;
-        this.streamProduce ('tickers', result);
-        client.resolve (result, messageHash);
-=======
             'info': ticker,
         }, market);
->>>>>>> 056b1b0a
     }
 
     /**
@@ -649,11 +630,8 @@
                     bookside.storeArray ([ price, size, counter ]);
                 }
             }
-<<<<<<< HEAD
             this.streamProduce ('orderbooks', orderbook);
-=======
             orderbook['symbol'] = symbol;
->>>>>>> 056b1b0a
             client.resolve (orderbook, messageHash);
         } else {
             const orderbook = this.orderbooks[symbol];
@@ -922,12 +900,8 @@
             future.resolve (true);
         } else {
             const error = new AuthenticationError (this.json (message));
-<<<<<<< HEAD
+            client.reject (error, messageHash);
             this.streamProduce ('errors', undefined, error);
-            client.reject (error, 'authenticated');
-=======
-            client.reject (error, messageHash);
->>>>>>> 056b1b0a
             // allows further authentication attempts
             if (messageHash in client.subscriptions) {
                 delete client.subscriptions[messageHash];
@@ -1019,10 +993,12 @@
                 const symbol = parsed['symbol'];
                 symbolIds[symbol] = true;
                 orders.append (parsed);
+                this.streamProduce ('orders', parsed);
             }
         } else {
             const parsed = this.parseWsOrder (data);
             orders.append (parsed);
+            this.streamProduce ('orders', parsed);
             const symbol = parsed['symbol'];
             symbolIds[symbol] = true;
         }
@@ -1131,26 +1107,11 @@
             'fee': undefined,
             'cost': undefined,
             'trades': undefined,
-<<<<<<< HEAD
-        });
-        if (this.orders === undefined) {
-            const limit = this.safeInteger (this.options, 'ordersLimit', 1000);
-            this.orders = new ArrayCacheBySymbolById (limit);
-        }
-        const orders = this.orders;
-        orders.append (parsed);
-        this.streamProduce ('orders', parsed);
-        client.resolve (parsed, id);
-        return parsed;
+        }, market);
     }
 
     handleMessage (client: Client, message) {
         this.streamProduce ('raw', message);
-=======
-        }, market);
-    }
-
-    handleMessage (client: Client, message) {
         const channelId = this.safeString (message, 0);
         //
         //     [
@@ -1177,7 +1138,6 @@
         //        }
         //    }
         //
->>>>>>> 056b1b0a
         if (Array.isArray (message)) {
             if (message[1] === 'hb') {
                 return; // skip heartbeats within subscription channels for now
