--- conflicted
+++ resolved
@@ -168,13 +168,8 @@
             id = this.safeString (trade, tradeLength - 4);
         }
         const timestamp = this.safeTimestamp (trade, tradeLength - 3);
-<<<<<<< HEAD
-        const price = this.safeNumber (trade, tradeLength - 2);
-        let amount = this.safeNumber (trade, tradeLength - 1);
-=======
         const price = this.safeString (trade, tradeLength - 2);
         let amount = this.safeString (trade, tradeLength - 1);
->>>>>>> 38084a9d
         let side = undefined;
         if (amount !== undefined) {
             side = Precise.stringGt (amount, '0') ? 'buy' : 'sell';
