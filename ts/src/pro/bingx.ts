--- conflicted
+++ resolved
@@ -32,13 +32,8 @@
                 'api': {
                     'ws': {
                         'spot': 'wss://open-api-ws.bingx.com/market',
-<<<<<<< HEAD
-                        'swap': 'wss://open-api-swap.bingx.com/swap-market',
-                        'cswap': 'wss://open-api-cswap-ws.bingx.com/market',
-=======
                         'linear': 'wss://open-api-swap.bingx.com/swap-market',
                         'inverse': 'wss://open-api-cswap-ws.bingx.com/market',
->>>>>>> 584b0573
                     },
                 },
             },
@@ -117,12 +112,6 @@
         await this.loadMarkets ();
         const market = this.market (symbol);
         let marketType = undefined;
-<<<<<<< HEAD
-        [ marketType, params ] = this.handleMarketTypeAndParams ('watchTicker', market, params);
-        let channel = 'ticker';
-        [ channel, params ] = this.handleOptionAndParams (params, 'watchTicker', 'channel', 'ticker');
-        const subscriptionHash = market['id'] + '@' + channel;
-=======
         let subType = undefined;
         let url = undefined;
         [ marketType, params ] = this.handleMarketTypeAndParams ('watchTicker', market, params);
@@ -133,7 +122,6 @@
             url = this.safeString (this.urls['api']['ws'], marketType);
         }
         const subscriptionHash = market['id'] + '@ticker';
->>>>>>> 584b0573
         const messageHash = this.getMessageHash ('ticker', market['symbol']);
         const uuid = this.uuid ();
         const request: Dict = {
@@ -145,10 +133,6 @@
             request['reqType'] = 'sub';
             const [ subType ] = this.handleSubTypeAndParams ('watchTicker', market, params, 'linear');
             urlType = (subType === 'linear') ? 'swap' : 'cswap';
-        }
-        const url = this.safeValue (this.urls['api']['ws'], urlType);
-        if (url === undefined) {
-            throw new BadRequest (this.id + ' watchTicker is not supported for ' + marketType + ' markets.');
         }
         return await this.watch (url, messageHash, this.extend (request, params), subscriptionHash);
     }
@@ -314,14 +298,7 @@
         } else {
             messageHashes.push (this.getMessageHash ('ticker'));
         }
-<<<<<<< HEAD
-        let subType = '';
-        [ subType, params ] = this.handleSubTypeAndParams ('watchTickers', firstMarket, params, 'linear');
-        const urlType = (subType === 'linear') ? 'swap' : 'cswap';
-        const url = this.safeString (this.urls['api']['ws'], urlType);
-=======
         const url = this.safeString (this.urls['api']['ws'], subType);
->>>>>>> 584b0573
         const uuid = this.uuid ();
         const request: Dict = {
             'id': uuid,
@@ -554,26 +531,15 @@
         symbols = this.marketSymbols (symbols, undefined, true, true, true);
         let firstMarket = undefined;
         let marketType = undefined;
-<<<<<<< HEAD
+        let subType = undefined;
         const symbolsDefined = !this.isEmpty (symbols);
-=======
-        let subType = undefined;
-        const symbolsDefined = (symbols !== undefined);
->>>>>>> 584b0573
         if (symbolsDefined) {
             firstMarket = this.market (symbols[0]);
         }
         [ marketType, params ] = this.handleMarketTypeAndParams ('watchOrderBookForSymbols', firstMarket, params);
-<<<<<<< HEAD
-        let subType = undefined;
-        [ subType, params ] = this.handleSubTypeAndParams ('watchOrderBookForSymbols', firstMarket, params, 'linear');
-        if (marketType === 'spot' || subType === 'inverse') {
-            throw new NotSupported (this.id + ' watchOrderBookForSymbols is not supported for spot markets or inverse swap symbols');
-=======
         [ subType, params ] = this.handleSubTypeAndParams ('watchOrderBookForSymbols', firstMarket, params, 'linear');
         if (marketType === 'spot') {
             throw new NotSupported (this.id + ' watchOrderBookForSymbols is not supported for spot markets yet');
->>>>>>> 584b0573
         }
         if (subType === 'inverse') {
             throw new NotSupported (this.id + ' watchOrderBookForSymbols is not supported for inverse markets yet');
@@ -637,16 +603,6 @@
         let firstMarket = undefined;
         if (symbolsLength !== 0) {
             let symbols = this.getListFromObjectValues (symbolsAndTimeframes, 0);
-<<<<<<< HEAD
-            symbols = this.marketSymbols (symbols, undefined, true, true, true);
-            const firstMarket = this.market (symbols[0]);
-            [ marketType, params ] = this.handleMarketTypeAndParams ('watchOrderBookForSymbols', firstMarket, params);
-            let subType = undefined;
-            [ subType, params ] = this.handleSubTypeAndParams ('watchOrderBookForSymbols', firstMarket, params, 'linear');
-            if (marketType === 'spot' || subType === 'inverse') {
-                throw new NotSupported (this.id + ' watchOrderBookForSymbols is not supported for spot or inverse markets yet');
-            }
-=======
             symbols = this.marketSymbols (symbols, undefined, true, true, false);
             firstMarket = this.market (symbols[0]);
         }
@@ -657,7 +613,6 @@
         }
         if (subType === 'inverse') {
             throw new NotSupported (this.id + ' watchOHLCVForSymbols is not supported for inverse markets yet');
->>>>>>> 584b0573
         }
         const marketOptions = this.safeDict (this.options, marketType);
         const timeframes = this.safeDict (marketOptions, 'timeframes', {});
@@ -675,11 +630,7 @@
             messageHashes.push (this.getMessageHash ('ohlcv', market['symbol'], chosenTimeframe));
         }
         const subscriptionHash = 'all@kline_' + chosenTimeframe;
-<<<<<<< HEAD
-        const url = this.safeString (this.urls['api']['ws'], 'cswap');
-=======
         const url = this.safeString (this.urls['api']['ws'], subType);
->>>>>>> 584b0573
         const uuid = this.uuid ();
         const request: Dict = {
             'id': uuid,
@@ -747,20 +698,11 @@
         let subType = undefined;
         let url = undefined;
         [ marketType, params ] = this.handleMarketTypeAndParams ('watchTrades', market, params);
-<<<<<<< HEAD
-        let subType = undefined;
-        [ subType, params ] = this.handleSubTypeAndParams ('watchTrades', market, params, 'linear');
-        const urlType = (subType === 'linear') ? 'swap' : 'cswap';
-        const url = this.safeValue (this.urls['api']['ws'], urlType);
-        if (url === undefined) {
-            throw new BadRequest (this.id + ' watchTrades is not supported for ' + marketType + ' markets.');
-=======
         [ subType, params ] = this.handleSubTypeAndParams ('watchTrades', market, params, 'linear');
         if (marketType === 'swap') {
             url = this.safeString (this.urls['api']['ws'], subType);
         } else {
             url = this.safeString (this.urls['api']['ws'], marketType);
->>>>>>> 584b0573
         }
         const rawHash = market['id'] + '@trade';
         const messageHash = 'trade::' + symbol;
@@ -894,11 +836,7 @@
          * @description watches information on open orders with bid (buy) and ask (sell) prices, volumes and other data
          * @see https://bingx-api.github.io/docs/#/en-us/spot/socket/market.html#Subscribe%20Market%20Depth%20Data
          * @see https://bingx-api.github.io/docs/#/en-us/swapV2/socket/market.html#Subscribe%20Market%20Depth%20Data
-<<<<<<< HEAD
-         * @see https://bingx-api.github.io/docs/#/en-us/cswap/socket/market.html#Subscription%20transaction%20by%20transaction
-=======
          * @see https://bingx-api.github.io/docs/#/en-us/cswap/socket/market.html#Subscribe%20to%20Limited%20Depth
->>>>>>> 584b0573
          * @param {string} symbol unified symbol of the market to fetch the order book for
          * @param {int} [limit] the maximum amount of order book entries to return
          * @param {object} [params] extra parameters specific to the exchange API endpoint
@@ -907,26 +845,6 @@
          */
         await this.loadMarkets ();
         const market = this.market (symbol);
-<<<<<<< HEAD
-        const [ marketType, query ] = this.handleMarketTypeAndParams ('watchOrderBook', market, params);
-        let subType = undefined;
-        [ subType, params ] = this.handleSubTypeAndParams ('watchOrderBook', market, params, 'linear');
-        limit = this.getOrderBookLimitByMarketType (marketType, limit);
-        let channelName = 'depth' + limit.toString ();
-        let interval = undefined;
-        let urlType = 'spot';
-        if (marketType === 'swap' && subType === 'linear') {
-            [ interval, params ] = this.handleOptionAndParams (params, 'watchOrderBook', 'interval', 500);
-            this.checkRequiredArgument ('watchOrderBook', interval, 'interval', [ 100, 200, 500, 1000 ]);
-            channelName = channelName + '@' + interval.toString () + 'ms';
-            urlType = 'swap';
-        } else if (marketType === 'swap' && subType === 'inverse') {
-            urlType = 'cswap';
-        }
-        const url = this.safeValue (this.urls['api']['ws'], urlType);
-        if (url === undefined) {
-            throw new BadRequest (this.id + ' watchOrderBook is not supported for ' + marketType + ' markets.');
-=======
         let marketType = undefined;
         let subType = undefined;
         let url = undefined;
@@ -946,7 +864,6 @@
                 this.checkRequiredArgument ('watchOrderBook', interval, 'interval', [ 100, 200, 500, 1000 ]);
                 channelName = channelName + '@' + interval.toString () + 'ms';
             }
->>>>>>> 584b0573
         }
         const subscriptionHash = market['id'] + '@' + channelName;
         const messageHash = this.getMessageHash ('orderbook', market['symbol']);
@@ -958,14 +875,6 @@
         if (marketType === 'swap') {
             request['reqType'] = 'sub';
         }
-<<<<<<< HEAD
-        const subscriptionArgs: Dict = {
-            'limit': limit,
-            'interval': interval,
-            'params': params,
-        };
-        const orderbook = await this.watch (url, messageHash, this.deepExtend (request, query), messageHash, subscriptionArgs);
-=======
         let subscriptionArgs: Dict = {};
         if (market['inverse']) {
             subscriptionArgs = {
@@ -980,7 +889,6 @@
             };
         }
         const orderbook = await this.watch (url, messageHash, this.deepExtend (request, params), subscriptionHash, subscriptionArgs);
->>>>>>> 584b0573
         return orderbook.limit ();
     }
 
@@ -1098,13 +1006,8 @@
         }
         const orderbook = this.orderbooks[symbol];
         let snapshot = undefined;
-<<<<<<< HEAD
         if (isInverse) {
             snapshot = this.parseOrderBook (data, symbol, undefined, 'bids', 'asks', 'p', 'a', 'v');
-=======
-        if (market['inverse']) {
-            snapshot = this.parseOrderBook (data, symbol, undefined, 'bids', 'asks', 'p', 'a');
->>>>>>> 584b0573
         } else {
             snapshot = this.parseOrderBook (data, symbol, undefined, 'bids', 'asks', 0, 1);
         }
@@ -1134,17 +1037,11 @@
         //    }
         //
         // for spot, opening-time (t) is used instead of closing-time (T), to be compatible with fetchOHLCV
-<<<<<<< HEAD
-        // for swap, (T) is the opening time
-        // for cswap use t
-        const timestamp = (market['spot']) ? 't' : 'T';
-=======
         // for linear swap, (T) is the opening time
         let timestamp = (market['spot']) ? 't' : 'T';
         if (market['swap']) {
             timestamp = (market['inverse']) ? 't' : 'T';
         }
->>>>>>> 584b0573
         return [
             this.safeInteger2 (ohlcv, timestamp, 't'),
             this.safeNumber (ohlcv, 'o'),
@@ -1200,38 +1097,6 @@
         //            }
         //        ]
         //    }
-<<<<<<< HEAD
-        // cswap
-        //    {
-        //        "code":0,
-        //        "timestamp":1724560222973,
-        //        "dataType":"BTC-USD@kline_1m",
-        //        "data":{
-        //            "t":1724560200000,
-        //            "o":64057.4,
-        //            "c":64057.3,
-        //            "l":64057.1,
-        //            "h":64057.8,
-        //            "a":0.151426,
-        //            "v":97,
-        //            "u":96,
-        //            "s":"BTC-USD"
-        //        }
-        //    }
-        const isSwap = client.url.indexOf ('swap') >= 0;
-        const isInverse = client.url.indexOf ('cswap') >= 0;
-        let candles = undefined;
-        if (isSwap) {
-            if (isInverse) {
-                candles = [ this.safeDict (message, 'data') ];
-            } else {
-                candles = this.safeList (message, 'data', []);
-            }
-        } else {
-            const data = this.safeDict (message, 'data', {});
-            candles = [ this.safeDict (data, 'K', {}) ];
-        }
-=======
         //
         // inverse swap:
         //
@@ -1253,7 +1118,6 @@
         //     }
         //
         const isSwap = client.url.indexOf ('swap') >= 0;
->>>>>>> 584b0573
         const dataType = this.safeString (message, 'dataType');
         const parts = dataType.split ('@');
         const firstPart = parts[0];
@@ -1316,11 +1180,6 @@
          */
         await this.loadMarkets ();
         const market = this.market (symbol);
-<<<<<<< HEAD
-        const [ marketType, query ] = this.handleMarketTypeAndParams ('watchOHLCV', market, params);
-        let subType = undefined;
-        [ subType, params ] = this.handleSubTypeAndParams ('watchOHLCV', market, params, 'linear');
-=======
         let marketType = undefined;
         let subType = undefined;
         let url = undefined;
@@ -1334,7 +1193,6 @@
         if (url === undefined) {
             throw new BadRequest (this.id + ' watchOHLCV is not supported for ' + marketType + ' markets.');
         }
->>>>>>> 584b0573
         const options = this.safeValue (this.options, marketType, {});
         const timeframes = this.safeValue (options, 'timeframes', {});
         const rawTimeframe = this.safeString (timeframes, timeframe, timeframe);
@@ -1370,12 +1228,6 @@
         /**
          * @method
          * @name bingx#watchOrders
-<<<<<<< HEAD
-         * @see https://bingx-api.github.io/docs/#/en-us/spot/socket/account.html#Subscription%20order%20update%20data
-         * @see https://bingx-api.github.io/docs/#/en-us/swapV2/socket/account.html#Account%20balance%20and%20position%20update%20push
-         * @see https://bingx-api.github.io/docs/#/en-us/cswap/socket/account.html#Order%20update%20push
-=======
->>>>>>> 584b0573
          * @description watches information on multiple orders made by the user
          * @see https://bingx-api.github.io/docs/#/en-us/spot/socket/account.html#Subscription%20order%20update%20data
          * @see https://bingx-api.github.io/docs/#/en-us/swapV2/socket/account.html#Order%20update%20push
@@ -1388,39 +1240,13 @@
          */
         await this.loadMarkets ();
         await this.authenticate ();
-<<<<<<< HEAD
-=======
         let type = undefined;
         let subType = undefined;
->>>>>>> 584b0573
         let market = undefined;
         if (symbol !== undefined) {
             market = this.market (symbol);
             symbol = market['symbol'];
         }
-<<<<<<< HEAD
-        let type = undefined;
-        [ type, params ] = this.handleMarketTypeAndParams ('watchOrders', market, params, 'swap');
-        let subType = undefined;
-        let messageHash = 'order';
-        let subscriptionHash = 'spot:private';
-        let urlType = 'spot';
-        if (type === 'swap') {
-            subscriptionHash = 'private';
-            [ subType, params ] = this.handleSubTypeAndParams ('watchOrders', undefined, params, 'linear');
-            urlType = (subType === 'linear') ? 'swap' : 'cswap';
-            if (type === 'swap' && subType === 'inverse') {
-                throw new NotSupported (this.id + ' watchMyTrades is not supported yet for ' + type + ' ' + subType + ' markets.');
-            }
-        }
-        if (market !== undefined) {
-            messageHash += ':' + symbol;
-        }
-        const url = this.urls['api']['ws'][urlType] + '?listenKey=' + this.options['listenKey'];
-        let request = undefined;
-        const uuid = this.uuid ();
-        if (type === 'spot') {
-=======
         [ type, params ] = this.handleMarketTypeAndParams ('watchOrders', market, params);
         [ subType, params ] = this.handleSubTypeAndParams ('watchOrders', market, params, 'linear');
         const isSpot = (type === 'spot');
@@ -1443,7 +1269,6 @@
             baseUrl = this.safeString (this.urls['api']['ws'], subType);
         } else {
             baseUrl = this.safeString (this.urls['api']['ws'], type);
->>>>>>> 584b0573
             request = {
                 'id': uuid,
                 'reqType': 'sub',
@@ -1462,12 +1287,6 @@
         /**
          * @method
          * @name bingx#watchMyTrades
-<<<<<<< HEAD
-         * @see https://bingx-api.github.io/docs/#/en-us/spot/socket/account.html#Subscription%20order%20update%20data
-         * @see https://bingx-api.github.io/docs/#/en-us/swapV2/socket/account.html#Account%20balance%20and%20position%20update%20push
-         * @see https://bingx-api.github.io/docs/#/en-us/cswap/socket/account.html#Order%20update%20push
-=======
->>>>>>> 584b0573
          * @description watches information on multiple trades made by the user
          * @see https://bingx-api.github.io/docs/#/en-us/spot/socket/account.html#Subscription%20order%20update%20data
          * @see https://bingx-api.github.io/docs/#/en-us/swapV2/socket/account.html#Order%20update%20push
@@ -1480,38 +1299,13 @@
          */
         await this.loadMarkets ();
         await this.authenticate ();
-<<<<<<< HEAD
-=======
         let type = undefined;
         let subType = undefined;
->>>>>>> 584b0573
         let market = undefined;
         if (symbol !== undefined) {
             market = this.market (symbol);
             symbol = market['symbol'];
         }
-<<<<<<< HEAD
-        let type = undefined;
-        [ type, params ] = this.handleMarketTypeAndParams ('watchMyTrades', market, params, 'swap');
-        let subType = undefined;
-        if (type === 'swap' && subType === 'inverse') {
-            throw new NotSupported (this.id + ' watchMyTrades is not supported yet for ' + type + ' ' + subType + ' markets.');
-        }
-        let messageHash = 'mytrades';
-        const subscriptionHash = 'private';
-        let urlType = 'spot';
-        if (type === 'swap') {
-            [ subType, params ] = this.handleSubTypeAndParams ('watchMyTrades', undefined, params, 'linear');
-            urlType = (subType === 'linear') ? 'swap' : 'cswap';
-        }
-        if (market !== undefined) {
-            messageHash += ':' + symbol;
-        }
-        const url = this.urls['api']['ws'][urlType] + '?listenKey=' + this.options['listenKey'];
-        let request = undefined;
-        const uuid = this.uuid ();
-        if (type === 'spot') {
-=======
         [ type, params ] = this.handleMarketTypeAndParams ('watchMyTrades', market, params);
         [ subType, params ] = this.handleSubTypeAndParams ('watchMyTrades', market, params, 'linear');
         const isSpot = (type === 'spot');
@@ -1534,7 +1328,6 @@
             baseUrl = this.safeString (this.urls['api']['ws'], subType);
         } else {
             baseUrl = this.safeString (this.urls['api']['ws'], type);
->>>>>>> 584b0573
             request = {
                 'id': uuid,
                 'reqType': 'sub',
@@ -1569,33 +1362,12 @@
         [ type, params ] = this.handleMarketTypeAndParams ('watchBalance', undefined, params);
         [ subType, params ] = this.handleSubTypeAndParams ('watchBalance', undefined, params, 'linear');
         const isSpot = (type === 'spot');
-<<<<<<< HEAD
-        let messageHash = '';
-        let subscriptionHash = '';
-        let urlType = '';
-        if (isSpot) {
-            messageHash = 'spot:balance';
-            subscriptionHash = 'spot:balance';
-            urlType = 'spot';
-        } else {
-            let subType = undefined;
-            subscriptionHash = 'private';
-            messageHash = 'swap:balance';
-            [ subType, params ] = this.handleSubTypeAndParams ('watchBalance', undefined, params);
-            urlType = (subType === 'linear') ? 'swap' : 'cswap';
-            if (type === 'swap' && subType === 'inverse') {
-                throw new NotSupported (this.id + ' watchMyTrades is not supported yet for ' + type + ' ' + subType + ' markets.');
-            }
-        }
-        const url = this.urls['api']['ws'][urlType] + '?listenKey=' + this.options['listenKey'];
-=======
         const spotSubHash = 'spot:balance';
         const swapSubHash = 'swap:private';
         const spotMessageHash = 'spot:balance';
         const swapMessageHash = 'swap:balance';
         const messageHash = isSpot ? spotMessageHash : swapMessageHash;
         const subscriptionHash = isSpot ? spotSubHash : swapSubHash;
->>>>>>> 584b0573
         let request = undefined;
         let baseUrl = undefined;
         const uuid = this.uuid ();
@@ -1641,11 +1413,7 @@
         }
     }
 
-<<<<<<< HEAD
     async loadBalanceSnapshot (client, messageHash, type, subType = 'linear') {
-=======
-    async loadBalanceSnapshot (client, messageHash, type, subType) {
->>>>>>> 584b0573
         const response = await this.fetchBalance ({ 'type': type, 'subType': subType });
         this.balance[type] = this.extend (response, this.safeValue (this.balance, type, {}));
         // don't remove the future from the .futures cache
