--- conflicted
+++ resolved
@@ -4,11 +4,7 @@
 import bingxRest from '../bingx.js';
 import { BadRequest, NetworkError } from '../base/errors.js';
 import { ArrayCache, ArrayCacheByTimestamp, ArrayCacheBySymbolById } from '../base/ws/Cache.js';
-<<<<<<< HEAD
-import { Int, OHLCV, Str, OrderBook, Order, Trade, Balances } from '../base/types.js';
-=======
-import type { Int, OHLCV, Str } from '../base/types.js';
->>>>>>> f6935ad9
+import type { Int, OHLCV, Str, OrderBook, Order, Trade, Balances } from '../base/types.js';
 import Client from '../base/ws/Client.js';
 
 //  ---------------------------------------------------------------------------
