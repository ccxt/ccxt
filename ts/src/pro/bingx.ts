--- conflicted
+++ resolved
@@ -467,14 +467,9 @@
          * @method
          * @name bingx#watchTrades
          * @description watches information on multiple trades made in a market
-<<<<<<< HEAD
          * @see https://bingx-api.github.io/docs/#/spot/socket/market.html#Subscribe%20to%20tick-by-tick
          * @see https://bingx-api.github.io/docs/#/swapV2/socket/market.html#Subscribe%20the%20Latest%20Trade%20Detail
          * @see https://bingx-api.github.io/docs/#/en-us/cswap/socket/market.html#Subscription%20transaction%20by%20transaction
-=======
-         * @see https://bingx-api.github.io/docs/#/en-us/spot/socket/market.html#Subscription%20transaction%20by%20transaction
-         * @see https://bingx-api.github.io/docs/#/en-us/swapV2/socket/market.html#Subscribe%20the%20Latest%20Trade%20Detail
->>>>>>> 1f89265c
          * @param {string} symbol unified market symbol of the market orders were made in
          * @param {int} [since] the earliest time in ms to fetch orders for
          * @param {int} [limit] the maximum number of order structures to retrieve
@@ -625,10 +620,7 @@
          * @description watches information on open orders with bid (buy) and ask (sell) prices, volumes and other data
          * @see https://bingx-api.github.io/docs/#/en-us/spot/socket/market.html#Subscribe%20Market%20Depth%20Data
          * @see https://bingx-api.github.io/docs/#/en-us/swapV2/socket/market.html#Subscribe%20Market%20Depth%20Data
-<<<<<<< HEAD
          * @see https://bingx-api.github.io/docs/#/en-us/cswap/socket/market.html#Subscribe%20to%20Limited%20Depth
-=======
->>>>>>> 1f89265c
          * @param {string} symbol unified symbol of the market to fetch the order book for
          * @param {int} [limit] the maximum amount of order book entries to return
          * @param {object} [params] extra parameters specific to the exchange API endpoint
@@ -932,10 +924,7 @@
          * @description watches historical candlestick data containing the open, high, low, and close price, and the volume of a market
          * @see https://bingx-api.github.io/docs/#/en-us/spot/socket/market.html#K-line%20Streams
          * @see https://bingx-api.github.io/docs/#/en-us/swapV2/socket/market.html#Subscribe%20K-Line%20Data
-<<<<<<< HEAD
          * @see https://bingx-api.github.io/docs/#/en-us/cswap/socket/market.html#Subscribe%20to%20Latest%20Trading%20Pair%20K-Line
-=======
->>>>>>> 1f89265c
          * @param {string} symbol unified symbol of the market to fetch OHLCV data for
          * @param {string} timeframe the length of time each candle represents
          * @param {int} [since] timestamp in ms of the earliest candle to fetch
@@ -987,11 +976,6 @@
         /**
          * @method
          * @name bingx#watchOrders
-<<<<<<< HEAD
-=======
-         * @see https://bingx-api.github.io/docs/#/en-us/spot/socket/account.html#Subscription%20order%20update%20data
-         * @see https://bingx-api.github.io/docs/#/en-us/swapV2/socket/account.html#Account%20balance%20and%20position%20update%20push
->>>>>>> 1f89265c
          * @description watches information on multiple orders made by the user
          * @see https://bingx-api.github.io/docs/#/en-us/spot/socket/account.html#Subscription%20order%20update%20data
          * @see https://bingx-api.github.io/docs/#/en-us/swapV2/socket/account.html#Order%20update%20push
@@ -1048,11 +1032,6 @@
         /**
          * @method
          * @name bingx#watchMyTrades
-<<<<<<< HEAD
-=======
-         * @see https://bingx-api.github.io/docs/#/en-us/spot/socket/account.html#Subscription%20order%20update%20data
-         * @see https://bingx-api.github.io/docs/#/en-us/swapV2/socket/account.html#Account%20balance%20and%20position%20update%20push
->>>>>>> 1f89265c
          * @description watches information on multiple trades made by the user
          * @see https://bingx-api.github.io/docs/#/en-us/spot/socket/account.html#Subscription%20order%20update%20data
          * @see https://bingx-api.github.io/docs/#/en-us/swapV2/socket/account.html#Order%20update%20push
@@ -1109,11 +1088,6 @@
         /**
          * @method
          * @name bingx#watchBalance
-<<<<<<< HEAD
-=======
-         * @see https://bingx-api.github.io/docs/#/en-us/spot/socket/account.html#Subscription%20account%20balance%20push
-         * @see https://bingx-api.github.io/docs/#/en-us/swapV2/socket/account.html#Account%20balance%20and%20position%20update%20push
->>>>>>> 1f89265c
          * @description query for balance and get the amount of funds available for trading or funds locked in orders
          * @see https://bingx-api.github.io/docs/#/en-us/spot/socket/account.html#Subscription%20account%20balance%20push
          * @see https://bingx-api.github.io/docs/#/en-us/swapV2/socket/account.html#Account%20balance%20and%20position%20update%20push
